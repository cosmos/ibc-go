--- conflicted
+++ resolved
@@ -23,21 +23,13 @@
 
 ## Release cycle
 
-<<<<<<< HEAD
-IBC-Go follows a traditional release cycle involving an alpha, beta, and rc (release candidate) releases before finalizing a new version. As ibc-go works in a non-traditional area, we apply our own interpretation to each release type. We reserve the right to make both go API breaking changes and state machine breaking changes throughout the entire release cycle. The stable release guarentees do not go into affect until a final release is performed. 
-=======
 IBC-Go follows a traditional release cycle involving an alpha, beta, and rc (release candidate) releases before finalizing a new version. As ibc-go works in a non-traditional area, we apply our own interpretation to each release type. We reserve the right to make both go API breaking changes and state machine breaking changes throughout the entire release cycle. The stable release guarantees do not go into affect until a final release is performed. 
->>>>>>> 59693049
 
 It is never advisable to use a non-final release in production. 
 
 ### Alpha
 
-<<<<<<< HEAD
-Alpha releases are intended to make available new features as soon as they are functional. No correctness guarentees are made and alpha releases **may** contain serious security vulnerabilities, bugs, and lack of user tooling, so long as they don't affect the core functionality. 
-=======
 Alpha releases are intended to make available new features as soon as they are functional. No correctness guarantees are made and alpha releases **may** contain serious security vulnerabilities, bugs, and lack of user tooling, so long as they don't affect the core functionality. 
->>>>>>> 59693049
 
 Initial users of alpha releases are expected to be advanced, patient, and capable of handling unusual errors. Very basic integration testing will be performed by the ibc-go development team before alpha releases.  
 
@@ -72,14 +64,6 @@
 Only the following major release series have a stable release status:
 
 |Release|End of Life Date|
-<<<<<<< HEAD
-|-------|-------|
-|`v1.3.x`|July 01, 2022|
-|`v1.4.x`|July 01, 2022|
-|`v2.1.x`|February 01, 2023|
-|`v2.2.x`|February 01, 2023|
-|`v3.0.x`|March 15, 2023|
-=======
 |-------|----------------|
 |`v1.3.x`|July 01, 2022|
 |`v1.4.x`|July 01, 2022|
@@ -89,7 +73,6 @@
 |`v2.3.x`|February 01, 2023|
 |`v3.0.x`|March 15, 2023|
 |`v3.1.x`|March 15, 2023|
->>>>>>> 59693049
 
 **Note**: The v1 major release series will reach end of life 6 months after merging this policy. v2 will reach end of life one year after merging this policy. 
 
