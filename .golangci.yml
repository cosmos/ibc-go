--- conflicted
+++ resolved
@@ -33,29 +33,10 @@
 
 issues:
   exclude-rules:
-<<<<<<< HEAD
     - text: 'Use of weak random number generator'
       linters:
         - gosec
-=======
-    - text: 'unused-parameter'
-      linters:
-        - revive
-    - text: 'SA1019:'
-      linters:
-        - staticcheck
-    - text: 'Use of weak random number generator'
-      linters:
-        - gosec
-    - text: 'ST1003:'
-      linters:
-        - stylecheck
-    # FIXME: Disabled until golangci-lint updates stylecheck with this fix:
-    # https://github.com/dominikh/go-tools/issues/389
-    - text: 'ST1016:'
-      linters:
-        - stylecheck
->>>>>>> e3b21828
+
   max-issues-per-linter: 10000
   max-same-issues: 10000
 
