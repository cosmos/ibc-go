--- conflicted
+++ resolved
@@ -73,27 +73,7 @@
     actions:
       backport:
         branches:
-<<<<<<< HEAD
-          - 08-wasm/release/v0.2.x+ibc-go-v8.2.x-wasmvm-v2.0.x
-=======
           - 08-wasm/release/v0.2.x+ibc-go-v8.3.x-wasmvm-v2.0.x
-  - name: backport patches to v7.2.x branch
-    conditions:
-      - base=main
-      - label=backport-to-v7.2.x
-    actions:
-      backport:
-        branches:
-          - release/v7.2.x
-  - name: backport patches to v7.3.x branch
-    conditions:
-      - base=main
-      - label=backport-to-v7.3.x
-    actions:
-      backport:
-        branches:
-          - release/v7.3.x
->>>>>>> 7ed48472
   - name: backport patches to v7.4.x branch
     conditions:
       - base=main
@@ -102,8 +82,6 @@
       backport:
         branches:
           - release/v7.4.x
-<<<<<<< HEAD
-=======
   - name: backport patches to v7.5.x branch
     conditions:
       - base=main
@@ -112,23 +90,6 @@
       backport:
         branches:
           - release/v7.5.x         
-  - name: backport patches to v8.0.x branch
-    conditions:
-      - base=main
-      - label=backport-to-v8.0.x
-    actions:
-      backport:
-        branches:
-          - release/v8.0.x
-  - name: backport patches to v8.1.x branch
-    conditions:
-      - base=main
-      - label=backport-to-v8.1.x
-    actions:
-      backport:
-        branches:
-          - release/v8.1.x
->>>>>>> 7ed48472
   - name: backport patches to v8.2.x branch
     conditions:
       - base=main
