--- conflicted
+++ resolved
@@ -40,13 +40,7 @@
 - [ ] Wrote unit and integration [tests](https://github.com/cosmos/ibc-go/blob/main/testing/README.md#ibc-testing-package).
 - [ ] Updated relevant documentation (`docs/`).
 - [ ] Added relevant `godoc` [comments](https://blog.golang.org/godoc-documenting-go-code).
-<<<<<<< HEAD
-- [ ] Provide a [commit message](https://github.com/cosmos/ibc-go/blob/main/docs/dev/pull-requests.md#commit-messages) to be used for the changelog entry in the PR description for review.
-- [ ] Re-reviewed `Files changed` in the Github PR explorer.
-- [ ] Review `SonarCloud Report` in the comment section below once CI passes.
-=======
 - [ ] Provide a [conventional commit message](https://github.com/cosmos/ibc-go/blob/main/docs/dev/pull-requests.md#commit-messages) to follow the repository standards.
 - [ ] Include a descriptive changelog entry when appropriate. This may be left to the discretion of the PR reviewers. (e.g. chores should be omitted from changelog)
 - [ ] Re-reviewed `Files changed` in the GitHub PR explorer.
-- [ ] Review `Codecov Report` in the comment section below once CI passes.
->>>>>>> 656f6f14
+- [ ] Review `SonarCloud Report` in the comment section below once CI passes.