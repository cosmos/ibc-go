<!-- < < < < < < < < < < < < < < < < < < < < < < < < < < < < < < < < < ☺
v                               ✰  Thanks for creating a PR! ✰
v    Before smashing the submit button please review the checkboxes.
v    If a checkbox is n/a - please still include it but + a little note why
v    Also: make sure that you are familiar with the contribution guidelines: (https://github.com/cosmos/ibc-go/blob/main/CONTRIBUTING.md
v    Failure to do this can result in your PR getting closed without further discussion (we receive a lot of PRs, and it takes a lot of time to respond to everyone who doesn't read this)
☺ > > > > > > > > > > > > > > > > > > > > > > > > > > > > > > > > >  -->

## Description

<!-- Add a description of the changes that this PR introduces and the files that
are the most critical to review.
-->

closes: #XXXX

---

Before we can merge this PR, please make sure that all the following items have been
checked off. If any of the checklist items are not applicable, please leave them but
write a little note why.

- [ ] Linked to GitHub issue with discussion and accepted design, OR link to spec that describes this work.
<<<<<<< HEAD
- [ ] Code follows the [module structure standards](https://docs.cosmos.network/main/build/building-modules/intro) and [Go style guide](../docs/dev/go-style-guide.md).
- [ ] Wrote unit and integration [tests](https://github.com/cosmos/ibc-go/blob/main/testing/README.md#ibc-testing-package).
- [ ] Updated relevant documentation (`docs/`).
- [ ] Added relevant `godoc` [comments](https://blog.golang.org/godoc-documenting-go-code).
=======
- [ ] Include changelog entry when appropriate (e.g. chores should be omitted from changelog).
- [ ] Wrote unit and integration [tests](https://github.com/cosmos/ibc-go/blob/main/testing/README.md#ibc-testing-package) if relevant.
- [ ] Updated documentation (`docs/`) if anything is changed.
- [ ] Added `godoc` [comments](https://blog.golang.org/godoc-documenting-go-code) if relevant.
- [ ] Self-reviewed `Files changed` in the GitHub PR explorer.
>>>>>>> a4e46259
- [ ] Provide a [conventional commit message](https://github.com/cosmos/ibc-go/blob/main/docs/dev/pull-requests.md#commit-messages) to follow the repository standards.
    <!-- Please refer to the [guidelines](https://github.com/cosmos/ibc-go/blob/main/docs/dev/pull-requests.md#commit-messages) for commit messages in ibc-go.
    This repository uses [conventional commits](https://www.conventionalcommits.org/en/v1.0.0/).
    Example commit messages:
    fix: skip emission of unpopulated memo field in ics20
    deps: updating sdk to v0.46.4
    chore: removed unused variables
    e2e: adding e2e upgrade test for ibc-go/v6
    docs: ics27 v6 documentation updates
    feat: add semantic version utilities for e2e tests
    feat(api)!: this is an api breaking feature
    fix(statemachine)!: this is a statemachine breaking fix
    --><|MERGE_RESOLUTION|>--- conflicted
+++ resolved
@@ -21,18 +21,11 @@
 write a little note why.
 
 - [ ] Linked to GitHub issue with discussion and accepted design, OR link to spec that describes this work.
-<<<<<<< HEAD
-- [ ] Code follows the [module structure standards](https://docs.cosmos.network/main/build/building-modules/intro) and [Go style guide](../docs/dev/go-style-guide.md).
-- [ ] Wrote unit and integration [tests](https://github.com/cosmos/ibc-go/blob/main/testing/README.md#ibc-testing-package).
-- [ ] Updated relevant documentation (`docs/`).
-- [ ] Added relevant `godoc` [comments](https://blog.golang.org/godoc-documenting-go-code).
-=======
 - [ ] Include changelog entry when appropriate (e.g. chores should be omitted from changelog).
 - [ ] Wrote unit and integration [tests](https://github.com/cosmos/ibc-go/blob/main/testing/README.md#ibc-testing-package) if relevant.
 - [ ] Updated documentation (`docs/`) if anything is changed.
 - [ ] Added `godoc` [comments](https://blog.golang.org/godoc-documenting-go-code) if relevant.
 - [ ] Self-reviewed `Files changed` in the GitHub PR explorer.
->>>>>>> a4e46259
 - [ ] Provide a [conventional commit message](https://github.com/cosmos/ibc-go/blob/main/docs/dev/pull-requests.md#commit-messages) to follow the repository standards.
     <!-- Please refer to the [guidelines](https://github.com/cosmos/ibc-go/blob/main/docs/dev/pull-requests.md#commit-messages) for commit messages in ibc-go.
     This repository uses [conventional commits](https://www.conventionalcommits.org/en/v1.0.0/).
