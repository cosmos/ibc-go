--- conflicted
+++ resolved
@@ -5,14 +5,8 @@
 	"fmt"
 )
 
-<<<<<<< HEAD
-var (
-	prNum int
-	ref   string
-)
-=======
+
 var prNum string
->>>>>>> 81d10d4a
 
 func init() {
 	flag.StringVar(&prNum, "pr", "", "the number of the pr")
