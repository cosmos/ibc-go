--- conflicted
+++ resolved
@@ -1,11 +1,6 @@
 {
-<<<<<<< HEAD
-  "chain-a": ["release-v6.0.x", "release-v5.1.x", "v5.0.1", "release-v4.2.x", "v4.1.1", "release-v3.4.x", "v3.3.1", "release-v2.5.x", "v2.4.2"],
-  "chain-b": ["release-v6.0.x", "release-v5.1.x", "v5.0.1", "release-v4.2.x", "v4.1.1", "release-v3.4.x", "v3.3.1", "release-v2.5.x", "v2.4.2"],
-=======
   "chain-a": ["release-v6.0.x", "v5.0.1", "v4.1.1", "v3.3.1", "v2.4.2"],
   "chain-b": ["release-v6.0.x", "v5.0.1", "v4.1.1", "v3.3.1", "v2.4.2"],
->>>>>>> 47e1c9a7
   "entrypoint": ["TestTransferTestSuite"],
   "test": [
     "TestMsgTransfer_Succeeds_Nonincentivized",
