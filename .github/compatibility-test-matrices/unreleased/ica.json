{
  "chain-a": [
    "release-v7.3.x",
    "release-v7.2.x",
    "release-v6.2.x",
    "release-v6.1.x"
  ],
  "chain-b": [
    "release-v7.3.x",
    "release-v7.2.x",
    "release-v6.2.x",
    "release-v6.1.x"
  ],
  "entrypoint": [
    "TestInterchainAccountsTestSuite"
  ],
  "test": [
    "TestMsgSendTx_SuccessfulTransfer",
    "TestMsgSendTx_FailedTransfer_InsufficientFunds",
    "TestMsgSendTx_SuccessfulTransfer_AfterReopeningICA",
    "TestControllerEnabledParam",
    "TestHostEnabledParam"
  ],
  "relayer-type": [
<<<<<<< HEAD
    "rly"
=======
    "hermes"
  ],
  "chain-binary": [
    "simd"
  ],
  "chain-image": [
    "ghcr.io/cosmos/ibc-go-simd"
>>>>>>> 6611fc34
  ]
}<|MERGE_RESOLUTION|>--- conflicted
+++ resolved
@@ -22,16 +22,6 @@
     "TestHostEnabledParam"
   ],
   "relayer-type": [
-<<<<<<< HEAD
-    "rly"
-=======
     "hermes"
-  ],
-  "chain-binary": [
-    "simd"
-  ],
-  "chain-image": [
-    "ghcr.io/cosmos/ibc-go-simd"
->>>>>>> 6611fc34
   ]
 }