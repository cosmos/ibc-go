{
  "chain-a": [
    "release-v7.3.x",
    "release-v7.2.x",
    "release-v6.2.x",
    "release-v6.1.x"
  ],
  "chain-b": [
    "release-v7.3.x",
    "release-v7.2.x",
    "release-v6.2.x",
    "release-v6.1.x"
  ],
  "entrypoint": [
    "TestIncentivizedInterchainAccountsTestSuite"
  ],
  "test": [
    "TestMsgSendTx_SuccessfulBankSend_Incentivized",
    "TestMsgSendTx_FailedBankSend_Incentivized"
  ],
  "relayer-type": [
<<<<<<< HEAD
    "rly"
=======
    "hermes"
  ],
  "chain-binary": [
    "simd"
  ],
  "chain-image": [
    "ghcr.io/cosmos/ibc-go-simd"
>>>>>>> 6611fc34
  ]
}<|MERGE_RESOLUTION|>--- conflicted
+++ resolved
@@ -19,16 +19,6 @@
     "TestMsgSendTx_FailedBankSend_Incentivized"
   ],
   "relayer-type": [
-<<<<<<< HEAD
-    "rly"
-=======
     "hermes"
-  ],
-  "chain-binary": [
-    "simd"
-  ],
-  "chain-image": [
-    "ghcr.io/cosmos/ibc-go-simd"
->>>>>>> 6611fc34
   ]
 }