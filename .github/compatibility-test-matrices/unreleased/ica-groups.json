--- conflicted
+++ resolved
@@ -18,16 +18,6 @@
     "TestInterchainAccountsGroupsIntegration"
   ],
   "relayer-type": [
-<<<<<<< HEAD
-    "rly"
-=======
     "hermes"
-  ],
-  "chain-binary": [
-    "simd"
-  ],
-  "chain-image": [
-    "ghcr.io/cosmos/ibc-go-simd"
->>>>>>> 6611fc34
   ]
 }