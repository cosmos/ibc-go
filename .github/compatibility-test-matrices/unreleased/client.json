{
  "chain-a": [
    "release-v7.3.x",
    "release-v7.2.x",
    "release-v6.2.x",
    "release-v6.1.x",
    "release-v5.3.x",
    "release-v5.2.x",
    "release-v4.4.x"
  ],
  "chain-b": [
    "release-v7.3.x",
    "release-v7.2.x",
    "release-v6.2.x",
    "release-v6.1.x",
    "release-v5.3.x",
    "release-v5.2.x",
    "release-v4.4.x"
  ],
  "entrypoint": [
    "TestClientTestSuite"
  ],
  "test": [
    "TestRecoverClient_Succeeds",
    "TestClient_Update_Misbehaviour",
    "TestAllowedClientsParam"
  ],
  "relayer-type": [
<<<<<<< HEAD
    "rly"
=======
    "hermes"
  ],
  "chain-binary": [
    "simd"
  ],
  "chain-image": [
    "ghcr.io/cosmos/ibc-go-simd"
>>>>>>> 6611fc34
  ]
}<|MERGE_RESOLUTION|>--- conflicted
+++ resolved
@@ -26,16 +26,6 @@
     "TestAllowedClientsParam"
   ],
   "relayer-type": [
-<<<<<<< HEAD
-    "rly"
-=======
     "hermes"
-  ],
-  "chain-binary": [
-    "simd"
-  ],
-  "chain-image": [
-    "ghcr.io/cosmos/ibc-go-simd"
->>>>>>> 6611fc34
   ]
 }