--- conflicted
+++ resolved
@@ -23,16 +23,6 @@
     "TestAllowedClientsParam"
   ],
   "relayer-type": [
-<<<<<<< HEAD
-    "rly"
-=======
     "hermes"
-  ],
-  "chain-binary": [
-    "simd"
-  ],
-  "chain-image": [
-    "ghcr.io/cosmos/ibc-go-simd"
->>>>>>> 6611fc34
   ]
 }