--- conflicted
+++ resolved
@@ -24,16 +24,6 @@
     "TestMsgTransfer_WithMemo"
   ],
   "relayer-type": [
-<<<<<<< HEAD
-    "rly"
-=======
     "hermes"
-  ],
-  "chain-binary": [
-    "simd"
-  ],
-  "chain-image": [
-    "ghcr.io/cosmos/ibc-go-simd"
->>>>>>> 6611fc34
   ]
 }