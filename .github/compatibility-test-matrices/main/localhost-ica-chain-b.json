{
  "chain-a": [
    "main"
  ],
  "chain-b": [
    "main",
    "v7.3.0",
    "v7.2.1",
    "v7.2.0"
  ],
  "entrypoint": [
    "LocalhostInterchainAccountsTestSuite"
  ],
  "test": [
    "TestInterchainAccounts_Localhost",
    "TestInterchainAccounts_ReopenChannel_Localhost"
  ],
  "relayer-type": [
<<<<<<< HEAD
    "rly"
=======
    "hermes"
  ],
  "chain-binary": [
    "simd"
  ],
  "chain-image": [
    "ghcr.io/cosmos/ibc-go-simd"
>>>>>>> 6611fc34
  ]
}<|MERGE_RESOLUTION|>--- conflicted
+++ resolved
@@ -16,16 +16,6 @@
     "TestInterchainAccounts_ReopenChannel_Localhost"
   ],
   "relayer-type": [
-<<<<<<< HEAD
-    "rly"
-=======
     "hermes"
-  ],
-  "chain-binary": [
-    "simd"
-  ],
-  "chain-image": [
-    "ghcr.io/cosmos/ibc-go-simd"
->>>>>>> 6611fc34
   ]
 }