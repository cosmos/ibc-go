{
  "chain-a": [
    "main"
  ],
  "chain-b": [
    "main",
    "v7.3.0",
    "v7.2.1",
    "v7.2.0",
    "v6.2.0",
    "v6.1.1"
  ],
  "entrypoint": [
    "TestInterchainAccountsTestSuite"
  ],
  "test": [
    "TestMsgSendTx_SuccessfulTransfer",
    "TestMsgSendTx_FailedTransfer_InsufficientFunds",
    "TestMsgSendTx_SuccessfulTransfer_AfterReopeningICA",
    "TestControllerEnabledParam"
  ],
  "relayer-type": [
<<<<<<< HEAD
    "rly"
=======
    "hermes"
  ],
  "chain-binary": [
    "simd"
  ],
  "chain-image": [
    "ghcr.io/cosmos/ibc-go-simd"
>>>>>>> 6611fc34
  ]
}<|MERGE_RESOLUTION|>--- conflicted
+++ resolved
@@ -20,16 +20,6 @@
     "TestControllerEnabledParam"
   ],
   "relayer-type": [
-<<<<<<< HEAD
-    "rly"
-=======
     "hermes"
-  ],
-  "chain-binary": [
-    "simd"
-  ],
-  "chain-image": [
-    "ghcr.io/cosmos/ibc-go-simd"
->>>>>>> 6611fc34
   ]
 }