--- conflicted
+++ resolved
@@ -17,16 +17,6 @@
     "TestInterchainAccountsGroupsIntegration"
   ],
   "relayer-type": [
-<<<<<<< HEAD
-    "rly"
-=======
     "hermes"
-  ],
-  "chain-binary": [
-    "simd"
-  ],
-  "chain-image": [
-    "ghcr.io/cosmos/ibc-go-simd"
->>>>>>> 6611fc34
   ]
 }