{
  "chain-a": [
    "main",
    "v7.3.0",
    "v7.2.1",
    "v7.2.0"
  ],
  "chain-b": [
    "main"
  ],
  "entrypoint": [
    "LocalhostTransferTestSuite"
  ],
  "test": [
    "TestMsgTransfer_Localhost"
  ],
  "relayer-type": [
<<<<<<< HEAD
    "rly"
=======
    "hermes"
  ],
  "chain-binary": [
    "simd"
  ],
  "chain-image": [
    "ghcr.io/cosmos/ibc-go-simd"
>>>>>>> 6611fc34
  ]
}<|MERGE_RESOLUTION|>--- conflicted
+++ resolved
@@ -15,16 +15,6 @@
     "TestMsgTransfer_Localhost"
   ],
   "relayer-type": [
-<<<<<<< HEAD
-    "rly"
-=======
     "hermes"
-  ],
-  "chain-binary": [
-    "simd"
-  ],
-  "chain-image": [
-    "ghcr.io/cosmos/ibc-go-simd"
->>>>>>> 6611fc34
   ]
 }