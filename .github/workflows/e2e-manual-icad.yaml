name: Manual E2E (Icad)
on:
  # when https://github.com/community/community/discussions/11795 is resolved
  # we will be able to dynamically build up the list of valid inputs.
  # for now this needs to be manual.
  workflow_dispatch:
    inputs:
      test-entry-point:
        description: 'Test entry point'
        required: true
        type: choice
        options:
<<<<<<< HEAD
          - TestInterchainAccountsTestSuite
          - TestIncentivizedInterchainAccountsTestSuite
          - TestUpgradeTestSuite
=======
          - TestInterTxTestSuite
          - TestIncentivizedInterTxTestSuite
>>>>>>> 3baf0a24
      chain-image:
        description: 'The image to use for chain A'
        required: true
        type: string
        default: "ghcr.io/cosmos/ibc-go-icad"
      chain-a-tag:
        description: 'The tag to use for chain A'
        required: true
        type: choice
        default: master
        options:
          - master
          - v0.4.0
          - v0.3.5
          - v0.3.4
          - v0.2.3
          - v0.1.4
      chain-b-tag:
        default: master
        description: 'The tag to use for chain B'
        required: true
        type: choice
        options:
          - master
          - v0.4.0
          - v0.3.5
          - v0.3.4
          - v0.2.3
          - v0.1.4
      relayer-tag:
        description: 'The tag to use for the relayer'
        required: true
        default: "v2.0.0"
        type: string


jobs:
  e2e-manual:
    uses: ./.github/workflows/e2e-test-workflow-call.yml
    with:
      chain-image: "${{ github.event.inputs.chain-image }}"
      chain-a-tag: "${{ github.event.inputs.chain-a-tag }}"
      chain-b-tag: "${{ github.event.inputs.chain-b-tag }}"
      relayer-tag: "${{ github.event.inputs.relayer-tag }}"
      test-entry-point:  "${{ github.event.inputs.test-entry-point }}"
      chain-binary: "icad"<|MERGE_RESOLUTION|>--- conflicted
+++ resolved
@@ -10,14 +10,9 @@
         required: true
         type: choice
         options:
-<<<<<<< HEAD
-          - TestInterchainAccountsTestSuite
-          - TestIncentivizedInterchainAccountsTestSuite
-          - TestUpgradeTestSuite
-=======
           - TestInterTxTestSuite
           - TestIncentivizedInterTxTestSuite
->>>>>>> 3baf0a24
+          - TestUpgradeTestSuite
       chain-image:
         description: 'The image to use for chain A'
         required: true
