--- conflicted
+++ resolved
@@ -51,12 +51,6 @@
       - name: Build
         run: GOARCH=${{ matrix.go-arch }} LEDGER_ENABLED=false make build
 
-  docker-build:
-    runs-on: ubuntu-latest
-    steps:
-      - uses: actions/checkout@v3
-      - name: Docker Build
-        run: docker build . --no-cache
 
   split-test-files:
     runs-on: ubuntu-latest
@@ -160,9 +154,6 @@
       - uses: codecov/codecov-action@v3
         with:
           file: ./coverage.txt
-<<<<<<< HEAD
-        if: env.GIT_DIFF
-=======
         if: env.GIT_DIFF
 
 
@@ -250,5 +241,4 @@
       - name: Run e2e Test
         run: |
           cd e2e
-          make e2e-test suite=${{ matrix.suite }} test=${{ matrix.test }}
->>>>>>> c96fe927
+          make e2e-test suite=${{ matrix.suite }} test=${{ matrix.test }}