name: Tests / Code Coverage
#  Tests / Code Coverage workflow runs unit tests and uploads a code coverage report
#  This workflow is run on pushes to main & every Pull Requests where a .go, .mod, .sum have been changed
on:
  pull_request:
  push:
    branches:
      - main
jobs:
  cleanup-runs:
    runs-on: ubuntu-latest
    steps:
      - uses: rokroskar/workflow-run-cleanup-action@master
        env:
          GITHUB_TOKEN: "${{ secrets.GITHUB_TOKEN }}"
    if: "!startsWith(github.ref, 'refs/tags/') && github.ref != 'refs/heads/main'"

  install-tparse:
    runs-on: ubuntu-latest
    steps:
      - uses: actions/setup-go@v2.1.5
        with:
          go-version: 1.18
      - name: Display go version
        run: go version
      - name: install tparse
        run: |
<<<<<<< HEAD
          export GO111MODULE="on" && go get github.com/mfridman/tparse@v0.8.3
=======
          go install github.com/mfridman/tparse@v0.8.3
>>>>>>> 4a87ed71
      - uses: actions/cache@v3
        with:
          path: ~/go/bin
          key: ${{ runner.os }}-go-tparse-binary

  build:
    runs-on: ubuntu-latest
    strategy:
      matrix:
        go-arch: ["amd64", "arm", "arm64"]
    steps:
      - uses: actions/checkout@v3
      - uses: actions/setup-go@v2.1.5
        with:
          go-version: 1.18
      - uses: technote-space/get-diff-action@v6.1.0
        id: git_diff
        with:
          PATTERNS: |
            **/**.go
            go.mod
            go.sum
      - name: Build
        run: GOARCH=${{ matrix.go-arch }} LEDGER_ENABLED=false make build

  split-test-files:
    runs-on: ubuntu-latest
    steps:
      - uses: actions/checkout@v3
      - name: Create a file with all the pkgs
        run: go list ./... > pkgs.txt
      - name: Split pkgs into 4 files
        run: split -d -n l/4 pkgs.txt pkgs.txt.part.
      # cache multiple
      - uses: actions/upload-artifact@v2
        with:
          name: "${{ github.sha }}-00"
          path: ./pkgs.txt.part.00
      - uses: actions/upload-artifact@v2
        with:
          name: "${{ github.sha }}-01"
          path: ./pkgs.txt.part.01
      - uses: actions/upload-artifact@v2
        with:
          name: "${{ github.sha }}-02"
          path: ./pkgs.txt.part.02
      - uses: actions/upload-artifact@v2
        with:
          name: "${{ github.sha }}-03"
          path: ./pkgs.txt.part.03

  tests:
    runs-on: ubuntu-latest
    needs: split-test-files
    strategy:
      fail-fast: false
      matrix:
        part: ["00", "01", "02", "03"]
    steps:
      - uses: actions/checkout@v3
      - uses: actions/setup-go@v2.1.5
        with:
          go-version: 1.18
      - uses: technote-space/get-diff-action@v6.1.0
        with:
          PATTERNS: |
            **/**.go
            go.mod
            go.sum
      - uses: actions/download-artifact@v2
        with:
          name: "${{ github.sha }}-${{ matrix.part }}"
        if: env.GIT_DIFF
      - name: test & coverage report creation
        run: |
          cat pkgs.txt.part.${{ matrix.part }} | xargs go test -race -mod=readonly -timeout 30m -coverprofile=${{ matrix.part }}profile.out -covermode=atomic -tags='ledger test_ledger_mock'
        if: env.GIT_DIFF
      - uses: actions/upload-artifact@v2
        with:
          name: "${{ github.sha }}-${{ matrix.part }}-coverage"
          path: ./${{ matrix.part }}profile.out

  upload-coverage-report:
    runs-on: ubuntu-latest
    needs: tests
    steps:
      - uses: actions/checkout@v3
      - uses: technote-space/get-diff-action@v6.0.1
        with:
          PATTERNS: |
            **/**.go
            go.mod
            go.sum
      - uses: actions/download-artifact@v2
        with:
          name: "${{ github.sha }}-00-coverage"
        if: env.GIT_DIFF
      - uses: actions/download-artifact@v2
        with:
          name: "${{ github.sha }}-01-coverage"
        if: env.GIT_DIFF
      - uses: actions/download-artifact@v2
        with:
          name: "${{ github.sha }}-02-coverage"
        if: env.GIT_DIFF
      - uses: actions/download-artifact@v2
        with:
          name: "${{ github.sha }}-03-coverage"
        if: env.GIT_DIFF
      - run: |
          cat ./*profile.out | grep -v "mode: atomic" >> coverage.txt
        if: env.GIT_DIFF
      - name: filter out DONTCOVER
        run: |
          excludelist="$(find ./ -type f -name '*.go' | xargs grep -l 'DONTCOVER')"
          excludelist+=" $(find ./ -type f -name '*.pb.go')"
          excludelist+=" $(find ./ -type f -name '*.pb.gw.go')"
          excludelist+=" $(find ./ -type f -path './tests/mocks/*.go')"
          for filename in ${excludelist}; do
            filename=$(echo $filename | sed 's/^./github.com\/cosmos\/cosmos-sdk/g')
            echo "Excluding ${filename} from coverage report..."
            sed -i.bak "/$(echo $filename | sed 's/\//\\\//g')/d" coverage.txt
          done
        if: env.GIT_DIFF
      - uses: codecov/codecov-action@v2.1.0
        with:
          file: ./coverage.txt
        if: env.GIT_DIFF<|MERGE_RESOLUTION|>--- conflicted
+++ resolved
@@ -25,11 +25,7 @@
         run: go version
       - name: install tparse
         run: |
-<<<<<<< HEAD
-          export GO111MODULE="on" && go get github.com/mfridman/tparse@v0.8.3
-=======
           go install github.com/mfridman/tparse@v0.8.3
->>>>>>> 4a87ed71
       - uses: actions/cache@v3
         with:
           path: ~/go/bin
