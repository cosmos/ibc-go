--- conflicted
+++ resolved
@@ -200,16 +200,6 @@
       - id: set-matrix
         run: echo "::set-output name=matrix::$(go run .github/scripts/build_test_matrix.go)"
 
-<<<<<<< HEAD
-  dump-github-context:
-    runs-on: ubuntu-latest
-    env:
-      GITHUB_CONTEXT: ${{ toJson(github) }}
-    steps:
-    - name: Dump GitHub context
-      run: echo "$GITHUB_CONTEXT"
-=======
->>>>>>> 6d1fa91d
 
   # the tag of the image will differ if this is a PR or the branch is being merged into main.
   # we store the tag as an environment variable and use it in the E2E tests to determine the tag.
@@ -243,12 +233,6 @@
       matrix: ${{ fromJSON(needs.build-test-matrix.outputs.matrix) }}
     steps:
       - uses: actions/checkout@v3
-<<<<<<< HEAD
-      - uses: actions/setup-go@v3
-        with:
-          go-version: 1.18
-=======
->>>>>>> 6d1fa91d
       - name: Log in to the Container registry
         uses: docker/login-action@49ed152c8eca782a232dede0303416e8f356c37b
         with:
