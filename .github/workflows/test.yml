name: Tests / Code Coverage
#  Tests / Code Coverage workflow runs unit tests and uploads a code coverage report
#  This workflow is run on pushes to main & every Pull Requests where a .go, .mod, .sum have been changed
on:
  pull_request:
  push:
    branches:
      - main
<<<<<<< HEAD
=======

>>>>>>> aaccbd19
jobs:
  cleanup-runs:
    runs-on: ubuntu-latest
    steps:
      - uses: rokroskar/workflow-run-cleanup-action@master
        env:
          GITHUB_TOKEN: "${{ secrets.GITHUB_TOKEN }}"
    if: "!startsWith(github.ref, 'refs/tags/') && github.ref != 'refs/heads/main'"

  install-tparse:
    runs-on: ubuntu-latest
    steps:
      - uses: actions/setup-go@v3
        with:
          go-version: 1.18
      - name: Display go version
        run: go version
      - name: install tparse
        run: |
          go install github.com/mfridman/tparse@v0.8.3
      - uses: actions/cache@v3
        with:
          path: ~/go/bin
          key: ${{ runner.os }}-go-tparse-binary

  build:
    runs-on: ubuntu-latest
    strategy:
      matrix:
        go-arch: ["amd64", "arm", "arm64"]
    steps:
      - uses: actions/checkout@v3
      - uses: actions/setup-go@v3
        with:
          go-version: 1.18
      - uses: technote-space/get-diff-action@v6.1.0
        id: git_diff
        with:
          PATTERNS: |
            **/**.go
            go.mod
            go.sum
      - name: Build
        run: GOARCH=${{ matrix.go-arch }} LEDGER_ENABLED=false make build


  split-test-files:
    runs-on: ubuntu-latest
    steps:
      - uses: actions/checkout@v3
      - name: Create a file with all the pkgs
        run: go list ./... ./.github/scripts > pkgs.txt
      - name: Split pkgs into 4 files
        run: split -d -n l/4 pkgs.txt pkgs.txt.part.
      # cache multiple
      - uses: actions/upload-artifact@v3
        with:
          name: "${{ github.sha }}-00"
          path: ./pkgs.txt.part.00
      - uses: actions/upload-artifact@v3
        with:
          name: "${{ github.sha }}-01"
          path: ./pkgs.txt.part.01
      - uses: actions/upload-artifact@v3
        with:
          name: "${{ github.sha }}-02"
          path: ./pkgs.txt.part.02
      - uses: actions/upload-artifact@v3
        with:
          name: "${{ github.sha }}-03"
          path: ./pkgs.txt.part.03

  tests:
    runs-on: ubuntu-latest
    needs: split-test-files
    strategy:
      fail-fast: false
      matrix:
        part: ["00", "01", "02", "03"]
    steps:
      - uses: actions/checkout@v3
      - uses: actions/setup-go@v3
        with:
          go-version: 1.18
      - uses: technote-space/get-diff-action@v6.1.0
        with:
          PATTERNS: |
            **/**.go
            go.mod
            go.sum
      - uses: actions/download-artifact@v3
        with:
          name: "${{ github.sha }}-${{ matrix.part }}"
        if: env.GIT_DIFF
      - name: test & coverage report creation
        run: |
          cat pkgs.txt.part.${{ matrix.part }} | xargs go test -race -mod=readonly -timeout 30m -coverprofile=${{ matrix.part }}profile.out -covermode=atomic -tags='ledger test_ledger_mock'
        if: env.GIT_DIFF
      - uses: actions/upload-artifact@v3
        with:
          name: "${{ github.sha }}-${{ matrix.part }}-coverage"
          path: ./${{ matrix.part }}profile.out

  upload-coverage-report:
    runs-on: ubuntu-latest
    needs: tests
    steps:
      - uses: actions/checkout@v3
      - uses: technote-space/get-diff-action@v6.1.0
        with:
          PATTERNS: |
            **/**.go
            go.mod
            go.sum
      - uses: actions/download-artifact@v3
        with:
          name: "${{ github.sha }}-00-coverage"
        if: env.GIT_DIFF
      - uses: actions/download-artifact@v3
        with:
          name: "${{ github.sha }}-01-coverage"
        if: env.GIT_DIFF
      - uses: actions/download-artifact@v3
        with:
          name: "${{ github.sha }}-02-coverage"
        if: env.GIT_DIFF
      - uses: actions/download-artifact@v3
        with:
          name: "${{ github.sha }}-03-coverage"
        if: env.GIT_DIFF
      - run: |
          cat ./*profile.out | grep -v "mode: atomic" >> coverage.txt
        if: env.GIT_DIFF
      - name: filter out DONTCOVER
        run: |
          excludelist="$(find ./ -type f -name '*.go' | xargs grep -l 'DONTCOVER')"
          excludelist+=" $(find ./ -type f -name '*.pb.go')"
          excludelist+=" $(find ./ -type f -name '*.pb.gw.go')"
          excludelist+=" $(find ./ -type f -path './tests/mocks/*.go')"
          for filename in ${excludelist}; do
            filename=$(echo $filename | sed 's/^./github.com\/cosmos\/cosmos-sdk/g')
            echo "Excluding ${filename} from coverage report..."
            sed -i.bak "/$(echo $filename | sed 's/\//\\\//g')/d" coverage.txt
          done
        if: env.GIT_DIFF
      - uses: codecov/codecov-action@v3
        with:
          file: ./coverage.txt
        if: env.GIT_DIFF<|MERGE_RESOLUTION|>--- conflicted
+++ resolved
@@ -6,10 +6,7 @@
   push:
     branches:
       - main
-<<<<<<< HEAD
-=======
 
->>>>>>> aaccbd19
 jobs:
   cleanup-runs:
     runs-on: ubuntu-latest
