name: Check Markdown links
on:
  pull_request:
    paths:
      - "**.md"
      - "!.github/**"
jobs:
  markdown-link-check:
    runs-on: ubuntu-latest
    steps:
<<<<<<< HEAD
      - uses: actions/checkout@v3
      - uses: gaurav-nelson/github-action-markdown-link-check@v1
        with:
          config-file: '.github/workflows/link-check-config.json'
=======
    - uses: actions/checkout@v4
    - uses: gaurav-nelson/github-action-markdown-link-check@v1
      with:
        config-file: '.github/workflows/link-check-config.json'
>>>>>>> 99c16eb0
<|MERGE_RESOLUTION|>--- conflicted
+++ resolved
@@ -8,14 +8,7 @@
   markdown-link-check:
     runs-on: ubuntu-latest
     steps:
-<<<<<<< HEAD
-      - uses: actions/checkout@v3
+      - uses: actions/checkout@v4
       - uses: gaurav-nelson/github-action-markdown-link-check@v1
         with:
-          config-file: '.github/workflows/link-check-config.json'
-=======
-    - uses: actions/checkout@v4
-    - uses: gaurav-nelson/github-action-markdown-link-check@v1
-      with:
-        config-file: '.github/workflows/link-check-config.json'
->>>>>>> 99c16eb0
+          config-file: '.github/workflows/link-check-config.json'