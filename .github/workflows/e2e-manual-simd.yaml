name: Manual E2E (Simd)
on:
  # when https://github.com/community/community/discussions/11795 is resolved
  # we will be able to dynamically build up the list of valid inputs.
  # for now this needs to be manual.
  workflow_dispatch:
    inputs:
      test-entry-point:
        description: 'Test entry point'
        required: true
        type: choice
        options:
          - TestTransferTestSuite
          - TestIncentivizedTransferTestSuite
          - TestConnectionTestSuite
          - TestInterchainAccountsTestSuite
          - TestInterchainAccountsGroupsTestSuite
          - TestInterchainAccountsGovTestSuite
          - TestIncentivizedInterchainAccountsTestSuite
          - TestAuthzTransferTestSuite
      chain-image:
        description: 'The image to use for chain A'
        required: true
        type: string
        default: "ghcr.io/cosmos/ibc-go-simd"
      chain-binary:
        description: 'Specify the chain binary to be used'
        required: true
        type: string
        default: "simd"
      chain-a-tag:
        description: 'The tag to use for chain A'
        required: true
        type: choice
        default: main
        options:
          - main
          - v6.1.0
          - v5.2.0
          - v4.3.0
          - v4.2.0
          - v4.1.1
          - v3.4.0
          - v3.3.1
      chain-a-tag-override:
        description: 'Specify an arbitrary tag for chain A'
        required: false
        type: string
      chain-b-tag:
        default: v6.0.0
        description: 'The tag to use for chain B'
        required: true
        type: choice
        options:
          - main
          - v6.1.0
          - v5.2.0
          - v4.3.0
          - v4.2.0
          - v4.1.1
          - v3.4.0
          - v3.3.1
<<<<<<< HEAD
          - v2.5.0
          - v2.4.2
      relayer-type:
        default: COSMOS
        description: 'The relayer to use'
        required: true
        type: choice
        options:
          - COSMOS
          - HERMES
=======
      chain-b-tag-override:
        description: 'Specify an arbitrary tag for chain B'
        required: false
        type: string
>>>>>>> 24001d43
      relayer-tag:
        description: 'The tag to use for the relayer'
        required: true
        default: "v2.1.2"
        type: string


jobs:
  e2e-manual:
    uses: ./.github/workflows/e2e-test-workflow-call.yml
    with:
      chain-image: "${{ github.event.inputs.chain-image }}"
      chain-a-tag: "${{ github.event.inputs.chain-a-tag-override || github.event.inputs.chain-a-tag }}"
      chain-b-tag: "${{ github.event.inputs.chain-b-tag-override || github.event.inputs.chain-b-tag }}"
      relayer-tag: "${{ github.event.inputs.relayer-tag }}"
      relayer-type: "${{ github.event.inputs.relayer-type }}"
      test-entry-point:  "${{ github.event.inputs.test-entry-point }}"
      chain-binary: "${{ github.event.inputs.chain-binary }}"<|MERGE_RESOLUTION|>--- conflicted
+++ resolved
@@ -60,9 +60,12 @@
           - v4.1.1
           - v3.4.0
           - v3.3.1
-<<<<<<< HEAD
           - v2.5.0
           - v2.4.2
+      chain-b-tag-override:
+        description: 'Specify an arbitrary tag for chain B'
+        required: false
+        type: string
       relayer-type:
         default: COSMOS
         description: 'The relayer to use'
@@ -71,12 +74,6 @@
         options:
           - COSMOS
           - HERMES
-=======
-      chain-b-tag-override:
-        description: 'Specify an arbitrary tag for chain B'
-        required: false
-        type: string
->>>>>>> 24001d43
       relayer-tag:
         description: 'The tag to use for the relayer'
         required: true
