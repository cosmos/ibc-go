name: Manual E2E (Simd)
on:
  # when https://github.com/community/community/discussions/11795 is resolved
  # we will be able to dynamically build up the list of valid inputs.
  # for now this needs to be manual.
  workflow_dispatch:
    inputs:
      test-entry-point:
        description: 'Test entry point'
        required: true
        type: choice
        options:
          - TestTransferTestSuite
          - TestIncentivizedTransferTestSuite
<<<<<<< HEAD
          - TestConnectionTestSuite
=======
          - TestInterchainAccountsTestSuite
          - TestInterchainAccountsGroupsTestSuite
          - TestIncentivizedInterchainAccountsTestSuite
>>>>>>> 35b60846
      chain-image:
        description: 'The image to use for chain A'
        required: true
        type: string
        default: "ghcr.io/cosmos/ibc-go-simd"
      chain-a-tag:
        description: 'The tag to use for chain A'
        required: true
        type: choice
        default: main
        options:
          - main
          - v4.0.0
          - v3.0.0
          - v2.2.0
          - v2.1.0
          - v2.0.0
      chain-b-tag:
        default: v4.0.0-rc3
        description: 'The tag to use for chain B'
        required: true
        type: choice
        options:
          - main
          - v4.0.0
          - v3.0.0
          - v2.2.0
          - v2.1.0
          - v2.0.0
      relayer-tag:
        description: 'The tag to use for the relayer'
        required: true
        default: "v2.0.0"
        type: string


jobs:
  e2e-manual:
    uses: ./.github/workflows/e2e-test-workflow-call.yml
    with:
      chain-image: "${{ github.event.inputs.chain-image }}"
      chain-a-tag: "${{ github.event.inputs.chain-a-tag }}"
      chain-b-tag: "${{ github.event.inputs.chain-b-tag }}"
      relayer-tag: "${{ github.event.inputs.relayer-tag }}"
      test-entry-point:  "${{ github.event.inputs.test-entry-point }}"
      chain-binary: "simd"<|MERGE_RESOLUTION|>--- conflicted
+++ resolved
@@ -12,13 +12,10 @@
         options:
           - TestTransferTestSuite
           - TestIncentivizedTransferTestSuite
-<<<<<<< HEAD
           - TestConnectionTestSuite
-=======
           - TestInterchainAccountsTestSuite
           - TestInterchainAccountsGroupsTestSuite
           - TestIncentivizedInterchainAccountsTestSuite
->>>>>>> 35b60846
       chain-image:
         description: 'The image to use for chain A'
         required: true
