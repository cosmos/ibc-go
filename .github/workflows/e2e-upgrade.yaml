--- conflicted
+++ resolved
@@ -16,85 +16,6 @@
   DOCKER_IMAGE_NAME: ghcr.io/cosmos/ibc-go-simd
 
 jobs:
-<<<<<<< HEAD
-  upgrade-v7:
-    uses: ./.github/workflows/e2e-test-workflow-call.yml
-    with:
-      chain-image: ghcr.io/cosmos/ibc-go-simd
-      chain-a-tag: v6.1.0
-      chain-b-tag: v6.1.0
-      chain-c-tag: v6.1.0
-      chain-d-tag: v6.1.0
-      upgrade-plan-name: "v7"
-      test-entry-point:  "TestUpgradeTestSuite"
-      test: "TestV6ToV7ChainUpgrade"
-      upload-logs: true
-
-  upgrade-v7_1:
-    uses: ./.github/workflows/e2e-test-workflow-call.yml
-    with:
-      chain-image: ghcr.io/cosmos/ibc-go-simd
-      chain-a-tag: v7.0.0
-      chain-b-tag: v7.0.0
-      chain-c-tag: v7.0.0
-      chain-d-tag: v7.0.0
-      upgrade-plan-name: "v7.1"
-      test-entry-point:  "TestUpgradeTestSuite"
-      test: "TestV7ToV7_1ChainUpgrade"
-      upload-logs: true
-
-  upgrade-v8:
-    uses: ./.github/workflows/e2e-test-workflow-call.yml
-    with:
-      chain-image: ghcr.io/cosmos/ibc-go-simd
-      chain-a-tag: v7.10.0
-      chain-b-tag: v7.10.0
-      chain-c-tag: v7.10.0
-      chain-d-tag: v7.10.0
-      upgrade-plan-name: "v8"
-      test-entry-point:  "TestUpgradeTestSuite"
-      test: "TestV7ToV8ChainUpgrade"
-      upload-logs: true
-
-  upgrade-v8_1:
-    uses: ./.github/workflows/e2e-test-workflow-call.yml
-    with:
-      chain-image: ghcr.io/cosmos/ibc-go-simd
-      chain-a-tag: v8.0.0
-      chain-b-tag: v8.0.0
-      chain-c-tag: v8.0.0
-      chain-d-tag: v8.0.0
-      upgrade-plan-name: "v8.1"
-      test-entry-point:  "TestUpgradeTestSuite"
-      test: "TestV8ToV8_1ChainUpgrade"
-      upload-logs: true
-
-  upgrade-v10:
-    uses: ./.github/workflows/e2e-test-workflow-call.yml
-    with:
-      chain-image: ghcr.io/cosmos/ibc-go-simd
-      chain-a-tag: v8.7.0
-      chain-b-tag: v8.7.0
-      chain-c-tag: v8.7.0
-      chain-d-tag: v8.7.0
-      upgrade-plan-name: "v10"
-      test-entry-point:  "TestUpgradeTestSuite"
-      test: "TestV8ToV10ChainUpgrade"
-      upload-logs: true
-
-  upgrade-v10-localhost:
-    uses: ./.github/workflows/e2e-test-workflow-call.yml
-    with:
-      chain-image: ghcr.io/cosmos/ibc-go-simd
-      chain-a-tag: v8.7.0
-      chain-b-tag: v8.7.0
-      chain-c-tag: v8.7.0
-      chain-d-tag: v8.7.0
-      upgrade-plan-name: "v10"
-      test-entry-point:  "TestUpgradeTestSuite"
-      test: "TestV8ToV10ChainUpgrade_Localhost"
-      upload-logs: true
-=======
   e2e-upgrade-tests:
     runs-on: depot-ubuntu-22.04-4
     needs:
@@ -147,6 +68,8 @@
           CHAIN_IMAGE: '${{ env.DOCKER_IMAGE_NAME }}'
           CHAIN_A_TAG: '${{ matrix.test-config.tag }}'
           CHAIN_B_TAG: '${{ matrix.test-config.tag }}'
+          CHAIN_C_TAG: '${{ matrix.test-config.tag }}'
+          CHAIN_D_TAG: '${{ matrix.test-config.tag }}'
           CHAIN_UPGRADE_PLAN: '${{ matrix.test-config.upgrade-plan }}'
           E2E_CONFIG_PATH: 'ci-e2e-config.yaml'
         run: |
@@ -159,5 +82,4 @@
         with:
           name: '${{ matrix.entrypoint }}-${{ matrix.test }}'
           path: e2e/diagnostics
-          retention-days: 5
->>>>>>> 2f00b05f
+          retention-days: 5