--- conflicted
+++ resolved
@@ -6,52 +6,6 @@
     - cron: '0 0 * * *'
 
 jobs:
-<<<<<<< HEAD
-  upgrade-tests:
-    runs-on: ubuntu-latest
-    strategy:
-      fail-fast: false
-      matrix:
-        include:
-          - test: TestV4ToV5ChainUpgrade
-            chain-image: ghcr.io/cosmos/ibc-go-simd
-            chain-a-tag: v4.3.0
-            chain-b-tag: v4.3.0
-            chain-upgrade-tag: v5.1.0
-          - test: TestV5ToV6ChainUpgrade
-            chain-image: ghcr.io/cosmos/ibc-go-icad
-            chain-binary: icad
-            chain-a-tag: v0.3.5
-            chain-b-tag: v0.3.5
-            chain-upgrade-tag: v0.4.1
-          - test: TestV6ToV7ChainUpgrade
-            chain-image: ghcr.io/cosmos/ibc-go-simd
-            chain-binary: simd
-            chain-a-tag: v6.1.0
-            chain-b-tag: v6.1.0
-            chain-upgrade-tag: pr-3136 # TODO: needs v7.0.0-rc1 when cut
-          - test: TestV7ChainUpgradeAddLocalhost
-            chain-image: ghcr.io/cosmos/ibc-go-simd
-            chain-binary: simd
-            chain-a-tag: pr-3136 # TODO: needs v7.0.0 (with simapp fixes) when cut
-            chain-b-tag: pr-3136 # TODO: needs v7.0.0 (with simapp fixes) when cut
-            chain-upgrade-tag: pr-3164 # TODO: needs v7.1.0 when cut
-    steps:
-      - uses: actions/checkout@v3
-      - uses: actions/setup-go@v3
-        with:
-          go-version: 1.19
-      - name: Run e2e upgrade test
-        run: |
-          cd e2e
-          make e2e-test entrypoint=TestUpgradeTestSuite test=${{ matrix.test }}
-        env:
-          CHAIN_IMAGE: ${{ matrix.chain-image }}
-          CHAIN_BINARY: ${{ matrix.chain-binary }}
-          CHAIN_A_TAG: ${{ matrix.chain-a-tag }}
-          CHAIN_B_TAG: ${{ matrix.chain-b-tag }}
-          CHAIN_UPGRADE_TAG: ${{ matrix.chain-upgrade-tag }}
-=======
   upgrade-v5:
     uses: cosmos/ibc-go/.github/workflows/e2e-test-workflow-call.yml@main
     with:
@@ -87,4 +41,15 @@
       upgrade-plan-name: "v7"
       test-entry-point:  "TestUpgradeTestSuite"
       test: "TestV6ToV7ChainUpgrade"
->>>>>>> 49f7065e
+
+  upgrade-v7-localhost:
+    uses: cosmos/ibc-go/.github/workflows/e2e-test-workflow-call.yml@main
+    with:
+      chain-image: ghcr.io/cosmos/ibc-go-simd
+      chain-binary: simd
+      chain-a-tag: pr-3136 # TODO: needs v7.0.0 (with simapp fixes) when cut
+      chain-b-tag: pr-3136 # TODO: needs v7.0.0 (with simapp fixes) when cut
+      chain-upgrade-tag: pr-3164 # TODO: needs v7.1.0 when cut
+      upgrade-plan-name: "v7.1 - localhost"
+      test-entry-point:  "TestUpgradeTestSuite"
+      test: "TestV7ChainUpgradeAddLocalhost"