name: golangci-lint
on:
  push:
    tags:
      - v*
    branches:
      - main
  pull_request:
permissions:
  contents: read
  # Optional: allow read access to pull request. Use with `only-new-issues` option.
  pull-requests: read

jobs:
  golangci:
    name: lint
    runs-on: depot-ubuntu-22.04-4
    steps:
      - uses: actions/setup-go@v5
        with:
          go-version: "1.23"
      - uses: actions/checkout@v4
        with:
          fetch-depth: 0
      - name: golangci-lint
<<<<<<< HEAD
        uses: golangci/golangci-lint-action@v7
        with:
          version: v2.0
          only-new-issues: true
=======
        uses: golangci/golangci-lint-action@v7.0.0
        with:
          version: v2.0
          only-new-issues: true
          args: --timeout 10m
>>>>>>> 73c5d0e0
<|MERGE_RESOLUTION|>--- conflicted
+++ resolved
@@ -23,15 +23,7 @@
         with:
           fetch-depth: 0
       - name: golangci-lint
-<<<<<<< HEAD
-        uses: golangci/golangci-lint-action@v7
-        with:
-          version: v2.0
-          only-new-issues: true
-=======
         uses: golangci/golangci-lint-action@v7.0.0
         with:
           version: v2.0
-          only-new-issues: true
-          args: --timeout 10m
->>>>>>> 73c5d0e0
+          only-new-issues: true