name: Tests / E2E
on:
  workflow_dispatch:
  pull_request:
    types:
      # trigger workflow if PR is opened directly as R4R.
      - opened
      # trigger workflow if changes are pushed to the branch.
      - synchronize
      # trigger workflow if PR is marked ready for review.
      - ready_for_review
    paths-ignore:
      - 'docs/**'
      - '**.md'
      - 'LICENSE'

jobs:
  # determine-image-tag will either output the PR number e.g. pr-1234 or the string main.
  # this will be used to tag the images that are built during the workflow.
  determine-image-tag:
    if: ${{ !github.event.pull_request.draft && !github.event.pull_request.head.repo.fork && github.actor != 'dependabot[bot]' }}
    runs-on: ubuntu-latest
    outputs:
      simd-tag: ${{ steps.get-tag.outputs.simd-tag }}
    steps:
      - uses: actions/checkout@v3
      - uses: actions/setup-go@v4
        with:
<<<<<<< HEAD
          go-version: 1.18
=======
          go-version: '1.20'
>>>>>>> c17de1f1
      - id: get-tag
        run: |
          if [ -z "${{ github.event.pull_request.number }}" ]
          then
            echo "simd-tag=main" >> $GITHUB_OUTPUT
          else
            tag="pr-${{ github.event.pull_request.number }}"
            echo "Using tag $tag"
            echo "simd-tag=$tag" >> $GITHUB_OUTPUT
          fi

  # build-e2e ensures that all test code compiles.
  build-e2e:
    if: ${{ !github.event.pull_request.draft && !github.event.pull_request.head.repo.fork && github.actor != 'dependabot[bot]' }}
    runs-on: ubuntu-latest
    steps:
      - uses: actions/checkout@v3
      - uses: actions/setup-go@v4
        with:
<<<<<<< HEAD
          go-version: "1.20"
=======
          go-version: '1.20'
>>>>>>> c17de1f1
      - name: Build e2e
        run: |
          cd e2e
          find ./tests -type d | while IFS= read -r dir
          do
              if ls "${dir}"/*.go >/dev/null 2>&1; then
                  GOARCH=arm64 go test -c "$dir" 2>/dev/null
              fi
          done

  e2e:
    # we will be running this job if the PR has not yet been marked for review, and we push additional changes.
    # we skip the job in this case.
    if: ${{ !github.event.pull_request.draft && !github.event.pull_request.head.repo.fork && github.actor != 'dependabot[bot]' }}
    needs:
      - determine-image-tag # we are required to have a docker tag before we can build any images.
      - build-e2e # don't attempt any tests unless the e2e code compiles successfully.
    uses: ./.github/workflows/e2e-test-workflow-call.yml
    # unless we explicitly tell the workflow to inherit secrets, required secrets such as GITHUB_TOKEN will not be
    # provided to the workflow. This would cause privileged operations to fail.
    secrets: inherit
    with:
      # with each test, we build an image from the current code.
      build-and-push-docker-image: true
      # if the test fails, we upload logs so that we can download them from the UI.
      upload-logs: true
      chain-image: ghcr.io/cosmos/ibc-go-simd
      # with regular tests, both images are the same.
<<<<<<< HEAD
      chain-a-tag: "${{ needs.determine-image-tag.outputs.simd-tag }}"
      chain-b-tag: "${{ needs.determine-image-tag.outputs.simd-tag }}"
      chain-binary: "simd"
      # on regular PRs we won't run interchain account or upgrade tests.
      test-exclusions: "TestInterTxTestSuite,TestIncentivizedInterTxTestSuite,TestUpgradeTestSuite"
=======
      chain-a-tag: '${{ needs.determine-image-tag.outputs.simd-tag }}'
      chain-b-tag: '${{ needs.determine-image-tag.outputs.simd-tag }}'
      chain-binary: 'simd'
      # on regular PRs we won't run interchain account or upgrade tests.
      test-exclusions: 'TestInterTxTestSuite,TestIncentivizedInterTxTestSuite,TestUpgradeTestSuite'
>>>>>>> c17de1f1
<|MERGE_RESOLUTION|>--- conflicted
+++ resolved
@@ -26,11 +26,7 @@
       - uses: actions/checkout@v3
       - uses: actions/setup-go@v4
         with:
-<<<<<<< HEAD
-          go-version: 1.18
-=======
           go-version: '1.20'
->>>>>>> c17de1f1
       - id: get-tag
         run: |
           if [ -z "${{ github.event.pull_request.number }}" ]
@@ -50,11 +46,7 @@
       - uses: actions/checkout@v3
       - uses: actions/setup-go@v4
         with:
-<<<<<<< HEAD
-          go-version: "1.20"
-=======
           go-version: '1.20'
->>>>>>> c17de1f1
       - name: Build e2e
         run: |
           cd e2e
@@ -83,16 +75,8 @@
       upload-logs: true
       chain-image: ghcr.io/cosmos/ibc-go-simd
       # with regular tests, both images are the same.
-<<<<<<< HEAD
-      chain-a-tag: "${{ needs.determine-image-tag.outputs.simd-tag }}"
-      chain-b-tag: "${{ needs.determine-image-tag.outputs.simd-tag }}"
-      chain-binary: "simd"
-      # on regular PRs we won't run interchain account or upgrade tests.
-      test-exclusions: "TestInterTxTestSuite,TestIncentivizedInterTxTestSuite,TestUpgradeTestSuite"
-=======
       chain-a-tag: '${{ needs.determine-image-tag.outputs.simd-tag }}'
       chain-b-tag: '${{ needs.determine-image-tag.outputs.simd-tag }}'
       chain-binary: 'simd'
       # on regular PRs we won't run interchain account or upgrade tests.
-      test-exclusions: 'TestInterTxTestSuite,TestIncentivizedInterTxTestSuite,TestUpgradeTestSuite'
->>>>>>> c17de1f1
+      test-exclusions: 'TestInterTxTestSuite,TestIncentivizedInterTxTestSuite,TestUpgradeTestSuite'