name: Tests / E2E
on:
  workflow_dispatch:
  pull_request:
    paths-ignore:
      - "docs/**"
      - "**.md"
      - "LICENSE"
  push:
    branches:
      - main
    paths-ignore:
      - "docs/**"
      - "**.md"
      - "LICENSE"

jobs:
<<<<<<< HEAD
  determine-image-tag:
    if: ${{ !github.event.pull_request.head.repo.fork && github.actor != 'dependabot[bot]' }}
    runs-on: ubuntu-latest
    outputs:
      simd-tag: ${{ steps.get-tag.outputs.simd-tag }}
    steps:
      - uses: actions/checkout@v3
      - uses: actions/setup-go@v3
        with:
          go-version: 1.18
      - id: get-tag
        run: |
          if [ -z "${{ github.event.pull_request.number }}" ]
          then
            echo "simd-tag=main" >> $GITHUB_OUTPUT
          else
            tag="pr-${{ github.event.pull_request.number }}"
            echo "Using tag $tag"
            echo "simd-tag=$tag" >> $GITHUB_OUTPUT
          fi
  e2e:
    if: ${{ !github.event.pull_request.head.repo.fork && github.actor != 'dependabot[bot]' }}
    needs:
      - determine-image-tag
    uses: ./.github/workflows/e2e-test-workflow-call.yml
    secrets: inherit
    with:
      build-and-push-docker-image: true
      chain-image: ghcr.io/cosmos/ibc-go-simd
      chain-a-tag: "${{ needs.determine-image-tag.outputs.simd-tag }}"
      chain-b-tag: "${{ needs.determine-image-tag.outputs.simd-tag }}"
      relayer-tag: "v2.1.2"
      chain-binary: "simd"
      # on regular PRs we won't run interchain account or upgrade tests.
      test-exclusions: "TestInterTxTestSuite,TestIncentivizedInterTxTestSuite,TestUpgradeTestSuite"
=======
    determine-image-tag:
      if: ${{ !github.event.pull_request.head.repo.fork && github.actor != 'dependabot[bot]' }}
      runs-on: ubuntu-latest
      outputs:
        simd-tag: ${{ steps.get-tag.outputs.simd-tag }}
      steps:
        - uses: actions/checkout@v3
        - uses: actions/setup-go@v3
          with:
            go-version: 1.18
        - id: get-tag
          run: |
            if [ -z "${{ github.event.pull_request.number }}" ]
            then
              echo "simd-tag=main" >> $GITHUB_OUTPUT
            else
              tag="pr-${{ github.event.pull_request.number }}"
              echo "Using tag $tag"
              echo "simd-tag=$tag" >> $GITHUB_OUTPUT
            fi
    e2e:
      if: ${{ !github.event.pull_request.head.repo.fork && github.actor != 'dependabot[bot]' }}
      needs:
        - determine-image-tag
      uses: ./.github/workflows/e2e-test-workflow-call.yml
      secrets: inherit
      with:
        build-and-push-docker-image: true
        chain-image: ghcr.io/cosmos/ibc-go-simd
        chain-a-tag: "${{ needs.determine-image-tag.outputs.simd-tag }}"
        chain-b-tag: "${{ needs.determine-image-tag.outputs.simd-tag }}"
        chain-binary: "simd"
        # on regular PRs we won't run interchain account or upgrade tests.
        test-exclusions: "TestInterTxTestSuite,TestIncentivizedInterTxTestSuite,TestUpgradeTestSuite"
>>>>>>> 9d9ce70f
<|MERGE_RESOLUTION|>--- conflicted
+++ resolved
@@ -15,43 +15,6 @@
       - "LICENSE"
 
 jobs:
-<<<<<<< HEAD
-  determine-image-tag:
-    if: ${{ !github.event.pull_request.head.repo.fork && github.actor != 'dependabot[bot]' }}
-    runs-on: ubuntu-latest
-    outputs:
-      simd-tag: ${{ steps.get-tag.outputs.simd-tag }}
-    steps:
-      - uses: actions/checkout@v3
-      - uses: actions/setup-go@v3
-        with:
-          go-version: 1.18
-      - id: get-tag
-        run: |
-          if [ -z "${{ github.event.pull_request.number }}" ]
-          then
-            echo "simd-tag=main" >> $GITHUB_OUTPUT
-          else
-            tag="pr-${{ github.event.pull_request.number }}"
-            echo "Using tag $tag"
-            echo "simd-tag=$tag" >> $GITHUB_OUTPUT
-          fi
-  e2e:
-    if: ${{ !github.event.pull_request.head.repo.fork && github.actor != 'dependabot[bot]' }}
-    needs:
-      - determine-image-tag
-    uses: ./.github/workflows/e2e-test-workflow-call.yml
-    secrets: inherit
-    with:
-      build-and-push-docker-image: true
-      chain-image: ghcr.io/cosmos/ibc-go-simd
-      chain-a-tag: "${{ needs.determine-image-tag.outputs.simd-tag }}"
-      chain-b-tag: "${{ needs.determine-image-tag.outputs.simd-tag }}"
-      relayer-tag: "v2.1.2"
-      chain-binary: "simd"
-      # on regular PRs we won't run interchain account or upgrade tests.
-      test-exclusions: "TestInterTxTestSuite,TestIncentivizedInterTxTestSuite,TestUpgradeTestSuite"
-=======
     determine-image-tag:
       if: ${{ !github.event.pull_request.head.repo.fork && github.actor != 'dependabot[bot]' }}
       runs-on: ubuntu-latest
@@ -85,5 +48,4 @@
         chain-b-tag: "${{ needs.determine-image-tag.outputs.simd-tag }}"
         chain-binary: "simd"
         # on regular PRs we won't run interchain account or upgrade tests.
-        test-exclusions: "TestInterTxTestSuite,TestIncentivizedInterTxTestSuite,TestUpgradeTestSuite"
->>>>>>> 9d9ce70f
+        test-exclusions: "TestInterTxTestSuite,TestIncentivizedInterTxTestSuite,TestUpgradeTestSuite"