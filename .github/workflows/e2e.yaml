name: Tests / E2E
on:
  workflow_dispatch:
  pull_request:
    paths:
      - '**/*.go'
      - '.github/workflows/e2e.yaml'
concurrency:
  group: ${{ github.workflow }}-${{ github.ref }}
  cancel-in-progress: ${{ github.ref != 'refs/heads/main' }}

env:
  DOCKER_IMAGE_NAME: ghcr.io/cosmos/ibc-go-simd

jobs:
  determine-image-tag:
    runs-on: depot-ubuntu-22.04-4
    outputs:
      simd-tag: ${{ steps.get-tag.outputs.simd-tag }}
    steps:
      - uses: actions/checkout@v4
      - uses: actions/setup-go@v5
        with:
          go-version: '1.23'
      - id: get-tag
        run: |
          if [ -z "${{ github.event.pull_request.number }}" ]
          then
            echo "simd-tag=main" >> $GITHUB_OUTPUT
          else
            tag="pr-${{ github.event.pull_request.number }}"
            echo "Using tag $tag"
            echo "simd-tag=$tag" >> $GITHUB_OUTPUT
          fi

<<<<<<< HEAD
  # e2e generates the e2e tests for the non-forked PRs. It does so by using the
  # e2e-test-workflow-call.yml each test runs the jobs defined in that file.
  e2e:
    needs: determine-image-tag # we are required to have a docker tag before we can build any images.
    uses: ./.github/workflows/e2e-test-workflow-call.yml
    # unless we explicitly tell the workflow to inherit secrets, required secrets such as GITHUB_TOKEN will not be
    # provided to the workflow. This would cause privileged operations to fail.
    secrets: inherit
    with:
      # with each test, we build an image from the current code.
      build-and-push-docker-image: true
      # if the test fails, we upload logs so that we can download them from the UI.
      upload-logs: true
      # with regular tests, both images are the same.
      chain-a-tag: '${{ needs.determine-image-tag.outputs.simd-tag }}'
      chain-b-tag: '${{ needs.determine-image-tag.outputs.simd-tag }}'
      chain-c-tag: '${{ needs.determine-image-tag.outputs.simd-tag }}'
      chain-d-tag: '${{ needs.determine-image-tag.outputs.simd-tag }}'
      # on regular PRs we won't run upgrade tests.
      # NOTE: we are excluding TestTransferTestSuite as we run this full suite instead of each individual test.
      test-exclusions: 'TestUpgradeTestSuite,TestTransferTestSuite,TestAuthzTransferTestSuite,TestTransferTestSuiteSendReceive,TestTransferTestSuiteSendEnabled,TestTransferLocalhostTestSuite,TestConnectionTestSuite,TestInterchainAccountsGovTestSuite'
      temp-run-full-suite: true
=======
  docker-build:
    runs-on: depot-ubuntu-22.04-4
    steps:
      - uses: actions/checkout@v4
      - name: Login to GitHub Container Registry
        uses: docker/login-action@v3
        with:
          registry: ghcr.io
          username: ${{ github.actor }}
          password: ${{ secrets.GITHUB_TOKEN }}

      - name: Extract metadata (tags, labels) for Docker
        id: meta
        uses: docker/metadata-action@v5
        with:
          images: ${{ env.DOCKER_IMAGE_NAME }}

      - name: Build and push Docker image
        uses: docker/build-push-action@v6
        with:
          context: .
          push: true
          tags: ${{ steps.meta.outputs.tags }}
          build-args: |
            IBC_GO_VERSION=${{ github.ref_name }}

  build-test-matrix:
    runs-on: depot-ubuntu-22.04-4
    outputs:
      matrix: ${{ steps.set-matrix.outputs.matrix }}
    steps:
      - uses: actions/checkout@v4
        with:
          repository: cosmos/ibc-go
      - uses: actions/setup-go@v5
        with:
          go-version: '1.23'
          cache-dependency-path: 'go.sum'
      - id: set-matrix
        run: |
          output=$(go run cmd/build_test_matrix/main.go)
          echo "matrix=$output" >> $GITHUB_OUTPUT
        env:
          TEST_EXCLUSIONS: 'TestUpgradeTestSuite'

  e2e-tests:
    runs-on: depot-ubuntu-22.04-4
    needs:
      - determine-image-tag
      - build-test-matrix
      - docker-build
    strategy:
      fail-fast: false
      matrix: ${{ fromJSON(needs.build-test-matrix.outputs.matrix) }}
    steps:
      - uses: actions/checkout@v4
        with:
          repository: cosmos/ibc-go
      - uses: actions/setup-go@v5
        with:
          go-version: '1.23'
          cache-dependency-path: 'e2e/go.sum'
      - name: Run e2e Test
        id: e2e_test
        env:
          CHAIN_IMAGE: '${{ env.DOCKER_IMAGE_NAME }}'
          CHAIN_A_TAG: '${{ needs.determine-image-tag.outputs.simd-tag }}'
          CHAIN_B_TAG: '${{ needs.determine-image-tag.outputs.simd-tag }}'
          E2E_CONFIG_PATH: 'ci-e2e-config.yaml'
        run: |
          cd e2e
          make e2e-test test=${{ matrix.test }}
      - name: Upload Diagnostics
        uses: actions/upload-artifact@v4
        if: ${{ failure() }}
        continue-on-error: true
        with:
          name: '${{ matrix.entrypoint }}-${{ matrix.test }}'
          path: e2e/diagnostics
          retention-days: 5
>>>>>>> 2f00b05f
<|MERGE_RESOLUTION|>--- conflicted
+++ resolved
@@ -33,30 +33,6 @@
             echo "simd-tag=$tag" >> $GITHUB_OUTPUT
           fi
 
-<<<<<<< HEAD
-  # e2e generates the e2e tests for the non-forked PRs. It does so by using the
-  # e2e-test-workflow-call.yml each test runs the jobs defined in that file.
-  e2e:
-    needs: determine-image-tag # we are required to have a docker tag before we can build any images.
-    uses: ./.github/workflows/e2e-test-workflow-call.yml
-    # unless we explicitly tell the workflow to inherit secrets, required secrets such as GITHUB_TOKEN will not be
-    # provided to the workflow. This would cause privileged operations to fail.
-    secrets: inherit
-    with:
-      # with each test, we build an image from the current code.
-      build-and-push-docker-image: true
-      # if the test fails, we upload logs so that we can download them from the UI.
-      upload-logs: true
-      # with regular tests, both images are the same.
-      chain-a-tag: '${{ needs.determine-image-tag.outputs.simd-tag }}'
-      chain-b-tag: '${{ needs.determine-image-tag.outputs.simd-tag }}'
-      chain-c-tag: '${{ needs.determine-image-tag.outputs.simd-tag }}'
-      chain-d-tag: '${{ needs.determine-image-tag.outputs.simd-tag }}'
-      # on regular PRs we won't run upgrade tests.
-      # NOTE: we are excluding TestTransferTestSuite as we run this full suite instead of each individual test.
-      test-exclusions: 'TestUpgradeTestSuite,TestTransferTestSuite,TestAuthzTransferTestSuite,TestTransferTestSuiteSendReceive,TestTransferTestSuiteSendEnabled,TestTransferLocalhostTestSuite,TestConnectionTestSuite,TestInterchainAccountsGovTestSuite'
-      temp-run-full-suite: true
-=======
   docker-build:
     runs-on: depot-ubuntu-22.04-4
     steps:
@@ -125,6 +101,8 @@
           CHAIN_IMAGE: '${{ env.DOCKER_IMAGE_NAME }}'
           CHAIN_A_TAG: '${{ needs.determine-image-tag.outputs.simd-tag }}'
           CHAIN_B_TAG: '${{ needs.determine-image-tag.outputs.simd-tag }}'
+          CHAIN_C_TAG: '${{ needs.determine-image-tag.outputs.simd-tag }}'
+          CHAIN_D_TAG: '${{ needs.determine-image-tag.outputs.simd-tag }}'
           E2E_CONFIG_PATH: 'ci-e2e-config.yaml'
         run: |
           cd e2e
@@ -136,5 +114,4 @@
         with:
           name: '${{ matrix.entrypoint }}-${{ matrix.test }}'
           path: e2e/diagnostics
-          retention-days: 5
->>>>>>> 2f00b05f
+          retention-days: 5