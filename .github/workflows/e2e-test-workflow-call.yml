on:
  workflow_call:
    inputs:
      test-entry-point:
        description: "Test entry point"
        required: false
        type: string
        default: "" # empty string means run all tests
      test-exclusions:
        description: "Comma separated list of tests to skip"
        required: false
        type: string
        default: "" # empty string means don't skip any test.
      chain-image:
        description: "The image to use for chains"
        required: true
        type: string
        default: "ghcr.io/cosmos/ibc-go-simd"
      chain-a-tag:
        description: "The tag to use for chain A"
        required: true
        type: string
        default: main
      chain-b-tag:
        default: v4.0.0
        description: "The tag to use for chain B"
        required: true
        type: string
      chain-binary:
        default: "simd"
        description: "The chain binary"
        required: false
        type: string
      relayer-tag:
<<<<<<< HEAD
        description: "The tag to use for the relayer"
        required: true
=======
        description: 'The tag to use for the relayer'
        required: false 
>>>>>>> 84793241
        default: "v2.1.2"
        type: string
      build-and-push-docker-image:
        description: "Flag to specify if the docker image should be built and pushed beforehand"
        required: false
        type: boolean
        default: false

env:
  REGISTRY: ghcr.io
  IMAGE_NAME: ibc-go-simd

jobs:
  test-details:
    runs-on: ubuntu-latest
    steps:
      - name: Display Inputs
        run: |
          echo "Chain Image:      ${{ inputs.chain-image }}"
          echo "Chain A Tag:      ${{ inputs.chain-a-tag }}"
          echo "Chain B Tag:      ${{ inputs.chain-b-tag }}"
          echo "Relayer Tag:      ${{ inputs.relayer-tag }}"
          echo "Test Entry Point: ${{ inputs.test-entry-point }}"

  # we skip individual steps rather than the full job as e2e-tests will not run if this task
  # is skipped. But will run if every individual task is skipped. There is no current way of conditionally needing
  # a job.
  docker-build:
    runs-on: ubuntu-latest
    steps:
      - uses: actions/checkout@v3
        if: ${{ inputs.build-and-push-docker-image }}
      - name: Log in to the Container registry
        if: ${{ inputs.build-and-push-docker-image }}
        uses: docker/login-action@f4ef78c080cd8ba55a85445d5b36e214a81df20a
        with:
          registry: ${{ env.REGISTRY }}
          username: ${{ github.actor }}
          password: ${{ secrets.GITHUB_TOKEN }}

      - name: Extract metadata (tags, labels) for Docker
        if: ${{ inputs.build-and-push-docker-image }}
        id: meta
        uses: docker/metadata-action@57396166ad8aefe6098280995947635806a0e6ea
        with:
          images: ${{ env.REGISTRY }}/cosmos/${{ env.IMAGE_NAME }}

      - name: Build and push Docker image
        if: ${{ inputs.build-and-push-docker-image }}
        uses: docker/build-push-action@c56af957549030174b10d6867f20e78cfd7debc5
        with:
          context: .
          push: true
          tags: ${{ steps.meta.outputs.tags }}
          labels: ${{ steps.meta.outputs.labels }}

  # dynamically build a matrix of test/test suite pairs to run
  build-test-matrix:
    runs-on: ubuntu-latest
    outputs:
      matrix: ${{ steps.set-matrix.outputs.matrix }}
    steps:
      - uses: actions/checkout@v3
      - uses: actions/setup-go@v3
        with:
          go-version: 1.19
      - id: set-matrix
        run: echo "matrix=$(go run cmd/build_test_matrix/main.go)" >> $GITHUB_OUTPUT
        env:
          TEST_ENTRYPOINT: "${{ inputs.test-entry-point }}"
          TEST_EXCLUSIONS: "${{ inputs.test-exclusions }}"

  e2e-tests:
    runs-on: ubuntu-latest
    needs:
      - build-test-matrix
      - docker-build
    env:
      CHAIN_IMAGE: "${{ inputs.chain-image }}"
      CHAIN_A_TAG: "${{ inputs.chain-a-tag }}"
      CHAIN_B_TAG: "${{ inputs.chain-b-tag }}"
      RLY_TAG: "${{ inputs.relayer-tag }}"
      CHAIN_BINARY: "${{ inputs.chain-binary }}"
    strategy:
      fail-fast: false
      matrix: ${{ fromJSON(needs.build-test-matrix.outputs.matrix) }}
    steps:
      - uses: actions/checkout@v3
      - uses: actions/setup-go@v3
        with:
          go-version: 1.19
      - name: Run e2e Test
        run: |
          cd e2e
          make e2e-test entrypoint=${{ matrix.entrypoint }} test=${{ matrix.test }}<|MERGE_RESOLUTION|>--- conflicted
+++ resolved
@@ -32,13 +32,8 @@
         required: false
         type: string
       relayer-tag:
-<<<<<<< HEAD
         description: "The tag to use for the relayer"
-        required: true
-=======
-        description: 'The tag to use for the relayer'
-        required: false 
->>>>>>> 84793241
+        required: false
         default: "v2.1.2"
         type: string
       build-and-push-docker-image:
