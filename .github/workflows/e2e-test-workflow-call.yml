on:
  workflow_call:
    inputs:
      test-entry-point:
        description: 'Test entry point'
        required: false
        type: string
        default: '' # empty string means run all tests
      test:
        description: 'test name to run as standalone'
        required: false
        type: string
        default: ''
      test-exclusions:
        description: 'Comma separated list of tests to skip'
        required: false
        type: string
        default: '' # empty string means don't skip any test.
      chain-image:
        description: 'The image to use for chains'
        required: true
        type: string
        default: 'ghcr.io/cosmos/ibc-go-simd'
      chain-a-tag:
        description: 'The tag to use for chain A'
        required: true
        type: string
        default: main
      chain-b-tag:
        default: main
        description: 'The tag to use for chain B'
        required: true
        type: string
      chain-binary:
        default: 'simd'
        description: 'The chain binary'
        required: false
        type: string
      chain-upgrade-tag:
        default: ''
        description: 'The image tag that the chain will be upgraded to'
        required: false
        type: string
      # upgrade-plan-name is only required during upgrade tests, and is otherwise ignored.
      upgrade-plan-name:
        default: ''
        description: 'The upgrade plan name'
        required: false
        type: string
      relayer-image:
        description: 'The image to use for the relayer'
        required: false
        default: '' # the tests themselves will choose a sensible default when unset.
        type: string
      relayer-type:
        description: 'The type of relayer to use'
        required: false
        default: 'hermes'
        type: string
      relayer-tag:
        description: 'The tag to use for the relayer'
        required: false
        default: '' # the tests themselves will choose a sensible default when unset.
        type: string
      build-and-push-docker-image:
        description: 'Flag to specify if the docker image should be built and pushed beforehand'
        required: false
        type: boolean
        default: false
      build-and-push-docker-image-wasm:
        description: 'Flag to specify if the wasm docker image should be built and pushed beforehand'
        required: false
        type: boolean
        default: false
      upload-logs:
        description: 'Specify flag to indicate that logs should be uploaded on failure'
        required: false
        type: boolean
        default: false

env:
  REGISTRY: ghcr.io
  IMAGE_NAME: ibc-go-simd
  IMAGE_NAME_WASM: ibc-go-wasm-simd

jobs:
  # test-details exists to provide an easy way to see the inputs for the e2e test.
  test-details:
    runs-on: ubuntu-latest
    steps:
      - name: Display Inputs
        run: |
          echo "Chain Image:       ${{ inputs.chain-image }}"
          echo "Chain A Tag:       ${{ inputs.chain-a-tag }}"
          echo "Chain B Tag:       ${{ inputs.chain-b-tag }}"
          echo "Chain Upgrade Tag: ${{ inputs.chain-upgrade-tag }}"
          echo "Upgrade Plan Name: ${{ inputs.upgrade-plan-name }}"
          echo "Relayer Image:"    ${{ inputs.relayer-image }}
          echo "Relayer Type:      ${{ inputs.relayer-type }}"
          echo "Relayer Tag:       ${{ inputs.relayer-tag }}"
          echo "Test Entry Point:  ${{ inputs.test-entry-point }}"
          echo "Test:              ${{ inputs.test }}"
          echo "Github Ref Name:   ${{ github.ref_name }}"

  # we skip individual steps rather than the full job as e2e-tests will not run if this task
  # is skipped. But will run if every individual task is skipped. There is no current way of conditionally needing
  # a job.
  docker-build:
    runs-on: ubuntu-latest
    steps:
      - uses: actions/checkout@v4
        if: ${{ inputs.build-and-push-docker-image }}
      - name: Log in to the Container registry
        if: ${{ inputs.build-and-push-docker-image }}
        uses: docker/login-action@343f7c4344506bcbf9b4de18042ae17996df046d
        with:
          registry: ${{ env.REGISTRY }}
          username: ${{ github.actor }}
          password: ${{ secrets.GITHUB_TOKEN }}

      - name: Extract metadata (tags, labels) for Docker
        if: ${{ inputs.build-and-push-docker-image }}
        id: meta
        uses: docker/metadata-action@96383f45573cb7f253c731d3b3ab81c87ef81934
        with:
          images: ${{ env.REGISTRY }}/cosmos/${{ env.IMAGE_NAME }}

      - name: Build and push Docker image
        if: ${{ inputs.build-and-push-docker-image }}
        uses: docker/build-push-action@0565240e2d4ab88bba5387d719585280857ece09
        with:
          context: .
          push: true
          tags: ${{ steps.meta.outputs.tags }}
          build-args: |
            IBC_GO_VERSION=${{ github.ref_name }}

  docker-build-wasm:
    runs-on: ubuntu-latest
    steps:
      - uses: actions/checkout@v4
<<<<<<< HEAD
        if: ${{ inputs.build-and-push-docker-image-wasm }}

      - uses: actions/setup-python@v4
        if: ${{ inputs.build-and-push-docker-image-wasm }}
=======
        if: ${{ inputs.build-and-push-docker-image }}

      - uses: actions/setup-python@v4
        if: ${{ inputs.build-and-push-docker-image }}
>>>>>>> 93a1be45
        with:
          python-version: '3.10'

      - name: Install dependencies
<<<<<<< HEAD
        if: ${{ inputs.build-and-push-docker-image-wasm }}
        run: make python-install-deps

      - name: Determine Build arguments
        if: ${{ inputs.build-and-push-docker-image-wasm }}
=======
        if: ${{ inputs.build-and-push-docker-image }}
        run: make python-install-deps

      - name: Determine Build arguments
        if: ${{ inputs.build-and-push-docker-image }}
>>>>>>> 93a1be45
        id: build-args
        run: |
          echo "version=$(scripts/get-libwasm-version.py --get-version)" >> $GITHUB_OUTPUT
          echo "checksum=$(scripts/get-libwasm-version.py --get-checksum)" >> $GITHUB_OUTPUT

      - name: Log in to the Container registry
<<<<<<< HEAD
        if: ${{ inputs.build-and-push-docker-image-wasm }}
=======
        if: ${{ inputs.build-and-push-docker-image }}
>>>>>>> 93a1be45
        uses: docker/login-action@343f7c4344506bcbf9b4de18042ae17996df046d
        with:
          registry: ${{ env.REGISTRY }}
          username: ${{ github.actor }}
          password: ${{ secrets.GITHUB_TOKEN }}

      - name: Extract metadata (tags, labels) for Docker
<<<<<<< HEAD
        if: ${{ inputs.build-and-push-docker-image-wasm }}
=======
        if: ${{ inputs.build-and-push-docker-image }}
>>>>>>> 93a1be45
        id: meta
        uses: docker/metadata-action@96383f45573cb7f253c731d3b3ab81c87ef81934
        with:
          images: ${{ env.REGISTRY }}/cosmos/${{ env.IMAGE_NAME_WASM }}

      - name: Build and push Docker image
<<<<<<< HEAD
        if: ${{ inputs.build-and-push-docker-image-wasm }}
=======
        if: ${{ inputs.build-and-push-docker-image }}
>>>>>>> 93a1be45
        uses: docker/build-push-action@0565240e2d4ab88bba5387d719585280857ece09
        with:
          context: .
          push: true
          tags: ${{ steps.meta.outputs.tags }}
          file: modules/light-clients/08-wasm/Dockerfile
          build-args: |
            LIBWASM_VERSION=${{ steps.build-args.outputs.version }}
            LIBWASM_CHECKSUM=${{ steps.build-args.outputs.checksum }}


  # dynamically build a matrix of test/test suite pairs to run.
  # this job runs a go tool located at cmd/build_test_matrix/main.go.
  # it walks the e2e/test directory in order to locate all test suite / test name
  # pairs. The output of this job can be fed in as input to a workflow matrix and
  # will expand to jobs which will run all tests present.
  build-test-matrix:
    runs-on: ubuntu-latest
    outputs:
      matrix: ${{ steps.set-matrix.outputs.matrix }}
    steps:
      - uses: actions/checkout@v4
        with:
          repository: cosmos/ibc-go
      - uses: actions/setup-go@v4
        with:
          go-version: '1.21'
      - id: set-matrix
        run: echo "matrix=$(go run cmd/build_test_matrix/main.go)" >> $GITHUB_OUTPUT
        env:
          TEST_ENTRYPOINT: '${{ inputs.test-entry-point }}'
          TEST_EXCLUSIONS: '${{ inputs.test-exclusions }}'
          TEST_NAME: '${{ inputs.test }}'

  # e2e-tests runs the actual go test command to trigger the test.
  # the tests themselves are configured via environment variables to specify
  # things like chain and relayer images and tags.
  e2e-tests:
    runs-on: ubuntu-latest
    needs:
      - build-test-matrix
      - docker-build
      - docker-build-wasm
    env:
      CHAIN_IMAGE: '${{ inputs.chain-image }}'
      CHAIN_A_TAG: '${{ inputs.chain-a-tag }}'
      CHAIN_B_TAG: '${{ inputs.chain-b-tag }}'
      RELAYER_IMAGE: '${{ inputs.relayer-image }}'
      RELAYER_TAG: '${{ inputs.relayer-tag }}'
      RELAYER_ID: '${{ inputs.relayer-type }}'
      CHAIN_BINARY: '${{ inputs.chain-binary }}'
      CHAIN_UPGRADE_TAG: '${{ inputs.chain-upgrade-tag }}'
      CHAIN_UPGRADE_PLAN: '${{ inputs.upgrade-plan-name }}'
    strategy:
      fail-fast: false
      matrix: ${{ fromJSON(needs.build-test-matrix.outputs.matrix) }}
    steps:
      - uses: actions/checkout@v4
        with:
          repository: cosmos/ibc-go
      - uses: actions/setup-go@v4
        with:
          go-version: '1.21'
      - name: Run e2e Test
        id: e2e_test
        run: |
          cd e2e
          make e2e-test test=${{ matrix.test }}
      - name: Upload Diagnostics
        uses: actions/upload-artifact@v3
        if: ${{ failure() && inputs.upload-logs }}
        continue-on-error: true
        with:
          name: '${{ matrix.entrypoint }}-${{ matrix.test }}'
          path: e2e/diagnostics
          retention-days: 5<|MERGE_RESOLUTION|>--- conflicted
+++ resolved
@@ -139,45 +139,26 @@
     runs-on: ubuntu-latest
     steps:
       - uses: actions/checkout@v4
-<<<<<<< HEAD
         if: ${{ inputs.build-and-push-docker-image-wasm }}
 
       - uses: actions/setup-python@v4
         if: ${{ inputs.build-and-push-docker-image-wasm }}
-=======
-        if: ${{ inputs.build-and-push-docker-image }}
-
-      - uses: actions/setup-python@v4
-        if: ${{ inputs.build-and-push-docker-image }}
->>>>>>> 93a1be45
         with:
           python-version: '3.10'
 
       - name: Install dependencies
-<<<<<<< HEAD
         if: ${{ inputs.build-and-push-docker-image-wasm }}
         run: make python-install-deps
 
       - name: Determine Build arguments
         if: ${{ inputs.build-and-push-docker-image-wasm }}
-=======
-        if: ${{ inputs.build-and-push-docker-image }}
-        run: make python-install-deps
-
-      - name: Determine Build arguments
-        if: ${{ inputs.build-and-push-docker-image }}
->>>>>>> 93a1be45
         id: build-args
         run: |
           echo "version=$(scripts/get-libwasm-version.py --get-version)" >> $GITHUB_OUTPUT
           echo "checksum=$(scripts/get-libwasm-version.py --get-checksum)" >> $GITHUB_OUTPUT
 
       - name: Log in to the Container registry
-<<<<<<< HEAD
-        if: ${{ inputs.build-and-push-docker-image-wasm }}
-=======
-        if: ${{ inputs.build-and-push-docker-image }}
->>>>>>> 93a1be45
+        if: ${{ inputs.build-and-push-docker-image }}
         uses: docker/login-action@343f7c4344506bcbf9b4de18042ae17996df046d
         with:
           registry: ${{ env.REGISTRY }}
@@ -185,22 +166,14 @@
           password: ${{ secrets.GITHUB_TOKEN }}
 
       - name: Extract metadata (tags, labels) for Docker
-<<<<<<< HEAD
-        if: ${{ inputs.build-and-push-docker-image-wasm }}
-=======
-        if: ${{ inputs.build-and-push-docker-image }}
->>>>>>> 93a1be45
+        if: ${{ inputs.build-and-push-docker-image-wasm }}
         id: meta
         uses: docker/metadata-action@96383f45573cb7f253c731d3b3ab81c87ef81934
         with:
           images: ${{ env.REGISTRY }}/cosmos/${{ env.IMAGE_NAME_WASM }}
 
       - name: Build and push Docker image
-<<<<<<< HEAD
-        if: ${{ inputs.build-and-push-docker-image-wasm }}
-=======
-        if: ${{ inputs.build-and-push-docker-image }}
->>>>>>> 93a1be45
+        if: ${{ inputs.build-and-push-docker-image-wasm }}
         uses: docker/build-push-action@0565240e2d4ab88bba5387d719585280857ece09
         with:
           context: .
