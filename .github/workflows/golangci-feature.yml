# golangci-feature runs on pull requests from branches that do not target main.
#
# Working on feature branches (PRs where the PR base-ref != main) is a common
# workflow used, in order to make the merging of PRs easier certain lints are excluded
# when it makes sense. Currently, unused lints are excluded since many PRs will add
# unused code that will be used in a later PR.
name: golangci-lint feature branch
on:
  pull_request:
    # Ignore if the target is main. (Negation of golanci-lint.yml)
    branches-ignore:
      - main
permissions:
  contents: read
  # Optional: allow read access to pull request. Use with `only-new-issues` option.
  pull-requests: read

jobs:
  golangci:
    name: lint
    runs-on: depot-ubuntu-22.04-4
    steps:
      - uses: actions/setup-go@v5
        with:
          go-version: '1.23'
      - uses: actions/checkout@v4
        with:
          fetch-depth: 0
      - name: golangci-lint
<<<<<<< HEAD
        uses: golangci/golangci-lint-action@v7
        with:
          version: v2.0
          only-new-issues: true
=======
        uses: golangci/golangci-lint-action@v7.0.0
        with:
          version: v2.0
          only-new-issues: true
          args: --timeout 10m
>>>>>>> 73c5d0e0
<|MERGE_RESOLUTION|>--- conflicted
+++ resolved
@@ -22,20 +22,12 @@
     steps:
       - uses: actions/setup-go@v5
         with:
-          go-version: '1.23'
+          go-version: "1.23"
       - uses: actions/checkout@v4
         with:
           fetch-depth: 0
       - name: golangci-lint
-<<<<<<< HEAD
-        uses: golangci/golangci-lint-action@v7
-        with:
-          version: v2.0
-          only-new-issues: true
-=======
         uses: golangci/golangci-lint-action@v7.0.0
         with:
           version: v2.0
-          only-new-issues: true
-          args: --timeout 10m
->>>>>>> 73c5d0e0
+          only-new-issues: true