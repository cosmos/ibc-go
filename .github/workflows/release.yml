--- conflicted
+++ resolved
@@ -21,11 +21,7 @@
 
       - uses: actions/setup-go@v3
         with:
-<<<<<<< HEAD
-          go-version: '1.18'
-=======
           go-version: '1.19'
->>>>>>> 682ba550
           
       - name: Release
         uses: goreleaser/goreleaser-action@v4
@@ -49,15 +45,6 @@
         username: ${{ github.actor }}
         password: ${{ secrets.GITHUB_TOKEN }}
 
-<<<<<<< HEAD
-      - name: Build and push Docker image
-        uses: docker/build-push-action@1cb9d22b932e4832bb29793b7777ec860fc1cde0
-        with:
-          context: .
-          push: true
-          tags: ${{ steps.meta.outputs.tags }}
-          labels: ${{ steps.meta.outputs.labels }}
-=======
     - name: Extract metadata (tags, labels) for Docker
       id: meta
       uses: docker/metadata-action@507c2f2dc502c992ad446e3d7a5dfbe311567a96
@@ -71,5 +58,4 @@
         push: true
         tags: ${{ steps.meta.outputs.tags }}
         build-args: |
-          IBC_GO_VERSION=${{ github.ref_name }}
->>>>>>> 682ba550
+          IBC_GO_VERSION=${{ github.ref_name }}