name: Release

on:
  push:
    tags:
      - 'v[0-9]+.[0-9]+.[0-9]+' # Push events to matching v*, i.e. v1.0.0, v20.15.10
      - 'v[0-9]+.[0-9]+.[0-9]+-?[a-z0-9]+' # Push events to matching v*-[alpha/beta/rc], i.e. v3.0.0-alpha1, v3.0.0-beta1, v3.0.0-rc0
<<<<<<< HEAD
=======

env:
  REGISTRY: ghcr.io
  IMAGE_NAME: ibc-go-simd
>>>>>>> 59693049

jobs:
  goreleaser:
    runs-on: ubuntu-latest
    steps:
      - name: Checkout
        uses: actions/checkout@v3
        with:
          fetch-depth: 0

      - uses: actions/setup-go@v3
        with:
          go-version: '1.18'
          
      - name: Release
        uses: goreleaser/goreleaser-action@v3
        if: startsWith(github.ref, 'refs/tags/')
        with:
          version: latest
          args: release --rm-dist
        env:
          GITHUB_TOKEN: ${{ secrets.GITHUB_TOKEN }}

      - name: Log in to the Container registry
        uses: docker/login-action@49ed152c8eca782a232dede0303416e8f356c37b
        with:
          registry: ${{ env.REGISTRY }}
          username: ${{ github.actor }}
          password: ${{ secrets.GITHUB_TOKEN }}

      - name: Extract metadata (tags, labels) for Docker
        id: meta
        uses: docker/metadata-action@69f6fc9d46f2f8bf0d5491e4aabe0bb8c6a4678a
        with:
          images: ${{ env.REGISTRY }}/cosmos/${{ env.IMAGE_NAME }}

      - name: Build and push Docker image
        uses: docker/build-push-action@1cb9d22b932e4832bb29793b7777ec860fc1cde0
        with:
          context: .
          push: true
          tags: ${{ steps.meta.outputs.tags }}
          labels: ${{ steps.meta.outputs.labels }}<|MERGE_RESOLUTION|>--- conflicted
+++ resolved
@@ -5,13 +5,10 @@
     tags:
       - 'v[0-9]+.[0-9]+.[0-9]+' # Push events to matching v*, i.e. v1.0.0, v20.15.10
       - 'v[0-9]+.[0-9]+.[0-9]+-?[a-z0-9]+' # Push events to matching v*-[alpha/beta/rc], i.e. v3.0.0-alpha1, v3.0.0-beta1, v3.0.0-rc0
-<<<<<<< HEAD
-=======
 
 env:
   REGISTRY: ghcr.io
   IMAGE_NAME: ibc-go-simd
->>>>>>> 59693049
 
 jobs:
   goreleaser:
