name: Tests / E2E Fork
on:
  workflow_dispatch:
  pull_request:
    branches:
      - main
    paths-ignore:
      - 'docs/**'
      - '**.md'
      - 'LICENSE'

jobs:
  # dynamically build a matrix of test/test suite pairs to run
  build-test-matrix:
    if: ${{ github.event.pull_request.head.repo.fork || github.actor == 'dependabot[bot]' || github.event_name == 'workflow_dispatch' }}
    runs-on: ubuntu-latest
    outputs:
      matrix: ${{ steps.set-matrix.outputs.matrix }}
    steps:
      - uses: actions/checkout@v3
      - uses: actions/setup-go@v4
        with:
<<<<<<< HEAD
          go-version: "1.20"
=======
          go-version: '1.20'
>>>>>>> c17de1f1
      - id: set-matrix
        run: echo "matrix=$(go run cmd/build_test_matrix/main.go)" >> $GITHUB_OUTPUT
        env:
          TEST_EXCLUSIONS: 'TestInterTxTestSuite,TestIncentivizedInterTxTestSuite,TestUpgradeTestSuite'

  e2e:
    env:
      CHAIN_A_TAG: latest
      CHAIN_B_TAG: latest
      CHAIN_IMAGE: ibc-go-simd
    if: ${{ github.event.pull_request.head.repo.fork || github.actor == 'dependabot[bot]' || github.event_name == 'workflow_dispatch' }}
    needs:
      - build-test-matrix
    runs-on: ubuntu-latest
    strategy:
      fail-fast: false
      matrix: ${{ fromJSON(needs.build-test-matrix.outputs.matrix) }}
    steps:
      - uses: actions/checkout@v3
      - name: Docker Build
        run: docker build . -t "${CHAIN_IMAGE}:${CHAIN_A_TAG}" --build-arg IBC_GO_VERSION=latest
      - name: Setup Go
        uses: actions/setup-go@v4
        with:
<<<<<<< HEAD
          go-version: "1.20"
=======
          go-version: '1.20'
>>>>>>> c17de1f1
      - name: Run e2e Test
        run: |
          cd e2e
          make e2e-test test=${{ matrix.test }}<|MERGE_RESOLUTION|>--- conflicted
+++ resolved
@@ -20,11 +20,7 @@
       - uses: actions/checkout@v3
       - uses: actions/setup-go@v4
         with:
-<<<<<<< HEAD
-          go-version: "1.20"
-=======
           go-version: '1.20'
->>>>>>> c17de1f1
       - id: set-matrix
         run: echo "matrix=$(go run cmd/build_test_matrix/main.go)" >> $GITHUB_OUTPUT
         env:
@@ -49,11 +45,7 @@
       - name: Setup Go
         uses: actions/setup-go@v4
         with:
-<<<<<<< HEAD
-          go-version: "1.20"
-=======
           go-version: '1.20'
->>>>>>> c17de1f1
       - name: Run e2e Test
         run: |
           cd e2e
