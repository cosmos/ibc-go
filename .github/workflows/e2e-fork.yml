--- conflicted
+++ resolved
@@ -34,29 +34,6 @@
         env:
           TEST_EXCLUSIONS: 'TestUpgradeTestSuite,TestIBCWasmUpgradeTestSuite'
 
-<<<<<<< HEAD
-  # dynamically build a matrix of test/test suite pairs to run
-  build-test-matrix-wasm:
-    # run this job on forks and copies of ibc-go, for example: a public fork or a private copy of ibc-go.
-    if: ${{ github.repository != 'cosmos/ibc-go' || github.event.pull_request.head.repo.fork ||  github.actor == 'dependabot[bot]' || github.event_name == 'workflow_dispatch' }}
-    runs-on: ubuntu-latest
-    outputs:
-      matrix: ${{ steps.set-matrix.outputs.matrix }}
-    steps:
-      - uses: actions/checkout@v4
-      - uses: actions/setup-go@v5
-        with:
-          go-version: '1.23'
-      - id: set-matrix
-        run: |
-          output=$(go run cmd/build_test_matrix/main.go)
-          echo "matrix=$output" >> $GITHUB_OUTPUT
-        env:
-          TEST_ENTRYPOINT: 'TestGrandpaTestSuite'
-
-  # e2e-fork runs the e2e tests directly by using a matrix strategy.
-=======
->>>>>>> 83fdb7f2
   e2e-fork:
     env:
       CHAIN_A_TAG: latest
@@ -83,45 +60,4 @@
       - name: Run e2e Test
         run: |
           cd e2e
-<<<<<<< HEAD
-          make e2e-test test=${{ matrix.test }}
-
-  # this workflow runs only the wasm tests.
-#  e2e-fork-wasm:
-#    env:
-#      CHAIN_A_TAG: latest
-#      CHAIN_B_TAG: latest
-#      CHAIN_IMAGE: ibc-go-wasm-simd
-#      RELAYER_ID: "hyperspace" # by default use hyperspace relayer for fork wasm tests.
-#      FORK: "true"
-#    run this job on forks and copies of ibc-go, for example: a public fork or a private copy of ibc-go.
-#    if: ${{ github.repository != 'cosmos/ibc-go' || github.event.pull_request.head.repo.fork || github.actor == 'dependabot[bot]' || github.event_name == 'workflow_dispatch' }}
-#    needs: build-test-matrix-wasm
-#    runs-on: ubuntu-latest
-#    strategy:
-#      fail-fast: false
-#      matrix: ${{ fromJSON(needs.build-test-matrix-wasm.outputs.matrix) }}
-#    steps:
-#      - uses: actions/checkout@v4
-#      - uses: actions/setup-python@v5
-#        with:
-#          python-version: '3.10'
-#      - name: Install dependencies
-#        run: make python-install-deps
-#      - name: Docker Build Wasm
-#        run: |
-#          version="$(scripts/get-libwasm-version.py --get-version)"
-#          checksum="$(scripts/get-libwasm-version.py --get-checksum)"
-#          docker build . -t "${CHAIN_IMAGE}:${CHAIN_A_TAG}" -f modules/light-clients/08-wasm/Dockerfile --build-arg LIBWASM_VERSION=${version} --build-arg LIBWASM_CHECKSUM=${checksum}
-#      - name: Setup Go
-#        uses: actions/setup-go@v5
-#        with:
-#          go-version: '1.23'
-#          cache-dependency-path: 'e2e/go.sum'
-#      - name: Run e2e Test
-#        run: |
-#          cd e2e
-#          make e2e-test test=${{ matrix.test }}
-=======
-          make e2e-test test=${{ matrix.test }}
->>>>>>> 83fdb7f2
+          make e2e-test test=${{ matrix.test }}