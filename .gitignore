--- conflicted
+++ resolved
@@ -56,11 +56,5 @@
 
 *.history
 
-<<<<<<< HEAD
-# Go
-go.work
-go.work.sum
-=======
 tmp/
-*.wasm
->>>>>>> 0f5896c7
+*.wasm