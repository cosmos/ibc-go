package v2

import (
	"context"
	"fmt"

	errorsmod "cosmossdk.io/errors"

	sdk "github.com/cosmos/cosmos-sdk/types"

	"github.com/cosmos/ibc-go/v9/modules/apps/transfer/keeper"
	transfertypes "github.com/cosmos/ibc-go/v9/modules/apps/transfer/types"
	channeltypes "github.com/cosmos/ibc-go/v9/modules/core/04-channel/types"
	"github.com/cosmos/ibc-go/v9/modules/core/04-channel/v2/types"
	"github.com/cosmos/ibc-go/v9/modules/core/api"
	ibcerrors "github.com/cosmos/ibc-go/v9/modules/core/errors"
)

var _ api.IBCModule = (*IBCModule)(nil)

// NewIBCModule creates a new IBCModule given the keeper
func NewIBCModule(k keeper.Keeper) *IBCModule {
	return &IBCModule{
		keeper: k,
	}
}

type IBCModule struct {
	keeper keeper.Keeper
}

func (im *IBCModule) OnSendPacket(goCtx context.Context, sourceChannel string, destinationChannel string, sequence uint64, payload types.Payload, signer sdk.AccAddress) error {
	data, err := transfertypes.UnmarshalPacketData(payload.Value, payload.Version, payload.Encoding)
	if err != nil {
		return err
	}

	sender, err := sdk.AccAddressFromBech32(data.Sender)
	if err != nil {
		return err
	}

	if !signer.Equals(sender) {
		return errorsmod.Wrapf(ibcerrors.ErrUnauthorized, "sender %s is different from signer %s", sender, signer)
	}

	if err := im.keeper.SendTransfer(goCtx, payload.SourcePort, sourceChannel, data.Tokens, signer); err != nil {
		return err
	}

	// TODO: events
	// events.EmitTransferEvent(ctx, sender.String(), receiver, tokens, memo, hops)

	// TODO: telemetry
	// telemetry.ReportTransfer(sourcePort, sourceChannel, destinationPort, destinationChannel, tokens)

	return nil
}

func (im *IBCModule) OnRecvPacket(ctx context.Context, sourceChannel string, destinationChannel string, sequence uint64, payload types.Payload, relayer sdk.AccAddress) types.RecvPacketResult {
	var (
		ackErr error
		data   transfertypes.FungibleTokenPacketDataV2
	)

	ack := channeltypes.NewResultAcknowledgement([]byte{byte(1)})
	recvResult := types.RecvPacketResult{
		Status:          types.PacketStatus_Success,
		Acknowledgement: ack.Acknowledgement(),
	}
	// we are explicitly wrapping this emit event call in an anonymous function so that
	// the packet data is evaluated after it has been assigned a value.
	defer func() {
		if err := im.keeper.EmitOnRecvPacketEvent(ctx, data, ack, ackErr); err != nil {
			im.keeper.Logger.Error(fmt.Sprintf("failed to emit %T event", types.EventTypeRecvPacket), "error", err)
		}
	}()

	data, ackErr = transfertypes.UnmarshalPacketData(payload.Value, payload.Version, payload.Encoding)
	if ackErr != nil {
		ack = channeltypes.NewErrorAcknowledgement(ackErr)
		im.keeper.Logger.Error(fmt.Sprintf("%s sequence %d", ackErr.Error(), sequence))
		return types.RecvPacketResult{
			Status:          types.PacketStatus_Failure,
			Acknowledgement: ack.Acknowledgement(),
		}
	}

	if _, ackErr = im.keeper.OnRecvPacket(
		ctx,
		data,
		payload.SourcePort,
		sourceChannel,
		payload.DestinationPort,
		destinationChannel,
	); ackErr != nil {
		ack = channeltypes.NewErrorAcknowledgement(ackErr)
		im.keeper.Logger.Error(fmt.Sprintf("%s sequence %d", ackErr.Error(), sequence))
		return types.RecvPacketResult{
			Status:          types.PacketStatus_Failure,
			Acknowledgement: ack.Acknowledgement(),
		}
	}

	im.keeper.Logger.Info("successfully handled ICS-20 packet", "sequence", sequence)

	// TODO: telemetry
	// telemetry.ReportOnRecvPacket(packet, data.Tokens)

	if data.HasForwarding() {
		// we are now sending from the forward escrow address to the final receiver address.
		ack = channeltypes.NewErrorAcknowledgement(fmt.Errorf("forwarding not yet supported"))
		return types.RecvPacketResult{
			Status:          types.PacketStatus_Failure,
			Acknowledgement: ack.Acknowledgement(),
		}
		// TODO: handle forwarding
		// TODO: inside this version of the function, we should fetch the packet that was stored in IBC core in order to set it for forwarding.
		//	if err := k.forwardPacket(ctx, data, packet, receivedCoins); err != nil {
		//		return err
		//	}

		// NOTE: acknowledgement will be written asynchronously
		// return types.RecvPacketResult{
		// 	Status: types.PacketStatus_Async,
		// }
	}

	// NOTE: acknowledgement will be written synchronously during IBC handler execution.
	return recvResult
}

func (im *IBCModule) OnTimeoutPacket(ctx context.Context, sourceChannel string, destinationChannel string, sequence uint64, payload types.Payload, relayer sdk.AccAddress) error {
	data, err := transfertypes.UnmarshalPacketData(payload.Value, payload.Version, payload.Encoding)
	if err != nil {
		return err
	}

	// refund tokens
	if err := im.keeper.OnTimeoutPacket(ctx, payload.SourcePort, sourceChannel, data); err != nil {
		return err
	}

	// TODO: handle forwarding

	return im.keeper.EmitOnTimeoutEvent(ctx, data)
}

func (im *IBCModule) OnAcknowledgementPacket(ctx context.Context, sourceChannel string, destinationChannel string, sequence uint64, recvSuccess bool, acknowledgement []byte, payload types.Payload, relayer sdk.AccAddress) error {
	var ack channeltypes.Acknowledgement
	if err := transfertypes.ModuleCdc.UnmarshalJSON(acknowledgement, &ack); err != nil {
		return errorsmod.Wrapf(ibcerrors.ErrUnknownRequest, "cannot unmarshal ICS-20 transfer packet acknowledgement: %v", err)
	}

	data, err := transfertypes.UnmarshalPacketData(payload.Value, payload.Version, payload.Encoding)
	if err != nil {
		return err
	}

	if err := im.keeper.OnAcknowledgementPacket(ctx, payload.SourcePort, sourceChannel, data, recvSuccess); err != nil {
		return err
	}

<<<<<<< HEAD
	events.EmitOnAcknowledgementPacketEvent(ctx, data, recvSuccess, ack)
	return nil
=======
	// TODO: handle forwarding

	return im.keeper.EmitOnAcknowledgementPacketEvent(ctx, data, ack)
>>>>>>> 088c822b
}<|MERGE_RESOLUTION|>--- conflicted
+++ resolved
@@ -3,15 +3,16 @@
 import (
 	"context"
 	"fmt"
+	"strings"
 
 	errorsmod "cosmossdk.io/errors"
 
 	sdk "github.com/cosmos/cosmos-sdk/types"
 
 	"github.com/cosmos/ibc-go/v9/modules/apps/transfer/keeper"
-	transfertypes "github.com/cosmos/ibc-go/v9/modules/apps/transfer/types"
+	"github.com/cosmos/ibc-go/v9/modules/apps/transfer/types"
 	channeltypes "github.com/cosmos/ibc-go/v9/modules/core/04-channel/types"
-	"github.com/cosmos/ibc-go/v9/modules/core/04-channel/v2/types"
+	channeltypesv2 "github.com/cosmos/ibc-go/v9/modules/core/04-channel/v2/types"
 	"github.com/cosmos/ibc-go/v9/modules/core/api"
 	ibcerrors "github.com/cosmos/ibc-go/v9/modules/core/errors"
 )
@@ -29,8 +30,16 @@
 	keeper keeper.Keeper
 }
 
-func (im *IBCModule) OnSendPacket(goCtx context.Context, sourceChannel string, destinationChannel string, sequence uint64, payload types.Payload, signer sdk.AccAddress) error {
-	data, err := transfertypes.UnmarshalPacketData(payload.Value, payload.Version, payload.Encoding)
+func (im *IBCModule) OnSendPacket(goCtx context.Context, sourceChannel string, destinationChannel string, sequence uint64, payload channeltypesv2.Payload, signer sdk.AccAddress) error {
+	// Enforce that the source and destination portIDs are the same and equal to the transfer portID
+	// This is necessary for IBC Eureka since the portIDs (and thus the application-application connection) is not prenegotiated
+	// by the channel handshake
+	// This restriction can be removed in a future where the trace hop on receive commits to **both** the source and destination portIDs
+	// rather than just the destination port
+	if payload.SourcePort != types.PortID || payload.DestinationPort != types.PortID {
+		return errorsmod.Wrapf(channeltypesv2.ErrInvalidPacket, "payload port ID is invalid: expected %s, got sourcePort: %s destPort: %s", types.PortID, payload.SourcePort, payload.DestinationPort)
+	}
+	data, err := types.UnmarshalPacketData(payload.Value, payload.Version, payload.Encoding)
 	if err != nil {
 		return err
 	}
@@ -44,6 +53,19 @@
 		return errorsmod.Wrapf(ibcerrors.ErrUnauthorized, "sender %s is different from signer %s", sender, signer)
 	}
 
+	// Enforce that the base denom does not contain any slashes
+	// Since IBC v2 packets will no longer have channel identifiers, we cannot rely
+	// on the channel format to easily divide the trace from the base denomination in ICS20 v1 packets
+	// The simplest way to prevent any potential issues from arising is to simply disallow any slashes in the base denomination
+	// This prevents such denominations from being sent with IBCV v2 packets, however we can still support them in IBC v1 packets
+	// If we enforce that IBC v2 packets are sent with ICS20 v2 and above versions that separate the trace from the base denomination
+	// in the packet data, then we can remove this restriction.
+	for _, token := range data.Tokens {
+		if strings.Contains(token.Denom.Base, "/") {
+			return errorsmod.Wrapf(types.ErrInvalidDenomForTransfer, "base denomination %s cannot contain slashes for IBC v2 packet", token.Denom.Base)
+		}
+	}
+
 	if err := im.keeper.SendTransfer(goCtx, payload.SourcePort, sourceChannel, data.Tokens, signer); err != nil {
 		return err
 	}
@@ -57,31 +79,42 @@
 	return nil
 }
 
-func (im *IBCModule) OnRecvPacket(ctx context.Context, sourceChannel string, destinationChannel string, sequence uint64, payload types.Payload, relayer sdk.AccAddress) types.RecvPacketResult {
+func (im *IBCModule) OnRecvPacket(ctx context.Context, sourceChannel string, destinationChannel string, sequence uint64, payload channeltypesv2.Payload, relayer sdk.AccAddress) channeltypesv2.RecvPacketResult {
+	// Enforce that the source and destination portIDs are the same and equal to the transfer portID
+	// This is necessary for IBC Eureka since the portIDs (and thus the application-application connection) is not prenegotiated
+	// by the channel handshake
+	// This restriction can be removed in a future where the trace hop on receive commits to **both** the source and destination portIDs
+	// rather than just the destination port
+	if payload.SourcePort != types.PortID || payload.DestinationPort != types.PortID {
+		return channeltypesv2.RecvPacketResult{
+			Status:          channeltypesv2.PacketStatus_Failure,
+			Acknowledgement: channeltypes.NewErrorAcknowledgement(errorsmod.Wrapf(channeltypesv2.ErrInvalidPacket, "payload port ID is invalid: expected %s, got sourcePort: %s destPort: %s", types.PortID, payload.SourcePort, payload.DestinationPort)).Acknowledgement(),
+		}
+	}
 	var (
 		ackErr error
-		data   transfertypes.FungibleTokenPacketDataV2
+		data   types.FungibleTokenPacketDataV2
 	)
 
 	ack := channeltypes.NewResultAcknowledgement([]byte{byte(1)})
-	recvResult := types.RecvPacketResult{
-		Status:          types.PacketStatus_Success,
+	recvResult := channeltypesv2.RecvPacketResult{
+		Status:          channeltypesv2.PacketStatus_Success,
 		Acknowledgement: ack.Acknowledgement(),
 	}
 	// we are explicitly wrapping this emit event call in an anonymous function so that
 	// the packet data is evaluated after it has been assigned a value.
 	defer func() {
 		if err := im.keeper.EmitOnRecvPacketEvent(ctx, data, ack, ackErr); err != nil {
-			im.keeper.Logger.Error(fmt.Sprintf("failed to emit %T event", types.EventTypeRecvPacket), "error", err)
+			im.keeper.Logger.Error(fmt.Sprintf("failed to emit %T event", channeltypesv2.EventTypeRecvPacket), "error", err)
 		}
 	}()
 
-	data, ackErr = transfertypes.UnmarshalPacketData(payload.Value, payload.Version, payload.Encoding)
+	data, ackErr = types.UnmarshalPacketData(payload.Value, payload.Version, payload.Encoding)
 	if ackErr != nil {
 		ack = channeltypes.NewErrorAcknowledgement(ackErr)
 		im.keeper.Logger.Error(fmt.Sprintf("%s sequence %d", ackErr.Error(), sequence))
-		return types.RecvPacketResult{
-			Status:          types.PacketStatus_Failure,
+		return channeltypesv2.RecvPacketResult{
+			Status:          channeltypesv2.PacketStatus_Failure,
 			Acknowledgement: ack.Acknowledgement(),
 		}
 	}
@@ -96,8 +129,8 @@
 	); ackErr != nil {
 		ack = channeltypes.NewErrorAcknowledgement(ackErr)
 		im.keeper.Logger.Error(fmt.Sprintf("%s sequence %d", ackErr.Error(), sequence))
-		return types.RecvPacketResult{
-			Status:          types.PacketStatus_Failure,
+		return channeltypesv2.RecvPacketResult{
+			Status:          channeltypesv2.PacketStatus_Failure,
 			Acknowledgement: ack.Acknowledgement(),
 		}
 	}
@@ -110,8 +143,8 @@
 	if data.HasForwarding() {
 		// we are now sending from the forward escrow address to the final receiver address.
 		ack = channeltypes.NewErrorAcknowledgement(fmt.Errorf("forwarding not yet supported"))
-		return types.RecvPacketResult{
-			Status:          types.PacketStatus_Failure,
+		return channeltypesv2.RecvPacketResult{
+			Status:          channeltypesv2.PacketStatus_Failure,
 			Acknowledgement: ack.Acknowledgement(),
 		}
 		// TODO: handle forwarding
@@ -130,8 +163,8 @@
 	return recvResult
 }
 
-func (im *IBCModule) OnTimeoutPacket(ctx context.Context, sourceChannel string, destinationChannel string, sequence uint64, payload types.Payload, relayer sdk.AccAddress) error {
-	data, err := transfertypes.UnmarshalPacketData(payload.Value, payload.Version, payload.Encoding)
+func (im *IBCModule) OnTimeoutPacket(ctx context.Context, sourceChannel string, destinationChannel string, sequence uint64, payload channeltypesv2.Payload, relayer sdk.AccAddress) error {
+	data, err := types.UnmarshalPacketData(payload.Value, payload.Version, payload.Encoding)
 	if err != nil {
 		return err
 	}
@@ -146,13 +179,13 @@
 	return im.keeper.EmitOnTimeoutEvent(ctx, data)
 }
 
-func (im *IBCModule) OnAcknowledgementPacket(ctx context.Context, sourceChannel string, destinationChannel string, sequence uint64, recvSuccess bool, acknowledgement []byte, payload types.Payload, relayer sdk.AccAddress) error {
+func (im *IBCModule) OnAcknowledgementPacket(ctx context.Context, sourceChannel string, destinationChannel string, sequence uint64, recvSuccess bool, acknowledgement []byte, payload channeltypesv2.Payload, relayer sdk.AccAddress) error {
 	var ack channeltypes.Acknowledgement
-	if err := transfertypes.ModuleCdc.UnmarshalJSON(acknowledgement, &ack); err != nil {
+	if err := types.ModuleCdc.UnmarshalJSON(acknowledgement, &ack); err != nil {
 		return errorsmod.Wrapf(ibcerrors.ErrUnknownRequest, "cannot unmarshal ICS-20 transfer packet acknowledgement: %v", err)
 	}
 
-	data, err := transfertypes.UnmarshalPacketData(payload.Value, payload.Version, payload.Encoding)
+	data, err := types.UnmarshalPacketData(payload.Value, payload.Version, payload.Encoding)
 	if err != nil {
 		return err
 	}
@@ -161,12 +194,7 @@
 		return err
 	}
 
-<<<<<<< HEAD
-	events.EmitOnAcknowledgementPacketEvent(ctx, data, recvSuccess, ack)
-	return nil
-=======
 	// TODO: handle forwarding
 
 	return im.keeper.EmitOnAcknowledgementPacketEvent(ctx, data, ack)
->>>>>>> 088c822b
 }