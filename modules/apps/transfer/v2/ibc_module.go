package v2

import (
	"bytes"
	"context"
	"fmt"
	"strings"

	errorsmod "cosmossdk.io/errors"

	sdk "github.com/cosmos/cosmos-sdk/types"

	"github.com/cosmos/ibc-go/v9/modules/apps/transfer/internal/events"
	"github.com/cosmos/ibc-go/v9/modules/apps/transfer/internal/telemetry"
	"github.com/cosmos/ibc-go/v9/modules/apps/transfer/keeper"
	"github.com/cosmos/ibc-go/v9/modules/apps/transfer/types"
	channeltypes "github.com/cosmos/ibc-go/v9/modules/core/04-channel/types"
	channeltypesv2 "github.com/cosmos/ibc-go/v9/modules/core/04-channel/v2/types"
	"github.com/cosmos/ibc-go/v9/modules/core/api"
	ibcerrors "github.com/cosmos/ibc-go/v9/modules/core/errors"
)

var _ api.IBCModule = (*IBCModule)(nil)

// NewIBCModule creates a new IBCModule given the keeper
func NewIBCModule(k keeper.Keeper) *IBCModule {
	return &IBCModule{
		keeper: k,
	}
}

type IBCModule struct {
	keeper keeper.Keeper
}

func (im *IBCModule) OnSendPacket(goCtx context.Context, sourceChannel string, destinationChannel string, sequence uint64, payload channeltypesv2.Payload, signer sdk.AccAddress) error {
	// Enforce that the source and destination portIDs are the same and equal to the transfer portID
	// This is necessary for IBC Eureka since the portIDs (and thus the application-application connection) is not prenegotiated
	// by the channel handshake
	// This restriction can be removed in a future where the trace hop on receive commits to **both** the source and destination portIDs
	// rather than just the destination port
	if payload.SourcePort != types.PortID || payload.DestinationPort != types.PortID {
		return errorsmod.Wrapf(channeltypesv2.ErrInvalidPacket, "payload port ID is invalid: expected %s, got sourcePort: %s destPort: %s", types.PortID, payload.SourcePort, payload.DestinationPort)
	}
	data, err := types.UnmarshalPacketData(payload.Value, payload.Version, payload.Encoding)
	if err != nil {
		return err
	}

	sender, err := sdk.AccAddressFromBech32(data.Sender)
	if err != nil {
		return err
	}

	if !signer.Equals(sender) {
		return errorsmod.Wrapf(ibcerrors.ErrUnauthorized, "sender %s is different from signer %s", sender, signer)
	}

	// Enforce that the base denom does not contain any slashes
	// Since IBC v2 packets will no longer have channel identifiers, we cannot rely
	// on the channel format to easily divide the trace from the base denomination in ICS20 v1 packets
	// The simplest way to prevent any potential issues from arising is to simply disallow any slashes in the base denomination
	// This prevents such denominations from being sent with IBCV v2 packets, however we can still support them in IBC v1 packets
	// If we enforce that IBC v2 packets are sent with ICS20 v2 and above versions that separate the trace from the base denomination
	// in the packet data, then we can remove this restriction.
	for _, token := range data.Tokens {
		if strings.Contains(token.Denom.Base, "/") {
			return errorsmod.Wrapf(types.ErrInvalidDenomForTransfer, "base denomination %s cannot contain slashes for IBC v2 packet", token.Denom.Base)
		}
	}

	if err := im.keeper.SendTransfer(sdk.UnwrapSDKContext(goCtx), payload.SourcePort, sourceChannel, data.Tokens, signer); err != nil {
		return err
	}

	events.EmitTransferEvent(goCtx, sender.String(), data.Receiver, data.Tokens, data.Memo, data.Forwarding.Hops)

	telemetry.ReportTransfer(payload.SourcePort, sourceChannel, payload.DestinationPort, destinationChannel, data.Tokens)

	return nil
}

func (im *IBCModule) OnRecvPacket(ctx context.Context, sourceChannel string, destinationChannel string, sequence uint64, payload channeltypesv2.Payload, relayer sdk.AccAddress) channeltypesv2.RecvPacketResult {
	// Enforce that the source and destination portIDs are the same and equal to the transfer portID
	// This is necessary for IBC Eureka since the portIDs (and thus the application-application connection) is not prenegotiated
	// by the channel handshake
	// This restriction can be removed in a future where the trace hop on receive commits to **both** the source and destination portIDs
	// rather than just the destination port
	if payload.SourcePort != types.PortID || payload.DestinationPort != types.PortID {
		return channeltypesv2.RecvPacketResult{
			Status: channeltypesv2.PacketStatus_Failure,
		}
	}
	var (
		ackErr error
		data   types.FungibleTokenPacketDataV2
	)

	ack := channeltypes.NewResultAcknowledgement([]byte{byte(1)})
	recvResult := channeltypesv2.RecvPacketResult{
		Status:          channeltypesv2.PacketStatus_Success,
		Acknowledgement: ack.Acknowledgement(),
	}
	// we are explicitly wrapping this emit event call in an anonymous function so that
	// the packet data is evaluated after it has been assigned a value.
	defer func() {
		events.EmitOnRecvPacketEvent(ctx, data, ack, ackErr)
	}()

	data, ackErr = types.UnmarshalPacketData(payload.Value, payload.Version, payload.Encoding)
	if ackErr != nil {
		im.keeper.Logger(ctx).Error(fmt.Sprintf("%s sequence %d", ackErr.Error(), sequence))
		return channeltypesv2.RecvPacketResult{
			Status: channeltypesv2.PacketStatus_Failure,
		}
	}

	if _, ackErr = im.keeper.OnRecvPacket(
		ctx,
		data,
		payload.SourcePort,
		sourceChannel,
		payload.DestinationPort,
		destinationChannel,
	); ackErr != nil {
		im.keeper.Logger(ctx).Error(fmt.Sprintf("%s sequence %d", ackErr.Error(), sequence))
		return channeltypesv2.RecvPacketResult{
			Status: channeltypesv2.PacketStatus_Failure,
		}
	}

	im.keeper.Logger(ctx).Info("successfully handled ICS-20 packet", "sequence", sequence)

	telemetry.ReportOnRecvPacket(payload.SourcePort, sourceChannel, payload.DestinationPort, destinationChannel, data.Tokens)

	if data.HasForwarding() {
		// we are now sending from the forward escrow address to the final receiver address.
		return channeltypesv2.RecvPacketResult{
			Status: channeltypesv2.PacketStatus_Failure,
		}
		// TODO: handle forwarding
		// TODO: inside this version of the function, we should fetch the packet that was stored in IBC core in order to set it for forwarding.
		//	if err := k.forwardPacket(ctx, data, packet, receivedCoins); err != nil {
		//		return err
		//	}

		// NOTE: acknowledgement will be written asynchronously
		// return types.RecvPacketResult{
		// 	Status: types.PacketStatus_Async,
		// }
	}

	// NOTE: acknowledgement will be written synchronously during IBC handler execution.
	return recvResult
}

func (im *IBCModule) OnTimeoutPacket(ctx context.Context, sourceChannel string, destinationChannel string, sequence uint64, payload channeltypesv2.Payload, relayer sdk.AccAddress) error {
	data, err := types.UnmarshalPacketData(payload.Value, payload.Version, payload.Encoding)
	if err != nil {
		return err
	}

	// refund tokens
	if err := im.keeper.OnTimeoutPacket(ctx, payload.SourcePort, sourceChannel, data); err != nil {
		return err
	}

	// TODO: handle forwarding

	events.EmitOnTimeoutEvent(ctx, data)

	return nil
}

func (im *IBCModule) OnAcknowledgementPacket(ctx context.Context, sourceChannel string, destinationChannel string, sequence uint64, acknowledgement []byte, payload channeltypesv2.Payload, relayer sdk.AccAddress) error {
	var ack channeltypes.Acknowledgement
	// construct an error acknowledgement if the acknowledgement bytes are the sentinel error acknowledgement so we can use the shared transfer logic
	if bytes.Equal(acknowledgement, channeltypesv2.ErrorAcknowledgement[:]) {
		// the specific error does not matter
		ack = channeltypes.NewErrorAcknowledgement(types.ErrReceiveFailed)
	} else {
		if err := types.ModuleCdc.UnmarshalJSON(acknowledgement, &ack); err != nil {
			return errorsmod.Wrapf(ibcerrors.ErrUnknownRequest, "cannot unmarshal ICS-20 transfer packet acknowledgement: %v", err)
		}
		if !ack.Success() {
			return errorsmod.Wrapf(ibcerrors.ErrInvalidRequest, "cannot pass in a custom error acknowledgement with IBC v2")
		}
	}

	data, err := types.UnmarshalPacketData(payload.Value, payload.Version, payload.Encoding)
	if err != nil {
		return err
	}

	if err := im.keeper.OnAcknowledgementPacket(ctx, payload.SourcePort, sourceChannel, data, ack); err != nil {
		return err
	}

	// TODO: handle forwarding

<<<<<<< HEAD
	return im.keeper.EmitOnAcknowledgementPacketEvent(ctx, data, ack)
}

// UnmarshalPacketData unmarshals the ICS20 packet data based on the version and encoding
// it implements the PacketDataUnmarshaler interface
func (*IBCModule) UnmarshalPacketData(payload channeltypesv2.Payload) (interface{}, error) {
	return types.UnmarshalPacketData(payload.Value, payload.Version, payload.Encoding)
=======
	events.EmitOnAcknowledgementPacketEvent(ctx, data, ack)

	return nil
>>>>>>> bf71bdda
}<|MERGE_RESOLUTION|>--- conflicted
+++ resolved
@@ -198,17 +198,13 @@
 
 	// TODO: handle forwarding
 
-<<<<<<< HEAD
-	return im.keeper.EmitOnAcknowledgementPacketEvent(ctx, data, ack)
+	events.EmitOnAcknowledgementPacketEvent(ctx, data, ack)
+
+	return nil
 }
 
 // UnmarshalPacketData unmarshals the ICS20 packet data based on the version and encoding
 // it implements the PacketDataUnmarshaler interface
 func (*IBCModule) UnmarshalPacketData(payload channeltypesv2.Payload) (interface{}, error) {
 	return types.UnmarshalPacketData(payload.Value, payload.Version, payload.Encoding)
-=======
-	events.EmitOnAcknowledgementPacketEvent(ctx, data, ack)
-
-	return nil
->>>>>>> bf71bdda
 }