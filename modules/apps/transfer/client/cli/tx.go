package cli

import (
	"errors"
	"fmt"
	"strings"
	"time"

	"github.com/spf13/cobra"

	"github.com/cosmos/cosmos-sdk/client"
	"github.com/cosmos/cosmos-sdk/client/flags"
	"github.com/cosmos/cosmos-sdk/client/tx"
	sdk "github.com/cosmos/cosmos-sdk/types"
	"github.com/cosmos/cosmos-sdk/version"

	"github.com/cosmos/ibc-go/v8/modules/apps/transfer/types"
	clienttypes "github.com/cosmos/ibc-go/v8/modules/core/02-client/types"
)

const (
	flagPacketTimeoutHeight    = "packet-timeout-height"
	flagPacketTimeoutTimestamp = "packet-timeout-timestamp"
	flagAbsoluteTimeouts       = "absolute-timeouts"
	flagMemo                   = "memo"
	flagForwarding             = "forwarding"
	flagUnwind                 = "unwind"
)

// defaultRelativePacketTimeoutTimestamp is the default packet timeout timestamp (in nanoseconds)
// relative to the current block timestamp of the counterparty chain provided by the client
// state. The timeout is disabled when set to 0. The default is currently set to a 10 minute
// timeout.
var defaultRelativePacketTimeoutTimestamp = uint64((time.Duration(10) * time.Minute).Nanoseconds())

// NewTransferTxCmd returns the command to create a NewMsgTransfer transaction
func NewTransferTxCmd() *cobra.Command {
	cmd := &cobra.Command{
		Use:   "transfer [src-port] [src-channel] [receiver] [coins]",
		Short: "Transfer one or more fungible tokens through IBC",
		Long: strings.TrimSpace(`Transfer one or more fungible tokens through IBC. Multiple tokens can be transferred in a single
packet if the coins list is a comma-separated string (e.g. 100uatom,100uosmo). Timeouts can be specified as absolute using the {absolute-timeouts} flag. 
Timeout height can be set by passing in the height string in the form {revision}-{height} using the {packet-timeout-height} flag. 
Note, relative timeout height is not supported. Relative timeout timestamp is added to the value of the user's local system clock time 
using the {packet-timeout-timestamp} flag. If no timeout value is set then a default relative timeout value of 10 minutes is used. IBC tokens
can be automatically unwound to their native chain using the {unwind} flag. Please note that if the {unwind} flag is used, then the transfer should contain only
a single token. Tokens can also be automatically forwarded through multiple chains using the {fowarding} flag and specifying
a comma-separated list of source portID/channelID pairs for each intermediary chain. {unwind} and {forwarding} flags can be used together
<<<<<<< HEAD
to unwind IBC tokens to their native chain and forward them to the final destination.`),
=======
to first unwind IBC tokens to their native chain and then forward them to the final destination.`),
>>>>>>> a5e3d153
		Example: fmt.Sprintf("%s tx ibc-transfer transfer [src-port] [src-channel] [receiver] [coins]", version.AppName),
		Args:    cobra.ExactArgs(4),
		RunE: func(cmd *cobra.Command, args []string) error {
			clientCtx, err := client.GetClientTxContext(cmd)
			if err != nil {
				return err
			}
			sender := clientCtx.GetFromAddress().String()
			srcPort := args[0]
			srcChannel := args[1]
			receiver := args[2]

			coins, err := sdk.ParseCoinsNormalized(args[3])
			if err != nil {
				return err
			}

			for i, coin := range coins {
				if !strings.HasPrefix(coin.Denom, "ibc/") {
					denom := types.ExtractDenomFromPath(coin.Denom)
					coins[i].Denom = denom.IBCDenom()
				}
			}

			timeoutHeightStr, err := cmd.Flags().GetString(flagPacketTimeoutHeight)
			if err != nil {
				return err
			}

			timeoutHeight, err := clienttypes.ParseHeight(timeoutHeightStr)
			if err != nil {
				return err
			}

			timeoutTimestamp, err := cmd.Flags().GetUint64(flagPacketTimeoutTimestamp)
			if err != nil {
				return err
			}

			absoluteTimeouts, err := cmd.Flags().GetBool(flagAbsoluteTimeouts)
			if err != nil {
				return err
			}

			memo, err := cmd.Flags().GetString(flagMemo)
			if err != nil {
				return err
			}

			forwarding, err := parseForwarding(cmd)
			if err != nil {
				return err
			}

			// NOTE: relative timeouts using block height are not supported.
			// if the timeouts are not absolute, CLI users rely solely on local clock time in order to calculate relative timestamps.
			if !absoluteTimeouts {
				if !timeoutHeight.IsZero() {
					return errors.New("relative timeouts using block height is not supported")
				}

				if timeoutTimestamp == 0 {
					return errors.New("relative timeouts must provide a non zero value timestamp")
				}

				// use local clock time as reference time for calculating timeout timestamp.
				now := time.Now().UnixNano()
				if now <= 0 {
					return errors.New("local clock time is not greater than Jan 1st, 1970 12:00 AM")
				}

				timeoutTimestamp = uint64(now) + timeoutTimestamp
			}

			msg := types.NewMsgTransfer(
				srcPort, srcChannel, coins, sender, receiver, timeoutHeight, timeoutTimestamp, memo, forwarding,
			)

			return tx.GenerateOrBroadcastTxCLI(clientCtx, cmd.Flags(), msg)
		},
	}

	cmd.Flags().String(flagPacketTimeoutHeight, "0-0", "Packet timeout block height in the format {revision}-{height}. The timeout is disabled when set to 0-0.")
	cmd.Flags().Uint64(flagPacketTimeoutTimestamp, defaultRelativePacketTimeoutTimestamp, "Packet timeout timestamp in nanoseconds from now. Default is 10 minutes. The timeout is disabled when set to 0.")
	cmd.Flags().Bool(flagAbsoluteTimeouts, false, "Timeout flags are used as absolute timeouts.")
	cmd.Flags().String(flagMemo, "", "Memo to be sent along with the packet.")
	cmd.Flags().String(flagForwarding, "", "Forwarding information in the form of a comma separated list of portID/channelID pairs.")
	cmd.Flags().Bool(flagUnwind, false, "Flag to indicate if the coin should be unwound to its native chain before forwarding.")

	flags.AddTxFlagsToCmd(cmd)

	return cmd
}

// parseForwarding parses the forwarding flag into a Forwarding object or nil if the flag is not specified. If the flag cannot
// be parsed or the hops aren't in the portID/channelID format an error is returned.
func parseForwarding(cmd *cobra.Command) (types.Forwarding, error) {
	var hops []types.Hop

	forwardingString, err := cmd.Flags().GetString(flagForwarding)
	if err != nil {
		return types.Forwarding{}, err
	}
	if strings.TrimSpace(forwardingString) == "" {
		return types.Forwarding{}, nil
	}

	pairs := strings.Split(forwardingString, ",")
	for _, pair := range pairs {
		pairSplit := strings.Split(pair, "/")
		if len(pairSplit) != 2 {
			return types.Forwarding{}, fmt.Errorf("expected a portID/channelID pair, found %s", pair)
		}

		hop := types.Hop{PortId: pairSplit[0], ChannelId: pairSplit[1]}
		hops = append(hops, hop)
	}

	unwind, err := cmd.Flags().GetBool(flagUnwind)
	if err != nil {
		return types.Forwarding{}, err
	}

	return types.NewForwarding(unwind, hops...), nil
}<|MERGE_RESOLUTION|>--- conflicted
+++ resolved
@@ -46,11 +46,7 @@
 can be automatically unwound to their native chain using the {unwind} flag. Please note that if the {unwind} flag is used, then the transfer should contain only
 a single token. Tokens can also be automatically forwarded through multiple chains using the {fowarding} flag and specifying
 a comma-separated list of source portID/channelID pairs for each intermediary chain. {unwind} and {forwarding} flags can be used together
-<<<<<<< HEAD
-to unwind IBC tokens to their native chain and forward them to the final destination.`),
-=======
 to first unwind IBC tokens to their native chain and then forward them to the final destination.`),
->>>>>>> a5e3d153
 		Example: fmt.Sprintf("%s tx ibc-transfer transfer [src-port] [src-channel] [receiver] [coins]", version.AppName),
 		Args:    cobra.ExactArgs(4),
 		RunE: func(cmd *cobra.Command, args []string) error {
