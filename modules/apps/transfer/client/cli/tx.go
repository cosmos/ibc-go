--- conflicted
+++ resolved
@@ -111,11 +111,7 @@
 			}
 
 			msg := types.NewMsgTransfer(
-<<<<<<< HEAD
 				srcPort, srcChannel, sdk.NewCoins(coin), sender, receiver, timeoutHeight, timeoutTimestamp, memo, nil,
-=======
-				srcPort, srcChannel, coins, sender, receiver, timeoutHeight, timeoutTimestamp, memo,
->>>>>>> 0478cb9f
 			)
 			return tx.GenerateOrBroadcastTxCLI(clientCtx, cmd.Flags(), msg)
 		},
