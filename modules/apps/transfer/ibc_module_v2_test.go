--- conflicted
+++ resolved
@@ -1,8 +1,6 @@
 package transfer_test
 
 import (
-	"fmt"
-
 	sdk "github.com/cosmos/cosmos-sdk/types"
 
 	"github.com/cosmos/ibc-go/v9/modules/apps/transfer/types"
@@ -20,29 +18,24 @@
 var (
 	asyncRecvPacketResult = channeltypes.RecvPacketResult{
 		Status:          channeltypes.PacketStatus_Async,
-		Acknowledgement: channeltypes.NewResultAcknowledgement([]byte("async")).Acknowledgement(),
+		Acknowledgement: mock.MockAcknowledgement.Acknowledgement(),
 	}
 	successRecvPacketResult = channeltypes.RecvPacketResult{
 		Status:          channeltypes.PacketStatus_Success,
-		Acknowledgement: channeltypes.NewResultAcknowledgement([]byte("success")).Acknowledgement(),
+		Acknowledgement: mock.MockAcknowledgement.Acknowledgement(),
 	}
 	failedRecvPacketResult = channeltypes.RecvPacketResult{
 		Status:          channeltypes.PacketStatus_Failure,
-		Acknowledgement: channeltypes.NewErrorAcknowledgement(fmt.Errorf("failed ack")).Acknowledgement(),
+		Acknowledgement: mock.MockFailAcknowledgement.Acknowledgement(),
 	}
 )
 
-<<<<<<< HEAD
 func (suite *TransferTestSuite) TestIBCModuleV2SyncHappyPath() {
 	var (
 		path             *ibctesting.Path
 		data             []channeltypes.PacketData
 		expectedMultiAck channeltypes.MultiAcknowledgement
 	)
-=======
-func (suite *TransferTestSuite) TestIBCModuleV2HappyPath() {
-	var path *ibctesting.Path
->>>>>>> 888830e9
 
 	testCases := []struct {
 		name     string
@@ -91,7 +84,6 @@
 
 			sequence, err := path.EndpointA.SendPacketV2(timeoutHeight, 0, data)
 			suite.Require().NoError(err)
-			suite.Require().NotZero(sequence)
 
 			packet := channeltypes.NewPacketV2(data, sequence, path.EndpointA.ChannelConfig.PortID, path.EndpointA.ClientID, path.EndpointB.ChannelConfig.PortID, path.EndpointB.ClientID, timeoutHeight, 0)
 
@@ -374,14 +366,14 @@
 						AppName: mockModuleV2A,
 						RecvPacketResult: channeltypes.RecvPacketResult{
 							Status:          channeltypes.PacketStatus_Success,
-							Acknowledgement: channeltypes.NewResultAcknowledgement([]byte("success")).Acknowledgement(),
+							Acknowledgement: mock.MockAcknowledgement.Acknowledgement(),
 						},
 					},
 					{
 						AppName: mockModuleV2B,
 						RecvPacketResult: channeltypes.RecvPacketResult{
 							Status:          channeltypes.PacketStatus_Success,
-							Acknowledgement: channeltypes.NewResultAcknowledgement([]byte("success")).Acknowledgement(),
+							Acknowledgement: mock.MockAcknowledgement.Acknowledgement(),
 						},
 					},
 				},
@@ -391,9 +383,8 @@
 
 			timeoutHeight := suite.chainA.GetTimeoutHeight()
 
-			sequence, err := path.EndpointA.SendPacketV2POC(timeoutHeight, 0, data)
+			sequence, err := path.EndpointA.SendPacketV2(timeoutHeight, 0, data)
 			suite.Require().NoError(err)
-<<<<<<< HEAD
 
 			packet := channeltypes.NewPacketV2(data, sequence, path.EndpointA.ChannelConfig.PortID, path.EndpointA.ClientID, path.EndpointB.ChannelConfig.PortID, path.EndpointB.ClientID, timeoutHeight, 0)
 
@@ -425,8 +416,6 @@
 			} else {
 				suite.Require().NoError(err)
 			}
-=======
->>>>>>> 888830e9
 		})
 	}
 }
