package keeper_test

/// This file is a test driver for model-based tests generated from the TLA+ model of token transfer
/// Written by Andrey Kuprianov within the scope of IBC Audit performed by Informal Systems.
/// In case of any questions please don't hesitate to contact andrey@informal.systems.

import (
	"encoding/json"
	"fmt"
	"os"
	"strconv"
	"strings"

	"cosmossdk.io/math"
	sdk "github.com/cosmos/cosmos-sdk/types"
	sdkerrors "github.com/cosmos/cosmos-sdk/types/errors"
	"github.com/tendermint/tendermint/crypto"

	"github.com/cosmos/ibc-go/v6/modules/apps/transfer/types"
	clienttypes "github.com/cosmos/ibc-go/v6/modules/core/02-client/types"
	channeltypes "github.com/cosmos/ibc-go/v6/modules/core/04-channel/types"
	ibctesting "github.com/cosmos/ibc-go/v6/testing"
)

type TlaBalance struct {
	Address []string `json:"address"`
	Denom   []string `json:"denom"`
	Amount  int64    `json:"amount"`
}

type TlaFungibleTokenPacketData struct {
	Sender   string   `json:"sender"`
	Receiver string   `json:"receiver"`
	Amount   string   `json:"amount"`
	Denom    []string `json:"denom"`
}

type TlaFungibleTokenPacket struct {
	SourceChannel string                     `json:"sourceChannel"`
	SourcePort    string                     `json:"sourcePort"`
	DestChannel   string                     `json:"destChannel"`
	DestPort      string                     `json:"destPort"`
	Data          TlaFungibleTokenPacketData `json:"data"`
}

type TlaOnRecvPacketTestCase = struct {
	// The required subset of bank balances
	BankBefore []TlaBalance `json:"bankBefore"`
	// The packet to process
	Packet TlaFungibleTokenPacket `json:"packet"`
	// The handler to call
	Handler string `json:"handler"`
	// The expected changes in the bank
	BankAfter []TlaBalance `json:"bankAfter"`
	// Whether OnRecvPacket should fail or not
	Error bool `json:"error"`
}

type FungibleTokenPacket struct {
	SourceChannel string
	SourcePort    string
	DestChannel   string
	DestPort      string
	Data          types.FungibleTokenPacketData
}

type OnRecvPacketTestCase = struct {
	description string
	// The required subset of bank balances
	bankBefore []Balance
	// The packet to process
	packet FungibleTokenPacket
	// The handler to call
	handler string
	// The expected bank state after processing (wrt. bankBefore)
	bankAfter []Balance
	// Whether OnRecvPacket should pass or fail
	pass bool
}

type OwnedCoin struct {
	Address string
	Denom   string
}

type Balance struct {
	Id      string
	Address string
	Denom   string
	Amount  math.Int
}

func AddressFromString(address string) string {
	return sdk.AccAddress(crypto.AddressHash([]byte(address))).String()
}

func AddressFromTla(addr []string) string {
	if len(addr) != 3 {
		panic("failed to convert from TLA+ address: wrong number of address components")
	}
	s := ""
	if len(addr[0]) == 0 && len(addr[1]) == 0 {
		// simple address: id
		s = addr[2]
	} else if len(addr[2]) == 0 {
		// escrow address: ics20-1\x00port/channel
		s = fmt.Sprintf("%s\x00%s/%s", types.Version, addr[0], addr[1])
	} else {
		panic("failed to convert from TLA+ address: neither simple nor escrow address")
	}
	return s
}

func DenomFromTla(denom []string) string {
	var i int
	for i = 0; i+1 < len(denom) && len(denom[i]) == 0 && len(denom[i+1]) == 0; i += 2 {
		// skip empty prefixes
	}
	return strings.Join(denom[i:], "/")
}

func BalanceFromTla(balance TlaBalance) Balance {
	return Balance{
		Id:      AddressFromTla(balance.Address),
		Address: AddressFromString(AddressFromTla(balance.Address)),
		Denom:   DenomFromTla(balance.Denom),
		Amount:  sdk.NewInt(balance.Amount),
	}
}

func BalancesFromTla(tla []TlaBalance) []Balance {
	balances := make([]Balance, 0)
	for _, b := range tla {
		balances = append(balances, BalanceFromTla(b))
	}
	return balances
}

func FungibleTokenPacketFromTla(packet TlaFungibleTokenPacket) FungibleTokenPacket {
	return FungibleTokenPacket{
		SourceChannel: packet.SourceChannel,
		SourcePort:    packet.SourcePort,
		DestChannel:   packet.DestChannel,
		DestPort:      packet.DestPort,
		Data: types.NewFungibleTokenPacketData(
			DenomFromTla(packet.Data.Denom),
			packet.Data.Amount,
			AddressFromString(packet.Data.Sender),
			AddressFromString(packet.Data.Receiver),
			nil),
	}
}

func OnRecvPacketTestCaseFromTla(tc TlaOnRecvPacketTestCase) OnRecvPacketTestCase {
	return OnRecvPacketTestCase{
		description: "auto-generated",
		bankBefore:  BalancesFromTla(tc.BankBefore),
		packet:      FungibleTokenPacketFromTla(tc.Packet),
		handler:     tc.Handler,
		bankAfter:   BalancesFromTla(tc.BankAfter), // TODO different semantics
		pass:        !tc.Error,
	}
}

var addressMap = make(map[string]string)

type Bank struct {
	balances map[OwnedCoin]math.Int
}

// Make an empty bank
func MakeBank() Bank {
	return Bank{balances: make(map[OwnedCoin]math.Int)}
}

// Subtract other bank from this bank
func (bank *Bank) Sub(other *Bank) Bank {
	diff := MakeBank()
	for coin, amount := range bank.balances {
		otherAmount, exists := other.balances[coin]
		if exists {
			diff.balances[coin] = amount.Sub(otherAmount)
		} else {
			diff.balances[coin] = amount
		}
	}
	for coin, amount := range other.balances {
		if _, exists := bank.balances[coin]; !exists {
			diff.balances[coin] = amount.Neg()
		}
	}
	return diff
}

// Set specific bank balance
func (bank *Bank) SetBalance(address string, denom string, amount math.Int) {
	bank.balances[OwnedCoin{address, denom}] = amount
}

// Set several balances at once
func (bank *Bank) SetBalances(balances []Balance) {
	for _, balance := range balances {
		bank.balances[OwnedCoin{balance.Address, balance.Denom}] = balance.Amount
		addressMap[balance.Address] = balance.Id
	}
}

func NullCoin() OwnedCoin {
	return OwnedCoin{
		Address: AddressFromString(""),
		Denom:   "",
	}
}

// Set several balances at once
func BankFromBalances(balances []Balance) Bank {
	bank := MakeBank()
	for _, balance := range balances {
		coin := OwnedCoin{balance.Address, balance.Denom}
		if coin != NullCoin() { // ignore null coin
			bank.balances[coin] = balance.Amount
			addressMap[balance.Address] = balance.Id
		}
	}
	return bank
}

// String representation of all bank balances
func (bank *Bank) String() string {
	str := ""
	for coin, amount := range bank.balances {
		str += coin.Address
		if addressMap[coin.Address] != "" {
			str += "(" + addressMap[coin.Address] + ")"
		}
		str += " : " + coin.Denom + " = " + amount.String() + "\n"
	}
	return str
}

// String representation of non-zero bank balances
func (bank *Bank) NonZeroString() string {
	str := ""
	for coin, amount := range bank.balances {
		if !amount.IsZero() {
			str += coin.Address + " : " + coin.Denom + " = " + amount.String() + "\n"
		}
	}
	return str
}

// Construct a bank out of the chain bank
func BankOfChain(chain *ibctesting.TestChain) Bank {
	bank := MakeBank()
	chain.GetSimApp().BankKeeper.IterateAllBalances(chain.GetContext(), func(address sdk.AccAddress, coin sdk.Coin) (stop bool) {
		fullDenom := coin.Denom
		if strings.HasPrefix(coin.Denom, "ibc/") {
			fullDenom, _ = chain.GetSimApp().TransferKeeper.DenomPathFromHash(chain.GetContext(), coin.Denom)
		}
		bank.SetBalance(address.String(), fullDenom, coin.Amount)
		return false
	})
	return bank
}

// Check that the state of the bank is the bankBefore + expectedBankChange
func (suite *KeeperTestSuite) CheckBankBalances(chain *ibctesting.TestChain, bankBefore *Bank, expectedBankChange *Bank) error {
	bankAfter := BankOfChain(chain)
	bankChange := bankAfter.Sub(bankBefore)
	diff := bankChange.Sub(expectedBankChange)
	NonZeroString := diff.NonZeroString()
	if len(NonZeroString) != 0 {
		return sdkerrors.Wrap(sdkerrors.ErrInvalidCoins, "Unexpected changes in the bank: \n"+NonZeroString)
	}
	return nil
}

func (suite *KeeperTestSuite) TestModelBasedRelay() {
	dirname := "model_based_tests/"
	files, err := os.ReadDir(dirname)
	if err != nil {
		panic(fmt.Errorf("Failed to read model-based test files: %w", err))
	}
	for _, file_info := range files {
		tlaTestCases := []TlaOnRecvPacketTestCase{}
		if !strings.HasSuffix(file_info.Name(), ".json") {
			continue
		}
		jsonBlob, err := os.ReadFile(dirname + file_info.Name())
		if err != nil {
			panic(fmt.Errorf("Failed to read JSON test fixture: %w", err))
		}
		err = json.Unmarshal([]byte(jsonBlob), &tlaTestCases)
		if err != nil {
			panic(fmt.Errorf("Failed to parse JSON test fixture: %w", err))
		}

		suite.SetupTest()
		pathAtoB := NewTransferPath(suite.chainA, suite.chainB)
		pathBtoC := NewTransferPath(suite.chainB, suite.chainC)
		suite.coordinator.Setup(pathAtoB)
		suite.coordinator.Setup(pathBtoC)

		for i, tlaTc := range tlaTestCases {
			tc := OnRecvPacketTestCaseFromTla(tlaTc)
			registerDenom := func() {
				denomTrace := types.ParseDenomTrace(tc.packet.Data.Denom)
				traceHash := denomTrace.Hash()
				if !suite.chainB.GetSimApp().TransferKeeper.HasDenomTrace(suite.chainB.GetContext(), traceHash) {
					suite.chainB.GetSimApp().TransferKeeper.SetDenomTrace(suite.chainB.GetContext(), denomTrace)
				}
			}

			description := file_info.Name() + " # " + strconv.Itoa(i+1)
			suite.Run(fmt.Sprintf("Case %s", description), func() {
				seq := uint64(1)
				packet := channeltypes.NewPacket(tc.packet.Data.GetBytes(), seq, tc.packet.SourcePort, tc.packet.SourceChannel, tc.packet.DestPort, tc.packet.DestChannel, clienttypes.NewHeight(1, 100), 0)
				bankBefore := BankFromBalances(tc.bankBefore)
				realBankBefore := BankOfChain(suite.chainB)
				// First validate the packet itself (mimics what happens when the packet is being sent and/or received)
				err := packet.ValidateBasic()
				if err != nil {
					suite.Require().False(tc.pass, err.Error())
					return
				}
				switch tc.handler {
				case "SendTransfer":
					var sender sdk.AccAddress
					sender, err = sdk.AccAddressFromBech32(tc.packet.Data.Sender)
					if err != nil {
						panic("MBT failed to convert sender address")
					}
					registerDenom()
					denomTrace := types.ParseDenomTrace(tc.packet.Data.Denom)
					denom := denomTrace.IBCDenom()
					err = sdk.ValidateDenom(denom)
					if err == nil {
						amount, ok := sdk.NewIntFromString(tc.packet.Data.Amount)
						if !ok {
							panic("MBT failed to parse amount from string")
						}
						msg := types.NewMsgTransfer(
							tc.packet.SourcePort,
							tc.packet.SourceChannel,
							sdk.NewCoin(denom, amount),
							sender.String(),
							tc.packet.Data.Receiver,
<<<<<<< HEAD
							suite.chainA.GetTimeoutHeight(), 0, // only use timeout height
						)

						_, err = suite.chainB.GetSimApp().TransferKeeper.Transfer(sdk.WrapSDKContext(suite.chainB.GetContext()), msg)

=======
							clienttypes.NewHeight(1, 110),
							0,
							nil)
>>>>>>> bf547e46
					}
				case "OnRecvPacket":
					err = suite.chainB.GetSimApp().TransferKeeper.OnRecvPacket(suite.chainB.GetContext(), packet, tc.packet.Data)
				case "OnTimeoutPacket":
					registerDenom()
					err = suite.chainB.GetSimApp().TransferKeeper.OnTimeoutPacket(suite.chainB.GetContext(), packet, tc.packet.Data)
				case "OnRecvAcknowledgementResult":
					err = suite.chainB.GetSimApp().TransferKeeper.OnAcknowledgementPacket(
						suite.chainB.GetContext(), packet, tc.packet.Data,
						channeltypes.NewResultAcknowledgement(nil))
				case "OnRecvAcknowledgementError":
					registerDenom()
					err = suite.chainB.GetSimApp().TransferKeeper.OnAcknowledgementPacket(
						suite.chainB.GetContext(), packet, tc.packet.Data,
						channeltypes.NewErrorAcknowledgement(fmt.Errorf("MBT Error Acknowledgement")))
				default:
					err = fmt.Errorf("Unknown handler:  %s", tc.handler)
				}
				if err != nil {
					suite.Require().False(tc.pass, err.Error())
					return
				}
				bankAfter := BankFromBalances(tc.bankAfter)
				expectedBankChange := bankAfter.Sub(&bankBefore)
				if err := suite.CheckBankBalances(suite.chainB, &realBankBefore, &expectedBankChange); err != nil {
					suite.Require().False(tc.pass, err.Error())
					return
				}
				suite.Require().True(tc.pass)
			})
		}
	}
}<|MERGE_RESOLUTION|>--- conflicted
+++ resolved
@@ -345,17 +345,12 @@
 							sdk.NewCoin(denom, amount),
 							sender.String(),
 							tc.packet.Data.Receiver,
-<<<<<<< HEAD
 							suite.chainA.GetTimeoutHeight(), 0, // only use timeout height
+							nil,
 						)
 
 						_, err = suite.chainB.GetSimApp().TransferKeeper.Transfer(sdk.WrapSDKContext(suite.chainB.GetContext()), msg)
 
-=======
-							clienttypes.NewHeight(1, 110),
-							0,
-							nil)
->>>>>>> bf547e46
 					}
 				case "OnRecvPacket":
 					err = suite.chainB.GetSimApp().TransferKeeper.OnRecvPacket(suite.chainB.GetContext(), packet, tc.packet.Data)
