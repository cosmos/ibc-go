--- conflicted
+++ resolved
@@ -384,15 +384,10 @@
 			err = suite.chainB.GetSimApp().TransferKeeper.OnRecvPacket(suite.chainB.GetContext(), packet, data)
 
 			// check total amount in escrow of received token denom on receiving chain
-<<<<<<< HEAD
 			var (
 				denom       string
-				totalEscrow math.Int
+				totalEscrow sdk.Coin
 			)
-=======
-			var denom string
-			var totalEscrow sdk.Coin
->>>>>>> 1460714d
 			if tc.recvIsSource {
 				denom = sdk.DefaultBondDenom
 			} else {
