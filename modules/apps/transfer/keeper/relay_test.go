--- conflicted
+++ resolved
@@ -556,63 +556,7 @@
 	}
 }
 
-<<<<<<< HEAD
-func (suite *KeeperTestSuite) TestPathForwarding() {
-	amount := sdkmath.NewInt(100)
-
-	// setup
-	// 2 transfer channels between chain A and chain B
-	path1 := ibctesting.NewTransferPath(suite.chainA, suite.chainB)
-	path1.Setup()
-
-	path2 := ibctesting.NewTransferPath(suite.chainA, suite.chainB)
-	path2.Setup()
-
-	coin := sdk.NewCoin(sdk.DefaultBondDenom, amount)
-	sender := suite.chainA.SenderAccounts[0].SenderAccount
-	receiver := suite.chainA.SenderAccounts[1].SenderAccount
-	forwardingPath := types.ForwardingInfo{
-		Hops: []types.Hop{
-			{
-				PortId:    path2.EndpointA.ChannelConfig.PortID,
-				ChannelId: path2.EndpointA.ChannelID,
-			},
-		},
-		Memo: "",
-	}
-
-	transferMsg := types.NewMsgTransfer(
-		path1.EndpointA.ChannelConfig.PortID,
-		path1.EndpointA.ChannelID,
-		sdk.NewCoins(coin),
-		sender.GetAddress().String(),
-		receiver.GetAddress().String(),
-		suite.chainA.GetTimeoutHeight(),
-		0, "",
-		&forwardingPath,
-	)
-	result, err := suite.chainA.SendMsgs(transferMsg)
-	suite.Require().NoError(err) // message committed
-
-	// parse the packet from result events and recv packet on chainB
-	packet, err := ibctesting.ParsePacketFromEvents(result.Events)
-	suite.Require().NoError(err)
-	suite.Require().NotNil(packet)
-
-	err = path1.EndpointB.UpdateClient()
-	suite.Require().NoError(err)
-
-	result, err = path1.EndpointB.RecvPacketWithResult(packet)
-	suite.Require().NoError(err)
-	suite.Require().NotNil(result)
-
-	forwardedPacket, found := suite.chainB.GetSimApp().TransferKeeper.GetForwardedPacket(suite.chainB.GetContext(), path2.EndpointA.ChannelConfig.PortID, path2.EndpointA.ChannelID, packet.Sequence)
-	suite.Require().True(found)
-	suite.Require().Equal(packet, forwardedPacket)
-}
-
-=======
->>>>>>> ec472cff
+
 func (suite *KeeperTestSuite) TestOnRecvPacketSetsTotalEscrowAmountForSourceIBCToken() {
 	/*
 		Given the following flow of tokens:
@@ -1145,580 +1089,7 @@
 	suite.Require().Equal(sdkmath.ZeroInt(), totalEscrowChainB.Amount)
 }
 
-<<<<<<< HEAD
-func (suite *KeeperTestSuite) TestEscrowsAreSetAfterForwarding() {
-	amount := sdkmath.NewInt(100)
-	/*
-		Given the following topolgy:
-
-		chain A (channel 0) -> (channel-0) chain B (channel-1) -> (channel-1) chain A
-		stake                  transfer/channel-0/stake           transfer/channel-1/transfer/channel-0/stake
-
-		We want to trigger:
-		1. A sends B over channel0.
-		2. B onRecv . 2.1(B sends A over channel1) Atomic Actions
-		At this point we want to assert:
-		A: escrowA = amount,denom
-		B: escrowB = amount,transfer/channel-0/denom
-
-	*/
-
-	path1 := ibctesting.NewTransferPath(suite.chainA, suite.chainB)
-	path1.Setup()
-
-	path2 := ibctesting.NewTransferPath(suite.chainA, suite.chainB)
-	path2.Setup()
-	coin := sdk.NewCoin(sdk.DefaultBondDenom, amount)
-	sender := suite.chainA.SenderAccounts[0].SenderAccount
-	receiver := suite.chainA.SenderAccounts[1].SenderAccount
-	forwardingPath := types.ForwardingInfo{
-		Hops: []types.Hop{
-			{
-				PortId:    path2.EndpointB.ChannelConfig.PortID,
-				ChannelId: path2.EndpointB.ChannelID,
-			},
-		},
-		Memo: "",
-	}
-
-	transferMsg := types.NewMsgTransfer(
-		path1.EndpointA.ChannelConfig.PortID,
-		path1.EndpointA.ChannelID,
-		sdk.NewCoins(coin),
-		sender.GetAddress().String(),
-		receiver.GetAddress().String(),
-		suite.chainA.GetTimeoutHeight(),
-		0, "",
-		&forwardingPath,
-	)
-
-	result, err := suite.chainA.SendMsgs(transferMsg)
-	suite.Require().NoError(err) // message committed
-
-	// parse the packet from result events and recv packet on chainB
-	packet, err := ibctesting.ParsePacketFromEvents(result.Events)
-	suite.Require().NoError(err)
-	suite.Require().NotNil(packet)
-
-	err = path1.EndpointB.UpdateClient()
-	suite.Require().NoError(err)
-
-	result, err = path1.EndpointB.RecvPacketWithResult(packet)
-	suite.Require().NoError(err)
-	suite.Require().NotNil(result)
-
-	totalEscrowChainA := suite.chainA.GetSimApp().TransferKeeper.GetTotalEscrowForDenom(suite.chainA.GetContext(), coin.GetDenom())
-	suite.Require().Equal(sdkmath.NewInt(100), totalEscrowChainA.Amount)
-
-	// denom path: transfer/channel-0
-	denom := types.NewDenom(sdk.DefaultBondDenom, types.NewTrace(path1.EndpointB.ChannelConfig.PortID, path1.EndpointB.ChannelID))
-
-	// Check that Escrow B has amount
-	coin = sdk.NewCoin(denom.IBCDenom(), amount)
-	totalEscrowChainB := suite.chainB.GetSimApp().TransferKeeper.GetTotalEscrowForDenom(suite.chainB.GetContext(), coin.GetDenom())
-	suite.Require().Equal(sdkmath.NewInt(100), totalEscrowChainB.Amount)
-}
-
-// This test is probably overcomplicated. Could have used RecvPacketWithResult directly.
-func (suite *KeeperTestSuite) TestHappyPathForwarding() {
-	amount := sdkmath.NewInt(100)
-	/*
-		Given the following topolgy:
-
-		chain A (channel 0) -> (channel-0) chain B (channel-1) -> (channel-1) chain A
-		stake                  transfer/channel-0/stake           transfer/channel-1/transfer/channel-0/stake
-
-		We want to trigger:
-		1. A sends B over channel0.
-		2. B onRecv . 2.1(B sends A over channel1) Atomic Actions
-		At this point we want to assert:
-		A: escrowA = amount,denom
-		B: escrowB = amount,transfer/channel-0/denom
-		3. A OnRecv
-		At this point we want to assert:
-		C: finalReceiver = amount,transfer/channel-1/transfer/channel-0/denom
-	*/
-
-	path1 := ibctesting.NewTransferPath(suite.chainA, suite.chainB)
-	path1.Setup()
-
-	path2 := ibctesting.NewTransferPath(suite.chainA, suite.chainB)
-	path2.Setup()
-
-	// transfer/channel-1/transfer/channel-0/denom
-	denomABA := types.NewDenom(sdk.DefaultBondDenom, types.NewTrace(path2.EndpointA.ChannelConfig.PortID, path2.EndpointA.ChannelID), types.NewTrace(path1.EndpointB.ChannelConfig.PortID, path1.EndpointB.ChannelID))
-
-	// Check that initially the final receiver address has 0 ABA coins
-	coin := sdk.NewCoin(denomABA.IBCDenom(), amount)
-	preCoinOnA := suite.chainA.GetSimApp().BankKeeper.GetBalance(suite.chainA.GetContext(), suite.chainA.SenderAccounts[1].SenderAccount.GetAddress(), coin.GetDenom())
-	suite.Require().Equal(sdkmath.NewInt(0), preCoinOnA.Amount, "final receiver has not zero balance")
-
-	coin = sdk.NewCoin(sdk.DefaultBondDenom, amount)
-	sender := suite.chainA.SenderAccounts[0].SenderAccount
-	receiver := suite.chainA.SenderAccounts[1].SenderAccount
-	forwardingPath := types.ForwardingInfo{
-		Hops: []types.Hop{
-			{
-				PortId:    path2.EndpointB.ChannelConfig.PortID,
-				ChannelId: path2.EndpointB.ChannelID,
-			},
-		},
-		Memo: "",
-	}
-
-	transferMsg := types.NewMsgTransfer(
-		path1.EndpointA.ChannelConfig.PortID,
-		path1.EndpointA.ChannelID,
-		sdk.NewCoins(coin),
-		sender.GetAddress().String(),
-		receiver.GetAddress().String(),
-		suite.chainA.GetTimeoutHeight(),
-		0, "",
-		&forwardingPath,
-	)
-
-	result, err := suite.chainA.SendMsgs(transferMsg)
-	suite.Require().NoError(err) // message committed
-
-	// parse the packet from result events and recv packet on chainB
-	packet, err := ibctesting.ParsePacketFromEvents(result.Events)
-	suite.Require().NoError(err)
-	suite.Require().NotNil(packet)
-
-	denom := types.Denom{Base: sdk.DefaultBondDenom}
-	data := types.NewFungibleTokenPacketDataV2(
-		[]types.Token{
-			{
-				Denom:  denom,
-				Amount: amount.String(),
-			},
-		}, sender.GetAddress().String(), receiver.GetAddress().String(), "", &forwardingPath)
-	packetRecv := channeltypes.NewPacket(data.GetBytes(), 2, path1.EndpointA.ChannelConfig.PortID, path1.EndpointA.ChannelID, path1.EndpointB.ChannelConfig.PortID, path1.EndpointB.ChannelID, clienttypes.NewHeight(1, 100), 0)
-
-	var async bool
-	async, err = suite.chainB.GetSimApp().TransferKeeper.OnRecvPacket(suite.chainB.GetContext(), packetRecv, data)
-	// If forwarding has been triggered then the async must be true.
-	suite.Require().True(async)
-	suite.Require().Nil(err)
-
-	// denomTrace path: transfer/channel-0
-	denom = types.NewDenom(sdk.DefaultBondDenom, types.NewTrace(path1.EndpointB.ChannelConfig.PortID, path1.EndpointB.ChannelID))
-
-	// Check that Escrow B has amount
-	coin = sdk.NewCoin(denom.IBCDenom(), amount)
-	totalEscrowChainB := suite.chainB.GetSimApp().TransferKeeper.GetTotalEscrowForDenom(suite.chainB.GetContext(), coin.GetDenom())
-	suite.Require().Equal(amount, totalEscrowChainB.Amount, "escrow account on B is different than amount")
-
-	// Check that Escrow A has amount
-	coin = sdk.NewCoin(sdk.DefaultBondDenom, amount)
-	totalEscrowChainA := suite.chainA.GetSimApp().TransferKeeper.GetTotalEscrowForDenom(suite.chainA.GetContext(), coin.GetDenom())
-	suite.Require().Equal(amount, totalEscrowChainA.Amount, "escrow account on A is different than amount")
-
-	// Now during the onRecvPacket above a new msgTransfer has been sent
-	// We need to receive the packet on the final hand
-
-	packet, err = ibctesting.ParsePacketFromEvents(result.Events)
-	suite.Require().NoError(err)
-	suite.Require().NotNil(packet)
-
-	data = types.NewFungibleTokenPacketDataV2(
-		[]types.Token{
-			{
-				Denom:  denom,
-				Amount: amount.String(),
-			},
-		}, types.GetForwardAddress(path2.EndpointB.ChannelConfig.PortID, path2.EndpointB.ChannelID).String(), receiver.GetAddress().String(), "", nil)
-	packetRecv = channeltypes.NewPacket(data.GetBytes(), 3, path2.EndpointB.ChannelConfig.PortID, path2.EndpointB.ChannelID, path2.EndpointA.ChannelConfig.PortID, path2.EndpointA.ChannelID, clienttypes.NewHeight(1, 100), 0)
-
-	// execute onRecvPacket, when chaninA receives the tokens the escrow amount on B should increase to amount
-	async, err = suite.chainA.GetSimApp().TransferKeeper.OnRecvPacket(suite.chainA.GetContext(), packetRecv, data)
-	suite.Require().False(async)
-	suite.Require().NoError(err)
-
-	// Check that the final receiver has received the expected tokens.
-	coin = sdk.NewCoin(denomABA.IBCDenom(), amount)
-	postCoinOnA := suite.chainA.GetSimApp().BankKeeper.GetBalance(suite.chainA.GetContext(), suite.chainA.SenderAccounts[1].SenderAccount.GetAddress(), coin.GetDenom())
-	suite.Require().Equal(sdkmath.NewInt(100), postCoinOnA.Amount, "final receiver balance has not increased")
-}
-
-// Simplification of the above test.
-func (suite *KeeperTestSuite) TestSimplifiedHappyPathForwarding() {
-	amount := sdkmath.NewInt(100)
-	/*
-		Given the following topolgy:
-
-		chain A (channel 0) -> (channel-0) chain B (channel-1) -> (channel-1) chain A
-		stake                  transfer/channel-0/stake           transfer/channel-1/transfer/channel-0/stake
-
-		We want to trigger:
-		1. A sends B over channel0.
-		2. B onRecv . 2.1(B sends A over channel1) Atomic Actions
-		At this point we want to assert:
-		A: escrowA = amount,denom
-		B: escrowB = amount,transfer/channel-0/denom
-
-	*/
-
-	path1 := ibctesting.NewTransferPath(suite.chainA, suite.chainB)
-	path1.Setup()
-
-	path2 := ibctesting.NewTransferPath(suite.chainA, suite.chainB)
-	path2.Setup()
-	coin := sdk.NewCoin(sdk.DefaultBondDenom, amount)
-	sender := suite.chainA.SenderAccounts[0].SenderAccount
-	receiver := suite.chainA.SenderAccounts[1].SenderAccount
-	forwardingPath := types.ForwardingInfo{
-		Hops: []types.Hop{
-			{
-				PortId:    path2.EndpointB.ChannelConfig.PortID,
-				ChannelId: path2.EndpointB.ChannelID,
-			},
-		},
-		Memo: "",
-	}
-
-	transferMsg := types.NewMsgTransfer(
-		path1.EndpointA.ChannelConfig.PortID,
-		path1.EndpointA.ChannelID,
-		sdk.NewCoins(coin),
-		sender.GetAddress().String(),
-		receiver.GetAddress().String(),
-		suite.chainA.GetTimeoutHeight(),
-		0, "",
-		&forwardingPath,
-	)
-
-	result, err := suite.chainA.SendMsgs(transferMsg)
-	suite.Require().NoError(err) // message committed
-
-	// parse the packet from result events and recv packet on chainB
-	packet, err := ibctesting.ParsePacketFromEvents(result.Events)
-	suite.Require().NoError(err)
-	suite.Require().NotNil(packet)
-
-	err = path1.EndpointB.UpdateClient()
-	suite.Require().NoError(err)
-
-	result, err = path1.EndpointB.RecvPacketWithResult(packet)
-	suite.Require().NoError(err)
-	suite.Require().NotNil(result)
-
-	// Check that Escrow A has amount
-	totalEscrowChainA := suite.chainA.GetSimApp().TransferKeeper.GetTotalEscrowForDenom(suite.chainA.GetContext(), coin.GetDenom())
-	suite.Require().Equal(sdkmath.NewInt(100), totalEscrowChainA.Amount)
-
-	// denomTrace path: transfer/channel-0
-	denomTrace := types.NewDenom(sdk.DefaultBondDenom, types.NewTrace(path1.EndpointB.ChannelConfig.PortID, path1.EndpointB.ChannelID))
-
-	// Check that Escrow B has amount
-	coin = sdk.NewCoin(denomTrace.IBCDenom(), amount)
-	totalEscrowChainB := suite.chainB.GetSimApp().TransferKeeper.GetTotalEscrowForDenom(suite.chainB.GetContext(), coin.GetDenom())
-	suite.Require().Equal(sdkmath.NewInt(100), totalEscrowChainB.Amount)
-
-	packet, err = ibctesting.ParsePacketFromEvents(result.Events)
-	suite.Require().NoError(err)
-	suite.Require().NotNil(packet)
-
-	err = path2.EndpointA.UpdateClient()
-	suite.Require().NoError(err)
-
-	result, err = path2.EndpointA.RecvPacketWithResult(packet)
-	suite.Require().NoError(err)
-	suite.Require().NotNil(result)
-
-	// transfer/channel-1/transfer/channel-0/denom
-	denomTraceABA := types.NewDenom(sdk.DefaultBondDenom, types.NewTrace(path2.EndpointA.ChannelConfig.PortID, path2.EndpointA.ChannelID), types.NewTrace(path1.EndpointB.ChannelConfig.PortID, path1.EndpointB.ChannelID))
-
-	// Check that the final receiver has received the expected tokens.
-	coin = sdk.NewCoin(denomTraceABA.IBCDenom(), amount)
-	postCoinOnA := suite.chainA.GetSimApp().BankKeeper.GetBalance(suite.chainA.GetContext(), suite.chainA.SenderAccounts[1].SenderAccount.GetAddress(), coin.GetDenom())
-	suite.Require().Equal(sdkmath.NewInt(100), postCoinOnA.Amount, "final receiver balance has not increased")
-}
-
-// This test replicates the Acknowledgement Failure Scenario 5
-// Currently seems like the middle hop is not reverting state changes when an error occurs.
-// In turn the final hop properly reverts changes. There may be an error in the way async ack are managed
-// or in the way i'm trying to activate the OnAck function.
-func (suite *KeeperTestSuite) TestAcknowledgementFailureScenario5Forwarding() {
-	amount := sdkmath.NewInt(100)
-	/*
-		Given the following topolgy:
-
-		chain A (channel 0) -> (channel-0) chain B (channel-1) -> (channel-1) chain C
-		stake                  transfer/channel-0/stake           transfer/channel-1/transfer/channel-0/stake
-
-		We want to trigger:
-		0. A sends B over channel0 [path1]
-		1. B sends C over channel1 [path2].
-		2. C recvs - This represent the checkpoint we will need to verify at the of the test
-		3. C --> [path2] B --> [path1] A.
-		4. OnRecv in B works properly and trigger the packet forwarding to A
-		5. Modify the balance of escrowA to cause an error during the onRecv
-		6. OnRecv on A fails. Error Ack is written in A, relayed to B and finally to C.
-		At this point we want to assert:
-		Everything has been reverted at checkpoint values.
-		- C has amount of transfer/channel-1/transfer/channel-0/stake
-		- B totalEscrow has amount of transfer/channel-0/stake
-	*/
-
-	// Testing Topology
-
-	path1 := ibctesting.NewTransferPath(suite.chainA, suite.chainB)
-	path1.Setup()
-
-	path2 := ibctesting.NewTransferPath(suite.chainB, suite.chainC)
-	path2.Setup()
-
-	// First we want to execute 0.
-
-	coin := sdk.NewCoin(sdk.DefaultBondDenom, amount)
-	sender := suite.chainA.SenderAccounts[0].SenderAccount
-	receiver := suite.chainB.SenderAccounts[0].SenderAccount
-
-	transferMsg := types.NewMsgTransfer(
-		path1.EndpointA.ChannelConfig.PortID,
-		path1.EndpointA.ChannelID,
-		sdk.NewCoins(coin),
-		sender.GetAddress().String(),
-		receiver.GetAddress().String(),
-		suite.chainA.GetTimeoutHeight(),
-		0, "",
-		nil,
-	)
-
-	result, err := suite.chainA.SendMsgs(transferMsg)
-	suite.Require().NoError(err) // message committed
-
-	// parse the packet from result events and recv packet on chainB
-	packet, err := ibctesting.ParsePacketFromEvents(result.Events)
-	suite.Require().NoError(err)
-	suite.Require().NotNil(packet)
-
-	err = path1.EndpointB.UpdateClient()
-	suite.Require().NoError(err)
-
-	result, err = path1.EndpointB.RecvPacketWithResult(packet)
-	suite.Require().NoError(err)
-	suite.Require().NotNil(result)
-
-	// Check that Escrow B has amount
-	totalEscrowChainA := suite.chainA.GetSimApp().TransferKeeper.GetTotalEscrowForDenom(suite.chainA.GetContext(), coin.GetDenom())
-	suite.Require().Equal(sdkmath.NewInt(100), totalEscrowChainA.Amount)
-
-	// transfer/channel-0/denom
-	denomAB := types.NewDenom(sdk.DefaultBondDenom, types.NewTrace(path1.EndpointB.ChannelConfig.PortID, path1.EndpointB.ChannelID))
-
-	// Check the coins have been received on B
-	coin = sdk.NewCoin(denomAB.IBCDenom(), amount)
-	postCoinOnB := suite.chainB.GetSimApp().BankKeeper.GetBalance(suite.chainB.GetContext(), suite.chainB.SenderAccounts[0].SenderAccount.GetAddress(), coin.GetDenom())
-	suite.Require().Equal(sdkmath.NewInt(100), postCoinOnB.Amount, "final receiver balance has not increased")
-
-	// A --> B Simple transfer happened properly.
-
-	// Now we want to trigger B -> C
-	sender = suite.chainB.SenderAccounts[0].SenderAccount
-	receiver = suite.chainC.SenderAccounts[0].SenderAccount
-
-	transferMsg = types.NewMsgTransfer(
-		path2.EndpointA.ChannelConfig.PortID,
-		path2.EndpointA.ChannelID,
-		sdk.NewCoins(coin),
-		sender.GetAddress().String(),
-		receiver.GetAddress().String(),
-		suite.chainA.GetTimeoutHeight(),
-		0, "",
-		nil,
-	)
-
-	result, err = suite.chainB.SendMsgs(transferMsg)
-	suite.Require().NoError(err) // message committed
-
-	// parse the packet from result events and recv packet on chainB
-	packet, err = ibctesting.ParsePacketFromEvents(result.Events)
-	suite.Require().NoError(err)
-	suite.Require().NotNil(packet)
-
-	err = path2.EndpointB.UpdateClient()
-	suite.Require().NoError(err)
-
-	result, err = path2.EndpointB.RecvPacketWithResult(packet)
-	suite.Require().NoError(err)
-	suite.Require().NotNil(result)
-
-	// Check that Escrow B has amount
-	totalEscrowChainB := suite.chainB.GetSimApp().TransferKeeper.GetTotalEscrowForDenom(suite.chainB.GetContext(), coin.GetDenom())
-	suite.Require().Equal(sdkmath.NewInt(100), totalEscrowChainB.Amount)
-
-	// transfer/channel-1/transfer/channel-0/denom
-	denomABC := types.NewDenom(sdk.DefaultBondDenom, types.NewTrace(path1.EndpointB.ChannelConfig.PortID, path1.EndpointB.ChannelID), types.NewTrace(path2.EndpointB.ChannelConfig.PortID, path2.EndpointB.ChannelID))
-
-	// Check the coins have been received on C
-	coin = sdk.NewCoin(denomABC.IBCDenom(), amount)
-	postCoinOnC := suite.chainC.GetSimApp().BankKeeper.GetBalance(suite.chainC.GetContext(), suite.chainC.SenderAccounts[0].SenderAccount.GetAddress(), coin.GetDenom())
-	suite.Require().Equal(sdkmath.NewInt(100), postCoinOnC.Amount, "final receiver balance has not increased")
-
-	// B -> C Simple transfer happened properly.
-
-	// Now we want to trigger C -> B -> A
-	// The coin we want to send out is exactly the one we received on C
-	// coin = sdk.NewCoin(denomTraceBC.IBCDenom(), amount)
-
-	sender = suite.chainC.SenderAccounts[0].SenderAccount
-	receiver = suite.chainA.SenderAccounts[0].SenderAccount // Receiver is the A chain account
-
-	forwardingPath := types.ForwardingInfo{
-		Hops: []types.Hop{
-			{
-				PortId:    path1.EndpointB.ChannelConfig.PortID,
-				ChannelId: path1.EndpointB.ChannelID,
-			},
-		},
-		Memo: "",
-	}
-
-	transferMsg = types.NewMsgTransfer(
-		path2.EndpointB.ChannelConfig.PortID,
-		path2.EndpointB.ChannelID,
-		sdk.NewCoins(coin),
-		sender.GetAddress().String(),
-		receiver.GetAddress().String(),
-		suite.chainA.GetTimeoutHeight(),
-		0, "",
-		&forwardingPath,
-	)
-
-	result, err = suite.chainC.SendMsgs(transferMsg)
-	suite.Require().NoError(err) // message committed
-
-	// Voucher have been burned on chain C
-	postCoinOnC = suite.chainC.GetSimApp().BankKeeper.GetBalance(suite.chainC.GetContext(), suite.chainC.SenderAccounts[0].SenderAccount.GetAddress(), coin.GetDenom())
-	suite.Require().Equal(sdkmath.NewInt(0), postCoinOnC.Amount, "Vouchers have not been burned")
-
-	// parse the packet from result events and recv packet on chainB
-	packet, err = ibctesting.ParsePacketFromEvents(result.Events)
-	suite.Require().NoError(err)
-	suite.Require().NotNil(packet)
-
-	err = path2.EndpointA.UpdateClient()
-	suite.Require().NoError(err)
-
-	result, err = path2.EndpointA.RecvPacketWithResult(packet)
-	suite.Require().NoError(err)
-	suite.Require().NotNil(result)
-
-	// We have successfully received the packet on B and forwarded it to A.
-	// Lets try to retrieve it in order to save it
-	forwardedPacket, found := suite.chainB.GetSimApp().TransferKeeper.GetForwardedPacket(suite.chainB.GetContext(), path1.EndpointB.ChannelConfig.PortID, path1.EndpointB.ChannelID, packet.Sequence)
-	suite.Require().True(found)
-	suite.Require().Equal(packet, forwardedPacket)
-
-	// Voucher have been burned on chain B
-	coin = sdk.NewCoin(denomAB.IBCDenom(), amount)
-	postCoinOnB = suite.chainB.GetSimApp().BankKeeper.GetBalance(suite.chainB.GetContext(), suite.chainB.SenderAccounts[0].SenderAccount.GetAddress(), coin.GetDenom())
-	suite.Require().Equal(sdkmath.NewInt(0), postCoinOnB.Amount, "Vouchers have not been burned")
-
-	// Now we can receive the packet on A.
-	// To trigger an error during the OnRecv, we have to manipulate the balance present in the escrow of A
-	// of denom
-
-	// parse the packet from result events and recv packet on chainA
-	packet, err = ibctesting.ParsePacketFromEvents(result.Events)
-	suite.Require().NoError(err)
-	suite.Require().NotNil(packet)
-
-	// manipulate escrow account for denom on chain A
-	coin = sdk.NewCoin(sdk.DefaultBondDenom, sdkmath.NewInt(99))
-	suite.chainA.GetSimApp().TransferKeeper.SetTotalEscrowForDenom(suite.chainA.GetContext(), coin)
-	totalEscrowChainA = suite.chainA.GetSimApp().TransferKeeper.GetTotalEscrowForDenom(suite.chainA.GetContext(), coin.GetDenom())
-	suite.Require().Equal(sdkmath.NewInt(99), totalEscrowChainA.Amount)
-
-	err = path1.EndpointA.UpdateClient()
-	suite.Require().NoError(err)
-	// suite.Require().Equal(packet, forwardedPacket)
-
-	result, err = path1.EndpointA.RecvPacketWithResult(packet)
-	suite.Require().Error(err)
-	suite.Require().Nil(result)
-	// In theory now an error ack should have been written on chain A
-	// NOW WE HAVE TO SEND ACK TO B, PROPAGTE ACK TO C, CHECK FINAL RESULTS
-
-	// Reconstruct packet data
-	denom := types.ExtractDenomFromPath(denomAB.Path())
-	data := types.NewFungibleTokenPacketDataV2(
-		[]types.Token{
-			{
-				Denom:  denom,
-				Amount: amount.String(),
-			},
-		}, types.GetForwardAddress(path1.EndpointB.ChannelConfig.PortID, path1.EndpointB.ChannelID).String(), suite.chainA.SenderAccounts[0].SenderAccount.GetAddress().String(), "", nil)
-	packetRecv := channeltypes.NewPacket(data.GetBytes(), 3, path1.EndpointB.ChannelConfig.PortID, path1.EndpointB.ChannelID, path1.EndpointA.ChannelConfig.PortID, path1.EndpointA.ChannelID, clienttypes.NewHeight(1, 100), 0)
-
-	err = path1.EndpointB.UpdateClient()
-	suite.Require().NoError(err)
-	ack := channeltypes.NewErrorAcknowledgement(fmt.Errorf("failed packet transfer"))
-
-	// err = path1.EndpointA.AcknowledgePacket(packetRecv, ack.Acknowledgement())
-	err = suite.chainB.GetSimApp().TransferKeeper.OnAcknowledgementPacket(suite.chainB.GetContext(), packetRecv, data, ack)
-	suite.Require().NoError(err)
-
-	// Check that Escrow B has been refunded amount
-	// NOTE This is failing. The revertInFlightsChanges sohuld mint back voucher to chainBescrow
-	// but this is not happening. It may be a problem related with how we're writing async acks.
-	//
-	coin = sdk.NewCoin(denomAB.IBCDenom(), amount)
-	totalEscrowChainB = suite.chainB.GetSimApp().TransferKeeper.GetTotalEscrowForDenom(suite.chainB.GetContext(), coin.GetDenom())
-	suite.Require().Equal(sdkmath.NewInt(100), totalEscrowChainB.Amount)
-
-	denom = types.ExtractDenomFromPath(denomABC.Path())
-	data = types.NewFungibleTokenPacketDataV2(
-		[]types.Token{
-			{
-				Denom:  denom,
-				Amount: amount.String(),
-			},
-		}, suite.chainC.SenderAccounts[0].SenderAccount.GetAddress().String(), suite.chainA.SenderAccounts[0].SenderAccount.GetAddress().String(), "", nil)
-	// suite.chainC.SenderAccounts[0].SenderAccount.GetAddress().String() This should be forward account of B
-	packet = channeltypes.NewPacket(data.GetBytes(), 3, path2.EndpointB.ChannelConfig.PortID, path2.EndpointB.ChannelID, path2.EndpointA.ChannelConfig.PortID, path2.EndpointA.ChannelID, clienttypes.NewHeight(1, 100), 0)
-
-	err = path2.EndpointB.UpdateClient()
-	suite.Require().NoError(err)
-
-	// Check the status of account on chain C before executing ack.
-	coin = sdk.NewCoin(denomABC.IBCDenom(), amount)
-	postCoinOnC = suite.chainC.GetSimApp().BankKeeper.GetBalance(suite.chainC.GetContext(), suite.chainC.SenderAccounts[0].SenderAccount.GetAddress(), coin.GetDenom())
-	suite.Require().Equal(sdkmath.NewInt(0), postCoinOnC.Amount, "Final Hop balance has been refunded before Ack execution")
-
-	// Execute ack
-	err = suite.chainC.GetSimApp().TransferKeeper.OnAcknowledgementPacket(suite.chainC.GetContext(), packet, data, ack)
-	// err = path2.EndpointB.AcknowledgePacket(packet, ack.Acknowledgement())
-	suite.Require().NoError(err)
-
-	// Check that everythig has been reverted
-	//
-	// Check the vouchers transfer/channel-1/transfer/channel-0/denom have been refunded on C
-	coin = sdk.NewCoin(denomABC.IBCDenom(), amount)
-	postCoinOnC = suite.chainC.GetSimApp().BankKeeper.GetBalance(suite.chainC.GetContext(), suite.chainC.SenderAccounts[0].SenderAccount.GetAddress(), coin.GetDenom())
-	suite.Require().Equal(sdkmath.NewInt(100), postCoinOnC.Amount, "final receiver balance has not increased")
-
-	err = path1.EndpointB.UpdateClient()
-	suite.Require().NoError(err)
-}
-
-/*
-// TODO
-
-	Test scenarios for failures ack
-
-Check out the notion page: https://www.notion.so/interchain/ICS20-v2-path-forwarding-091f1ac788e84a538261c5a247cb5924
-
-// TODO
-Test async ack is properly relayed to middle hop after forwarding transfer completition
-
-// TODO
-Tiemout during forwarding after middle hop execution reverts properly the state changes
-*/
-=======
->>>>>>> ec472cff
+
 func (suite *KeeperTestSuite) TestPacketForwardsCompatibility() {
 	// We are testing a scenario where a packet in the future has a new populated
 	// field called "new_field". And this packet is being sent to this module which
