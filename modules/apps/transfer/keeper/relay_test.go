package keeper_test

import (
	"errors"
	"fmt"
	"strings"

	sdkmath "cosmossdk.io/math"

	sdk "github.com/cosmos/cosmos-sdk/types"
	sdkerrors "github.com/cosmos/cosmos-sdk/types/errors"
	banktestutil "github.com/cosmos/cosmos-sdk/x/bank/testutil"
	banktypes "github.com/cosmos/cosmos-sdk/x/bank/types"

	convertinternal "github.com/cosmos/ibc-go/v8/modules/apps/transfer/internal/convert"
	"github.com/cosmos/ibc-go/v8/modules/apps/transfer/types"
	clienttypes "github.com/cosmos/ibc-go/v8/modules/core/02-client/types"
	channeltypes "github.com/cosmos/ibc-go/v8/modules/core/04-channel/types"
	ibcerrors "github.com/cosmos/ibc-go/v8/modules/core/errors"
	ibctesting "github.com/cosmos/ibc-go/v8/testing"
)

// TestSendTransfer tests sending from chainA to chainB using both coin
// that originate on chainA and coin that originate on chainB.
func (suite *KeeperTestSuite) TestSendTransfer() {
	var (
		coin            sdk.Coin
		path            *ibctesting.Path
		sender          sdk.AccAddress
		timeoutHeight   clienttypes.Height
		memo            string
		expEscrowAmount sdkmath.Int // total amount in escrow for denom on receiving chain
	)

	testCases := []struct {
		name     string
		malleate func()
		expError error
	}{
		{
			"successful transfer of native token",
			func() {
				expEscrowAmount = sdkmath.NewInt(100)
			},
			nil,
		},
		{
			"successful transfer of native token with memo",
			func() {
				memo = "memo" //nolint:goconst
				expEscrowAmount = sdkmath.NewInt(100)
			},
			nil,
		},
		{
			"successful transfer of IBC token",
			func() {
				// send IBC token back to chainB
				coin = types.GetTransferCoin(path.EndpointA.ChannelConfig.PortID, path.EndpointA.ChannelID, coin.Denom, coin.Amount)
			},
			nil,
		},
		{
			"successful transfer of IBC token with memo",
			func() {
				// send IBC token back to chainB
				coin = types.GetTransferCoin(path.EndpointA.ChannelConfig.PortID, path.EndpointA.ChannelID, coin.Denom, coin.Amount)
				memo = "memo"
			},
			nil,
		},
		{
			"failure: source channel not found",
			func() {
				// channel references wrong ID
				path.EndpointA.ChannelID = ibctesting.InvalidID
			},
			channeltypes.ErrChannelNotFound,
		},
		{
			"failure: sender account is blocked",
			func() {
				sender = suite.chainA.GetSimApp().AccountKeeper.GetModuleAddress(types.ModuleName)
			},
			ibcerrors.ErrUnauthorized,
		},
		{
			"failure: bank send from sender account failed, insufficient balance",
			func() {
				coin = sdk.NewCoin("randomdenom", sdkmath.NewInt(100))
			},
			sdkerrors.ErrInsufficientFunds,
		},
		{
			"failure: denom trace not found",
			func() {
				coin = types.GetTransferCoin(path.EndpointA.ChannelConfig.PortID, path.EndpointA.ChannelID, "randomdenom", coin.Amount)
			},
			types.ErrTraceNotFound,
		},
		{
			"failure: bank send from module account failed, insufficient balance",
			func() {
				coin = types.GetTransferCoin(path.EndpointA.ChannelConfig.PortID, path.EndpointA.ChannelID, coin.Denom, coin.Amount.Add(sdkmath.NewInt(1)))
			},
			sdkerrors.ErrInsufficientFunds,
		},
		{
			"failure: channel capability not found",
			func() {
				capability := suite.chainA.GetChannelCapability(path.EndpointA.ChannelConfig.PortID, path.EndpointA.ChannelID)

				// Release channel capability
				suite.chainA.GetSimApp().ScopedTransferKeeper.ReleaseCapability(suite.chainA.GetContext(), capability) //nolint:errcheck // ignore error for testing
			},
			channeltypes.ErrChannelCapabilityNotFound,
		},
		{
			"failure: timeout height and timeout timestamp are zero",
			func() {
				timeoutHeight = clienttypes.ZeroHeight()
				expEscrowAmount = sdkmath.NewInt(100)
			},
			channeltypes.ErrInvalidPacket,
		},
	}

	for _, tc := range testCases {
		tc := tc

		suite.Run(tc.name, func() {
			suite.SetupTest() // reset

			path = ibctesting.NewTransferPath(suite.chainA, suite.chainB)
			path.Setup()

			coin = sdk.NewCoin(sdk.DefaultBondDenom, sdkmath.NewInt(100))
			sender = suite.chainA.SenderAccount.GetAddress()
			memo = ""
			timeoutHeight = suite.chainB.GetTimeoutHeight()
			expEscrowAmount = sdkmath.ZeroInt()

			// create IBC token on chainA
			transferMsg := types.NewMsgTransfer(path.EndpointB.ChannelConfig.PortID, path.EndpointB.ChannelID, sdk.NewCoins(coin), suite.chainB.SenderAccount.GetAddress().String(), suite.chainA.SenderAccount.GetAddress().String(), suite.chainA.GetTimeoutHeight(), 0, "")
			result, err := suite.chainB.SendMsgs(transferMsg)
			suite.Require().NoError(err) // message committed

			packet, err := ibctesting.ParsePacketFromEvents(result.Events)
			suite.Require().NoError(err)

			err = path.RelayPacket(packet)
			suite.Require().NoError(err)

			tc.malleate()

			msg := types.NewMsgTransfer(
				path.EndpointA.ChannelConfig.PortID,
				path.EndpointA.ChannelID,
<<<<<<< HEAD
				coin,
				sender.String(),
				suite.chainB.SenderAccount.GetAddress().String(),
=======
				sdk.NewCoins(coin), sender.String(), suite.chainB.SenderAccount.GetAddress().String(),
>>>>>>> bce3e9ee
				timeoutHeight, 0, // only use timeout height
				memo,
			)

			res, err := suite.chainA.GetSimApp().TransferKeeper.Transfer(suite.chainA.GetContext(), msg)

			// check total amount in escrow of sent token denom on sending chain
			amount := suite.chainA.GetSimApp().TransferKeeper.GetTotalEscrowForDenom(suite.chainA.GetContext(), coin.GetDenom())
			suite.Require().Equal(expEscrowAmount, amount.Amount)

			expPass := tc.expError == nil
			if expPass {
				suite.Require().NoError(err)
				suite.Require().NotNil(res)
			} else {
				suite.Require().Error(err)
				suite.Require().ErrorIs(err, tc.expError)
				suite.Require().Nil(res)
			}
		})
	}
}

func (suite *KeeperTestSuite) TestSendTransferSetsTotalEscrowAmountForSourceIBCToken() {
	/*
		Given the following flow of tokens:

		chain A (channel 0) -> (channel-0) chain B (channel-1) -> (channel-1) chain A
		stake                  transfer/channel-0/stake           transfer/channel-1/transfer/channel-0/stake
		                                  ^
		                                  |
		                             SendTransfer

		This test will transfer vouchers of denom "transfer/channel-0/stake" from chain B
		to chain A over channel-1 to assert that total escrow amount is stored on chain B
		for vouchers of denom "transfer/channel-0/stake" because chain B acts as source
		in this case.

		Set up:
		- Two transfer channels between chain A and chain B (channel-0 and channel-1).
		- Tokens of native denom "stake" on chain A transferred to chain B over channel-0
		and vouchers minted with denom trace "transfer/channel-0/stake".

		Execute:
		- Transfer vouchers of denom trace "transfer/channel-0/stake" from chain B to chain A
		over channel-1.

		Assert:
		- The vouchers are not of a native denom (because they are of an IBC denom), but chain B
		is the source, then the value for total escrow amount should still be stored for the IBC
		denom that corresponds to the trace "transfer/channel-0/stake".
	*/

	// set up
	// 2 transfer channels between chain A and chain B
	path1 := ibctesting.NewTransferPath(suite.chainA, suite.chainB)
	path1.Setup()

	path2 := ibctesting.NewTransferPath(suite.chainA, suite.chainB)
	path2.Setup()

	// create IBC token on chain B with denom trace "transfer/channel-0/stake"
	coin := sdk.NewCoin(sdk.DefaultBondDenom, sdkmath.NewInt(100))
	transferMsg := types.NewMsgTransfer(
		path1.EndpointA.ChannelConfig.PortID,
		path1.EndpointA.ChannelID,
		sdk.NewCoins(coin),
		suite.chainA.SenderAccount.GetAddress().String(),
		suite.chainB.SenderAccount.GetAddress().String(),
		suite.chainB.GetTimeoutHeight(), 0, "",
	)
	result, err := suite.chainA.SendMsgs(transferMsg)
	suite.Require().NoError(err) // message committed

	packet, err := ibctesting.ParsePacketFromEvents(result.Events)
	suite.Require().NoError(err)

	err = path1.RelayPacket(packet)
	suite.Require().NoError(err)

	// execute
	trace := types.ParseDenomTrace(types.GetPrefixedDenom(path1.EndpointB.ChannelConfig.PortID, path1.EndpointB.ChannelID, sdk.DefaultBondDenom))
	coin = sdk.NewCoin(trace.IBCDenom(), sdkmath.NewInt(100))
	msg := types.NewMsgTransfer(
		path2.EndpointB.ChannelConfig.PortID,
		path2.EndpointB.ChannelID,
		sdk.NewCoins(coin),
		suite.chainB.SenderAccount.GetAddress().String(),
		suite.chainA.SenderAccount.GetAddress().String(),
		suite.chainA.GetTimeoutHeight(), 0, "",
	)

	res, err := suite.chainB.GetSimApp().TransferKeeper.Transfer(suite.chainB.GetContext(), msg)
	suite.Require().NoError(err)
	suite.Require().NotNil(res)

	// check total amount in escrow of sent token on sending chain
	totalEscrow := suite.chainB.GetSimApp().TransferKeeper.GetTotalEscrowForDenom(suite.chainB.GetContext(), coin.GetDenom())
	suite.Require().Equal(sdkmath.NewInt(100), totalEscrow.Amount)
}

// TestOnRecvPacket_ReceiverIsNotSource tests receiving on chainB a coin that
// originates on chainA. The bulk of the testing occurs  in the test case for
// loop since setup is intensive for all cases. The malleate function allows
// for testing invalid cases.
func (suite *KeeperTestSuite) TestOnRecvPacket_ReceiverIsNotSource() {
	var (
		amount          sdkmath.Int
		receiver        string
		memo            string
		denomTrace      types.DenomTrace
		expEscrowAmount sdkmath.Int // total amount in escrow for denom on receiving chain
	)

	testCases := []struct {
		msg      string
		malleate func()
		expError error
	}{
		{
			"successful receive",
			func() {},
			nil,
		},
		{
			"successful receive with memo",
			func() {
				memo = "memo"
<<<<<<< HEAD
			},
			nil,
=======
			}, false, true,
		},
		{
			"empty coin",
			func() {
				denomTrace = types.DenomTrace{}
				amount = sdkmath.ZeroInt()
				expEscrowAmount = sdkmath.NewInt(100)
			}, true, false,
		},
		{
			"invalid receiver address",
			func() {
				receiver = "gaia1scqhwpgsmr6vmztaa7suurfl52my6nd2kmrudl"
				expEscrowAmount = sdkmath.NewInt(100)
			}, true, false,
>>>>>>> bce3e9ee
		},
		{
			"failure: mint zero coin",
			func() {
				amount = sdkmath.ZeroInt()
			},
			types.ErrInvalidAmount,
		},
		{
			"failure: receiver is module account",
			func() {
				receiver = suite.chainB.GetSimApp().AccountKeeper.GetModuleAddress(types.ModuleName).String()
			},
			sdkerrors.ErrUnauthorized,
		},
		{
			"failure: receive is disabled",
			func() {
				suite.chainB.GetSimApp().TransferKeeper.SetParams(suite.chainB.GetContext(),
					types.Params{
						ReceiveEnabled: false,
					})
			},
			types.ErrReceiveDisabled,
		},
	}

	for _, tc := range testCases {
		tc := tc

		suite.Run(fmt.Sprintf("Case %s", tc.msg), func() {
			suite.SetupTest() // reset

			path := ibctesting.NewTransferPath(suite.chainA, suite.chainB)
			path.Setup()

			receiver = suite.chainB.SenderAccount.GetAddress().String() // must be explicitly changed in malleate
			memo = ""                                                   // can be explicitly changed in malleate
			amount = sdkmath.NewInt(100)                                // must be explicitly changed in malleate
			expEscrowAmount = sdkmath.ZeroInt()                         // total amount in escrow of voucher denom on receiving chain

			// denom trace of tokens received on chain B and the associated expected metadata
			denomTraceOnB := types.ParseDenomTrace(types.GetPrefixedDenom(path.EndpointB.ChannelConfig.PortID, path.EndpointB.ChannelID, sdk.DefaultBondDenom))
			expDenomMetadataOnB := banktypes.Metadata{
				Description: fmt.Sprintf("IBC token from %s", denomTraceOnB.GetFullDenomPath()),
				DenomUnits: []*banktypes.DenomUnit{
					{
						Denom:    denomTraceOnB.GetBaseDenom(),
						Exponent: 0,
					},
				},
				Base:    denomTraceOnB.IBCDenom(),
				Display: denomTraceOnB.GetFullDenomPath(),
				Name:    fmt.Sprintf("%s IBC token", denomTraceOnB.GetFullDenomPath()),
				Symbol:  strings.ToUpper(denomTraceOnB.GetBaseDenom()),
			}

			// send coin from chainA to chainB
			coin := sdk.NewCoin(sdk.DefaultBondDenom, amount)
			transferMsg := types.NewMsgTransfer(path.EndpointA.ChannelConfig.PortID, path.EndpointA.ChannelID, coin, suite.chainA.SenderAccount.GetAddress().String(), receiver, clienttypes.NewHeight(1, 110), 0, memo)
			_, err := suite.chainA.SendMsgs(transferMsg)
			suite.Require().NoError(err) // message committed

<<<<<<< HEAD
			tc.malleate()
=======
			if tc.recvIsSource {
				// send coin from chainB to chainA, receive them, acknowledge them, and send back to chainB
				coinFromBToA := sdk.NewCoin(sdk.DefaultBondDenom, sdkmath.NewInt(100))
				transferMsg := types.NewMsgTransfer(path.EndpointB.ChannelConfig.PortID, path.EndpointB.ChannelID, sdk.NewCoins(coinFromBToA), suite.chainB.SenderAccount.GetAddress().String(), suite.chainA.SenderAccount.GetAddress().String(), clienttypes.NewHeight(1, 110), 0, memo)
				res, err := suite.chainB.SendMsgs(transferMsg)
				suite.Require().NoError(err) // message committed
>>>>>>> bce3e9ee

			seq := uint64(1)
			data := types.NewFungibleTokenPacketData(sdk.DefaultBondDenom, amount.String(), suite.chainA.SenderAccount.GetAddress().String(), receiver, memo)
			packet := channeltypes.NewPacket(data.GetBytes(), seq, path.EndpointA.ChannelConfig.PortID, path.EndpointA.ChannelID, path.EndpointB.ChannelConfig.PortID, path.EndpointB.ChannelID, clienttypes.NewHeight(1, 100), 0)

			err = suite.chainB.GetSimApp().TransferKeeper.OnRecvPacket(suite.chainB.GetContext(), packet, data)

			// check total amount in escrow of received token denom on receiving chain
			totalEscrow := suite.chainB.GetSimApp().TransferKeeper.GetTotalEscrowForDenom(suite.chainB.GetContext(), sdk.DefaultBondDenom)
			suite.Require().Equal(expEscrowAmount, totalEscrow.Amount)

<<<<<<< HEAD
			expPass := tc.expError == nil
			if expPass {
				suite.Require().NoError(err)

				denomMetadata, found := suite.chainB.GetSimApp().BankKeeper.GetDenomMetaData(suite.chainB.GetContext(), denomTraceOnB.IBCDenom())
				suite.Require().True(found)
				suite.Require().Equal(expDenomMetadataOnB, denomMetadata)
			} else {
				suite.Require().Error(err)
				suite.Require().ErrorIs(err, tc.expError)
=======
				// NOTE: trace must be explicitly changed in malleate to test invalid cases
				denomTrace = types.ParseDenomTrace(types.GetPrefixedDenom(path.EndpointA.ChannelConfig.PortID, path.EndpointA.ChannelID, sdk.DefaultBondDenom))
			} else {
				denomTrace = types.ParseDenomTrace(sdk.DefaultBondDenom)
>>>>>>> bce3e9ee
			}
		})
	}
}

<<<<<<< HEAD
// TestOnRecvPacket_ReceiverIsSource tests receiving on chainB a coin that
// originated on chainB, but was previously transferred to chainA. The bulk
// of the testing occurs in the test case for loop since setup is intensive
// for all cases. The malleate function allows for testing invalid cases.
func (suite *KeeperTestSuite) TestOnRecvPacket_ReceiverIsSource() {
	var (
		trace           types.DenomTrace
		amount          sdkmath.Int
		receiver        string
		memo            string
		expEscrowAmount sdkmath.Int // total amount in escrow for denom on receiving chain
	)

	testCases := []struct {
		msg      string
		malleate func()
		expError error
	}{
		{
			"successful receive",
			func() {},
			nil,
		},
		{
			"successful receive of half the amount",
			func() {
				amount = sdkmath.NewInt(50)
				expEscrowAmount = sdkmath.NewInt(50)
			},
			nil,
		},
		{
			"successful receive with memo",
			func() {
				memo = "memo"
			},
			nil,
		},
		{
			"failure: empty coin",
			func() {
				trace = types.DenomTrace{}
				amount = sdkmath.ZeroInt()
				expEscrowAmount = sdkmath.NewInt(100)
			},
			types.ErrInvalidAmount,
		},
		{
			"failure: invalid receiver address",
			func() {
				receiver = "gaia1scqhwpgsmr6vmztaa7suurfl52my6nd2kmrudl"
				expEscrowAmount = sdkmath.NewInt(100)
			},
			errors.New("failed to decode receiver address"),
		},
		{
			"failure: tries to unescrow more tokens than allowed",
			func() {
				amount = sdkmath.NewInt(1000000)
				expEscrowAmount = sdkmath.NewInt(100)
			},
			sdkerrors.ErrInsufficientFunds,
		},
		{
			"failure: receiver is module account",
			func() {
				receiver = suite.chainB.GetSimApp().AccountKeeper.GetModuleAddress(types.ModuleName).String()
				expEscrowAmount = sdkmath.NewInt(100)
			},
			ibcerrors.ErrUnauthorized,
		},
	}

	for _, tc := range testCases {
		tc := tc

		suite.Run(fmt.Sprintf("Case %s", tc.msg), func() {
			suite.SetupTest() // reset

			path := ibctesting.NewTransferPath(suite.chainA, suite.chainB)
			path.Setup()

			receiver = suite.chainB.SenderAccount.GetAddress().String() // must be explicitly changed in malleate
			memo = ""                                                   // can be explicitly changed in malleate
			amount = sdkmath.NewInt(100)                                // must be explicitly changed in malleate
			expEscrowAmount = sdkmath.ZeroInt()                         // total amount in escrow of voucher denom on receiving chain

			seq := uint64(1)

			// send coin from chainB to chainA, receive them, acknowledge them
			coin := sdk.NewCoin(sdk.DefaultBondDenom, sdkmath.NewInt(100))
			transferMsg := types.NewMsgTransfer(path.EndpointB.ChannelConfig.PortID, path.EndpointB.ChannelID, coin, suite.chainB.SenderAccount.GetAddress().String(), suite.chainA.SenderAccount.GetAddress().String(), clienttypes.NewHeight(1, 110), 0, memo)
			res, err := suite.chainB.SendMsgs(transferMsg)
			suite.Require().NoError(err) // message committed

			packet, err := ibctesting.ParsePacketFromEvents(res.Events)
			suite.Require().NoError(err)

			err = path.RelayPacket(packet)
			suite.Require().NoError(err) // relay committed

			seq++

			// NOTE: trace must be explicitly changed in malleate to test invalid cases
			trace = types.ParseDenomTrace(types.GetPrefixedDenom(path.EndpointA.ChannelConfig.PortID, path.EndpointA.ChannelID, sdk.DefaultBondDenom))

			// send coin back from chainA to chainB
			coin = sdk.NewCoin(trace.IBCDenom(), amount)
			transferMsg = types.NewMsgTransfer(path.EndpointA.ChannelConfig.PortID, path.EndpointA.ChannelID, coin, suite.chainA.SenderAccount.GetAddress().String(), receiver, clienttypes.NewHeight(1, 110), 0, memo)
			_, err = suite.chainA.SendMsgs(transferMsg)
=======
			// send coin from chainA to chainB
			coin := sdk.NewCoin(denomTrace.IBCDenom(), amount)
			transferMsg := types.NewMsgTransfer(path.EndpointA.ChannelConfig.PortID, path.EndpointA.ChannelID, sdk.NewCoins(coin), suite.chainA.SenderAccount.GetAddress().String(), receiver, clienttypes.NewHeight(1, 110), 0, memo)
			_, err := suite.chainA.SendMsgs(transferMsg)
>>>>>>> bce3e9ee
			suite.Require().NoError(err) // message committed

			tc.malleate()

<<<<<<< HEAD
			data := types.NewFungibleTokenPacketData(trace.GetFullDenomPath(), amount.String(), suite.chainA.SenderAccount.GetAddress().String(), receiver, memo)
			packet = channeltypes.NewPacket(data.GetBytes(), seq, path.EndpointA.ChannelConfig.PortID, path.EndpointA.ChannelID, path.EndpointB.ChannelConfig.PortID, path.EndpointB.ChannelID, clienttypes.NewHeight(1, 100), 0)
=======
			denom, trace := convertinternal.ExtractDenomAndTraceFromV1Denom(denomTrace.GetFullDenomPath())
			data := types.NewFungibleTokenPacketDataV2(
				[]types.Token{
					{
						Denom:  denom,
						Amount: amount.String(),
						Trace:  trace,
					},
				}, suite.chainA.SenderAccount.GetAddress().String(), receiver, memo)
			packet := channeltypes.NewPacket(data.GetBytes(), seq, path.EndpointA.ChannelConfig.PortID, path.EndpointA.ChannelID, path.EndpointB.ChannelConfig.PortID, path.EndpointB.ChannelID, clienttypes.NewHeight(1, 100), 0)
>>>>>>> bce3e9ee

			err = suite.chainB.GetSimApp().TransferKeeper.OnRecvPacket(suite.chainB.GetContext(), packet, data)

			// check total amount in escrow of received token denom on receiving chain
			totalEscrow := suite.chainB.GetSimApp().TransferKeeper.GetTotalEscrowForDenom(suite.chainB.GetContext(), sdk.DefaultBondDenom)
			suite.Require().Equal(expEscrowAmount, totalEscrow.Amount)

			expPass := tc.expError == nil
			if expPass {
				suite.Require().NoError(err)

				_, found := suite.chainB.GetSimApp().BankKeeper.GetDenomMetaData(suite.chainB.GetContext(), sdk.DefaultBondDenom)
				suite.Require().False(found)
			} else {
				suite.Require().Error(err)
				suite.Require().ErrorContains(err, tc.expError.Error())
			}
		})
	}
}

func (suite *KeeperTestSuite) TestOnRecvPacketSetsTotalEscrowAmountForSourceIBCToken() {
	/*
		Given the following flow of tokens:

		chain A (channel 0) -> (channel-0) chain B (channel-1) -> (channel-1) chain A (channel-1)             -> (channel-1) chain B
		stake                  transfer/channel-0/stake           transfer/channel-1/transfer/channel-0/stake    transfer/channel-0/stake
		                                                                                                                   ^
		                                                                                                                   |
		                                                                                                              OnRecvPacket

		This test will assert that on receiving vouchers of denom "transfer/channel-0/stake"
		on chain B the total escrow amount is updated on because chain B acted as source
		when vouchers were transferred to chain A over channel-1.

		Setup:
		- Two transfer channels between chain A and chain B.
		- Vouchers of denom trace "transfer/channel-0/stake" on chain B are in escrow
		account for port ID transfer and channel ID channel-1.

		Execute:
		- Receive vouchers of denom trace "transfer/channel-0/stake" from chain A to chain B
		over channel-1.

		Assert:
		- The vouchers are not of a native denom (because they are of an IBC denom), but chain B
		is the source, then the value for total escrow amount should still be updated for the IBC
		denom that corresponds to the trace "transfer/channel-0/stake" when the vouchers are
		received back on chain B.
	*/

	seq := uint64(1)
	amount := sdkmath.NewInt(100)
	timeout := suite.chainA.GetTimeoutHeight()

	// setup
	// 2 transfer channels between chain A and chain B
	path1 := ibctesting.NewTransferPath(suite.chainA, suite.chainB)
	path1.Setup()

	path2 := ibctesting.NewTransferPath(suite.chainA, suite.chainB)
	path2.Setup()

	// denomTrace path: {transfer/channel-1/transfer/channel-0}
	denomTrace := types.DenomTrace{
		BaseDenom: sdk.DefaultBondDenom,
		Path:      fmt.Sprintf("%s/%s/%s/%s", path2.EndpointA.ChannelConfig.PortID, path2.EndpointA.ChannelID, path1.EndpointB.ChannelConfig.PortID, path1.EndpointB.ChannelID),
	}

	denom, trace := convertinternal.ExtractDenomAndTraceFromV1Denom(denomTrace.GetFullDenomPath())
	data := types.NewFungibleTokenPacketDataV2(
		[]types.Token{
			{
				Denom:  denom,
				Amount: amount.String(),
				Trace:  trace,
			},
		}, suite.chainA.SenderAccount.GetAddress().String(), suite.chainB.SenderAccount.GetAddress().String(), "")
	packet := channeltypes.NewPacket(
		data.GetBytes(),
		seq,
		path2.EndpointA.ChannelConfig.PortID,
		path2.EndpointA.ChannelID,
		path2.EndpointB.ChannelConfig.PortID,
		path2.EndpointB.ChannelID,
		timeout, 0,
	)

	// fund escrow account for transfer and channel-1 on chain B
	// denomTrace path: transfer/channel-0
	denomTrace = types.DenomTrace{
		BaseDenom: sdk.DefaultBondDenom,
		Path:      fmt.Sprintf("%s/%s", path1.EndpointB.ChannelConfig.PortID, path1.EndpointB.ChannelID),
	}
	escrowAddress := types.GetEscrowAddress(path2.EndpointB.ChannelConfig.PortID, path2.EndpointB.ChannelID)
	coin := sdk.NewCoin(denomTrace.IBCDenom(), amount)
	suite.Require().NoError(
		banktestutil.FundAccount(
			suite.chainB.GetContext(),
			suite.chainB.GetSimApp().BankKeeper,
			escrowAddress,
			sdk.NewCoins(coin),
		),
	)

	suite.chainB.GetSimApp().TransferKeeper.SetTotalEscrowForDenom(suite.chainB.GetContext(), coin)
	totalEscrowChainB := suite.chainB.GetSimApp().TransferKeeper.GetTotalEscrowForDenom(suite.chainB.GetContext(), coin.GetDenom())
	suite.Require().Equal(sdkmath.NewInt(100), totalEscrowChainB.Amount)

	// execute onRecvPacket, when chaninB receives the source token the escrow amount should decrease
	err := suite.chainB.GetSimApp().TransferKeeper.OnRecvPacket(suite.chainB.GetContext(), packet, data)
	suite.Require().NoError(err)

	// check total amount in escrow of sent token on receiving chain
	totalEscrowChainB = suite.chainB.GetSimApp().TransferKeeper.GetTotalEscrowForDenom(suite.chainB.GetContext(), coin.GetDenom())
	suite.Require().Equal(sdkmath.ZeroInt(), totalEscrowChainB.Amount)
}

// TestOnAcknowledgementPacket tests that successful acknowledgement is a no-op
// and failure acknowledment leads to refund when attempting to send from chainA
// to chainB. If sender is source then the denomination being refunded has no
// trace.
func (suite *KeeperTestSuite) TestOnAcknowledgementPacket() {
	var (
		successAck      = channeltypes.NewResultAcknowledgement([]byte{byte(1)})
		failedAck       = channeltypes.NewErrorAcknowledgement(fmt.Errorf("failed packet transfer"))
		denomTrace      types.DenomTrace
		amount          sdkmath.Int
		path            *ibctesting.Path
		expEscrowAmount sdkmath.Int
	)

	testCases := []struct {
		msg      string
		ack      channeltypes.Acknowledgement
		malleate func()
		expError error
	}{
		{
			"success ack: no-op",
			successAck,
			func() {
<<<<<<< HEAD
				trace = types.ParseDenomTrace(types.GetPrefixedDenom(path.EndpointB.ChannelConfig.PortID, path.EndpointB.ChannelID, sdk.DefaultBondDenom))
			},
			nil,
=======
				denomTrace = types.ParseDenomTrace(types.GetPrefixedDenom(path.EndpointB.ChannelConfig.PortID, path.EndpointB.ChannelID, sdk.DefaultBondDenom))
			}, true, true,
>>>>>>> bce3e9ee
		},
		{
			"failed ack: successful refund of native coin",
			failedAck,
			func() {
				escrow := types.GetEscrowAddress(path.EndpointA.ChannelConfig.PortID, path.EndpointA.ChannelID)
				denomTrace = types.ParseDenomTrace(sdk.DefaultBondDenom)
				coin := sdk.NewCoin(sdk.DefaultBondDenom, amount)

				suite.Require().NoError(banktestutil.FundAccount(suite.chainA.GetContext(), suite.chainA.GetSimApp().BankKeeper, escrow, sdk.NewCoins(coin)))

				// set escrow amount that would have been stored after successful execution of MsgTransfer
				suite.chainA.GetSimApp().TransferKeeper.SetTotalEscrowForDenom(suite.chainA.GetContext(), sdk.NewCoin(sdk.DefaultBondDenom, amount))
			},
			nil,
		},
		{
			"failed ack: successful refund of IBC voucher",
			failedAck,
			func() {
<<<<<<< HEAD
				escrow := types.GetEscrowAddress(path.EndpointA.ChannelConfig.PortID, path.EndpointA.ChannelID)
				trace = types.ParseDenomTrace(types.GetPrefixedDenom(path.EndpointA.ChannelConfig.PortID, path.EndpointA.ChannelID, sdk.DefaultBondDenom))
				coin := sdk.NewCoin(trace.IBCDenom(), amount)
=======
				denomTrace = types.ParseDenomTrace(sdk.DefaultBondDenom)
>>>>>>> bce3e9ee

				suite.Require().NoError(banktestutil.FundAccount(suite.chainA.GetContext(), suite.chainA.GetSimApp().BankKeeper, escrow, sdk.NewCoins(coin)))
			},
			nil,
		},
		{
			"failed ack: funds cannot be refunded because escrow account has zero balance",
			failedAck,
			func() {
<<<<<<< HEAD
				trace = types.ParseDenomTrace(sdk.DefaultBondDenom)
=======
				escrow := types.GetEscrowAddress(path.EndpointA.ChannelConfig.PortID, path.EndpointA.ChannelID)
				denomTrace = types.ParseDenomTrace(types.GetPrefixedDenom(path.EndpointA.ChannelConfig.PortID, path.EndpointA.ChannelID, sdk.DefaultBondDenom))
				coin := sdk.NewCoin(denomTrace.IBCDenom(), amount)
>>>>>>> bce3e9ee

				// set escrow amount that would have been stored after successful execution of MsgTransfer
				suite.chainA.GetSimApp().TransferKeeper.SetTotalEscrowForDenom(suite.chainA.GetContext(), sdk.NewCoin(sdk.DefaultBondDenom, amount))
				expEscrowAmount = sdkmath.NewInt(100)
			},
			sdkerrors.ErrInsufficientFunds,
		},
	}

	for _, tc := range testCases {
		tc := tc

		suite.Run(fmt.Sprintf("Case %s", tc.msg), func() {
			suite.SetupTest() // reset

			path = ibctesting.NewTransferPath(suite.chainA, suite.chainB)
			path.Setup()

			amount = sdkmath.NewInt(100) // must be explicitly changed
			expEscrowAmount = sdkmath.ZeroInt()

			tc.malleate()

			denom, trace := convertinternal.ExtractDenomAndTraceFromV1Denom(denomTrace.GetFullDenomPath())
			data := types.NewFungibleTokenPacketDataV2(
				[]types.Token{
					{
						Denom:  denom,
						Amount: amount.String(),
						Trace:  trace,
					},
				}, suite.chainA.SenderAccount.GetAddress().String(), suite.chainB.SenderAccount.GetAddress().String(), "")
			packet := channeltypes.NewPacket(data.GetBytes(), 1, path.EndpointA.ChannelConfig.PortID, path.EndpointA.ChannelID, path.EndpointB.ChannelConfig.PortID, path.EndpointB.ChannelID, clienttypes.NewHeight(1, 100), 0)
<<<<<<< HEAD
			preAcknowledgementBalance := suite.chainA.GetSimApp().BankKeeper.GetBalance(suite.chainA.GetContext(), suite.chainA.SenderAccount.GetAddress(), trace.IBCDenom())
=======
			preCoin := suite.chainA.GetSimApp().BankKeeper.GetBalance(suite.chainA.GetContext(), suite.chainA.SenderAccount.GetAddress(), denomTrace.IBCDenom())
>>>>>>> bce3e9ee

			err := suite.chainA.GetSimApp().TransferKeeper.OnAcknowledgementPacket(suite.chainA.GetContext(), packet, data, tc.ack)

			// check total amount in escrow of sent token denom on sending chain
			totalEscrow := suite.chainA.GetSimApp().TransferKeeper.GetTotalEscrowForDenom(suite.chainA.GetContext(), denomTrace.IBCDenom())
			suite.Require().Equal(expEscrowAmount, totalEscrow.Amount)

			expPass := tc.expError == nil
			if expPass {
				suite.Require().NoError(err)
<<<<<<< HEAD
				postAcknowledgementBalance := suite.chainA.GetSimApp().BankKeeper.GetBalance(suite.chainA.GetContext(), suite.chainA.SenderAccount.GetAddress(), trace.IBCDenom())
				deltaAmount := postAcknowledgementBalance.Amount.Sub(preAcknowledgementBalance.Amount)
=======
				postCoin := suite.chainA.GetSimApp().BankKeeper.GetBalance(suite.chainA.GetContext(), suite.chainA.SenderAccount.GetAddress(), denomTrace.IBCDenom())
				deltaAmount := postCoin.Amount.Sub(preCoin.Amount)
>>>>>>> bce3e9ee

				if tc.ack.Success() {
					suite.Require().Equal(int64(0), deltaAmount.Int64(), "successful ack changed balance")
				} else {
					suite.Require().Equal(amount, deltaAmount, "failed ack did not trigger refund")
				}
			} else {
				suite.Require().Error(err)
				suite.Require().ErrorIs(err, tc.expError)
			}
		})
	}
}

func (suite *KeeperTestSuite) TestOnAcknowledgementPacketSetsTotalEscrowAmountForSourceIBCToken() {
	/*
		This test is testing the following scenario. Given tokens travelling like this:

		chain A (channel 0) -> (channel-0) chain B (channel-1) -> (channel-1) chain A (channel-1)
		stake                  transfer/channel-0/stake           transfer/channel-1/transfer/channel-0/stake
		                                 ^
		                                 |
		                         OnAcknowledgePacket

		We want to assert that on failed acknowledgment of vouchers sent with denom trace
		"transfer/channel-0/stake" on chain B the total escrow amount is updated.

		Set up:
		- Two transfer channels between chain A and chain B.
		- Vouckers of denom "transfer/channel-0/stake" on chain B are in escrow
		account for port ID transfer and channel ID channel-1.

		Execute:
		- Acknowledge vouchers of denom trace "transfer/channel-0/stake" sent from chain B
		to chain B over channel-1.

		Assert:
		- The vouchers are not of a native denom (because they are of an IBC denom), but chain B
		is the source, then the value for total escrow amount should still be updated for the IBC
		denom that corresponds to the trace "transfer/channel-0/stake" when processing the failed
		acknowledgement.
	*/

	seq := uint64(1)
	amount := sdkmath.NewInt(100)
	ack := channeltypes.NewErrorAcknowledgement(fmt.Errorf("failed packet transfer"))

	// set up
	// 2 transfer channels between chain A and chain B
	path1 := ibctesting.NewTransferPath(suite.chainA, suite.chainB)
	path1.Setup()

	path2 := ibctesting.NewTransferPath(suite.chainA, suite.chainB)
	path2.Setup()

	// fund escrow account for transfer and channel-1 on chain B
	// denomTrace path = transfer/channel-0
	denomTrace := types.DenomTrace{
		BaseDenom: sdk.DefaultBondDenom,
		Path:      fmt.Sprintf("%s/%s", path1.EndpointB.ChannelConfig.PortID, path1.EndpointB.ChannelID),
	}
	escrowAddress := types.GetEscrowAddress(path2.EndpointB.ChannelConfig.PortID, path2.EndpointB.ChannelID)
	coin := sdk.NewCoin(denomTrace.IBCDenom(), amount)
	suite.Require().NoError(
		banktestutil.FundAccount(
			suite.chainB.GetContext(),
			suite.chainB.GetSimApp().BankKeeper,
			escrowAddress,
			sdk.NewCoins(coin),
		),
	)

	denom, trace := convertinternal.ExtractDenomAndTraceFromV1Denom(denomTrace.GetFullDenomPath())
	data := types.NewFungibleTokenPacketDataV2(
		[]types.Token{
			{
				Denom:  denom,
				Amount: amount.String(),
				Trace:  trace,
			},
		},
		suite.chainB.SenderAccount.GetAddress().String(),
		suite.chainA.SenderAccount.GetAddress().String(),
		"",
	)
	packet := channeltypes.NewPacket(
		data.GetBytes(),
		seq,
		path2.EndpointB.ChannelConfig.PortID,
		path2.EndpointB.ChannelID,
		path2.EndpointA.ChannelConfig.PortID,
		path2.EndpointA.ChannelID,
		suite.chainA.GetTimeoutHeight(), 0,
	)

	suite.chainB.GetSimApp().TransferKeeper.SetTotalEscrowForDenom(suite.chainB.GetContext(), coin)
	totalEscrowChainB := suite.chainB.GetSimApp().TransferKeeper.GetTotalEscrowForDenom(suite.chainB.GetContext(), coin.GetDenom())
	suite.Require().Equal(sdkmath.NewInt(100), totalEscrowChainB.Amount)

	err := suite.chainB.GetSimApp().TransferKeeper.OnAcknowledgementPacket(suite.chainB.GetContext(), packet, data, ack)
	suite.Require().NoError(err)

	// check total amount in escrow of sent token on sending chain
	totalEscrowChainB = suite.chainB.GetSimApp().TransferKeeper.GetTotalEscrowForDenom(suite.chainB.GetContext(), coin.GetDenom())
	suite.Require().Equal(sdkmath.ZeroInt(), totalEscrowChainB.Amount)
}

// TestOnTimeoutPacket tests private refundPacket function since it is a simple
// wrapper over it. The actual timeout does not matter since IBC core logic
// is not being tested. The test is timing out a send from chainA to chainB
// so the refunds are occurring on chainA.
func (suite *KeeperTestSuite) TestOnTimeoutPacket() {
	var (
		path            *ibctesting.Path
		amount          sdkmath.Int
		sender          string
		denomTrace      types.DenomTrace
		expEscrowAmount sdkmath.Int
	)

	testCases := []struct {
		msg      string
		malleate func()
		expError error
	}{
		{
			"successful timeout: sender is source of coin",
			func() {
				escrow := types.GetEscrowAddress(path.EndpointA.ChannelConfig.PortID, path.EndpointA.ChannelID)
				denomTrace = types.ParseDenomTrace(sdk.DefaultBondDenom)
				coin := sdk.NewCoin(denomTrace.IBCDenom(), amount)
				expEscrowAmount = sdkmath.ZeroInt()

				// funds the escrow account to have balance
				suite.Require().NoError(banktestutil.FundAccount(suite.chainA.GetContext(), suite.chainA.GetSimApp().BankKeeper, escrow, sdk.NewCoins(coin)))
				// set escrow amount that would have been stored after successful execution of MsgTransfer
				suite.chainA.GetSimApp().TransferKeeper.SetTotalEscrowForDenom(suite.chainA.GetContext(), coin)
			},
			nil,
		},
		{
			"successful timeout: sender is not source of coin",
			func() {
				escrow := types.GetEscrowAddress(path.EndpointA.ChannelConfig.PortID, path.EndpointA.ChannelID)
				denomTrace = types.ParseDenomTrace(types.GetPrefixedDenom(path.EndpointA.ChannelConfig.PortID, path.EndpointA.ChannelID, sdk.DefaultBondDenom))
				coin := sdk.NewCoin(denomTrace.IBCDenom(), amount)
				expEscrowAmount = sdkmath.ZeroInt()

				// funds the escrow account to have balance
				suite.Require().NoError(banktestutil.FundAccount(suite.chainA.GetContext(), suite.chainA.GetSimApp().BankKeeper, escrow, sdk.NewCoins(coin)))
			},
			nil,
		},
		{
			"failure: funds cannot be refunded because escrow account has no balance for non-native coin",
			func() {
				denomTrace = types.ParseDenomTrace("bitcoin")
				expEscrowAmount = amount

				// set escrow amount that would have been stored after successful execution of MsgTransfer
<<<<<<< HEAD
				suite.chainA.GetSimApp().TransferKeeper.SetTotalEscrowForDenom(suite.chainA.GetContext(), sdk.NewCoin(trace.IBCDenom(), amount))
			},
			sdkerrors.ErrInsufficientFunds,
=======
				suite.chainA.GetSimApp().TransferKeeper.SetTotalEscrowForDenom(suite.chainA.GetContext(), sdk.NewCoin(denomTrace.IBCDenom(), amount))
			}, false,
>>>>>>> bce3e9ee
		},
		{
			"failure: funds cannot be refunded because escrow account has no balance for native coin",
			func() {
				denomTrace = types.ParseDenomTrace(sdk.DefaultBondDenom)
				expEscrowAmount = amount

				// set escrow amount that would have been stored after successful execution of MsgTransfer
<<<<<<< HEAD
				suite.chainA.GetSimApp().TransferKeeper.SetTotalEscrowForDenom(suite.chainA.GetContext(), sdk.NewCoin(trace.IBCDenom(), amount))
			},
			sdkerrors.ErrInsufficientFunds,
=======
				suite.chainA.GetSimApp().TransferKeeper.SetTotalEscrowForDenom(suite.chainA.GetContext(), sdk.NewCoin(denomTrace.IBCDenom(), amount))
			}, false,
>>>>>>> bce3e9ee
		},
		{
			"failure: cannot mint because sender address is invalid",
			func() {
<<<<<<< HEAD
				trace = types.ParseDenomTrace(sdk.DefaultBondDenom)
=======
				denomTrace = types.ParseDenomTrace(types.GetPrefixedDenom(path.EndpointA.ChannelConfig.PortID, path.EndpointA.ChannelID, sdk.DefaultBondDenom))
>>>>>>> bce3e9ee
				amount = sdkmath.OneInt()
				sender = "invalid address"
			},
			errors.New("decoding bech32 failed"),
		},
	}

	for _, tc := range testCases {
		tc := tc

		suite.Run(fmt.Sprintf("Case %s", tc.msg), func() {
			suite.SetupTest() // reset

			path = ibctesting.NewTransferPath(suite.chainA, suite.chainB)
			path.Setup()

			amount = sdkmath.NewInt(100) // must be explicitly changed
			sender = suite.chainA.SenderAccount.GetAddress().String()
			expEscrowAmount = sdkmath.ZeroInt()

			tc.malleate()

			denom, trace := convertinternal.ExtractDenomAndTraceFromV1Denom(denomTrace.GetFullDenomPath())
			data := types.NewFungibleTokenPacketDataV2(
				[]types.Token{
					{
						Denom:  denom,
						Amount: amount.String(),
						Trace:  trace,
					},
				}, sender, suite.chainB.SenderAccount.GetAddress().String(), "")
			packet := channeltypes.NewPacket(data.GetBytes(), 1, path.EndpointA.ChannelConfig.PortID, path.EndpointA.ChannelID, path.EndpointB.ChannelConfig.PortID, path.EndpointB.ChannelID, clienttypes.NewHeight(1, 100), 0)
<<<<<<< HEAD
			preTimeoutBalance := suite.chainA.GetSimApp().BankKeeper.GetBalance(suite.chainA.GetContext(), suite.chainA.SenderAccount.GetAddress(), trace.IBCDenom())

			err := suite.chainA.GetSimApp().TransferKeeper.OnTimeoutPacket(suite.chainA.GetContext(), packet, data)

			postTimeoutBalance := suite.chainA.GetSimApp().BankKeeper.GetBalance(suite.chainA.GetContext(), suite.chainA.SenderAccount.GetAddress(), trace.IBCDenom())
			deltaAmount := postTimeoutBalance.Amount.Sub(preTimeoutBalance.Amount)
=======
			preCoin := suite.chainA.GetSimApp().BankKeeper.GetBalance(suite.chainA.GetContext(), suite.chainA.SenderAccount.GetAddress(), denomTrace.IBCDenom())

			err := suite.chainA.GetSimApp().TransferKeeper.OnTimeoutPacket(suite.chainA.GetContext(), packet, data)

			postCoin := suite.chainA.GetSimApp().BankKeeper.GetBalance(suite.chainA.GetContext(), suite.chainA.SenderAccount.GetAddress(), denomTrace.IBCDenom())
			deltaAmount := postCoin.Amount.Sub(preCoin.Amount)
>>>>>>> bce3e9ee

			// check total amount in escrow of sent token denom on sending chain
			totalEscrow := suite.chainA.GetSimApp().TransferKeeper.GetTotalEscrowForDenom(suite.chainA.GetContext(), denomTrace.IBCDenom())
			suite.Require().Equal(expEscrowAmount, totalEscrow.Amount)

			expPass := tc.expError == nil
			if expPass {
				suite.Require().NoError(err)
				suite.Require().Equal(amount.Int64(), deltaAmount.Int64(), "successful timeout did not trigger refund")
			} else {
				suite.Require().Error(err)
				suite.Require().ErrorContains(err, tc.expError.Error())
			}
		})
	}
}

func (suite *KeeperTestSuite) TestOnTimeoutPacketSetsTotalEscrowAmountForSourceIBCToken() {
	/*
		Given the following flow of tokens:

		chain A (channel 0) -> (channel-0) chain B (channel-1) -> (channel-1) chain A (channel-1)
		stake                  transfer/channel-0/stake           transfer/channel-1/transfer/channel-0/stake
		                                 ^
		                                 |
		                           OnTimeoutPacket

		We want to assert that on timeout of vouchers sent with denom trace
		"transfer/channel-0/stake" on chain B the total escrow amount is updated.

		Set up:
		- Two transfer channels between chain A and chain B.
		- Vouckers of denom "transfer/channel-0/stake" on chain B are in escrow
		account for port ID transfer and channel ID channel-1.

		Execute:
		- Timeout vouchers of denom trace "transfer/channel-0/stake" sent from chain B
		to chain B over channel-1.

		Assert:
		- The vouchers are not of a native denom (because they are of an IBC denom), but chain B
		is the source, then the value for total escrow amount should still be updated for the IBC
		denom that corresponds to the trace "transfer/channel-0/stake" when processing the timeout.
	*/

	seq := uint64(1)
	amount := sdkmath.NewInt(100)

	// set up
	// 2 transfer channels between chain A and chain B
	path1 := ibctesting.NewTransferPath(suite.chainA, suite.chainB)
	path1.Setup()

	path2 := ibctesting.NewTransferPath(suite.chainA, suite.chainB)
	path2.Setup()

	// fund escrow account for transfer and channel-1 on chain B
	denomTrace := types.DenomTrace{
		BaseDenom: sdk.DefaultBondDenom,
		Path:      fmt.Sprintf("%s/%s", path1.EndpointB.ChannelConfig.PortID, path1.EndpointB.ChannelID),
	}
	escrowAddress := types.GetEscrowAddress(path2.EndpointB.ChannelConfig.PortID, path2.EndpointB.ChannelID)
	coin := sdk.NewCoin(denomTrace.IBCDenom(), amount)
	suite.Require().NoError(
		banktestutil.FundAccount(
			suite.chainB.GetContext(),
			suite.chainB.GetSimApp().BankKeeper,
			escrowAddress,
			sdk.NewCoins(coin),
		),
	)

	denom, trace := convertinternal.ExtractDenomAndTraceFromV1Denom(denomTrace.GetFullDenomPath())
	data := types.NewFungibleTokenPacketDataV2(
		[]types.Token{
			{
				Denom:  denom,
				Amount: amount.String(),
				Trace:  trace,
			},
		}, suite.chainB.SenderAccount.GetAddress().String(), suite.chainA.SenderAccount.GetAddress().String(), "")
	packet := channeltypes.NewPacket(
		data.GetBytes(),
		seq,
		path2.EndpointB.ChannelConfig.PortID,
		path2.EndpointB.ChannelID,
		path2.EndpointA.ChannelConfig.PortID,
		path2.EndpointA.ChannelID,
		suite.chainA.GetTimeoutHeight(), 0,
	)

	suite.chainB.GetSimApp().TransferKeeper.SetTotalEscrowForDenom(suite.chainB.GetContext(), coin)
	totalEscrowChainB := suite.chainB.GetSimApp().TransferKeeper.GetTotalEscrowForDenom(suite.chainB.GetContext(), coin.GetDenom())
	suite.Require().Equal(sdkmath.NewInt(100), totalEscrowChainB.Amount)

	err := suite.chainB.GetSimApp().TransferKeeper.OnTimeoutPacket(suite.chainB.GetContext(), packet, data)
	suite.Require().NoError(err)

	// check total amount in escrow of sent token on sending chain
	totalEscrowChainB = suite.chainB.GetSimApp().TransferKeeper.GetTotalEscrowForDenom(suite.chainB.GetContext(), coin.GetDenom())
	suite.Require().Equal(sdkmath.ZeroInt(), totalEscrowChainB.Amount)
}

func (suite *KeeperTestSuite) TestPacketForwardsCompatibility() {
	// We are testing a scenario where a packet in the future has a new populated
	// field called "new_field". And this packet is being sent to this module which
	// doesn't have this field in the packet data. The module should be able to handle
	// this packet without any issues.

	var packetData []byte

	testCases := []struct {
		msg      string
		malleate func()
		expError error
	}{
		{
			"success: new field",
			func() {
				jsonString := fmt.Sprintf(`{"denom":"denom","amount":"100","sender":"%s","receiver":"%s","memo":"memo","new_field":"value"}`, suite.chainB.SenderAccount.GetAddress().String(), suite.chainA.SenderAccount.GetAddress().String())
				packetData = []byte(jsonString)
			},
			nil,
		},
		{
			"success: no new field with memo",
			func() {
				jsonString := fmt.Sprintf(`{"denom":"denom","amount":"100","sender":"%s","receiver":"%s","memo":"memo"}`, suite.chainB.SenderAccount.GetAddress().String(), suite.chainA.SenderAccount.GetAddress().String())
				packetData = []byte(jsonString)
			},
			nil,
		},
		{
			"success: no new field without memo",
			func() {
				jsonString := fmt.Sprintf(`{"denom":"denom","amount":"100","sender":"%s","receiver":"%s"}`, suite.chainB.SenderAccount.GetAddress().String(), suite.chainA.SenderAccount.GetAddress().String())
				packetData = []byte(jsonString)
			},
			nil,
		},
		{
			"failure: invalid packet data",
			func() {
				packetData = []byte("invalid packet data")
			},
			ibcerrors.ErrInvalidType,
		},
		{
			"failure: missing field",
			func() {
				jsonString := fmt.Sprintf(`{"amount":"100","sender":%s","receiver":"%s"}`, suite.chainB.SenderAccount.GetAddress().String(), suite.chainA.SenderAccount.GetAddress().String())
				packetData = []byte(jsonString)
			},
			ibcerrors.ErrInvalidType,
		},
	}

	for _, tc := range testCases {
		tc := tc
		suite.Run(tc.msg, func() {
			suite.SetupTest() // reset
			packetData = nil

			path := ibctesting.NewTransferPath(suite.chainA, suite.chainB)
			path.EndpointA.ChannelConfig.Version = types.V1
			path.EndpointB.ChannelConfig.Version = types.V1
			path.Setup()

			tc.malleate()

			timeoutHeight := suite.chainB.GetTimeoutHeight()

			seq, err := path.EndpointB.SendPacket(timeoutHeight, 0, packetData)
			suite.Require().NoError(err)

			packet := channeltypes.NewPacket(packetData, seq, path.EndpointB.ChannelConfig.PortID, path.EndpointB.ChannelID, path.EndpointA.ChannelConfig.PortID, path.EndpointA.ChannelID, timeoutHeight, 0)

			// receive packet on chainA
			err = path.RelayPacket(packet)

			expPass := tc.expError == nil
			if expPass {
				suite.Require().NoError(err)
			} else {
				suite.Require().ErrorContains(err, tc.expError.Error())
			}
		})
	}
}<|MERGE_RESOLUTION|>--- conflicted
+++ resolved
@@ -75,7 +75,7 @@
 				// channel references wrong ID
 				path.EndpointA.ChannelID = ibctesting.InvalidID
 			},
-			channeltypes.ErrChannelNotFound,
+			ibcerrors.ErrInvalidRequest,
 		},
 		{
 			"failure: sender account is blocked",
@@ -156,13 +156,9 @@
 			msg := types.NewMsgTransfer(
 				path.EndpointA.ChannelConfig.PortID,
 				path.EndpointA.ChannelID,
-<<<<<<< HEAD
-				coin,
+				sdk.NewCoins(coin),
 				sender.String(),
 				suite.chainB.SenderAccount.GetAddress().String(),
-=======
-				sdk.NewCoins(coin), sender.String(), suite.chainB.SenderAccount.GetAddress().String(),
->>>>>>> bce3e9ee
 				timeoutHeight, 0, // only use timeout height
 				memo,
 			)
@@ -175,12 +171,12 @@
 
 			expPass := tc.expError == nil
 			if expPass {
+				suite.Require().NotNil(res)
 				suite.Require().NoError(err)
-				suite.Require().NotNil(res)
 			} else {
+				suite.Require().Nil(res)
 				suite.Require().Error(err)
 				suite.Require().ErrorIs(err, tc.expError)
-				suite.Require().Nil(res)
 			}
 		})
 	}
@@ -273,7 +269,6 @@
 		amount          sdkmath.Int
 		receiver        string
 		memo            string
-		denomTrace      types.DenomTrace
 		expEscrowAmount sdkmath.Int // total amount in escrow for denom on receiving chain
 	)
 
@@ -291,27 +286,8 @@
 			"successful receive with memo",
 			func() {
 				memo = "memo"
-<<<<<<< HEAD
-			},
-			nil,
-=======
-			}, false, true,
-		},
-		{
-			"empty coin",
-			func() {
-				denomTrace = types.DenomTrace{}
-				amount = sdkmath.ZeroInt()
-				expEscrowAmount = sdkmath.NewInt(100)
-			}, true, false,
-		},
-		{
-			"invalid receiver address",
-			func() {
-				receiver = "gaia1scqhwpgsmr6vmztaa7suurfl52my6nd2kmrudl"
-				expEscrowAmount = sdkmath.NewInt(100)
-			}, true, false,
->>>>>>> bce3e9ee
+			},
+			nil,
 		},
 		{
 			"failure: mint zero coin",
@@ -371,23 +347,21 @@
 
 			// send coin from chainA to chainB
 			coin := sdk.NewCoin(sdk.DefaultBondDenom, amount)
-			transferMsg := types.NewMsgTransfer(path.EndpointA.ChannelConfig.PortID, path.EndpointA.ChannelID, coin, suite.chainA.SenderAccount.GetAddress().String(), receiver, clienttypes.NewHeight(1, 110), 0, memo)
+			transferMsg := types.NewMsgTransfer(path.EndpointA.ChannelConfig.PortID, path.EndpointA.ChannelID, sdk.NewCoins(coin), suite.chainA.SenderAccount.GetAddress().String(), receiver, clienttypes.NewHeight(1, 110), 0, memo)
 			_, err := suite.chainA.SendMsgs(transferMsg)
 			suite.Require().NoError(err) // message committed
 
-<<<<<<< HEAD
 			tc.malleate()
-=======
-			if tc.recvIsSource {
-				// send coin from chainB to chainA, receive them, acknowledge them, and send back to chainB
-				coinFromBToA := sdk.NewCoin(sdk.DefaultBondDenom, sdkmath.NewInt(100))
-				transferMsg := types.NewMsgTransfer(path.EndpointB.ChannelConfig.PortID, path.EndpointB.ChannelID, sdk.NewCoins(coinFromBToA), suite.chainB.SenderAccount.GetAddress().String(), suite.chainA.SenderAccount.GetAddress().String(), clienttypes.NewHeight(1, 110), 0, memo)
-				res, err := suite.chainB.SendMsgs(transferMsg)
-				suite.Require().NoError(err) // message committed
->>>>>>> bce3e9ee
 
 			seq := uint64(1)
-			data := types.NewFungibleTokenPacketData(sdk.DefaultBondDenom, amount.String(), suite.chainA.SenderAccount.GetAddress().String(), receiver, memo)
+			data := types.NewFungibleTokenPacketDataV2(
+				[]types.Token{
+					{
+						Denom:  sdk.DefaultBondDenom,
+						Amount: amount.String(),
+						Trace:  []string{},
+					},
+				}, suite.chainA.SenderAccount.GetAddress().String(), receiver, memo)
 			packet := channeltypes.NewPacket(data.GetBytes(), seq, path.EndpointA.ChannelConfig.PortID, path.EndpointA.ChannelID, path.EndpointB.ChannelConfig.PortID, path.EndpointB.ChannelID, clienttypes.NewHeight(1, 100), 0)
 
 			err = suite.chainB.GetSimApp().TransferKeeper.OnRecvPacket(suite.chainB.GetContext(), packet, data)
@@ -396,7 +370,6 @@
 			totalEscrow := suite.chainB.GetSimApp().TransferKeeper.GetTotalEscrowForDenom(suite.chainB.GetContext(), sdk.DefaultBondDenom)
 			suite.Require().Equal(expEscrowAmount, totalEscrow.Amount)
 
-<<<<<<< HEAD
 			expPass := tc.expError == nil
 			if expPass {
 				suite.Require().NoError(err)
@@ -407,25 +380,18 @@
 			} else {
 				suite.Require().Error(err)
 				suite.Require().ErrorIs(err, tc.expError)
-=======
-				// NOTE: trace must be explicitly changed in malleate to test invalid cases
-				denomTrace = types.ParseDenomTrace(types.GetPrefixedDenom(path.EndpointA.ChannelConfig.PortID, path.EndpointA.ChannelID, sdk.DefaultBondDenom))
-			} else {
-				denomTrace = types.ParseDenomTrace(sdk.DefaultBondDenom)
->>>>>>> bce3e9ee
 			}
 		})
 	}
 }
 
-<<<<<<< HEAD
 // TestOnRecvPacket_ReceiverIsSource tests receiving on chainB a coin that
 // originated on chainB, but was previously transferred to chainA. The bulk
 // of the testing occurs in the test case for loop since setup is intensive
 // for all cases. The malleate function allows for testing invalid cases.
 func (suite *KeeperTestSuite) TestOnRecvPacket_ReceiverIsSource() {
 	var (
-		trace           types.DenomTrace
+		denomTrace      types.DenomTrace
 		amount          sdkmath.Int
 		receiver        string
 		memo            string
@@ -460,11 +426,18 @@
 		{
 			"failure: empty coin",
 			func() {
-				trace = types.DenomTrace{}
 				amount = sdkmath.ZeroInt()
 				expEscrowAmount = sdkmath.NewInt(100)
 			},
 			types.ErrInvalidAmount,
+		},
+		{
+			"failure: empty denom",
+			func() {
+				denomTrace = types.DenomTrace{}
+				expEscrowAmount = sdkmath.NewInt(100)
+			},
+			types.ErrInvalidDenomForTransfer,
 		},
 		{
 			"failure: invalid receiver address",
@@ -510,7 +483,7 @@
 
 			// send coin from chainB to chainA, receive them, acknowledge them
 			coin := sdk.NewCoin(sdk.DefaultBondDenom, sdkmath.NewInt(100))
-			transferMsg := types.NewMsgTransfer(path.EndpointB.ChannelConfig.PortID, path.EndpointB.ChannelID, coin, suite.chainB.SenderAccount.GetAddress().String(), suite.chainA.SenderAccount.GetAddress().String(), clienttypes.NewHeight(1, 110), 0, memo)
+			transferMsg := types.NewMsgTransfer(path.EndpointB.ChannelConfig.PortID, path.EndpointB.ChannelID, sdk.NewCoins(coin), suite.chainB.SenderAccount.GetAddress().String(), suite.chainA.SenderAccount.GetAddress().String(), clienttypes.NewHeight(1, 110), 0, memo)
 			res, err := suite.chainB.SendMsgs(transferMsg)
 			suite.Require().NoError(err) // message committed
 
@@ -523,26 +496,16 @@
 			seq++
 
 			// NOTE: trace must be explicitly changed in malleate to test invalid cases
-			trace = types.ParseDenomTrace(types.GetPrefixedDenom(path.EndpointA.ChannelConfig.PortID, path.EndpointA.ChannelID, sdk.DefaultBondDenom))
+			denomTrace = types.ParseDenomTrace(types.GetPrefixedDenom(path.EndpointA.ChannelConfig.PortID, path.EndpointA.ChannelID, sdk.DefaultBondDenom))
 
 			// send coin back from chainA to chainB
-			coin = sdk.NewCoin(trace.IBCDenom(), amount)
-			transferMsg = types.NewMsgTransfer(path.EndpointA.ChannelConfig.PortID, path.EndpointA.ChannelID, coin, suite.chainA.SenderAccount.GetAddress().String(), receiver, clienttypes.NewHeight(1, 110), 0, memo)
+			coin = sdk.NewCoin(denomTrace.IBCDenom(), amount)
+			transferMsg = types.NewMsgTransfer(path.EndpointA.ChannelConfig.PortID, path.EndpointA.ChannelID, sdk.NewCoins(coin), suite.chainA.SenderAccount.GetAddress().String(), receiver, clienttypes.NewHeight(1, 110), 0, memo)
 			_, err = suite.chainA.SendMsgs(transferMsg)
-=======
-			// send coin from chainA to chainB
-			coin := sdk.NewCoin(denomTrace.IBCDenom(), amount)
-			transferMsg := types.NewMsgTransfer(path.EndpointA.ChannelConfig.PortID, path.EndpointA.ChannelID, sdk.NewCoins(coin), suite.chainA.SenderAccount.GetAddress().String(), receiver, clienttypes.NewHeight(1, 110), 0, memo)
-			_, err := suite.chainA.SendMsgs(transferMsg)
->>>>>>> bce3e9ee
 			suite.Require().NoError(err) // message committed
 
 			tc.malleate()
 
-<<<<<<< HEAD
-			data := types.NewFungibleTokenPacketData(trace.GetFullDenomPath(), amount.String(), suite.chainA.SenderAccount.GetAddress().String(), receiver, memo)
-			packet = channeltypes.NewPacket(data.GetBytes(), seq, path.EndpointA.ChannelConfig.PortID, path.EndpointA.ChannelID, path.EndpointB.ChannelConfig.PortID, path.EndpointB.ChannelID, clienttypes.NewHeight(1, 100), 0)
-=======
 			denom, trace := convertinternal.ExtractDenomAndTraceFromV1Denom(denomTrace.GetFullDenomPath())
 			data := types.NewFungibleTokenPacketDataV2(
 				[]types.Token{
@@ -552,8 +515,7 @@
 						Trace:  trace,
 					},
 				}, suite.chainA.SenderAccount.GetAddress().String(), receiver, memo)
-			packet := channeltypes.NewPacket(data.GetBytes(), seq, path.EndpointA.ChannelConfig.PortID, path.EndpointA.ChannelID, path.EndpointB.ChannelConfig.PortID, path.EndpointB.ChannelID, clienttypes.NewHeight(1, 100), 0)
->>>>>>> bce3e9ee
+			packet = channeltypes.NewPacket(data.GetBytes(), seq, path.EndpointA.ChannelConfig.PortID, path.EndpointA.ChannelID, path.EndpointB.ChannelConfig.PortID, path.EndpointB.ChannelID, clienttypes.NewHeight(1, 100), 0)
 
 			err = suite.chainB.GetSimApp().TransferKeeper.OnRecvPacket(suite.chainB.GetContext(), packet, data)
 
@@ -696,14 +658,9 @@
 			"success ack: no-op",
 			successAck,
 			func() {
-<<<<<<< HEAD
-				trace = types.ParseDenomTrace(types.GetPrefixedDenom(path.EndpointB.ChannelConfig.PortID, path.EndpointB.ChannelID, sdk.DefaultBondDenom))
-			},
-			nil,
-=======
 				denomTrace = types.ParseDenomTrace(types.GetPrefixedDenom(path.EndpointB.ChannelConfig.PortID, path.EndpointB.ChannelID, sdk.DefaultBondDenom))
-			}, true, true,
->>>>>>> bce3e9ee
+			},
+			nil,
 		},
 		{
 			"failed ack: successful refund of native coin",
@@ -724,29 +681,19 @@
 			"failed ack: successful refund of IBC voucher",
 			failedAck,
 			func() {
-<<<<<<< HEAD
-				escrow := types.GetEscrowAddress(path.EndpointA.ChannelConfig.PortID, path.EndpointA.ChannelID)
-				trace = types.ParseDenomTrace(types.GetPrefixedDenom(path.EndpointA.ChannelConfig.PortID, path.EndpointA.ChannelID, sdk.DefaultBondDenom))
-				coin := sdk.NewCoin(trace.IBCDenom(), amount)
-=======
-				denomTrace = types.ParseDenomTrace(sdk.DefaultBondDenom)
->>>>>>> bce3e9ee
-
-				suite.Require().NoError(banktestutil.FundAccount(suite.chainA.GetContext(), suite.chainA.GetSimApp().BankKeeper, escrow, sdk.NewCoins(coin)))
-			},
-			nil,
-		},
-		{
-			"failed ack: funds cannot be refunded because escrow account has zero balance",
-			failedAck,
-			func() {
-<<<<<<< HEAD
-				trace = types.ParseDenomTrace(sdk.DefaultBondDenom)
-=======
 				escrow := types.GetEscrowAddress(path.EndpointA.ChannelConfig.PortID, path.EndpointA.ChannelID)
 				denomTrace = types.ParseDenomTrace(types.GetPrefixedDenom(path.EndpointA.ChannelConfig.PortID, path.EndpointA.ChannelID, sdk.DefaultBondDenom))
 				coin := sdk.NewCoin(denomTrace.IBCDenom(), amount)
->>>>>>> bce3e9ee
+
+				suite.Require().NoError(banktestutil.FundAccount(suite.chainA.GetContext(), suite.chainA.GetSimApp().BankKeeper, escrow, sdk.NewCoins(coin)))
+			},
+			nil,
+		},
+		{
+			"failed ack: funds cannot be refunded because escrow account has zero balance",
+			failedAck,
+			func() {
+				denomTrace = types.ParseDenomTrace(sdk.DefaultBondDenom)
 
 				// set escrow amount that would have been stored after successful execution of MsgTransfer
 				suite.chainA.GetSimApp().TransferKeeper.SetTotalEscrowForDenom(suite.chainA.GetContext(), sdk.NewCoin(sdk.DefaultBondDenom, amount))
@@ -780,11 +727,7 @@
 					},
 				}, suite.chainA.SenderAccount.GetAddress().String(), suite.chainB.SenderAccount.GetAddress().String(), "")
 			packet := channeltypes.NewPacket(data.GetBytes(), 1, path.EndpointA.ChannelConfig.PortID, path.EndpointA.ChannelID, path.EndpointB.ChannelConfig.PortID, path.EndpointB.ChannelID, clienttypes.NewHeight(1, 100), 0)
-<<<<<<< HEAD
-			preAcknowledgementBalance := suite.chainA.GetSimApp().BankKeeper.GetBalance(suite.chainA.GetContext(), suite.chainA.SenderAccount.GetAddress(), trace.IBCDenom())
-=======
-			preCoin := suite.chainA.GetSimApp().BankKeeper.GetBalance(suite.chainA.GetContext(), suite.chainA.SenderAccount.GetAddress(), denomTrace.IBCDenom())
->>>>>>> bce3e9ee
+			preAcknowledgementBalance := suite.chainA.GetSimApp().BankKeeper.GetBalance(suite.chainA.GetContext(), suite.chainA.SenderAccount.GetAddress(), denomTrace.IBCDenom())
 
 			err := suite.chainA.GetSimApp().TransferKeeper.OnAcknowledgementPacket(suite.chainA.GetContext(), packet, data, tc.ack)
 
@@ -795,13 +738,8 @@
 			expPass := tc.expError == nil
 			if expPass {
 				suite.Require().NoError(err)
-<<<<<<< HEAD
-				postAcknowledgementBalance := suite.chainA.GetSimApp().BankKeeper.GetBalance(suite.chainA.GetContext(), suite.chainA.SenderAccount.GetAddress(), trace.IBCDenom())
+				postAcknowledgementBalance := suite.chainA.GetSimApp().BankKeeper.GetBalance(suite.chainA.GetContext(), suite.chainA.SenderAccount.GetAddress(), denomTrace.IBCDenom())
 				deltaAmount := postAcknowledgementBalance.Amount.Sub(preAcknowledgementBalance.Amount)
-=======
-				postCoin := suite.chainA.GetSimApp().BankKeeper.GetBalance(suite.chainA.GetContext(), suite.chainA.SenderAccount.GetAddress(), denomTrace.IBCDenom())
-				deltaAmount := postCoin.Amount.Sub(preCoin.Amount)
->>>>>>> bce3e9ee
 
 				if tc.ack.Success() {
 					suite.Require().Equal(int64(0), deltaAmount.Int64(), "successful ack changed balance")
@@ -962,14 +900,9 @@
 				expEscrowAmount = amount
 
 				// set escrow amount that would have been stored after successful execution of MsgTransfer
-<<<<<<< HEAD
-				suite.chainA.GetSimApp().TransferKeeper.SetTotalEscrowForDenom(suite.chainA.GetContext(), sdk.NewCoin(trace.IBCDenom(), amount))
+				suite.chainA.GetSimApp().TransferKeeper.SetTotalEscrowForDenom(suite.chainA.GetContext(), sdk.NewCoin(denomTrace.IBCDenom(), amount))
 			},
 			sdkerrors.ErrInsufficientFunds,
-=======
-				suite.chainA.GetSimApp().TransferKeeper.SetTotalEscrowForDenom(suite.chainA.GetContext(), sdk.NewCoin(denomTrace.IBCDenom(), amount))
-			}, false,
->>>>>>> bce3e9ee
 		},
 		{
 			"failure: funds cannot be refunded because escrow account has no balance for native coin",
@@ -978,23 +911,14 @@
 				expEscrowAmount = amount
 
 				// set escrow amount that would have been stored after successful execution of MsgTransfer
-<<<<<<< HEAD
-				suite.chainA.GetSimApp().TransferKeeper.SetTotalEscrowForDenom(suite.chainA.GetContext(), sdk.NewCoin(trace.IBCDenom(), amount))
+				suite.chainA.GetSimApp().TransferKeeper.SetTotalEscrowForDenom(suite.chainA.GetContext(), sdk.NewCoin(denomTrace.IBCDenom(), amount))
 			},
 			sdkerrors.ErrInsufficientFunds,
-=======
-				suite.chainA.GetSimApp().TransferKeeper.SetTotalEscrowForDenom(suite.chainA.GetContext(), sdk.NewCoin(denomTrace.IBCDenom(), amount))
-			}, false,
->>>>>>> bce3e9ee
 		},
 		{
 			"failure: cannot mint because sender address is invalid",
 			func() {
-<<<<<<< HEAD
-				trace = types.ParseDenomTrace(sdk.DefaultBondDenom)
-=======
-				denomTrace = types.ParseDenomTrace(types.GetPrefixedDenom(path.EndpointA.ChannelConfig.PortID, path.EndpointA.ChannelID, sdk.DefaultBondDenom))
->>>>>>> bce3e9ee
+				denomTrace = types.ParseDenomTrace(sdk.DefaultBondDenom)
 				amount = sdkmath.OneInt()
 				sender = "invalid address"
 			},
@@ -1027,21 +951,12 @@
 					},
 				}, sender, suite.chainB.SenderAccount.GetAddress().String(), "")
 			packet := channeltypes.NewPacket(data.GetBytes(), 1, path.EndpointA.ChannelConfig.PortID, path.EndpointA.ChannelID, path.EndpointB.ChannelConfig.PortID, path.EndpointB.ChannelID, clienttypes.NewHeight(1, 100), 0)
-<<<<<<< HEAD
-			preTimeoutBalance := suite.chainA.GetSimApp().BankKeeper.GetBalance(suite.chainA.GetContext(), suite.chainA.SenderAccount.GetAddress(), trace.IBCDenom())
+			preTimeoutBalance := suite.chainA.GetSimApp().BankKeeper.GetBalance(suite.chainA.GetContext(), suite.chainA.SenderAccount.GetAddress(), denomTrace.IBCDenom())
 
 			err := suite.chainA.GetSimApp().TransferKeeper.OnTimeoutPacket(suite.chainA.GetContext(), packet, data)
 
-			postTimeoutBalance := suite.chainA.GetSimApp().BankKeeper.GetBalance(suite.chainA.GetContext(), suite.chainA.SenderAccount.GetAddress(), trace.IBCDenom())
+			postTimeoutBalance := suite.chainA.GetSimApp().BankKeeper.GetBalance(suite.chainA.GetContext(), suite.chainA.SenderAccount.GetAddress(), denomTrace.IBCDenom())
 			deltaAmount := postTimeoutBalance.Amount.Sub(preTimeoutBalance.Amount)
-=======
-			preCoin := suite.chainA.GetSimApp().BankKeeper.GetBalance(suite.chainA.GetContext(), suite.chainA.SenderAccount.GetAddress(), denomTrace.IBCDenom())
-
-			err := suite.chainA.GetSimApp().TransferKeeper.OnTimeoutPacket(suite.chainA.GetContext(), packet, data)
-
-			postCoin := suite.chainA.GetSimApp().BankKeeper.GetBalance(suite.chainA.GetContext(), suite.chainA.SenderAccount.GetAddress(), denomTrace.IBCDenom())
-			deltaAmount := postCoin.Amount.Sub(preCoin.Amount)
->>>>>>> bce3e9ee
 
 			// check total amount in escrow of sent token denom on sending chain
 			totalEscrow := suite.chainA.GetSimApp().TransferKeeper.GetTotalEscrowForDenom(suite.chainA.GetContext(), denomTrace.IBCDenom())
