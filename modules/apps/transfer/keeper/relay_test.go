package keeper_test

import (
	"fmt"

	"cosmossdk.io/math"
	sdk "github.com/cosmos/cosmos-sdk/types"

	"github.com/cosmos/ibc-go/v6/modules/apps/transfer/types"
	clienttypes "github.com/cosmos/ibc-go/v6/modules/core/02-client/types"
	channeltypes "github.com/cosmos/ibc-go/v6/modules/core/04-channel/types"
	ibctesting "github.com/cosmos/ibc-go/v6/testing"
	"github.com/cosmos/ibc-go/v6/testing/simapp"
)

// test sending from chainA to chainB using both coin that orignate on
// chainA and coin that orignate on chainB
func (suite *KeeperTestSuite) TestSendTransfer() {
	var (
<<<<<<< HEAD
<<<<<<< HEAD
		amount sdk.Coin
		path   *ibctesting.Path
		sender sdk.AccAddress
		err    error
=======
		coin          sdk.Coin
		path          *ibctesting.Path
		sender        sdk.AccAddress
		timeoutHeight clienttypes.Height
		metadata      []byte
>>>>>>> 24b17bd (refactor: remove SendTransfer, require IBC transfers to be initiated with MsgTransfer (#2446))
=======
		amount   sdk.Coin
		path     *ibctesting.Path
		sender   sdk.AccAddress
		err      error
		metadata []byte
>>>>>>> fe51eb21
	)

	testCases := []struct {
		name     string
		malleate func()
		expPass  bool
	}{
		{
			"successful transfer with native token",
			func() {}, true,
		},
		{
<<<<<<< HEAD
<<<<<<< HEAD
=======
			"successful transfer from source chain with metadata",
			func() {
				suite.coordinator.CreateTransferChannels(path)
				amount = sdk.NewCoin(sdk.DefaultBondDenom, sdk.NewInt(100))
				metadata = []byte("metadata")
			}, true, true,
		},
		{
>>>>>>> fe51eb21
			"successful transfer with coin from counterparty chain",
=======
			"successful transfer from source chain with metadata",
			func() {
				metadata = []byte("metadata")
			}, true,
		},
		{
<<<<<<< HEAD
			"successful transfer with IBC token",

>>>>>>> 24b17bd (refactor: remove SendTransfer, require IBC transfers to be initiated with MsgTransfer (#2446))
			func() {
				// send IBC token back to chainB
				coin = types.GetTransferCoin(path.EndpointA.ChannelConfig.PortID, path.EndpointA.ChannelID, coin.Denom, coin.Amount)
			}, true,
		},
		{
<<<<<<< HEAD
=======
			"successful transfer with IBC token and metadata",
			func() {
				// send IBC token back to chainB
				coin = types.GetTransferCoin(path.EndpointA.ChannelConfig.PortID, path.EndpointA.ChannelID, coin.Denom, coin.Amount)
				metadata = []byte("metadata")
			}, true,
		},
		{
>>>>>>> 24b17bd (refactor: remove SendTransfer, require IBC transfers to be initiated with MsgTransfer (#2446))
			"source channel not found",
			func() {
				// channel references wrong ID
				path.EndpointA.ChannelID = ibctesting.InvalidID
			}, false,
=======
			"successful transfer with coin from counterparty chain with metadata",
			func() {
				// send coin from chainA back to chainB
				suite.coordinator.CreateTransferChannels(path)
				amount = types.GetTransferCoin(path.EndpointA.ChannelConfig.PortID, path.EndpointA.ChannelID, sdk.DefaultBondDenom, sdk.NewInt(100))
				metadata = []byte("metadata")
			}, false, true,
>>>>>>> fe51eb21
		},
		{
			"source channel not found",
			func() {
				// channel references wrong ID
				suite.coordinator.CreateTransferChannels(path)
				path.EndpointA.ChannelID = ibctesting.InvalidID
				amount = sdk.NewCoin(sdk.DefaultBondDenom, sdk.NewInt(100))
			}, true, false,
		},
		{
			"transfer failed - sender account is blocked",
			func() {
				sender = suite.chainA.GetSimApp().AccountKeeper.GetModuleAddress(types.ModuleName)
			}, false,
		},
		{
			"send coin failed",
			func() {
				coin = sdk.NewCoin("randomdenom", sdk.NewInt(100))
			}, false,
		},
		{
			"failed to parse coin denom",
			func() {
				coin = types.GetTransferCoin(path.EndpointA.ChannelConfig.PortID, path.EndpointA.ChannelID, "randomdenom", coin.Amount)
			}, false,
		},
		{
			"send from module account failed, insufficient balance",
			func() {
				coin = types.GetTransferCoin(path.EndpointA.ChannelConfig.PortID, path.EndpointA.ChannelID, coin.Denom, coin.Amount.Add(sdk.NewInt(1)))
			}, false,
		},
		{
			"channel capability not found",
			func() {
				cap := suite.chainA.GetChannelCapability(path.EndpointA.ChannelConfig.PortID, path.EndpointA.ChannelID)

				// Release channel capability
				suite.chainA.GetSimApp().ScopedTransferKeeper.ReleaseCapability(suite.chainA.GetContext(), cap)
			}, false,
		},
		{
			"SendPacket fails, timeout height and timeout timestamp are zero",
			func() {
				timeoutHeight = clienttypes.ZeroHeight()
			}, false,
		},
	}

	for _, tc := range testCases {
		suite.Run(tc.name, func() {
			suite.SetupTest() // reset

			path = NewTransferPath(suite.chainA, suite.chainB)
			suite.coordinator.Setup(path)

			coin = sdk.NewCoin(sdk.DefaultBondDenom, sdk.NewInt(100))
			sender = suite.chainA.SenderAccount.GetAddress()
<<<<<<< HEAD
<<<<<<< HEAD
=======
			metadata = []byte{}
>>>>>>> fe51eb21

			tc.malleate()

			if !tc.sendFromSource {
				// send coin from chainB to chainA
				coinFromBToA := sdk.NewCoin(sdk.DefaultBondDenom, sdk.NewInt(100))
				transferMsg := types.NewMsgTransfer(path.EndpointB.ChannelConfig.PortID, path.EndpointB.ChannelID, coinFromBToA, suite.chainB.SenderAccount.GetAddress().String(), suite.chainA.SenderAccount.GetAddress().String(), clienttypes.NewHeight(0, 110), 0, nil)
				_, err = suite.chainB.SendMsgs(transferMsg)
				suite.Require().NoError(err) // message committed

				// receive coin on chainA from chainB
				fungibleTokenPacket := types.NewFungibleTokenPacketData(coinFromBToA.Denom, coinFromBToA.Amount.String(), suite.chainB.SenderAccount.GetAddress().String(), suite.chainA.SenderAccount.GetAddress().String(), nil)
				packet := channeltypes.NewPacket(fungibleTokenPacket.GetBytes(), 1, path.EndpointB.ChannelConfig.PortID, path.EndpointB.ChannelID, path.EndpointA.ChannelConfig.PortID, path.EndpointA.ChannelID, clienttypes.NewHeight(0, 110), 0)
=======
			metadata = []byte{}
			timeoutHeight = suite.chainB.GetTimeoutHeight()

			// create IBC token on chainA
			transferMsg := types.NewMsgTransfer(path.EndpointB.ChannelConfig.PortID, path.EndpointB.ChannelID, coin, suite.chainB.SenderAccount.GetAddress().String(), suite.chainA.SenderAccount.GetAddress().String(), suite.chainA.GetTimeoutHeight(), 0, nil)
			result, err := suite.chainB.SendMsgs(transferMsg)
			suite.Require().NoError(err) // message committed

			packet, err := ibctesting.ParsePacketFromEvents(result.GetEvents())
			suite.Require().NoError(err)
>>>>>>> 24b17bd (refactor: remove SendTransfer, require IBC transfers to be initiated with MsgTransfer (#2446))

			err = path.RelayPacket(packet)
			suite.Require().NoError(err)

			tc.malleate()

<<<<<<< HEAD
			err = suite.chainA.GetSimApp().TransferKeeper.SendTransfer(
				suite.chainA.GetContext(), path.EndpointA.ChannelConfig.PortID, path.EndpointA.ChannelID, amount,
				sender, suite.chainB.SenderAccount.GetAddress().String(), suite.chainB.GetTimeoutHeight(), 0,
<<<<<<< HEAD
=======
			msg := types.NewMsgTransfer(
				path.EndpointA.ChannelConfig.PortID,
				path.EndpointA.ChannelID,
				coin, sender.String(), suite.chainB.SenderAccount.GetAddress().String(),
				timeoutHeight, 0, // only use timeout height
				metadata,
>>>>>>> 24b17bd (refactor: remove SendTransfer, require IBC transfers to be initiated with MsgTransfer (#2446))
=======
				metadata,
>>>>>>> fe51eb21
			)

			res, err := suite.chainA.GetSimApp().TransferKeeper.Transfer(sdk.WrapSDKContext(suite.chainA.GetContext()), msg)

			if tc.expPass {
				suite.Require().NoError(err)
				suite.Require().NotNil(res)
			} else {
				suite.Require().Error(err)
				suite.Require().Nil(res)
			}
		})
	}
}

// test receiving coin on chainB with coin that orignate on chainA and
// coin that orignated on chainB (source). The bulk of the testing occurs
// in the test case for loop since setup is intensive for all cases. The
// malleate function allows for testing invalid cases.
func (suite *KeeperTestSuite) TestOnRecvPacket() {
	var (
		trace    types.DenomTrace
		amount   math.Int
		receiver string
		metadata []byte
	)

	testCases := []struct {
		msg          string
		malleate     func()
		recvIsSource bool // the receiving chain is the source of the coin originally
		expPass      bool
	}{
		{"success receive on source chain", func() {}, true, true},
		{"success receive on source chain with metadata", func() {
			metadata = []byte("metadata")
		}, true, true},
		{"success receive with coin from another chain as source", func() {}, false, true},
		{"success receive with coin from another chain as source with metadata", func() {
			metadata = []byte("metadata")
		}, false, true},
		{"empty coin", func() {
			trace = types.DenomTrace{}
			amount = sdk.ZeroInt()
		}, true, false},
		{"invalid receiver address", func() {
			receiver = "gaia1scqhwpgsmr6vmztaa7suurfl52my6nd2kmrudl"
		}, true, false},

		// onRecvPacket
		// - coin from chain chainA
		{"failure: mint zero coin", func() {
			amount = sdk.ZeroInt()
		}, false, false},

		// - coin being sent back to original chain (chainB)
		{"tries to unescrow more tokens than allowed", func() {
			amount = sdk.NewInt(1000000)
		}, true, false},

		// - coin being sent to module address on chainA
		{"failure: receive on module account", func() {
			receiver = suite.chainA.GetSimApp().AccountKeeper.GetModuleAddress(types.ModuleName).String()
		}, false, false},

		// - coin being sent back to original chain (chainB) to module address
		{"failure: receive on module account on source chain", func() {
			receiver = suite.chainB.GetSimApp().AccountKeeper.GetModuleAddress(types.ModuleName).String()
		}, true, false},
	}

	for _, tc := range testCases {
		tc := tc

		suite.Run(fmt.Sprintf("Case %s", tc.msg), func() {
			suite.SetupTest() // reset

			path := NewTransferPath(suite.chainA, suite.chainB)
			suite.coordinator.Setup(path)
			receiver = suite.chainB.SenderAccount.GetAddress().String() // must be explicitly changed in malleate

			metadata = []byte{}      // can be explicitly changed in malleate
			amount = sdk.NewInt(100) // must be explicitly changed in malleate
			seq := uint64(1)

			if tc.recvIsSource {
				// send coin from chainB to chainA, receive them, acknowledge them, and send back to chainB
				coinFromBToA := sdk.NewCoin(sdk.DefaultBondDenom, sdk.NewInt(100))
				transferMsg := types.NewMsgTransfer(path.EndpointB.ChannelConfig.PortID, path.EndpointB.ChannelID, coinFromBToA, suite.chainB.SenderAccount.GetAddress().String(), suite.chainA.SenderAccount.GetAddress().String(), clienttypes.NewHeight(0, 110), 0, metadata)
				res, err := suite.chainB.SendMsgs(transferMsg)
				suite.Require().NoError(err) // message committed

				packet, err := ibctesting.ParsePacketFromEvents(res.GetEvents())
				suite.Require().NoError(err)

				err = path.RelayPacket(packet)
				suite.Require().NoError(err) // relay committed

				seq++

				// NOTE: trace must be explicitly changed in malleate to test invalid cases
				trace = types.ParseDenomTrace(types.GetPrefixedDenom(path.EndpointA.ChannelConfig.PortID, path.EndpointA.ChannelID, sdk.DefaultBondDenom))
			} else {
				trace = types.ParseDenomTrace(sdk.DefaultBondDenom)
			}

			// send coin from chainA to chainB
			transferMsg := types.NewMsgTransfer(path.EndpointA.ChannelConfig.PortID, path.EndpointA.ChannelID, sdk.NewCoin(trace.IBCDenom(), amount), suite.chainA.SenderAccount.GetAddress().String(), receiver, clienttypes.NewHeight(0, 110), 0, metadata)
			_, err := suite.chainA.SendMsgs(transferMsg)
			suite.Require().NoError(err) // message committed

			tc.malleate()

			data := types.NewFungibleTokenPacketData(trace.GetFullDenomPath(), amount.String(), suite.chainA.SenderAccount.GetAddress().String(), receiver, metadata)
			packet := channeltypes.NewPacket(data.GetBytes(), seq, path.EndpointA.ChannelConfig.PortID, path.EndpointA.ChannelID, path.EndpointB.ChannelConfig.PortID, path.EndpointB.ChannelID, clienttypes.NewHeight(0, 100), 0)

			err = suite.chainB.GetSimApp().TransferKeeper.OnRecvPacket(suite.chainB.GetContext(), packet, data)

			if tc.expPass {
				suite.Require().NoError(err)
			} else {
				suite.Require().Error(err)
			}
		})
	}
}

// TestOnAcknowledgementPacket tests that successful acknowledgement is a no-op
// and failure acknowledment leads to refund when attempting to send from chainA
// to chainB. If sender is source than the denomination being refunded has no
// trace.
func (suite *KeeperTestSuite) TestOnAcknowledgementPacket() {
	var (
		successAck = channeltypes.NewResultAcknowledgement([]byte{byte(1)})
		failedAck  = channeltypes.NewErrorAcknowledgement(fmt.Errorf("failed packet transfer"))
		trace      types.DenomTrace
		amount     math.Int
		path       *ibctesting.Path
	)

	testCases := []struct {
		msg      string
		ack      channeltypes.Acknowledgement
		malleate func()
		success  bool // success of ack
		expPass  bool
	}{
		{"success ack causes no-op", successAck, func() {
			trace = types.ParseDenomTrace(types.GetPrefixedDenom(path.EndpointB.ChannelConfig.PortID, path.EndpointB.ChannelID, sdk.DefaultBondDenom))
		}, true, true},
		{"successful refund from source chain", failedAck, func() {
			escrow := types.GetEscrowAddress(path.EndpointA.ChannelConfig.PortID, path.EndpointA.ChannelID)
			trace = types.ParseDenomTrace(sdk.DefaultBondDenom)
			coin := sdk.NewCoin(sdk.DefaultBondDenom, amount)

			suite.Require().NoError(simapp.FundAccount(suite.chainA.GetSimApp(), suite.chainA.GetContext(), escrow, sdk.NewCoins(coin)))
		}, false, true},
		{
			"unsuccessful refund from source", failedAck,
			func() {
				trace = types.ParseDenomTrace(sdk.DefaultBondDenom)
			}, false, false,
		},
		{
			"successful refund from with coin from external chain", failedAck,
			func() {
				escrow := types.GetEscrowAddress(path.EndpointA.ChannelConfig.PortID, path.EndpointA.ChannelID)
				trace = types.ParseDenomTrace(types.GetPrefixedDenom(path.EndpointA.ChannelConfig.PortID, path.EndpointA.ChannelID, sdk.DefaultBondDenom))
				coin := sdk.NewCoin(trace.IBCDenom(), amount)

				suite.Require().NoError(simapp.FundAccount(suite.chainA.GetSimApp(), suite.chainA.GetContext(), escrow, sdk.NewCoins(coin)))
			}, false, true,
		},
	}

	for _, tc := range testCases {
		tc := tc

		suite.Run(fmt.Sprintf("Case %s", tc.msg), func() {
			suite.SetupTest() // reset
			path = NewTransferPath(suite.chainA, suite.chainB)
			suite.coordinator.Setup(path)
			amount = sdk.NewInt(100) // must be explicitly changed

			tc.malleate()

			data := types.NewFungibleTokenPacketData(trace.GetFullDenomPath(), amount.String(), suite.chainA.SenderAccount.GetAddress().String(), suite.chainB.SenderAccount.GetAddress().String(), nil)
			packet := channeltypes.NewPacket(data.GetBytes(), 1, path.EndpointA.ChannelConfig.PortID, path.EndpointA.ChannelID, path.EndpointB.ChannelConfig.PortID, path.EndpointB.ChannelID, clienttypes.NewHeight(0, 100), 0)

			preCoin := suite.chainA.GetSimApp().BankKeeper.GetBalance(suite.chainA.GetContext(), suite.chainA.SenderAccount.GetAddress(), trace.IBCDenom())

			err := suite.chainA.GetSimApp().TransferKeeper.OnAcknowledgementPacket(suite.chainA.GetContext(), packet, data, tc.ack)
			if tc.expPass {
				suite.Require().NoError(err)
				postCoin := suite.chainA.GetSimApp().BankKeeper.GetBalance(suite.chainA.GetContext(), suite.chainA.SenderAccount.GetAddress(), trace.IBCDenom())
				deltaAmount := postCoin.Amount.Sub(preCoin.Amount)

				if tc.success {
					suite.Require().Equal(int64(0), deltaAmount.Int64(), "successful ack changed balance")
				} else {
					suite.Require().Equal(amount, deltaAmount, "failed ack did not trigger refund")
				}

			} else {
				suite.Require().Error(err)
			}
		})
	}
}

// TestOnTimeoutPacket test private refundPacket function since it is a simple
// wrapper over it. The actual timeout does not matter since IBC core logic
// is not being tested. The test is timing out a send from chainA to chainB
// so the refunds are occurring on chainA.
func (suite *KeeperTestSuite) TestOnTimeoutPacket() {
	var (
		trace  types.DenomTrace
		path   *ibctesting.Path
		amount math.Int
		sender string
	)

	testCases := []struct {
		msg      string
		malleate func()
		expPass  bool
	}{
		{
			"successful timeout from sender as source chain",
			func() {
				escrow := types.GetEscrowAddress(path.EndpointA.ChannelConfig.PortID, path.EndpointA.ChannelID)
				trace = types.ParseDenomTrace(sdk.DefaultBondDenom)
				coin := sdk.NewCoin(trace.IBCDenom(), amount)

				suite.Require().NoError(simapp.FundAccount(suite.chainA.GetSimApp(), suite.chainA.GetContext(), escrow, sdk.NewCoins(coin)))
			}, true,
		},
		{
			"successful timeout from external chain",
			func() {
				escrow := types.GetEscrowAddress(path.EndpointA.ChannelConfig.PortID, path.EndpointA.ChannelID)
				trace = types.ParseDenomTrace(types.GetPrefixedDenom(path.EndpointA.ChannelConfig.PortID, path.EndpointA.ChannelID, sdk.DefaultBondDenom))
				coin := sdk.NewCoin(trace.IBCDenom(), amount)

				suite.Require().NoError(simapp.FundAccount(suite.chainA.GetSimApp(), suite.chainA.GetContext(), escrow, sdk.NewCoins(coin)))
			}, true,
		},
		{
			"no balance for coin denom",
			func() {
				trace = types.ParseDenomTrace("bitcoin")
			}, false,
		},
		{
			"unescrow failed",
			func() {
				trace = types.ParseDenomTrace(sdk.DefaultBondDenom)
			}, false,
		},
		{
			"mint failed",
			func() {
				trace = types.ParseDenomTrace(types.GetPrefixedDenom(path.EndpointA.ChannelConfig.PortID, path.EndpointA.ChannelID, sdk.DefaultBondDenom))
				amount = sdk.OneInt()
				sender = "invalid address"
			}, false,
		},
	}

	for _, tc := range testCases {
		tc := tc

		suite.Run(fmt.Sprintf("Case %s", tc.msg), func() {
			suite.SetupTest() // reset

			path = NewTransferPath(suite.chainA, suite.chainB)
			suite.coordinator.Setup(path)
			amount = sdk.NewInt(100) // must be explicitly changed
			sender = suite.chainA.SenderAccount.GetAddress().String()

			tc.malleate()

			data := types.NewFungibleTokenPacketData(trace.GetFullDenomPath(), amount.String(), sender, suite.chainB.SenderAccount.GetAddress().String(), nil)
			packet := channeltypes.NewPacket(data.GetBytes(), 1, path.EndpointA.ChannelConfig.PortID, path.EndpointA.ChannelID, path.EndpointB.ChannelConfig.PortID, path.EndpointB.ChannelID, clienttypes.NewHeight(0, 100), 0)

			preCoin := suite.chainA.GetSimApp().BankKeeper.GetBalance(suite.chainA.GetContext(), suite.chainA.SenderAccount.GetAddress(), trace.IBCDenom())

			err := suite.chainA.GetSimApp().TransferKeeper.OnTimeoutPacket(suite.chainA.GetContext(), packet, data)

			postCoin := suite.chainA.GetSimApp().BankKeeper.GetBalance(suite.chainA.GetContext(), suite.chainA.SenderAccount.GetAddress(), trace.IBCDenom())
			deltaAmount := postCoin.Amount.Sub(preCoin.Amount)

			if tc.expPass {
				suite.Require().NoError(err)
				suite.Require().Equal(amount.Int64(), deltaAmount.Int64(), "successful timeout did not trigger refund")
			} else {
				suite.Require().Error(err)
			}
		})
	}
}<|MERGE_RESOLUTION|>--- conflicted
+++ resolved
@@ -17,26 +17,11 @@
 // chainA and coin that orignate on chainB
 func (suite *KeeperTestSuite) TestSendTransfer() {
 	var (
-<<<<<<< HEAD
-<<<<<<< HEAD
-		amount sdk.Coin
-		path   *ibctesting.Path
-		sender sdk.AccAddress
-		err    error
-=======
 		coin          sdk.Coin
 		path          *ibctesting.Path
 		sender        sdk.AccAddress
 		timeoutHeight clienttypes.Height
 		metadata      []byte
->>>>>>> 24b17bd (refactor: remove SendTransfer, require IBC transfers to be initiated with MsgTransfer (#2446))
-=======
-		amount   sdk.Coin
-		path     *ibctesting.Path
-		sender   sdk.AccAddress
-		err      error
-		metadata []byte
->>>>>>> fe51eb21
 	)
 
 	testCases := []struct {
@@ -49,9 +34,6 @@
 			func() {}, true,
 		},
 		{
-<<<<<<< HEAD
-<<<<<<< HEAD
-=======
 			"successful transfer from source chain with metadata",
 			func() {
 				suite.coordinator.CreateTransferChannels(path)
@@ -60,27 +42,13 @@
 			}, true, true,
 		},
 		{
->>>>>>> fe51eb21
-			"successful transfer with coin from counterparty chain",
-=======
-			"successful transfer from source chain with metadata",
-			func() {
-				metadata = []byte("metadata")
-			}, true,
-		},
-		{
-<<<<<<< HEAD
 			"successful transfer with IBC token",
-
->>>>>>> 24b17bd (refactor: remove SendTransfer, require IBC transfers to be initiated with MsgTransfer (#2446))
 			func() {
 				// send IBC token back to chainB
 				coin = types.GetTransferCoin(path.EndpointA.ChannelConfig.PortID, path.EndpointA.ChannelID, coin.Denom, coin.Amount)
 			}, true,
 		},
 		{
-<<<<<<< HEAD
-=======
 			"successful transfer with IBC token and metadata",
 			func() {
 				// send IBC token back to chainB
@@ -89,30 +57,11 @@
 			}, true,
 		},
 		{
->>>>>>> 24b17bd (refactor: remove SendTransfer, require IBC transfers to be initiated with MsgTransfer (#2446))
 			"source channel not found",
 			func() {
 				// channel references wrong ID
 				path.EndpointA.ChannelID = ibctesting.InvalidID
 			}, false,
-=======
-			"successful transfer with coin from counterparty chain with metadata",
-			func() {
-				// send coin from chainA back to chainB
-				suite.coordinator.CreateTransferChannels(path)
-				amount = types.GetTransferCoin(path.EndpointA.ChannelConfig.PortID, path.EndpointA.ChannelID, sdk.DefaultBondDenom, sdk.NewInt(100))
-				metadata = []byte("metadata")
-			}, false, true,
->>>>>>> fe51eb21
-		},
-		{
-			"source channel not found",
-			func() {
-				// channel references wrong ID
-				suite.coordinator.CreateTransferChannels(path)
-				path.EndpointA.ChannelID = ibctesting.InvalidID
-				amount = sdk.NewCoin(sdk.DefaultBondDenom, sdk.NewInt(100))
-			}, true, false,
 		},
 		{
 			"transfer failed - sender account is blocked",
@@ -164,25 +113,6 @@
 
 			coin = sdk.NewCoin(sdk.DefaultBondDenom, sdk.NewInt(100))
 			sender = suite.chainA.SenderAccount.GetAddress()
-<<<<<<< HEAD
-<<<<<<< HEAD
-=======
-			metadata = []byte{}
->>>>>>> fe51eb21
-
-			tc.malleate()
-
-			if !tc.sendFromSource {
-				// send coin from chainB to chainA
-				coinFromBToA := sdk.NewCoin(sdk.DefaultBondDenom, sdk.NewInt(100))
-				transferMsg := types.NewMsgTransfer(path.EndpointB.ChannelConfig.PortID, path.EndpointB.ChannelID, coinFromBToA, suite.chainB.SenderAccount.GetAddress().String(), suite.chainA.SenderAccount.GetAddress().String(), clienttypes.NewHeight(0, 110), 0, nil)
-				_, err = suite.chainB.SendMsgs(transferMsg)
-				suite.Require().NoError(err) // message committed
-
-				// receive coin on chainA from chainB
-				fungibleTokenPacket := types.NewFungibleTokenPacketData(coinFromBToA.Denom, coinFromBToA.Amount.String(), suite.chainB.SenderAccount.GetAddress().String(), suite.chainA.SenderAccount.GetAddress().String(), nil)
-				packet := channeltypes.NewPacket(fungibleTokenPacket.GetBytes(), 1, path.EndpointB.ChannelConfig.PortID, path.EndpointB.ChannelID, path.EndpointA.ChannelConfig.PortID, path.EndpointA.ChannelID, clienttypes.NewHeight(0, 110), 0)
-=======
 			metadata = []byte{}
 			timeoutHeight = suite.chainB.GetTimeoutHeight()
 
@@ -193,29 +123,18 @@
 
 			packet, err := ibctesting.ParsePacketFromEvents(result.GetEvents())
 			suite.Require().NoError(err)
->>>>>>> 24b17bd (refactor: remove SendTransfer, require IBC transfers to be initiated with MsgTransfer (#2446))
 
 			err = path.RelayPacket(packet)
 			suite.Require().NoError(err)
 
 			tc.malleate()
 
-<<<<<<< HEAD
-			err = suite.chainA.GetSimApp().TransferKeeper.SendTransfer(
-				suite.chainA.GetContext(), path.EndpointA.ChannelConfig.PortID, path.EndpointA.ChannelID, amount,
-				sender, suite.chainB.SenderAccount.GetAddress().String(), suite.chainB.GetTimeoutHeight(), 0,
-<<<<<<< HEAD
-=======
 			msg := types.NewMsgTransfer(
 				path.EndpointA.ChannelConfig.PortID,
 				path.EndpointA.ChannelID,
 				coin, sender.String(), suite.chainB.SenderAccount.GetAddress().String(),
 				timeoutHeight, 0, // only use timeout height
 				metadata,
->>>>>>> 24b17bd (refactor: remove SendTransfer, require IBC transfers to be initiated with MsgTransfer (#2446))
-=======
-				metadata,
->>>>>>> fe51eb21
 			)
 
 			res, err := suite.chainA.GetSimApp().TransferKeeper.Transfer(sdk.WrapSDKContext(suite.chainA.GetContext()), msg)
