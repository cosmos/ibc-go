--- conflicted
+++ resolved
@@ -17,19 +17,11 @@
 // chainA and coin that orignate on chainB
 func (suite *KeeperTestSuite) TestSendTransfer() {
 	var (
-<<<<<<< HEAD
-		amount   sdk.Coin
-		path     *ibctesting.Path
-		sender   sdk.AccAddress
-		err      error
-		metadata []byte
-=======
 		coin          sdk.Coin
 		path          *ibctesting.Path
 		sender        sdk.AccAddress
 		timeoutHeight clienttypes.Height
 		metadata      []byte
->>>>>>> 8ce603d6
 	)
 
 	testCases := []struct {
@@ -48,27 +40,22 @@
 			}, true,
 		},
 		{
-<<<<<<< HEAD
-			"successful transfer from source chain with metadata",
-			func() {
-				suite.coordinator.CreateTransferChannels(path)
-				amount = sdk.NewCoin(sdk.DefaultBondDenom, sdk.NewInt(100))
-				metadata = []byte("metadata")
-			}, true, true,
-		},
-		{
-			"successful transfer with coin from counterparty chain",
-=======
 			"successful transfer with IBC token",
 
->>>>>>> 8ce603d6
 			func() {
 				// send IBC token back to chainB
 				coin = types.GetTransferCoin(path.EndpointA.ChannelConfig.PortID, path.EndpointA.ChannelID, coin.Denom, coin.Amount)
 			}, true,
 		},
 		{
-<<<<<<< HEAD
+			"successful transfer with IBC token and metadata",
+			func() {
+				// send IBC token back to chainB
+				coin = types.GetTransferCoin(path.EndpointA.ChannelConfig.PortID, path.EndpointA.ChannelID, coin.Denom, coin.Amount)
+				metadata = []byte("metadata")
+			}, true,
+		},
+		{
 			"successful transfer with coin from counterparty chain with metadata",
 			func() {
 				// send coin from chainA back to chainB
@@ -79,17 +66,6 @@
 		},
 		{
 			"source channel not found",
-=======
-			"successful transfer with IBC token and metadata",
->>>>>>> 8ce603d6
-			func() {
-				// send IBC token back to chainB
-				coin = types.GetTransferCoin(path.EndpointA.ChannelConfig.PortID, path.EndpointA.ChannelID, coin.Denom, coin.Amount)
-				metadata = []byte("metadata")
-			}, true,
-		},
-		{
-			"source channel not found",
 			func() {
 				// channel references wrong ID
 				path.EndpointA.ChannelID = ibctesting.InvalidID
@@ -148,18 +124,6 @@
 			metadata = []byte{}
 			timeoutHeight = suite.chainB.GetTimeoutHeight()
 
-<<<<<<< HEAD
-			if !tc.sendFromSource {
-				// send coin from chainB to chainA
-				coinFromBToA := sdk.NewCoin(sdk.DefaultBondDenom, sdk.NewInt(100))
-				transferMsg := types.NewMsgTransfer(path.EndpointB.ChannelConfig.PortID, path.EndpointB.ChannelID, coinFromBToA, suite.chainB.SenderAccount.GetAddress().String(), suite.chainA.SenderAccount.GetAddress().String(), clienttypes.NewHeight(1, 110), 0, nil)
-				_, err = suite.chainB.SendMsgs(transferMsg)
-				suite.Require().NoError(err) // message committed
-
-				// receive coin on chainA from chainB
-				fungibleTokenPacket := types.NewFungibleTokenPacketData(coinFromBToA.Denom, coinFromBToA.Amount.String(), suite.chainB.SenderAccount.GetAddress().String(), suite.chainA.SenderAccount.GetAddress().String(), nil)
-				packet := channeltypes.NewPacket(fungibleTokenPacket.GetBytes(), 1, path.EndpointB.ChannelConfig.PortID, path.EndpointB.ChannelID, path.EndpointA.ChannelConfig.PortID, path.EndpointA.ChannelID, clienttypes.NewHeight(1, 110), 0)
-=======
 			// create IBC token on chainA
 			transferMsg := types.NewMsgTransfer(path.EndpointB.ChannelConfig.PortID, path.EndpointB.ChannelID, coin, suite.chainB.SenderAccount.GetAddress().String(), suite.chainA.SenderAccount.GetAddress().String(), suite.chainA.GetTimeoutHeight(), 0, nil)
 			result, err := suite.chainB.SendMsgs(transferMsg)
@@ -167,24 +131,17 @@
 
 			packet, err := ibctesting.ParsePacketFromEvents(result.GetEvents())
 			suite.Require().NoError(err)
->>>>>>> 8ce603d6
 
 			err = path.RelayPacket(packet)
 			suite.Require().NoError(err)
 
 			tc.malleate()
 
-<<<<<<< HEAD
-			err = suite.chainA.GetSimApp().TransferKeeper.SendTransfer(
-				suite.chainA.GetContext(), path.EndpointA.ChannelConfig.PortID, path.EndpointA.ChannelID, amount,
-				sender, suite.chainB.SenderAccount.GetAddress().String(), suite.chainB.GetTimeoutHeight(), 0,
-=======
 			msg := types.NewMsgTransfer(
 				path.EndpointA.ChannelConfig.PortID,
 				path.EndpointA.ChannelID,
 				coin, sender.String(), suite.chainB.SenderAccount.GetAddress().String(),
 				timeoutHeight, 0, // only use timeout height
->>>>>>> 8ce603d6
 				metadata,
 			)
 
