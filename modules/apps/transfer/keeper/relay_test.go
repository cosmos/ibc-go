--- conflicted
+++ resolved
@@ -1017,7 +1017,6 @@
 	suite.Require().Equal(sdkmath.ZeroInt(), totalEscrowChainB.Amount)
 }
 
-<<<<<<< HEAD
 func (suite *KeeperTestSuite) TestEscrowsAreSetAfterForwarding() {
 	amount := sdkmath.NewInt(100)
 	/*
@@ -1167,8 +1166,8 @@
 	denomTrace := types.ParseDenomTrace(sdk.DefaultBondDenom)
 
 	denom, trace := convert.ExtractDenomAndTraceFromV1Denom(denomTrace.GetFullDenomPath())
-	data := v3types.NewFungibleTokenPacketData(
-		[]*v3types.Token{
+	data := types.NewFungibleTokenPacketDataV2(
+		[]types.Token{
 			{
 				Denom:  denom,
 				Amount: amount.String(),
@@ -1207,8 +1206,8 @@
 	suite.Require().NotNil(packet)
 
 	denom, trace = convert.ExtractDenomAndTraceFromV1Denom(denomTrace.GetFullDenomPath())
-	data = v3types.NewFungibleTokenPacketData(
-		[]*v3types.Token{
+	data = types.NewFungibleTokenPacketDataV2(
+		[]types.Token{
 			{
 				Denom:  denom,
 				Amount: amount.String(),
@@ -1230,7 +1229,9 @@
 
 /*
 // TODO
- Test scenarios for failures ack
+
+	Test scenarios for failures ack
+
 Check out the notion page: https://www.notion.so/interchain/ICS20-v2-path-forwarding-091f1ac788e84a538261c5a247cb5924
 
 // TODO
@@ -1238,9 +1239,7 @@
 
 // TODO
 Tiemout during forwarding after middle hop execution reverts properly the state changes
-
 */
-=======
 func (suite *KeeperTestSuite) TestPacketForwardsCompatibility() {
 	// We are testing a scenario where a packet in the future has a new populated
 	// field called "new_field". And this packet is being sent to this module which
@@ -1326,5 +1325,4 @@
 			}
 		})
 	}
-}
->>>>>>> e8b9d5a9
+}