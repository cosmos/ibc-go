package keeper

import (
	"context"

	errorsmod "cosmossdk.io/errors"

	sdk "github.com/cosmos/cosmos-sdk/types"

	"github.com/cosmos/ibc-go/v9/modules/apps/transfer/types"
	clienttypes "github.com/cosmos/ibc-go/v9/modules/core/02-client/types"
	channeltypes "github.com/cosmos/ibc-go/v9/modules/core/04-channel/types"
	ibcerrors "github.com/cosmos/ibc-go/v9/modules/core/errors"
)

// forwardPacket forwards a fungible FungibleTokenPacketDataV2 to the next hop in the forwarding path.
func (k Keeper) forwardPacket(ctx context.Context, data types.FungibleTokenPacketDataV2, packet channeltypes.Packet, receivedCoins sdk.Coins) error {
	var nextForwardingPath *types.Forwarding
	if len(data.Forwarding.Hops) > 1 {
		// remove the first hop since we are going to send to the first hop now and we want to propagate the rest of the hops to the receiver
		nextForwardingPath = types.NewForwarding(false, data.Forwarding.Hops[1:]...)
	}

	// sending from module account (used as a temporary forward escrow) to the original receiver address.
	sender := k.authKeeper.GetModuleAddress(types.ModuleName)

	msg := types.NewMsgTransfer(
		data.Forwarding.Hops[0].PortId,
		data.Forwarding.Hops[0].ChannelId,
		receivedCoins,
		sender.String(),
		data.Receiver,
		clienttypes.ZeroHeight(),
		packet.TimeoutTimestamp,
		data.Forwarding.DestinationMemo,
		nextForwardingPath,
	)

	resp, err := k.Transfer(ctx, msg)
	if err != nil {
		return err
	}

	k.setForwardedPacket(ctx, data.Forwarding.Hops[0].PortId, data.Forwarding.Hops[0].ChannelId, resp.Sequence, packet)
	return nil
}

// acknowledgeForwardedPacket writes the async acknowledgement for forwardedPacket
func (k Keeper) acknowledgeForwardedPacket(ctx context.Context, forwardedPacket, packet channeltypes.Packet, ack channeltypes.Acknowledgement) error {
<<<<<<< HEAD
	capability, ok := k.scopedKeeper.GetCapability(ctx, host.ChannelCapabilityPath(forwardedPacket.DestinationPort, forwardedPacket.DestinationChannel))
	if !ok {
		return errorsmod.Wrap(channeltypes.ErrChannelCapabilityNotFound, "module does not own channel capability")
	}

	if err := k.ics4Wrapper.WriteAcknowledgement(ctx, capability, forwardedPacket, ack); err != nil {
=======
	if err := k.ics4Wrapper.WriteAcknowledgement(ctx, forwardedPacket, ack); err != nil {
>>>>>>> d771177a
		return err
	}

	k.deleteForwardedPacket(ctx, packet.SourcePort, packet.SourceChannel, packet.Sequence)
	return nil
}

// revertForwardedPacket reverts the logic of receive packet that occurs in the middle chains during a packet forwarding.
// If the packet fails to be forwarded all the way to the final destination, the state changes on this chain must be reverted
// before sending back the error acknowledgement to ensure atomic packet forwarding.
func (k Keeper) revertForwardedPacket(ctx context.Context, forwardedPacket channeltypes.Packet, failedPacketData types.FungibleTokenPacketDataV2) error {
	/*
		Recall that RecvPacket handles an incoming packet depending on the denom of the received funds:
			1. If the funds are native, then the amount is sent to the receiver from the escrow.
			2. If the funds are foreign, then a voucher token is minted.
		We revert it in this function by:
			1. Sending funds back to escrow if the funds are native.
			2. Burning voucher tokens if the funds are foreign
	*/

	forwardingAddr := k.authKeeper.GetModuleAddress(types.ModuleName)
	escrow := types.GetEscrowAddress(forwardedPacket.DestinationPort, forwardedPacket.DestinationChannel)

	// we can iterate over the received tokens of forwardedPacket by iterating over the sent tokens of failedPacketData
	for _, token := range failedPacketData.Tokens {
		// parse the transfer amount
		coin, err := token.ToCoin()
		if err != nil {
			return err
		}

		// check if the token we received originated on the sender
		// given that the packet is being reversed, we check the DestinationChannel and DestinationPort
		// of the forwardedPacket to see if a hop was added to the trace during the receive step
		if token.Denom.HasPrefix(forwardedPacket.DestinationPort, forwardedPacket.DestinationChannel) {
			if err := k.bankKeeper.BurnCoins(ctx, types.ModuleName, sdk.NewCoins(coin)); err != nil {
				return err
			}
		} else {
			// send it back to the escrow address
			if err := k.escrowCoin(ctx, forwardingAddr, escrow, coin); err != nil {
				return err
			}
		}
	}
	return nil
}

// getReceiverFromPacketData returns either the sender specified in the packet data or the forwarding address
// if there are still hops left to perform.
func (k Keeper) getReceiverFromPacketData(data types.FungibleTokenPacketDataV2) (sdk.AccAddress, error) {
	if data.HasForwarding() {
		// since data.Receiver can potentially be a non-CosmosSDK AccAddress, we return early if the packet should be forwarded
		return k.authKeeper.GetModuleAddress(types.ModuleName), nil
	}

	receiver, err := sdk.AccAddressFromBech32(data.Receiver)
	if err != nil {
		return nil, errorsmod.Wrapf(ibcerrors.ErrInvalidAddress, "failed to decode receiver address %s: %v", data.Receiver, err)
	}

	return receiver, nil
}<|MERGE_RESOLUTION|>--- conflicted
+++ resolved
@@ -47,16 +47,7 @@
 
 // acknowledgeForwardedPacket writes the async acknowledgement for forwardedPacket
 func (k Keeper) acknowledgeForwardedPacket(ctx context.Context, forwardedPacket, packet channeltypes.Packet, ack channeltypes.Acknowledgement) error {
-<<<<<<< HEAD
-	capability, ok := k.scopedKeeper.GetCapability(ctx, host.ChannelCapabilityPath(forwardedPacket.DestinationPort, forwardedPacket.DestinationChannel))
-	if !ok {
-		return errorsmod.Wrap(channeltypes.ErrChannelCapabilityNotFound, "module does not own channel capability")
-	}
-
-	if err := k.ics4Wrapper.WriteAcknowledgement(ctx, capability, forwardedPacket, ack); err != nil {
-=======
 	if err := k.ics4Wrapper.WriteAcknowledgement(ctx, forwardedPacket, ack); err != nil {
->>>>>>> d771177a
 		return err
 	}
 
