package keeper

import (
	"context"

	errorsmod "cosmossdk.io/errors"

	sdk "github.com/cosmos/cosmos-sdk/types"

	"github.com/cosmos/ibc-go/v9/modules/apps/transfer/types"
	clienttypes "github.com/cosmos/ibc-go/v9/modules/core/02-client/types"
	channeltypes "github.com/cosmos/ibc-go/v9/modules/core/04-channel/types"
	ibcerrors "github.com/cosmos/ibc-go/v9/modules/core/errors"
)

// forwardPacket forwards a fungible FungibleTokenPacketDataV2 to the next hop in the forwarding path.
func (k Keeper) forwardPacket(ctx context.Context, data types.FungibleTokenPacketDataV2, packet channeltypes.Packet, receivedCoins sdk.Coins) error {
	var nextForwardingPath *types.Forwarding
	if len(data.Forwarding.Hops) > 1 {
		// remove the first hop since we are going to send to the first hop now and we want to propagate the rest of the hops to the receiver
		nextForwardingPath = types.NewForwarding(false, data.Forwarding.Hops[1:]...)
	}

	// sending from module account (used as a temporary forward escrow) to the original receiver address.
	sender := k.AuthKeeper.GetModuleAddress(types.ModuleName)

	msg := types.NewMsgTransfer(
		data.Forwarding.Hops[0].PortId,
		data.Forwarding.Hops[0].ChannelId,
		receivedCoins,
		sender.String(),
		data.Receiver,
		clienttypes.ZeroHeight(),
		packet.TimeoutTimestamp,
		data.Forwarding.DestinationMemo,
		nextForwardingPath,
	)

	resp, err := k.Transfer(ctx, msg)
	if err != nil {
		return err
	}

	k.setForwardedPacket(ctx, data.Forwarding.Hops[0].PortId, data.Forwarding.Hops[0].ChannelId, resp.Sequence, packet)
	return nil
}

// acknowledgeForwardedPacket writes the async acknowledgement for forwardedPacket
func (k Keeper) acknowledgeForwardedPacket(ctx context.Context, forwardedPacket, packet channeltypes.Packet, ack channeltypes.Acknowledgement) error {
	if err := k.ics4Wrapper.WriteAcknowledgement(ctx, forwardedPacket, ack); err != nil {
		return err
	}

	k.deleteForwardedPacket(ctx, packet.SourcePort, packet.SourceChannel, packet.Sequence)
	return nil
}

// revertForwardedPacket reverts the logic of receive packet that occurs in the middle chains during a packet forwarding.
// If the packet fails to be forwarded all the way to the final destination, the state changes on this chain must be reverted
// before sending back the error acknowledgement to ensure atomic packet forwarding.
func (k Keeper) revertForwardedPacket(ctx context.Context, forwardedPacket channeltypes.Packet, failedPacketData types.FungibleTokenPacketDataV2) error {
	/*
		Recall that RecvPacket handles an incoming packet depending on the denom of the received funds:
			1. If the funds are native, then the amount is sent to the receiver from the escrow.
			2. If the funds are foreign, then a voucher token is minted.
		We revert it in this function by:
			1. Sending funds back to escrow if the funds are native.
			2. Burning voucher tokens if the funds are foreign
	*/

	forwardingAddr := k.AuthKeeper.GetModuleAddress(types.ModuleName)
	escrow := types.GetEscrowAddress(forwardedPacket.DestinationPort, forwardedPacket.DestinationChannel)

	// we can iterate over the received tokens of forwardedPacket by iterating over the sent tokens of failedPacketData
	for _, token := range failedPacketData.Tokens {
		// parse the transfer amount
		coin, err := token.ToCoin()
		if err != nil {
			return err
		}

		// check if the token we received originated on the sender
		// given that the packet is being reversed, we check the DestinationChannel and DestinationPort
		// of the forwardedPacket to see if a hop was added to the trace during the receive step
		if token.Denom.HasPrefix(forwardedPacket.DestinationPort, forwardedPacket.DestinationChannel) {
<<<<<<< HEAD
			if err := k.BankKeeper.BurnCoins(ctx, types.ModuleName, sdk.NewCoins(coin)); err != nil {
=======
			if err := k.bankKeeper.BurnCoins(ctx, forwardingAddr, sdk.NewCoins(coin)); err != nil {
>>>>>>> 7d86244d
				return err
			}
		} else {
			// send it back to the escrow address
			if err := k.EscrowCoin(ctx, forwardingAddr, escrow, coin); err != nil {
				return err
			}
		}
	}
	return nil
}

// getReceiverFromPacketData returns either the sender specified in the packet data or the forwarding address
// if there are still hops left to perform.
func (k Keeper) getReceiverFromPacketData(data types.FungibleTokenPacketDataV2) (sdk.AccAddress, error) {
	if data.HasForwarding() {
		// since data.Receiver can potentially be a non-CosmosSDK AccAddress, we return early if the packet should be forwarded
		return k.AuthKeeper.GetModuleAddress(types.ModuleName), nil
	}

	receiver, err := sdk.AccAddressFromBech32(data.Receiver)
	if err != nil {
		return nil, errorsmod.Wrapf(ibcerrors.ErrInvalidAddress, "failed to decode receiver address %s: %v", data.Receiver, err)
	}

	return receiver, nil
}<|MERGE_RESOLUTION|>--- conflicted
+++ resolved
@@ -83,11 +83,7 @@
 		// given that the packet is being reversed, we check the DestinationChannel and DestinationPort
 		// of the forwardedPacket to see if a hop was added to the trace during the receive step
 		if token.Denom.HasPrefix(forwardedPacket.DestinationPort, forwardedPacket.DestinationChannel) {
-<<<<<<< HEAD
-			if err := k.BankKeeper.BurnCoins(ctx, types.ModuleName, sdk.NewCoins(coin)); err != nil {
-=======
-			if err := k.bankKeeper.BurnCoins(ctx, forwardingAddr, sdk.NewCoins(coin)); err != nil {
->>>>>>> 7d86244d
+			if err := k.BankKeeper.BurnCoins(ctx, forwardingAddr, sdk.NewCoins(coin)); err != nil {
 				return err
 			}
 		} else {
