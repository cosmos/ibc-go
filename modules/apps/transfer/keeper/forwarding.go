package keeper

import (
	"errors"

	errorsmod "cosmossdk.io/errors"

	sdk "github.com/cosmos/cosmos-sdk/types"

	"github.com/cosmos/ibc-go/v8/modules/apps/transfer/types"
	channeltypes "github.com/cosmos/ibc-go/v8/modules/core/04-channel/types"
	host "github.com/cosmos/ibc-go/v8/modules/core/24-host"
	ibcerrors "github.com/cosmos/ibc-go/v8/modules/core/errors"
)

// forwardPacket forwards a fungible FungibleTokenPacketDataV2 to the next hop in the forwarding path.
func (k Keeper) forwardPacket(ctx sdk.Context, data types.FungibleTokenPacketDataV2, packet channeltypes.Packet, receivedCoins sdk.Coins) error {
	var memo string

	var nextForwardingPath types.Forwarding
	if len(data.Forwarding.Hops) == 1 {
		memo = data.Forwarding.Memo
	} else {
		nextForwardingPath = types.NewForwarding(data.Forwarding.Memo, data.Forwarding.Hops[1:]...)
	}

	// sending from the forward escrow address to the original receiver address.
	sender := types.GetForwardAddress(packet.DestinationPort, packet.DestinationChannel)

	msg := types.NewMsgTransfer(
		data.Forwarding.Hops[0].PortId,
		data.Forwarding.Hops[0].ChannelId,
		receivedCoins,
		sender.String(),
		data.Receiver,
		packet.TimeoutHeight,
		packet.TimeoutTimestamp,
		memo,
		nextForwardingPath,
	)

	resp, err := k.Transfer(ctx, msg)
	if err != nil {
		return err
	}

	k.SetForwardedPacket(ctx, data.Forwarding.Hops[0].PortId, data.Forwarding.Hops[0].ChannelId, resp.Sequence, packet)
	return nil
}

// ackForwardPacketSuccess writes a successful async acknowledgement for the prevPacket
func (k Keeper) ackForwardPacketSuccess(ctx sdk.Context, prevPacket channeltypes.Packet) error {
	forwardAck := channeltypes.NewResultAcknowledgement([]byte{byte(1)})
	return k.acknowledgeForwardedPacket(ctx, prevPacket, forwardAck)
}

// ackForwardPacketError reverts the receive packet logic that occurs in the middle chain and writes the async ack for the prevPacket
func (k Keeper) ackForwardPacketError(ctx sdk.Context, prevPacket channeltypes.Packet, failedPacketData types.FungibleTokenPacketDataV2) error {
	// the forwarded packet has failed, thus the funds have been refunded to the intermediate address.
	// we must revert the changes that came from successfully receiving the tokens on our chain
	// before propagating the error acknowledgement back to original sender chain
	if err := k.revertForwardedPacket(ctx, prevPacket, failedPacketData); err != nil {
		return err
	}

	forwardAck := channeltypes.NewErrorAcknowledgement(errors.New("forwarded packet failed"))
	return k.acknowledgeForwardedPacket(ctx, prevPacket, forwardAck)
}

// ackForwardPacketTimeout reverts the receive packet logic that occurs in the middle chain and writes a failed async ack for the prevPacket
func (k Keeper) ackForwardPacketTimeout(ctx sdk.Context, prevPacket channeltypes.Packet, timeoutPacketData types.FungibleTokenPacketDataV2) error {
	if err := k.revertForwardedPacket(ctx, prevPacket, timeoutPacketData); err != nil {
		return err
	}

	forwardAck := channeltypes.NewErrorAcknowledgement(errors.New("forwarded packet timed out"))
	return k.acknowledgeForwardedPacket(ctx, prevPacket, forwardAck)
}

// acknowledgeForwardedPacket writes the async acknowledgement for packet
func (k Keeper) acknowledgeForwardedPacket(ctx sdk.Context, packet channeltypes.Packet, ack channeltypes.Acknowledgement) error {
	capability, ok := k.scopedKeeper.GetCapability(ctx, host.ChannelCapabilityPath(packet.DestinationPort, packet.DestinationChannel))
	if !ok {
		return errorsmod.Wrap(channeltypes.ErrChannelCapabilityNotFound, "module does not own channel capability")
	}

	return k.ics4Wrapper.WriteAcknowledgement(ctx, capability, packet, ack)
}

// revertForwardedPacket reverts the logic of receive packet that occurs in the middle chains during a packet forwarding.
// If the packet fails to be forwarded all the way to the final destination, the state changes on this chain must be reverted
// before sending back the error acknowledgement to ensure atomic packet forwarding.
func (k Keeper) revertForwardedPacket(ctx sdk.Context, prevPacket channeltypes.Packet, failedPacketData types.FungibleTokenPacketDataV2) error {
	/*
		Recall that RecvPacket handles an incoming packet depending on the denom of the received funds:
			1. If the funds are native, then the amount is sent to the receiver from the escrow.
			2. If the funds are foreign, then a voucher token is minted.
		We revert it in this function by:
			1. Sending funds back to escrow if the funds are native.
			2. Burning voucher tokens if the funds are foreign
	*/

	forwardingAddr := types.GetForwardAddress(prevPacket.DestinationPort, prevPacket.DestinationChannel)
	escrow := types.GetEscrowAddress(prevPacket.DestinationPort, prevPacket.DestinationChannel)

	// we can iterate over the received tokens of prevPacket by iterating over the sent tokens of failedPacketData
	for _, token := range failedPacketData.Tokens {
		// parse the transfer amount
		coin, err := token.ToCoin()
		if err != nil {
			return err
		}

		// check if the token we received originated on the sender
		// given that the packet is being reversed, we check the DestinationChannel and DestinationPort
		// of the prevPacket to see if a hop was added to the trace during the receive step
		if token.Denom.SenderChainIsSource(prevPacket.DestinationPort, prevPacket.DestinationChannel) {
			// then send it back to the escrow address
			if err := k.escrowCoin(ctx, forwardingAddr, escrow, coin); err != nil {
				return err
			}

			continue
		}

		if err := k.burnCoin(ctx, forwardingAddr, coin); err != nil {
			return err
		}
	}
	return nil
}

<<<<<<< HEAD
// forwardPacket forwards a fungible FungibleTokenPacketDataV2 to the next hop in the forwarding path.
func (k Keeper) forwardPacket(ctx sdk.Context, data types.FungibleTokenPacketDataV2, packet channeltypes.Packet, receivedCoins sdk.Coins) error {
	var memo string

	var nextForwardingPath types.Forwarding
	if len(data.Forwarding.Hops) == 1 {
		memo = data.Forwarding.Memo
	} else {
		nextForwardingPath = types.NewForwarding(data.Forwarding.Memo, data.Forwarding.Hops[1:]...)
	}

	// sending from the forward escrow address to the original receiver address.
	sender := types.GetForwardAddress(packet.DestinationPort, packet.DestinationChannel)

	msg := types.NewMsgTransfer(
		data.Forwarding.Hops[0].PortId,
		data.Forwarding.Hops[0].ChannelId,
		receivedCoins,
		sender.String(),
		data.Receiver,
		packet.TimeoutHeight,
		packet.TimeoutTimestamp,
		memo,
		nextForwardingPath,
	)

	resp, err := k.Transfer(ctx, msg)
	if err != nil {
		return err
	}

	k.setForwardedPacket(ctx, data.Forwarding.Hops[0].PortId, data.Forwarding.Hops[0].ChannelId, resp.Sequence, packet)
	return nil
}

=======
>>>>>>> dc476410
// getReceiverFromPacketData returns either the sender specified in the packet data or the forwarding address
// if there are still hops left to perform.
func getReceiverFromPacketData(data types.FungibleTokenPacketDataV2, portID, channelID string) (sdk.AccAddress, error) {
	receiver, err := sdk.AccAddressFromBech32(data.Receiver)
	if err != nil {
		return nil, errorsmod.Wrapf(ibcerrors.ErrInvalidAddress, "failed to decode receiver address %s: %v", data.Receiver, err)
	}

	if data.ShouldBeForwarded() {
		receiver = types.GetForwardAddress(portID, channelID)
	}

	return receiver, nil
}<|MERGE_RESOLUTION|>--- conflicted
+++ resolved
@@ -44,7 +44,7 @@
 		return err
 	}
 
-	k.SetForwardedPacket(ctx, data.Forwarding.Hops[0].PortId, data.Forwarding.Hops[0].ChannelId, resp.Sequence, packet)
+	k.setForwardedPacket(ctx, data.Forwarding.Hops[0].PortId, data.Forwarding.Hops[0].ChannelId, resp.Sequence, packet)
 	return nil
 }
 
@@ -130,44 +130,6 @@
 	return nil
 }
 
-<<<<<<< HEAD
-// forwardPacket forwards a fungible FungibleTokenPacketDataV2 to the next hop in the forwarding path.
-func (k Keeper) forwardPacket(ctx sdk.Context, data types.FungibleTokenPacketDataV2, packet channeltypes.Packet, receivedCoins sdk.Coins) error {
-	var memo string
-
-	var nextForwardingPath types.Forwarding
-	if len(data.Forwarding.Hops) == 1 {
-		memo = data.Forwarding.Memo
-	} else {
-		nextForwardingPath = types.NewForwarding(data.Forwarding.Memo, data.Forwarding.Hops[1:]...)
-	}
-
-	// sending from the forward escrow address to the original receiver address.
-	sender := types.GetForwardAddress(packet.DestinationPort, packet.DestinationChannel)
-
-	msg := types.NewMsgTransfer(
-		data.Forwarding.Hops[0].PortId,
-		data.Forwarding.Hops[0].ChannelId,
-		receivedCoins,
-		sender.String(),
-		data.Receiver,
-		packet.TimeoutHeight,
-		packet.TimeoutTimestamp,
-		memo,
-		nextForwardingPath,
-	)
-
-	resp, err := k.Transfer(ctx, msg)
-	if err != nil {
-		return err
-	}
-
-	k.setForwardedPacket(ctx, data.Forwarding.Hops[0].PortId, data.Forwarding.Hops[0].ChannelId, resp.Sequence, packet)
-	return nil
-}
-
-=======
->>>>>>> dc476410
 // getReceiverFromPacketData returns either the sender specified in the packet data or the forwarding address
 // if there are still hops left to perform.
 func getReceiverFromPacketData(data types.FungibleTokenPacketDataV2, portID, channelID string) (sdk.AccAddress, error) {
