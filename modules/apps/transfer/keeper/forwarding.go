package keeper

import (
	errorsmod "cosmossdk.io/errors"

	sdk "github.com/cosmos/cosmos-sdk/types"

	"github.com/cosmos/ibc-go/v8/modules/apps/transfer/types"
	clienttypes "github.com/cosmos/ibc-go/v8/modules/core/02-client/types"
	channeltypes "github.com/cosmos/ibc-go/v8/modules/core/04-channel/types"
	host "github.com/cosmos/ibc-go/v8/modules/core/24-host"
	ibcerrors "github.com/cosmos/ibc-go/v8/modules/core/errors"
)

// forwardPacket forwards a fungible FungibleTokenPacketDataV2 to the next hop in the forwarding path.
func (k Keeper) forwardPacket(ctx sdk.Context, data types.FungibleTokenPacketDataV2, packet channeltypes.Packet, receivedCoins sdk.Coins) error {
	var nextForwardingPath types.Forwarding
	if len(data.Forwarding.Hops) > 1 {
		// remove the first hop since we are going to send to the first hop now and we want to propagate the rest of the hops to the receiver
		nextForwardingPath = types.NewForwarding(false, data.Forwarding.Hops[1:]...)
	}

	// sending from module account (used as a temporary forward escrow) to the original receiver address.
	sender := k.authKeeper.GetModuleAddress(types.ModuleName)

	msg := types.NewMsgTransfer(
		data.Forwarding.Hops[0].PortId,
		data.Forwarding.Hops[0].ChannelId,
		receivedCoins,
		sender.String(),
		data.Receiver,
		clienttypes.ZeroHeight(),
		packet.TimeoutTimestamp,
		data.Forwarding.DestinationMemo,
		nextForwardingPath,
	)

	resp, err := k.Transfer(ctx, msg)
	if err != nil {
		return err
	}

	k.setForwardedPacket(ctx, data.Forwarding.Hops[0].PortId, data.Forwarding.Hops[0].ChannelId, resp.Sequence, packet)
	return nil
}

<<<<<<< HEAD
// ackForwardPacketSuccess writes a successful async acknowledgement for the prevPacket
func (k Keeper) ackForwardPacketSuccess(ctx sdk.Context, prevPacket, forwardedPacket channeltypes.Packet) error {
	forwardAck := channeltypes.NewResultAcknowledgement([]byte{byte(1)})
	return k.acknowledgeForwardedPacket(ctx, prevPacket, forwardedPacket, forwardAck)
}

// ackForwardPacketError reverts the receive packet logic that occurs in the middle chain and writes the async ack for the prevPacket
func (k Keeper) ackForwardPacketError(ctx sdk.Context, prevPacket, forwardedPacket channeltypes.Packet, failedPacketData types.FungibleTokenPacketDataV2, ack channeltypes.Acknowledgement) error {
	// the forwarded packet has failed, thus the funds have been refunded to the intermediate address.
	// we must revert the changes that came from successfully receiving the tokens on our chain
	// before propagating the error acknowledgement back to original sender chain
	if err := k.revertForwardedPacket(ctx, prevPacket, failedPacketData); err != nil {
		return err
	}

	forwardAck := types.NewForwardErrorAcknowledgement(forwardedPacket, ack)
	return k.acknowledgeForwardedPacket(ctx, prevPacket, forwardedPacket, forwardAck)
}

// ackForwardPacketTimeout reverts the receive packet logic that occurs in the middle chain and writes a failed async ack for the prevPacket
func (k Keeper) ackForwardPacketTimeout(ctx sdk.Context, prevPacket, forwardedPacket channeltypes.Packet, timeoutPacketData types.FungibleTokenPacketDataV2) error {
	if err := k.revertForwardedPacket(ctx, prevPacket, timeoutPacketData); err != nil {
		return err
	}

	forwardAck := channeltypes.NewErrorAcknowledgement(types.ErrForwardedPacketTimedOut)
	return k.acknowledgeForwardedPacket(ctx, prevPacket, forwardedPacket, forwardAck)
}

=======
>>>>>>> c60d7bb7
// acknowledgeForwardedPacket writes the async acknowledgement for packet
func (k Keeper) acknowledgeForwardedPacket(ctx sdk.Context, packet, forwardedPacket channeltypes.Packet, ack channeltypes.Acknowledgement) error {
	capability, ok := k.scopedKeeper.GetCapability(ctx, host.ChannelCapabilityPath(packet.DestinationPort, packet.DestinationChannel))
	if !ok {
		return errorsmod.Wrap(channeltypes.ErrChannelCapabilityNotFound, "module does not own channel capability")
	}

	if err := k.ics4Wrapper.WriteAcknowledgement(ctx, capability, packet, ack); err != nil {
		return err
	}

	k.deleteForwardedPacket(ctx, forwardedPacket.SourcePort, forwardedPacket.SourceChannel, forwardedPacket.Sequence)
	return nil
}

// revertForwardedPacket reverts the logic of receive packet that occurs in the middle chains during a packet forwarding.
// If the packet fails to be forwarded all the way to the final destination, the state changes on this chain must be reverted
// before sending back the error acknowledgement to ensure atomic packet forwarding.
func (k Keeper) revertForwardedPacket(ctx sdk.Context, prevPacket channeltypes.Packet, failedPacketData types.FungibleTokenPacketDataV2) error {
	/*
		Recall that RecvPacket handles an incoming packet depending on the denom of the received funds:
			1. If the funds are native, then the amount is sent to the receiver from the escrow.
			2. If the funds are foreign, then a voucher token is minted.
		We revert it in this function by:
			1. Sending funds back to escrow if the funds are native.
			2. Burning voucher tokens if the funds are foreign
	*/

	forwardingAddr := k.authKeeper.GetModuleAddress(types.ModuleName)
	escrow := types.GetEscrowAddress(prevPacket.DestinationPort, prevPacket.DestinationChannel)

	// we can iterate over the received tokens of prevPacket by iterating over the sent tokens of failedPacketData
	for _, token := range failedPacketData.Tokens {
		// parse the transfer amount
		coin, err := token.ToCoin()
		if err != nil {
			return err
		}

		// check if the token we received originated on the sender
		// given that the packet is being reversed, we check the DestinationChannel and DestinationPort
		// of the prevPacket to see if a hop was added to the trace during the receive step
		if token.Denom.HasPrefix(prevPacket.DestinationPort, prevPacket.DestinationChannel) {
			if err := k.bankKeeper.BurnCoins(ctx, types.ModuleName, sdk.NewCoins(coin)); err != nil {
				return err
			}
		} else {
			// send it back to the escrow address
			if err := k.escrowCoin(ctx, forwardingAddr, escrow, coin); err != nil {
				return err
			}
		}
	}
	return nil
}

// getReceiverFromPacketData returns either the sender specified in the packet data or the forwarding address
// if there are still hops left to perform.
func (k Keeper) getReceiverFromPacketData(data types.FungibleTokenPacketDataV2) (sdk.AccAddress, error) {
	if data.HasForwarding() {
		// since data.Receiver can potentially be a non-CosmosSDK AccAddress, we return early if the packet should be forwarded
		return k.authKeeper.GetModuleAddress(types.ModuleName), nil
	}

	receiver, err := sdk.AccAddressFromBech32(data.Receiver)
	if err != nil {
		return nil, errorsmod.Wrapf(ibcerrors.ErrInvalidAddress, "failed to decode receiver address %s: %v", data.Receiver, err)
	}

	return receiver, nil
}<|MERGE_RESOLUTION|>--- conflicted
+++ resolved
@@ -44,38 +44,6 @@
 	return nil
 }
 
-<<<<<<< HEAD
-// ackForwardPacketSuccess writes a successful async acknowledgement for the prevPacket
-func (k Keeper) ackForwardPacketSuccess(ctx sdk.Context, prevPacket, forwardedPacket channeltypes.Packet) error {
-	forwardAck := channeltypes.NewResultAcknowledgement([]byte{byte(1)})
-	return k.acknowledgeForwardedPacket(ctx, prevPacket, forwardedPacket, forwardAck)
-}
-
-// ackForwardPacketError reverts the receive packet logic that occurs in the middle chain and writes the async ack for the prevPacket
-func (k Keeper) ackForwardPacketError(ctx sdk.Context, prevPacket, forwardedPacket channeltypes.Packet, failedPacketData types.FungibleTokenPacketDataV2, ack channeltypes.Acknowledgement) error {
-	// the forwarded packet has failed, thus the funds have been refunded to the intermediate address.
-	// we must revert the changes that came from successfully receiving the tokens on our chain
-	// before propagating the error acknowledgement back to original sender chain
-	if err := k.revertForwardedPacket(ctx, prevPacket, failedPacketData); err != nil {
-		return err
-	}
-
-	forwardAck := types.NewForwardErrorAcknowledgement(forwardedPacket, ack)
-	return k.acknowledgeForwardedPacket(ctx, prevPacket, forwardedPacket, forwardAck)
-}
-
-// ackForwardPacketTimeout reverts the receive packet logic that occurs in the middle chain and writes a failed async ack for the prevPacket
-func (k Keeper) ackForwardPacketTimeout(ctx sdk.Context, prevPacket, forwardedPacket channeltypes.Packet, timeoutPacketData types.FungibleTokenPacketDataV2) error {
-	if err := k.revertForwardedPacket(ctx, prevPacket, timeoutPacketData); err != nil {
-		return err
-	}
-
-	forwardAck := channeltypes.NewErrorAcknowledgement(types.ErrForwardedPacketTimedOut)
-	return k.acknowledgeForwardedPacket(ctx, prevPacket, forwardedPacket, forwardAck)
-}
-
-=======
->>>>>>> c60d7bb7
 // acknowledgeForwardedPacket writes the async acknowledgement for packet
 func (k Keeper) acknowledgeForwardedPacket(ctx sdk.Context, packet, forwardedPacket channeltypes.Packet, ack channeltypes.Acknowledgement) error {
 	capability, ok := k.scopedKeeper.GetCapability(ctx, host.ChannelCapabilityPath(packet.DestinationPort, packet.DestinationChannel))
