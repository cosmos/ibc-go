--- conflicted
+++ resolved
@@ -3,6 +3,7 @@
 import (
 	"fmt"
 
+	"cosmossdk.io/math"
 	sdk "github.com/cosmos/cosmos-sdk/types"
 	banktestutil "github.com/cosmos/cosmos-sdk/x/bank/testutil"
 
@@ -126,78 +127,59 @@
 
 func (suite *KeeperTestSuite) TestMigrateTotalEscrowForDenom() {
 	var (
-		path             *ibctesting.Path
-		expectedEscrowed sdk.Coins
+		path  *ibctesting.Path
+		denom string
 	)
 
 	testCases := []struct {
-		msg      string
-		malleate func()
+		msg               string
+		malleate          func()
+		expectedEscrowAmt math.Int
 	}{
 		{
 			"success: one native denom escrowed in one channel",
 			func() {
-				denom := sdk.DefaultBondDenom
+				denom = sdk.DefaultBondDenom
 				escrowAddress := transfertypes.GetEscrowAddress(path.EndpointA.ChannelConfig.PortID, path.EndpointA.ChannelID)
-				coin := sdk.NewCoin(denom, sdk.NewInt(100))
+				coin := sdk.NewCoin(sdk.DefaultBondDenom, sdk.NewInt(100))
 
 				// funds the escrow account to have balance
 				suite.Require().NoError(banktestutil.FundAccount(suite.chainA.GetSimApp().BankKeeper, suite.chainA.GetContext(), escrowAddress, sdk.NewCoins(coin)))
-
-				expectedEscrowed.Add(coin)
-			},
-		},
-		{
-			"success: two native denom escrowed in one channel",
-			func() {
-				denom1 := "samoleans"
-				denom2 := sdk.DefaultBondDenom
-
-				escrowAddress := transfertypes.GetEscrowAddress(path.EndpointA.ChannelConfig.PortID, path.EndpointA.ChannelID)
-				coin1 := sdk.NewCoin(denom1, sdk.NewInt(100))
-				coin2 := sdk.NewCoin(denom2, sdk.NewInt(200))
-
-				// funds the escrow accounts to have balance
-				suite.Require().NoError(banktestutil.FundAccount(suite.chainA.GetSimApp().BankKeeper, suite.chainA.GetContext(), escrowAddress, sdk.NewCoins(coin1)))
-				suite.Require().NoError(banktestutil.FundAccount(suite.chainA.GetSimApp().BankKeeper, suite.chainA.GetContext(), escrowAddress, sdk.NewCoins(coin2)))
-
-				expectedEscrowed.Add(coin1, coin2)
-			},
+			},
+			math.NewInt(100),
 		},
 		{
 			"success: one native denom escrowed in two channels",
 			func() {
-				denom := sdk.DefaultBondDenom
+				denom = sdk.DefaultBondDenom
 				extraPath := NewTransferPath(suite.chainA, suite.chainB)
 				suite.coordinator.Setup(extraPath)
 
 				escrowAddress1 := transfertypes.GetEscrowAddress(path.EndpointA.ChannelConfig.PortID, path.EndpointA.ChannelID)
 				escrowAddress2 := transfertypes.GetEscrowAddress(extraPath.EndpointA.ChannelConfig.PortID, extraPath.EndpointA.ChannelID)
-				coin1 := sdk.NewCoin(denom, sdk.NewInt(100))
-				coin2 := sdk.NewCoin(denom, sdk.NewInt(100))
+				coin1 := sdk.NewCoin(sdk.DefaultBondDenom, sdk.NewInt(100))
+				coin2 := sdk.NewCoin(sdk.DefaultBondDenom, sdk.NewInt(100))
 
 				// funds the escrow accounts to have balance
 				suite.Require().NoError(banktestutil.FundAccount(suite.chainA.GetSimApp().BankKeeper, suite.chainA.GetContext(), escrowAddress1, sdk.NewCoins(coin1)))
 				suite.Require().NoError(banktestutil.FundAccount(suite.chainA.GetSimApp().BankKeeper, suite.chainA.GetContext(), escrowAddress2, sdk.NewCoins(coin2)))
-
-				expectedEscrowed.Add(coin1, coin2)
-			},
+			},
+			math.NewInt(200),
 		},
 		{
 			"success: valid ibc denom escrowed in one channel",
 			func() {
 				escrowAddress := transfertypes.GetEscrowAddress(path.EndpointA.ChannelConfig.PortID, path.EndpointA.ChannelID)
 				trace := transfertypes.ParseDenomTrace(transfertypes.GetPrefixedDenom(path.EndpointA.ChannelConfig.PortID, path.EndpointA.ChannelID, sdk.DefaultBondDenom))
-				denom := trace.IBCDenom()
-				coin := sdk.NewCoin(denom, sdk.NewInt(100))
+				coin := sdk.NewCoin(trace.IBCDenom(), sdk.NewInt(100))
+				denom = trace.IBCDenom()
 
 				suite.chainA.GetSimApp().TransferKeeper.SetDenomTrace(suite.chainA.GetContext(), trace)
 
 				// funds the escrow account to have balance
 				suite.Require().NoError(banktestutil.FundAccount(suite.chainA.GetSimApp().BankKeeper, suite.chainA.GetContext(), escrowAddress, sdk.NewCoins(coin)))
-
-				expectedEscrowed.Add(coin)
-			},
+			},
+			sdk.NewInt(100),
 		},
 	}
 
@@ -214,15 +196,8 @@
 			suite.Require().NoError(migrator.MigrateTotalEscrowForDenom(suite.chainA.GetContext()))
 
 			// check that the migration set the expected amount for both native and IBC tokens
-<<<<<<< HEAD
-			for _, escrow := range expectedEscrowed {
-				amount := suite.chainA.GetSimApp().TransferKeeper.GetTotalEscrowForDenom(suite.chainA.GetContext(), escrow.GetDenom())
-				suite.Require().Equal(escrow.Amount, amount)
-			}
-=======
 			amount := suite.chainA.GetSimApp().TransferKeeper.GetTotalEscrowForDenom(suite.chainA.GetContext(), denom)
 			suite.Require().Equal(tc.expectedEscrowAmt, amount.Amount)
->>>>>>> 1460714d
 		})
 	}
 }