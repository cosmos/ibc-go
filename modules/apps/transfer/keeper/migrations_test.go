--- conflicted
+++ resolved
@@ -139,15 +139,9 @@
 
 			tc.malleate()
 
-<<<<<<< HEAD
-			migrator := transferkeeper.NewMigrator(*suite.chainA.GetSimApp().TransferKeeper)
-			err := migrator.MigrateDenomTraceToDenom(suite.chainA.GetContext())
-			suite.Require().NoError(err)
-=======
-			migrator := transferkeeper.NewMigrator(s.chainA.GetSimApp().TransferKeeper)
+			migrator := transferkeeper.NewMigrator(*s.chainA.GetSimApp().TransferKeeper)
 			err := migrator.MigrateDenomTraceToDenom(s.chainA.GetContext())
 			s.Require().NoError(err)
->>>>>>> 1dae4324
 
 			denoms := s.chainA.GetSimApp().TransferKeeper.GetAllDenoms(s.chainA.GetContext())
 			s.Require().Equal(tc.expectedDenoms, denoms)
@@ -189,15 +183,9 @@
 
 			s.chainA.GetSimApp().TransferKeeper.SetDenomTrace(s.chainA.GetContext(), tc.denomTrace)
 
-<<<<<<< HEAD
-			migrator := transferkeeper.NewMigrator(*suite.chainA.GetSimApp().TransferKeeper)
-			suite.Panics(func() {
-				migrator.MigrateDenomTraceToDenom(suite.chainA.GetContext()) //nolint:errcheck // we shouldn't check the error here because we want to ensure that a panic occurs.
-=======
-			migrator := transferkeeper.NewMigrator(s.chainA.GetSimApp().TransferKeeper)
+			migrator := transferkeeper.NewMigrator(*s.chainA.GetSimApp().TransferKeeper)
 			s.Panics(func() {
 				migrator.MigrateDenomTraceToDenom(s.chainA.GetContext()) //nolint:errcheck // we shouldn't check the error here because we want to ensure that a panic occurs.
->>>>>>> 1dae4324
 			})
 		})
 	}
@@ -268,13 +256,8 @@
 
 			tc.malleate() // explicitly fund escrow account
 
-<<<<<<< HEAD
-			migrator := transferkeeper.NewMigrator(*suite.chainA.GetSimApp().TransferKeeper)
-			suite.Require().NoError(migrator.MigrateTotalEscrowForDenom(suite.chainA.GetContext()))
-=======
-			migrator := transferkeeper.NewMigrator(s.chainA.GetSimApp().TransferKeeper)
+			migrator := transferkeeper.NewMigrator(*s.chainA.GetSimApp().TransferKeeper)
 			s.Require().NoError(migrator.MigrateTotalEscrowForDenom(s.chainA.GetContext()))
->>>>>>> 1dae4324
 
 			// check that the migration set the expected amount for both native and IBC tokens
 			amount := s.chainA.GetSimApp().TransferKeeper.GetTotalEscrowForDenom(s.chainA.GetContext(), denom)
@@ -452,11 +435,7 @@
 			}
 
 			// run migration
-<<<<<<< HEAD
-			migrator := transferkeeper.NewMigrator(*suite.chainA.GetSimApp().TransferKeeper)
-=======
-			migrator := transferkeeper.NewMigrator(s.chainA.GetSimApp().TransferKeeper)
->>>>>>> 1dae4324
+			migrator := transferkeeper.NewMigrator(*s.chainA.GetSimApp().TransferKeeper)
 			err := migrator.MigrateDenomMetadata(ctx)
 			s.Require().NoError(err)
 
