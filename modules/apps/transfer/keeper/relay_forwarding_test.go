package keeper_test

import (
	"fmt"

	sdkmath "cosmossdk.io/math"

	sdk "github.com/cosmos/cosmos-sdk/types"

	"github.com/cosmos/ibc-go/v8/modules/apps/transfer/types"
	clienttypes "github.com/cosmos/ibc-go/v8/modules/core/02-client/types"
	channeltypes "github.com/cosmos/ibc-go/v8/modules/core/04-channel/types"
	ibctesting "github.com/cosmos/ibc-go/v8/testing"
)

func (suite *KeeperTestSuite) TestPathForwarding() {
	amount := sdkmath.NewInt(100)

	// setup
	// 2 transfer channels between chain A and chain B
	path1 := ibctesting.NewTransferPath(suite.chainA, suite.chainB)
	path1.Setup()

	path2 := ibctesting.NewTransferPath(suite.chainA, suite.chainB)
	path2.Setup()

	coin := sdk.NewCoin(sdk.DefaultBondDenom, amount)
	sender := suite.chainA.SenderAccounts[0].SenderAccount
	receiver := suite.chainA.SenderAccounts[1].SenderAccount
<<<<<<< HEAD
	forwarding := types.Forwarding{
		Hops: []*types.Hop{
=======
	forwardingPath := types.ForwardingInfo{
		Hops: []types.Hop{
>>>>>>> ae2046a7
			{
				PortId:    path2.EndpointA.ChannelConfig.PortID,
				ChannelId: path2.EndpointA.ChannelID,
			},
		},
		Memo: "",
	}

	transferMsg := types.NewMsgTransfer(
		path1.EndpointA.ChannelConfig.PortID,
		path1.EndpointA.ChannelID,
		sdk.NewCoins(coin),
		sender.GetAddress().String(),
		receiver.GetAddress().String(),
		suite.chainA.GetTimeoutHeight(),
		0, "",
		&forwarding,
	)
	result, err := suite.chainA.SendMsgs(transferMsg)
	suite.Require().NoError(err) // message committed

	// parse the packet from result events and recv packet on chainB
	packet, err := ibctesting.ParsePacketFromEvents(result.Events)
	suite.Require().NoError(err)
	suite.Require().NotNil(packet)

	err = path1.EndpointB.UpdateClient()
	suite.Require().NoError(err)

	result, err = path1.EndpointB.RecvPacketWithResult(packet)
	suite.Require().NoError(err)
	suite.Require().NotNil(result)

	forwardedPacket, found := suite.chainB.GetSimApp().TransferKeeper.GetForwardedPacket(suite.chainB.GetContext(), path2.EndpointA.ChannelConfig.PortID, path2.EndpointA.ChannelID, packet.Sequence)
	suite.Require().True(found)
	suite.Require().Equal(packet, forwardedPacket)
}

func (suite *KeeperTestSuite) TestEscrowsAreSetAfterForwarding() {
	amount := sdkmath.NewInt(100)
	/*
		Given the following topolgy:
		chain A (channel 0) -> (channel-0) chain B (channel-1) -> (channel-1) chain A
		stake                  transfer/channel-0/stake           transfer/channel-1/transfer/channel-0/stake
		We want to trigger:
		1. A sends B over channel0.
		2. B onRecv . 2.1(B sends A over channel1) Atomic Actions
		At this point we want to assert:
		A: escrowA = amount,denom
		B: escrowB = amount,transfer/channel-0/denom
	*/

	path1 := ibctesting.NewTransferPath(suite.chainA, suite.chainB)
	path1.Setup()

	path2 := ibctesting.NewTransferPath(suite.chainA, suite.chainB)
	path2.Setup()
	coin := sdk.NewCoin(sdk.DefaultBondDenom, amount)
	sender := suite.chainA.SenderAccounts[0].SenderAccount
	receiver := suite.chainA.SenderAccounts[1].SenderAccount
<<<<<<< HEAD
	forwarding := types.Forwarding{
		Hops: []*types.Hop{
=======
	forwardingPath := types.ForwardingInfo{
		Hops: []types.Hop{
>>>>>>> ae2046a7
			{
				PortId:    path2.EndpointB.ChannelConfig.PortID,
				ChannelId: path2.EndpointB.ChannelID,
			},
		},
		Memo: "",
	}

	transferMsg := types.NewMsgTransfer(
		path1.EndpointA.ChannelConfig.PortID,
		path1.EndpointA.ChannelID,
		sdk.NewCoins(coin),
		sender.GetAddress().String(),
		receiver.GetAddress().String(),
		suite.chainA.GetTimeoutHeight(),
		0, "",
		&forwarding,
	)

	result, err := suite.chainA.SendMsgs(transferMsg)
	suite.Require().NoError(err) // message committed

	// parse the packet from result events and recv packet on chainB
	packet, err := ibctesting.ParsePacketFromEvents(result.Events)
	suite.Require().NoError(err)
	suite.Require().NotNil(packet)

	err = path1.EndpointB.UpdateClient()
	suite.Require().NoError(err)

	result, err = path1.EndpointB.RecvPacketWithResult(packet)
	suite.Require().NoError(err)
	suite.Require().NotNil(result)

	totalEscrowChainA := suite.chainA.GetSimApp().TransferKeeper.GetTotalEscrowForDenom(suite.chainA.GetContext(), coin.GetDenom())
	suite.Require().Equal(sdkmath.NewInt(100), totalEscrowChainA.Amount)

	// denom path: transfer/channel-0
	denom := types.NewDenom(sdk.DefaultBondDenom, types.NewTrace(path1.EndpointB.ChannelConfig.PortID, path1.EndpointB.ChannelID))

	// Check that Escrow B has amount
	coin = sdk.NewCoin(denom.IBCDenom(), amount)
	totalEscrowChainB := suite.chainB.GetSimApp().TransferKeeper.GetTotalEscrowForDenom(suite.chainB.GetContext(), coin.GetDenom())
	suite.Require().Equal(sdkmath.NewInt(100), totalEscrowChainB.Amount)
}

// This test is probably overcomplicated. Could have used RecvPacketWithResult directly.
func (suite *KeeperTestSuite) TestHappyPathForwarding() {
	amount := sdkmath.NewInt(100)
	/*
		Given the following topolgy:
		chain A (channel 0) -> (channel-0) chain B (channel-1) -> (channel-1) chain A
		stake                  transfer/channel-0/stake           transfer/channel-1/transfer/channel-0/stake
		We want to trigger:
		1. A sends B over channel0.
		2. B onRecv . 2.1(B sends A over channel1) Atomic Actions
		At this point we want to assert:
		A: escrowA = amount,denom
		B: escrowB = amount,transfer/channel-0/denom
		3. A OnRecv
		At this point we want to assert:
		C: finalReceiver = amount,transfer/channel-1/transfer/channel-0/denom
	*/

	path1 := ibctesting.NewTransferPath(suite.chainA, suite.chainB)
	path1.Setup()

	path2 := ibctesting.NewTransferPath(suite.chainA, suite.chainB)
	path2.Setup()

	// transfer/channel-1/transfer/channel-0/denom
	denomABA := types.NewDenom(sdk.DefaultBondDenom, types.NewTrace(path2.EndpointA.ChannelConfig.PortID, path2.EndpointA.ChannelID), types.NewTrace(path1.EndpointB.ChannelConfig.PortID, path1.EndpointB.ChannelID))

	// Check that initially the final receiver address has 0 ABA coins
	coin := sdk.NewCoin(denomABA.IBCDenom(), amount)
	preCoinOnA := suite.chainA.GetSimApp().BankKeeper.GetBalance(suite.chainA.GetContext(), suite.chainA.SenderAccounts[1].SenderAccount.GetAddress(), coin.GetDenom())
	suite.Require().Equal(sdkmath.NewInt(0), preCoinOnA.Amount, "final receiver has not zero balance")

	coin = sdk.NewCoin(sdk.DefaultBondDenom, amount)
	sender := suite.chainA.SenderAccounts[0].SenderAccount
	receiver := suite.chainA.SenderAccounts[1].SenderAccount
<<<<<<< HEAD
	forwarding := types.Forwarding{
		Hops: []*types.Hop{
=======
	forwardingPath := types.ForwardingInfo{
		Hops: []types.Hop{
>>>>>>> ae2046a7
			{
				PortId:    path2.EndpointB.ChannelConfig.PortID,
				ChannelId: path2.EndpointB.ChannelID,
			},
		},
		Memo: "",
	}

	transferMsg := types.NewMsgTransfer(
		path1.EndpointA.ChannelConfig.PortID,
		path1.EndpointA.ChannelID,
		sdk.NewCoins(coin),
		sender.GetAddress().String(),
		receiver.GetAddress().String(),
		suite.chainA.GetTimeoutHeight(),
		0, "",
		&forwarding,
	)

	result, err := suite.chainA.SendMsgs(transferMsg)
	suite.Require().NoError(err) // message committed

	// parse the packet from result events and recv packet on chainB
	packet, err := ibctesting.ParsePacketFromEvents(result.Events)
	suite.Require().NoError(err)
	suite.Require().NotNil(packet)

	denom := types.Denom{Base: sdk.DefaultBondDenom}
	data := types.NewFungibleTokenPacketDataV2(
		[]types.Token{
			{
				Denom:  denom,
				Amount: amount.String(),
			},
		}, sender.GetAddress().String(), receiver.GetAddress().String(), "", &forwarding)
	packetRecv := channeltypes.NewPacket(data.GetBytes(), 2, path1.EndpointA.ChannelConfig.PortID, path1.EndpointA.ChannelID, path1.EndpointB.ChannelConfig.PortID, path1.EndpointB.ChannelID, clienttypes.NewHeight(1, 100), 0)

	var async bool
	async, err = suite.chainB.GetSimApp().TransferKeeper.OnRecvPacket(suite.chainB.GetContext(), packetRecv, data)
	// If forwarding has been triggered then the async must be true.
	suite.Require().True(async)
	suite.Require().Nil(err)

	// denomTrace path: transfer/channel-0
	denom = types.NewDenom(sdk.DefaultBondDenom, types.NewTrace(path1.EndpointB.ChannelConfig.PortID, path1.EndpointB.ChannelID))

	// Check that Escrow B has amount
	coin = sdk.NewCoin(denom.IBCDenom(), amount)
	totalEscrowChainB := suite.chainB.GetSimApp().TransferKeeper.GetTotalEscrowForDenom(suite.chainB.GetContext(), coin.GetDenom())
	suite.Require().Equal(amount, totalEscrowChainB.Amount, "escrow account on B is different than amount")

	// Check that Escrow A has amount
	coin = sdk.NewCoin(sdk.DefaultBondDenom, amount)
	totalEscrowChainA := suite.chainA.GetSimApp().TransferKeeper.GetTotalEscrowForDenom(suite.chainA.GetContext(), coin.GetDenom())
	suite.Require().Equal(amount, totalEscrowChainA.Amount, "escrow account on A is different than amount")

	// Now during the onRecvPacket above a new msgTransfer has been sent
	// We need to receive the packet on the final hand

	packet, err = ibctesting.ParsePacketFromEvents(result.Events)
	suite.Require().NoError(err)
	suite.Require().NotNil(packet)

	data = types.NewFungibleTokenPacketDataV2(
		[]types.Token{
			{
				Denom:  denom,
				Amount: amount.String(),
			},
		}, types.GetForwardAddress(path2.EndpointB.ChannelConfig.PortID, path2.EndpointB.ChannelID).String(), receiver.GetAddress().String(), "", nil)
	packetRecv = channeltypes.NewPacket(data.GetBytes(), 3, path2.EndpointB.ChannelConfig.PortID, path2.EndpointB.ChannelID, path2.EndpointA.ChannelConfig.PortID, path2.EndpointA.ChannelID, clienttypes.NewHeight(1, 100), 0)

	// execute onRecvPacket, when chaninA receives the tokens the escrow amount on B should increase to amount
	async, err = suite.chainA.GetSimApp().TransferKeeper.OnRecvPacket(suite.chainA.GetContext(), packetRecv, data)
	suite.Require().False(async)
	suite.Require().NoError(err)

	// Check that the final receiver has received the expected tokens.
	coin = sdk.NewCoin(denomABA.IBCDenom(), amount)
	postCoinOnA := suite.chainA.GetSimApp().BankKeeper.GetBalance(suite.chainA.GetContext(), suite.chainA.SenderAccounts[1].SenderAccount.GetAddress(), coin.GetDenom())
	suite.Require().Equal(sdkmath.NewInt(100), postCoinOnA.Amount, "final receiver balance has not increased")
}

// Simplification of the above test.
func (suite *KeeperTestSuite) TestSimplifiedHappyPathForwarding() {
	amount := sdkmath.NewInt(100)
	/*
		Given the following topolgy:
		chain A (channel 0) -> (channel-0) chain B (channel-1) -> (channel-1) chain A
		stake                  transfer/channel-0/stake           transfer/channel-1/transfer/channel-0/stake
		We want to trigger:
		1. A sends B over channel0.
		2. B onRecv . 2.1(B sends A over channel1) Atomic Actions
		At this point we want to assert:
		A: escrowA = amount,denom
		B: escrowB = amount,transfer/channel-0/denom
	*/

	path1 := ibctesting.NewTransferPath(suite.chainA, suite.chainB)
	path1.Setup()

	path2 := ibctesting.NewTransferPath(suite.chainA, suite.chainB)
	path2.Setup()
	coin := sdk.NewCoin(sdk.DefaultBondDenom, amount)
	sender := suite.chainA.SenderAccounts[0].SenderAccount
	receiver := suite.chainA.SenderAccounts[1].SenderAccount
<<<<<<< HEAD
	forwarding := types.Forwarding{
		Hops: []*types.Hop{
=======
	forwardingPath := types.ForwardingInfo{
		Hops: []types.Hop{
>>>>>>> ae2046a7
			{
				PortId:    path2.EndpointB.ChannelConfig.PortID,
				ChannelId: path2.EndpointB.ChannelID,
			},
		},
		Memo: "",
	}

	transferMsg := types.NewMsgTransfer(
		path1.EndpointA.ChannelConfig.PortID,
		path1.EndpointA.ChannelID,
		sdk.NewCoins(coin),
		sender.GetAddress().String(),
		receiver.GetAddress().String(),
		suite.chainA.GetTimeoutHeight(),
		0, "",
		&forwarding,
	)

	result, err := suite.chainA.SendMsgs(transferMsg)
	suite.Require().NoError(err) // message committed

	// parse the packet from result events and recv packet on chainB
	packet, err := ibctesting.ParsePacketFromEvents(result.Events)
	suite.Require().NoError(err)
	suite.Require().NotNil(packet)

	err = path1.EndpointB.UpdateClient()
	suite.Require().NoError(err)

	result, err = path1.EndpointB.RecvPacketWithResult(packet)
	suite.Require().NoError(err)
	suite.Require().NotNil(result)

	// Check that Escrow A has amount
	totalEscrowChainA := suite.chainA.GetSimApp().TransferKeeper.GetTotalEscrowForDenom(suite.chainA.GetContext(), coin.GetDenom())
	suite.Require().Equal(sdkmath.NewInt(100), totalEscrowChainA.Amount)

	// denomTrace path: transfer/channel-0
	denomTrace := types.NewDenom(sdk.DefaultBondDenom, types.NewTrace(path1.EndpointB.ChannelConfig.PortID, path1.EndpointB.ChannelID))

	// Check that Escrow B has amount
	coin = sdk.NewCoin(denomTrace.IBCDenom(), amount)
	totalEscrowChainB := suite.chainB.GetSimApp().TransferKeeper.GetTotalEscrowForDenom(suite.chainB.GetContext(), coin.GetDenom())
	suite.Require().Equal(sdkmath.NewInt(100), totalEscrowChainB.Amount)

	packet, err = ibctesting.ParsePacketFromEvents(result.Events)
	suite.Require().NoError(err)
	suite.Require().NotNil(packet)

	err = path2.EndpointA.UpdateClient()
	suite.Require().NoError(err)

	result, err = path2.EndpointA.RecvPacketWithResult(packet)
	suite.Require().NoError(err)
	suite.Require().NotNil(result)

	// transfer/channel-1/transfer/channel-0/denom
	denomTraceABA := types.NewDenom(sdk.DefaultBondDenom, types.NewTrace(path2.EndpointA.ChannelConfig.PortID, path2.EndpointA.ChannelID), types.NewTrace(path1.EndpointB.ChannelConfig.PortID, path1.EndpointB.ChannelID))

	// Check that the final receiver has received the expected tokens.
	coin = sdk.NewCoin(denomTraceABA.IBCDenom(), amount)
	postCoinOnA := suite.chainA.GetSimApp().BankKeeper.GetBalance(suite.chainA.GetContext(), suite.chainA.SenderAccounts[1].SenderAccount.GetAddress(), coin.GetDenom())
	suite.Require().Equal(sdkmath.NewInt(100), postCoinOnA.Amount, "final receiver balance has not increased")
}

// This test replicates the Acknowledgement Failure Scenario 5
// Currently seems like the middle hop is not reverting state changes when an error occurs.
// In turn the final hop properly reverts changes. There may be an error in the way async ack are managed
// or in the way i'm trying to activate the OnAck function.
func (suite *KeeperTestSuite) TestAcknowledgementFailureScenario5Forwarding() {
	amount := sdkmath.NewInt(100)
	/*
		Given the following topolgy:
		chain A (channel 0) -> (channel-0) chain B (channel-1) -> (channel-1) chain C
		stake                  transfer/channel-0/stake           transfer/channel-1/transfer/channel-0/stake
		We want to trigger:
		0. A sends B over channel0 [path1]
		1. B sends C over channel1 [path2].
		2. C recvs - This represent the checkpoint we will need to verify at the of the test
		3. C --> [path2] B --> [path1] A.
		4. OnRecv in B works properly and trigger the packet forwarding to A
		5. Modify the balance of escrowA to cause an error during the onRecv
		6. OnRecv on A fails. Error Ack is written in A, relayed to B and finally to C.
		At this point we want to assert:
		Everything has been reverted at checkpoint values.
		- C has amount of transfer/channel-1/transfer/channel-0/stake
		- B totalEscrow has amount of transfer/channel-0/stake
	*/

	// Testing Topology

	path1 := ibctesting.NewTransferPath(suite.chainA, suite.chainB)
	path1.Setup()

	path2 := ibctesting.NewTransferPath(suite.chainB, suite.chainC)
	path2.Setup()

	// First we want to execute 0.

	coin := sdk.NewCoin(sdk.DefaultBondDenom, amount)
	sender := suite.chainA.SenderAccounts[0].SenderAccount
	receiver := suite.chainB.SenderAccounts[0].SenderAccount

	transferMsg := types.NewMsgTransfer(
		path1.EndpointA.ChannelConfig.PortID,
		path1.EndpointA.ChannelID,
		sdk.NewCoins(coin),
		sender.GetAddress().String(),
		receiver.GetAddress().String(),
		suite.chainA.GetTimeoutHeight(),
		0, "",
		nil,
	)

	result, err := suite.chainA.SendMsgs(transferMsg)
	suite.Require().NoError(err) // message committed

	// parse the packet from result events and recv packet on chainB
	packet, err := ibctesting.ParsePacketFromEvents(result.Events)
	suite.Require().NoError(err)
	suite.Require().NotNil(packet)

	err = path1.EndpointB.UpdateClient()
	suite.Require().NoError(err)

	result, err = path1.EndpointB.RecvPacketWithResult(packet)
	suite.Require().NoError(err)
	suite.Require().NotNil(result)

	// Check that Escrow B has amount
	totalEscrowChainA := suite.chainA.GetSimApp().TransferKeeper.GetTotalEscrowForDenom(suite.chainA.GetContext(), coin.GetDenom())
	suite.Require().Equal(sdkmath.NewInt(100), totalEscrowChainA.Amount)

	// transfer/channel-0/denom
	denomAB := types.NewDenom(sdk.DefaultBondDenom, types.NewTrace(path1.EndpointB.ChannelConfig.PortID, path1.EndpointB.ChannelID))

	// Check the coins have been received on B
	coin = sdk.NewCoin(denomAB.IBCDenom(), amount)
	postCoinOnB := suite.chainB.GetSimApp().BankKeeper.GetBalance(suite.chainB.GetContext(), suite.chainB.SenderAccounts[0].SenderAccount.GetAddress(), coin.GetDenom())
	suite.Require().Equal(sdkmath.NewInt(100), postCoinOnB.Amount, "final receiver balance has not increased")

	// A --> B Simple transfer happened properly.

	// Now we want to trigger B -> C
	sender = suite.chainB.SenderAccounts[0].SenderAccount
	receiver = suite.chainC.SenderAccounts[0].SenderAccount

	transferMsg = types.NewMsgTransfer(
		path2.EndpointA.ChannelConfig.PortID,
		path2.EndpointA.ChannelID,
		sdk.NewCoins(coin),
		sender.GetAddress().String(),
		receiver.GetAddress().String(),
		suite.chainA.GetTimeoutHeight(),
		0, "",
		nil,
	)

	result, err = suite.chainB.SendMsgs(transferMsg)
	suite.Require().NoError(err) // message committed

	// parse the packet from result events and recv packet on chainB
	packet, err = ibctesting.ParsePacketFromEvents(result.Events)
	suite.Require().NoError(err)
	suite.Require().NotNil(packet)

	err = path2.EndpointB.UpdateClient()
	suite.Require().NoError(err)

	result, err = path2.EndpointB.RecvPacketWithResult(packet)
	suite.Require().NoError(err)
	suite.Require().NotNil(result)

	// Check that Escrow B has amount
	totalEscrowChainB := suite.chainB.GetSimApp().TransferKeeper.GetTotalEscrowForDenom(suite.chainB.GetContext(), coin.GetDenom())
	suite.Require().Equal(sdkmath.NewInt(100), totalEscrowChainB.Amount)

	// transfer/channel-1/transfer/channel-0/denom
	denomABC := types.NewDenom(sdk.DefaultBondDenom, types.NewTrace(path1.EndpointB.ChannelConfig.PortID, path1.EndpointB.ChannelID), types.NewTrace(path2.EndpointB.ChannelConfig.PortID, path2.EndpointB.ChannelID))

	// Check the coins have been received on C
	coin = sdk.NewCoin(denomABC.IBCDenom(), amount)
	postCoinOnC := suite.chainC.GetSimApp().BankKeeper.GetBalance(suite.chainC.GetContext(), suite.chainC.SenderAccounts[0].SenderAccount.GetAddress(), coin.GetDenom())
	suite.Require().Equal(sdkmath.NewInt(100), postCoinOnC.Amount, "final receiver balance has not increased")

	// B -> C Simple transfer happened properly.

	// Now we want to trigger C -> B -> A
	// The coin we want to send out is exactly the one we received on C
	// coin = sdk.NewCoin(denomTraceBC.IBCDenom(), amount)

	sender = suite.chainC.SenderAccounts[0].SenderAccount
	receiver = suite.chainA.SenderAccounts[0].SenderAccount // Receiver is the A chain account

<<<<<<< HEAD
	forwarding := types.Forwarding{
		Hops: []*types.Hop{
=======
	forwardingPath := types.ForwardingInfo{
		Hops: []types.Hop{
>>>>>>> ae2046a7
			{
				PortId:    path1.EndpointB.ChannelConfig.PortID,
				ChannelId: path1.EndpointB.ChannelID,
			},
		},
		Memo: "",
	}

	transferMsg = types.NewMsgTransfer(
		path2.EndpointB.ChannelConfig.PortID,
		path2.EndpointB.ChannelID,
		sdk.NewCoins(coin),
		sender.GetAddress().String(),
		receiver.GetAddress().String(),
		suite.chainA.GetTimeoutHeight(),
		0, "",
		&forwarding,
	)

	result, err = suite.chainC.SendMsgs(transferMsg)
	suite.Require().NoError(err) // message committed

	// Voucher have been burned on chain C
	postCoinOnC = suite.chainC.GetSimApp().BankKeeper.GetBalance(suite.chainC.GetContext(), suite.chainC.SenderAccounts[0].SenderAccount.GetAddress(), coin.GetDenom())
	suite.Require().Equal(sdkmath.NewInt(0), postCoinOnC.Amount, "Vouchers have not been burned")

	// parse the packet from result events and recv packet on chainB
	packet, err = ibctesting.ParsePacketFromEvents(result.Events)
	suite.Require().NoError(err)
	suite.Require().NotNil(packet)

	err = path2.EndpointA.UpdateClient()
	suite.Require().NoError(err)

	result, err = path2.EndpointA.RecvPacketWithResult(packet)
	suite.Require().NoError(err)
	suite.Require().NotNil(result)

	// We have successfully received the packet on B and forwarded it to A.
	// Lets try to retrieve it in order to save it
	forwardedPacket, found := suite.chainB.GetSimApp().TransferKeeper.GetForwardedPacket(suite.chainB.GetContext(), path1.EndpointB.ChannelConfig.PortID, path1.EndpointB.ChannelID, packet.Sequence)
	suite.Require().True(found)
	suite.Require().Equal(packet, forwardedPacket)

	// Voucher have been burned on chain B
	coin = sdk.NewCoin(denomAB.IBCDenom(), amount)
	postCoinOnB = suite.chainB.GetSimApp().BankKeeper.GetBalance(suite.chainB.GetContext(), suite.chainB.SenderAccounts[0].SenderAccount.GetAddress(), coin.GetDenom())
	suite.Require().Equal(sdkmath.NewInt(0), postCoinOnB.Amount, "Vouchers have not been burned")

	// Now we can receive the packet on A.
	// To trigger an error during the OnRecv, we have to manipulate the balance present in the escrow of A
	// of denom

	// parse the packet from result events and recv packet on chainA
	packet, err = ibctesting.ParsePacketFromEvents(result.Events)
	suite.Require().NoError(err)
	suite.Require().NotNil(packet)

	// manipulate escrow account for denom on chain A
	coin = sdk.NewCoin(sdk.DefaultBondDenom, sdkmath.NewInt(99))
	suite.chainA.GetSimApp().TransferKeeper.SetTotalEscrowForDenom(suite.chainA.GetContext(), coin)
	totalEscrowChainA = suite.chainA.GetSimApp().TransferKeeper.GetTotalEscrowForDenom(suite.chainA.GetContext(), coin.GetDenom())
	suite.Require().Equal(sdkmath.NewInt(99), totalEscrowChainA.Amount)

	err = path1.EndpointA.UpdateClient()
	suite.Require().NoError(err)
	// suite.Require().Equal(packet, forwardedPacket)

	result, err = path1.EndpointA.RecvPacketWithResult(packet)
	suite.Require().Error(err)
	suite.Require().Nil(result)
	// In theory now an error ack should have been written on chain A
	// NOW WE HAVE TO SEND ACK TO B, PROPAGTE ACK TO C, CHECK FINAL RESULTS

	// Reconstruct packet data
	denom := types.ExtractDenomFromPath(denomAB.Path())
	data := types.NewFungibleTokenPacketDataV2(
		[]types.Token{
			{
				Denom:  denom,
				Amount: amount.String(),
			},
		}, types.GetForwardAddress(path1.EndpointB.ChannelConfig.PortID, path1.EndpointB.ChannelID).String(), suite.chainA.SenderAccounts[0].SenderAccount.GetAddress().String(), "", nil)
	packetRecv := channeltypes.NewPacket(data.GetBytes(), 3, path1.EndpointB.ChannelConfig.PortID, path1.EndpointB.ChannelID, path1.EndpointA.ChannelConfig.PortID, path1.EndpointA.ChannelID, clienttypes.NewHeight(1, 100), 0)

	err = path1.EndpointB.UpdateClient()
	suite.Require().NoError(err)
	ack := channeltypes.NewErrorAcknowledgement(fmt.Errorf("failed packet transfer"))

	// err = path1.EndpointA.AcknowledgePacket(packetRecv, ack.Acknowledgement())
	err = suite.chainB.GetSimApp().TransferKeeper.OnAcknowledgementPacket(suite.chainB.GetContext(), packetRecv, data, ack)
	suite.Require().NoError(err)

	// Check that Escrow B has been refunded amount
	// NOTE This is failing. The revertInFlightsChanges sohuld mint back voucher to chainBescrow
	// but this is not happening. It may be a problem related with how we're writing async acks.
	//
	coin = sdk.NewCoin(denomAB.IBCDenom(), amount)
	totalEscrowChainB = suite.chainB.GetSimApp().TransferKeeper.GetTotalEscrowForDenom(suite.chainB.GetContext(), coin.GetDenom())
	suite.Require().Equal(sdkmath.NewInt(100), totalEscrowChainB.Amount)

	denom = types.ExtractDenomFromPath(denomABC.Path())
	data = types.NewFungibleTokenPacketDataV2(
		[]types.Token{
			{
				Denom:  denom,
				Amount: amount.String(),
			},
		}, suite.chainC.SenderAccounts[0].SenderAccount.GetAddress().String(), suite.chainA.SenderAccounts[0].SenderAccount.GetAddress().String(), "", nil)
	// suite.chainC.SenderAccounts[0].SenderAccount.GetAddress().String() This should be forward account of B
	packet = channeltypes.NewPacket(data.GetBytes(), 3, path2.EndpointB.ChannelConfig.PortID, path2.EndpointB.ChannelID, path2.EndpointA.ChannelConfig.PortID, path2.EndpointA.ChannelID, clienttypes.NewHeight(1, 100), 0)

	err = path2.EndpointB.UpdateClient()
	suite.Require().NoError(err)

	// Check the status of account on chain C before executing ack.
	coin = sdk.NewCoin(denomABC.IBCDenom(), amount)
	postCoinOnC = suite.chainC.GetSimApp().BankKeeper.GetBalance(suite.chainC.GetContext(), suite.chainC.SenderAccounts[0].SenderAccount.GetAddress(), coin.GetDenom())
	suite.Require().Equal(sdkmath.NewInt(0), postCoinOnC.Amount, "Final Hop balance has been refunded before Ack execution")

	// Execute ack
	err = suite.chainC.GetSimApp().TransferKeeper.OnAcknowledgementPacket(suite.chainC.GetContext(), packet, data, ack)
	// err = path2.EndpointB.AcknowledgePacket(packet, ack.Acknowledgement())
	suite.Require().NoError(err)

	// Check that everythig has been reverted
	//
	// Check the vouchers transfer/channel-1/transfer/channel-0/denom have been refunded on C
	coin = sdk.NewCoin(denomABC.IBCDenom(), amount)
	postCoinOnC = suite.chainC.GetSimApp().BankKeeper.GetBalance(suite.chainC.GetContext(), suite.chainC.SenderAccounts[0].SenderAccount.GetAddress(), coin.GetDenom())
	suite.Require().Equal(sdkmath.NewInt(100), postCoinOnC.Amount, "final receiver balance has not increased")

	err = path1.EndpointB.UpdateClient()
	suite.Require().NoError(err)
}

/*
// TODO
	Test scenarios for failures ack
Check out the notion page: https://www.notion.so/interchain/ICS20-v2-path-forwarding-091f1ac788e84a538261c5a247cb5924
// TODO
Test async ack is properly relayed to middle hop after forwarding transfer completition
// TODO
Tiemout during forwarding after middle hop execution reverts properly the state changes
*/<|MERGE_RESOLUTION|>--- conflicted
+++ resolved
@@ -4,7 +4,6 @@
 	"fmt"
 
 	sdkmath "cosmossdk.io/math"
-
 	sdk "github.com/cosmos/cosmos-sdk/types"
 
 	"github.com/cosmos/ibc-go/v8/modules/apps/transfer/types"
@@ -27,13 +26,8 @@
 	coin := sdk.NewCoin(sdk.DefaultBondDenom, amount)
 	sender := suite.chainA.SenderAccounts[0].SenderAccount
 	receiver := suite.chainA.SenderAccounts[1].SenderAccount
-<<<<<<< HEAD
 	forwarding := types.Forwarding{
-		Hops: []*types.Hop{
-=======
-	forwardingPath := types.ForwardingInfo{
 		Hops: []types.Hop{
->>>>>>> ae2046a7
 			{
 				PortId:    path2.EndpointA.ChannelConfig.PortID,
 				ChannelId: path2.EndpointA.ChannelID,
@@ -94,13 +88,8 @@
 	coin := sdk.NewCoin(sdk.DefaultBondDenom, amount)
 	sender := suite.chainA.SenderAccounts[0].SenderAccount
 	receiver := suite.chainA.SenderAccounts[1].SenderAccount
-<<<<<<< HEAD
 	forwarding := types.Forwarding{
-		Hops: []*types.Hop{
-=======
-	forwardingPath := types.ForwardingInfo{
 		Hops: []types.Hop{
->>>>>>> ae2046a7
 			{
 				PortId:    path2.EndpointB.ChannelConfig.PortID,
 				ChannelId: path2.EndpointB.ChannelID,
@@ -182,13 +171,8 @@
 	coin = sdk.NewCoin(sdk.DefaultBondDenom, amount)
 	sender := suite.chainA.SenderAccounts[0].SenderAccount
 	receiver := suite.chainA.SenderAccounts[1].SenderAccount
-<<<<<<< HEAD
 	forwarding := types.Forwarding{
-		Hops: []*types.Hop{
-=======
-	forwardingPath := types.ForwardingInfo{
 		Hops: []types.Hop{
->>>>>>> ae2046a7
 			{
 				PortId:    path2.EndpointB.ChannelConfig.PortID,
 				ChannelId: path2.EndpointB.ChannelID,
@@ -295,13 +279,8 @@
 	coin := sdk.NewCoin(sdk.DefaultBondDenom, amount)
 	sender := suite.chainA.SenderAccounts[0].SenderAccount
 	receiver := suite.chainA.SenderAccounts[1].SenderAccount
-<<<<<<< HEAD
 	forwarding := types.Forwarding{
-		Hops: []*types.Hop{
-=======
-	forwardingPath := types.ForwardingInfo{
 		Hops: []types.Hop{
->>>>>>> ae2046a7
 			{
 				PortId:    path2.EndpointB.ChannelConfig.PortID,
 				ChannelId: path2.EndpointB.ChannelID,
@@ -497,13 +476,8 @@
 	sender = suite.chainC.SenderAccounts[0].SenderAccount
 	receiver = suite.chainA.SenderAccounts[0].SenderAccount // Receiver is the A chain account
 
-<<<<<<< HEAD
 	forwarding := types.Forwarding{
-		Hops: []*types.Hop{
-=======
-	forwardingPath := types.ForwardingInfo{
 		Hops: []types.Hop{
->>>>>>> ae2046a7
 			{
 				PortId:    path1.EndpointB.ChannelConfig.PortID,
 				ChannelId: path1.EndpointB.ChannelID,
