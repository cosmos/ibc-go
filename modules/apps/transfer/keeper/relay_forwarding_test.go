package keeper_test

import (
	"fmt"
	"time"

	sdkmath "cosmossdk.io/math"

	sdk "github.com/cosmos/cosmos-sdk/types"

	abci "github.com/cometbft/cometbft/abci/types"

	internaltypes "github.com/cosmos/ibc-go/v8/modules/apps/transfer/internal/types"
	"github.com/cosmos/ibc-go/v8/modules/apps/transfer/types"
	clienttypes "github.com/cosmos/ibc-go/v8/modules/core/02-client/types"
	channeltypes "github.com/cosmos/ibc-go/v8/modules/core/04-channel/types"
	ibctesting "github.com/cosmos/ibc-go/v8/testing"
)

func (suite *KeeperTestSuite) setupForwardingPaths() (pathAtoB, pathBtoC *ibctesting.Path) {
	pathAtoB = ibctesting.NewTransferPath(suite.chainA, suite.chainB)
	pathBtoC = ibctesting.NewTransferPath(suite.chainB, suite.chainC)
	pathAtoB.Setup()
	pathBtoC.Setup()
	return pathAtoB, pathBtoC
}

type amountType int

const (
	escrow amountType = iota
	balance
)

func (suite *KeeperTestSuite) assertAmountOnChain(chain *ibctesting.TestChain, balanceType amountType, amount sdkmath.Int, denom string) {
	var total sdk.Coin
	switch balanceType {
	case escrow:
		total = chain.GetSimApp().TransferKeeper.GetTotalEscrowForDenom(chain.GetContext(), denom)
	case balance:
		total = chain.GetSimApp().BankKeeper.GetBalance(chain.GetContext(), chain.SenderAccounts[0].SenderAccount.GetAddress(), denom)
	default:
		suite.Fail("invalid amountType %s", balanceType)
	}
	suite.Require().Equal(amount, total.Amount, fmt.Sprintf("Chain %s: got balance of %d, wanted %d", chain.Name(), total.Amount, amount))
}

// TestStoredForwardedPacketAndEscrowAfterFirstHop tests that the forwarded packet
// from chain A to chain B is stored after when the packet is received on chain B
// and then forwarded to chain C, and checks the balance of the escrow accounts
// in chain A nad B.
func (suite *KeeperTestSuite) TestStoredForwardedPacketAndEscrowAfterFirstHop() {
	/*
		Given the following topology:
		chain A (channel 0) -> (channel-0) chain B (channel-1) -> (channel-0) chain A
		stake                  transfer/channel-0/stake           transfer/channel-0/transfer/channel-0/stake
		We want to trigger:
			1. A sends B over channel-0.
			2. Receive on B.
			At this point we want to assert:
				A: escrowA = amount,stake AND packet A to B is stored in forwarded packet
				B: escrowB = amount,transfer/channel-0/stake
	*/

	amount := sdkmath.NewInt(100)
	pathAtoB, pathBtoC := suite.setupForwardingPaths()

	coin := ibctesting.TestCoin
	sender := suite.chainA.SenderAccounts[0].SenderAccount
	receiver := suite.chainC.SenderAccounts[0].SenderAccount
	forwarding := types.NewForwarding(false, types.NewHop(
		pathBtoC.EndpointA.ChannelConfig.PortID,
		pathBtoC.EndpointA.ChannelID,
	))

	transferMsg := types.NewMsgTransfer(
		pathAtoB.EndpointA.ChannelConfig.PortID,
		pathAtoB.EndpointA.ChannelID,
		sdk.NewCoins(coin),
		sender.GetAddress().String(),
		receiver.GetAddress().String(),
		clienttypes.ZeroHeight(),
		suite.chainA.GetTimeoutTimestamp(), "",
		forwarding,
	)
	result, err := suite.chainA.SendMsgs(transferMsg)
	suite.Require().NoError(err) // message committed

	// parse the packet from result events and recv packet on chainB
	packet, err := ibctesting.ParsePacketFromEvents(result.Events)
	suite.Require().NoError(err)
	suite.Require().NotNil(packet)

	err = pathAtoB.EndpointB.UpdateClient()
	suite.Require().NoError(err)

	result, err = pathAtoB.EndpointB.RecvPacketWithResult(packet)
	suite.Require().NoError(err)
	suite.Require().NotNil(result)

	forwardedPacket, found := suite.chainB.GetSimApp().TransferKeeper.GetForwardedPacket(suite.chainB.GetContext(), pathBtoC.EndpointA.ChannelConfig.PortID, pathBtoC.EndpointA.ChannelID, packet.Sequence)
	suite.Require().True(found)
	suite.Require().Equal(packet, forwardedPacket)

	suite.assertAmountOnChain(suite.chainA, escrow, amount, sdk.DefaultBondDenom)

	// denom path: transfer/channel-0
	denom := types.NewDenom(sdk.DefaultBondDenom, types.NewHop(pathAtoB.EndpointB.ChannelConfig.PortID, pathAtoB.EndpointB.ChannelID))
	suite.assertAmountOnChain(suite.chainB, escrow, amount, denom.IBCDenom())
}

// TestSuccessfulForward tests a successful transfer from A to C through B.
func (suite *KeeperTestSuite) TestSuccessfulForward() {
	/*
		Given the following topology:
		chain A (channel 0) -> (channel-0) chain B (channel-1) -> (channel-0) chain C
		stake                  transfer/channel-0/stake           transfer/channel-0/transfer/channel-0/stake
		We want to trigger:
			1. A sends B over channel-0.
			2. Receive on B.
				2.1 B sends C over channel-1
			3. Receive on C.
		At this point we want to assert:
			A: escrowA = amount,stake
			B: escrowB = amount,transfer/channel-0/denom
			C: finalReceiver = amount,transfer/channel-0/transfer/channel-0/denom
	*/

	amount := sdkmath.NewInt(100)

	pathAtoB, pathBtoC := suite.setupForwardingPaths()

	coinOnA := ibctesting.TestCoin
	sender := suite.chainA.SenderAccounts[0].SenderAccount
	receiver := suite.chainC.SenderAccounts[0].SenderAccount
	forwarding := types.NewForwarding(false, types.NewHop(
		pathBtoC.EndpointA.ChannelConfig.PortID,
		pathBtoC.EndpointA.ChannelID,
	))

	transferMsg := types.NewMsgTransfer(
		pathAtoB.EndpointA.ChannelConfig.PortID,
		pathAtoB.EndpointA.ChannelID,
		sdk.NewCoins(coinOnA),
		sender.GetAddress().String(),
		receiver.GetAddress().String(),
		clienttypes.ZeroHeight(),
		suite.chainA.GetTimeoutTimestamp(), "",
		forwarding,
	)

	result, err := suite.chainA.SendMsgs(transferMsg)
	suite.Require().NoError(err) // message committed

	// parse the packet from result events and recv packet on chainB
	packetFromAtoB, err := ibctesting.ParsePacketFromEvents(result.Events)
	suite.Require().NoError(err)
	suite.Require().NotNil(packetFromAtoB)

	err = pathAtoB.EndpointB.UpdateClient()
	suite.Require().NoError(err)

	result, err = pathAtoB.EndpointB.RecvPacketWithResult(packetFromAtoB)
	suite.Require().NoError(err)
	suite.Require().NotNil(result)

	// Check that Escrow A has amount
	suite.assertAmountOnChain(suite.chainA, escrow, amount, sdk.DefaultBondDenom)

	// denom path: transfer/channel-0
	denom := types.NewDenom(sdk.DefaultBondDenom, types.NewHop(pathAtoB.EndpointB.ChannelConfig.PortID, pathAtoB.EndpointB.ChannelID))
	suite.assertAmountOnChain(suite.chainB, escrow, amount, denom.IBCDenom())

	packetFromBtoC, err := ibctesting.ParsePacketFromEvents(result.Events)
	suite.Require().NoError(err)
	suite.Require().NotNil(packetFromBtoC)

	err = pathBtoC.EndpointA.UpdateClient()
	suite.Require().NoError(err)

	err = pathBtoC.EndpointB.UpdateClient()
	suite.Require().NoError(err)

	// B should have stored the forwarded packet.
	_, found := suite.chainB.GetSimApp().TransferKeeper.GetForwardedPacket(suite.chainB.GetContext(), packetFromBtoC.SourcePort, packetFromBtoC.SourceChannel, packetFromBtoC.Sequence)
	suite.Require().True(found, "Chain B should have stored the forwarded packet")

	result, err = pathBtoC.EndpointB.RecvPacketWithResult(packetFromBtoC)
	suite.Require().NoError(err)
	suite.Require().NotNil(result)

	// transfer/channel-0/transfer/channel-0/denom
	// Check that the final receiver has received the expected tokens.
	denomABC := types.NewDenom(sdk.DefaultBondDenom, types.NewHop(pathBtoC.EndpointB.ChannelConfig.PortID, pathBtoC.EndpointB.ChannelID), types.NewHop(pathAtoB.EndpointB.ChannelConfig.PortID, pathAtoB.EndpointB.ChannelID))
	// Check that the final receiver has received the expected tokens.
	suite.assertAmountOnChain(suite.chainC, balance, amount, denomABC.IBCDenom())

	successAck := channeltypes.NewResultAcknowledgement([]byte{byte(1)})
	successAckBz := channeltypes.CommitAcknowledgement(successAck.Acknowledgement())
	ackOnC := suite.chainC.GetAcknowledgement(packetFromBtoC)
	suite.Require().Equal(successAckBz, ackOnC)

	// Ack back to B
	err = pathBtoC.EndpointB.UpdateClient()
	suite.Require().NoError(err)

	err = pathBtoC.EndpointA.AcknowledgePacket(packetFromBtoC, successAck.Acknowledgement())
	suite.Require().NoError(err)

	ackOnB := suite.chainB.GetAcknowledgement(packetFromAtoB)
	suite.Require().Equal(successAckBz, ackOnB)

	// B should now have deleted the forwarded packet.
	_, found = suite.chainB.GetSimApp().TransferKeeper.GetForwardedPacket(suite.chainB.GetContext(), packetFromBtoC.SourcePort, packetFromBtoC.SourceChannel, packetFromBtoC.Sequence)
	suite.Require().False(found, "Chain B should have deleted the forwarded packet")

	// Ack back to A
	err = pathAtoB.EndpointA.UpdateClient()
	suite.Require().NoError(err)

	err = pathAtoB.EndpointA.AcknowledgePacket(packetFromAtoB, successAck.Acknowledgement())
	suite.Require().NoError(err)
}

// TestSuccessfulForwardWithMemo tests a successful transfer from A to C through B with a memo that should arrive at C.
func (suite *KeeperTestSuite) TestSuccessfulForwardWithMemo() {
	/*
		Given the following topology:
		chain A (channel 0) -> (channel-0) chain B (channel-1) -> (channel-0) chain C
		stake                  transfer/channel-0/stake           transfer/channel-0/transfer/channel-0/stake
		We want to trigger:
			1. A sends B over channel-0.
			2. Receive on B.
				2.1 B sends C over channel-1
			3. Receive on C.
		At this point we want to assert:
			A: escrowA = amount,stake
			B: escrowB = amount,transfer/channel-0/denom
			C: finalReceiver = amount,transfer/channel-0/transfer/channel-0/denom,memo
	*/

	amount := sdkmath.NewInt(100)
	testMemo := "test forwarding memo"

	pathAtoB, pathBtoC := suite.setupForwardingPaths()

	coinOnA := ibctesting.TestCoin
	sender := suite.chainA.SenderAccounts[0].SenderAccount
	receiver := suite.chainC.SenderAccounts[0].SenderAccount
	forwarding := types.NewForwarding(false, types.NewHop(
		pathBtoC.EndpointA.ChannelConfig.PortID,
		pathBtoC.EndpointA.ChannelID,
	))

	transferMsg := types.NewMsgTransfer(
		pathAtoB.EndpointA.ChannelConfig.PortID,
		pathAtoB.EndpointA.ChannelID,
		sdk.NewCoins(coinOnA),
		sender.GetAddress().String(),
		receiver.GetAddress().String(),
		clienttypes.ZeroHeight(),
		suite.chainA.GetTimeoutTimestamp(),
		testMemo,
		forwarding,
	)

	result, err := suite.chainA.SendMsgs(transferMsg)
	suite.Require().NoError(err) // message committed

	// parse the packet from result events and recv packet on chainB
	packetFromAtoB, err := ibctesting.ParsePacketFromEvents(result.Events)
	suite.Require().NoError(err)
	suite.Require().NotNil(packetFromAtoB)

	err = pathAtoB.EndpointB.UpdateClient()
	suite.Require().NoError(err)

	// Check that the memo is stored correctly in the packet sent from A
	var tokenPacketOnA types.FungibleTokenPacketDataV2
	err = suite.chainA.Codec.UnmarshalJSON(packetFromAtoB.Data, &tokenPacketOnA)
	suite.Require().NoError(err)
	suite.Require().Equal("", tokenPacketOnA.Memo)
	suite.Require().Equal(testMemo, tokenPacketOnA.Forwarding.DestinationMemo)

	result, err = pathAtoB.EndpointB.RecvPacketWithResult(packetFromAtoB)
	suite.Require().NoError(err)
	suite.Require().NotNil(result)

	// Check that Escrow A has amount
	suite.assertAmountOnChain(suite.chainA, escrow, amount, sdk.DefaultBondDenom)

	// denom path: transfer/channel-0
	denom := types.NewDenom(sdk.DefaultBondDenom, types.NewHop(pathAtoB.EndpointB.ChannelConfig.PortID, pathAtoB.EndpointB.ChannelID))
	suite.assertAmountOnChain(suite.chainB, escrow, amount, denom.IBCDenom())

	packetFromBtoC, err := ibctesting.ParsePacketFromEvents(result.Events)
	suite.Require().NoError(err)
	suite.Require().NotNil(packetFromBtoC)

	// Check that the memo is stored correctly in the packet sent from B
	var tokenPacketOnB types.FungibleTokenPacketDataV2
	err = suite.chainB.Codec.UnmarshalJSON(packetFromBtoC.Data, &tokenPacketOnB)
	suite.Require().NoError(err)
	suite.Require().Equal(testMemo, tokenPacketOnB.Memo)
	suite.Require().Equal("", tokenPacketOnB.Forwarding.DestinationMemo)

	err = pathBtoC.EndpointA.UpdateClient()
	suite.Require().NoError(err)

	err = pathBtoC.EndpointB.UpdateClient()
	suite.Require().NoError(err)

	// B should have stored the forwarded packet.
	_, found := suite.chainB.GetSimApp().TransferKeeper.GetForwardedPacket(suite.chainB.GetContext(), packetFromBtoC.SourcePort, packetFromBtoC.SourceChannel, packetFromBtoC.Sequence)
	suite.Require().True(found, "Chain B should have stored the forwarded packet")

	result, err = pathBtoC.EndpointB.RecvPacketWithResult(packetFromBtoC)
	suite.Require().NoError(err)
	suite.Require().NotNil(result)

	packetOnC, err := ibctesting.ParseRecvPacketFromEvents(result.Events)
	suite.Require().NoError(err)
	suite.Require().NotNil(packetOnC)

	// Check that the memo is stored directly in the memo field on C
	var tokenPacketOnC types.FungibleTokenPacketDataV2
	err = suite.chainC.Codec.UnmarshalJSON(packetOnC.Data, &tokenPacketOnC)
	suite.Require().NoError(err)
	suite.Require().Equal("", tokenPacketOnC.Forwarding.DestinationMemo)
	suite.Require().Equal(testMemo, tokenPacketOnC.Memo)

	// transfer/channel-0/transfer/channel-0/denom
	// Check that the final receiver has received the expected tokens.
	denomABC := types.NewDenom(sdk.DefaultBondDenom, types.NewHop(pathBtoC.EndpointB.ChannelConfig.PortID, pathBtoC.EndpointB.ChannelID), types.NewHop(pathAtoB.EndpointB.ChannelConfig.PortID, pathAtoB.EndpointB.ChannelID))
	// Check that the final receiver has received the expected tokens.
	suite.assertAmountOnChain(suite.chainC, balance, amount, denomABC.IBCDenom())

	successAck := channeltypes.NewResultAcknowledgement([]byte{byte(1)})
	successAckBz := channeltypes.CommitAcknowledgement(successAck.Acknowledgement())
	ackOnC := suite.chainC.GetAcknowledgement(packetFromBtoC)
	suite.Require().Equal(successAckBz, ackOnC)

	// Ack back to B
	err = pathBtoC.EndpointB.UpdateClient()
	suite.Require().NoError(err)

	err = pathBtoC.EndpointA.AcknowledgePacket(packetFromBtoC, successAck.Acknowledgement())
	suite.Require().NoError(err)

	ackOnB := suite.chainB.GetAcknowledgement(packetFromAtoB)
	suite.Require().Equal(successAckBz, ackOnB)

	// B should now have deleted the forwarded packet.
	_, found = suite.chainB.GetSimApp().TransferKeeper.GetForwardedPacket(suite.chainB.GetContext(), packetFromBtoC.SourcePort, packetFromBtoC.SourceChannel, packetFromBtoC.Sequence)
	suite.Require().False(found, "Chain B should have deleted the forwarded packet")

	// Ack back to A
	err = pathAtoB.EndpointA.UpdateClient()
	suite.Require().NoError(err)

	err = pathAtoB.EndpointA.AcknowledgePacket(packetFromAtoB, successAck.Acknowledgement())
	suite.Require().NoError(err)
}

// TestSuccessfulForwardWithNonCosmosAccAddress tests that a packet is successfully forwarded with a non-Cosmos account address.
// The test stops before verifying the final receive, because we don't have a non-cosmos chain to test with.
func (suite *KeeperTestSuite) TestSuccessfulForwardWithNonCosmosAccAddress() {
	/*
		Given the following topology:
		chain A (channel 0) -> (channel-0) chain B (channel-1) -> (channel-0) chain C
		stake                  transfer/channel-0/stake           transfer/channel-0/transfer/channel-0/stake
		We want to trigger:
			1. A sends B over channel-0.
			2. Receive on B.
				2.1 B sends C over channel-1
			3. Receive on C.
		At this point we want to assert:
			A: packet gets relayed properly with final receiver intact
			B: packet arrives and is forwarded with final receiver intact
			C: no assertions as we don't have a non-cosmos chain to test with, so this would fail here
	*/

	amount := sdkmath.NewInt(100)

	pathAtoB, pathBtoC := suite.setupForwardingPaths()

	sender := suite.chainA.SenderAccounts[0].SenderAccount
	nonCosmosReceiver := "0x42069163Ac5919fD49e6A67e6c211E0C86397fa2"
	forwarding := types.NewForwarding(false, types.NewHop(
		pathBtoC.EndpointA.ChannelConfig.PortID,
		pathBtoC.EndpointA.ChannelID,
	))

	transferMsg := types.NewMsgTransfer(
		pathAtoB.EndpointA.ChannelConfig.PortID,
		pathAtoB.EndpointA.ChannelID,
		sdk.NewCoins(ibctesting.TestCoin),
		sender.GetAddress().String(),
		nonCosmosReceiver,
		clienttypes.ZeroHeight(),
		suite.chainA.GetTimeoutTimestamp(), "",
		forwarding,
	)

	result, err := suite.chainA.SendMsgs(transferMsg)
	suite.Require().NoError(err) // message committed

	// parse the packet from result events and recv packet on chainB
	packetFromAtoB, err := ibctesting.ParsePacketFromEvents(result.Events)
	suite.Require().NoError(err)
	suite.Require().NotNil(packetFromAtoB)

	// Check that the token sent from A has final receiver intact
	var tokenPacketOnA types.FungibleTokenPacketDataV2
	err = suite.chainA.Codec.UnmarshalJSON(packetFromAtoB.Data, &tokenPacketOnA)
	suite.Require().NoError(err)
	suite.Require().Equal(nonCosmosReceiver, tokenPacketOnA.Receiver)

	err = pathAtoB.EndpointB.UpdateClient()
	suite.Require().NoError(err)

	result, err = pathAtoB.EndpointB.RecvPacketWithResult(packetFromAtoB)
	suite.Require().NoError(err)
	suite.Require().NotNil(result)

	// Check that Escrow A has amount
	suite.assertAmountOnChain(suite.chainA, escrow, amount, sdk.DefaultBondDenom)

	packetFromBtoC, err := ibctesting.ParsePacketFromEvents(result.Events)
	suite.Require().NoError(err)
	suite.Require().NotNil(packetFromBtoC)

	// Check that the token sent from B has final receiver intact
	var tokenPacketOnB types.FungibleTokenPacketDataV2
	err = suite.chainB.Codec.UnmarshalJSON(packetFromBtoC.Data, &tokenPacketOnB)
	suite.Require().NoError(err)
	suite.Require().Equal(nonCosmosReceiver, tokenPacketOnB.Receiver)

	// B should have stored the forwarded packet.
	_, found := suite.chainB.GetSimApp().TransferKeeper.GetForwardedPacket(suite.chainB.GetContext(), packetFromBtoC.SourcePort, packetFromBtoC.SourceChannel, packetFromBtoC.Sequence)
	suite.Require().True(found, "Chain B should have stored the forwarded packet")
}

// TestSuccessfulUnwind tests unwinding of tokens sent from A -> B -> C by
// forwarding the tokens back from C -> B -> A.
func (suite *KeeperTestSuite) TestSuccessfulUnwind() {
	/*
		Given the following topolgy:
		chain A (channel 0) -> (channel-0) chain B (channel-1) -> (channel-0) chain C
		stake                  transfer/channel-0/stake           transfer/channel-0/transfer/channel-0/stake
		We want to trigger:
			1. Send vouchers from C to B.
			2. Receive on B.
				2.1 B sends B over channel-0
			3. Receive on A.
			At this point we want to assert:
				- escrow on B and C is zero
				- receiver on A has amount,stake
	*/

	amount := sdkmath.NewInt(100)

	pathAtoB, pathBtoC := suite.setupForwardingPaths()

	sender := suite.chainC.SenderAccount
	receiver := suite.chainA.SenderAccount

	// set sender and escrow accounts with the right balances to set up an initial state
	// that should have been the same as sending token from A -> B -> C
	denomA := types.NewDenom(sdk.DefaultBondDenom)
	denomAB := types.NewDenom(sdk.DefaultBondDenom, types.NewHop(pathAtoB.EndpointB.ChannelConfig.PortID, pathAtoB.EndpointB.ChannelID))
	denomABC := types.NewDenom(sdk.DefaultBondDenom, append([]types.Hop{types.NewHop(pathBtoC.EndpointB.ChannelConfig.PortID, pathBtoC.EndpointB.ChannelID)}, denomAB.Trace...)...)

	coinOnA := sdk.NewCoin(denomA.IBCDenom(), amount)
	err := suite.chainA.GetSimApp().BankKeeper.MintCoins(suite.chainA.GetContext(), types.ModuleName, sdk.NewCoins(coinOnA))
	suite.Require().NoError(err)
	escrowAddressAtoB := types.GetEscrowAddress(pathAtoB.EndpointA.ChannelConfig.PortID, pathAtoB.EndpointA.ChannelID)
	err = suite.chainA.GetSimApp().BankKeeper.MintCoins(suite.chainA.GetContext(), types.ModuleName, sdk.NewCoins(coinOnA))
	suite.Require().NoError(err)
	err = suite.chainA.GetSimApp().BankKeeper.SendCoinsFromModuleToAccount(suite.chainA.GetContext(), types.ModuleName, escrowAddressAtoB, sdk.NewCoins(coinOnA))
	suite.Require().NoError(err)
	suite.chainA.GetSimApp().TransferKeeper.SetTotalEscrowForDenom(suite.chainA.GetContext(), coinOnA)

	coinOnB := sdk.NewCoin(denomAB.IBCDenom(), amount)
	err = suite.chainB.GetSimApp().BankKeeper.MintCoins(suite.chainB.GetContext(), types.ModuleName, sdk.NewCoins(coinOnB))
	suite.Require().NoError(err)
	escrowAddressBtoC := types.GetEscrowAddress(pathBtoC.EndpointA.ChannelConfig.PortID, pathBtoC.EndpointA.ChannelID)
	err = suite.chainB.GetSimApp().BankKeeper.MintCoins(suite.chainB.GetContext(), types.ModuleName, sdk.NewCoins(coinOnB))
	suite.Require().NoError(err)
	err = suite.chainB.GetSimApp().BankKeeper.SendCoinsFromModuleToAccount(suite.chainB.GetContext(), types.ModuleName, escrowAddressBtoC, sdk.NewCoins(coinOnB))
	suite.Require().NoError(err)
	suite.chainB.GetSimApp().TransferKeeper.SetTotalEscrowForDenom(suite.chainB.GetContext(), coinOnB)
	suite.chainB.GetSimApp().TransferKeeper.SetDenom(suite.chainB.GetContext(), denomAB)

	coinOnC := sdk.NewCoin(denomABC.IBCDenom(), amount)
	err = suite.chainC.GetSimApp().BankKeeper.MintCoins(suite.chainC.GetContext(), types.ModuleName, sdk.NewCoins(coinOnC))
	suite.Require().NoError(err)
	err = suite.chainC.GetSimApp().BankKeeper.SendCoinsFromModuleToAccount(suite.chainC.GetContext(), types.ModuleName, sender.GetAddress(), sdk.NewCoins(coinOnC))
	suite.Require().NoError(err)
	suite.chainC.GetSimApp().TransferKeeper.SetDenom(suite.chainC.GetContext(), denomABC)

	originalABalance := suite.chainA.GetSimApp().BankKeeper.GetBalance(suite.chainA.GetContext(), receiver.GetAddress(), coinOnA.Denom)

	forwarding := types.NewForwarding(false, types.NewHop(
		pathAtoB.EndpointB.ChannelConfig.PortID,
		pathAtoB.EndpointB.ChannelID,
	))

	transferMsg := types.NewMsgTransfer(
		pathBtoC.EndpointB.ChannelConfig.PortID,
		pathBtoC.EndpointB.ChannelID,
		sdk.NewCoins(coinOnC),
		sender.GetAddress().String(),
		receiver.GetAddress().String(),
		clienttypes.ZeroHeight(),
		suite.chainC.GetTimeoutTimestamp(), "",
		forwarding,
	)

	result, err := suite.chainC.SendMsgs(transferMsg)
	suite.Require().NoError(err) // message committed

	// Sender's balance for vouchers is 0
	suite.assertAmountOnChain(suite.chainC, balance, sdkmath.NewInt(0), denomABC.IBCDenom())

	// parse the packet from result events and recv packet on chainB
	packetFromCtoB, err := ibctesting.ParsePacketFromEvents(result.Events)
	suite.Require().NoError(err)
	suite.Require().NotNil(packetFromCtoB)

	err = pathBtoC.EndpointA.UpdateClient()
	suite.Require().NoError(err)

	result, err = pathBtoC.EndpointA.RecvPacketWithResult(packetFromCtoB)
	suite.Require().NoError(err)
	suite.Require().NotNil(result)

	// Vouchers have been burned on chain B
	suite.assertAmountOnChain(suite.chainB, escrow, sdkmath.NewInt(0), denomAB.IBCDenom())

	// parse the packet from result events and recv packet on chainA
	packetFromBtoA, err := ibctesting.ParsePacketFromEvents(result.Events)
	suite.Require().NoError(err)
	suite.Require().NotNil(packetFromBtoA)

	err = pathAtoB.EndpointA.UpdateClient()
	suite.Require().NoError(err)

	// B should have stored the forwarded packet.
	forwardedPacket, found := suite.chainB.GetSimApp().TransferKeeper.GetForwardedPacket(suite.chainB.GetContext(), packetFromBtoA.SourcePort, packetFromBtoA.SourceChannel, packetFromBtoA.Sequence)
	suite.Require().True(found)
	suite.Require().Equal(packetFromCtoB, forwardedPacket)

	result, err = pathAtoB.EndpointA.RecvPacketWithResult(packetFromBtoA)
	suite.Require().NoError(err)
	suite.Require().NotNil(result)

	successAck := channeltypes.NewResultAcknowledgement([]byte{byte(1)})
	successAckBz := channeltypes.CommitAcknowledgement(successAck.Acknowledgement())

	// Ack back to B
	err = pathAtoB.EndpointB.UpdateClient()
	suite.Require().NoError(err)

	err = pathAtoB.EndpointB.AcknowledgePacket(packetFromBtoA, successAck.Acknowledgement())
	suite.Require().NoError(err)

	ackOnB := suite.chainB.GetAcknowledgement(packetFromCtoB)
	suite.Require().Equal(successAckBz, ackOnB)

	// Ack back to C
	err = pathBtoC.EndpointB.UpdateClient()
	suite.Require().NoError(err)

	err = pathBtoC.EndpointB.AcknowledgePacket(packetFromCtoB, successAck.Acknowledgement())
	suite.Require().NoError(err)

	// Check that B deleted the forwarded packet.
	_, found = suite.chainB.GetSimApp().TransferKeeper.GetForwardedPacket(suite.chainB.GetContext(), packetFromBtoA.SourcePort, packetFromBtoA.SourceChannel, packetFromBtoA.Sequence)
	suite.Require().False(found, "chain B should have deleted the forwarded packet mapping")

	// Check that tokens have been unescrowed and receiver got the tokens
	suite.assertAmountOnChain(suite.chainA, escrow, sdkmath.NewInt(0), denomA.IBCDenom())
	suite.assertAmountOnChain(suite.chainA, balance, originalABalance.Amount.Add(amount), denomA.IBCDenom())
}

// TestAcknowledgementFailureWithMiddleChainAsNativeTokenSource tests a failure in the last hop where the
// middle chain is native source when receiving and sending the packet. In other words, the middle chain's native
// token has been sent to chain C, and the multi-hop transfer from C -> B -> A has chain B being the source of
// the token both when receiving and forwarding (sending).
func (suite *KeeperTestSuite) TestAcknowledgementFailureWithMiddleChainAsNativeTokenSource() {
	/*
		Given the following topology:
		chain A (channel 0) -> (channel-0) chain B (channel-1) -> (channel-0) chain C
		stake                  transfer/channel-0/stake           transfer/channel-0/transfer/channel-0/stake
		We want to trigger:
			1. Transfer from B to C
			2. Single transfer forwarding token from C -> B -> A
				2.1 The ack fails on the last hop (chain A)
				2.2 Propagate the error back to C
			3. Verify all the balances are updated as expected
	*/

	amount := sdkmath.NewInt(100)

	pathAtoB, pathBtoC := suite.setupForwardingPaths()

	coinOnB := ibctesting.TestCoin
	setupSender := suite.chainB.SenderAccounts[0].SenderAccount
	setupReceiver := suite.chainC.SenderAccounts[0].SenderAccount

	setupTransferMsg := types.NewMsgTransfer(
		pathBtoC.EndpointA.ChannelConfig.PortID,
		pathBtoC.EndpointA.ChannelID,
		sdk.NewCoins(coinOnB),
		setupSender.GetAddress().String(),
		setupReceiver.GetAddress().String(),
		suite.chainB.GetTimeoutHeight(),
		0, "",
		nil,
	)

	result, err := suite.chainB.SendMsgs(setupTransferMsg)
	suite.Require().NoError(err) // message committed

	// parse the packet from result events and recv packet on chainC
	packetFromBToC, err := ibctesting.ParsePacketFromEvents(result.Events)
	suite.Require().NoError(err)
	suite.Require().NotNil(packetFromBToC)

	err = pathBtoC.EndpointB.UpdateClient()
	suite.Require().NoError(err)

	result, err = pathBtoC.EndpointB.RecvPacketWithResult(packetFromBToC)
	suite.Require().NoError(err)
	suite.Require().NotNil(result)

	// Check that EscrowBtoC has amount
	escrowAddressBtoC := types.GetEscrowAddress(pathBtoC.EndpointA.ChannelConfig.PortID, pathBtoC.EndpointA.ChannelID)
	escrowBalancBtoC := suite.chainB.GetSimApp().BankKeeper.GetBalance(suite.chainB.GetContext(), escrowAddressBtoC, coinOnB.GetDenom())
	suite.Require().Equal(amount, escrowBalancBtoC.Amount)

	// Check that receiver has the expected tokens
	denomOnC := types.NewDenom(sdk.DefaultBondDenom, types.NewHop(pathBtoC.EndpointB.ChannelConfig.PortID, pathBtoC.EndpointB.ChannelID))
	coinOnC := sdk.NewCoin(denomOnC.IBCDenom(), amount)
	balanceOnC := suite.chainC.GetSimApp().BankKeeper.GetBalance(suite.chainC.GetContext(), setupReceiver.GetAddress(), coinOnC.GetDenom())
	suite.Require().Equal(amount, balanceOnC.Amount)

	// Now we start the transfer from C -> B -> A
	sender := suite.chainC.SenderAccounts[0].SenderAccount
	receiver := suite.chainA.SenderAccounts[0].SenderAccount

	forwarding := types.NewForwarding(false, types.NewHop(
		pathAtoB.EndpointB.ChannelConfig.PortID,
		pathAtoB.EndpointB.ChannelID,
	))

	forwardTransfer := types.NewMsgTransfer(
		pathBtoC.EndpointB.ChannelConfig.PortID,
		pathBtoC.EndpointB.ChannelID,
		sdk.NewCoins(coinOnC),
		sender.GetAddress().String(),
		receiver.GetAddress().String(),
		clienttypes.ZeroHeight(),
		suite.chainA.GetTimeoutTimestamp(),
		"",
		forwarding,
	)

	result, err = suite.chainC.SendMsgs(forwardTransfer)
	suite.Require().NoError(err) // message committed

	// Check that Escrow C has unescrowed the amount
	totalEscrowChainC := suite.chainC.GetSimApp().TransferKeeper.GetTotalEscrowForDenom(suite.chainC.GetContext(), coinOnC.GetDenom())
	suite.Require().Equal(sdkmath.NewInt(0), totalEscrowChainC.Amount)

	// parse the packet from result events and recv packet on chainB
	packetFromCtoB, err := ibctesting.ParsePacketFromEvents(result.Events)
	suite.Require().NoError(err)
	suite.Require().NotNil(packetFromCtoB)

	err = pathBtoC.EndpointA.UpdateClient()
	suite.Require().NoError(err)

	result, err = pathBtoC.EndpointA.RecvPacketWithResult(packetFromCtoB)
	suite.Require().NoError(err)
	suite.Require().NotNil(result)

	// Check that escrow has been moved from EscrowBtoC to EscrowBtoA
	escrowBalancBtoC = suite.chainB.GetSimApp().BankKeeper.GetBalance(suite.chainB.GetContext(), escrowAddressBtoC, coinOnB.GetDenom())
	suite.Require().Equal(sdkmath.NewInt(0), escrowBalancBtoC.Amount)

	escrowAddressBtoA := types.GetEscrowAddress(pathAtoB.EndpointB.ChannelConfig.PortID, pathAtoB.EndpointB.ChannelID)
	escrowBalanceBtoA := suite.chainB.GetSimApp().BankKeeper.GetBalance(suite.chainB.GetContext(), escrowAddressBtoA, coinOnB.GetDenom())
	suite.Require().Equal(amount, escrowBalanceBtoA.Amount)

	forwardedPacket, found := suite.chainB.GetSimApp().TransferKeeper.GetForwardedPacket(suite.chainB.GetContext(), pathAtoB.EndpointB.ChannelConfig.PortID, pathAtoB.EndpointB.ChannelID, packetFromCtoB.Sequence)
	suite.Require().True(found)
	suite.Require().Equal(packetFromCtoB, forwardedPacket)

	// Now we can receive the packet on A where we want to trigger an error
	packetFromBtoA, err := ibctesting.ParsePacketFromEvents(result.Events)
	suite.Require().NoError(err)
	suite.Require().NotNil(packetFromBtoA)

	// turn off receive on chain A to trigger an error
	suite.chainA.GetSimApp().TransferKeeper.SetParams(suite.chainA.GetContext(), types.Params{
		SendEnabled:    true,
		ReceiveEnabled: false,
	})

	err = pathAtoB.EndpointA.UpdateClient()
	suite.Require().NoError(err)

	result, err = pathAtoB.EndpointA.RecvPacketWithResult(packetFromBtoA)
	suite.Require().NoError(err)
	suite.Require().NotNil(result)

	ack, err := ibctesting.ParseAckFromEvents(result.Events)
	suite.Require().NoError(err)

	err = pathAtoB.EndpointB.UpdateClient()
	suite.Require().NoError(err)

	result, err = pathAtoB.EndpointB.AcknowledgePacketWithResult(packetFromBtoA, ack)
	suite.Require().NoError(err)

	ack, err = ibctesting.ParseAckFromEvents(result.Events)
	suite.Require().NoError(err)

	// Check that escrow has been moved back from EscrowBtoA to EscrowBtoC
	escrowBalanceBtoA = suite.chainB.GetSimApp().BankKeeper.GetBalance(suite.chainB.GetContext(), escrowAddressBtoA, coinOnB.GetDenom())
	suite.Require().Equal(sdkmath.NewInt(0), escrowBalanceBtoA.Amount)

	escrowBalancBtoC = suite.chainB.GetSimApp().BankKeeper.GetBalance(suite.chainB.GetContext(), escrowAddressBtoC, coinOnB.GetDenom())
	suite.Require().Equal(amount, escrowBalancBtoC.Amount)

	// Check the status of account on chain C before executing ack.
	balanceOnC = suite.chainC.GetSimApp().BankKeeper.GetBalance(suite.chainC.GetContext(), setupReceiver.GetAddress(), coinOnC.GetDenom())
	suite.Require().Equal(sdkmath.NewInt(0), balanceOnC.Amount)

	// Propagate the error to C
	err = pathBtoC.EndpointB.UpdateClient()
	suite.Require().NoError(err)

	err = pathBtoC.EndpointB.AcknowledgePacket(packetFromCtoB, ack)
	suite.Require().NoError(err)

	// Check that everything has been reverted
	//
	// Check the vouchers have been refunded on C
	balanceOnC = suite.chainC.GetSimApp().BankKeeper.GetBalance(suite.chainC.GetContext(), setupReceiver.GetAddress(), coinOnC.GetDenom())
	suite.Require().Equal(amount, balanceOnC.Amount, "final receiver balance has not increased")
}

// TestAcknowledgementFailureWithMiddleChainAsNotBeingTokenSource tests a failure in the last hop where the middle chain
// is not source of the token when receiving or sending the packet. In other words, the middle chain's is sent
// (and forwarding) someone else's native token (in this case chain C).
func (suite *KeeperTestSuite) TestAcknowledgementFailureWithMiddleChainAsNotBeingTokenSource() {
	/*
		Given the following topology:
		chain A (channel 0) 												<- (channel-0) chain B (channel-1) <- (channel-0) chain C
		transfer/channel-0/transfer/channel-1/stake    transfer/channel-1/stake           stake
		We want to trigger:
			1. Single transfer forwarding token from C -> B -> A
				1.1 The ack fails on the last hop
				1.2 Propagate the error back to C
			2. Verify all the balances are updated as expected
	*/

	amount := sdkmath.NewInt(100)

	pathAtoB, pathBtoC := suite.setupForwardingPaths()

	// Now we start the transfer from C -> B -> A
	coinOnC := ibctesting.TestCoin
	sender := suite.chainC.SenderAccounts[0].SenderAccount
	receiver := suite.chainA.SenderAccounts[0].SenderAccount

	forwarding := types.NewForwarding(false, types.NewHop(
		pathAtoB.EndpointB.ChannelConfig.PortID,
		pathAtoB.EndpointB.ChannelID,
	))

	forwardTransfer := types.NewMsgTransfer(
		pathBtoC.EndpointB.ChannelConfig.PortID,
		pathBtoC.EndpointB.ChannelID,
		sdk.NewCoins(coinOnC),
		sender.GetAddress().String(),
		receiver.GetAddress().String(),
		clienttypes.ZeroHeight(),
		suite.chainA.GetTimeoutTimestamp(),
		"",
		forwarding,
	)

	balanceOnCBefore := suite.chainC.GetSimApp().BankKeeper.GetBalance(suite.chainC.GetContext(), sender.GetAddress(), coinOnC.GetDenom())

	result, err := suite.chainC.SendMsgs(forwardTransfer)
	suite.Require().NoError(err) // message committed

	// Check that Escrow C has amount
	totalEscrowChainC := suite.chainC.GetSimApp().TransferKeeper.GetTotalEscrowForDenom(suite.chainC.GetContext(), coinOnC.GetDenom())
	suite.Require().Equal(amount, totalEscrowChainC.Amount)

	packetFromCtoB, err := ibctesting.ParsePacketFromEvents(result.Events)
	suite.Require().NoError(err)
	suite.Require().NotNil(packetFromCtoB)

	err = pathBtoC.EndpointA.UpdateClient()
	suite.Require().NoError(err)

	result, err = pathBtoC.EndpointA.RecvPacketWithResult(packetFromCtoB)
	suite.Require().NoError(err)
	suite.Require().NotNil(result)

	// Check that Escrow B has amount
	denomOnB := types.NewDenom(sdk.DefaultBondDenom, types.NewHop(pathBtoC.EndpointA.ChannelConfig.PortID, pathBtoC.EndpointA.ChannelID))
	suite.assertAmountOnChain(suite.chainB, escrow, amount, denomOnB.IBCDenom())

	forwardedPacket, found := suite.chainB.GetSimApp().TransferKeeper.GetForwardedPacket(suite.chainB.GetContext(), pathAtoB.EndpointB.ChannelConfig.PortID, pathAtoB.EndpointB.ChannelID, packetFromCtoB.Sequence)
	suite.Require().True(found)
	suite.Require().Equal(packetFromCtoB, forwardedPacket)

	// Now we can receive the packet on A where we want to trigger an error
	packetFromBtoA, err := ibctesting.ParsePacketFromEvents(result.Events)
	suite.Require().NoError(err)
	suite.Require().NotNil(packetFromBtoA)

	// turn off receive on chain A to trigger an error
	suite.chainA.GetSimApp().TransferKeeper.SetParams(suite.chainA.GetContext(), types.Params{
		SendEnabled:    true,
		ReceiveEnabled: false,
	})

	err = pathAtoB.EndpointA.UpdateClient()
	suite.Require().NoError(err)

	result, err = pathAtoB.EndpointA.RecvPacketWithResult(packetFromBtoA)
	suite.Require().NoError(err)
	suite.Require().NotNil(result)

	ack, err := ibctesting.ParseAckFromEvents(result.Events)
	suite.Require().NoError(err)

	err = pathAtoB.EndpointB.UpdateClient()
	suite.Require().NoError(err)

	result, err = pathAtoB.EndpointB.AcknowledgePacketWithResult(packetFromBtoA, ack)
	suite.Require().NoError(err)

	ack, err = ibctesting.ParseAckFromEvents(result.Events)
	suite.Require().NoError(err)

	// Check that escrow has been burnt on B
	suite.assertAmountOnChain(suite.chainB, escrow, sdkmath.NewInt(0), denomOnB.IBCDenom())

	// Check the status of account on chain C before executing ack.
	balanceOnC := suite.chainC.GetSimApp().BankKeeper.GetBalance(suite.chainC.GetContext(), sender.GetAddress(), coinOnC.GetDenom())
	suite.Require().Equal(balanceOnCBefore.SubAmount(amount).Amount, balanceOnC.Amount)

	// Propagate the error to C
	err = pathBtoC.EndpointB.UpdateClient()
	suite.Require().NoError(err)

	err = pathBtoC.EndpointB.AcknowledgePacket(packetFromCtoB, ack)
	suite.Require().NoError(err)

	// Check that everything has been reverted
	//
	// Check the token has been returned to the sender on C
	suite.assertAmountOnChain(suite.chainC, escrow, sdkmath.NewInt(0), coinOnC.GetDenom())
	suite.assertAmountOnChain(suite.chainC, balance, balanceOnCBefore.Amount, coinOnC.GetDenom())
}

// TestOnTimeoutPacketForwarding tests the scenario in which a packet goes from
// A to C, using B as a forwarding hop. The packet times out when going to C
// from B and we verify that funds are properly returned to A.
func (suite *KeeperTestSuite) TestOnTimeoutPacketForwarding() {
	pathAtoB, pathBtoC := suite.setupForwardingPaths()

	amount := sdkmath.NewInt(100)
	coin := ibctesting.TestCoin
	sender := suite.chainA.SenderAccounts[0].SenderAccount
	receiver := suite.chainC.SenderAccounts[0].SenderAccount

	denomA := types.NewDenom(coin.Denom)
	denomAB := types.NewDenom(coin.Denom, types.NewHop(pathAtoB.EndpointB.ChannelConfig.PortID, pathAtoB.EndpointB.ChannelID))
	denomABC := types.NewDenom(coin.Denom, append([]types.Hop{types.NewHop(pathBtoC.EndpointB.ChannelConfig.PortID, pathBtoC.EndpointB.ChannelID)}, denomAB.Trace...)...)

	originalABalance := suite.chainA.GetSimApp().BankKeeper.GetBalance(suite.chainA.GetContext(), sender.GetAddress(), coin.Denom)

	forwarding := types.NewForwarding(false, types.NewHop(pathBtoC.EndpointA.ChannelConfig.PortID, pathBtoC.EndpointA.ChannelID))

	transferMsg := types.NewMsgTransfer(
		pathAtoB.EndpointA.ChannelConfig.PortID,
		pathAtoB.EndpointA.ChannelID,
		sdk.NewCoins(coin),
		sender.GetAddress().String(),
		receiver.GetAddress().String(),
		clienttypes.ZeroHeight(),
		uint64(suite.chainA.GetContext().BlockTime().Add(time.Minute*5).UnixNano()),
		"",
		forwarding,
	)

	result, err := suite.chainA.SendMsgs(transferMsg)
	suite.Require().NoError(err) // message committed

	// parse the packet from result events and recv packet on chainB
	packet, err := ibctesting.ParsePacketFromEvents(result.Events)
	suite.Require().NoError(err)
	suite.Require().NotNil(packet)

	err = pathAtoB.EndpointB.UpdateClient()
	suite.Require().NoError(err)

	// Receive packet on B.
	result, err = pathAtoB.EndpointB.RecvPacketWithResult(packet)
	suite.Require().NoError(err)
	suite.Require().NotNil(result)

	err = pathBtoC.EndpointA.UpdateClient()
	suite.Require().NoError(err)

	err = pathBtoC.EndpointB.UpdateClient()
	suite.Require().NoError(err)

	// Make sure funds went from A to B's escrow account.
	suite.assertAmountOnChain(suite.chainA, balance, originalABalance.Amount.Sub(amount), denomA.IBCDenom())
	suite.assertAmountOnChain(suite.chainB, escrow, amount, denomAB.IBCDenom())

	// Check that forwarded packet exists
	forwardedPacket, found := suite.chainB.GetSimApp().TransferKeeper.GetForwardedPacket(suite.chainB.GetContext(), pathBtoC.EndpointA.ChannelConfig.PortID, pathBtoC.EndpointA.ChannelID, packet.Sequence)
	suite.Require().True(found, "Chain B has no forwarded packet")
	suite.Require().Equal(packet, forwardedPacket, "ForwardedPacket stored in ChainB is not the same that was sent")

	address := suite.chainB.GetSimApp().AccountKeeper.GetModuleAddress(types.ModuleName).String()
	data := types.NewFungibleTokenPacketDataV2(
		[]types.Token{
			{
<<<<<<< HEAD
				Denom:  types.NewDenom(sdk.DefaultBondDenom, types.NewTrace(pathAtoB.EndpointB.ChannelConfig.PortID, pathAtoB.EndpointB.ChannelID)),
=======
				Denom:  types.NewDenom(sdk.DefaultBondDenom, types.NewHop(pathAtoB.EndpointA.ChannelConfig.PortID, pathAtoB.EndpointA.ChannelID)),
>>>>>>> 51e058b0
				Amount: "100",
			},
		},
		address,
		receiver.GetAddress().String(),
		"", types.ForwardingPacketData{},
	)

	packet = channeltypes.NewPacket(
		data.GetBytes(),
		1,
		pathBtoC.EndpointA.ChannelConfig.PortID,
		pathBtoC.EndpointA.ChannelID,
		pathBtoC.EndpointB.ChannelConfig.PortID,
		pathBtoC.EndpointB.ChannelID,
		packet.TimeoutHeight,
		packet.TimeoutTimestamp)

	// retrieve module callbacks
	module, _, err := suite.chainB.App.GetIBCKeeper().PortKeeper.LookupModuleByPort(suite.chainB.GetContext(), pathBtoC.EndpointA.ChannelConfig.PortID)
	suite.Require().NoError(err)

	cbs, ok := suite.chainB.App.GetIBCKeeper().PortKeeper.Route(module)
	suite.Require().True(ok)

	// Trigger OnTimeoutPacket for chainB
	err = cbs.OnTimeoutPacket(suite.chainB.GetContext(), packet, nil)
	suite.Require().NoError(err)

	// Ensure that chainB has an ack.
	storedAck, found := suite.chainB.App.GetIBCKeeper().ChannelKeeper.GetPacketAcknowledgement(suite.chainB.GetContext(), pathAtoB.EndpointB.ChannelConfig.PortID, pathAtoB.EndpointB.ChannelID, packet.GetSequence())
	suite.Require().True(found, "chainB does not have an ack")

	// And that this ack is of the type we expect (Error due to time out)
	ack := internaltypes.NewForwardTimeoutAcknowledgement(packet)
	ackbytes := channeltypes.CommitAcknowledgement(ack.Acknowledgement())
	suite.Require().Equal(ackbytes, storedAck)

	forwardingPacketData := types.NewForwardingPacketData("", forwarding.Hops...)
	data = types.NewFungibleTokenPacketDataV2(
		[]types.Token{
			{
				Denom:  types.NewDenom(sdk.DefaultBondDenom),
				Amount: "100",
			},
		},
		sender.GetAddress().String(),
		receiver.GetAddress().String(),
		"", forwardingPacketData,
	)

	packet = channeltypes.NewPacket(
		data.GetBytes(),
		1,
		pathAtoB.EndpointA.ChannelConfig.PortID,
		pathAtoB.EndpointA.ChannelID,
		pathAtoB.EndpointB.ChannelConfig.PortID,
		pathAtoB.EndpointB.ChannelID,
		packet.TimeoutHeight,
		packet.TimeoutTimestamp)

	// Send the ack to chain A.
	err = suite.chainA.GetSimApp().TransferKeeper.OnAcknowledgementPacket(suite.chainA.GetContext(), packet, data, ack)
	suite.Require().NoError(err)

	// Finally, check that A,B, and C escrow accounts do not have fund.
	suite.assertAmountOnChain(suite.chainC, escrow, sdkmath.NewInt(0), denomABC.IBCDenom())
	suite.assertAmountOnChain(suite.chainB, escrow, sdkmath.NewInt(0), denomAB.IBCDenom())
	suite.assertAmountOnChain(suite.chainA, escrow, sdkmath.NewInt(0), denomA.IBCDenom())

	// And that A has its original balance back.
	suite.assertAmountOnChain(suite.chainA, balance, originalABalance.Amount, coin.Denom)
}

// TestForwardingWithMoreThanOneHop tests the scenario in which we
// forward with more than one forwarding hop.
func (suite *KeeperTestSuite) TestForwardingWithMoreThanOneHop() {
	// Setup A->B->C->D
	coinOnA := ibctesting.TestCoin

	pathAtoB := ibctesting.NewTransferPath(suite.chainA, suite.chainB)
	pathAtoB.Setup()

	pathBtoC := ibctesting.NewTransferPath(suite.chainB, suite.chainC)
	pathBtoC.Setup()

	pathCtoD := ibctesting.NewTransferPath(suite.chainC, suite.chainD)
	pathCtoD.Setup()

	sender := suite.chainA.SenderAccounts[0].SenderAccount
	receiver := suite.chainD.SenderAccounts[0].SenderAccount

	forwarding := types.NewForwarding(false,
		types.NewHop(pathBtoC.EndpointA.ChannelConfig.PortID, pathBtoC.EndpointA.ChannelID),
		types.NewHop(pathCtoD.EndpointA.ChannelConfig.PortID, pathCtoD.EndpointA.ChannelID),
	)

	transferMsg := types.NewMsgTransfer(
		pathAtoB.EndpointA.ChannelConfig.PortID,
		pathAtoB.EndpointA.ChannelID,
		sdk.NewCoins(coinOnA),
		sender.GetAddress().String(),
		receiver.GetAddress().String(),
		clienttypes.ZeroHeight(),
		suite.chainA.GetTimeoutTimestamp(),
		"",
		forwarding)

	// Send message to A and verify.
	result, err := suite.chainA.SendMsgs(transferMsg)
	suite.Require().NoError(err)

	packetFromAtoB, err := ibctesting.ParsePacketFromEvents(result.Events)
	suite.Require().NoError(err)
	suite.Require().NotNil(packetFromAtoB)

	err = pathAtoB.EndpointB.UpdateClient()
	suite.Require().NoError(err)

	// Receive from B and verify.
	result, err = pathAtoB.EndpointB.RecvPacketWithResult(packetFromAtoB)
	suite.Require().NoError(err)
	suite.Require().NotNil(result)

	// Check that Escrow A has amount
	suite.assertAmountOnChain(suite.chainA, escrow, coinOnA.Amount, coinOnA.Denom)

	// Check that Escrow B has amount
	denomTrace := types.NewDenom(sdk.DefaultBondDenom, types.NewHop(pathAtoB.EndpointB.ChannelConfig.PortID, pathAtoB.EndpointB.ChannelID))
	suite.assertAmountOnChain(suite.chainB, escrow, coinOnA.Amount, denomTrace.IBCDenom())

	// Receive on C the packet sent from B, verify amount.
	packetFromBtoC, err := ibctesting.ParsePacketFromEvents(result.Events)
	suite.Require().NoError(err)
	suite.Require().NotNil(packetFromBtoC)

	err = pathBtoC.EndpointA.UpdateClient()
	suite.Require().NoError(err)

	err = pathBtoC.EndpointB.UpdateClient()
	suite.Require().NoError(err)

	result, err = pathBtoC.EndpointB.RecvPacketWithResult(packetFromBtoC)
	suite.Require().NoError(err)
	suite.Require().NotNil(result)

	// Check that Escrow C has amount
	denomTraceABC := types.NewDenom(denomTrace.Base, append([]types.Hop{types.NewHop(pathBtoC.EndpointB.ChannelConfig.PortID, pathBtoC.EndpointB.ChannelID)}, denomTrace.Trace...)...)
	suite.assertAmountOnChain(suite.chainC, escrow, coinOnA.Amount, denomTraceABC.IBCDenom())

	// Finally, receive on D and verify that D has the desired amount.
	packetFromCtoD, err := ibctesting.ParsePacketFromEvents(result.Events)
	suite.Require().NoError(err)
	suite.Require().NotNil(packetFromCtoD)

	err = pathCtoD.EndpointA.UpdateClient()
	suite.Require().NoError(err)

	err = pathCtoD.EndpointB.UpdateClient()
	suite.Require().NoError(err)

	result, err = pathCtoD.EndpointB.RecvPacketWithResult(packetFromCtoD)
	suite.Require().NoError(err)
	suite.Require().NotNil(result)

	denomTraceABCD := types.NewDenom(denomTraceABC.Base, append([]types.Hop{types.NewHop(pathCtoD.EndpointB.ChannelConfig.PortID, pathCtoD.EndpointB.ChannelID)}, denomTraceABC.Trace...)...)
	suite.assertAmountOnChain(suite.chainD, balance, coinOnA.Amount, denomTraceABCD.IBCDenom())

	// Propagate the ack back from D to A.
	ack, err := ibctesting.ParseAckFromEvents(result.Events)
	suite.Require().NoError(err)
	suite.Require().NotNil(ack)

	err = pathCtoD.EndpointA.AcknowledgePacket(packetFromCtoD, ack)
	suite.Require().NoError(err)

	err = pathBtoC.EndpointA.UpdateClient()
	suite.Require().NoError(err)

	err = pathBtoC.EndpointA.AcknowledgePacket(packetFromBtoC, ack)
	suite.Require().NoError(err)

	err = pathAtoB.EndpointA.UpdateClient()
	suite.Require().NoError(err)

	err = pathAtoB.EndpointA.AcknowledgePacket(packetFromAtoB, ack)
	suite.Require().NoError(err)
}

func (suite *KeeperTestSuite) TestMultihopForwardingErrorAcknowledgement() {
	// Setup A->B->C->D
	coinOnA := ibctesting.TestCoin

	pathAtoB := ibctesting.NewTransferPath(suite.chainA, suite.chainB)
	pathAtoB.Setup()

	pathBtoC := ibctesting.NewTransferPath(suite.chainB, suite.chainC)
	pathBtoC.Setup()

	pathCtoD := ibctesting.NewTransferPath(suite.chainC, suite.chainD)
	pathCtoD.Setup()

	sender := suite.chainA.SenderAccounts[0].SenderAccount
	receiver := suite.chainD.SenderAccounts[0].SenderAccount

	forwarding := types.NewForwarding(false,
		types.NewHop(pathBtoC.EndpointA.ChannelConfig.PortID, pathBtoC.EndpointA.ChannelID),
		types.NewHop(pathCtoD.EndpointA.ChannelConfig.PortID, pathCtoD.EndpointA.ChannelID),
	)

	transferMsg := types.NewMsgTransfer(
		pathAtoB.EndpointA.ChannelConfig.PortID,
		pathAtoB.EndpointA.ChannelID,
		sdk.NewCoins(coinOnA),
		sender.GetAddress().String(),
		receiver.GetAddress().String(),
		clienttypes.ZeroHeight(),
		suite.chainA.GetTimeoutTimestamp(),
		"",
		forwarding)

	result, err := suite.chainA.SendMsgs(transferMsg)
	suite.Require().NoError(err)

	packetFromAtoB, err := ibctesting.ParsePacketFromEvents(result.Events)
	suite.Require().NoError(err)
	suite.Require().NotNil(packetFromAtoB)

	err = pathAtoB.EndpointB.UpdateClient()
	suite.Require().NoError(err)

	result, err = pathAtoB.EndpointB.RecvPacketWithResult(packetFromAtoB)
	suite.Require().NoError(err)
	suite.Require().NotNil(result)

	// assert escrow on chain A.
	suite.assertAmountOnChain(suite.chainA, escrow, coinOnA.Amount, coinOnA.Denom)

	// assert escrow on chain B.
	denomAB := types.NewDenom(sdk.DefaultBondDenom, types.NewHop(pathAtoB.EndpointB.ChannelConfig.PortID, pathAtoB.EndpointB.ChannelID))
	suite.assertAmountOnChain(suite.chainB, escrow, coinOnA.Amount, denomAB.IBCDenom())

	packetFromBtoC, err := ibctesting.ParsePacketFromEvents(result.Events)
	suite.Require().NoError(err)
	suite.Require().NotNil(packetFromBtoC)

	err = pathBtoC.EndpointA.UpdateClient()
	suite.Require().NoError(err)

	err = pathBtoC.EndpointB.UpdateClient()
	suite.Require().NoError(err)

	result, err = pathBtoC.EndpointB.RecvPacketWithResult(packetFromBtoC)
	suite.Require().NoError(err)
	suite.Require().NotNil(result)

	// assert escrow on chain C.
	denomABC := types.NewDenom(denomAB.Base, append([]types.Hop{types.NewHop(pathBtoC.EndpointB.ChannelConfig.PortID, pathBtoC.EndpointB.ChannelID)}, denomAB.Trace...)...)
	suite.assertAmountOnChain(suite.chainC, escrow, coinOnA.Amount, denomABC.IBCDenom())

	packetFromCtoD, err := ibctesting.ParsePacketFromEvents(result.Events)
	suite.Require().NoError(err)
	suite.Require().NotNil(packetFromCtoD)

	err = pathCtoD.EndpointA.UpdateClient()
	suite.Require().NoError(err)

	err = pathCtoD.EndpointB.UpdateClient()
	suite.Require().NoError(err)

	// force an error acknowledgement by disabling the receive param on chain D.
	ctx := pathCtoD.EndpointB.Chain.GetContext()
	pathCtoD.EndpointB.Chain.GetSimApp().TransferKeeper.SetParams(ctx, types.NewParams(true, false))

	result, err = pathCtoD.EndpointB.RecvPacketWithResult(packetFromCtoD)
	suite.Require().NoError(err)
	suite.Require().NotNil(result)

	// propagate the acknowledgement from chain D to chain A.
	ack, err := ibctesting.ParseAckFromEvents(result.Events)
	suite.Require().NoError(err)
	suite.Require().NotNil(ack)

	result, err = pathCtoD.EndpointA.AcknowledgePacketWithResult(packetFromCtoD, ack)
	suite.Require().NoError(err)

	ack, err = ibctesting.ParseAckFromEvents(result.Events)
	suite.Require().NoError(err)

	err = pathBtoC.EndpointA.UpdateClient()
	suite.Require().NoError(err)

	result, err = pathBtoC.EndpointA.AcknowledgePacketWithResult(packetFromBtoC, ack)
	suite.Require().NoError(err)

	ack, err = ibctesting.ParseAckFromEvents(result.Events)
	suite.Require().NoError(err)

	err = pathAtoB.EndpointA.UpdateClient()
	suite.Require().NoError(err)

	result, err = pathAtoB.EndpointA.AcknowledgePacketWithResult(packetFromAtoB, ack)
	suite.Require().NoError(err)

	// NOTE: parse acknowledgement from transfer events as ack is not emitted in core AcknowledgePacket events.
	ackStr, err := parseAckFromTransferEvents(result.Events)
	suite.Require().NoError(err)

	expected := "error:\"forwarding packet failed on transfer/channel-1: forwarding packet failed on transfer/channel-1: ABCI code: 8: error handling packet: see events for details\" "
	suite.Require().Equal(expected, ackStr)
}

func parseAckFromTransferEvents(events []abci.Event) (string, error) {
	for _, ev := range events {
		if ev.Type == types.EventTypePacket {
			for _, attr := range ev.Attributes {
				if attr.Key == types.AttributeKeyAck {
					return attr.Value, nil
				}
			}
		}
	}

	return "", fmt.Errorf("acknowledgement event attribute not found")
}<|MERGE_RESOLUTION|>--- conflicted
+++ resolved
@@ -939,11 +939,7 @@
 	data := types.NewFungibleTokenPacketDataV2(
 		[]types.Token{
 			{
-<<<<<<< HEAD
-				Denom:  types.NewDenom(sdk.DefaultBondDenom, types.NewTrace(pathAtoB.EndpointB.ChannelConfig.PortID, pathAtoB.EndpointB.ChannelID)),
-=======
-				Denom:  types.NewDenom(sdk.DefaultBondDenom, types.NewHop(pathAtoB.EndpointA.ChannelConfig.PortID, pathAtoB.EndpointA.ChannelID)),
->>>>>>> 51e058b0
+				Denom:  types.NewDenom(sdk.DefaultBondDenom, types.NewHop(pathAtoB.EndpointB.ChannelConfig.PortID, pathAtoB.EndpointB.ChannelID)),
 				Amount: "100",
 			},
 		},
