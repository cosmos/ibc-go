--- conflicted
+++ resolved
@@ -351,36 +351,22 @@
 	suite.Require().NoError(err)
 }
 
-<<<<<<< HEAD
 // This tests a failure in the last hop where the middle chain as native source when receiving and sending the packet.
 // In other words, the middle chain's native token has been sent to chain C, and the multi-hop
 // transfer from C -> B -> A has chain B being the source of the token both when receiving and forwarding (sending).
 // Previously referenced as Acknowledgement Failure Scenario 1
 func (suite *KeeperTestSuite) TestAcknowledgementFailureWithMiddleChainAsNativeTokenSource() {
-=======
-// It tests a failure in the last hop where the middle chain is not source of the token when receiving or sending the packet.
-// In other words, the middle chain's is sent (and forwarding) someone else's native token (in this case chain C).
-// Previously referenced as Acknowledgement Failure Scenario 4
-func (suite *KeeperTestSuite) TestAcknowledgementFailureWithMiddleChainAsNotTokenSource() {
->>>>>>> ada999ca
 	amount := sdkmath.NewInt(100)
 	/*
 				Given the following topolgy:
 				chain A (channel 0) -> (channel-0) chain B (channel-1) -> (channel-1) chain C
 				stake                  transfer/channel-0/stake           transfer/channel-1/transfer/channel-0/stake
 				We want to trigger:
-<<<<<<< HEAD
 			    1. Transfer from B to C
 				2. Single transfer forwarding token from C -> B -> A
 		        2.1 The ack fails on the last hop
 		        2.2 Propagate the error back to C
 		        3. Verify all the balances are updated as expected
-=======
-				1. Single transfer forwarding token from C -> B -> A
-		        1.1 The ack fails on the last hop
-		        1.2 Propagate the error back to C
-		        2. Verify all the balances are updated as expected
->>>>>>> ada999ca
 	*/
 
 	path1 := ibctesting.NewTransferPath(suite.chainA, suite.chainB)
@@ -389,7 +375,6 @@
 	path2 := ibctesting.NewTransferPath(suite.chainB, suite.chainC)
 	path2.Setup()
 
-<<<<<<< HEAD
 	coinOnB := sdk.NewCoin(sdk.DefaultBondDenom, amount)
 	setupSender := suite.chainB.SenderAccounts[0].SenderAccount
 	setupReceiver := suite.chainC.SenderAccounts[0].SenderAccount
@@ -432,10 +417,6 @@
 	suite.Require().Equal(amount, balanceOnC.Amount)
 
 	// Now we start the transfer from C -> B -> A
-=======
-	// Now we start the transfer from C -> B -> A
-	coinOnC := sdk.NewCoin(sdk.DefaultBondDenom, amount)
->>>>>>> ada999ca
 	sender := suite.chainC.SenderAccounts[0].SenderAccount
 	receiver := suite.chainA.SenderAccounts[0].SenderAccount
 
@@ -456,14 +437,144 @@
 		forwarding,
 	)
 
-<<<<<<< HEAD
 	result, err = suite.chainC.SendMsgs(forwardTransfer)
 	suite.Require().NoError(err) // message committed
 
 	// Check that Escrow C has unwound the amount
 	totalEscrowChainC := suite.chainC.GetSimApp().TransferKeeper.GetTotalEscrowForDenom(suite.chainC.GetContext(), coinOnC.GetDenom())
 	suite.Require().Equal(sdkmath.NewInt(0), totalEscrowChainC.Amount)
-=======
+
+	packetFromCtoB, err := ibctesting.ParsePacketFromEvents(result.Events)
+	suite.Require().NoError(err)
+	suite.Require().NotNil(packetFromCtoB)
+
+	err = path2.EndpointA.UpdateClient()
+	suite.Require().NoError(err)
+
+	result, err = path2.EndpointA.RecvPacketWithResult(packetFromCtoB)
+	suite.Require().NoError(err)
+	suite.Require().NotNil(result)
+
+	// Check that escrow has been moved from EscrowBtoC to EscrowBtoA
+	escrowBalancBtoC = suite.chainB.GetSimApp().BankKeeper.GetBalance(suite.chainB.GetContext(), escrowAddressBtoC, coinOnB.GetDenom())
+	suite.Require().Equal(sdkmath.NewInt(0), escrowBalancBtoC.Amount)
+
+	escrowAddressAtoB := types.GetEscrowAddress(path2.EndpointB.ChannelConfig.PortID, path2.EndpointB.ChannelID)
+	escrowBalancAtoB := suite.chainB.GetSimApp().BankKeeper.GetBalance(suite.chainB.GetContext(), escrowAddressAtoB, coinOnB.GetDenom())
+	suite.Require().Equal(amount, escrowBalancAtoB.Amount)
+
+	forwardedPacket, found := suite.chainB.GetSimApp().TransferKeeper.GetForwardedPacket(suite.chainB.GetContext(), path1.EndpointB.ChannelConfig.PortID, path1.EndpointB.ChannelID, packetFromCtoB.Sequence)
+	suite.Require().True(found)
+	suite.Require().Equal(packetFromCtoB, forwardedPacket)
+
+	// Now we can receive the packet on A where we want to trigger an error
+	packetFromBtoA, err := ibctesting.ParsePacketFromEvents(result.Events)
+	suite.Require().NoError(err)
+	suite.Require().NotNil(packetFromBtoA)
+
+	// turn off receive on chain A to trigger an error
+	suite.chainA.GetSimApp().TransferKeeper.SetParams(suite.chainA.GetContext(), types.Params{
+		SendEnabled:    true,
+		ReceiveEnabled: false,
+	})
+
+	err = path1.EndpointA.UpdateClient()
+	suite.Require().NoError(err)
+
+	result, err = path1.EndpointA.RecvPacketWithResult(packetFromBtoA)
+	suite.Require().NoError(err)
+
+	// An error ack is now written on chainA
+	// Now we need to propagate the error to b and c
+	packetSequenceOnA, err := ibctesting.ParsePacketSequenceFromEvents(result.Events)
+	suite.Require().NoError(err)
+
+	errorAckOnA := channeltypes.NewErrorAcknowledgement(types.ErrReceiveDisabled)
+	errorAckCommitmentOnA := channeltypes.CommitAcknowledgement(errorAckOnA.Acknowledgement())
+	ackOnC, found := suite.chainA.GetSimApp().GetIBCKeeper().ChannelKeeper.GetPacketAcknowledgement(suite.chainA.GetContext(), path1.EndpointA.ChannelConfig.PortID, path1.EndpointA.ChannelID, packetSequenceOnA)
+	suite.Require().True(found)
+	suite.Require().Equal(errorAckCommitmentOnA, ackOnC)
+
+	err = path1.EndpointB.UpdateClient()
+	suite.Require().NoError(err)
+
+	err = path1.EndpointB.AcknowledgePacket(packetFromBtoA, errorAckOnA.Acknowledgement())
+	suite.Require().NoError(err)
+
+	errorAckOnB := channeltypes.NewErrorAcknowledgement(types.ErrForwardedPacketFailed)
+	errorAckCommitmentOnB := channeltypes.CommitAcknowledgement(errorAckOnB.Acknowledgement())
+	ackOnB := suite.chainB.GetAcknowledgement(packetFromCtoB)
+	suite.Require().Equal(errorAckCommitmentOnB, ackOnB)
+
+	// Check that escrow has been moved back from EscrowBtoA to EscrowBtoC
+	escrowBalancAtoB = suite.chainB.GetSimApp().BankKeeper.GetBalance(suite.chainB.GetContext(), escrowAddressAtoB, coinOnB.GetDenom())
+	suite.Require().Equal(sdkmath.NewInt(0), escrowBalancAtoB.Amount)
+
+	escrowBalancBtoC = suite.chainB.GetSimApp().BankKeeper.GetBalance(suite.chainB.GetContext(), escrowAddressBtoC, coinOnB.GetDenom())
+	suite.Require().Equal(amount, escrowBalancBtoC.Amount)
+
+	// Check the status of account on chain C before executing ack.
+	balanceOnC = suite.chainC.GetSimApp().BankKeeper.GetBalance(suite.chainC.GetContext(), setupReceiver.GetAddress(), coinOnC.GetDenom())
+	suite.Require().Equal(sdkmath.NewInt(0), balanceOnC.Amount)
+
+	// Propagate the error to C
+	err = path2.EndpointB.UpdateClient()
+	suite.Require().NoError(err)
+
+	err = path2.EndpointB.AcknowledgePacket(packetFromCtoB, errorAckOnB.Acknowledgement())
+	suite.Require().NoError(err)
+
+	// Check that everything has been reverted
+	//
+	// Check the vouchers have been refunded on C
+	balanceOnC = suite.chainC.GetSimApp().BankKeeper.GetBalance(suite.chainC.GetContext(), setupReceiver.GetAddress(), coinOnC.GetDenom())
+	suite.Require().Equal(amount, balanceOnC.Amount, "final receiver balance has not increased")
+}
+
+// It tests a failure in the last hop where the middle chain is not source of the token when receiving or sending the packet.
+// In other words, the middle chain's is sent (and forwarding) someone else's native token (in this case chain C).
+// Previously referenced as Acknowledgement Failure Scenario 4
+func (suite *KeeperTestSuite) TestAcknowledgementFailureWithMiddleChainAsNotBeingTokenSource() {
+	amount := sdkmath.NewInt(100)
+	/*
+				Given the following topolgy:
+				chain A (channel 0) -> (channel-0) chain B (channel-1) -> (channel-1) chain C
+				stake                  transfer/channel-0/stake           transfer/channel-1/transfer/channel-0/stake
+				We want to trigger:
+				1. Single transfer forwarding token from C -> B -> A
+		        1.1 The ack fails on the last hop
+		        1.2 Propagate the error back to C
+		        2. Verify all the balances are updated as expected
+	*/
+
+	path1 := ibctesting.NewTransferPath(suite.chainA, suite.chainB)
+	path1.Setup()
+
+	path2 := ibctesting.NewTransferPath(suite.chainB, suite.chainC)
+	path2.Setup()
+
+	// Now we start the transfer from C -> B -> A
+	coinOnC := sdk.NewCoin(sdk.DefaultBondDenom, amount)
+	sender := suite.chainC.SenderAccounts[0].SenderAccount
+	receiver := suite.chainA.SenderAccounts[0].SenderAccount
+
+	forwarding := types.NewForwarding("", types.Hop{
+		PortId:    path1.EndpointB.ChannelConfig.PortID,
+		ChannelId: path1.EndpointB.ChannelID,
+	})
+
+	forwardTransfer := types.NewMsgTransfer(
+		path2.EndpointB.ChannelConfig.PortID,
+		path2.EndpointB.ChannelID,
+		sdk.NewCoins(coinOnC),
+		sender.GetAddress().String(),
+		receiver.GetAddress().String(),
+		clienttypes.ZeroHeight(),
+		suite.chainA.GetTimeoutTimestamp(),
+		"",
+		forwarding,
+	)
+
 	balanceOnCBefore := suite.chainC.GetSimApp().BankKeeper.GetBalance(suite.chainC.GetContext(), sender.GetAddress(), coinOnC.GetDenom())
 
 	result, err := suite.chainC.SendMsgs(forwardTransfer)
@@ -472,7 +583,6 @@
 	// Check that Escrow C has amount
 	totalEscrowChainC := suite.chainC.GetSimApp().TransferKeeper.GetTotalEscrowForDenom(suite.chainC.GetContext(), coinOnC.GetDenom())
 	suite.Require().Equal(amount, totalEscrowChainC.Amount)
->>>>>>> ada999ca
 
 	packetFromCtoB, err := ibctesting.ParsePacketFromEvents(result.Events)
 	suite.Require().NoError(err)
@@ -485,21 +595,11 @@
 	suite.Require().NoError(err)
 	suite.Require().NotNil(result)
 
-<<<<<<< HEAD
-	// Check that escrow has been moved from EscrowBtoC to EscrowBtoA
-	escrowBalancBtoC = suite.chainB.GetSimApp().BankKeeper.GetBalance(suite.chainB.GetContext(), escrowAddressBtoC, coinOnB.GetDenom())
-	suite.Require().Equal(sdkmath.NewInt(0), escrowBalancBtoC.Amount)
-
-	escrowAddressAtoB := types.GetEscrowAddress(path2.EndpointB.ChannelConfig.PortID, path2.EndpointB.ChannelID)
-	escrowBalancAtoB := suite.chainB.GetSimApp().BankKeeper.GetBalance(suite.chainB.GetContext(), escrowAddressAtoB, coinOnB.GetDenom())
-	suite.Require().Equal(amount, escrowBalancAtoB.Amount)
-=======
 	// Check that Escrow B has amount
 	denomOnB := types.NewDenom(sdk.DefaultBondDenom, types.NewTrace(path2.EndpointA.ChannelConfig.PortID, path2.EndpointA.ChannelID))
 	coinOnB := sdk.NewCoin(denomOnB.IBCDenom(), amount)
 	totalEscrowChainB := suite.chainB.GetSimApp().TransferKeeper.GetTotalEscrowForDenom(suite.chainB.GetContext(), coinOnB.GetDenom())
 	suite.Require().Equal(amount, totalEscrowChainB.Amount)
->>>>>>> ada999ca
 
 	forwardedPacket, found := suite.chainB.GetSimApp().TransferKeeper.GetForwardedPacket(suite.chainB.GetContext(), path1.EndpointB.ChannelConfig.PortID, path1.EndpointB.ChannelID, packetFromCtoB.Sequence)
 	suite.Require().True(found)
@@ -539,28 +639,11 @@
 	err = path1.EndpointB.AcknowledgePacket(packetFromBtoA, errorAckOnA.Acknowledgement())
 	suite.Require().NoError(err)
 
-<<<<<<< HEAD
 	errorAckOnB := channeltypes.NewErrorAcknowledgement(types.ErrForwardedPacketFailed)
-=======
-	// TODO: Change to new error after #6586 is finished
-	errorAckOnB := channeltypes.NewErrorAcknowledgement(errors.New("forwarded packet failed"))
->>>>>>> ada999ca
 	errorAckCommitmentOnB := channeltypes.CommitAcknowledgement(errorAckOnB.Acknowledgement())
 	ackOnB := suite.chainB.GetAcknowledgement(packetFromCtoB)
 	suite.Require().Equal(errorAckCommitmentOnB, ackOnB)
 
-<<<<<<< HEAD
-	// Check that escrow has been moved back from EscrowBtoA to EscrowBtoC
-	escrowBalancAtoB = suite.chainB.GetSimApp().BankKeeper.GetBalance(suite.chainB.GetContext(), escrowAddressAtoB, coinOnB.GetDenom())
-	suite.Require().Equal(sdkmath.NewInt(0), escrowBalancAtoB.Amount)
-
-	escrowBalancBtoC = suite.chainB.GetSimApp().BankKeeper.GetBalance(suite.chainB.GetContext(), escrowAddressBtoC, coinOnB.GetDenom())
-	suite.Require().Equal(amount, escrowBalancBtoC.Amount)
-
-	// Check the status of account on chain C before executing ack.
-	balanceOnC = suite.chainC.GetSimApp().BankKeeper.GetBalance(suite.chainC.GetContext(), setupReceiver.GetAddress(), coinOnC.GetDenom())
-	suite.Require().Equal(sdkmath.NewInt(0), balanceOnC.Amount)
-=======
 	// Check that escrow has been burnt on B
 	totalEscrowChainB = suite.chainB.GetSimApp().TransferKeeper.GetTotalEscrowForDenom(suite.chainB.GetContext(), coinOnB.GetDenom())
 	suite.Require().Equal(sdkmath.NewInt(0), totalEscrowChainB.Amount)
@@ -568,7 +651,6 @@
 	// Check the status of account on chain C before executing ack.
 	balanceOnC := suite.chainC.GetSimApp().BankKeeper.GetBalance(suite.chainC.GetContext(), sender.GetAddress(), coinOnC.GetDenom())
 	suite.Require().Equal(balanceOnCBefore.SubAmount(amount).Amount, balanceOnC.Amount)
->>>>>>> ada999ca
 
 	// Propagate the error to C
 	err = path2.EndpointB.UpdateClient()
@@ -579,10 +661,12 @@
 
 	// Check that everything has been reverted
 	//
-<<<<<<< HEAD
-	// Check the vouchers have been refunded on C
-	balanceOnC = suite.chainC.GetSimApp().BankKeeper.GetBalance(suite.chainC.GetContext(), setupReceiver.GetAddress(), coinOnC.GetDenom())
-	suite.Require().Equal(amount, balanceOnC.Amount, "final receiver balance has not increased")
+	// Check the token has been returned to the sender on C
+	totalEscrowChainC = suite.chainC.GetSimApp().TransferKeeper.GetTotalEscrowForDenom(suite.chainC.GetContext(), coinOnC.GetDenom())
+	suite.Require().Equal(sdkmath.NewInt(0), totalEscrowChainC.Amount)
+
+	balanceOnC = suite.chainC.GetSimApp().BankKeeper.GetBalance(suite.chainC.GetContext(), sender.GetAddress(), coinOnC.GetDenom())
+	suite.Require().Equal(balanceOnCBefore.Amount, balanceOnC.Amount, "final receiver balance has not increased")
 }
 
 // This tests a failure in the last hop where the middle chain as IBC denom source when receiving and sending the packet.
@@ -590,18 +674,6 @@
 // transfer from C -> B -> A has chain B being the source of the token both when receiving and forwarding (sending).
 // Previously referenced as Acknowledgement Failure Scenario 5
 func (suite *KeeperTestSuite) TestAcknowledgementFailureWithMiddleChainAsIBCTokenSource() {
-=======
-	// Check the token has been returned to the sender on C
-	totalEscrowChainC = suite.chainC.GetSimApp().TransferKeeper.GetTotalEscrowForDenom(suite.chainC.GetContext(), coinOnC.GetDenom())
-	suite.Require().Equal(sdkmath.NewInt(0), totalEscrowChainC.Amount)
-
-	balanceOnC = suite.chainC.GetSimApp().BankKeeper.GetBalance(suite.chainC.GetContext(), sender.GetAddress(), coinOnC.GetDenom())
-	suite.Require().Equal(balanceOnCBefore.Amount, balanceOnC.Amount, "final receiver balance has not increased")
-}
-
-// This test replicates the Acknowledgement Failure Scenario 5
-func (suite *KeeperTestSuite) TestAcknowledgementFailureScenario5Forwarding() {
->>>>>>> ada999ca
 	amount := sdkmath.NewInt(100)
 	/*
 		Given the following topolgy:
@@ -641,9 +713,8 @@
 		sdk.NewCoins(coin),
 		sender.GetAddress().String(),
 		receiver.GetAddress().String(),
-		clienttypes.ZeroHeight(),
-		suite.chainA.GetTimeoutTimestamp(),
-		"",
+		suite.chainA.GetTimeoutHeight(),
+		0, "",
 		types.Forwarding{},
 	)
 
@@ -664,7 +735,7 @@
 
 	// Check that Escrow B has amount
 	totalEscrowChainA := suite.chainA.GetSimApp().TransferKeeper.GetTotalEscrowForDenom(suite.chainA.GetContext(), coin.GetDenom())
-	suite.Require().Equal(amount, totalEscrowChainA.Amount)
+	suite.Require().Equal(sdkmath.NewInt(100), totalEscrowChainA.Amount)
 
 	// transfer/channel-0/denom
 	denomAB := types.NewDenom(sdk.DefaultBondDenom, types.NewTrace(path1.EndpointB.ChannelConfig.PortID, path1.EndpointB.ChannelID))
@@ -672,7 +743,7 @@
 	// Check the coins have been received on B
 	coin = sdk.NewCoin(denomAB.IBCDenom(), amount)
 	postCoinOnB := suite.chainB.GetSimApp().BankKeeper.GetBalance(suite.chainB.GetContext(), suite.chainB.SenderAccounts[0].SenderAccount.GetAddress(), coin.GetDenom())
-	suite.Require().Equal(amount, postCoinOnB.Amount, "final receiver balance has not increased")
+	suite.Require().Equal(sdkmath.NewInt(100), postCoinOnB.Amount, "final receiver balance has not increased")
 
 	// A --> B Simple transfer happened properly.
 
@@ -686,9 +757,8 @@
 		sdk.NewCoins(coin),
 		sender.GetAddress().String(),
 		receiver.GetAddress().String(),
-		clienttypes.ZeroHeight(),
-		suite.chainA.GetTimeoutTimestamp(),
-		"",
+		suite.chainA.GetTimeoutHeight(),
+		0, "",
 		types.Forwarding{},
 	)
 
@@ -709,7 +779,7 @@
 
 	// Check that Escrow B has amount
 	totalEscrowChainB := suite.chainB.GetSimApp().TransferKeeper.GetTotalEscrowForDenom(suite.chainB.GetContext(), coin.GetDenom())
-	suite.Require().Equal(amount, totalEscrowChainB.Amount)
+	suite.Require().Equal(sdkmath.NewInt(100), totalEscrowChainB.Amount)
 
 	// transfer/channel-1/transfer/channel-0/denom
 	denomABC := types.NewDenom(sdk.DefaultBondDenom, types.NewTrace(path1.EndpointB.ChannelConfig.PortID, path1.EndpointB.ChannelID), types.NewTrace(path2.EndpointB.ChannelConfig.PortID, path2.EndpointB.ChannelID))
@@ -717,7 +787,7 @@
 	// Check the coins have been received on C
 	coin = sdk.NewCoin(denomABC.IBCDenom(), amount)
 	postCoinOnC := suite.chainC.GetSimApp().BankKeeper.GetBalance(suite.chainC.GetContext(), suite.chainC.SenderAccounts[0].SenderAccount.GetAddress(), coin.GetDenom())
-	suite.Require().Equal(amount, postCoinOnC.Amount, "final receiver balance has not increased")
+	suite.Require().Equal(sdkmath.NewInt(100), postCoinOnC.Amount, "final receiver balance has not increased")
 
 	// B -> C Simple transfer happened properly.
 
@@ -815,7 +885,7 @@
 	// Check that Escrow B has been refunded amount
 	coin = sdk.NewCoin(denomAB.IBCDenom(), amount)
 	totalEscrowChainB = suite.chainB.GetSimApp().TransferKeeper.GetTotalEscrowForDenom(suite.chainB.GetContext(), coin.GetDenom())
-	suite.Require().Equal(amount, totalEscrowChainB.Amount)
+	suite.Require().Equal(sdkmath.NewInt(100), totalEscrowChainB.Amount)
 
 	err = path2.EndpointB.UpdateClient()
 	suite.Require().NoError(err)
@@ -839,7 +909,7 @@
 	// Check the vouchers transfer/channel-1/transfer/channel-0/denom have been refunded on C
 	coin = sdk.NewCoin(denomABC.IBCDenom(), amount)
 	postCoinOnC = suite.chainC.GetSimApp().BankKeeper.GetBalance(suite.chainC.GetContext(), suite.chainC.SenderAccounts[0].SenderAccount.GetAddress(), coin.GetDenom())
-	suite.Require().Equal(amount, postCoinOnC.Amount, "final receiver balance has not increased")
+	suite.Require().Equal(sdkmath.NewInt(100), postCoinOnC.Amount, "final receiver balance has not increased")
 
 	err = path1.EndpointB.UpdateClient()
 	suite.Require().NoError(err)
