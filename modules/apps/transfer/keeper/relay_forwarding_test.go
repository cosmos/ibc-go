package keeper_test

import (
	"fmt"
	"time"

	sdkmath "cosmossdk.io/math"

	sdk "github.com/cosmos/cosmos-sdk/types"

	"github.com/cosmos/ibc-go/v8/modules/apps/transfer/types"
	clienttypes "github.com/cosmos/ibc-go/v8/modules/core/02-client/types"
	channeltypes "github.com/cosmos/ibc-go/v8/modules/core/04-channel/types"
	ibctesting "github.com/cosmos/ibc-go/v8/testing"
)

func (suite *KeeperTestSuite) setupForwardingPaths() (pathAtoB, pathBtoC *ibctesting.Path) {
	pathAtoB = ibctesting.NewTransferPath(suite.chainA, suite.chainB)
	pathBtoC = ibctesting.NewTransferPath(suite.chainB, suite.chainC)
	pathAtoB.Setup()
	pathBtoC.Setup()
	return pathAtoB, pathBtoC
}

type amountType int

const (
	escrow amountType = iota
	balance
)

func (suite *KeeperTestSuite) assertAmountOnChain(chain *ibctesting.TestChain, balanceType amountType, amount sdkmath.Int, denom string) {
	var total sdk.Coin
	switch balanceType {
	case escrow:
		total = chain.GetSimApp().TransferKeeper.GetTotalEscrowForDenom(chain.GetContext(), denom)
	case balance:
		total = chain.GetSimApp().BankKeeper.GetBalance(chain.GetContext(), chain.SenderAccounts[0].SenderAccount.GetAddress(), denom)
	default:
		suite.Fail("invalid amountType %s", balanceType)
	}
	suite.Require().Equal(amount, total.Amount, fmt.Sprintf("Chain %s: got balance of %d, wanted %d", chain.Name(), total.Amount, amount))
}

// TestStoredForwardedPacketAndEscrowAfterFirstHop tests that the forwarded packet
// from chain A to chain B is stored after when the packet is received on chain B
// and then forwarded to chain C, and checks the balance of the escrow accounts
// in chain A nad B.
func (suite *KeeperTestSuite) TestStoredForwardedPacketAndEscrowAfterFirstHop() {
	/*
		Given the following topology:
		chain A (channel 0) -> (channel-0) chain B (channel-1) -> (channel-0) chain A
		stake                  transfer/channel-0/stake           transfer/channel-0/transfer/channel-0/stake
		We want to trigger:
			1. A sends B over channel-0.
			2. Receive on B.
			At this point we want to assert:
				A: escrowA = amount,stake AND packet A to B is stored in forwarded packet
				B: escrowB = amount,transfer/channel-0/stake
	*/

	amount := sdkmath.NewInt(100)
	pathAtoB, pathBtoC := suite.setupForwardingPaths()

	coin := ibctesting.TestCoin
	sender := suite.chainA.SenderAccounts[0].SenderAccount
	receiver := suite.chainC.SenderAccounts[0].SenderAccount
	forwarding := types.NewForwarding(false, types.Hop{
		PortId:    pathBtoC.EndpointA.ChannelConfig.PortID,
		ChannelId: pathBtoC.EndpointA.ChannelID,
	})

	transferMsg := types.NewMsgTransfer(
		pathAtoB.EndpointA.ChannelConfig.PortID,
		pathAtoB.EndpointA.ChannelID,
		sdk.NewCoins(coin),
		sender.GetAddress().String(),
		receiver.GetAddress().String(),
		clienttypes.ZeroHeight(),
		suite.chainA.GetTimeoutTimestamp(), "",
		forwarding,
	)
	result, err := suite.chainA.SendMsgs(transferMsg)
	suite.Require().NoError(err) // message committed

	// parse the packet from result events and recv packet on chainB
	packet, err := ibctesting.ParsePacketFromEvents(result.Events)
	suite.Require().NoError(err)
	suite.Require().NotNil(packet)

	err = pathAtoB.EndpointB.UpdateClient()
	suite.Require().NoError(err)

	result, err = pathAtoB.EndpointB.RecvPacketWithResult(packet)
	suite.Require().NoError(err)
	suite.Require().NotNil(result)

	forwardedPacket, found := suite.chainB.GetSimApp().TransferKeeper.GetForwardedPacket(suite.chainB.GetContext(), pathBtoC.EndpointA.ChannelConfig.PortID, pathBtoC.EndpointA.ChannelID, packet.Sequence)
	suite.Require().True(found)
	suite.Require().Equal(packet, forwardedPacket)

	suite.assertAmountOnChain(suite.chainA, escrow, amount, sdk.DefaultBondDenom)

	// denom path: transfer/channel-0
	denom := types.NewDenom(sdk.DefaultBondDenom, types.NewTrace(pathAtoB.EndpointB.ChannelConfig.PortID, pathAtoB.EndpointB.ChannelID))
	suite.assertAmountOnChain(suite.chainB, escrow, amount, denom.IBCDenom())
}

// TestSuccessfulPathForwarding tests a successful transfer from A to C through B.
func (suite *KeeperTestSuite) TestSuccessfulForward() {
	/*
		Given the following topology:
		chain A (channel 0) -> (channel-0) chain B (channel-1) -> (channel-0) chain C
		stake                  transfer/channel-0/stake           transfer/channel-0/transfer/channel-0/stake
		We want to trigger:
			1. A sends B over channel-0.
			2. Receive on B.
				2.1 B sends C over channel-1
			3. Receive on C.
		At this point we want to assert:
			A: escrowA = amount,stake
			B: escrowB = amount,transfer/channel-0/denom
			C: finalReceiver = amount,transfer/channel-0/transfer/channel-0/denom
	*/

	amount := sdkmath.NewInt(100)

	pathAtoB, pathBtoC := suite.setupForwardingPaths()

	coinOnA := ibctesting.TestCoin
	sender := suite.chainA.SenderAccounts[0].SenderAccount
	receiver := suite.chainC.SenderAccounts[0].SenderAccount
	forwarding := types.NewForwarding(false, types.Hop{
		PortId:    pathBtoC.EndpointA.ChannelConfig.PortID,
		ChannelId: pathBtoC.EndpointA.ChannelID,
	})

	transferMsg := types.NewMsgTransfer(
		pathAtoB.EndpointA.ChannelConfig.PortID,
		pathAtoB.EndpointA.ChannelID,
		sdk.NewCoins(coinOnA),
		sender.GetAddress().String(),
		receiver.GetAddress().String(),
		clienttypes.ZeroHeight(),
		suite.chainA.GetTimeoutTimestamp(), "",
		forwarding,
	)

	result, err := suite.chainA.SendMsgs(transferMsg)
	suite.Require().NoError(err) // message committed

	// parse the packet from result events and recv packet on chainB
	packetFromAtoB, err := ibctesting.ParsePacketFromEvents(result.Events)
	suite.Require().NoError(err)
	suite.Require().NotNil(packetFromAtoB)

	err = pathAtoB.EndpointB.UpdateClient()
	suite.Require().NoError(err)

	result, err = pathAtoB.EndpointB.RecvPacketWithResult(packetFromAtoB)
	suite.Require().NoError(err)
	suite.Require().NotNil(result)

	// Check that Escrow A has amount
	suite.assertAmountOnChain(suite.chainA, escrow, amount, sdk.DefaultBondDenom)

	// denom path: transfer/channel-0
	denom := types.NewDenom(sdk.DefaultBondDenom, types.NewTrace(pathAtoB.EndpointB.ChannelConfig.PortID, pathAtoB.EndpointB.ChannelID))
	suite.assertAmountOnChain(suite.chainB, escrow, amount, denom.IBCDenom())

	packetFromBtoC, err := ibctesting.ParsePacketFromEvents(result.Events)
	suite.Require().NoError(err)
	suite.Require().NotNil(packetFromBtoC)

	err = pathBtoC.EndpointA.UpdateClient()
	suite.Require().NoError(err)

	err = pathBtoC.EndpointB.UpdateClient()
	suite.Require().NoError(err)

	// B should have stored the forwarded packet.
	_, found := suite.chainB.GetSimApp().TransferKeeper.GetForwardedPacket(suite.chainB.GetContext(), packetFromBtoC.SourcePort, packetFromBtoC.SourceChannel, packetFromBtoC.Sequence)
	suite.Require().True(found, "Chain B should have stored the forwarded packet")

	result, err = pathBtoC.EndpointB.RecvPacketWithResult(packetFromBtoC)
	suite.Require().NoError(err)
	suite.Require().NotNil(result)

	// transfer/channel-0/transfer/channel-0/denom
	// Check that the final receiver has received the expected tokens.
	denomABC := types.NewDenom(sdk.DefaultBondDenom, types.NewTrace(pathBtoC.EndpointB.ChannelConfig.PortID, pathBtoC.EndpointB.ChannelID), types.NewTrace(pathAtoB.EndpointB.ChannelConfig.PortID, pathAtoB.EndpointB.ChannelID))
	// Check that the final receiver has received the expected tokens.
	suite.assertAmountOnChain(suite.chainC, balance, amount, denomABC.IBCDenom())

	successAck := channeltypes.NewResultAcknowledgement([]byte{byte(1)})
	successAckBz := channeltypes.CommitAcknowledgement(successAck.Acknowledgement())
	ackOnC := suite.chainC.GetAcknowledgement(packetFromBtoC)
	suite.Require().Equal(successAckBz, ackOnC)

	// Ack back to B
	err = pathBtoC.EndpointB.UpdateClient()
	suite.Require().NoError(err)

	err = pathBtoC.EndpointA.AcknowledgePacket(packetFromBtoC, successAck.Acknowledgement())
	suite.Require().NoError(err)

	ackOnB := suite.chainB.GetAcknowledgement(packetFromAtoB)
	suite.Require().Equal(successAckBz, ackOnB)

	// B should now have deleted the forwarded packet.
	_, found = suite.chainB.GetSimApp().TransferKeeper.GetForwardedPacket(suite.chainB.GetContext(), packetFromBtoC.SourcePort, packetFromBtoC.SourceChannel, packetFromBtoC.Sequence)
	suite.Require().False(found, "Chain B should have deleted the forwarded packet")

	// Ack back to A
	err = pathAtoB.EndpointA.UpdateClient()
	suite.Require().NoError(err)

	err = pathAtoB.EndpointA.AcknowledgePacket(packetFromAtoB, successAck.Acknowledgement())
	suite.Require().NoError(err)
}

<<<<<<< HEAD
// TestSuccessfulPathForwarding tests a successful transfer from A to C through B with a memo that should arrive at C.
func (suite *KeeperTestSuite) TestSuccessfulForwardWithMemo() {
=======
// TestSuccessfulPathForwarding tests that a packet is successfully forwarded with a non-Cosmos account address.
// The test stops before verifying the final receive, because we don't have a non-cosmos chain to test with.
func (suite *KeeperTestSuite) TestSuccessfulForwardWithNonCosmosAccAddress() {
>>>>>>> d715455f
	/*
		Given the following topology:
		chain A (channel 0) -> (channel-0) chain B (channel-1) -> (channel-0) chain C
		stake                  transfer/channel-0/stake           transfer/channel-0/transfer/channel-0/stake
		We want to trigger:
			1. A sends B over channel-0.
			2. Receive on B.
				2.1 B sends C over channel-1
			3. Receive on C.
		At this point we want to assert:
<<<<<<< HEAD
			A: escrowA = amount,stake
			B: escrowB = amount,transfer/channel-0/denom
			C: finalReceiver = amount,transfer/channel-0/transfer/channel-0/denom,memo
	*/

	amount := sdkmath.NewInt(100)
	testMemo := "test forwarding memo"

	pathAtoB, pathBtoC := suite.setupForwardingPaths()

	coinOnA := ibctesting.TestCoin
	sender := suite.chainA.SenderAccounts[0].SenderAccount
	receiver := suite.chainC.SenderAccounts[0].SenderAccount
=======
			A: packet gets relayed properly with final receiver intact
			B: packet arrives and is forwarded with final receiver intact
			C: no assertions as we don't have a non-cosmos chain to test with, so this would fail here
	*/

	amount := sdkmath.NewInt(100)

	pathAtoB, pathBtoC := suite.setupForwardingPaths()

	sender := suite.chainA.SenderAccounts[0].SenderAccount
	nonCosmosReceiver := "0x42069163Ac5919fD49e6A67e6c211E0C86397fa2"
>>>>>>> d715455f
	forwarding := types.NewForwarding(false, types.Hop{
		PortId:    pathBtoC.EndpointA.ChannelConfig.PortID,
		ChannelId: pathBtoC.EndpointA.ChannelID,
	})

	transferMsg := types.NewMsgTransfer(
		pathAtoB.EndpointA.ChannelConfig.PortID,
		pathAtoB.EndpointA.ChannelID,
<<<<<<< HEAD
		sdk.NewCoins(coinOnA),
		sender.GetAddress().String(),
		receiver.GetAddress().String(),
		clienttypes.ZeroHeight(),
		suite.chainA.GetTimeoutTimestamp(),
		testMemo,
=======
		sdk.NewCoins(ibctesting.TestCoin),
		sender.GetAddress().String(),
		nonCosmosReceiver,
		clienttypes.ZeroHeight(),
		suite.chainA.GetTimeoutTimestamp(), "",
>>>>>>> d715455f
		forwarding,
	)

	result, err := suite.chainA.SendMsgs(transferMsg)
	suite.Require().NoError(err) // message committed

	// parse the packet from result events and recv packet on chainB
	packetFromAtoB, err := ibctesting.ParsePacketFromEvents(result.Events)
	suite.Require().NoError(err)
	suite.Require().NotNil(packetFromAtoB)

<<<<<<< HEAD
	err = pathAtoB.EndpointB.UpdateClient()
	suite.Require().NoError(err)

	// Check that the memo is stored correctly in the packet sent from A
	var tokenPacketOnA types.FungibleTokenPacketDataV2
	err = suite.chainA.Codec.UnmarshalJSON(packetFromAtoB.Data, &tokenPacketOnA)
	suite.Require().NoError(err)
	suite.Require().Equal("", tokenPacketOnA.Memo)
	suite.Require().Equal(testMemo, tokenPacketOnA.Forwarding.DestinationMemo)
=======
	// Check that the token sent from A has final receiver intact
	var tokenPacketOnA types.FungibleTokenPacketDataV2
	err = suite.chainA.Codec.UnmarshalJSON(packetFromAtoB.Data, &tokenPacketOnA)
	suite.Require().NoError(err)
	suite.Require().Equal(nonCosmosReceiver, tokenPacketOnA.Receiver)

	err = pathAtoB.EndpointB.UpdateClient()
	suite.Require().NoError(err)
>>>>>>> d715455f

	result, err = pathAtoB.EndpointB.RecvPacketWithResult(packetFromAtoB)
	suite.Require().NoError(err)
	suite.Require().NotNil(result)

	// Check that Escrow A has amount
	suite.assertAmountOnChain(suite.chainA, escrow, amount, sdk.DefaultBondDenom)

<<<<<<< HEAD
	// denom path: transfer/channel-0
	denom := types.NewDenom(sdk.DefaultBondDenom, types.NewTrace(pathAtoB.EndpointB.ChannelConfig.PortID, pathAtoB.EndpointB.ChannelID))
	suite.assertAmountOnChain(suite.chainB, escrow, amount, denom.IBCDenom())

=======
>>>>>>> d715455f
	packetFromBtoC, err := ibctesting.ParsePacketFromEvents(result.Events)
	suite.Require().NoError(err)
	suite.Require().NotNil(packetFromBtoC)

<<<<<<< HEAD
	// Check that the memo is stored correctly in the packet sent from B
	var tokenPacketOnB types.FungibleTokenPacketDataV2
	err = suite.chainB.Codec.UnmarshalJSON(packetFromBtoC.Data, &tokenPacketOnB)
	suite.Require().NoError(err)
	suite.Require().Equal(testMemo, tokenPacketOnB.Memo)
	suite.Require().Equal("", tokenPacketOnB.Forwarding.DestinationMemo)

	err = pathBtoC.EndpointA.UpdateClient()
	suite.Require().NoError(err)

	err = pathBtoC.EndpointB.UpdateClient()
	suite.Require().NoError(err)
=======
	// Check that the token sent from B has final receiver intact
	var tokenPacketOnB types.FungibleTokenPacketDataV2
	err = suite.chainB.Codec.UnmarshalJSON(packetFromBtoC.Data, &tokenPacketOnB)
	suite.Require().NoError(err)
	suite.Require().Equal(nonCosmosReceiver, tokenPacketOnB.Receiver)
>>>>>>> d715455f

	// B should have stored the forwarded packet.
	_, found := suite.chainB.GetSimApp().TransferKeeper.GetForwardedPacket(suite.chainB.GetContext(), packetFromBtoC.SourcePort, packetFromBtoC.SourceChannel, packetFromBtoC.Sequence)
	suite.Require().True(found, "Chain B should have stored the forwarded packet")
<<<<<<< HEAD

	result, err = pathBtoC.EndpointB.RecvPacketWithResult(packetFromBtoC)
	suite.Require().NoError(err)
	suite.Require().NotNil(result)

	packetOnC, err := ibctesting.ParseRecvPacketFromEvents(result.Events)
	suite.Require().NoError(err)
	suite.Require().NotNil(packetOnC)

	// Check that the memo is stored directly in the memo field on C
	var tokenPacketOnC types.FungibleTokenPacketDataV2
	err = suite.chainC.Codec.UnmarshalJSON(packetOnC.Data, &tokenPacketOnC)
	suite.Require().NoError(err)
	suite.Require().Equal("", tokenPacketOnC.Forwarding.DestinationMemo)
	suite.Require().Equal(testMemo, tokenPacketOnC.Memo)

	// transfer/channel-0/transfer/channel-0/denom
	// Check that the final receiver has received the expected tokens.
	denomABC := types.NewDenom(sdk.DefaultBondDenom, types.NewTrace(pathBtoC.EndpointB.ChannelConfig.PortID, pathBtoC.EndpointB.ChannelID), types.NewTrace(pathAtoB.EndpointB.ChannelConfig.PortID, pathAtoB.EndpointB.ChannelID))
	// Check that the final receiver has received the expected tokens.
	suite.assertAmountOnChain(suite.chainC, balance, amount, denomABC.IBCDenom())

	successAck := channeltypes.NewResultAcknowledgement([]byte{byte(1)})
	successAckBz := channeltypes.CommitAcknowledgement(successAck.Acknowledgement())
	ackOnC := suite.chainC.GetAcknowledgement(packetFromBtoC)
	suite.Require().Equal(successAckBz, ackOnC)

	// Ack back to B
	err = pathBtoC.EndpointB.UpdateClient()
	suite.Require().NoError(err)

	err = pathBtoC.EndpointA.AcknowledgePacket(packetFromBtoC, successAck.Acknowledgement())
	suite.Require().NoError(err)

	ackOnB := suite.chainB.GetAcknowledgement(packetFromAtoB)
	suite.Require().Equal(successAckBz, ackOnB)

	// B should now have deleted the forwarded packet.
	_, found = suite.chainB.GetSimApp().TransferKeeper.GetForwardedPacket(suite.chainB.GetContext(), packetFromBtoC.SourcePort, packetFromBtoC.SourceChannel, packetFromBtoC.Sequence)
	suite.Require().False(found, "Chain B should have deleted the forwarded packet")

	// Ack back to A
	err = pathAtoB.EndpointA.UpdateClient()
	suite.Require().NoError(err)

	err = pathAtoB.EndpointA.AcknowledgePacket(packetFromAtoB, successAck.Acknowledgement())
	suite.Require().NoError(err)
=======
>>>>>>> d715455f
}

// TestSuccessfulUnwind tests unwinding of tokens sent from A -> B -> C by
// forwarding the tokens back from C -> B -> A.
func (suite *KeeperTestSuite) TestSuccessfulUnwind() {
	/*
		Given the following topolgy:
		chain A (channel 0) -> (channel-0) chain B (channel-1) -> (channel-0) chain C
		stake                  transfer/channel-0/stake           transfer/channel-0/transfer/channel-0/stake
		We want to trigger:
			1. Send vouchers from C to B.
			2. Receive on B.
				2.1 B sends B over channel-0
			3. Receive on A.
			At this point we want to assert:
				- escrow on B and C is zero
				- receiver on A has amount,stake
	*/

	amount := sdkmath.NewInt(100)

	pathAtoB, pathBtoC := suite.setupForwardingPaths()

	sender := suite.chainC.SenderAccount
	receiver := suite.chainA.SenderAccount

	// set sender and escrow accounts with the right balances to set up an initial state
	// that should have been the same as sending token from A -> B -> C
	denomA := types.NewDenom(sdk.DefaultBondDenom)
	denomAB := types.NewDenom(sdk.DefaultBondDenom, types.NewTrace(pathAtoB.EndpointB.ChannelConfig.PortID, pathAtoB.EndpointB.ChannelID))
	denomABC := types.NewDenom(sdk.DefaultBondDenom, append([]types.Trace{types.NewTrace(pathBtoC.EndpointB.ChannelConfig.PortID, pathBtoC.EndpointB.ChannelID)}, denomAB.Trace...)...)

	coinOnA := sdk.NewCoin(denomA.IBCDenom(), amount)
	err := suite.chainA.GetSimApp().BankKeeper.MintCoins(suite.chainA.GetContext(), types.ModuleName, sdk.NewCoins(coinOnA))
	suite.Require().NoError(err)
	escrowAddressAtoB := types.GetEscrowAddress(pathAtoB.EndpointA.ChannelConfig.PortID, pathAtoB.EndpointA.ChannelID)
	err = suite.chainA.GetSimApp().BankKeeper.MintCoins(suite.chainA.GetContext(), types.ModuleName, sdk.NewCoins(coinOnA))
	suite.Require().NoError(err)
	err = suite.chainA.GetSimApp().BankKeeper.SendCoinsFromModuleToAccount(suite.chainA.GetContext(), types.ModuleName, escrowAddressAtoB, sdk.NewCoins(coinOnA))
	suite.Require().NoError(err)
	suite.chainA.GetSimApp().TransferKeeper.SetTotalEscrowForDenom(suite.chainA.GetContext(), coinOnA)

	coinOnB := sdk.NewCoin(denomAB.IBCDenom(), amount)
	err = suite.chainB.GetSimApp().BankKeeper.MintCoins(suite.chainB.GetContext(), types.ModuleName, sdk.NewCoins(coinOnB))
	suite.Require().NoError(err)
	escrowAddressBtoC := types.GetEscrowAddress(pathBtoC.EndpointA.ChannelConfig.PortID, pathBtoC.EndpointA.ChannelID)
	err = suite.chainB.GetSimApp().BankKeeper.MintCoins(suite.chainB.GetContext(), types.ModuleName, sdk.NewCoins(coinOnB))
	suite.Require().NoError(err)
	err = suite.chainB.GetSimApp().BankKeeper.SendCoinsFromModuleToAccount(suite.chainB.GetContext(), types.ModuleName, escrowAddressBtoC, sdk.NewCoins(coinOnB))
	suite.Require().NoError(err)
	suite.chainB.GetSimApp().TransferKeeper.SetTotalEscrowForDenom(suite.chainB.GetContext(), coinOnB)
	suite.chainB.GetSimApp().TransferKeeper.SetDenom(suite.chainB.GetContext(), denomAB)

	coinOnC := sdk.NewCoin(denomABC.IBCDenom(), amount)
	err = suite.chainC.GetSimApp().BankKeeper.MintCoins(suite.chainC.GetContext(), types.ModuleName, sdk.NewCoins(coinOnC))
	suite.Require().NoError(err)
	err = suite.chainC.GetSimApp().BankKeeper.SendCoinsFromModuleToAccount(suite.chainC.GetContext(), types.ModuleName, sender.GetAddress(), sdk.NewCoins(coinOnC))
	suite.Require().NoError(err)
	suite.chainC.GetSimApp().TransferKeeper.SetDenom(suite.chainC.GetContext(), denomABC)

	originalABalance := suite.chainA.GetSimApp().BankKeeper.GetBalance(suite.chainA.GetContext(), receiver.GetAddress(), coinOnA.Denom)

	forwarding := types.NewForwarding(false, types.Hop{
		PortId:    pathAtoB.EndpointB.ChannelConfig.PortID,
		ChannelId: pathAtoB.EndpointB.ChannelID,
	})

	transferMsg := types.NewMsgTransfer(
		pathBtoC.EndpointB.ChannelConfig.PortID,
		pathBtoC.EndpointB.ChannelID,
		sdk.NewCoins(coinOnC),
		sender.GetAddress().String(),
		receiver.GetAddress().String(),
		clienttypes.ZeroHeight(),
		suite.chainC.GetTimeoutTimestamp(), "",
		forwarding,
	)

	result, err := suite.chainC.SendMsgs(transferMsg)
	suite.Require().NoError(err) // message committed

	// Sender's balance for vouchers is 0
	suite.assertAmountOnChain(suite.chainC, balance, sdkmath.NewInt(0), denomABC.IBCDenom())

	// parse the packet from result events and recv packet on chainB
	packetFromCtoB, err := ibctesting.ParsePacketFromEvents(result.Events)
	suite.Require().NoError(err)
	suite.Require().NotNil(packetFromCtoB)

	err = pathBtoC.EndpointA.UpdateClient()
	suite.Require().NoError(err)

	result, err = pathBtoC.EndpointA.RecvPacketWithResult(packetFromCtoB)
	suite.Require().NoError(err)
	suite.Require().NotNil(result)

	// Vouchers have been burned on chain B
	suite.assertAmountOnChain(suite.chainB, escrow, sdkmath.NewInt(0), denomAB.IBCDenom())

	// parse the packet from result events and recv packet on chainA
	packetFromBtoA, err := ibctesting.ParsePacketFromEvents(result.Events)
	suite.Require().NoError(err)
	suite.Require().NotNil(packetFromBtoA)

	err = pathAtoB.EndpointA.UpdateClient()
	suite.Require().NoError(err)

	// B should have stored the forwarded packet.
	forwardedPacket, found := suite.chainB.GetSimApp().TransferKeeper.GetForwardedPacket(suite.chainB.GetContext(), packetFromBtoA.SourcePort, packetFromBtoA.SourceChannel, packetFromBtoA.Sequence)
	suite.Require().True(found)
	suite.Require().Equal(packetFromCtoB, forwardedPacket)

	result, err = pathAtoB.EndpointA.RecvPacketWithResult(packetFromBtoA)
	suite.Require().NoError(err)
	suite.Require().NotNil(result)

	successAck := channeltypes.NewResultAcknowledgement([]byte{byte(1)})
	successAckBz := channeltypes.CommitAcknowledgement(successAck.Acknowledgement())

	// Ack back to B
	err = pathAtoB.EndpointB.UpdateClient()
	suite.Require().NoError(err)

	err = pathAtoB.EndpointB.AcknowledgePacket(packetFromBtoA, successAck.Acknowledgement())
	suite.Require().NoError(err)

	ackOnB := suite.chainB.GetAcknowledgement(packetFromCtoB)
	suite.Require().Equal(successAckBz, ackOnB)

	// Ack back to C
	err = pathBtoC.EndpointB.UpdateClient()
	suite.Require().NoError(err)

	err = pathBtoC.EndpointB.AcknowledgePacket(packetFromCtoB, successAck.Acknowledgement())
	suite.Require().NoError(err)

	// Check that B deleted the forwarded packet.
	_, found = suite.chainB.GetSimApp().TransferKeeper.GetForwardedPacket(suite.chainB.GetContext(), packetFromBtoA.SourcePort, packetFromBtoA.SourceChannel, packetFromBtoA.Sequence)
	suite.Require().False(found, "chain B should have deleted the forwarded packet mapping")

	// Check that tokens have been unescrowed and receiver got the tokens
	suite.assertAmountOnChain(suite.chainA, escrow, sdkmath.NewInt(0), denomA.IBCDenom())
	suite.assertAmountOnChain(suite.chainA, balance, originalABalance.Amount.Add(amount), denomA.IBCDenom())
}

// TestAcknowledgementFailureWithMiddleChainAsNativeTokenSource tests a failure in the last hop where the
// middle chain is native source when receiving and sending the packet. In other words, the middle chain's native
// token has been sent to chain C, and the multi-hop transfer from C -> B -> A has chain B being the source of
// the token both when receiving and forwarding (sending).
func (suite *KeeperTestSuite) TestAcknowledgementFailureWithMiddleChainAsNativeTokenSource() {
	/*
		Given the following topology:
		chain A (channel 0) -> (channel-0) chain B (channel-1) -> (channel-0) chain C
		stake                  transfer/channel-0/stake           transfer/channel-0/transfer/channel-0/stake
		We want to trigger:
			1. Transfer from B to C
			2. Single transfer forwarding token from C -> B -> A
				2.1 The ack fails on the last hop (chain A)
				2.2 Propagate the error back to C
			3. Verify all the balances are updated as expected
	*/

	amount := sdkmath.NewInt(100)

	pathAtoB, pathBtoC := suite.setupForwardingPaths()

	coinOnB := ibctesting.TestCoin
	setupSender := suite.chainB.SenderAccounts[0].SenderAccount
	setupReceiver := suite.chainC.SenderAccounts[0].SenderAccount

	setupTransferMsg := types.NewMsgTransfer(
		pathBtoC.EndpointA.ChannelConfig.PortID,
		pathBtoC.EndpointA.ChannelID,
		sdk.NewCoins(coinOnB),
		setupSender.GetAddress().String(),
		setupReceiver.GetAddress().String(),
		suite.chainB.GetTimeoutHeight(),
		0, "",
		types.Forwarding{},
	)

	result, err := suite.chainB.SendMsgs(setupTransferMsg)
	suite.Require().NoError(err) // message committed

	// parse the packet from result events and recv packet on chainC
	packetFromBToC, err := ibctesting.ParsePacketFromEvents(result.Events)
	suite.Require().NoError(err)
	suite.Require().NotNil(packetFromBToC)

	err = pathBtoC.EndpointB.UpdateClient()
	suite.Require().NoError(err)

	result, err = pathBtoC.EndpointB.RecvPacketWithResult(packetFromBToC)
	suite.Require().NoError(err)
	suite.Require().NotNil(result)

	// Check that EscrowBtoC has amount
	escrowAddressBtoC := types.GetEscrowAddress(pathBtoC.EndpointA.ChannelConfig.PortID, pathBtoC.EndpointA.ChannelID)
	escrowBalancBtoC := suite.chainB.GetSimApp().BankKeeper.GetBalance(suite.chainB.GetContext(), escrowAddressBtoC, coinOnB.GetDenom())
	suite.Require().Equal(amount, escrowBalancBtoC.Amount)

	// Check that receiver has the expected tokens
	denomOnC := types.NewDenom(sdk.DefaultBondDenom, types.NewTrace(pathBtoC.EndpointB.ChannelConfig.PortID, pathBtoC.EndpointB.ChannelID))
	coinOnC := sdk.NewCoin(denomOnC.IBCDenom(), amount)
	balanceOnC := suite.chainC.GetSimApp().BankKeeper.GetBalance(suite.chainC.GetContext(), setupReceiver.GetAddress(), coinOnC.GetDenom())
	suite.Require().Equal(amount, balanceOnC.Amount)

	// Now we start the transfer from C -> B -> A
	sender := suite.chainC.SenderAccounts[0].SenderAccount
	receiver := suite.chainA.SenderAccounts[0].SenderAccount

	forwarding := types.NewForwarding(false, types.Hop{
		PortId:    pathAtoB.EndpointB.ChannelConfig.PortID,
		ChannelId: pathAtoB.EndpointB.ChannelID,
	})

	forwardTransfer := types.NewMsgTransfer(
		pathBtoC.EndpointB.ChannelConfig.PortID,
		pathBtoC.EndpointB.ChannelID,
		sdk.NewCoins(coinOnC),
		sender.GetAddress().String(),
		receiver.GetAddress().String(),
		clienttypes.ZeroHeight(),
		suite.chainA.GetTimeoutTimestamp(),
		"",
		forwarding,
	)

	result, err = suite.chainC.SendMsgs(forwardTransfer)
	suite.Require().NoError(err) // message committed

	// Check that Escrow C has unescrowed the amount
	totalEscrowChainC := suite.chainC.GetSimApp().TransferKeeper.GetTotalEscrowForDenom(suite.chainC.GetContext(), coinOnC.GetDenom())
	suite.Require().Equal(sdkmath.NewInt(0), totalEscrowChainC.Amount)

	// parse the packet from result events and recv packet on chainB
	packetFromCtoB, err := ibctesting.ParsePacketFromEvents(result.Events)
	suite.Require().NoError(err)
	suite.Require().NotNil(packetFromCtoB)

	err = pathBtoC.EndpointA.UpdateClient()
	suite.Require().NoError(err)

	result, err = pathBtoC.EndpointA.RecvPacketWithResult(packetFromCtoB)
	suite.Require().NoError(err)
	suite.Require().NotNil(result)

	// Check that escrow has been moved from EscrowBtoC to EscrowBtoA
	escrowBalancBtoC = suite.chainB.GetSimApp().BankKeeper.GetBalance(suite.chainB.GetContext(), escrowAddressBtoC, coinOnB.GetDenom())
	suite.Require().Equal(sdkmath.NewInt(0), escrowBalancBtoC.Amount)

	escrowAddressBtoA := types.GetEscrowAddress(pathAtoB.EndpointB.ChannelConfig.PortID, pathAtoB.EndpointB.ChannelID)
	escrowBalanceBtoA := suite.chainB.GetSimApp().BankKeeper.GetBalance(suite.chainB.GetContext(), escrowAddressBtoA, coinOnB.GetDenom())
	suite.Require().Equal(amount, escrowBalanceBtoA.Amount)

	forwardedPacket, found := suite.chainB.GetSimApp().TransferKeeper.GetForwardedPacket(suite.chainB.GetContext(), pathAtoB.EndpointB.ChannelConfig.PortID, pathAtoB.EndpointB.ChannelID, packetFromCtoB.Sequence)
	suite.Require().True(found)
	suite.Require().Equal(packetFromCtoB, forwardedPacket)

	// Now we can receive the packet on A where we want to trigger an error
	packetFromBtoA, err := ibctesting.ParsePacketFromEvents(result.Events)
	suite.Require().NoError(err)
	suite.Require().NotNil(packetFromBtoA)

	// turn off receive on chain A to trigger an error
	suite.chainA.GetSimApp().TransferKeeper.SetParams(suite.chainA.GetContext(), types.Params{
		SendEnabled:    true,
		ReceiveEnabled: false,
	})

	err = pathAtoB.EndpointA.UpdateClient()
	suite.Require().NoError(err)

	result, err = pathAtoB.EndpointA.RecvPacketWithResult(packetFromBtoA)
	suite.Require().NoError(err)
	suite.Require().NotNil(result)

	// An error ack is now written on chainA
	// Now we need to propagate the error to B and C
	errorAckOnA := channeltypes.NewErrorAcknowledgement(types.ErrReceiveDisabled)
	errorAckCommitmentOnA := channeltypes.CommitAcknowledgement(errorAckOnA.Acknowledgement())
	ackOnA := suite.chainA.GetAcknowledgement(packetFromBtoA)
	suite.Require().Equal(errorAckCommitmentOnA, ackOnA)

	err = pathAtoB.EndpointB.UpdateClient()
	suite.Require().NoError(err)

	err = pathAtoB.EndpointB.AcknowledgePacket(packetFromBtoA, errorAckOnA.Acknowledgement())
	suite.Require().NoError(err)

	errorAckOnB := channeltypes.NewErrorAcknowledgement(types.ErrForwardedPacketFailed)
	errorAckCommitmentOnB := channeltypes.CommitAcknowledgement(errorAckOnB.Acknowledgement())
	ackOnB := suite.chainB.GetAcknowledgement(packetFromCtoB)
	suite.Require().Equal(errorAckCommitmentOnB, ackOnB)

	// Check that escrow has been moved back from EscrowBtoA to EscrowBtoC
	escrowBalanceBtoA = suite.chainB.GetSimApp().BankKeeper.GetBalance(suite.chainB.GetContext(), escrowAddressBtoA, coinOnB.GetDenom())
	suite.Require().Equal(sdkmath.NewInt(0), escrowBalanceBtoA.Amount)

	escrowBalancBtoC = suite.chainB.GetSimApp().BankKeeper.GetBalance(suite.chainB.GetContext(), escrowAddressBtoC, coinOnB.GetDenom())
	suite.Require().Equal(amount, escrowBalancBtoC.Amount)

	// Check the status of account on chain C before executing ack.
	balanceOnC = suite.chainC.GetSimApp().BankKeeper.GetBalance(suite.chainC.GetContext(), setupReceiver.GetAddress(), coinOnC.GetDenom())
	suite.Require().Equal(sdkmath.NewInt(0), balanceOnC.Amount)

	// Propagate the error to C
	err = pathBtoC.EndpointB.UpdateClient()
	suite.Require().NoError(err)

	err = pathBtoC.EndpointB.AcknowledgePacket(packetFromCtoB, errorAckOnB.Acknowledgement())
	suite.Require().NoError(err)

	// Check that everything has been reverted
	//
	// Check the vouchers have been refunded on C
	balanceOnC = suite.chainC.GetSimApp().BankKeeper.GetBalance(suite.chainC.GetContext(), setupReceiver.GetAddress(), coinOnC.GetDenom())
	suite.Require().Equal(amount, balanceOnC.Amount, "final receiver balance has not increased")
}

// TestAcknowledgementFailureWithMiddleChainAsNotBeingTokenSource tests a failure in the last hop where the middle chain
// is not source of the token when receiving or sending the packet. In other words, the middle chain's is sent
// (and forwarding) someone else's native token (in this case chain C).
func (suite *KeeperTestSuite) TestAcknowledgementFailureWithMiddleChainAsNotBeingTokenSource() {
	/*
		Given the following topology:
		chain A (channel 0) 												<- (channel-0) chain B (channel-1) <- (channel-0) chain C
		transfer/channel-0/transfer/channel-1/stake    transfer/channel-1/stake           stake
		We want to trigger:
			1. Single transfer forwarding token from C -> B -> A
				1.1 The ack fails on the last hop
				1.2 Propagate the error back to C
			2. Verify all the balances are updated as expected
	*/

	amount := sdkmath.NewInt(100)

	pathAtoB, pathBtoC := suite.setupForwardingPaths()

	// Now we start the transfer from C -> B -> A
	coinOnC := ibctesting.TestCoin
	sender := suite.chainC.SenderAccounts[0].SenderAccount
	receiver := suite.chainA.SenderAccounts[0].SenderAccount

	forwarding := types.NewForwarding(false, types.Hop{
		PortId:    pathAtoB.EndpointB.ChannelConfig.PortID,
		ChannelId: pathAtoB.EndpointB.ChannelID,
	})

	forwardTransfer := types.NewMsgTransfer(
		pathBtoC.EndpointB.ChannelConfig.PortID,
		pathBtoC.EndpointB.ChannelID,
		sdk.NewCoins(coinOnC),
		sender.GetAddress().String(),
		receiver.GetAddress().String(),
		clienttypes.ZeroHeight(),
		suite.chainA.GetTimeoutTimestamp(),
		"",
		forwarding,
	)

	balanceOnCBefore := suite.chainC.GetSimApp().BankKeeper.GetBalance(suite.chainC.GetContext(), sender.GetAddress(), coinOnC.GetDenom())

	result, err := suite.chainC.SendMsgs(forwardTransfer)
	suite.Require().NoError(err) // message committed

	// Check that Escrow C has amount
	totalEscrowChainC := suite.chainC.GetSimApp().TransferKeeper.GetTotalEscrowForDenom(suite.chainC.GetContext(), coinOnC.GetDenom())
	suite.Require().Equal(amount, totalEscrowChainC.Amount)

	packetFromCtoB, err := ibctesting.ParsePacketFromEvents(result.Events)
	suite.Require().NoError(err)
	suite.Require().NotNil(packetFromCtoB)

	err = pathBtoC.EndpointA.UpdateClient()
	suite.Require().NoError(err)

	result, err = pathBtoC.EndpointA.RecvPacketWithResult(packetFromCtoB)
	suite.Require().NoError(err)
	suite.Require().NotNil(result)

	// Check that Escrow B has amount
	denomOnB := types.NewDenom(sdk.DefaultBondDenom, types.NewTrace(pathBtoC.EndpointA.ChannelConfig.PortID, pathBtoC.EndpointA.ChannelID))
	suite.assertAmountOnChain(suite.chainB, escrow, amount, denomOnB.IBCDenom())

	forwardedPacket, found := suite.chainB.GetSimApp().TransferKeeper.GetForwardedPacket(suite.chainB.GetContext(), pathAtoB.EndpointB.ChannelConfig.PortID, pathAtoB.EndpointB.ChannelID, packetFromCtoB.Sequence)
	suite.Require().True(found)
	suite.Require().Equal(packetFromCtoB, forwardedPacket)

	// Now we can receive the packet on A where we want to trigger an error
	packetFromBtoA, err := ibctesting.ParsePacketFromEvents(result.Events)
	suite.Require().NoError(err)
	suite.Require().NotNil(packetFromBtoA)

	// turn off receive on chain A to trigger an error
	suite.chainA.GetSimApp().TransferKeeper.SetParams(suite.chainA.GetContext(), types.Params{
		SendEnabled:    true,
		ReceiveEnabled: false,
	})

	err = pathAtoB.EndpointA.UpdateClient()
	suite.Require().NoError(err)

	result, err = pathAtoB.EndpointA.RecvPacketWithResult(packetFromBtoA)
	suite.Require().NoError(err)
	suite.Require().NotNil(result)

	// An error ack is now written on chainA
	// Now we need to propagate the error to B and C
	errorAckOnA := channeltypes.NewErrorAcknowledgement(types.ErrReceiveDisabled)
	errorAckCommitmentOnA := channeltypes.CommitAcknowledgement(errorAckOnA.Acknowledgement())
	ackOnA := suite.chainA.GetAcknowledgement(packetFromBtoA)
	suite.Require().Equal(errorAckCommitmentOnA, ackOnA)

	err = pathAtoB.EndpointB.UpdateClient()
	suite.Require().NoError(err)

	err = pathAtoB.EndpointB.AcknowledgePacket(packetFromBtoA, errorAckOnA.Acknowledgement())
	suite.Require().NoError(err)

	errorAckOnB := channeltypes.NewErrorAcknowledgement(types.ErrForwardedPacketFailed)
	errorAckCommitmentOnB := channeltypes.CommitAcknowledgement(errorAckOnB.Acknowledgement())
	ackOnB := suite.chainB.GetAcknowledgement(packetFromCtoB)
	suite.Require().Equal(errorAckCommitmentOnB, ackOnB)

	// Check that escrow has been burnt on B
	suite.assertAmountOnChain(suite.chainB, escrow, sdkmath.NewInt(0), denomOnB.IBCDenom())

	// Check the status of account on chain C before executing ack.
	balanceOnC := suite.chainC.GetSimApp().BankKeeper.GetBalance(suite.chainC.GetContext(), sender.GetAddress(), coinOnC.GetDenom())
	suite.Require().Equal(balanceOnCBefore.SubAmount(amount).Amount, balanceOnC.Amount)

	// Propagate the error to C
	err = pathBtoC.EndpointB.UpdateClient()
	suite.Require().NoError(err)

	err = pathBtoC.EndpointB.AcknowledgePacket(packetFromCtoB, errorAckOnB.Acknowledgement())
	suite.Require().NoError(err)

	// Check that everything has been reverted
	//
	// Check the token has been returned to the sender on C
	suite.assertAmountOnChain(suite.chainC, escrow, sdkmath.NewInt(0), coinOnC.GetDenom())
	suite.assertAmountOnChain(suite.chainC, balance, balanceOnCBefore.Amount, coinOnC.GetDenom())
}

// TestOnTimeoutPacketForwarding tests the scenario in which a packet goes from
// A to C, using B as a forwarding hop. The packet times out when going to C
// from B and we verify that funds are properly returned to A.
func (suite *KeeperTestSuite) TestOnTimeoutPacketForwarding() {
	pathAtoB, pathBtoC := suite.setupForwardingPaths()

	amount := sdkmath.NewInt(100)
	coin := ibctesting.TestCoin
	sender := suite.chainA.SenderAccounts[0].SenderAccount
	receiver := suite.chainC.SenderAccounts[0].SenderAccount

	denomA := types.NewDenom(coin.Denom)
	denomAB := types.NewDenom(coin.Denom, types.NewTrace(pathAtoB.EndpointB.ChannelConfig.PortID, pathAtoB.EndpointB.ChannelID))
	denomABC := types.NewDenom(coin.Denom, append([]types.Trace{types.NewTrace(pathBtoC.EndpointB.ChannelConfig.PortID, pathBtoC.EndpointB.ChannelID)}, denomAB.Trace...)...)

	originalABalance := suite.chainA.GetSimApp().BankKeeper.GetBalance(suite.chainA.GetContext(), sender.GetAddress(), coin.Denom)

	forwarding := types.Forwarding{
		Hops: []types.Hop{
			{
				PortId:    pathBtoC.EndpointA.ChannelConfig.PortID,
				ChannelId: pathBtoC.EndpointA.ChannelID,
			},
		},
	}

	transferMsg := types.NewMsgTransfer(
		pathAtoB.EndpointA.ChannelConfig.PortID,
		pathAtoB.EndpointA.ChannelID,
		sdk.NewCoins(coin),
		sender.GetAddress().String(),
		receiver.GetAddress().String(),
		clienttypes.ZeroHeight(),
		uint64(suite.chainA.GetContext().BlockTime().Add(time.Minute*5).UnixNano()),
		"",
		forwarding,
	)

	result, err := suite.chainA.SendMsgs(transferMsg)
	suite.Require().NoError(err) // message committed

	// parse the packet from result events and recv packet on chainB
	packet, err := ibctesting.ParsePacketFromEvents(result.Events)
	suite.Require().NoError(err)
	suite.Require().NotNil(packet)

	err = pathAtoB.EndpointB.UpdateClient()
	suite.Require().NoError(err)

	// Receive packet on B.
	result, err = pathAtoB.EndpointB.RecvPacketWithResult(packet)
	suite.Require().NoError(err)
	suite.Require().NotNil(result)

	err = pathBtoC.EndpointA.UpdateClient()
	suite.Require().NoError(err)

	err = pathBtoC.EndpointB.UpdateClient()
	suite.Require().NoError(err)

	// Make sure funds went from A to B's escrow account.
	suite.assertAmountOnChain(suite.chainA, balance, originalABalance.Amount.Sub(amount), denomA.IBCDenom())
	suite.assertAmountOnChain(suite.chainB, escrow, amount, denomAB.IBCDenom())

	// Check that forwarded packet exists
	forwardedPacket, found := suite.chainB.GetSimApp().TransferKeeper.GetForwardedPacket(suite.chainB.GetContext(), pathBtoC.EndpointA.ChannelConfig.PortID, pathBtoC.EndpointA.ChannelID, packet.Sequence)
	suite.Require().True(found, "Chain B has no forwarded packet")
	suite.Require().Equal(packet, forwardedPacket, "ForwardedPacket stored in ChainB is not the same that was sent")

	address := types.GetForwardAddress(packet.DestinationPort, packet.DestinationChannel).String()
	data := types.NewFungibleTokenPacketDataV2(
		[]types.Token{
			{
				Denom:  types.NewDenom(sdk.DefaultBondDenom, types.NewTrace(pathAtoB.EndpointA.ChannelConfig.PortID, pathAtoB.EndpointA.ChannelID)),
				Amount: "100",
			},
		},
		address,
		receiver.GetAddress().String(),
		"", types.ForwardingPacketData{},
	)

	packet = channeltypes.NewPacket(
		data.GetBytes(),
		1,
		pathBtoC.EndpointA.ChannelConfig.PortID,
		pathBtoC.EndpointA.ChannelID,
		pathBtoC.EndpointB.ChannelConfig.PortID,
		pathBtoC.EndpointB.ChannelID,
		packet.TimeoutHeight,
		packet.TimeoutTimestamp)

	// retrieve module callbacks
	module, _, err := suite.chainB.App.GetIBCKeeper().PortKeeper.LookupModuleByPort(suite.chainB.GetContext(), pathBtoC.EndpointA.ChannelConfig.PortID)
	suite.Require().NoError(err)

	cbs, ok := suite.chainB.App.GetIBCKeeper().PortKeeper.Route(module)
	suite.Require().True(ok)

	// Trigger OnTimeoutPacket for chainB
	err = cbs.OnTimeoutPacket(suite.chainB.GetContext(), packet, nil)
	suite.Require().NoError(err)

	// Ensure that chainB has an ack.
	storedAck, found := suite.chainB.App.GetIBCKeeper().ChannelKeeper.GetPacketAcknowledgement(suite.chainB.GetContext(), packet.GetDestPort(), packet.GetDestChannel(), packet.GetSequence())
	suite.Require().True(found, "chainB does not have an ack")

	// And that this ack is of the type we expect (Error due to time out)
	ack := channeltypes.NewErrorAcknowledgement(types.ErrForwardedPacketTimedOut)
	ackbytes := channeltypes.CommitAcknowledgement(ack.Acknowledgement())
	suite.Require().Equal(ackbytes, storedAck)

	forwardingPacketData := types.NewForwardingPacketData("", forwarding.Hops...)
	data = types.NewFungibleTokenPacketDataV2(
		[]types.Token{
			{
				Denom:  types.NewDenom(sdk.DefaultBondDenom),
				Amount: "100",
			},
		},
		sender.GetAddress().String(),
		receiver.GetAddress().String(),
		"", forwardingPacketData,
	)

	packet = channeltypes.NewPacket(
		data.GetBytes(),
		1,
		pathAtoB.EndpointA.ChannelConfig.PortID,
		pathAtoB.EndpointA.ChannelID,
		pathAtoB.EndpointB.ChannelConfig.PortID,
		pathAtoB.EndpointB.ChannelID,
		packet.TimeoutHeight,
		packet.TimeoutTimestamp)

	// Send the ack to chain A.
	err = suite.chainA.GetSimApp().TransferKeeper.OnAcknowledgementPacket(suite.chainA.GetContext(), packet, data, ack)
	suite.Require().NoError(err)

	// Finally, check that A,B, and C escrow accounts do not have fund.
	suite.assertAmountOnChain(suite.chainC, escrow, sdkmath.NewInt(0), denomABC.IBCDenom())
	suite.assertAmountOnChain(suite.chainB, escrow, sdkmath.NewInt(0), denomAB.IBCDenom())
	suite.assertAmountOnChain(suite.chainA, escrow, sdkmath.NewInt(0), denomA.IBCDenom())

	// And that A has its original balance back.
	suite.assertAmountOnChain(suite.chainA, balance, originalABalance.Amount, coin.Denom)
}<|MERGE_RESOLUTION|>--- conflicted
+++ resolved
@@ -219,14 +219,8 @@
 	suite.Require().NoError(err)
 }
 
-<<<<<<< HEAD
 // TestSuccessfulPathForwarding tests a successful transfer from A to C through B with a memo that should arrive at C.
 func (suite *KeeperTestSuite) TestSuccessfulForwardWithMemo() {
-=======
-// TestSuccessfulPathForwarding tests that a packet is successfully forwarded with a non-Cosmos account address.
-// The test stops before verifying the final receive, because we don't have a non-cosmos chain to test with.
-func (suite *KeeperTestSuite) TestSuccessfulForwardWithNonCosmosAccAddress() {
->>>>>>> d715455f
 	/*
 		Given the following topology:
 		chain A (channel 0) -> (channel-0) chain B (channel-1) -> (channel-0) chain C
@@ -237,7 +231,6 @@
 				2.1 B sends C over channel-1
 			3. Receive on C.
 		At this point we want to assert:
-<<<<<<< HEAD
 			A: escrowA = amount,stake
 			B: escrowB = amount,transfer/channel-0/denom
 			C: finalReceiver = amount,transfer/channel-0/transfer/channel-0/denom,memo
@@ -251,19 +244,6 @@
 	coinOnA := ibctesting.TestCoin
 	sender := suite.chainA.SenderAccounts[0].SenderAccount
 	receiver := suite.chainC.SenderAccounts[0].SenderAccount
-=======
-			A: packet gets relayed properly with final receiver intact
-			B: packet arrives and is forwarded with final receiver intact
-			C: no assertions as we don't have a non-cosmos chain to test with, so this would fail here
-	*/
-
-	amount := sdkmath.NewInt(100)
-
-	pathAtoB, pathBtoC := suite.setupForwardingPaths()
-
-	sender := suite.chainA.SenderAccounts[0].SenderAccount
-	nonCosmosReceiver := "0x42069163Ac5919fD49e6A67e6c211E0C86397fa2"
->>>>>>> d715455f
 	forwarding := types.NewForwarding(false, types.Hop{
 		PortId:    pathBtoC.EndpointA.ChannelConfig.PortID,
 		ChannelId: pathBtoC.EndpointA.ChannelID,
@@ -272,20 +252,150 @@
 	transferMsg := types.NewMsgTransfer(
 		pathAtoB.EndpointA.ChannelConfig.PortID,
 		pathAtoB.EndpointA.ChannelID,
-<<<<<<< HEAD
 		sdk.NewCoins(coinOnA),
 		sender.GetAddress().String(),
 		receiver.GetAddress().String(),
 		clienttypes.ZeroHeight(),
 		suite.chainA.GetTimeoutTimestamp(),
 		testMemo,
-=======
+		forwarding,
+	)
+
+	result, err := suite.chainA.SendMsgs(transferMsg)
+	suite.Require().NoError(err) // message committed
+
+	// parse the packet from result events and recv packet on chainB
+	packetFromAtoB, err := ibctesting.ParsePacketFromEvents(result.Events)
+	suite.Require().NoError(err)
+	suite.Require().NotNil(packetFromAtoB)
+
+	err = pathAtoB.EndpointB.UpdateClient()
+	suite.Require().NoError(err)
+
+	// Check that the memo is stored correctly in the packet sent from A
+	var tokenPacketOnA types.FungibleTokenPacketDataV2
+	err = suite.chainA.Codec.UnmarshalJSON(packetFromAtoB.Data, &tokenPacketOnA)
+	suite.Require().NoError(err)
+	suite.Require().Equal("", tokenPacketOnA.Memo)
+	suite.Require().Equal(testMemo, tokenPacketOnA.Forwarding.DestinationMemo)
+
+	result, err = pathAtoB.EndpointB.RecvPacketWithResult(packetFromAtoB)
+	suite.Require().NoError(err)
+	suite.Require().NotNil(result)
+
+	// Check that Escrow A has amount
+	suite.assertAmountOnChain(suite.chainA, escrow, amount, sdk.DefaultBondDenom)
+
+	// denom path: transfer/channel-0
+	denom := types.NewDenom(sdk.DefaultBondDenom, types.NewTrace(pathAtoB.EndpointB.ChannelConfig.PortID, pathAtoB.EndpointB.ChannelID))
+	suite.assertAmountOnChain(suite.chainB, escrow, amount, denom.IBCDenom())
+
+	packetFromBtoC, err := ibctesting.ParsePacketFromEvents(result.Events)
+	suite.Require().NoError(err)
+	suite.Require().NotNil(packetFromBtoC)
+
+	// Check that the memo is stored correctly in the packet sent from B
+	var tokenPacketOnB types.FungibleTokenPacketDataV2
+	err = suite.chainB.Codec.UnmarshalJSON(packetFromBtoC.Data, &tokenPacketOnB)
+	suite.Require().NoError(err)
+	suite.Require().Equal(testMemo, tokenPacketOnB.Memo)
+	suite.Require().Equal("", tokenPacketOnB.Forwarding.DestinationMemo)
+
+	err = pathBtoC.EndpointA.UpdateClient()
+	suite.Require().NoError(err)
+
+	err = pathBtoC.EndpointB.UpdateClient()
+	suite.Require().NoError(err)
+
+	// B should have stored the forwarded packet.
+	_, found := suite.chainB.GetSimApp().TransferKeeper.GetForwardedPacket(suite.chainB.GetContext(), packetFromBtoC.SourcePort, packetFromBtoC.SourceChannel, packetFromBtoC.Sequence)
+	suite.Require().True(found, "Chain B should have stored the forwarded packet")
+
+	result, err = pathBtoC.EndpointB.RecvPacketWithResult(packetFromBtoC)
+	suite.Require().NoError(err)
+	suite.Require().NotNil(result)
+
+	packetOnC, err := ibctesting.ParseRecvPacketFromEvents(result.Events)
+	suite.Require().NoError(err)
+	suite.Require().NotNil(packetOnC)
+
+	// Check that the memo is stored directly in the memo field on C
+	var tokenPacketOnC types.FungibleTokenPacketDataV2
+	err = suite.chainC.Codec.UnmarshalJSON(packetOnC.Data, &tokenPacketOnC)
+	suite.Require().NoError(err)
+	suite.Require().Equal("", tokenPacketOnC.Forwarding.DestinationMemo)
+	suite.Require().Equal(testMemo, tokenPacketOnC.Memo)
+
+	// transfer/channel-0/transfer/channel-0/denom
+	// Check that the final receiver has received the expected tokens.
+	denomABC := types.NewDenom(sdk.DefaultBondDenom, types.NewTrace(pathBtoC.EndpointB.ChannelConfig.PortID, pathBtoC.EndpointB.ChannelID), types.NewTrace(pathAtoB.EndpointB.ChannelConfig.PortID, pathAtoB.EndpointB.ChannelID))
+	// Check that the final receiver has received the expected tokens.
+	suite.assertAmountOnChain(suite.chainC, balance, amount, denomABC.IBCDenom())
+
+	successAck := channeltypes.NewResultAcknowledgement([]byte{byte(1)})
+	successAckBz := channeltypes.CommitAcknowledgement(successAck.Acknowledgement())
+	ackOnC := suite.chainC.GetAcknowledgement(packetFromBtoC)
+	suite.Require().Equal(successAckBz, ackOnC)
+
+	// Ack back to B
+	err = pathBtoC.EndpointB.UpdateClient()
+	suite.Require().NoError(err)
+
+	err = pathBtoC.EndpointA.AcknowledgePacket(packetFromBtoC, successAck.Acknowledgement())
+	suite.Require().NoError(err)
+
+	ackOnB := suite.chainB.GetAcknowledgement(packetFromAtoB)
+	suite.Require().Equal(successAckBz, ackOnB)
+
+	// B should now have deleted the forwarded packet.
+	_, found = suite.chainB.GetSimApp().TransferKeeper.GetForwardedPacket(suite.chainB.GetContext(), packetFromBtoC.SourcePort, packetFromBtoC.SourceChannel, packetFromBtoC.Sequence)
+	suite.Require().False(found, "Chain B should have deleted the forwarded packet")
+
+	// Ack back to A
+	err = pathAtoB.EndpointA.UpdateClient()
+	suite.Require().NoError(err)
+
+	err = pathAtoB.EndpointA.AcknowledgePacket(packetFromAtoB, successAck.Acknowledgement())
+	suite.Require().NoError(err)
+}
+
+// TestSuccessfulPathForwarding tests that a packet is successfully forwarded with a non-Cosmos account address.
+// The test stops before verifying the final receive, because we don't have a non-cosmos chain to test with.
+func (suite *KeeperTestSuite) TestSuccessfulForwardWithNonCosmosAccAddress() {
+	/*
+		Given the following topology:
+		chain A (channel 0) -> (channel-0) chain B (channel-1) -> (channel-0) chain C
+		stake                  transfer/channel-0/stake           transfer/channel-0/transfer/channel-0/stake
+		We want to trigger:
+			1. A sends B over channel-0.
+			2. Receive on B.
+				2.1 B sends C over channel-1
+			3. Receive on C.
+		At this point we want to assert:
+			A: packet gets relayed properly with final receiver intact
+			B: packet arrives and is forwarded with final receiver intact
+			C: no assertions as we don't have a non-cosmos chain to test with, so this would fail here
+	*/
+
+	amount := sdkmath.NewInt(100)
+
+	pathAtoB, pathBtoC := suite.setupForwardingPaths()
+
+	sender := suite.chainA.SenderAccounts[0].SenderAccount
+	nonCosmosReceiver := "0x42069163Ac5919fD49e6A67e6c211E0C86397fa2"
+	forwarding := types.NewForwarding(false, types.Hop{
+		PortId:    pathBtoC.EndpointA.ChannelConfig.PortID,
+		ChannelId: pathBtoC.EndpointA.ChannelID,
+	})
+
+	transferMsg := types.NewMsgTransfer(
+		pathAtoB.EndpointA.ChannelConfig.PortID,
+		pathAtoB.EndpointA.ChannelID,
 		sdk.NewCoins(ibctesting.TestCoin),
 		sender.GetAddress().String(),
 		nonCosmosReceiver,
 		clienttypes.ZeroHeight(),
 		suite.chainA.GetTimeoutTimestamp(), "",
->>>>>>> d715455f
 		forwarding,
 	)
 
@@ -297,17 +407,6 @@
 	suite.Require().NoError(err)
 	suite.Require().NotNil(packetFromAtoB)
 
-<<<<<<< HEAD
-	err = pathAtoB.EndpointB.UpdateClient()
-	suite.Require().NoError(err)
-
-	// Check that the memo is stored correctly in the packet sent from A
-	var tokenPacketOnA types.FungibleTokenPacketDataV2
-	err = suite.chainA.Codec.UnmarshalJSON(packetFromAtoB.Data, &tokenPacketOnA)
-	suite.Require().NoError(err)
-	suite.Require().Equal("", tokenPacketOnA.Memo)
-	suite.Require().Equal(testMemo, tokenPacketOnA.Forwarding.DestinationMemo)
-=======
 	// Check that the token sent from A has final receiver intact
 	var tokenPacketOnA types.FungibleTokenPacketDataV2
 	err = suite.chainA.Codec.UnmarshalJSON(packetFromAtoB.Data, &tokenPacketOnA)
@@ -316,7 +415,6 @@
 
 	err = pathAtoB.EndpointB.UpdateClient()
 	suite.Require().NoError(err)
->>>>>>> d715455f
 
 	result, err = pathAtoB.EndpointB.RecvPacketWithResult(packetFromAtoB)
 	suite.Require().NoError(err)
@@ -325,91 +423,19 @@
 	// Check that Escrow A has amount
 	suite.assertAmountOnChain(suite.chainA, escrow, amount, sdk.DefaultBondDenom)
 
-<<<<<<< HEAD
-	// denom path: transfer/channel-0
-	denom := types.NewDenom(sdk.DefaultBondDenom, types.NewTrace(pathAtoB.EndpointB.ChannelConfig.PortID, pathAtoB.EndpointB.ChannelID))
-	suite.assertAmountOnChain(suite.chainB, escrow, amount, denom.IBCDenom())
-
-=======
->>>>>>> d715455f
 	packetFromBtoC, err := ibctesting.ParsePacketFromEvents(result.Events)
 	suite.Require().NoError(err)
 	suite.Require().NotNil(packetFromBtoC)
 
-<<<<<<< HEAD
-	// Check that the memo is stored correctly in the packet sent from B
-	var tokenPacketOnB types.FungibleTokenPacketDataV2
-	err = suite.chainB.Codec.UnmarshalJSON(packetFromBtoC.Data, &tokenPacketOnB)
-	suite.Require().NoError(err)
-	suite.Require().Equal(testMemo, tokenPacketOnB.Memo)
-	suite.Require().Equal("", tokenPacketOnB.Forwarding.DestinationMemo)
-
-	err = pathBtoC.EndpointA.UpdateClient()
-	suite.Require().NoError(err)
-
-	err = pathBtoC.EndpointB.UpdateClient()
-	suite.Require().NoError(err)
-=======
 	// Check that the token sent from B has final receiver intact
 	var tokenPacketOnB types.FungibleTokenPacketDataV2
 	err = suite.chainB.Codec.UnmarshalJSON(packetFromBtoC.Data, &tokenPacketOnB)
 	suite.Require().NoError(err)
 	suite.Require().Equal(nonCosmosReceiver, tokenPacketOnB.Receiver)
->>>>>>> d715455f
 
 	// B should have stored the forwarded packet.
 	_, found := suite.chainB.GetSimApp().TransferKeeper.GetForwardedPacket(suite.chainB.GetContext(), packetFromBtoC.SourcePort, packetFromBtoC.SourceChannel, packetFromBtoC.Sequence)
 	suite.Require().True(found, "Chain B should have stored the forwarded packet")
-<<<<<<< HEAD
-
-	result, err = pathBtoC.EndpointB.RecvPacketWithResult(packetFromBtoC)
-	suite.Require().NoError(err)
-	suite.Require().NotNil(result)
-
-	packetOnC, err := ibctesting.ParseRecvPacketFromEvents(result.Events)
-	suite.Require().NoError(err)
-	suite.Require().NotNil(packetOnC)
-
-	// Check that the memo is stored directly in the memo field on C
-	var tokenPacketOnC types.FungibleTokenPacketDataV2
-	err = suite.chainC.Codec.UnmarshalJSON(packetOnC.Data, &tokenPacketOnC)
-	suite.Require().NoError(err)
-	suite.Require().Equal("", tokenPacketOnC.Forwarding.DestinationMemo)
-	suite.Require().Equal(testMemo, tokenPacketOnC.Memo)
-
-	// transfer/channel-0/transfer/channel-0/denom
-	// Check that the final receiver has received the expected tokens.
-	denomABC := types.NewDenom(sdk.DefaultBondDenom, types.NewTrace(pathBtoC.EndpointB.ChannelConfig.PortID, pathBtoC.EndpointB.ChannelID), types.NewTrace(pathAtoB.EndpointB.ChannelConfig.PortID, pathAtoB.EndpointB.ChannelID))
-	// Check that the final receiver has received the expected tokens.
-	suite.assertAmountOnChain(suite.chainC, balance, amount, denomABC.IBCDenom())
-
-	successAck := channeltypes.NewResultAcknowledgement([]byte{byte(1)})
-	successAckBz := channeltypes.CommitAcknowledgement(successAck.Acknowledgement())
-	ackOnC := suite.chainC.GetAcknowledgement(packetFromBtoC)
-	suite.Require().Equal(successAckBz, ackOnC)
-
-	// Ack back to B
-	err = pathBtoC.EndpointB.UpdateClient()
-	suite.Require().NoError(err)
-
-	err = pathBtoC.EndpointA.AcknowledgePacket(packetFromBtoC, successAck.Acknowledgement())
-	suite.Require().NoError(err)
-
-	ackOnB := suite.chainB.GetAcknowledgement(packetFromAtoB)
-	suite.Require().Equal(successAckBz, ackOnB)
-
-	// B should now have deleted the forwarded packet.
-	_, found = suite.chainB.GetSimApp().TransferKeeper.GetForwardedPacket(suite.chainB.GetContext(), packetFromBtoC.SourcePort, packetFromBtoC.SourceChannel, packetFromBtoC.Sequence)
-	suite.Require().False(found, "Chain B should have deleted the forwarded packet")
-
-	// Ack back to A
-	err = pathAtoB.EndpointA.UpdateClient()
-	suite.Require().NoError(err)
-
-	err = pathAtoB.EndpointA.AcknowledgePacket(packetFromAtoB, successAck.Acknowledgement())
-	suite.Require().NoError(err)
-=======
->>>>>>> d715455f
 }
 
 // TestSuccessfulUnwind tests unwinding of tokens sent from A -> B -> C by
