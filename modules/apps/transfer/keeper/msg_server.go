package keeper

import (
	"context"

	sdk "github.com/cosmos/cosmos-sdk/types"
	sdkerrors "github.com/cosmos/cosmos-sdk/types/errors"

	"github.com/cosmos/ibc-go/v6/modules/apps/transfer/types"
)

var _ types.MsgServer = Keeper{}

// Transfer defines a rpc handler method for MsgTransfer.
func (k Keeper) Transfer(goCtx context.Context, msg *types.MsgTransfer) (*types.MsgTransferResponse, error) {
	ctx := sdk.UnwrapSDKContext(goCtx)

	if !k.GetSendEnabled(ctx) {
		return nil, types.ErrSendDisabled
	}

	sender, err := sdk.AccAddressFromBech32(msg.Sender)
	if err != nil {
		return nil, err
	}

<<<<<<< HEAD
	if k.bankKeeper.BlockedAddr(sender) {
		return nil, sdkerrors.Wrapf(sdkerrors.ErrUnauthorized, "%s is not allowed to send funds", sender)
	}

	if err := k.sendTransfer(
=======
	sequence, err := k.sendTransfer(
>>>>>>> 88525d2a
		ctx, msg.SourcePort, msg.SourceChannel, msg.Token, sender, msg.Receiver, msg.TimeoutHeight, msg.TimeoutTimestamp,
	)
	if err != nil {
		return nil, err
	}

	k.Logger(ctx).Info("IBC fungible token transfer", "token", msg.Token.Denom, "amount", msg.Token.Amount.String(), "sender", msg.Sender, "receiver", msg.Receiver)

	ctx.EventManager().EmitEvents(sdk.Events{
		sdk.NewEvent(
			types.EventTypeTransfer,
			sdk.NewAttribute(sdk.AttributeKeySender, msg.Sender),
			sdk.NewAttribute(types.AttributeKeyReceiver, msg.Receiver),
		),
		sdk.NewEvent(
			sdk.EventTypeMessage,
			sdk.NewAttribute(sdk.AttributeKeyModule, types.ModuleName),
		),
	})

	return &types.MsgTransferResponse{Sequence: sequence}, nil
}<|MERGE_RESOLUTION|>--- conflicted
+++ resolved
@@ -24,15 +24,11 @@
 		return nil, err
 	}
 
-<<<<<<< HEAD
 	if k.bankKeeper.BlockedAddr(sender) {
 		return nil, sdkerrors.Wrapf(sdkerrors.ErrUnauthorized, "%s is not allowed to send funds", sender)
 	}
 
-	if err := k.sendTransfer(
-=======
 	sequence, err := k.sendTransfer(
->>>>>>> 88525d2a
 		ctx, msg.SourcePort, msg.SourceChannel, msg.Token, sender, msg.Receiver, msg.TimeoutHeight, msg.TimeoutTimestamp,
 	)
 	if err != nil {
