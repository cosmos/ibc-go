--- conflicted
+++ resolved
@@ -80,17 +80,9 @@
 	if token.Denom.IsNative() {
 		return nil, errorsmod.Wrap(types.ErrInvalidForwarding, "cannot unwind a native token")
 	}
-<<<<<<< HEAD
-	var unwindHops []types.Hop
-	// remove the first hop in denom as it is the current port/channel on this chain
-	for _, trace := range token.Denom.Trace[1:] {
-		unwindHops = append(unwindHops, types.Hop{PortId: trace.PortId, ChannelId: trace.ChannelId}) //nolint: gosimple
-	}
-=======
 
 	// remove the first hop in denom as it is the current port/channel on this chain
 	unwindHops := token.Denom.Trace[1:]
->>>>>>> 8cf632a0
 
 	// Update message fields.
 	msg.SourcePort, msg.SourceChannel = token.Denom.Trace[0].PortId, token.Denom.Trace[0].ChannelId
