--- conflicted
+++ resolved
@@ -47,13 +47,8 @@
 	}
 
 	sequence, err := k.sendTransfer(
-<<<<<<< HEAD
-		ctx, msg.SourcePort, msg.SourceChannel, tokens, sender, msg.Receiver, msg.TimeoutHeight, msg.TimeoutTimestamp,
+		ctx, msg.SourcePort, msg.SourceChannel, coins, sender, msg.Receiver, msg.TimeoutHeight, msg.TimeoutTimestamp,
 		msg.Memo, msg.ForwardingPath)
-=======
-		ctx, msg.SourcePort, msg.SourceChannel, coins, sender, msg.Receiver, msg.TimeoutHeight, msg.TimeoutTimestamp,
-		msg.Memo)
->>>>>>> e8b9d5a9
 	if err != nil {
 		return nil, err
 	}
