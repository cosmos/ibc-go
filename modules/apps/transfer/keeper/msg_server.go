--- conflicted
+++ resolved
@@ -2,7 +2,6 @@
 
 import (
 	"context"
-	"strings"
 
 	errorsmod "cosmossdk.io/errors"
 
@@ -29,7 +28,6 @@
 	}
 
 	coins := msg.GetCoins()
-
 	if err := k.bankKeeper.IsSendEnabledCoins(ctx, coins...); err != nil {
 		return nil, errorsmod.Wrapf(types.ErrSendDisabled, err.Error())
 	}
@@ -38,49 +36,64 @@
 		return nil, errorsmod.Wrapf(ibcerrors.ErrUnauthorized, "%s is not allowed to send funds", sender)
 	}
 
-<<<<<<< HEAD
-	// NOTE: denomination and hex hash correctness checked during msg.ValidateBasic
-	fullDenomPath := msg.Token.Denom
+	appVersion, found := k.ics4Wrapper.GetAppVersion(ctx, msg.SourcePort, msg.SourceChannel)
+	if !found {
+		return nil, errorsmod.Wrapf(ibcerrors.ErrInvalidRequest, "application version not found for source port: %s and source channel: %s", msg.SourcePort, msg.SourceChannel)
+	}
 
-	// deconstruct the token denomination into the denomination trace info
-	// to determine if the sender is the source chain
-	if strings.HasPrefix(msg.Token.Denom, "ibc/") {
-		fullDenomPath, err = k.DenomPathFromHash(ctx, msg.Token.Denom)
-=======
+	if appVersion == types.V1 {
+		// ics20-1 only supports a single coin, so if that is the current version, we must only process a single coin.
+		if len(msg.Tokens) > 1 {
+			return nil, errorsmod.Wrapf(ibcerrors.ErrInvalidRequest, "cannot transfer multiple coins with %s", types.V1)
+		}
+
+		// ics20-1 does not support forwarding, so if that is the current version, we must reject the transfer.
+		if msg.HasForwarding() {
+			return nil, errorsmod.Wrapf(ibcerrors.ErrInvalidRequest, "cannot forward coins with %s", types.V1)
+		}
+	}
+
 	if msg.Forwarding.GetUnwind() {
 		msg, err = k.unwindHops(ctx, msg)
->>>>>>> 575902ba
 		if err != nil {
 			return nil, err
 		}
 	}
 
-<<<<<<< HEAD
-	packetData := types.NewFungibleTokenPacketData(
-		fullDenomPath, msg.Token.Amount.String(), sender.String(), msg.Receiver, msg.Memo,
-	)
+	tokens := make([]types.Token, 0, len(coins))
+	for _, coin := range coins {
+		token, err := k.tokenFromCoin(ctx, coin)
+		if err != nil {
+			return nil, err
+		}
+
+		tokens = append(tokens, token)
+	}
+
+	packetDataBz, err := createPacketDataBytesFromVersion(appVersion, sender.String(), msg.Receiver, msg.Memo, tokens, msg.Forwarding.GetHops())
+	if err != nil {
+		return nil, err
+	}
+
+	// packetData := types.NewFungibleTokenPacketData(
+	// 	fullDenomPath, msg.Token.Amount.String(), sender.String(), msg.Receiver, msg.Memo,
+	// )
 
 	msgSendPacket := &channeltypes.MsgSendPacket{
 		PortId:           msg.SourcePort,
 		ChannelId:        msg.SourceChannel,
 		TimeoutHeight:    msg.TimeoutHeight,
 		TimeoutTimestamp: msg.TimeoutTimestamp,
-		Data:             packetData.GetBytes(),
+		Data:             packetDataBz,
 		Signer:           msg.Sender,
 	}
 
 	handler := k.msgRouter.Handler(msgSendPacket)
 	res, err := handler(ctx, msgSendPacket)
-=======
-	sequence, err := k.sendTransfer(
-		ctx, msg.SourcePort, msg.SourceChannel, coins, sender, msg.Receiver, msg.TimeoutHeight, msg.TimeoutTimestamp,
-		msg.Memo, msg.Forwarding.GetHops())
->>>>>>> 575902ba
 	if err != nil {
 		return nil, err
 	}
 
-<<<<<<< HEAD
 	sendPacketResp, ok := res.MsgResponses[0].GetCachedValue().(*channeltypes.MsgSendPacketResponse)
 	if !ok {
 		return nil, errorsmod.Wrapf(ibcerrors.ErrInvalidType, "failed to convert %T message response to %T", res.MsgResponses[0].GetCachedValue(), &channeltypes.MsgSendPacketResponse{})
@@ -91,23 +104,20 @@
 
 	k.Logger(ctx).Info("IBC fungible token transfer", "token", msg.Token.Denom, "amount", msg.Token.Amount.String(), "sender", msg.Sender, "receiver", msg.Receiver)
 
-	ctx.EventManager().EmitEvents(sdk.Events{
-		sdk.NewEvent(
-			types.EventTypeTransfer,
-			sdk.NewAttribute(sdk.AttributeKeySender, msg.Sender),
-			sdk.NewAttribute(types.AttributeKeyReceiver, msg.Receiver),
-			sdk.NewAttribute(types.AttributeKeyAmount, msg.Token.Amount.String()),
-			sdk.NewAttribute(types.AttributeKeyDenom, msg.Token.Denom),
-			sdk.NewAttribute(types.AttributeKeyMemo, msg.Memo),
-		),
-		sdk.NewEvent(
-			sdk.EventTypeMessage,
-			sdk.NewAttribute(sdk.AttributeKeyModule, types.ModuleName),
-		),
-	})
-=======
-	k.Logger(ctx).Info("IBC fungible token transfer", "tokens", coins, "sender", msg.Sender, "receiver", msg.Receiver)
->>>>>>> 575902ba
+	// ctx.EventManager().EmitEvents(sdk.Events{
+	// 	sdk.NewEvent(
+	// 		types.EventTypeTransfer,
+	// 		sdk.NewAttribute(sdk.AttributeKeySender, msg.Sender),
+	// 		sdk.NewAttribute(types.AttributeKeyReceiver, msg.Receiver),
+	// 		sdk.NewAttribute(types.AttributeKeyAmount, msg.Token.Amount.String()),
+	// 		sdk.NewAttribute(types.AttributeKeyDenom, msg.Token.Denom),
+	// 		sdk.NewAttribute(types.AttributeKeyMemo, msg.Memo),
+	// 	),
+	// 	sdk.NewEvent(
+	// 		sdk.EventTypeMessage,
+	// 		sdk.NewAttribute(sdk.AttributeKeyModule, types.ModuleName),
+	// 	),
+	// })
 
 	return &types.MsgTransferResponse{Sequence: sendPacketResp.Sequence}, nil
 }
