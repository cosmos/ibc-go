package keeper

import (
	sdk "github.com/cosmos/cosmos-sdk/types"

	internaltypes "github.com/cosmos/ibc-go/v9/modules/apps/transfer/internal/types"
	"github.com/cosmos/ibc-go/v9/modules/apps/transfer/types"
	channeltypes "github.com/cosmos/ibc-go/v9/modules/core/04-channel/types"
)

// SetDenomTrace is a wrapper around setDenomTrace for testing purposes.
func (k Keeper) SetDenomTrace(ctx sdk.Context, denomTrace internaltypes.DenomTrace) {
	k.setDenomTrace(ctx, denomTrace)
}

// IterateDenomTraces is a wrapper around iterateDenomTraces for testing purposes.
func (k Keeper) IterateDenomTraces(ctx sdk.Context, cb func(denomTrace internaltypes.DenomTrace) bool) {
	k.iterateDenomTraces(ctx, cb)
}

// GetAllDenomTraces returns the trace information for all the denominations.
func (k Keeper) GetAllDenomTraces(ctx sdk.Context) []internaltypes.DenomTrace {
	var traces []internaltypes.DenomTrace
	k.iterateDenomTraces(ctx, func(denomTrace internaltypes.DenomTrace) bool {
		traces = append(traces, denomTrace)
		return false
	})

	return traces
}

// TokenFromCoin is a wrapper around tokenFromCoin for testing purposes.
func (k Keeper) TokenFromCoin(ctx sdk.Context, coin sdk.Coin) (types.Token, error) {
	return k.tokenFromCoin(ctx, coin)
}

// UnwindHops is a wrapper around unwindHops for testing purposes.
func (k Keeper) UnwindHops(ctx sdk.Context, msg *types.MsgTransfer) (*types.MsgTransfer, error) {
	return k.unwindHops(ctx, msg)
}

// GetForwardedPacket is a wrapper around getForwardedPacket for testing purposes.
func (k Keeper) GetForwardedPacket(ctx sdk.Context, portID, channelID string, sequence uint64) (channeltypes.Packet, bool) {
	return k.getForwardedPacket(ctx, portID, channelID, sequence)
}

<<<<<<< HEAD
=======
// SetForwardedPacket is a wrapper around setForwardedPacket for testing purposes.
func (k Keeper) SetForwardedPacket(ctx sdk.Context, portID, channelID string, sequence uint64, packet channeltypes.Packet) {
	k.setForwardedPacket(ctx, portID, channelID, sequence, packet)
}

// GetAllForwardedPackets is a wrapper around getAllForwardedPackets for testing purposes.
func (k Keeper) GetAllForwardedPackets(ctx sdk.Context) []types.ForwardedPacket {
	return k.getAllForwardedPackets(ctx)
}

// IsBlockedAddr is a wrapper around isBlockedAddr for testing purposes
func (k Keeper) IsBlockedAddr(addr sdk.AccAddress) bool {
	return k.isBlockedAddr(addr)
}

>>>>>>> 41c66562
// CreatePacketDataBytesFromVersion is a wrapper around createPacketDataBytesFromVersion for testing purposes
func CreatePacketDataBytesFromVersion(appVersion, sender, receiver, memo string, tokens types.Tokens, hops []types.Hop) ([]byte, error) {
	return createPacketDataBytesFromVersion(appVersion, sender, receiver, memo, tokens, hops)
}<|MERGE_RESOLUTION|>--- conflicted
+++ resolved
@@ -44,8 +44,6 @@
 	return k.getForwardedPacket(ctx, portID, channelID, sequence)
 }
 
-<<<<<<< HEAD
-=======
 // SetForwardedPacket is a wrapper around setForwardedPacket for testing purposes.
 func (k Keeper) SetForwardedPacket(ctx sdk.Context, portID, channelID string, sequence uint64, packet channeltypes.Packet) {
 	k.setForwardedPacket(ctx, portID, channelID, sequence, packet)
@@ -56,12 +54,6 @@
 	return k.getAllForwardedPackets(ctx)
 }
 
-// IsBlockedAddr is a wrapper around isBlockedAddr for testing purposes
-func (k Keeper) IsBlockedAddr(addr sdk.AccAddress) bool {
-	return k.isBlockedAddr(addr)
-}
-
->>>>>>> 41c66562
 // CreatePacketDataBytesFromVersion is a wrapper around createPacketDataBytesFromVersion for testing purposes
 func CreatePacketDataBytesFromVersion(appVersion, sender, receiver, memo string, tokens types.Tokens, hops []types.Hop) ([]byte, error) {
 	return createPacketDataBytesFromVersion(appVersion, sender, receiver, memo, tokens, hops)
