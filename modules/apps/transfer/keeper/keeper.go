package keeper

import (
	"context"
	"errors"
	"fmt"
	"strings"

	"cosmossdk.io/core/appmodule"
	sdkmath "cosmossdk.io/math"
	"cosmossdk.io/store/prefix"
	storetypes "cosmossdk.io/store/types"
	banktypes "cosmossdk.io/x/bank/types"

	"github.com/cosmos/cosmos-sdk/codec"
	"github.com/cosmos/cosmos-sdk/runtime"
	sdk "github.com/cosmos/cosmos-sdk/types"

	cmtbytes "github.com/cometbft/cometbft/libs/bytes"

	"github.com/cosmos/ibc-go/v9/modules/apps/transfer/types"
	channeltypes "github.com/cosmos/ibc-go/v9/modules/core/04-channel/types"
	porttypes "github.com/cosmos/ibc-go/v9/modules/core/05-port/types"
	host "github.com/cosmos/ibc-go/v9/modules/core/24-host"
	coretypes "github.com/cosmos/ibc-go/v9/modules/core/types"
)

// Keeper defines the IBC fungible transfer keeper
type Keeper struct {
	appmodule.Environment

	cdc            codec.BinaryCodec
	legacySubspace types.ParamSubspace

	ics4Wrapper   porttypes.ICS4Wrapper
	channelKeeper types.ChannelKeeper
	AuthKeeper    types.AuthKeeper
	BankKeeper    types.BankKeeper

	// the address capable of executing a MsgUpdateParams message. Typically, this
	// should be the x/gov module account.
	authority string
}

// NewKeeper creates a new IBC transfer Keeper instance
func NewKeeper(
	cdc codec.BinaryCodec,
	env appmodule.Environment,
	legacySubspace types.ParamSubspace,
	ics4Wrapper porttypes.ICS4Wrapper,
	channelKeeper types.ChannelKeeper,
	authKeeper types.AuthKeeper,
	bankKeeper types.BankKeeper,
	authority string,
) Keeper {
	// ensure ibc transfer module account is set
	if addr := authKeeper.GetModuleAddress(types.ModuleName); addr == nil {
		panic(errors.New("the IBC transfer module account has not been set"))
	}

	if strings.TrimSpace(authority) == "" {
		panic(errors.New("authority must be non-empty"))
	}

	return Keeper{
		cdc:            cdc,
		Environment:    env,
		legacySubspace: legacySubspace,
		ics4Wrapper:    ics4Wrapper,
		channelKeeper:  channelKeeper,
		AuthKeeper:     authKeeper,
		BankKeeper:     bankKeeper,
		authority:      authority,
	}
}

// WithICS4Wrapper sets the ICS4Wrapper. This function may be used after
// the keepers creation to set the middleware which is above this module
// in the IBC application stack.
func (k *Keeper) WithICS4Wrapper(wrapper porttypes.ICS4Wrapper) {
	k.ics4Wrapper = wrapper
}

// GetICS4Wrapper returns the ICS4Wrapper.
func (k Keeper) GetICS4Wrapper() porttypes.ICS4Wrapper {
	return k.ics4Wrapper
}

// GetAuthority returns the transfer module's authority.
func (k Keeper) GetAuthority() string {
	return k.authority
}

// GetPort returns the portID for the transfer module. Used in ExportGenesis
func (k Keeper) GetPort(ctx context.Context) string {
	store := k.KVStoreService.OpenKVStore(ctx)
	bz, err := store.Get(types.PortKey)
	if err != nil {
		panic(err)
	}
	return string(bz)
}

// SetPort sets the portID for the transfer module. Used in InitGenesis
func (k Keeper) SetPort(ctx context.Context, portID string) {
	store := k.KVStoreService.OpenKVStore(ctx)
	if err := store.Set(types.PortKey, []byte(portID)); err != nil {
		panic(err)
	}
}

// GetParams returns the current transfer module parameters.
func (k Keeper) GetParams(ctx context.Context) types.Params {
	store := k.KVStoreService.OpenKVStore(ctx)
	bz, err := store.Get([]byte(types.ParamsKey))
	if err != nil {
		panic(err)
	}
	if bz == nil { // only panic on unset params and not on empty params
		panic(errors.New("transfer params are not set in store"))
	}

	var params types.Params
	k.cdc.MustUnmarshal(bz, &params)
	return params
}

// SetParams sets the transfer module parameters.
func (k Keeper) SetParams(ctx context.Context, params types.Params) {
	store := k.KVStoreService.OpenKVStore(ctx)
	bz := k.cdc.MustMarshal(&params)
	if err := store.Set([]byte(types.ParamsKey), bz); err != nil {
		panic(err)
	}
}

// GetDenom retrieves the denom from store given the hash of the denom.
func (k Keeper) GetDenom(ctx context.Context, denomHash cmtbytes.HexBytes) (types.Denom, bool) {
	store := prefix.NewStore(runtime.KVStoreAdapter(k.KVStoreService.OpenKVStore(ctx)), types.DenomKey)
	bz := store.Get(denomHash)
	if len(bz) == 0 {
		return types.Denom{}, false
	}

	var denom types.Denom
	k.cdc.MustUnmarshal(bz, &denom)

	return denom, true
}

// HasDenom checks if a the key with the given denomination hash exists on the store.
func (k Keeper) HasDenom(ctx context.Context, denomHash cmtbytes.HexBytes) bool {
	store := prefix.NewStore(runtime.KVStoreAdapter(k.KVStoreService.OpenKVStore(ctx)), types.DenomKey)
	return store.Has(denomHash)
}

// SetDenom sets a new {denom hash -> denom } pair to the store.
// This allows for reverse lookup of the denom given the hash.
func (k Keeper) SetDenom(ctx context.Context, denom types.Denom) {
	store := prefix.NewStore(runtime.KVStoreAdapter(k.KVStoreService.OpenKVStore(ctx)), types.DenomKey)
	bz := k.cdc.MustMarshal(&denom)
	store.Set(denom.Hash(), bz)
}

// GetAllDenoms returns all the denominations.
func (k Keeper) GetAllDenoms(ctx context.Context) types.Denoms {
	denoms := types.Denoms{}
	k.IterateDenoms(ctx, func(denom types.Denom) bool {
		denoms = append(denoms, denom)
		return false
	})

	return denoms.Sort()
}

// IterateDenoms iterates over the denominations in the store and performs a callback function.
func (k Keeper) IterateDenoms(ctx context.Context, cb func(denom types.Denom) bool) {
	store := runtime.KVStoreAdapter(k.KVStoreService.OpenKVStore(ctx))
	iterator := storetypes.KVStorePrefixIterator(store, types.DenomKey)

	defer coretypes.LogDeferred(k.Logger, func() error { return iterator.Close() })
	for ; iterator.Valid(); iterator.Next() {
		var denom types.Denom
		k.cdc.MustUnmarshal(iterator.Value(), &denom)

		if cb(denom) {
			break
		}
	}
}

// SetDenomMetadata sets an IBC token's denomination metadata
func (k Keeper) SetDenomMetadata(ctx context.Context, denom types.Denom) {
	metadata := banktypes.Metadata{
		Description: fmt.Sprintf("IBC token from %s", denom.Path()),
		DenomUnits: []*banktypes.DenomUnit{
			{
				Denom:    denom.Base,
				Exponent: 0,
			},
		},
		// Setting base as IBC hash denom since bank keepers's SetDenomMetadata uses
		// Base as key path and the IBC hash is what gives this token uniqueness
		// on the executing chain
		Base:    denom.IBCDenom(),
		Display: denom.Path(),
		Name:    fmt.Sprintf("%s IBC token", denom.Path()),
		Symbol:  strings.ToUpper(denom.Base),
	}

	k.BankKeeper.SetDenomMetaData(ctx, metadata)
}

// GetTotalEscrowForDenom gets the total amount of source chain tokens that
// are in escrow, keyed by the denomination.
//
// NOTE: if there is no value stored in state for the provided denom then a new Coin is returned for the denom with an initial value of zero.
// This accommodates callers to simply call `Add()` on the returned Coin as an empty Coin literal (e.g. sdk.Coin{}) will trigger a panic due to the absence of a denom.
func (k Keeper) GetTotalEscrowForDenom(ctx context.Context, denom string) sdk.Coin {
	store := k.KVStoreService.OpenKVStore(ctx)
	bz, err := store.Get(types.TotalEscrowForDenomKey(denom))
	if err != nil {
		panic(err)
	}
	if len(bz) == 0 {
		return sdk.NewCoin(denom, sdkmath.ZeroInt())
	}

	amount := sdkmath.Int{}
	if err := amount.Unmarshal(bz); err != nil {
		panic(err)
	}

	return sdk.NewCoin(denom, amount)
}

// SetTotalEscrowForDenom stores the total amount of source chain tokens that are in escrow.
// Amount is stored in state if and only if it is not equal to zero. The function will panic
// if the amount is negative.
func (k Keeper) SetTotalEscrowForDenom(ctx context.Context, coin sdk.Coin) {
	if coin.Amount.IsNegative() {
		panic(fmt.Errorf("amount cannot be negative: %s", coin.Amount))
	}

	store := k.KVStoreService.OpenKVStore(ctx)
	key := types.TotalEscrowForDenomKey(coin.Denom)

	if coin.Amount.IsZero() {
		if err := store.Delete(key); err != nil { // delete the key since Cosmos SDK x/bank module will prune any non-zero balances
			panic(err)
		}
		return
	}

	bz, err := coin.Amount.Marshal()
	if err != nil {
		panic(err)
	}
	if err := store.Set(key, bz); err != nil {
		panic(err)
	}
}

// GetAllTotalEscrowed returns the escrow information for all the denominations.
func (k Keeper) GetAllTotalEscrowed(ctx context.Context) sdk.Coins {
	var escrows sdk.Coins
	k.IterateTokensInEscrow(ctx, []byte(types.KeyTotalEscrowPrefix), func(denomEscrow sdk.Coin) bool {
		escrows = escrows.Add(denomEscrow)
		return false
	})

	return escrows
}

// IterateTokensInEscrow iterates over the denomination escrows in the store
// and performs a callback function. Denominations for which an invalid value
// (i.e. not integer) is stored, will be skipped.
func (k Keeper) IterateTokensInEscrow(ctx context.Context, storeprefix []byte, cb func(denomEscrow sdk.Coin) bool) {
	store := runtime.KVStoreAdapter(k.KVStoreService.OpenKVStore(ctx))
	iterator := storetypes.KVStorePrefixIterator(store, storeprefix)

	defer coretypes.LogDeferred(k.Logger, func() error { return iterator.Close() })
	for ; iterator.Valid(); iterator.Next() {
		denom := strings.TrimPrefix(string(iterator.Key()), fmt.Sprintf("%s/", types.KeyTotalEscrowPrefix))
		if strings.TrimSpace(denom) == "" {
			continue // denom is empty
		}

		amount := sdkmath.Int{}
		if err := amount.Unmarshal(iterator.Value()); err != nil {
			continue // total escrow amount cannot be unmarshalled to integer
		}

		denomEscrow := sdk.NewCoin(denom, amount)
		if cb(denomEscrow) {
			break
		}
	}
}

<<<<<<< HEAD
// getForwardedPacket gets the forwarded packet from the store.
func (k Keeper) GetForwardedPacket(ctx context.Context, portID, channelID string, sequence uint64) (channeltypes.Packet, bool) {
	store := k.storeService.OpenKVStore(ctx)
=======
// setForwardedPacket sets the forwarded packet in the store.
func (k Keeper) setForwardedPacket(ctx context.Context, portID, channelID string, sequence uint64, packet channeltypes.Packet) {
	store := k.KVStoreService.OpenKVStore(ctx)
	bz := k.cdc.MustMarshal(&packet)
	if err := store.Set(types.PacketForwardKey(portID, channelID, sequence), bz); err != nil {
		panic(err)
	}
}

// getForwardedPacket gets the forwarded packet from the store.
func (k Keeper) getForwardedPacket(ctx context.Context, portID, channelID string, sequence uint64) (channeltypes.Packet, bool) {
	store := k.KVStoreService.OpenKVStore(ctx)
>>>>>>> 9b38e61d
	bz, err := store.Get(types.PacketForwardKey(portID, channelID, sequence))
	if err != nil {
		panic(err)
	}
	if bz == nil {
		return channeltypes.Packet{}, false
	}

	var storedPacket channeltypes.Packet
	k.cdc.MustUnmarshal(bz, &storedPacket)

	return storedPacket, true
}

// setForwardedPacket sets the forwarded packet in the store.
func (k Keeper) setForwardedPacket(ctx context.Context, portID, channelID string, sequence uint64, packet channeltypes.Packet) {
	store := k.storeService.OpenKVStore(ctx)
	bz := k.cdc.MustMarshal(&packet)
	if err := store.Set(types.PacketForwardKey(portID, channelID, sequence), bz); err != nil {
		panic(err)
	}
}

// deleteForwardedPacket deletes the forwarded packet from the store.
func (k Keeper) deleteForwardedPacket(ctx context.Context, portID, channelID string, sequence uint64) {
	store := k.KVStoreService.OpenKVStore(ctx)
	packetKey := types.PacketForwardKey(portID, channelID, sequence)

	if err := store.Delete(packetKey); err != nil {
		panic(err)
	}
}

// getAllForwardedPackets gets all forward packets stored in state.
func (k Keeper) getAllForwardedPackets(ctx context.Context) []types.ForwardedPacket {
	var packets []types.ForwardedPacket
	k.iterateForwardedPackets(ctx, func(packet types.ForwardedPacket) bool {
		packets = append(packets, packet)
		return false
	})

	return packets
}

// iterateForwardedPackets iterates over the forward packets in the store and performs a callback function.
func (k Keeper) iterateForwardedPackets(ctx context.Context, cb func(packet types.ForwardedPacket) bool) {
	store := runtime.KVStoreAdapter(k.KVStoreService.OpenKVStore(ctx))
	iterator := storetypes.KVStorePrefixIterator(store, types.ForwardedPacketKey)

	defer coretypes.LogDeferred(k.Logger, func() error { return iterator.Close() })
	for ; iterator.Valid(); iterator.Next() {
		var forwardPacket types.ForwardedPacket
		k.cdc.MustUnmarshal(iterator.Value(), &forwardPacket.Packet)

		// Iterator key consists of types.ForwardedPacketKey/portID/channelID/sequence
		parts := strings.Split(string(iterator.Key()), "/")
		if len(parts) != 4 {
			panic(errors.New("key path should always have 4 elements"))
		}
		if parts[0] != string(types.ForwardedPacketKey) {
			panic(fmt.Errorf("key path does not start with expected prefix: %s", types.ForwardedPacketKey))
		}

		portID, channelID := parts[1], parts[2]
		if err := host.PortIdentifierValidator(portID); err != nil {
			panic(errors.New("port identifier validation failed while parsing forward key path"))
		}
		if err := host.ChannelIdentifierValidator(channelID); err != nil {
			panic(errors.New("channel identifier validation failed while parsing forward key path"))
		}

		forwardPacket.ForwardKey.Sequence = sdk.BigEndianToUint64([]byte(parts[3]))
		forwardPacket.ForwardKey.ChannelId = channelID
		forwardPacket.ForwardKey.PortId = portID

		if cb(forwardPacket) {
			break
		}
	}
}

// IsBlockedAddr checks if the given address is allowed to send or receive tokens.
// The module account is always allowed to send and receive tokens.
func (k Keeper) IsBlockedAddr(addr sdk.AccAddress) bool {
	moduleAddr := k.AuthKeeper.GetModuleAddress(types.ModuleName)
	if addr.Equals(moduleAddr) {
		return false
	}

	return k.BankKeeper.BlockedAddr(addr)
}<|MERGE_RESOLUTION|>--- conflicted
+++ resolved
@@ -298,24 +298,18 @@
 	}
 }
 
-<<<<<<< HEAD
+// setForwardedPacket sets the forwarded packet in the store.
+func (k Keeper) setForwardedPacket(ctx context.Context, portID, channelID string, sequence uint64, packet channeltypes.Packet) {
+	store := k.KVStoreService.OpenKVStore(ctx)
+	bz := k.cdc.MustMarshal(&packet)
+	if err := store.Set(types.PacketForwardKey(portID, channelID, sequence), bz); err != nil {
+		panic(err)
+	}
+}
+
 // getForwardedPacket gets the forwarded packet from the store.
 func (k Keeper) GetForwardedPacket(ctx context.Context, portID, channelID string, sequence uint64) (channeltypes.Packet, bool) {
-	store := k.storeService.OpenKVStore(ctx)
-=======
-// setForwardedPacket sets the forwarded packet in the store.
-func (k Keeper) setForwardedPacket(ctx context.Context, portID, channelID string, sequence uint64, packet channeltypes.Packet) {
-	store := k.KVStoreService.OpenKVStore(ctx)
-	bz := k.cdc.MustMarshal(&packet)
-	if err := store.Set(types.PacketForwardKey(portID, channelID, sequence), bz); err != nil {
-		panic(err)
-	}
-}
-
-// getForwardedPacket gets the forwarded packet from the store.
-func (k Keeper) getForwardedPacket(ctx context.Context, portID, channelID string, sequence uint64) (channeltypes.Packet, bool) {
-	store := k.KVStoreService.OpenKVStore(ctx)
->>>>>>> 9b38e61d
+	store := k.KVStoreService.OpenKVStore(ctx)
 	bz, err := store.Get(types.PacketForwardKey(portID, channelID, sequence))
 	if err != nil {
 		panic(err)
@@ -328,15 +322,6 @@
 	k.cdc.MustUnmarshal(bz, &storedPacket)
 
 	return storedPacket, true
-}
-
-// setForwardedPacket sets the forwarded packet in the store.
-func (k Keeper) setForwardedPacket(ctx context.Context, portID, channelID string, sequence uint64, packet channeltypes.Packet) {
-	store := k.storeService.OpenKVStore(ctx)
-	bz := k.cdc.MustMarshal(&packet)
-	if err := store.Set(types.PacketForwardKey(portID, channelID, sequence), bz); err != nil {
-		panic(err)
-	}
 }
 
 // deleteForwardedPacket deletes the forwarded packet from the store.
