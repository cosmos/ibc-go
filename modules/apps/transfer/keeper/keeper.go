package keeper

import (
	"context"
	"errors"
	"fmt"
	"strings"

	"cosmossdk.io/core/appmodule"
	sdkmath "cosmossdk.io/math"
	"cosmossdk.io/store/prefix"
	storetypes "cosmossdk.io/store/types"
	banktypes "cosmossdk.io/x/bank/types"

	"github.com/cosmos/cosmos-sdk/codec"
	"github.com/cosmos/cosmos-sdk/runtime"
	sdk "github.com/cosmos/cosmos-sdk/types"

	cmtbytes "github.com/cometbft/cometbft/libs/bytes"

	"github.com/cosmos/ibc-go/v9/modules/apps/transfer/types"
	channeltypes "github.com/cosmos/ibc-go/v9/modules/core/04-channel/types"
	porttypes "github.com/cosmos/ibc-go/v9/modules/core/05-port/types"
	host "github.com/cosmos/ibc-go/v9/modules/core/24-host"
	coretypes "github.com/cosmos/ibc-go/v9/modules/core/types"
)

// Keeper defines the IBC fungible transfer keeper
type Keeper struct {
	appmodule.Environment

	cdc            codec.BinaryCodec
	legacySubspace types.ParamSubspace

	ics4Wrapper   porttypes.ICS4Wrapper
	channelKeeper types.ChannelKeeper
<<<<<<< HEAD
	AuthKeeper    types.AccountKeeper
	BankKeeper    types.BankKeeper
=======
	authKeeper    types.AuthKeeper
	bankKeeper    types.BankKeeper
>>>>>>> 7d86244d

	// the address capable of executing a MsgUpdateParams message. Typically, this
	// should be the x/gov module account.
	authority string
}

// NewKeeper creates a new IBC transfer Keeper instance
func NewKeeper(
	cdc codec.BinaryCodec,
	env appmodule.Environment,
	legacySubspace types.ParamSubspace,
	ics4Wrapper porttypes.ICS4Wrapper,
	channelKeeper types.ChannelKeeper,
	authKeeper types.AuthKeeper,
	bankKeeper types.BankKeeper,
	authority string,
) Keeper {
	// ensure ibc transfer module account is set
	if addr := authKeeper.GetModuleAddress(types.ModuleName); addr == nil {
		panic(errors.New("the IBC transfer module account has not been set"))
	}

	if strings.TrimSpace(authority) == "" {
		panic(errors.New("authority must be non-empty"))
	}

	return Keeper{
		cdc:            cdc,
		Environment:    env,
		legacySubspace: legacySubspace,
		ics4Wrapper:    ics4Wrapper,
		channelKeeper:  channelKeeper,
		AuthKeeper:     authKeeper,
		BankKeeper:     bankKeeper,
		authority:      authority,
	}
}

// WithICS4Wrapper sets the ICS4Wrapper. This function may be used after
// the keepers creation to set the middleware which is above this module
// in the IBC application stack.
func (k *Keeper) WithICS4Wrapper(wrapper porttypes.ICS4Wrapper) {
	k.ics4Wrapper = wrapper
}

// GetICS4Wrapper returns the ICS4Wrapper.
func (k Keeper) GetICS4Wrapper() porttypes.ICS4Wrapper {
	return k.ics4Wrapper
}

// GetAuthority returns the transfer module's authority.
func (k Keeper) GetAuthority() string {
	return k.authority
}

// GetPort returns the portID for the transfer module. Used in ExportGenesis
func (k Keeper) GetPort(ctx context.Context) string {
	store := k.KVStoreService.OpenKVStore(ctx)
	bz, err := store.Get(types.PortKey)
	if err != nil {
		panic(err)
	}
	return string(bz)
}

// SetPort sets the portID for the transfer module. Used in InitGenesis
func (k Keeper) SetPort(ctx context.Context, portID string) {
	store := k.KVStoreService.OpenKVStore(ctx)
	if err := store.Set(types.PortKey, []byte(portID)); err != nil {
		panic(err)
	}
}

// GetParams returns the current transfer module parameters.
func (k Keeper) GetParams(ctx context.Context) types.Params {
	store := k.KVStoreService.OpenKVStore(ctx)
	bz, err := store.Get([]byte(types.ParamsKey))
	if err != nil {
		panic(err)
	}
	if bz == nil { // only panic on unset params and not on empty params
		panic(errors.New("transfer params are not set in store"))
	}

	var params types.Params
	k.cdc.MustUnmarshal(bz, &params)
	return params
}

// SetParams sets the transfer module parameters.
func (k Keeper) SetParams(ctx context.Context, params types.Params) {
	store := k.KVStoreService.OpenKVStore(ctx)
	bz := k.cdc.MustMarshal(&params)
	if err := store.Set([]byte(types.ParamsKey), bz); err != nil {
		panic(err)
	}
}

// GetDenom retrieves the denom from store given the hash of the denom.
func (k Keeper) GetDenom(ctx context.Context, denomHash cmtbytes.HexBytes) (types.Denom, bool) {
	store := prefix.NewStore(runtime.KVStoreAdapter(k.KVStoreService.OpenKVStore(ctx)), types.DenomKey)
	bz := store.Get(denomHash)
	if len(bz) == 0 {
		return types.Denom{}, false
	}

	var denom types.Denom
	k.cdc.MustUnmarshal(bz, &denom)

	return denom, true
}

// HasDenom checks if a the key with the given denomination hash exists on the store.
func (k Keeper) HasDenom(ctx context.Context, denomHash cmtbytes.HexBytes) bool {
	store := prefix.NewStore(runtime.KVStoreAdapter(k.KVStoreService.OpenKVStore(ctx)), types.DenomKey)
	return store.Has(denomHash)
}

// SetDenom sets a new {denom hash -> denom } pair to the store.
// This allows for reverse lookup of the denom given the hash.
func (k Keeper) SetDenom(ctx context.Context, denom types.Denom) {
	store := prefix.NewStore(runtime.KVStoreAdapter(k.KVStoreService.OpenKVStore(ctx)), types.DenomKey)
	bz := k.cdc.MustMarshal(&denom)
	store.Set(denom.Hash(), bz)
}

// GetAllDenoms returns all the denominations.
func (k Keeper) GetAllDenoms(ctx context.Context) types.Denoms {
	denoms := types.Denoms{}
	k.IterateDenoms(ctx, func(denom types.Denom) bool {
		denoms = append(denoms, denom)
		return false
	})

	return denoms.Sort()
}

// IterateDenoms iterates over the denominations in the store and performs a callback function.
func (k Keeper) IterateDenoms(ctx context.Context, cb func(denom types.Denom) bool) {
	store := runtime.KVStoreAdapter(k.KVStoreService.OpenKVStore(ctx))
	iterator := storetypes.KVStorePrefixIterator(store, types.DenomKey)

	defer coretypes.LogDeferred(k.Logger, func() error { return iterator.Close() })
	for ; iterator.Valid(); iterator.Next() {
		var denom types.Denom
		k.cdc.MustUnmarshal(iterator.Value(), &denom)

		if cb(denom) {
			break
		}
	}
}

// SetDenomMetadata sets an IBC token's denomination metadata
func (k Keeper) SetDenomMetadata(ctx context.Context, denom types.Denom) {
	metadata := banktypes.Metadata{
		Description: fmt.Sprintf("IBC token from %s", denom.Path()),
		DenomUnits: []*banktypes.DenomUnit{
			{
				Denom:    denom.Base,
				Exponent: 0,
			},
		},
		// Setting base as IBC hash denom since bank keepers's SetDenomMetadata uses
		// Base as key path and the IBC hash is what gives this token uniqueness
		// on the executing chain
		Base:    denom.IBCDenom(),
		Display: denom.Path(),
		Name:    fmt.Sprintf("%s IBC token", denom.Path()),
		Symbol:  strings.ToUpper(denom.Base),
	}

	k.BankKeeper.SetDenomMetaData(ctx, metadata)
}

// GetTotalEscrowForDenom gets the total amount of source chain tokens that
// are in escrow, keyed by the denomination.
//
// NOTE: if there is no value stored in state for the provided denom then a new Coin is returned for the denom with an initial value of zero.
// This accommodates callers to simply call `Add()` on the returned Coin as an empty Coin literal (e.g. sdk.Coin{}) will trigger a panic due to the absence of a denom.
func (k Keeper) GetTotalEscrowForDenom(ctx context.Context, denom string) sdk.Coin {
	store := k.KVStoreService.OpenKVStore(ctx)
	bz, err := store.Get(types.TotalEscrowForDenomKey(denom))
	if err != nil {
		panic(err)
	}
	if len(bz) == 0 {
		return sdk.NewCoin(denom, sdkmath.ZeroInt())
	}

	amount := sdkmath.Int{}
	if err := amount.Unmarshal(bz); err != nil {
		panic(err)
	}

	return sdk.NewCoin(denom, amount)
}

// SetTotalEscrowForDenom stores the total amount of source chain tokens that are in escrow.
// Amount is stored in state if and only if it is not equal to zero. The function will panic
// if the amount is negative.
func (k Keeper) SetTotalEscrowForDenom(ctx context.Context, coin sdk.Coin) {
	if coin.Amount.IsNegative() {
		panic(fmt.Errorf("amount cannot be negative: %s", coin.Amount))
	}

	store := k.KVStoreService.OpenKVStore(ctx)
	key := types.TotalEscrowForDenomKey(coin.Denom)

	if coin.Amount.IsZero() {
		if err := store.Delete(key); err != nil { // delete the key since Cosmos SDK x/bank module will prune any non-zero balances
			panic(err)
		}
		return
	}

	bz, err := coin.Amount.Marshal()
	if err != nil {
		panic(err)
	}
	if err := store.Set(key, bz); err != nil {
		panic(err)
	}
}

// GetAllTotalEscrowed returns the escrow information for all the denominations.
func (k Keeper) GetAllTotalEscrowed(ctx context.Context) sdk.Coins {
	var escrows sdk.Coins
	k.IterateTokensInEscrow(ctx, []byte(types.KeyTotalEscrowPrefix), func(denomEscrow sdk.Coin) bool {
		escrows = escrows.Add(denomEscrow)
		return false
	})

	return escrows
}

// IterateTokensInEscrow iterates over the denomination escrows in the store
// and performs a callback function. Denominations for which an invalid value
// (i.e. not integer) is stored, will be skipped.
func (k Keeper) IterateTokensInEscrow(ctx context.Context, storeprefix []byte, cb func(denomEscrow sdk.Coin) bool) {
	store := runtime.KVStoreAdapter(k.KVStoreService.OpenKVStore(ctx))
	iterator := storetypes.KVStorePrefixIterator(store, storeprefix)

	defer coretypes.LogDeferred(k.Logger, func() error { return iterator.Close() })
	for ; iterator.Valid(); iterator.Next() {
		denom := strings.TrimPrefix(string(iterator.Key()), fmt.Sprintf("%s/", types.KeyTotalEscrowPrefix))
		if strings.TrimSpace(denom) == "" {
			continue // denom is empty
		}

		amount := sdkmath.Int{}
		if err := amount.Unmarshal(iterator.Value()); err != nil {
			continue // total escrow amount cannot be unmarshalled to integer
		}

		denomEscrow := sdk.NewCoin(denom, amount)
		if cb(denomEscrow) {
			break
		}
	}
}

// setForwardedPacket sets the forwarded packet in the store.
func (k Keeper) setForwardedPacket(ctx context.Context, portID, channelID string, sequence uint64, packet channeltypes.Packet) {
	store := k.KVStoreService.OpenKVStore(ctx)
	bz := k.cdc.MustMarshal(&packet)
	if err := store.Set(types.PacketForwardKey(portID, channelID, sequence), bz); err != nil {
		panic(err)
	}
}

// getForwardedPacket gets the forwarded packet from the store.
func (k Keeper) getForwardedPacket(ctx context.Context, portID, channelID string, sequence uint64) (channeltypes.Packet, bool) {
	store := k.KVStoreService.OpenKVStore(ctx)
	bz, err := store.Get(types.PacketForwardKey(portID, channelID, sequence))
	if err != nil {
		panic(err)
	}
	if bz == nil {
		return channeltypes.Packet{}, false
	}

	var storedPacket channeltypes.Packet
	k.cdc.MustUnmarshal(bz, &storedPacket)

	return storedPacket, true
}

// deleteForwardedPacket deletes the forwarded packet from the store.
func (k Keeper) deleteForwardedPacket(ctx context.Context, portID, channelID string, sequence uint64) {
	store := k.KVStoreService.OpenKVStore(ctx)
	packetKey := types.PacketForwardKey(portID, channelID, sequence)

	if err := store.Delete(packetKey); err != nil {
		panic(err)
	}
}

// getAllForwardedPackets gets all forward packets stored in state.
func (k Keeper) getAllForwardedPackets(ctx context.Context) []types.ForwardedPacket {
	var packets []types.ForwardedPacket
	k.iterateForwardedPackets(ctx, func(packet types.ForwardedPacket) bool {
		packets = append(packets, packet)
		return false
	})

	return packets
}

// iterateForwardedPackets iterates over the forward packets in the store and performs a callback function.
func (k Keeper) iterateForwardedPackets(ctx context.Context, cb func(packet types.ForwardedPacket) bool) {
	store := runtime.KVStoreAdapter(k.KVStoreService.OpenKVStore(ctx))
	iterator := storetypes.KVStorePrefixIterator(store, types.ForwardedPacketKey)

	defer coretypes.LogDeferred(k.Logger, func() error { return iterator.Close() })
	for ; iterator.Valid(); iterator.Next() {
		var forwardPacket types.ForwardedPacket
		k.cdc.MustUnmarshal(iterator.Value(), &forwardPacket.Packet)

		// Iterator key consists of types.ForwardedPacketKey/portID/channelID/sequence
		parts := strings.Split(string(iterator.Key()), "/")
		if len(parts) != 4 {
			panic(errors.New("key path should always have 4 elements"))
		}
		if parts[0] != string(types.ForwardedPacketKey) {
			panic(fmt.Errorf("key path does not start with expected prefix: %s", types.ForwardedPacketKey))
		}

		portID, channelID := parts[1], parts[2]
		if err := host.PortIdentifierValidator(portID); err != nil {
			panic(errors.New("port identifier validation failed while parsing forward key path"))
		}
		if err := host.ChannelIdentifierValidator(channelID); err != nil {
			panic(errors.New("channel identifier validation failed while parsing forward key path"))
		}

		forwardPacket.ForwardKey.Sequence = sdk.BigEndianToUint64([]byte(parts[3]))
		forwardPacket.ForwardKey.ChannelId = channelID
		forwardPacket.ForwardKey.PortId = portID

		if cb(forwardPacket) {
			break
		}
	}
}

// IsBlockedAddr checks if the given address is allowed to send or receive tokens.
// The module account is always allowed to send and receive tokens.
func (k Keeper) IsBlockedAddr(addr sdk.AccAddress) bool {
	moduleAddr := k.AuthKeeper.GetModuleAddress(types.ModuleName)
	if addr.Equals(moduleAddr) {
		return false
	}

	return k.BankKeeper.BlockedAddr(addr)
}<|MERGE_RESOLUTION|>--- conflicted
+++ resolved
@@ -34,13 +34,8 @@
 
 	ics4Wrapper   porttypes.ICS4Wrapper
 	channelKeeper types.ChannelKeeper
-<<<<<<< HEAD
-	AuthKeeper    types.AccountKeeper
+	AuthKeeper    types.AuthKeeper
 	BankKeeper    types.BankKeeper
-=======
-	authKeeper    types.AuthKeeper
-	bankKeeper    types.BankKeeper
->>>>>>> 7d86244d
 
 	// the address capable of executing a MsgUpdateParams message. Typically, this
 	// should be the x/gov module account.
