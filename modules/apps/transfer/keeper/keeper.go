--- conflicted
+++ resolved
@@ -100,23 +100,13 @@
 
 // Logger returns a module-specific logger.
 func (Keeper) Logger(ctx context.Context) log.Logger {
-<<<<<<< HEAD
-	sdkCtx := sdk.UnwrapSDKContext(ctx) //TODO: remove after sdk.Context is removed from core IBC
-	return sdkCtx.Logger().With("module", "x/"+exported.ModuleName+"-"+types.ModuleName)
-
-=======
 	sdkCtx := sdk.UnwrapSDKContext(ctx) // TODO: https://github.com/cosmos/ibc-go/issues/5917
 	return sdkCtx.Logger().With("module", "x/"+exported.ModuleName+"-"+types.ModuleName)
->>>>>>> 1af0bfc1
 }
 
 // hasCapability checks if the transfer module owns the port capability for the desired port
 func (k Keeper) hasCapability(ctx context.Context, portID string) bool {
-<<<<<<< HEAD
-	sdkCtx := sdk.UnwrapSDKContext(ctx) //TODO: remove after sdk.Context is removed from core IBC
-=======
 	sdkCtx := sdk.UnwrapSDKContext(ctx) // TODO: https://github.com/cosmos/ibc-go/issues/5917
->>>>>>> 1af0bfc1
 	_, ok := k.scopedKeeper.GetCapability(sdkCtx, host.PortPath(portID))
 	return ok
 }
@@ -141,13 +131,9 @@
 // SetPort sets the portID for the transfer module. Used in InitGenesis
 func (k Keeper) SetPort(ctx context.Context, portID string) {
 	store := k.storeService.OpenKVStore(ctx)
-<<<<<<< HEAD
-	store.Set(types.PortKey, []byte(portID))
-=======
 	if err := store.Set(types.PortKey, []byte(portID)); err != nil {
 		panic(err)
 	}
->>>>>>> 1af0bfc1
 }
 
 // GetParams returns the current transfer module parameters.
@@ -336,22 +322,14 @@
 
 // AuthenticateCapability wraps the scopedKeeper's AuthenticateCapability function
 func (k Keeper) AuthenticateCapability(ctx context.Context, cap *capabilitytypes.Capability, name string) bool {
-<<<<<<< HEAD
-	sdkCtx := sdk.UnwrapSDKContext(ctx) //TODO: remove after sdk.Context is removed from core IBC
-=======
 	sdkCtx := sdk.UnwrapSDKContext(ctx) // TODO: https://github.com/cosmos/ibc-go/issues/5917
->>>>>>> 1af0bfc1
 	return k.scopedKeeper.AuthenticateCapability(sdkCtx, cap, name)
 }
 
 // ClaimCapability allows the transfer module that can claim a capability that IBC module
 // passes to it
 func (k Keeper) ClaimCapability(ctx context.Context, cap *capabilitytypes.Capability, name string) error {
-<<<<<<< HEAD
-	sdkCtx := sdk.UnwrapSDKContext(ctx) //TODO: remove after sdk.Context is removed from core IBC
-=======
 	sdkCtx := sdk.UnwrapSDKContext(ctx) // TODO: https://github.com/cosmos/ibc-go/issues/5917
->>>>>>> 1af0bfc1
 	return k.scopedKeeper.ClaimCapability(sdkCtx, cap, name)
 }
 
