--- conflicted
+++ resolved
@@ -41,7 +41,7 @@
 	s.chainC = s.coordinator.GetChain(ibctesting.GetChainID(3))
 
 	queryHelper := baseapp.NewQueryServerTestHelper(s.chainA.GetContext(), s.chainA.GetSimApp().InterfaceRegistry())
-	types.RegisterQueryServer(queryHelper, &s.chainA.GetSimApp().TransferKeeper)
+	types.RegisterQueryServer(queryHelper, s.chainA.GetSimApp().TransferKeeper)
 }
 
 func TestKeeperTestSuite(t *testing.T) {
@@ -56,40 +56,21 @@
 	}{
 		{"success", func() {
 			keeper.NewKeeper(
-<<<<<<< HEAD
-				suite.chainA.GetSimApp().AppCodec(),
-				runtime.NewKVStoreService(suite.chainA.GetSimApp().GetKey(types.StoreKey)),
-				suite.chainA.GetSimApp().IBCKeeper.ChannelKeeper,
-				suite.chainA.GetSimApp().MsgServiceRouter(),
-				suite.chainA.GetSimApp().AccountKeeper,
-				suite.chainA.GetSimApp().BankKeeper,
-				suite.chainA.GetSimApp().ICAControllerKeeper.GetAuthority(),
-=======
 				s.chainA.GetSimApp().AppCodec(),
 				runtime.NewKVStoreService(s.chainA.GetSimApp().GetKey(types.StoreKey)),
-				s.chainA.GetSimApp().IBCKeeper.ChannelKeeper,
 				s.chainA.GetSimApp().IBCKeeper.ChannelKeeper,
 				s.chainA.GetSimApp().MsgServiceRouter(),
 				s.chainA.GetSimApp().AccountKeeper,
 				s.chainA.GetSimApp().BankKeeper,
 				s.chainA.GetSimApp().ICAControllerKeeper.GetAuthority(),
->>>>>>> 1dae4324
 			)
 		}, ""},
 		{"failure: transfer module account does not exist", func() {
 			keeper.NewKeeper(
-<<<<<<< HEAD
-				suite.chainA.GetSimApp().AppCodec(),
-				runtime.NewKVStoreService(suite.chainA.GetSimApp().GetKey(types.StoreKey)),
-				suite.chainA.GetSimApp().IBCKeeper.ChannelKeeper,
-				suite.chainA.GetSimApp().MsgServiceRouter(),
-=======
 				s.chainA.GetSimApp().AppCodec(),
 				runtime.NewKVStoreService(s.chainA.GetSimApp().GetKey(types.StoreKey)),
 				s.chainA.GetSimApp().IBCKeeper.ChannelKeeper,
-				s.chainA.GetSimApp().IBCKeeper.ChannelKeeper,
 				s.chainA.GetSimApp().MsgServiceRouter(),
->>>>>>> 1dae4324
 				authkeeper.AccountKeeper{}, // empty account keeper
 				s.chainA.GetSimApp().BankKeeper,
 				s.chainA.GetSimApp().ICAControllerKeeper.GetAuthority(),
@@ -97,22 +78,12 @@
 		}, "the IBC transfer module account has not been set"},
 		{"failure: empty authority", func() {
 			keeper.NewKeeper(
-<<<<<<< HEAD
-				suite.chainA.GetSimApp().AppCodec(),
-				runtime.NewKVStoreService(suite.chainA.GetSimApp().GetKey(types.StoreKey)),
-				suite.chainA.GetSimApp().IBCKeeper.ChannelKeeper,
-				suite.chainA.GetSimApp().MsgServiceRouter(),
-				suite.chainA.GetSimApp().AccountKeeper,
-				suite.chainA.GetSimApp().BankKeeper,
-=======
 				s.chainA.GetSimApp().AppCodec(),
 				runtime.NewKVStoreService(s.chainA.GetSimApp().GetKey(types.StoreKey)),
-				s.chainA.GetSimApp().IBCKeeper.ChannelKeeper,
 				s.chainA.GetSimApp().IBCKeeper.ChannelKeeper,
 				s.chainA.GetSimApp().MsgServiceRouter(),
 				s.chainA.GetSimApp().AccountKeeper,
 				s.chainA.GetSimApp().BankKeeper,
->>>>>>> 1dae4324
 				"", // authority
 			)
 		}, "authority must be non-empty"},
@@ -363,15 +334,9 @@
 	// test if the ics4 wrapper is the pfm keeper initially
 	ics4Wrapper := s.chainA.GetSimApp().TransferKeeper.GetICS4Wrapper()
 
-<<<<<<< HEAD
 	_, isPFMKeeper := ics4Wrapper.(*packetforward.IBCMiddleware)
-	suite.Require().True(isPFMKeeper)
-	suite.Require().IsType((*packetforward.IBCMiddleware)(nil), ics4Wrapper)
-=======
-	_, isPFMKeeper := ics4Wrapper.(*packetforwardkeeper.Keeper)
 	s.Require().True(isPFMKeeper)
-	s.Require().IsType((*packetforwardkeeper.Keeper)(nil), ics4Wrapper)
->>>>>>> 1dae4324
+	s.Require().IsType((*packetforward.IBCMiddleware)(nil), ics4Wrapper)
 
 	// set the ics4 wrapper to the channel keeper
 	s.chainA.GetSimApp().TransferKeeper.WithICS4Wrapper(nil)
