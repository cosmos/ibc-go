package keeper_test

import (
	sdkmath "cosmossdk.io/math"

	sdk "github.com/cosmos/cosmos-sdk/types"

	"github.com/cosmos/ibc-go/v7/modules/apps/transfer/keeper"
	"github.com/cosmos/ibc-go/v7/modules/apps/transfer/types"
	ibctesting "github.com/cosmos/ibc-go/v7/testing"
)

func (s *KeeperTestSuite) TestTotalEscrowPerDenomInvariant() {
	testCases := []struct {
		name     string
		malleate func()
		expPass  bool
	}{
		{
			"success",
			func() {},
			true,
		},
		{
			"fails with broken invariant",
			func() {
				// set amount for denom higher than actual value in escrow
				amount := sdkmath.NewInt(200)
				s.chainA.GetSimApp().TransferKeeper.SetTotalEscrowForDenom(s.chainA.GetContext(), sdk.NewCoin(sdk.DefaultBondDenom, amount))
			},
			false,
		},
	}

	for _, tc := range testCases {
		tc := tc

<<<<<<< HEAD
		s.Run(tc.name, func() {
			s.SetupTest() // reset
			path := NewTransferPath(s.chainA, s.chainB)
			s.coordinator.Setup(path)
=======
		suite.Run(tc.name, func() {
			suite.SetupTest() // reset
			path := ibctesting.NewTransferPath(suite.chainA, suite.chainB)
			suite.coordinator.Setup(path)
>>>>>>> ac6300bd

			amount := sdkmath.NewInt(100)

			// send coins from chain A to chain B so that we have them in escrow
			coin := sdk.NewCoin(sdk.DefaultBondDenom, amount)
			msg := types.NewMsgTransfer(
				path.EndpointA.ChannelConfig.PortID,
				path.EndpointA.ChannelID,
				coin,
				s.chainA.SenderAccount.GetAddress().String(),
				s.chainB.SenderAccount.GetAddress().String(),
				s.chainA.GetTimeoutHeight(), 0, "",
			)

			res, err := s.chainA.SendMsgs(msg)
			s.Require().NoError(err)
			s.Require().NotNil(res)

			tc.malleate()

			out, broken := keeper.TotalEscrowPerDenomInvariants(&s.chainA.GetSimApp().TransferKeeper)(s.chainA.GetContext())

			if tc.expPass {
				s.Require().False(broken)
				s.Require().Empty(out)
			} else {
				s.Require().True(broken)
				s.Require().NotEmpty(out)
			}
		})
	}
}<|MERGE_RESOLUTION|>--- conflicted
+++ resolved
@@ -35,17 +35,10 @@
 	for _, tc := range testCases {
 		tc := tc
 
-<<<<<<< HEAD
 		s.Run(tc.name, func() {
 			s.SetupTest() // reset
-			path := NewTransferPath(s.chainA, s.chainB)
+			path := ibctesting.NewTransferPath(s.chainA, s.chainB)
 			s.coordinator.Setup(path)
-=======
-		suite.Run(tc.name, func() {
-			suite.SetupTest() // reset
-			path := ibctesting.NewTransferPath(suite.chainA, suite.chainB)
-			suite.coordinator.Setup(path)
->>>>>>> ac6300bd
 
 			amount := sdkmath.NewInt(100)
 
