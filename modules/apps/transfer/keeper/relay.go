--- conflicted
+++ resolved
@@ -48,35 +48,6 @@
 // 4. A -> C : sender chain is sink zone. Denom upon receiving: 'C/B/denom'
 // 5. C -> B : sender chain is sink zone. Denom upon receiving: 'B/denom'
 // 6. B -> A : sender chain is sink zone. Denom upon receiving: 'denom'
-<<<<<<< HEAD
-=======
-//
-// Note: An IBC Transfer must be initiated using a MsgTransfer via the Transfer rpc handler
-func (k Keeper) SendTransfer(
-	ctx sdk.Context,
-	sourcePort,
-	sourceChannel string,
-	token sdk.Coin,
-	sender sdk.AccAddress,
-	receiver string,
-	timeoutHeight clienttypes.Height,
-	timeoutTimestamp uint64,
-) error {
-	_, err := k.sendTransfer(
-		ctx,
-		sourcePort,
-		sourceChannel,
-		token,
-		sender,
-		receiver,
-		timeoutHeight,
-		timeoutTimestamp,
-	)
-	return err
-}
-
-// sendTransfer handles transfer sending logic.
->>>>>>> 88525d2a
 func (k Keeper) sendTransfer(
 	ctx sdk.Context,
 	sourcePort,
@@ -86,10 +57,6 @@
 	receiver string,
 	timeoutHeight clienttypes.Height,
 	timeoutTimestamp uint64,
-<<<<<<< HEAD
-) error {
-	sourceChannelEnd, found := k.channelKeeper.GetChannel(ctx, sourcePort, sourceChannel)
-=======
 ) (uint64, error) {
 	if !k.GetSendEnabled(ctx) {
 		return 0, types.ErrSendDisabled
@@ -100,7 +67,6 @@
 	}
 
 	channel, found := k.channelKeeper.GetChannel(ctx, sourcePort, sourceChannel)
->>>>>>> 88525d2a
 	if !found {
 		return 0, sdkerrors.Wrapf(channeltypes.ErrChannelNotFound, "port ID (%s) channel ID (%s)", sourcePort, sourceChannel)
 	}
