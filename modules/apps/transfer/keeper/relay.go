package keeper

import (
	"fmt"
	"strings"

	metrics "github.com/hashicorp/go-metrics"

	errorsmod "cosmossdk.io/errors"
	sdkmath "cosmossdk.io/math"

	"github.com/cosmos/cosmos-sdk/telemetry"
	sdk "github.com/cosmos/cosmos-sdk/types"

	"github.com/cosmos/ibc-go/v8/modules/apps/transfer/types"
	clienttypes "github.com/cosmos/ibc-go/v8/modules/core/02-client/types"
	channeltypes "github.com/cosmos/ibc-go/v8/modules/core/04-channel/types"
	host "github.com/cosmos/ibc-go/v8/modules/core/24-host"
	ibcerrors "github.com/cosmos/ibc-go/v8/modules/core/errors"
	coretypes "github.com/cosmos/ibc-go/v8/modules/core/types"
)

// sendTransfer handles transfer sending logic. There are 2 possible cases:
//
// 1. Sender chain is acting as the source zone. The coins are transferred
// to an escrow address (i.e locked) on the sender chain and then transferred
// to the receiving chain through IBC TAO logic. It is expected that the
// receiving chain will mint vouchers to the receiving address.
//
// 2. Sender chain is acting as the sink zone. The coins (vouchers) are burned
// on the sender chain and then transferred to the receiving chain though IBC
// TAO logic. It is expected that the receiving chain, which had previously
// sent the original denomination, will unescrow the fungible token and send
// it to the receiving address.
//
// Another way of thinking of source and sink zones is through the token's
// timeline. Each send to any chain other than the one it was previously
// received from is a movement forwards in the token's timeline. This causes
// trace to be added to the token's history and the destination port and
// destination channel to be prefixed to the denomination. In these instances
// the sender chain is acting as the source zone. When the token is sent back
// to the chain it previously received from, the prefix is removed. This is
// a backwards movement in the token's timeline and the sender chain
// is acting as the sink zone.
//
// Example:
// These steps of transfer occur: A -> B -> C -> A -> C -> B -> A
//
// 1. A -> B : sender chain is source zone. Denom upon receiving: 'B/denom'
// 2. B -> C : sender chain is source zone. Denom upon receiving: 'C/B/denom'
// 3. C -> A : sender chain is source zone. Denom upon receiving: 'A/C/B/denom'
// 4. A -> C : sender chain is sink zone. Denom upon receiving: 'C/B/denom'
// 5. C -> B : sender chain is sink zone. Denom upon receiving: 'B/denom'
// 6. B -> A : sender chain is sink zone. Denom upon receiving: 'denom'
func (k Keeper) sendTransfer(
	ctx sdk.Context,
	sourcePort,
	sourceChannel string,
	coins sdk.Coins,
	sender sdk.AccAddress,
	receiver string,
	timeoutHeight clienttypes.Height,
	timeoutTimestamp uint64,
	memo string,
) (uint64, error) {
	channel, found := k.channelKeeper.GetChannel(ctx, sourcePort, sourceChannel)
	if !found {
		return 0, errorsmod.Wrapf(channeltypes.ErrChannelNotFound, "port ID (%s) channel ID (%s)", sourcePort, sourceChannel)
	}

	destinationPort := channel.Counterparty.PortId
	destinationChannel := channel.Counterparty.ChannelId

	labels := []metrics.Label{
		telemetry.NewLabel(coretypes.LabelDestinationPort, destinationPort),
		telemetry.NewLabel(coretypes.LabelDestinationChannel, destinationChannel),
	}

	// begin createOutgoingPacket logic
	// See spec for this logic: https://github.com/cosmos/ibc/tree/master/spec/app/ics-020-fungible-token-transfer#packet-relay
	channelCap, ok := k.scopedKeeper.GetCapability(ctx, host.ChannelCapabilityPath(sourcePort, sourceChannel))
	if !ok {
		return 0, errorsmod.Wrap(channeltypes.ErrChannelCapabilityNotFound, "module does not own channel capability")
	}

	var tokens []types.Token

	for _, coin := range coins {
		token, err := k.constructTokenFromCoin(ctx, coin)
		if err != nil {
			return 0, err
		}

		// NOTE: SendTransfer simply sends the denomination as it exists on its own
		// chain inside the packet data. The receiving chain will perform denom
		// prefixing as necessary.

		if token.Denom.SenderChainIsSource(sourcePort, sourceChannel) {
			labels = append(labels, telemetry.NewLabel(coretypes.LabelSource, "true"))

			// obtain the escrow address for the source channel end
			escrowAddress := types.GetEscrowAddress(sourcePort, sourceChannel)
			if err := k.escrowToken(ctx, sender, escrowAddress, coin); err != nil {
				return 0, err
			}

		} else {
			labels = append(labels, telemetry.NewLabel(coretypes.LabelSource, "false"))

			// transfer the coins to the module account and burn them
			if err := k.bankKeeper.SendCoinsFromAccountToModule(
				ctx, sender, types.ModuleName, sdk.NewCoins(coin),
			); err != nil {
				return 0, err
			}

			if err := k.bankKeeper.BurnCoins(
				ctx, types.ModuleName, sdk.NewCoins(coin),
			); err != nil {
				// NOTE: should not happen as the module account was
				// retrieved on the step above and it has enough balance
				// to burn.
				panic(fmt.Errorf("cannot burn coins after a successful send to a module account: %v", err))
			}
		}

		tokens = append(tokens, token)
	}

	packetData := types.NewFungibleTokenPacketDataV2(tokens, sender.String(), receiver, memo)

	sequence, err := k.ics4Wrapper.SendPacket(ctx, channelCap, sourcePort, sourceChannel, timeoutHeight, timeoutTimestamp, packetData.GetBytes())
	if err != nil {
		return 0, err
	}

	defer func() {
		for _, token := range tokens {
			amount, ok := sdkmath.NewIntFromString(token.Amount)
			if ok && amount.IsInt64() {
				telemetry.SetGaugeWithLabels(
					[]string{"tx", "msg", "ibc", "transfer"},
					float32(amount.Int64()),
					[]metrics.Label{telemetry.NewLabel(coretypes.LabelDenom, token.GetFullDenomPath())},
				)
			}
		}

		telemetry.IncrCounterWithLabels(
			[]string{"ibc", types.ModuleName, "send"},
			1,
			labels,
		)
	}()

	return sequence, nil
}

// OnRecvPacket processes a cross chain fungible token transfer. If the
// sender chain is the source of minted tokens then vouchers will be minted
// and sent to the receiving address. Otherwise if the sender chain is sending
// back tokens this chain originally transferred to it, the tokens are
// unescrowed and sent to the receiving address.
func (k Keeper) OnRecvPacket(ctx sdk.Context, packet channeltypes.Packet, data types.FungibleTokenPacketDataV2) error {
	// validate packet data upon receiving
	if err := data.ValidateBasic(); err != nil {
		return errorsmod.Wrapf(err, "error validating ICS-20 transfer packet data")
	}

	if !k.GetParams(ctx).ReceiveEnabled {
		return types.ErrReceiveDisabled
	}

	// decode the receiver address
	receiver, err := sdk.AccAddressFromBech32(data.Receiver)
	if err != nil {
		return errorsmod.Wrapf(err, "failed to decode receiver address: %s", data.Receiver)
	}

	for _, token := range data.Tokens {
		labels := []metrics.Label{
			telemetry.NewLabel(coretypes.LabelSourcePort, packet.GetSourcePort()),
			telemetry.NewLabel(coretypes.LabelSourceChannel, packet.GetSourceChannel()),
		}

		// parse the transfer amount
		transferAmount, ok := sdkmath.NewIntFromString(token.Amount)
		if !ok {
			return errorsmod.Wrapf(types.ErrInvalidAmount, "unable to parse transfer amount: %s", token.Amount)
		}

		// This is the prefix that would have been prefixed to the denomination
		// on sender chain IF and only if the token originally came from the
		// receiving chain.
		//
		// NOTE: We use SourcePort and SourceChannel here, because the counterparty
		// chain would have prefixed with DestPort and DestChannel when originally
		// receiving this coin as seen in the "sender chain is the source" condition.
		if token.Denom.ReceiverChainIsSource(packet.GetSourcePort(), packet.GetSourceChannel()) {
			// sender chain is not the source, unescrow tokens

			// remove prefix added by sender chain
			token.Denom.Trace = token.Denom.Trace[1:]

			coin := sdk.NewCoin(token.Denom.IBCDenom(), transferAmount)

			if k.bankKeeper.BlockedAddr(receiver) {
				return errorsmod.Wrapf(ibcerrors.ErrUnauthorized, "%s is not allowed to receive funds", receiver)
			}

			escrowAddress := types.GetEscrowAddress(packet.GetDestPort(), packet.GetDestChannel())
			if err := k.unescrowToken(ctx, escrowAddress, receiver, coin); err != nil {
				return err
			}

			unprefixedDenomPath := token.Denom.FullPath()
			defer func() {
				if transferAmount.IsInt64() {
					telemetry.SetGaugeWithLabels(
						[]string{"ibc", types.ModuleName, "packet", "receive"},
						float32(transferAmount.Int64()),
						[]metrics.Label{telemetry.NewLabel(coretypes.LabelDenom, unprefixedDenomPath)},
					)
				}

				telemetry.IncrCounterWithLabels(
					[]string{"ibc", types.ModuleName, "receive"},
					1,
					append(
						labels, telemetry.NewLabel(coretypes.LabelSource, "true"),
					),
				)
			}()

			// Continue processing rest of tokens in packet data.
			continue
		}

		// sender chain is the source, mint vouchers

		// since SendPacket did not prefix the denomination, we must add the destination port and channel to the trace
		trace := []string{fmt.Sprintf("%s/%s", packet.DestinationPort, packet.DestinationChannel)}
		token.Denom.Trace = append(trace, token.Denom.Trace...)

		if !k.HasDenom(ctx, token.Denom.Hash()) {
			k.SetDenom(ctx, token.Denom)
		}

		voucherDenom := token.Denom.IBCDenom()
		if !k.bankKeeper.HasDenomMetaData(ctx, voucherDenom) {
			k.setDenomMetadata(ctx, token.Denom)
		}

		ctx.EventManager().EmitEvent(
			sdk.NewEvent(
				types.EventTypeDenomTrace,
				sdk.NewAttribute(types.AttributeKeyTraceHash, token.Denom.Hash().String()),
				sdk.NewAttribute(types.AttributeKeyDenom, voucherDenom),
			),
		)
		voucher := sdk.NewCoin(voucherDenom, transferAmount)

		// mint new tokens if the source of the transfer is the same chain
		if err := k.bankKeeper.MintCoins(
			ctx, types.ModuleName, sdk.NewCoins(voucher),
		); err != nil {
			return errorsmod.Wrap(err, "failed to mint IBC tokens")
		}

		// send to receiver
		if err := k.bankKeeper.SendCoinsFromModuleToAccount(
			ctx, types.ModuleName, receiver, sdk.NewCoins(voucher),
		); err != nil {
			return errorsmod.Wrapf(err, "failed to send coins to receiver %s", receiver.String())
		}

		prefixedDenomPath := token.Denom.FullPath()
		defer func() {
			if transferAmount.IsInt64() {
				telemetry.SetGaugeWithLabels(
					[]string{"ibc", types.ModuleName, "packet", "receive"},
					float32(transferAmount.Int64()),
					[]metrics.Label{telemetry.NewLabel(coretypes.LabelDenom, prefixedDenomPath)},
				)
			}

			telemetry.IncrCounterWithLabels(
				[]string{"ibc", types.ModuleName, "receive"},
				1,
				append(
					labels, telemetry.NewLabel(coretypes.LabelSource, "false"),
				),
			)
		}()
	}

	return nil
}

// OnAcknowledgementPacket responds to the success or failure of a packet
// acknowledgement written on the receiving chain. If the acknowledgement
// was a success then nothing occurs. If the acknowledgement failed, then
// the sender is refunded their tokens using the refundPacketToken function.
func (k Keeper) OnAcknowledgementPacket(ctx sdk.Context, packet channeltypes.Packet, data types.FungibleTokenPacketDataV2, ack channeltypes.Acknowledgement) error {
	switch ack.Response.(type) {
	case *channeltypes.Acknowledgement_Result:
		// the acknowledgement succeeded on the receiving chain so nothing
		// needs to be executed and no error needs to be returned
		return nil
	case *channeltypes.Acknowledgement_Error:
		return k.refundPacketToken(ctx, packet, data)
	default:
		return errorsmod.Wrapf(ibcerrors.ErrInvalidType, "expected one of [%T, %T], got %T", channeltypes.Acknowledgement_Result{}, channeltypes.Acknowledgement_Error{}, ack.Response)
	}
}

// OnTimeoutPacket refunds the sender since the original packet sent was
// never received and has been timed out.
func (k Keeper) OnTimeoutPacket(ctx sdk.Context, packet channeltypes.Packet, data types.FungibleTokenPacketDataV2) error {
	return k.refundPacketToken(ctx, packet, data)
}

// refundPacketToken will unescrow and send back the tokens back to sender
// if the sending chain was the source chain. Otherwise, the sent tokens
// were burnt in the original send so new tokens are minted and sent to
// the sending address.
func (k Keeper) refundPacketToken(ctx sdk.Context, packet channeltypes.Packet, data types.FungibleTokenPacketDataV2) error {
	// NOTE: packet data type already checked in handler.go

	for _, token := range data.Tokens {
		transferAmount, ok := sdkmath.NewIntFromString(token.Amount)
		if !ok {
			return errorsmod.Wrapf(types.ErrInvalidAmount, "unable to parse transfer amount (%s) into math.Int", transferAmount)
		}

		coin := sdk.NewCoin(token.Denom.IBCDenom(), transferAmount)

		sender, err := sdk.AccAddressFromBech32(data.Sender)
		if err != nil {
			return err
		}

		if token.Denom.SenderChainIsSource(packet.GetSourcePort(), packet.GetSourceChannel()) {
			// unescrow tokens back to sender
			escrowAddress := types.GetEscrowAddress(packet.GetSourcePort(), packet.GetSourceChannel())
			if err := k.unescrowToken(ctx, escrowAddress, sender, coin); err != nil {
				return err
			}

			// Continue processing rest of tokens in packet data.
			continue
		}

		// mint vouchers back to sender
		if err := k.bankKeeper.MintCoins(
			ctx, types.ModuleName, sdk.NewCoins(coin),
		); err != nil {
			return err
		}

		if err := k.bankKeeper.SendCoinsFromModuleToAccount(ctx, types.ModuleName, sender, sdk.NewCoins(coin)); err != nil {
			panic(fmt.Errorf("unable to send coins from module to account despite previously minting coins to module account: %v", err))
		}
	}

	return nil
}

// escrowToken will send the given token from the provided sender to the escrow address. It will also
// update the total escrowed amount by adding the escrowed token to the current total escrow.
func (k Keeper) escrowToken(ctx sdk.Context, sender, escrowAddress sdk.AccAddress, token sdk.Coin) error {
	if err := k.bankKeeper.SendCoins(ctx, sender, escrowAddress, sdk.NewCoins(token)); err != nil {
		// failure is expected for insufficient balances
		return err
	}

	// track the total amount in escrow keyed by denomination to allow for efficient iteration
	currentTotalEscrow := k.GetTotalEscrowForDenom(ctx, token.GetDenom())
	newTotalEscrow := currentTotalEscrow.Add(token)
	k.SetTotalEscrowForDenom(ctx, newTotalEscrow)

	return nil
}

// unescrowToken will send the given token from the escrow address to the provided receiver. It will also
// update the total escrow by deducting the unescrowed token from the current total escrow.
func (k Keeper) unescrowToken(ctx sdk.Context, escrowAddress, receiver sdk.AccAddress, token sdk.Coin) error {
	if err := k.bankKeeper.SendCoins(ctx, escrowAddress, receiver, sdk.NewCoins(token)); err != nil {
		// NOTE: this error is only expected to occur given an unexpected bug or a malicious
		// counterparty module. The bug may occur in bank or any part of the code that allows
		// the escrow address to be drained. A malicious counterparty module could drain the
		// escrow address by allowing more tokens to be sent back then were escrowed.
		return errorsmod.Wrap(err, "unable to unescrow tokens, this may be caused by a malicious counterparty module or a bug: please open an issue on counterparty module")
	}

	// track the total amount in escrow keyed by denomination to allow for efficient iteration
	currentTotalEscrow := k.GetTotalEscrowForDenom(ctx, token.GetDenom())
	newTotalEscrow := currentTotalEscrow.Sub(token)
	k.SetTotalEscrowForDenom(ctx, newTotalEscrow)

	return nil
}

// constructTokenFromCoin constructs an IBC token given an SDK coin.
func (k Keeper) constructTokenFromCoin(ctx sdk.Context, coin sdk.Coin) (types.Token, error) {
	// if the coin does not have an IBC denom, return as is
	if !strings.HasPrefix(coin.Denom, "ibc/") {
		return types.Token{
			Denom: types.Denom{
				Base: coin.Denom,
			},
			Amount: coin.Amount.String(),
		}, nil
	}

	// NOTE: denomination and hex hash correctness checked during msg.ValidateBasic
	hexHash := coin.Denom[len(types.DenomPrefix+"/"):]

	hash, err := types.ParseHexHash(hexHash)
	if err != nil {
		return types.Token{}, errorsmod.Wrap(types.ErrInvalidDenomForTransfer, err.Error())
	}

	denom, found := k.GetDenom(ctx, hash)
	if !found {
		return types.Token{}, errorsmod.Wrap(types.ErrDenomNotFound, hexHash)
	}

<<<<<<< HEAD
	return types.Token{
		Denom:  denom,
		Amount: coin.Amount.String(),
	}, nil
=======
	fullDenomPath := denom.FullPath()
	return fullDenomPath, nil
>>>>>>> 2af0683a
}<|MERGE_RESOLUTION|>--- conflicted
+++ resolved
@@ -426,13 +426,8 @@
 		return types.Token{}, errorsmod.Wrap(types.ErrDenomNotFound, hexHash)
 	}
 
-<<<<<<< HEAD
 	return types.Token{
 		Denom:  denom,
 		Amount: coin.Amount.String(),
 	}, nil
-=======
-	fullDenomPath := denom.FullPath()
-	return fullDenomPath, nil
->>>>>>> 2af0683a
 }