--- conflicted
+++ resolved
@@ -107,13 +107,6 @@
 			return 0, err
 		}
 
-<<<<<<< HEAD
-		// track the total amount in escrow keyed by denomination to allow for efficient iteration
-		currentTotalEscrow := k.GetTotalEscrowForDenom(ctx, token.GetDenom())
-		newTotalEscrow := currentTotalEscrow.Add(token)
-		k.SetTotalEscrowForDenom(ctx, newTotalEscrow)
-=======
->>>>>>> 48341b40
 	} else {
 		labels = append(labels, telemetry.NewLabel(coretypes.LabelSource, "false"))
 
@@ -228,14 +221,6 @@
 			return err
 		}
 
-<<<<<<< HEAD
-		// track the total amount in escrow keyed by denomination to allow for efficient iteration
-		currentTotalEscrow := k.GetTotalEscrowForDenom(ctx, token.GetDenom())
-		newTotalEscrow := currentTotalEscrow.Sub(token)
-		k.SetTotalEscrowForDenom(ctx, newTotalEscrow)
-
-=======
->>>>>>> 48341b40
 		defer func() {
 			if transferAmount.IsInt64() {
 				telemetry.SetGaugeWithLabels(
@@ -364,24 +349,7 @@
 	if types.SenderChainIsSource(packet.GetSourcePort(), packet.GetSourceChannel(), data.Denom) {
 		// unescrow tokens back to sender
 		escrowAddress := types.GetEscrowAddress(packet.GetSourcePort(), packet.GetSourceChannel())
-<<<<<<< HEAD
-		if err := k.bankKeeper.SendCoins(ctx, escrowAddress, sender, sdk.NewCoins(token)); err != nil {
-			// NOTE: this error is only expected to occur given an unexpected bug or a malicious
-			// counterparty module. The bug may occur in bank or any part of the code that allows
-			// the escrow address to be drained. A malicious counterparty module could drain the
-			// escrow address by allowing more tokens to be sent back then were escrowed.
-			return errorsmod.Wrap(err, "unable to unescrow tokens, this may be caused by a malicious counterparty module or a bug: please open an issue on counterparty module")
-		}
-
-		// track the total amount in escrow keyed by denomination to allow for efficient iteration
-		currentTotalEscrow := k.GetTotalEscrowForDenom(ctx, token.GetDenom())
-		newTotalEscrow := currentTotalEscrow.Sub(token)
-		k.SetTotalEscrowForDenom(ctx, newTotalEscrow)
-
-		return nil
-=======
 		return k.unescrowToken(ctx, escrowAddress, sender, token)
->>>>>>> 48341b40
 	}
 
 	// mint vouchers back to sender
@@ -408,8 +376,8 @@
 
 	// track the total amount in escrow keyed by denomination to allow for efficient iteration
 	currentTotalEscrow := k.GetTotalEscrowForDenom(ctx, token.GetDenom())
-	newTotalEscrow := currentTotalEscrow.Add(token.Amount)
-	k.SetTotalEscrowForDenom(ctx, token.GetDenom(), newTotalEscrow)
+	newTotalEscrow := currentTotalEscrow.Add(token)
+	k.SetTotalEscrowForDenom(ctx, newTotalEscrow)
 
 	return nil
 }
@@ -427,8 +395,8 @@
 
 	// track the total amount in escrow keyed by denomination to allow for efficient iteration
 	currentTotalEscrow := k.GetTotalEscrowForDenom(ctx, token.GetDenom())
-	newTotalEscrow := currentTotalEscrow.Sub(token.Amount)
-	k.SetTotalEscrowForDenom(ctx, token.GetDenom(), newTotalEscrow)
+	newTotalEscrow := currentTotalEscrow.Sub(token)
+	k.SetTotalEscrowForDenom(ctx, newTotalEscrow)
 
 	return nil
 }
