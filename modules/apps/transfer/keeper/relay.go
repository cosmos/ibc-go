package keeper

import (
	"fmt"
	"strings"

	metrics "github.com/hashicorp/go-metrics"

	errorsmod "cosmossdk.io/errors"
	sdkmath "cosmossdk.io/math"

	"github.com/cosmos/cosmos-sdk/telemetry"
	sdk "github.com/cosmos/cosmos-sdk/types"

	"github.com/cosmos/ibc-go/v8/modules/apps/transfer/types"
	clienttypes "github.com/cosmos/ibc-go/v8/modules/core/02-client/types"
	channeltypes "github.com/cosmos/ibc-go/v8/modules/core/04-channel/types"
	host "github.com/cosmos/ibc-go/v8/modules/core/24-host"
	ibcerrors "github.com/cosmos/ibc-go/v8/modules/core/errors"
	coretypes "github.com/cosmos/ibc-go/v8/modules/core/types"
)

// sendTransfer handles transfer sending logic. There are 2 possible cases:
//
// 1. Sender chain is acting as the source zone. The coins are transferred
// to an escrow address (i.e locked) on the sender chain and then transferred
// to the receiving chain through IBC TAO logic. It is expected that the
// receiving chain will mint vouchers to the receiving address.
//
// 2. Sender chain is acting as the sink zone. The coins (vouchers) are burned
// on the sender chain and then transferred to the receiving chain though IBC
// TAO logic. It is expected that the receiving chain, which had previously
// sent the original denomination, will unescrow the fungible token and send
// it to the receiving address.
//
// Another way of thinking of source and sink zones is through the token's
// timeline. Each send to any chain other than the one it was previously
// received from is a movement forwards in the token's timeline. This causes
// trace to be added to the token's history and the destination port and
// destination channel to be prefixed to the denomination. In these instances
// the sender chain is acting as the source zone. When the token is sent back
// to the chain it previously received from, the prefix is removed. This is
// a backwards movement in the token's timeline and the sender chain
// is acting as the sink zone.
//
// Example:
// These steps of transfer occur: A -> B -> C -> A -> C -> B -> A
//
// 1. A -> B : sender chain is source zone. Denom upon receiving: 'B/denom'
// 2. B -> C : sender chain is source zone. Denom upon receiving: 'C/B/denom'
// 3. C -> A : sender chain is source zone. Denom upon receiving: 'A/C/B/denom'
// 4. A -> C : sender chain is sink zone. Denom upon receiving: 'C/B/denom'
// 5. C -> B : sender chain is sink zone. Denom upon receiving: 'B/denom'
// 6. B -> A : sender chain is sink zone. Denom upon receiving: 'denom'
func (k Keeper) sendTransfer(
	ctx sdk.Context,
	sourcePort,
	sourceChannel string,
	coins sdk.Coins,
	sender sdk.AccAddress,
	receiver string,
	timeoutHeight clienttypes.Height,
	timeoutTimestamp uint64,
	memo string,
) (uint64, error) {
	channel, found := k.channelKeeper.GetChannel(ctx, sourcePort, sourceChannel)
	if !found {
		return 0, errorsmod.Wrapf(channeltypes.ErrChannelNotFound, "port ID (%s) channel ID (%s)", sourcePort, sourceChannel)
	}

	destinationPort := channel.Counterparty.PortId
	destinationChannel := channel.Counterparty.ChannelId

	labels := []metrics.Label{
		telemetry.NewLabel(coretypes.LabelDestinationPort, destinationPort),
		telemetry.NewLabel(coretypes.LabelDestinationChannel, destinationChannel),
	}

	// begin createOutgoingPacket logic
	// See spec for this logic: https://github.com/cosmos/ibc/tree/master/spec/app/ics-020-fungible-token-transfer#packet-relay
	channelCap, ok := k.scopedKeeper.GetCapability(ctx, host.ChannelCapabilityPath(sourcePort, sourceChannel))
	if !ok {
		return 0, errorsmod.Wrap(channeltypes.ErrChannelCapabilityNotFound, "module does not own channel capability")
	}

	var tokens []types.Token

	for _, coin := range coins {
		token, err := k.tokenFromCoin(ctx, coin)
		if err != nil {
			return 0, err
		}

		// NOTE: SendTransfer simply sends the denomination as it exists on its own
		// chain inside the packet data. The receiving chain will perform denom
		// prefixing as necessary.

		if token.Denom.SenderChainIsSource(sourcePort, sourceChannel) {
			labels = append(labels, telemetry.NewLabel(coretypes.LabelSource, "true"))

			// obtain the escrow address for the source channel end
			escrowAddress := types.GetEscrowAddress(sourcePort, sourceChannel)
			if err := k.escrowToken(ctx, sender, escrowAddress, coin); err != nil {
				return 0, err
			}

		} else {
			labels = append(labels, telemetry.NewLabel(coretypes.LabelSource, "false"))

			// transfer the coins to the module account and burn them
			if err := k.bankKeeper.SendCoinsFromAccountToModule(
				ctx, sender, types.ModuleName, sdk.NewCoins(coin),
			); err != nil {
				return 0, err
			}

			if err := k.bankKeeper.BurnCoins(
				ctx, types.ModuleName, sdk.NewCoins(coin),
			); err != nil {
				// NOTE: should not happen as the module account was
				// retrieved on the step above and it has enough balance
				// to burn.
				panic(fmt.Errorf("cannot burn coins after a successful send to a module account: %v", err))
			}
		}

<<<<<<< HEAD
		denom := types.ExtractDenomFromFullPath(fullDenomPath)
		token := types.Token{
			Denom:  denom,
			Amount: coin.Amount.String(),
		}
=======
>>>>>>> 3a38066b
		tokens = append(tokens, token)
	}

	packetData := types.NewFungibleTokenPacketDataV2(tokens, sender.String(), receiver, memo)

	sequence, err := k.ics4Wrapper.SendPacket(ctx, channelCap, sourcePort, sourceChannel, timeoutHeight, timeoutTimestamp, packetData.GetBytes())
	if err != nil {
		return 0, err
	}

	defer func() {
		for _, token := range tokens {
			amount, ok := sdkmath.NewIntFromString(token.Amount)
			if ok && amount.IsInt64() {
				telemetry.SetGaugeWithLabels(
					[]string{"tx", "msg", "ibc", "transfer"},
					float32(amount.Int64()),
					[]metrics.Label{telemetry.NewLabel(coretypes.LabelDenom, token.GetFullDenomPath())},
				)
			}
		}

		telemetry.IncrCounterWithLabels(
			[]string{"ibc", types.ModuleName, "send"},
			1,
			labels,
		)
	}()

	return sequence, nil
}

// OnRecvPacket processes a cross chain fungible token transfer. If the
// sender chain is the source of minted tokens then vouchers will be minted
// and sent to the receiving address. Otherwise if the sender chain is sending
// back tokens this chain originally transferred to it, the tokens are
// unescrowed and sent to the receiving address.
func (k Keeper) OnRecvPacket(ctx sdk.Context, packet channeltypes.Packet, data types.FungibleTokenPacketDataV2) error {
	// validate packet data upon receiving
	if err := data.ValidateBasic(); err != nil {
		return errorsmod.Wrapf(err, "error validating ICS-20 transfer packet data")
	}

	if !k.GetParams(ctx).ReceiveEnabled {
		return types.ErrReceiveDisabled
	}

	// decode the receiver address
	receiver, err := sdk.AccAddressFromBech32(data.Receiver)
	if err != nil {
		return errorsmod.Wrapf(err, "failed to decode receiver address: %s", data.Receiver)
	}

	for _, token := range data.Tokens {
		labels := []metrics.Label{
			telemetry.NewLabel(coretypes.LabelSourcePort, packet.GetSourcePort()),
			telemetry.NewLabel(coretypes.LabelSourceChannel, packet.GetSourceChannel()),
		}

		// parse the transfer amount
		transferAmount, ok := sdkmath.NewIntFromString(token.Amount)
		if !ok {
			return errorsmod.Wrapf(types.ErrInvalidAmount, "unable to parse transfer amount: %s", token.Amount)
		}

		// This is the prefix that would have been prefixed to the denomination
		// on sender chain IF and only if the token originally came from the
		// receiving chain.
		//
		// NOTE: We use SourcePort and SourceChannel here, because the counterparty
		// chain would have prefixed with DestPort and DestChannel when originally
		// receiving this coin as seen in the "sender chain is the source" condition.
		if token.Denom.ReceiverChainIsSource(packet.GetSourcePort(), packet.GetSourceChannel()) {
			// sender chain is not the source, unescrow tokens

			// remove prefix added by sender chain
			token.Denom.Trace = token.Denom.Trace[1:]

			coin := sdk.NewCoin(token.Denom.IBCDenom(), transferAmount)

			if k.bankKeeper.BlockedAddr(receiver) {
				return errorsmod.Wrapf(ibcerrors.ErrUnauthorized, "%s is not allowed to receive funds", receiver)
			}

			escrowAddress := types.GetEscrowAddress(packet.GetDestPort(), packet.GetDestChannel())
			if err := k.unescrowToken(ctx, escrowAddress, receiver, coin); err != nil {
				return err
			}

			unprefixedDenomPath := token.Denom.FullPath()
			defer func() {
				if transferAmount.IsInt64() {
					telemetry.SetGaugeWithLabels(
						[]string{"ibc", types.ModuleName, "packet", "receive"},
						float32(transferAmount.Int64()),
						[]metrics.Label{telemetry.NewLabel(coretypes.LabelDenom, unprefixedDenomPath)},
					)
				}

				telemetry.IncrCounterWithLabels(
					[]string{"ibc", types.ModuleName, "receive"},
					1,
					append(
						labels, telemetry.NewLabel(coretypes.LabelSource, "true"),
					),
				)
			}()

			// Continue processing rest of tokens in packet data.
			continue
		}

		// sender chain is the source, mint vouchers

		// since SendPacket did not prefix the denomination, we must add the destination port and channel to the trace
		trace := []string{fmt.Sprintf("%s/%s", packet.DestinationPort, packet.DestinationChannel)}
		token.Denom.Trace = append(trace, token.Denom.Trace...)

		if !k.HasDenom(ctx, token.Denom.Hash()) {
			k.SetDenom(ctx, token.Denom)
		}

		voucherDenom := token.Denom.IBCDenom()
		if !k.bankKeeper.HasDenomMetaData(ctx, voucherDenom) {
			k.setDenomMetadata(ctx, token.Denom)
		}

		ctx.EventManager().EmitEvent(
			sdk.NewEvent(
				types.EventTypeDenomTrace,
				sdk.NewAttribute(types.AttributeKeyTraceHash, token.Denom.Hash().String()),
				sdk.NewAttribute(types.AttributeKeyDenom, voucherDenom),
			),
		)
		voucher := sdk.NewCoin(voucherDenom, transferAmount)

		// mint new tokens if the source of the transfer is the same chain
		if err := k.bankKeeper.MintCoins(
			ctx, types.ModuleName, sdk.NewCoins(voucher),
		); err != nil {
			return errorsmod.Wrap(err, "failed to mint IBC tokens")
		}

		// send to receiver
		if err := k.bankKeeper.SendCoinsFromModuleToAccount(
			ctx, types.ModuleName, receiver, sdk.NewCoins(voucher),
		); err != nil {
			return errorsmod.Wrapf(err, "failed to send coins to receiver %s", receiver.String())
		}

		prefixedDenomPath := token.Denom.FullPath()
		defer func() {
			if transferAmount.IsInt64() {
				telemetry.SetGaugeWithLabels(
					[]string{"ibc", types.ModuleName, "packet", "receive"},
					float32(transferAmount.Int64()),
					[]metrics.Label{telemetry.NewLabel(coretypes.LabelDenom, prefixedDenomPath)},
				)
			}

			telemetry.IncrCounterWithLabels(
				[]string{"ibc", types.ModuleName, "receive"},
				1,
				append(
					labels, telemetry.NewLabel(coretypes.LabelSource, "false"),
				),
			)
		}()
	}

	return nil
}

// OnAcknowledgementPacket responds to the success or failure of a packet
// acknowledgement written on the receiving chain. If the acknowledgement
// was a success then nothing occurs. If the acknowledgement failed, then
// the sender is refunded their tokens using the refundPacketToken function.
func (k Keeper) OnAcknowledgementPacket(ctx sdk.Context, packet channeltypes.Packet, data types.FungibleTokenPacketDataV2, ack channeltypes.Acknowledgement) error {
	switch ack.Response.(type) {
	case *channeltypes.Acknowledgement_Result:
		// the acknowledgement succeeded on the receiving chain so nothing
		// needs to be executed and no error needs to be returned
		return nil
	case *channeltypes.Acknowledgement_Error:
		return k.refundPacketToken(ctx, packet, data)
	default:
		return errorsmod.Wrapf(ibcerrors.ErrInvalidType, "expected one of [%T, %T], got %T", channeltypes.Acknowledgement_Result{}, channeltypes.Acknowledgement_Error{}, ack.Response)
	}
}

// OnTimeoutPacket refunds the sender since the original packet sent was
// never received and has been timed out.
func (k Keeper) OnTimeoutPacket(ctx sdk.Context, packet channeltypes.Packet, data types.FungibleTokenPacketDataV2) error {
	return k.refundPacketToken(ctx, packet, data)
}

// refundPacketToken will unescrow and send back the tokens back to sender
// if the sending chain was the source chain. Otherwise, the sent tokens
// were burnt in the original send so new tokens are minted and sent to
// the sending address.
func (k Keeper) refundPacketToken(ctx sdk.Context, packet channeltypes.Packet, data types.FungibleTokenPacketDataV2) error {
	// NOTE: packet data type already checked in handler.go

	for _, token := range data.Tokens {
		transferAmount, ok := sdkmath.NewIntFromString(token.Amount)
		if !ok {
			return errorsmod.Wrapf(types.ErrInvalidAmount, "unable to parse transfer amount (%s) into math.Int", transferAmount)
		}

		coin := sdk.NewCoin(token.Denom.IBCDenom(), transferAmount)

		sender, err := sdk.AccAddressFromBech32(data.Sender)
		if err != nil {
			return err
		}

		if token.Denom.SenderChainIsSource(packet.GetSourcePort(), packet.GetSourceChannel()) {
			// unescrow tokens back to sender
			escrowAddress := types.GetEscrowAddress(packet.GetSourcePort(), packet.GetSourceChannel())
			if err := k.unescrowToken(ctx, escrowAddress, sender, coin); err != nil {
				return err
			}

			// Continue processing rest of tokens in packet data.
			continue
		}

		// mint vouchers back to sender
		if err := k.bankKeeper.MintCoins(
			ctx, types.ModuleName, sdk.NewCoins(coin),
		); err != nil {
			return err
		}

		if err := k.bankKeeper.SendCoinsFromModuleToAccount(ctx, types.ModuleName, sender, sdk.NewCoins(coin)); err != nil {
			panic(fmt.Errorf("unable to send coins from module to account despite previously minting coins to module account: %v", err))
		}
	}

	return nil
}

// escrowToken will send the given token from the provided sender to the escrow address. It will also
// update the total escrowed amount by adding the escrowed token to the current total escrow.
func (k Keeper) escrowToken(ctx sdk.Context, sender, escrowAddress sdk.AccAddress, token sdk.Coin) error {
	if err := k.bankKeeper.SendCoins(ctx, sender, escrowAddress, sdk.NewCoins(token)); err != nil {
		// failure is expected for insufficient balances
		return err
	}

	// track the total amount in escrow keyed by denomination to allow for efficient iteration
	currentTotalEscrow := k.GetTotalEscrowForDenom(ctx, token.GetDenom())
	newTotalEscrow := currentTotalEscrow.Add(token)
	k.SetTotalEscrowForDenom(ctx, newTotalEscrow)

	return nil
}

// unescrowToken will send the given token from the escrow address to the provided receiver. It will also
// update the total escrow by deducting the unescrowed token from the current total escrow.
func (k Keeper) unescrowToken(ctx sdk.Context, escrowAddress, receiver sdk.AccAddress, token sdk.Coin) error {
	if err := k.bankKeeper.SendCoins(ctx, escrowAddress, receiver, sdk.NewCoins(token)); err != nil {
		// NOTE: this error is only expected to occur given an unexpected bug or a malicious
		// counterparty module. The bug may occur in bank or any part of the code that allows
		// the escrow address to be drained. A malicious counterparty module could drain the
		// escrow address by allowing more tokens to be sent back then were escrowed.
		return errorsmod.Wrap(err, "unable to unescrow tokens, this may be caused by a malicious counterparty module or a bug: please open an issue on counterparty module")
	}

	// track the total amount in escrow keyed by denomination to allow for efficient iteration
	currentTotalEscrow := k.GetTotalEscrowForDenom(ctx, token.GetDenom())
	newTotalEscrow := currentTotalEscrow.Sub(token)
	k.SetTotalEscrowForDenom(ctx, newTotalEscrow)

	return nil
}

// tokenFromCoin constructs an IBC token given an SDK coin.
func (k Keeper) tokenFromCoin(ctx sdk.Context, coin sdk.Coin) (types.Token, error) {
	// if the coin does not have an IBC denom, return as is
	if !strings.HasPrefix(coin.Denom, "ibc/") {
		return types.Token{
			Denom: types.Denom{
				Base: coin.Denom,
			},
			Amount: coin.Amount.String(),
		}, nil
	}

	// NOTE: denomination and hex hash correctness checked during msg.ValidateBasic
	hexHash := coin.Denom[len(types.DenomPrefix+"/"):]

	hash, err := types.ParseHexHash(hexHash)
	if err != nil {
		return types.Token{}, errorsmod.Wrap(types.ErrInvalidDenomForTransfer, err.Error())
	}

	denom, found := k.GetDenom(ctx, hash)
	if !found {
		return types.Token{}, errorsmod.Wrap(types.ErrDenomNotFound, hexHash)
	}

	return types.Token{
		Denom:  denom,
		Amount: coin.Amount.String(),
	}, nil
}<|MERGE_RESOLUTION|>--- conflicted
+++ resolved
@@ -124,14 +124,6 @@
 			}
 		}
 
-<<<<<<< HEAD
-		denom := types.ExtractDenomFromFullPath(fullDenomPath)
-		token := types.Token{
-			Denom:  denom,
-			Amount: coin.Amount.String(),
-		}
-=======
->>>>>>> 3a38066b
 		tokens = append(tokens, token)
 	}
 
