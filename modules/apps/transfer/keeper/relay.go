--- conflicted
+++ resolved
@@ -48,37 +48,6 @@
 // 4. A -> C : sender chain is sink zone. Denom upon receiving: 'C/B/denom'
 // 5. C -> B : sender chain is sink zone. Denom upon receiving: 'B/denom'
 // 6. B -> A : sender chain is sink zone. Denom upon receiving: 'denom'
-<<<<<<< HEAD
-=======
-//
-// Note: An IBC Transfer must be initiated using a MsgTransfer via the Transfer rpc handler
-func (k Keeper) SendTransfer(
-	ctx sdk.Context,
-	sourcePort,
-	sourceChannel string,
-	token sdk.Coin,
-	sender sdk.AccAddress,
-	receiver string,
-	timeoutHeight clienttypes.Height,
-	timeoutTimestamp uint64,
-	metadata []byte,
-) error {
-	_, err := k.sendTransfer(
-		ctx,
-		sourcePort,
-		sourceChannel,
-		token,
-		sender,
-		receiver,
-		timeoutHeight,
-		timeoutTimestamp,
-		metadata,
-	)
-	return err
-}
-
-// sendTransfer handles transfer sending logic.
->>>>>>> bf547e46
 func (k Keeper) sendTransfer(
 	ctx sdk.Context,
 	sourcePort,
