--- conflicted
+++ resolved
@@ -147,14 +147,10 @@
 		tokens = append(tokens, token)
 	}
 
-<<<<<<< HEAD
-	packetDataBytes := createPacketDataBytesFromVersion(appVersion, sender.String(), receiver, memo, tokens, hops)
-=======
-	packetDataBytes, err := createPacketDataBytesFromVersion(appVersion, sender.String(), receiver, memo, tokens, forwarding.Hops)
+	packetDataBytes, err := createPacketDataBytesFromVersion(appVersion, sender.String(), receiver, memo, tokens, hops)
 	if err != nil {
 		return 0, err
 	}
->>>>>>> 8f9691fd
 
 	sequence, err := k.ics4Wrapper.SendPacket(ctx, channelCap, sourcePort, sourceChannel, timeoutHeight, timeoutTimestamp, packetDataBytes)
 	if err != nil {
