--- conflicted
+++ resolved
@@ -367,35 +367,19 @@
 				return err
 			}
 
-			if err := k.bankKeeper.SendCoinsFromModuleToAccount(ctx, types.ModuleName, sender, sdk.NewCoins(coin)); err != nil {
+			if k.IsBlockedAddr(sender) {
+				return errorsmod.Wrapf(ibcerrors.ErrUnauthorized, "%s is not allowed to send funds", sender)
+			}
+			if err := k.bankKeeper.SendCoins(ctx, moduleAccountAddr, sender, sdk.NewCoins(coin)); err != nil {
 				panic(fmt.Errorf("unable to send coins from module to account despite previously minting coins to module account: %v", err))
 			}
+
 		} else {
 			// unescrow tokens back to sender
 			escrowAddress := types.GetEscrowAddress(packet.GetSourcePort(), packet.GetSourceChannel())
 			if err := k.unescrowCoin(ctx, escrowAddress, sender, coin); err != nil {
 				return err
 			}
-<<<<<<< HEAD
-=======
-
-			// Continue processing rest of tokens in packet data.
-			continue
-		}
-
-		// mint vouchers back to sender
-		if err := k.bankKeeper.MintCoins(
-			ctx, types.ModuleName, sdk.NewCoins(coin),
-		); err != nil {
-			return err
-		}
-
-		if k.IsBlockedAddr(sender) {
-			return errorsmod.Wrapf(ibcerrors.ErrUnauthorized, "%s is not allowed to send funds", sender)
-		}
-		if err := k.bankKeeper.SendCoins(ctx, moduleAccountAddr, sender, sdk.NewCoins(coin)); err != nil {
-			panic(fmt.Errorf("unable to send coins from module to account despite previously minting coins to module account: %v", err))
->>>>>>> 13d3ac6d
 		}
 	}
 
