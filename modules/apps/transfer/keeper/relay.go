--- conflicted
+++ resolved
@@ -365,11 +365,6 @@
 	return nil
 }
 
-<<<<<<< HEAD
-<<<<<<< HEAD
-=======
-=======
->>>>>>> 20fddcf6
 // escrowToken will send the given token from the provided sender to the escrow address. It will also
 // update the total escrowed amount by adding the escrowed token to the current total escrow.
 func (k Keeper) escrowToken(ctx sdk.Context, sender, escrowAddress sdk.AccAddress, token sdk.Coin) error {
@@ -380,13 +375,8 @@
 
 	// track the total amount in escrow keyed by denomination to allow for efficient iteration
 	currentTotalEscrow := k.GetTotalEscrowForDenom(ctx, token.GetDenom())
-<<<<<<< HEAD
 	newTotalEscrow := currentTotalEscrow.Add(token)
 	k.SetTotalEscrowForDenom(ctx, newTotalEscrow)
-=======
-	newTotalEscrow := currentTotalEscrow.Add(token.Amount)
-	k.SetTotalEscrowForDenom(ctx, token.GetDenom(), newTotalEscrow)
->>>>>>> 20fddcf6
 
 	return nil
 }
@@ -399,30 +389,17 @@
 		// counterparty module. The bug may occur in bank or any part of the code that allows
 		// the escrow address to be drained. A malicious counterparty module could drain the
 		// escrow address by allowing more tokens to be sent back then were escrowed.
-<<<<<<< HEAD
-		return errorsmod.Wrap(err, "unable to unescrow tokens, this may be caused by a malicious counterparty module or a bug: please open an issue on counterparty module")
-=======
 		return sdkerrors.Wrap(err, "unable to unescrow tokens, this may be caused by a malicious counterparty module or a bug: please open an issue on counterparty module")
->>>>>>> 20fddcf6
 	}
 
 	// track the total amount in escrow keyed by denomination to allow for efficient iteration
 	currentTotalEscrow := k.GetTotalEscrowForDenom(ctx, token.GetDenom())
-<<<<<<< HEAD
 	newTotalEscrow := currentTotalEscrow.Sub(token)
 	k.SetTotalEscrowForDenom(ctx, newTotalEscrow)
-=======
-	newTotalEscrow := currentTotalEscrow.Sub(token.Amount)
-	k.SetTotalEscrowForDenom(ctx, token.GetDenom(), newTotalEscrow)
->>>>>>> 20fddcf6
 
 	return nil
 }
 
-<<<<<<< HEAD
->>>>>>> 1006426c (modify total escrow to take in sdk.Coin in function APIs/proto (#3517))
-=======
->>>>>>> 20fddcf6
 // DenomPathFromHash returns the full denomination path prefix from an ibc denom with a hash
 // component.
 func (k Keeper) DenomPathFromHash(ctx sdk.Context, denom string) (string, error) {
