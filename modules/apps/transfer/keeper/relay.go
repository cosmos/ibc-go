package keeper

import (
	"fmt"
	"strings"

	"github.com/hashicorp/go-metrics"

	errorsmod "cosmossdk.io/errors"
	sdkmath "cosmossdk.io/math"

	"github.com/cosmos/cosmos-sdk/telemetry"
	sdk "github.com/cosmos/cosmos-sdk/types"
	sdkerrors "github.com/cosmos/cosmos-sdk/types/errors"

	"github.com/cosmos/ibc-go/v8/modules/apps/transfer/internal/events"
	internaltelemetry "github.com/cosmos/ibc-go/v8/modules/apps/transfer/internal/telemetry"
	"github.com/cosmos/ibc-go/v8/modules/apps/transfer/types"
	clienttypes "github.com/cosmos/ibc-go/v8/modules/core/02-client/types"
	channeltypes "github.com/cosmos/ibc-go/v8/modules/core/04-channel/types"
	host "github.com/cosmos/ibc-go/v8/modules/core/24-host"
	ibcerrors "github.com/cosmos/ibc-go/v8/modules/core/errors"
	coretypes "github.com/cosmos/ibc-go/v8/modules/core/types"
)

// sendTransfer handles transfer sending logic. There are 2 possible cases:
//
// 1. Sender chain is acting as the source zone. The coins are transferred
// to an escrow address (i.e locked) on the sender chain and then transferred
// to the receiving chain through IBC TAO logic. It is expected that the
// receiving chain will mint vouchers to the receiving address.
//
// 2. Sender chain is acting as the sink zone. The coins (vouchers) are burned
// on the sender chain and then transferred to the receiving chain though IBC
// TAO logic. It is expected that the receiving chain, which had previously
// sent the original denomination, will unescrow the fungible token and send
// it to the receiving address.
//
// Another way of thinking of source and sink zones is through the token's
// timeline. Each send to any chain other than the one it was previously
// received from is a movement forwards in the token's timeline. This causes
// trace to be added to the token's history and the destination port and
// destination channel to be prefixed to the denomination. In these instances
// the sender chain is acting as the source zone. When the token is sent back
// to the chain it previously received from, the prefix is removed. This is
// a backwards movement in the token's timeline and the sender chain
// is acting as the sink zone.
//
// Example:
// These steps of transfer occur: A -> B -> C -> A -> C -> B -> A
//
// 1. A -> B : sender chain is source zone. Denom upon receiving: 'B/denom'
// 2. B -> C : sender chain is source zone. Denom upon receiving: 'C/B/denom'
// 3. C -> A : sender chain is source zone. Denom upon receiving: 'A/C/B/denom'
// 4. A -> C : sender chain is sink zone. Denom upon receiving: 'C/B/denom'
// 5. C -> B : sender chain is sink zone. Denom upon receiving: 'B/denom'
// 6. B -> A : sender chain is sink zone. Denom upon receiving: 'denom'
func (k Keeper) sendTransfer(
	ctx sdk.Context,
	sourcePort,
	sourceChannel string,
	coins sdk.Coins,
	sender sdk.AccAddress,
	receiver string,
	timeoutHeight clienttypes.Height,
	timeoutTimestamp uint64,
	memo string,
	hops []types.Hop,
) (uint64, error) {
	channel, found := k.channelKeeper.GetChannel(ctx, sourcePort, sourceChannel)
	if !found {
		return 0, errorsmod.Wrapf(channeltypes.ErrChannelNotFound, "port ID (%s) channel ID (%s)", sourcePort, sourceChannel)
	}

	appVersion, found := k.ics4Wrapper.GetAppVersion(ctx, sourcePort, sourceChannel)
	if !found {
		return 0, errorsmod.Wrapf(ibcerrors.ErrInvalidRequest, "application version not found for source port: %s and source channel: %s", sourcePort, sourceChannel)
	}

	if appVersion == types.V1 {
		// ics20-1 only supports a single coin, so if that is the current version, we must only process a single coin.
		if len(coins) > 1 {
			return 0, errorsmod.Wrapf(ibcerrors.ErrInvalidRequest, "cannot transfer multiple coins with %s", types.V1)
		}

		// ics20-1 does not support forwarding, so if that is the current version, we must reject the transfer.
		if len(hops) > 0 {
			return 0, errorsmod.Wrapf(ibcerrors.ErrInvalidRequest, "cannot forward coins with %s", types.V1)
		}
	}

	destinationPort := channel.Counterparty.PortId
	destinationChannel := channel.Counterparty.ChannelId

	labels := []metrics.Label{
		telemetry.NewLabel(coretypes.LabelDestinationPort, destinationPort),
		telemetry.NewLabel(coretypes.LabelDestinationChannel, destinationChannel),
	}

	// begin createOutgoingPacket logic
	// See spec for this logic: https://github.com/cosmos/ibc/tree/master/spec/app/ics-020-fungible-token-transfer#packet-relay
	channelCap, ok := k.scopedKeeper.GetCapability(ctx, host.ChannelCapabilityPath(sourcePort, sourceChannel))
	if !ok {
		return 0, errorsmod.Wrap(channeltypes.ErrChannelCapabilityNotFound, "module does not own channel capability")
	}

	var tokens []types.Token

	for _, coin := range coins {
		token, err := k.tokenFromCoin(ctx, coin)
		if err != nil {
			return 0, err
		}

		// NOTE: SendTransfer simply sends the denomination as it exists on its own
		// chain inside the packet data. The receiving chain will perform denom
		// prefixing as necessary.

		if token.Denom.SenderChainIsSource(sourcePort, sourceChannel) {
			labels = append(labels, telemetry.NewLabel(coretypes.LabelSource, "true"))

			// obtain the escrow address for the source channel end
			escrowAddress := types.GetEscrowAddress(sourcePort, sourceChannel)
			if err := k.escrowCoin(ctx, sender, escrowAddress, coin); err != nil {
				return 0, err
			}

		} else {
			labels = append(labels, telemetry.NewLabel(coretypes.LabelSource, "false"))

			// transfer the coins to the module account and burn them
			if err := k.bankKeeper.SendCoinsFromAccountToModule(
				ctx, sender, types.ModuleName, sdk.NewCoins(coin),
			); err != nil {
				return 0, err
			}

			if err := k.bankKeeper.BurnCoins(
				ctx, types.ModuleName, sdk.NewCoins(coin),
			); err != nil {
				// NOTE: should not happen as the module account was
				// retrieved on the step above and it has enough balance
				// to burn.
				panic(fmt.Errorf("cannot burn coins after a successful send to a module account: %v", err))
			}
		}

		tokens = append(tokens, token)
	}

	packetDataBytes, err := createPacketDataBytesFromVersion(appVersion, sender.String(), receiver, memo, tokens, hops)
	if err != nil {
		return 0, err
	}

	sequence, err := k.ics4Wrapper.SendPacket(ctx, channelCap, sourcePort, sourceChannel, timeoutHeight, timeoutTimestamp, packetDataBytes)
	if err != nil {
		return 0, err
	}

	events.EmitTransferEvent(ctx, sender.String(), receiver, tokens, memo, hops)

	defer internaltelemetry.ReportTransferTelemetry(tokens, labels)

	return sequence, nil
}

// OnRecvPacket processes a cross chain fungible token transfer. If the
// sender chain is the source of minted tokens then vouchers will be minted
// and sent to the receiving address. Otherwise if the sender chain is sending
// back tokens this chain originally transferred to it, the tokens are
// unescrowed and sent to the receiving address.
func (k Keeper) OnRecvPacket(ctx sdk.Context, packet channeltypes.Packet, data types.FungibleTokenPacketDataV2) error {
	// validate packet data upon receiving
	if err := data.ValidateBasic(); err != nil {
		return errorsmod.Wrapf(err, "error validating ICS-20 transfer packet data")
	}

	if !k.GetParams(ctx).ReceiveEnabled {
		return types.ErrReceiveDisabled
	}

	receiver, err := k.getReceiverFromPacketData(data)
	if err != nil {
		return err
	}

	var receivedCoins sdk.Coins
	for _, token := range data.Tokens {
		labels := []metrics.Label{
			telemetry.NewLabel(coretypes.LabelSourcePort, packet.GetSourcePort()),
			telemetry.NewLabel(coretypes.LabelSourceChannel, packet.GetSourceChannel()),
		}

		// parse the transfer amount
		transferAmount, ok := sdkmath.NewIntFromString(token.Amount)
		if !ok {
			return errorsmod.Wrapf(types.ErrInvalidAmount, "unable to parse transfer amount: %s", token.Amount)
		}

		// This is the prefix that would have been prefixed to the denomination
		// on sender chain IF and only if the token originally came from the
		// receiving chain.
		//
		// NOTE: We use SourcePort and SourceChannel here, because the counterparty
		// chain would have prefixed with DestPort and DestChannel when originally
		// receiving this coin as seen in the "sender chain is the source" condition.
		if token.Denom.ReceiverChainIsSource(packet.GetSourcePort(), packet.GetSourceChannel()) {
			// sender chain is not the source, unescrow tokens

			// remove prefix added by sender chain
			token.Denom.Trace = token.Denom.Trace[1:]

			coin := sdk.NewCoin(token.Denom.IBCDenom(), transferAmount)

			if k.IsBlockedAddr(receiver) {
				return errorsmod.Wrapf(ibcerrors.ErrUnauthorized, "%s is not allowed to receive funds", receiver)
			}

			escrowAddress := types.GetEscrowAddress(packet.GetDestPort(), packet.GetDestChannel())
			if err := k.unescrowCoin(ctx, escrowAddress, receiver, coin); err != nil {
				return err
			}

			denomPath := token.Denom.Path()
			labels = append(labels, telemetry.NewLabel(coretypes.LabelSource, "true"))
			defer internaltelemetry.ReportOnRecvPacketTelemetry(transferAmount, denomPath, labels)

			// Appending token. The new denom has been computed
			receivedCoins = append(receivedCoins, coin)
		} else {
			// sender chain is the source, mint vouchers

			// since SendPacket did not prefix the denomination, we must add the destination port and channel to the trace
			trace := []types.Trace{types.NewTrace(packet.DestinationPort, packet.DestinationChannel)}
			token.Denom.Trace = append(trace, token.Denom.Trace...)

			if !k.HasDenom(ctx, token.Denom.Hash()) {
				k.SetDenom(ctx, token.Denom)
			}

			voucherDenom := token.Denom.IBCDenom()
			if !k.bankKeeper.HasDenomMetaData(ctx, voucherDenom) {
				k.setDenomMetadata(ctx, token.Denom)
			}

			events.EmitDenomEvent(ctx, token)

			voucher := sdk.NewCoin(voucherDenom, transferAmount)

			// mint new tokens if the source of the transfer is the same chain
			if err := k.bankKeeper.MintCoins(
				ctx, types.ModuleName, sdk.NewCoins(voucher),
			); err != nil {
				return errorsmod.Wrap(err, "failed to mint IBC tokens")
			}

			// send to receiver
			if err := k.bankKeeper.SendCoinsFromModuleToAccount(
				ctx, types.ModuleName, receiver, sdk.NewCoins(voucher),
			); err != nil {
				return errorsmod.Wrapf(err, "failed to send coins to receiver %s", receiver.String())
			}

			denomPath := token.Denom.Path()
			labels = append(labels, telemetry.NewLabel(coretypes.LabelSource, "false"))
			defer internaltelemetry.ReportOnRecvPacketTelemetry(transferAmount, denomPath, labels)

<<<<<<< HEAD
			receivedCoins = append(receivedCoins, voucher)
=======
		// send to receiver
		if k.IsBlockedAddr(receiver) {
			return errorsmod.Wrapf(ibcerrors.ErrUnauthorized, "%s is not allowed to receive funds", receiver)
		}
		moduleAddr := k.authKeeper.GetModuleAddress(types.ModuleName)
		if moduleAddr == nil {
			return errorsmod.Wrapf(sdkerrors.ErrUnknownAddress, "module account %s does not exist", types.ModuleName)
		}
		if err := k.bankKeeper.SendCoins(
			ctx, moduleAddr, receiver, sdk.NewCoins(voucher),
		); err != nil {
			return errorsmod.Wrapf(err, "failed to send coins to receiver %s", receiver.String())
>>>>>>> 100ccc79
		}
	}

	if data.ShouldBeForwarded() {
		// we are now sending from the forward escrow address to the final receiver address.
		if err := k.forwardPacket(ctx, data, packet, receivedCoins); err != nil {
			return err
		}
	}

	// The ibc_module.go module will return the proper ack.
	return nil
}

// OnAcknowledgementPacket either reverts the state changes executed in receive
// and send packet if the chain acted as a middle hop on a multihop transfer; or
// responds to the success or failure of a packet acknowledgement written on the
// final receiving chain, if it acted as the original sender chain. If the
// acknowledgement was a success then nothing occurs. If the acknowledgement failed,
// then the sender is refunded their tokens using the refundPacketToken function.
func (k Keeper) OnAcknowledgementPacket(ctx sdk.Context, packet channeltypes.Packet, data types.FungibleTokenPacketDataV2, ack channeltypes.Acknowledgement) error {
	prevPacket, isForwarded := k.GetForwardedPacket(ctx, packet.SourcePort, packet.SourceChannel, packet.Sequence)

	switch ack.Response.(type) {
	case *channeltypes.Acknowledgement_Result:
		if isForwarded {
			return k.ackForwardPacketSuccess(ctx, prevPacket, packet)
		}

		// the acknowledgement succeeded on the receiving chain so nothing
		// needs to be executed and no error needs to be returned
		return nil
	case *channeltypes.Acknowledgement_Error:
		// We refund the tokens from the escrow address to the sender
		if err := k.refundPacketTokens(ctx, packet, data); err != nil {
			return err
		}
		if isForwarded {
			return k.ackForwardPacketError(ctx, prevPacket, packet, data)
		}

		return nil
	default:
		return errorsmod.Wrapf(ibcerrors.ErrInvalidType, "expected one of [%T, %T], got %T", channeltypes.Acknowledgement_Result{}, channeltypes.Acknowledgement_Error{}, ack.Response)
	}
}

// OnTimeoutPacket either reverts the state changes executed in receive and send
// packet if the chain acted as a middle hop on a multihop transfer; or refunds
// the sender if the original packet sent was never received and has been timed out.
func (k Keeper) OnTimeoutPacket(ctx sdk.Context, packet channeltypes.Packet, data types.FungibleTokenPacketDataV2) error {
	if err := k.refundPacketTokens(ctx, packet, data); err != nil {
		return err
	}

	prevPacket, isForwarded := k.GetForwardedPacket(ctx, packet.SourcePort, packet.SourceChannel, packet.Sequence)
	if isForwarded {
		return k.ackForwardPacketTimeout(ctx, prevPacket, packet, data)
	}

	return nil
}

// refundPacketTokens will unescrow and send back the tokens back to sender
// if the sending chain was the source chain. Otherwise, the sent tokens
// were burnt in the original send so new tokens are minted and sent to
// the sending address.
func (k Keeper) refundPacketTokens(ctx sdk.Context, packet channeltypes.Packet, data types.FungibleTokenPacketDataV2) error {
	// NOTE: packet data type already checked in handler.go

	moduleAccountAddr := k.authKeeper.GetModuleAddress(types.ModuleName)
	for _, token := range data.Tokens {
		coin, err := token.ToCoin()
		if err != nil {
			return err
		}

		sender, err := sdk.AccAddressFromBech32(data.Sender)
		if err != nil {
			return err
		}

		if token.Denom.SenderChainIsSource(packet.GetSourcePort(), packet.GetSourceChannel()) {
			// unescrow tokens back to sender
			escrowAddress := types.GetEscrowAddress(packet.GetSourcePort(), packet.GetSourceChannel())
			if err := k.unescrowCoin(ctx, escrowAddress, sender, coin); err != nil {
				return err
			}

			// Continue processing rest of tokens in packet data.
			continue
		}

		// mint vouchers back to sender
		if err := k.bankKeeper.MintCoins(
			ctx, types.ModuleName, sdk.NewCoins(coin),
		); err != nil {
			return err
		}

		if k.IsBlockedAddr(sender) {
			return errorsmod.Wrapf(ibcerrors.ErrUnauthorized, "%s is not allowed to send funds", sender)
		}
		if err := k.bankKeeper.SendCoins(ctx, moduleAccountAddr, sender, sdk.NewCoins(coin)); err != nil {
			panic(fmt.Errorf("unable to send coins from module to account despite previously minting coins to module account: %v", err))
		}
	}

	return nil
}

// escrowCoin will send the given coin from the provided sender to the escrow address. It will also
// update the total escrowed amount by adding the escrowed coin's amount to the current total escrow.
func (k Keeper) escrowCoin(ctx sdk.Context, sender, escrowAddress sdk.AccAddress, coin sdk.Coin) error {
	if err := k.bankKeeper.SendCoins(ctx, sender, escrowAddress, sdk.NewCoins(coin)); err != nil {
		// failure is expected for insufficient balances
		return err
	}

	// track the total amount in escrow keyed by denomination to allow for efficient iteration
	currentTotalEscrow := k.GetTotalEscrowForDenom(ctx, coin.GetDenom())
	newTotalEscrow := currentTotalEscrow.Add(coin)
	k.SetTotalEscrowForDenom(ctx, newTotalEscrow)

	return nil
}

// unescrowCoin will send the given coin from the escrow address to the provided receiver. It will also
// update the total escrow by deducting the unescrowed coin's amount from the current total escrow.
func (k Keeper) unescrowCoin(ctx sdk.Context, escrowAddress, receiver sdk.AccAddress, coin sdk.Coin) error {
	if err := k.bankKeeper.SendCoins(ctx, escrowAddress, receiver, sdk.NewCoins(coin)); err != nil {
		// NOTE: this error is only expected to occur given an unexpected bug or a malicious
		// counterparty module. The bug may occur in bank or any part of the code that allows
		// the escrow address to be drained. A malicious counterparty module could drain the
		// escrow address by allowing more tokens to be sent back then were escrowed.
		return errorsmod.Wrap(err, "unable to unescrow tokens, this may be caused by a malicious counterparty module or a bug: please open an issue on counterparty module")
	}

	// track the total amount in escrow keyed by denomination to allow for efficient iteration
	currentTotalEscrow := k.GetTotalEscrowForDenom(ctx, coin.GetDenom())
	newTotalEscrow := currentTotalEscrow.Sub(coin)
	k.SetTotalEscrowForDenom(ctx, newTotalEscrow)

	return nil
}

// tokenFromCoin constructs an IBC token given an SDK coin.
func (k Keeper) tokenFromCoin(ctx sdk.Context, coin sdk.Coin) (types.Token, error) {
	// if the coin does not have an IBC denom, return as is
	if !strings.HasPrefix(coin.Denom, "ibc/") {
		return types.Token{
			Denom:  types.NewDenom(coin.Denom),
			Amount: coin.Amount.String(),
		}, nil
	}

	// NOTE: denomination and hex hash correctness checked during msg.ValidateBasic
	hexHash := coin.Denom[len(types.DenomPrefix+"/"):]

	hash, err := types.ParseHexHash(hexHash)
	if err != nil {
		return types.Token{}, errorsmod.Wrap(types.ErrInvalidDenomForTransfer, err.Error())
	}

	denom, found := k.GetDenom(ctx, hash)
	if !found {
		return types.Token{}, errorsmod.Wrap(types.ErrDenomNotFound, hexHash)
	}

	return types.Token{
		Denom:  denom,
		Amount: coin.Amount.String(),
	}, nil
}

// createPacketDataBytesFromVersion creates the packet data bytes to be sent based on the application version.
func createPacketDataBytesFromVersion(appVersion, sender, receiver, memo string, tokens types.Tokens, hops []types.Hop) ([]byte, error) {
	switch appVersion {
	case types.V1:
		// Sanity check, tokens must always be of length 1 if using app version V1.
		if len(tokens) != 1 {
			panic(fmt.Errorf("length of tokens must be equal to 1 if using %s version", types.V1))
		}

		token := tokens[0]
		packetData := types.NewFungibleTokenPacketData(token.Denom.Path(), token.Amount, sender, receiver, memo)

		if err := packetData.ValidateBasic(); err != nil {
			return nil, errorsmod.Wrapf(err, "failed to validate %s packet data", types.V1)
		}

		return packetData.GetBytes(), nil
	case types.V2:
		// If forwarding is needed, move memo to forwarding packet data and set packet.Memo to empty string.
		var forwardingPacketData types.ForwardingPacketData
		if len(hops) > 0 {
			forwardingPacketData = types.NewForwardingPacketData(memo, hops...)
			memo = ""
		}

		packetData := types.NewFungibleTokenPacketDataV2(tokens, sender, receiver, memo, forwardingPacketData)

		if err := packetData.ValidateBasic(); err != nil {
			return nil, errorsmod.Wrapf(err, "failed to validate %s packet data", types.V2)
		}

		return packetData.GetBytes(), nil
	default:
		panic(fmt.Errorf("app version must be one of %s", types.SupportedVersions))
	}
}

// burnCoin sends coins from the account to the transfer module account and then burn them.
// We do this because bankKeeper.BurnCoins only works with a module account in SDK v0.50,
// the next version of the SDK will allow burning coins from any account.
// TODO: remove this function once we switch forwarding address to a module account (#6561)
func (k Keeper) burnCoin(ctx sdk.Context, account sdk.AccAddress, coin sdk.Coin) error {
	coins := sdk.NewCoins(coin)
	if err := k.bankKeeper.SendCoinsFromAccountToModule(ctx, account, types.ModuleName, coins); err != nil {
		return err
	}

	if err := k.bankKeeper.BurnCoins(ctx, types.ModuleName, coins); err != nil {
		return err
	}

	return nil
}<|MERGE_RESOLUTION|>--- conflicted
+++ resolved
@@ -256,8 +256,15 @@
 			}
 
 			// send to receiver
-			if err := k.bankKeeper.SendCoinsFromModuleToAccount(
-				ctx, types.ModuleName, receiver, sdk.NewCoins(voucher),
+			if k.IsBlockedAddr(receiver) {
+				return errorsmod.Wrapf(ibcerrors.ErrUnauthorized, "%s is not allowed to receive funds", receiver)
+			}
+			moduleAddr := k.authKeeper.GetModuleAddress(types.ModuleName)
+			if moduleAddr == nil {
+				return errorsmod.Wrapf(sdkerrors.ErrUnknownAddress, "module account %s does not exist", types.ModuleName)
+			}
+			if err := k.bankKeeper.SendCoins(
+				ctx, moduleAddr, receiver, sdk.NewCoins(voucher),
 			); err != nil {
 				return errorsmod.Wrapf(err, "failed to send coins to receiver %s", receiver.String())
 			}
@@ -266,22 +273,7 @@
 			labels = append(labels, telemetry.NewLabel(coretypes.LabelSource, "false"))
 			defer internaltelemetry.ReportOnRecvPacketTelemetry(transferAmount, denomPath, labels)
 
-<<<<<<< HEAD
 			receivedCoins = append(receivedCoins, voucher)
-=======
-		// send to receiver
-		if k.IsBlockedAddr(receiver) {
-			return errorsmod.Wrapf(ibcerrors.ErrUnauthorized, "%s is not allowed to receive funds", receiver)
-		}
-		moduleAddr := k.authKeeper.GetModuleAddress(types.ModuleName)
-		if moduleAddr == nil {
-			return errorsmod.Wrapf(sdkerrors.ErrUnknownAddress, "module account %s does not exist", types.ModuleName)
-		}
-		if err := k.bankKeeper.SendCoins(
-			ctx, moduleAddr, receiver, sdk.NewCoins(voucher),
-		); err != nil {
-			return errorsmod.Wrapf(err, "failed to send coins to receiver %s", receiver.String())
->>>>>>> 100ccc79
 		}
 	}
 
