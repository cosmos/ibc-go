package keeper

import (
	"fmt"
	"strings"

	errorsmod "cosmossdk.io/errors"
	sdkmath "cosmossdk.io/math"

	sdk "github.com/cosmos/cosmos-sdk/types"

	"github.com/cosmos/ibc-go/v9/modules/apps/transfer/internal/events"
	"github.com/cosmos/ibc-go/v9/modules/apps/transfer/internal/telemetry"
	internaltypes "github.com/cosmos/ibc-go/v9/modules/apps/transfer/internal/types"
	"github.com/cosmos/ibc-go/v9/modules/apps/transfer/types"
	channeltypes "github.com/cosmos/ibc-go/v9/modules/core/04-channel/types"
	ibcerrors "github.com/cosmos/ibc-go/v9/modules/core/errors"
)

// OnSendPacket handles transfer sending logic. There are 2 possible cases:
//
// 1. Sender chain is acting as the source zone. The coins are transferred
// to an escrow address (i.e locked) on the sender chain and then transferred
// to the receiving chain through IBC TAO logic. It is expected that the
// receiving chain will mint vouchers to the receiving address.
//
// 2. Sender chain is acting as the sink zone. The coins (vouchers) are burned
// on the sender chain and then transferred to the receiving chain though IBC
// TAO logic. It is expected that the receiving chain, which had previously
// sent the original denomination, will unescrow the fungible token and send
// it to the receiving address.
//
// Another way of thinking of source and sink zones is through the token's
// timeline. Each send to any chain other than the one it was previously
// received from is a movement forwards in the token's timeline. This causes
// trace to be added to the token's history and the destination port and
// destination channel to be prefixed to the denomination. In these instances
// the sender chain is acting as the source zone. When the token is sent back
// to the chain it previously received from, the prefix is removed. This is
// a backwards movement in the token's timeline and the sender chain
// is acting as the sink zone.
//
// Example:
// These steps of transfer occur: A -> B -> C -> A -> C -> B -> A
//
// 1. A -> B : sender chain is source zone. Denom upon receiving: 'B/denom'
// 2. B -> C : sender chain is source zone. Denom upon receiving: 'C/B/denom'
// 3. C -> A : sender chain is source zone. Denom upon receiving: 'A/C/B/denom'
// 4. A -> C : sender chain is sink zone. Denom upon receiving: 'C/B/denom'
// 5. C -> B : sender chain is sink zone. Denom upon receiving: 'B/denom'
// 6. B -> A : sender chain is sink zone. Denom upon receiving: 'denom'

// TODO: Copy godoc from above sendTransfer function.
func (k Keeper) OnSendPacket(
	ctx sdk.Context,
	sourcePort string,
	sourceChannel string,
	packetData types.FungibleTokenPacketDataV2,
	sender sdk.AccAddress,
) error {
	channel, found := k.channelKeeper.GetChannel(ctx, sourcePort, sourceChannel)
	if !found {
		return errorsmod.Wrapf(channeltypes.ErrChannelNotFound, "port ID (%s) channel ID (%s)", sourcePort, sourceChannel)
	}

	var coins sdk.Coins
	for _, token := range packetData.Tokens {
		transferAmount, ok := sdkmath.NewIntFromString(token.Amount)
		if !ok {
			return errorsmod.Wrapf(types.ErrInvalidAmount, "unable to parse transfer amount: %s", token.Amount)
		}

		coins = append(coins, sdk.NewCoin(token.Denom.IBCDenom(), transferAmount))
	}

	destinationPort := channel.Counterparty.PortId
	destinationChannel := channel.Counterparty.ChannelId

	// begin createOutgoingPacket logic
	// See spec for this logic: https://github.com/cosmos/ibc/tree/master/spec/app/ics-020-fungible-token-transfer#packet-relay
	tokens := make([]types.Token, 0, len(coins))

	for _, coin := range coins {
		// Using types.UnboundedSpendLimit allows us to send the entire balance of a given denom.
		if coin.Amount.Equal(types.UnboundedSpendLimit()) {
			coin.Amount = k.bankKeeper.GetBalance(ctx, sender, coin.Denom).Amount
		}

		token, err := k.tokenFromCoin(ctx, coin)
		if err != nil {
			return err
		}

		// NOTE: SendTransfer simply sends the denomination as it exists on its own
		// chain inside the packet data. The receiving chain will perform denom
		// prefixing as necessary.

		// if the denom is prefixed by the port and channel on which we are sending
		// the token, then we must be returning the token back to the chain they originated from
		if token.Denom.HasPrefix(sourcePort, sourceChannel) {
			// transfer the coins to the module account and burn them
			if err := k.bankKeeper.SendCoinsFromAccountToModule(
				ctx, sender, types.ModuleName, sdk.NewCoins(coin),
			); err != nil {
				return err
			}

			if err := k.bankKeeper.BurnCoins(
				ctx, types.ModuleName, sdk.NewCoins(coin),
			); err != nil {
				// NOTE: should not happen as the module account was
				// retrieved on the step above and it has enough balance
				// to burn.
				panic(fmt.Errorf("cannot burn coins after a successful send to a module account: %v", err))
			}
		} else {
			// obtain the escrow address for the source channel end
			escrowAddress := types.GetEscrowAddress(sourcePort, sourceChannel)
			if err := k.escrowCoin(ctx, sender, escrowAddress, coin); err != nil {
				return err
			}
		}

		tokens = append(tokens, token)
	}

	events.EmitTransferEvent(ctx, sender.String(), packetData.Receiver, tokens, packetData.Memo, packetData.Forwarding.Hops)

	telemetry.ReportTransfer(sourcePort, sourceChannel, destinationPort, destinationChannel, tokens)

	return nil
}

// OnRecvPacket processes a cross chain fungible token transfer.
//
// If the sender chain is the source of minted tokens then vouchers will be minted
// and sent to the receiving address. Otherwise if the sender chain is sending
// back tokens this chain originally transferred to it, the tokens are
// unescrowed and sent to the receiving address.
//
// In the case of packet forwarding, the packet is sent on the next hop as specified
// in the packet's ForwardingPacketData.
func (k Keeper) OnRecvPacket(ctx sdk.Context, packet channeltypes.Packet, data types.FungibleTokenPacketDataV2) error {
	// validate packet data upon receiving
	if err := data.ValidateBasic(); err != nil {
		return errorsmod.Wrapf(err, "error validating ICS-20 transfer packet data")
	}

	if !k.GetParams(ctx).ReceiveEnabled {
		return types.ErrReceiveDisabled
	}

	receiver, err := k.getReceiverFromPacketData(data)
	if err != nil {
		return err
	}

	if k.IsBlockedAddr(receiver) {
		return errorsmod.Wrapf(ibcerrors.ErrUnauthorized, "%s is not allowed to receive funds", receiver)
	}

	receivedCoins := make(sdk.Coins, 0, len(data.Tokens))
	for _, token := range data.Tokens {
		// parse the transfer amount
		transferAmount, ok := sdkmath.NewIntFromString(token.Amount)
		if !ok {
			return errorsmod.Wrapf(types.ErrInvalidAmount, "unable to parse transfer amount: %s", token.Amount)
		}

		// This is the prefix that would have been prefixed to the denomination
		// on sender chain IF and only if the token originally came from the
		// receiving chain.
		//
		// NOTE: We use SourcePort and SourceChannel here, because the counterparty
		// chain would have prefixed with DestPort and DestChannel when originally
		// receiving this token.
		if token.Denom.HasPrefix(packet.GetSourcePort(), packet.GetSourceChannel()) {
			// sender chain is not the source, unescrow tokens

			// remove prefix added by sender chain
			token.Denom.Trace = token.Denom.Trace[1:]

			coin := sdk.NewCoin(token.Denom.IBCDenom(), transferAmount)

			escrowAddress := types.GetEscrowAddress(packet.GetDestPort(), packet.GetDestChannel())
			if err := k.unescrowCoin(ctx, escrowAddress, receiver, coin); err != nil {
				return err
			}

			// Appending token. The new denom has been computed
			receivedCoins = append(receivedCoins, coin)
		} else {
			// sender chain is the source, mint vouchers

			// since SendPacket did not prefix the denomination, we must add the destination port and channel to the trace
			trace := []types.Hop{types.NewHop(packet.DestinationPort, packet.DestinationChannel)}
			token.Denom.Trace = append(trace, token.Denom.Trace...)

			if !k.HasDenom(ctx, token.Denom.Hash()) {
				k.SetDenom(ctx, token.Denom)
			}

			voucherDenom := token.Denom.IBCDenom()
			if !k.bankKeeper.HasDenomMetaData(ctx, voucherDenom) {
				k.setDenomMetadata(ctx, token.Denom)
			}

			events.EmitDenomEvent(ctx, token)

			voucher := sdk.NewCoin(voucherDenom, transferAmount)

			// mint new tokens if the source of the transfer is the same chain
			if err := k.bankKeeper.MintCoins(
				ctx, types.ModuleName, sdk.NewCoins(voucher),
			); err != nil {
				return errorsmod.Wrap(err, "failed to mint IBC tokens")
			}

			// send to receiver
			moduleAddr := k.authKeeper.GetModuleAddress(types.ModuleName)
			if err := k.bankKeeper.SendCoins(
				ctx, moduleAddr, receiver, sdk.NewCoins(voucher),
			); err != nil {
				return errorsmod.Wrapf(err, "failed to send coins to receiver %s", receiver.String())
			}

			receivedCoins = append(receivedCoins, voucher)
		}
	}

	if data.HasForwarding() {
		// we are now sending from the forward escrow address to the final receiver address.
		if err := k.forwardPacket(ctx, data, packet, receivedCoins); err != nil {
			return err
		}
	}

	telemetry.ReportOnRecvPacket(packet, data.Tokens)

	// The ibc_module.go module will return the proper ack.
	return nil
}

// OnAcknowledgementPacket responds to the success or failure of a packet acknowledgment
// written on the receiving chain.
//
// If no forwarding occurs and the acknowledgement was a success then nothing occurs. Otherwise,
// if the acknowledgement failed, then the sender is refunded their tokens.
//
// If forwarding is used and the acknowledgement was a success, a successful acknowledgement is written
// for the forwarded packet. Otherwise, if the acknowledgement failed, after refunding the sender, the
// tokens of the forwarded packet that were received are in turn either refunded or burned.
func (k Keeper) OnAcknowledgementPacket(ctx sdk.Context, packet channeltypes.Packet, data types.FungibleTokenPacketDataV2, ack channeltypes.Acknowledgement) error {
	forwardedPacket, isForwarded := k.getForwardedPacket(ctx, packet.SourcePort, packet.SourceChannel, packet.Sequence)

	switch ack.Response.(type) {
	case *channeltypes.Acknowledgement_Result:
		if isForwarded {
			// Write a successful async ack for the forwardedPacket
			forwardAck := channeltypes.NewResultAcknowledgement([]byte{byte(1)})
			return k.acknowledgeForwardedPacket(ctx, forwardedPacket, packet, forwardAck)
		}

		// the acknowledgement succeeded on the receiving chain so nothing
		// needs to be executed and no error needs to be returned
		return nil
	case *channeltypes.Acknowledgement_Error:
		// We refund the tokens from the escrow address to the sender
		if err := k.refundPacketTokens(ctx, packet, data); err != nil {
			return err
		}
		if isForwarded {
			// the forwarded packet has failed, thus the funds have been refunded to the intermediate address.
			// we must revert the changes that came from successfully receiving the tokens on our chain
			// before propagating the error acknowledgement back to original sender chain
			if err := k.revertForwardedPacket(ctx, forwardedPacket, data); err != nil {
				return err
			}

			forwardAck := internaltypes.NewForwardErrorAcknowledgement(packet, ack)
			return k.acknowledgeForwardedPacket(ctx, forwardedPacket, packet, forwardAck)
		}

		return nil
	default:
		return errorsmod.Wrapf(ibcerrors.ErrInvalidType, "expected one of [%T, %T], got %T", channeltypes.Acknowledgement_Result{}, channeltypes.Acknowledgement_Error{}, ack.Response)
	}
}

// OnTimeoutPacket processes a transfer packet timeout.
//
// If no forwarding occurs, it refunds the tokens to the sender.
//
// If forwarding is used and the chain acted as a middle hop on a multihop transfer, after refunding
// the tokens to the sender, the tokens of the forwarded packet that were received are in turn
// either refunded or burned.
func (k Keeper) OnTimeoutPacket(ctx sdk.Context, packet channeltypes.Packet, data types.FungibleTokenPacketDataV2) error {
	if err := k.refundPacketTokens(ctx, packet, data); err != nil {
		return err
	}

	forwardedPacket, isForwarded := k.getForwardedPacket(ctx, packet.SourcePort, packet.SourceChannel, packet.Sequence)
	if isForwarded {
		if err := k.revertForwardedPacket(ctx, forwardedPacket, data); err != nil {
			return err
		}

		forwardAck := internaltypes.NewForwardTimeoutAcknowledgement(packet)
		return k.acknowledgeForwardedPacket(ctx, forwardedPacket, packet, forwardAck)
	}

	return nil
}

// refundPacketTokens will unescrow and send back the tokens back to sender
// if the sending chain was the source chain. Otherwise, the sent tokens
// were burnt in the original send so new tokens are minted and sent to
// the sending address.
func (k Keeper) refundPacketTokens(ctx sdk.Context, packet channeltypes.Packet, data types.FungibleTokenPacketDataV2) error {
	// NOTE: packet data type already checked in handler.go

	sender, err := sdk.AccAddressFromBech32(data.Sender)
	if err != nil {
		return err
	}
	if k.isBlockedAddr(sender) {
		return errorsmod.Wrapf(ibcerrors.ErrUnauthorized, "%s is not allowed to receive funds", sender)
	}

	// escrow address for unescrowing tokens back to sender
	escrowAddress := types.GetEscrowAddress(packet.GetSourcePort(), packet.GetSourceChannel())

	moduleAccountAddr := k.authKeeper.GetModuleAddress(types.ModuleName)
	for _, token := range data.Tokens {
		coin, err := token.ToCoin()
		if err != nil {
			return err
		}

		// if the token we must refund is prefixed by the source port and channel
		// then the tokens were burnt when the packet was sent and we must mint new tokens
		if token.Denom.HasPrefix(packet.GetSourcePort(), packet.GetSourceChannel()) {
			// mint vouchers back to sender
			if err := k.bankKeeper.MintCoins(
				ctx, types.ModuleName, sdk.NewCoins(coin),
			); err != nil {
				return err
			}

<<<<<<< HEAD
			if k.IsBlockedAddr(sender) {
				return errorsmod.Wrapf(ibcerrors.ErrUnauthorized, "%s is not allowed to send funds", sender)
			}
=======
>>>>>>> 41c66562
			if err := k.bankKeeper.SendCoins(ctx, moduleAccountAddr, sender, sdk.NewCoins(coin)); err != nil {
				panic(fmt.Errorf("unable to send coins from module to account despite previously minting coins to module account: %v", err))
			}
		} else {
			if err := k.unescrowCoin(ctx, escrowAddress, sender, coin); err != nil {
				return err
			}
		}
	}

	return nil
}

// escrowCoin will send the given coin from the provided sender to the escrow address. It will also
// update the total escrowed amount by adding the escrowed coin's amount to the current total escrow.
func (k Keeper) escrowCoin(ctx sdk.Context, sender, escrowAddress sdk.AccAddress, coin sdk.Coin) error {
	if err := k.bankKeeper.SendCoins(ctx, sender, escrowAddress, sdk.NewCoins(coin)); err != nil {
		// failure is expected for insufficient balances
		return err
	}

	// track the total amount in escrow keyed by denomination to allow for efficient iteration
	currentTotalEscrow := k.GetTotalEscrowForDenom(ctx, coin.GetDenom())
	newTotalEscrow := currentTotalEscrow.Add(coin)
	k.SetTotalEscrowForDenom(ctx, newTotalEscrow)

	return nil
}

// unescrowCoin will send the given coin from the escrow address to the provided receiver. It will also
// update the total escrow by deducting the unescrowed coin's amount from the current total escrow.
func (k Keeper) unescrowCoin(ctx sdk.Context, escrowAddress, receiver sdk.AccAddress, coin sdk.Coin) error {
	if err := k.bankKeeper.SendCoins(ctx, escrowAddress, receiver, sdk.NewCoins(coin)); err != nil {
		// NOTE: this error is only expected to occur given an unexpected bug or a malicious
		// counterparty module. The bug may occur in bank or any part of the code that allows
		// the escrow address to be drained. A malicious counterparty module could drain the
		// escrow address by allowing more tokens to be sent back then were escrowed.
		return errorsmod.Wrap(err, "unable to unescrow tokens, this may be caused by a malicious counterparty module or a bug: please open an issue on counterparty module")
	}

	// track the total amount in escrow keyed by denomination to allow for efficient iteration
	currentTotalEscrow := k.GetTotalEscrowForDenom(ctx, coin.GetDenom())
	newTotalEscrow := currentTotalEscrow.Sub(coin)
	k.SetTotalEscrowForDenom(ctx, newTotalEscrow)

	return nil
}

// tokenFromCoin constructs an IBC token given an SDK coin.
func (k Keeper) tokenFromCoin(ctx sdk.Context, coin sdk.Coin) (types.Token, error) {
	// if the coin does not have an IBC denom, return as is
	if !strings.HasPrefix(coin.Denom, "ibc/") {
		return types.Token{
			Denom:  types.NewDenom(coin.Denom),
			Amount: coin.Amount.String(),
		}, nil
	}

	// NOTE: denomination and hex hash correctness checked during msg.ValidateBasic
	hexHash := coin.Denom[len(types.DenomPrefix+"/"):]

	hash, err := types.ParseHexHash(hexHash)
	if err != nil {
		return types.Token{}, errorsmod.Wrap(types.ErrInvalidDenomForTransfer, err.Error())
	}

	denom, found := k.GetDenom(ctx, hash)
	if !found {
		return types.Token{}, errorsmod.Wrap(types.ErrDenomNotFound, hexHash)
	}

	return types.Token{
		Denom:  denom,
		Amount: coin.Amount.String(),
	}, nil
}

// createPacketDataBytesFromVersion creates the packet data bytes to be sent based on the application version.
func createPacketDataBytesFromVersion(appVersion, sender, receiver, memo string, tokens types.Tokens, hops []types.Hop) ([]byte, error) {
	switch appVersion {
	case types.V1:
		// Sanity check, tokens must always be of length 1 if using app version V1.
		if len(tokens) != 1 {
<<<<<<< HEAD
			return nil, errorsmod.Wrapf(types.ErrInvalidVersion, "length of tokens must be equal to 1 if using %s version", types.V1)
=======
			return nil, errorsmod.Wrapf(ibcerrors.ErrInvalidRequest, "cannot transfer multiple coins with %s", types.V1)
>>>>>>> 41c66562
		}

		token := tokens[0]
		packetData := types.NewFungibleTokenPacketData(token.Denom.Path(), token.Amount, sender, receiver, memo)

		if err := packetData.ValidateBasic(); err != nil {
			return nil, errorsmod.Wrapf(err, "failed to validate %s packet data", types.V1)
		}

		return packetData.GetBytes(), nil
	case types.V2:
		// If forwarding is needed, move memo to forwarding packet data and set packet.Memo to empty string.
		var forwardingPacketData types.ForwardingPacketData
		if len(hops) > 0 {
			forwardingPacketData = types.NewForwardingPacketData(memo, hops...)
			memo = ""
		}

		packetData := types.NewFungibleTokenPacketDataV2(tokens, sender, receiver, memo, forwardingPacketData)

		if err := packetData.ValidateBasic(); err != nil {
			return nil, errorsmod.Wrapf(err, "failed to validate %s packet data", types.V2)
		}

		return packetData.GetBytes(), nil
	default:
		return nil, errorsmod.Wrapf(types.ErrInvalidVersion, "app version must be one of %s", types.SupportedVersions)
	}
}<|MERGE_RESOLUTION|>--- conflicted
+++ resolved
@@ -347,12 +347,10 @@
 				return err
 			}
 
-<<<<<<< HEAD
 			if k.IsBlockedAddr(sender) {
 				return errorsmod.Wrapf(ibcerrors.ErrUnauthorized, "%s is not allowed to send funds", sender)
 			}
-=======
->>>>>>> 41c66562
+
 			if err := k.bankKeeper.SendCoins(ctx, moduleAccountAddr, sender, sdk.NewCoins(coin)); err != nil {
 				panic(fmt.Errorf("unable to send coins from module to account despite previously minting coins to module account: %v", err))
 			}
@@ -436,11 +434,7 @@
 	case types.V1:
 		// Sanity check, tokens must always be of length 1 if using app version V1.
 		if len(tokens) != 1 {
-<<<<<<< HEAD
 			return nil, errorsmod.Wrapf(types.ErrInvalidVersion, "length of tokens must be equal to 1 if using %s version", types.V1)
-=======
-			return nil, errorsmod.Wrapf(ibcerrors.ErrInvalidRequest, "cannot transfer multiple coins with %s", types.V1)
->>>>>>> 41c66562
 		}
 
 		token := tokens[0]
