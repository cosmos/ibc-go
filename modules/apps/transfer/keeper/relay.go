package keeper

import (
	"fmt"
	"strings"

	metrics "github.com/hashicorp/go-metrics"

	errorsmod "cosmossdk.io/errors"
	sdkmath "cosmossdk.io/math"

	"github.com/cosmos/cosmos-sdk/telemetry"
	sdk "github.com/cosmos/cosmos-sdk/types"

	"github.com/cosmos/ibc-go/v8/modules/apps/transfer/types"
	clienttypes "github.com/cosmos/ibc-go/v8/modules/core/02-client/types"
	channeltypes "github.com/cosmos/ibc-go/v8/modules/core/04-channel/types"
	host "github.com/cosmos/ibc-go/v8/modules/core/24-host"
	ibcerrors "github.com/cosmos/ibc-go/v8/modules/core/errors"
	coretypes "github.com/cosmos/ibc-go/v8/modules/core/types"
)

// sendTransfer handles transfer sending logic. There are 2 possible cases:
//
// 1. Sender chain is acting as the source zone. The coins are transferred
// to an escrow address (i.e locked) on the sender chain and then transferred
// to the receiving chain through IBC TAO logic. It is expected that the
// receiving chain will mint vouchers to the receiving address.
//
// 2. Sender chain is acting as the sink zone. The coins (vouchers) are burned
// on the sender chain and then transferred to the receiving chain though IBC
// TAO logic. It is expected that the receiving chain, which had previously
// sent the original denomination, will unescrow the fungible token and send
// it to the receiving address.
//
// Another way of thinking of source and sink zones is through the token's
// timeline. Each send to any chain other than the one it was previously
// received from is a movement forwards in the token's timeline. This causes
// trace to be added to the token's history and the destination port and
// destination channel to be prefixed to the denomination. In these instances
// the sender chain is acting as the source zone. When the token is sent back
// to the chain it previously received from, the prefix is removed. This is
// a backwards movement in the token's timeline and the sender chain
// is acting as the sink zone.
//
// Example:
// These steps of transfer occur: A -> B -> C -> A -> C -> B -> A
//
// 1. A -> B : sender chain is source zone. Denom upon receiving: 'B/denom'
// 2. B -> C : sender chain is source zone. Denom upon receiving: 'C/B/denom'
// 3. C -> A : sender chain is source zone. Denom upon receiving: 'A/C/B/denom'
// 4. A -> C : sender chain is sink zone. Denom upon receiving: 'C/B/denom'
// 5. C -> B : sender chain is sink zone. Denom upon receiving: 'B/denom'
// 6. B -> A : sender chain is sink zone. Denom upon receiving: 'denom'
func (k Keeper) sendTransfer(
	ctx sdk.Context,
	sourcePort,
	sourceChannel string,
	coins sdk.Coins,
	sender sdk.AccAddress,
	receiver string,
	timeoutHeight clienttypes.Height,
	timeoutTimestamp uint64,
	memo string,
) (uint64, error) {
	channel, found := k.channelKeeper.GetChannel(ctx, sourcePort, sourceChannel)
	if !found {
		return 0, errorsmod.Wrapf(channeltypes.ErrChannelNotFound, "port ID (%s) channel ID (%s)", sourcePort, sourceChannel)
	}

	appVersion, found := k.ics4Wrapper.GetAppVersion(ctx, sourcePort, sourceChannel)
	if !found {
		return 0, errorsmod.Wrapf(ibcerrors.ErrInvalidRequest, "application version not found for source port: %s and source channel: %s", sourcePort, sourceChannel)
	}

	// ics20-1 only supports a single coin, so if that is the current version, we must only process a single coin.
	if appVersion == types.V1 && len(coins) > 1 {
		return 0, errorsmod.Wrapf(ibcerrors.ErrInvalidRequest, "cannot transfer multiple coins with ics20-1")
	}

	destinationPort := channel.Counterparty.PortId
	destinationChannel := channel.Counterparty.ChannelId

	labels := []metrics.Label{
		telemetry.NewLabel(coretypes.LabelDestinationPort, destinationPort),
		telemetry.NewLabel(coretypes.LabelDestinationChannel, destinationChannel),
	}

	// begin createOutgoingPacket logic
	// See spec for this logic: https://github.com/cosmos/ibc/tree/master/spec/app/ics-020-fungible-token-transfer#packet-relay
	channelCap, ok := k.scopedKeeper.GetCapability(ctx, host.ChannelCapabilityPath(sourcePort, sourceChannel))
	if !ok {
		return 0, errorsmod.Wrap(channeltypes.ErrChannelCapabilityNotFound, "module does not own channel capability")
	}

	var tokens []types.Token

	for _, coin := range coins {
		token, err := k.tokenFromCoin(ctx, coin)
		if err != nil {
			return 0, err
		}

		// NOTE: SendTransfer simply sends the denomination as it exists on its own
		// chain inside the packet data. The receiving chain will perform denom
		// prefixing as necessary.

		if token.Denom.SenderChainIsSource(sourcePort, sourceChannel) {
			labels = append(labels, telemetry.NewLabel(coretypes.LabelSource, "true"))

			// obtain the escrow address for the source channel end
			escrowAddress := types.GetEscrowAddress(sourcePort, sourceChannel)
			if err := k.escrowCoin(ctx, sender, escrowAddress, coin); err != nil {
				return 0, err
			}

		} else {
			labels = append(labels, telemetry.NewLabel(coretypes.LabelSource, "false"))

			// transfer the coins to the module account and burn them
			if err := k.bankKeeper.SendCoinsFromAccountToModule(
				ctx, sender, types.ModuleName, sdk.NewCoins(coin),
			); err != nil {
				return 0, err
			}

			if err := k.bankKeeper.BurnCoins(
				ctx, types.ModuleName, sdk.NewCoins(coin),
			); err != nil {
				// NOTE: should not happen as the module account was
				// retrieved on the step above and it has enough balance
				// to burn.
				panic(fmt.Errorf("cannot burn coins after a successful send to a module account: %v", err))
			}
		}

<<<<<<< HEAD
		if err := k.bankKeeper.BurnCoins(
			ctx, types.ModuleName, sdk.NewCoins(token),
		); err != nil {
			// NOTE: should not happen as the module account was
			// retrieved on the step above and it has enough balance
			// to burn.
			panic(fmt.Errorf("cannot burn coins after a successful send to a module account: %w", err))
		}
=======
		tokens = append(tokens, token)
>>>>>>> 33de45f8
	}

	var packetDataBytes []byte
	switch appVersion {
	case types.V1:
		// Length of coins has been checked earlier to be 1 if version is V1.
		token := tokens[0]
		packetData := types.NewFungibleTokenPacketData(token.Denom.Path(), token.Amount, sender.String(), receiver, memo)
		packetDataBytes = packetData.GetBytes()
	case types.V2:
		packetData := types.NewFungibleTokenPacketDataV2(tokens, sender.String(), receiver, memo)
		packetDataBytes = packetData.GetBytes()
	default:
		panic(fmt.Errorf("app version must be one of %s", types.SupportedVersions))
	}

	sequence, err := k.ics4Wrapper.SendPacket(ctx, channelCap, sourcePort, sourceChannel, timeoutHeight, timeoutTimestamp, packetDataBytes)
	if err != nil {
		return 0, err
	}

	defer func() {
		for _, token := range tokens {
			amount, ok := sdkmath.NewIntFromString(token.Amount)
			if ok && amount.IsInt64() {
				telemetry.SetGaugeWithLabels(
					[]string{"tx", "msg", "ibc", "transfer"},
					float32(amount.Int64()),
					[]metrics.Label{telemetry.NewLabel(coretypes.LabelDenom, token.Denom.Path())},
				)
			}
		}

		telemetry.IncrCounterWithLabels(
			[]string{"ibc", types.ModuleName, "send"},
			1,
			labels,
		)
	}()

	return sequence, nil
}

// OnRecvPacket processes a cross chain fungible token transfer. If the
// sender chain is the source of minted tokens then vouchers will be minted
// and sent to the receiving address. Otherwise if the sender chain is sending
// back tokens this chain originally transferred to it, the tokens are
// unescrowed and sent to the receiving address.
func (k Keeper) OnRecvPacket(ctx sdk.Context, packet channeltypes.Packet, data types.FungibleTokenPacketDataV2) error {
	// validate packet data upon receiving
	if err := data.ValidateBasic(); err != nil {
		return errorsmod.Wrapf(err, "error validating ICS-20 transfer packet data")
	}

	if !k.GetParams(ctx).ReceiveEnabled {
		return types.ErrReceiveDisabled
	}

	// decode the receiver address
	receiver, err := sdk.AccAddressFromBech32(data.Receiver)
	if err != nil {
		return errorsmod.Wrapf(err, "failed to decode receiver address: %s", data.Receiver)
	}

	for _, token := range data.Tokens {
		labels := []metrics.Label{
			telemetry.NewLabel(coretypes.LabelSourcePort, packet.GetSourcePort()),
			telemetry.NewLabel(coretypes.LabelSourceChannel, packet.GetSourceChannel()),
		}

		// parse the transfer amount
		transferAmount, ok := sdkmath.NewIntFromString(token.Amount)
		if !ok {
			return errorsmod.Wrapf(types.ErrInvalidAmount, "unable to parse transfer amount: %s", token.Amount)
		}

		// This is the prefix that would have been prefixed to the denomination
		// on sender chain IF and only if the token originally came from the
		// receiving chain.
		//
		// NOTE: We use SourcePort and SourceChannel here, because the counterparty
		// chain would have prefixed with DestPort and DestChannel when originally
		// receiving this coin as seen in the "sender chain is the source" condition.
		if token.Denom.ReceiverChainIsSource(packet.GetSourcePort(), packet.GetSourceChannel()) {
			// sender chain is not the source, unescrow tokens

			// remove prefix added by sender chain
			token.Denom.Trace = token.Denom.Trace[1:]

			coin := sdk.NewCoin(token.Denom.IBCDenom(), transferAmount)

			if k.bankKeeper.BlockedAddr(receiver) {
				return errorsmod.Wrapf(ibcerrors.ErrUnauthorized, "%s is not allowed to receive funds", receiver)
			}

			escrowAddress := types.GetEscrowAddress(packet.GetDestPort(), packet.GetDestChannel())
			if err := k.unescrowCoin(ctx, escrowAddress, receiver, coin); err != nil {
				return err
			}

			denomPath := token.Denom.Path()
			defer func() {
				if transferAmount.IsInt64() {
					telemetry.SetGaugeWithLabels(
						[]string{"ibc", types.ModuleName, "packet", "receive"},
						float32(transferAmount.Int64()),
						[]metrics.Label{telemetry.NewLabel(coretypes.LabelDenom, denomPath)},
					)
				}

				telemetry.IncrCounterWithLabels(
					[]string{"ibc", types.ModuleName, "receive"},
					1,
					append(
						labels, telemetry.NewLabel(coretypes.LabelSource, "true"),
					),
				)
			}()

			// Continue processing rest of tokens in packet data.
			continue
		}

		// sender chain is the source, mint vouchers

		// since SendPacket did not prefix the denomination, we must add the destination port and channel to the trace
		trace := []types.Trace{types.NewTrace(packet.DestinationPort, packet.DestinationChannel)}
		token.Denom.Trace = append(trace, token.Denom.Trace...)

		if !k.HasDenom(ctx, token.Denom.Hash()) {
			k.SetDenom(ctx, token.Denom)
		}

		voucherDenom := token.Denom.IBCDenom()
		if !k.bankKeeper.HasDenomMetaData(ctx, voucherDenom) {
			k.setDenomMetadata(ctx, token.Denom)
		}

		ctx.EventManager().EmitEvent(
			sdk.NewEvent(
				types.EventTypeDenomTrace,
				sdk.NewAttribute(types.AttributeKeyTraceHash, token.Denom.Hash().String()),
				sdk.NewAttribute(types.AttributeKeyDenom, voucherDenom),
			),
		)
		voucher := sdk.NewCoin(voucherDenom, transferAmount)

		// mint new tokens if the source of the transfer is the same chain
		if err := k.bankKeeper.MintCoins(
			ctx, types.ModuleName, sdk.NewCoins(voucher),
		); err != nil {
			return errorsmod.Wrap(err, "failed to mint IBC tokens")
		}

		// send to receiver
		if err := k.bankKeeper.SendCoinsFromModuleToAccount(
			ctx, types.ModuleName, receiver, sdk.NewCoins(voucher),
		); err != nil {
			return errorsmod.Wrapf(err, "failed to send coins to receiver %s", receiver.String())
		}

		denomPath := token.Denom.Path()
		defer func() {
			if transferAmount.IsInt64() {
				telemetry.SetGaugeWithLabels(
					[]string{"ibc", types.ModuleName, "packet", "receive"},
					float32(transferAmount.Int64()),
					[]metrics.Label{telemetry.NewLabel(coretypes.LabelDenom, denomPath)},
				)
			}

			telemetry.IncrCounterWithLabels(
				[]string{"ibc", types.ModuleName, "receive"},
				1,
				append(
					labels, telemetry.NewLabel(coretypes.LabelSource, "false"),
				),
			)
		}()
	}

	return nil
}

// OnAcknowledgementPacket responds to the success or failure of a packet
// acknowledgement written on the receiving chain. If the acknowledgement
// was a success then nothing occurs. If the acknowledgement failed, then
// the sender is refunded their tokens using the refundPacketToken function.
func (k Keeper) OnAcknowledgementPacket(ctx sdk.Context, packet channeltypes.Packet, data types.FungibleTokenPacketDataV2, ack channeltypes.Acknowledgement) error {
	switch ack.Response.(type) {
	case *channeltypes.Acknowledgement_Result:
		// the acknowledgement succeeded on the receiving chain so nothing
		// needs to be executed and no error needs to be returned
		return nil
	case *channeltypes.Acknowledgement_Error:
		return k.refundPacketToken(ctx, packet, data)
	default:
		return errorsmod.Wrapf(ibcerrors.ErrInvalidType, "expected one of [%T, %T], got %T", channeltypes.Acknowledgement_Result{}, channeltypes.Acknowledgement_Error{}, ack.Response)
	}
}

// OnTimeoutPacket refunds the sender since the original packet sent was
// never received and has been timed out.
func (k Keeper) OnTimeoutPacket(ctx sdk.Context, packet channeltypes.Packet, data types.FungibleTokenPacketDataV2) error {
	return k.refundPacketToken(ctx, packet, data)
}

// refundPacketToken will unescrow and send back the tokens back to sender
// if the sending chain was the source chain. Otherwise, the sent tokens
// were burnt in the original send so new tokens are minted and sent to
// the sending address.
func (k Keeper) refundPacketToken(ctx sdk.Context, packet channeltypes.Packet, data types.FungibleTokenPacketDataV2) error {
	// NOTE: packet data type already checked in handler.go

	for _, token := range data.Tokens {
		transferAmount, ok := sdkmath.NewIntFromString(token.Amount)
		if !ok {
			return errorsmod.Wrapf(types.ErrInvalidAmount, "unable to parse transfer amount (%s) into math.Int", transferAmount)
		}

		coin := sdk.NewCoin(token.Denom.IBCDenom(), transferAmount)

		sender, err := sdk.AccAddressFromBech32(data.Sender)
		if err != nil {
			return err
		}

		if token.Denom.SenderChainIsSource(packet.GetSourcePort(), packet.GetSourceChannel()) {
			// unescrow tokens back to sender
			escrowAddress := types.GetEscrowAddress(packet.GetSourcePort(), packet.GetSourceChannel())
			if err := k.unescrowCoin(ctx, escrowAddress, sender, coin); err != nil {
				return err
			}

			// Continue processing rest of tokens in packet data.
			continue
		}

<<<<<<< HEAD
	if err := k.bankKeeper.SendCoinsFromModuleToAccount(ctx, types.ModuleName, sender, sdk.NewCoins(token)); err != nil {
		panic(fmt.Errorf("unable to send coins from module to account despite previously minting coins to module account: %w", err))
=======
		// mint vouchers back to sender
		if err := k.bankKeeper.MintCoins(
			ctx, types.ModuleName, sdk.NewCoins(coin),
		); err != nil {
			return err
		}

		if err := k.bankKeeper.SendCoinsFromModuleToAccount(ctx, types.ModuleName, sender, sdk.NewCoins(coin)); err != nil {
			panic(fmt.Errorf("unable to send coins from module to account despite previously minting coins to module account: %v", err))
		}
>>>>>>> 33de45f8
	}

	return nil
}

// escrowCoin will send the given coin from the provided sender to the escrow address. It will also
// update the total escrowed amount by adding the escrowed coin's amount to the current total escrow.
func (k Keeper) escrowCoin(ctx sdk.Context, sender, escrowAddress sdk.AccAddress, coin sdk.Coin) error {
	if err := k.bankKeeper.SendCoins(ctx, sender, escrowAddress, sdk.NewCoins(coin)); err != nil {
		// failure is expected for insufficient balances
		return err
	}

	// track the total amount in escrow keyed by denomination to allow for efficient iteration
	currentTotalEscrow := k.GetTotalEscrowForDenom(ctx, coin.GetDenom())
	newTotalEscrow := currentTotalEscrow.Add(coin)
	k.SetTotalEscrowForDenom(ctx, newTotalEscrow)

	return nil
}

// unescrowCoin will send the given coin from the escrow address to the provided receiver. It will also
// update the total escrow by deducting the unescrowed coin's amount from the current total escrow.
func (k Keeper) unescrowCoin(ctx sdk.Context, escrowAddress, receiver sdk.AccAddress, coin sdk.Coin) error {
	if err := k.bankKeeper.SendCoins(ctx, escrowAddress, receiver, sdk.NewCoins(coin)); err != nil {
		// NOTE: this error is only expected to occur given an unexpected bug or a malicious
		// counterparty module. The bug may occur in bank or any part of the code that allows
		// the escrow address to be drained. A malicious counterparty module could drain the
		// escrow address by allowing more tokens to be sent back then were escrowed.
		return errorsmod.Wrap(err, "unable to unescrow tokens, this may be caused by a malicious counterparty module or a bug: please open an issue on counterparty module")
	}

	// track the total amount in escrow keyed by denomination to allow for efficient iteration
	currentTotalEscrow := k.GetTotalEscrowForDenom(ctx, coin.GetDenom())
	newTotalEscrow := currentTotalEscrow.Sub(coin)
	k.SetTotalEscrowForDenom(ctx, newTotalEscrow)

	return nil
}

// tokenFromCoin constructs an IBC token given an SDK coin.
func (k Keeper) tokenFromCoin(ctx sdk.Context, coin sdk.Coin) (types.Token, error) {
	// if the coin does not have an IBC denom, return as is
	if !strings.HasPrefix(coin.Denom, "ibc/") {
		return types.Token{
			Denom: types.Denom{
				Base: coin.Denom,
			},
			Amount: coin.Amount.String(),
		}, nil
	}

	// NOTE: denomination and hex hash correctness checked during msg.ValidateBasic
	hexHash := coin.Denom[len(types.DenomPrefix+"/"):]

	hash, err := types.ParseHexHash(hexHash)
	if err != nil {
		return types.Token{}, errorsmod.Wrap(types.ErrInvalidDenomForTransfer, err.Error())
	}

	denom, found := k.GetDenom(ctx, hash)
	if !found {
		return types.Token{}, errorsmod.Wrap(types.ErrDenomNotFound, hexHash)
	}

	return types.Token{
		Denom:  denom,
		Amount: coin.Amount.String(),
	}, nil
}<|MERGE_RESOLUTION|>--- conflicted
+++ resolved
@@ -134,18 +134,7 @@
 			}
 		}
 
-<<<<<<< HEAD
-		if err := k.bankKeeper.BurnCoins(
-			ctx, types.ModuleName, sdk.NewCoins(token),
-		); err != nil {
-			// NOTE: should not happen as the module account was
-			// retrieved on the step above and it has enough balance
-			// to burn.
-			panic(fmt.Errorf("cannot burn coins after a successful send to a module account: %w", err))
-		}
-=======
 		tokens = append(tokens, token)
->>>>>>> 33de45f8
 	}
 
 	var packetDataBytes []byte
@@ -384,10 +373,6 @@
 			continue
 		}
 
-<<<<<<< HEAD
-	if err := k.bankKeeper.SendCoinsFromModuleToAccount(ctx, types.ModuleName, sender, sdk.NewCoins(token)); err != nil {
-		panic(fmt.Errorf("unable to send coins from module to account despite previously minting coins to module account: %w", err))
-=======
 		// mint vouchers back to sender
 		if err := k.bankKeeper.MintCoins(
 			ctx, types.ModuleName, sdk.NewCoins(coin),
@@ -398,7 +383,6 @@
 		if err := k.bankKeeper.SendCoinsFromModuleToAccount(ctx, types.ModuleName, sender, sdk.NewCoins(coin)); err != nil {
 			panic(fmt.Errorf("unable to send coins from module to account despite previously minting coins to module account: %v", err))
 		}
->>>>>>> 33de45f8
 	}
 
 	return nil
