--- conflicted
+++ resolved
@@ -2,6 +2,7 @@
 
 import (
 	"fmt"
+	"strings"
 
 	errorsmod "cosmossdk.io/errors"
 	sdkmath "cosmossdk.io/math"
@@ -51,94 +52,39 @@
 // 6. B -> A : sender chain is sink zone. Denom upon receiving: 'denom'
 
 // TODO: Copy godoc from above sendTransfer function.
-func (k Keeper) OnSendPacket(ctx sdk.Context,
+func (k Keeper) OnSendPacket(
+	ctx sdk.Context,
 	sourcePort string,
 	sourceChannel string,
-<<<<<<< HEAD
-	packetData types.FungibleTokenPacketData,
+	packetData types.FungibleTokenPacketDataV2,
 	sender sdk.AccAddress,
 ) error {
-=======
-	coins sdk.Coins,
-	sender sdk.AccAddress,
-	receiver string,
-	timeoutHeight clienttypes.Height,
-	timeoutTimestamp uint64,
-	memo string,
-	hops []types.Hop,
-) (uint64, error) {
->>>>>>> 575902ba
 	channel, found := k.channelKeeper.GetChannel(ctx, sourcePort, sourceChannel)
 	if !found {
 		return errorsmod.Wrapf(channeltypes.ErrChannelNotFound, "port ID (%s) channel ID (%s)", sourcePort, sourceChannel)
 	}
 
-<<<<<<< HEAD
-=======
-	appVersion, found := k.ics4Wrapper.GetAppVersion(ctx, sourcePort, sourceChannel)
-	if !found {
-		return 0, errorsmod.Wrapf(ibcerrors.ErrInvalidRequest, "application version not found for source port: %s and source channel: %s", sourcePort, sourceChannel)
-	}
-
-	if appVersion == types.V1 {
-		// ics20-1 only supports a single coin, so if that is the current version, we must only process a single coin.
-		if len(coins) > 1 {
-			return 0, errorsmod.Wrapf(ibcerrors.ErrInvalidRequest, "cannot transfer multiple coins with %s", types.V1)
-		}
-
-		// ics20-1 does not support forwarding, so if that is the current version, we must reject the transfer.
-		if len(hops) > 0 {
-			return 0, errorsmod.Wrapf(ibcerrors.ErrInvalidRequest, "cannot forward coins with %s", types.V1)
-		}
+	var coins sdk.Coins
+	for _, token := range packetData.Tokens {
+		transferAmount, ok := sdkmath.NewIntFromString(token.Amount)
+		if !ok {
+			return errorsmod.Wrapf(types.ErrInvalidAmount, "unable to parse transfer amount: %s", token.Amount)
+		}
+
+		coins = append(coins, sdk.NewCoin(token.Denom.IBCDenom(), transferAmount))
 	}
 
 	destinationPort := channel.Counterparty.PortId
 	destinationChannel := channel.Counterparty.ChannelId
 
->>>>>>> 575902ba
 	// begin createOutgoingPacket logic
 	// See spec for this logic: https://github.com/cosmos/ibc/tree/master/spec/app/ics-020-fungible-token-transfer#packet-relay
-	labels := []metrics.Label{
-		telemetry.NewLabel(coretypes.LabelDestinationPort, channel.Counterparty.PortId),
-		telemetry.NewLabel(coretypes.LabelDestinationChannel, channel.Counterparty.ChannelId),
-	}
-
-<<<<<<< HEAD
-	amount, ok := sdkmath.NewIntFromString(packetData.Amount)
-	if !ok {
-		return errorsmod.Wrapf(types.ErrInvalidAmount, "cannot convert packet data amount to int: %s", packetData.Amount)
-	}
-
-	denomTrace := types.ParseDenomTrace(packetData.Denom)
-	token := sdk.NewCoin(denomTrace.IBCDenom(), amount)
-
-	// NOTE: SendTransfer simply sends the denomination as it exists on its own
-	// chain inside the packet data. The receiving chain will perform denom
-	// prefixing as necessary.
-	if types.SenderChainIsSource(sourcePort, sourceChannel, packetData.Denom) {
-		labels = append(labels, telemetry.NewLabel(coretypes.LabelSource, "true"))
-
-		// obtain the escrow address for the source channel end
-		escrowAddress := types.GetEscrowAddress(sourcePort, sourceChannel)
-		if err := k.escrowToken(ctx, sender, escrowAddress, token); err != nil {
-			return err
-		}
-
-	} else {
-		labels = append(labels, telemetry.NewLabel(coretypes.LabelSource, "false"))
-
-		// transfer the coins to the module account and burn them
-		if err := k.bankKeeper.SendCoinsFromAccountToModule(
-			ctx, sender, types.ModuleName, sdk.NewCoins(token),
-		); err != nil {
-			return err
-=======
 	tokens := make([]types.Token, 0, len(coins))
 
 	for _, coin := range coins {
 		token, err := k.tokenFromCoin(ctx, coin)
 		if err != nil {
-			return 0, err
+			return err
 		}
 
 		// NOTE: SendTransfer simply sends the denomination as it exists on its own
@@ -152,7 +98,7 @@
 			if err := k.bankKeeper.SendCoinsFromAccountToModule(
 				ctx, sender, types.ModuleName, sdk.NewCoins(coin),
 			); err != nil {
-				return 0, err
+				return err
 			}
 
 			if err := k.bankKeeper.BurnCoins(
@@ -167,36 +113,14 @@
 			// obtain the escrow address for the source channel end
 			escrowAddress := types.GetEscrowAddress(sourcePort, sourceChannel)
 			if err := k.escrowCoin(ctx, sender, escrowAddress, coin); err != nil {
-				return 0, err
-			}
->>>>>>> 575902ba
+				return err
+			}
 		}
 
 		tokens = append(tokens, token)
 	}
 
-<<<<<<< HEAD
-	defer func() {
-		if token.Amount.IsInt64() {
-			telemetry.SetGaugeWithLabels(
-				[]string{"tx", "msg", "ibc", "transfer"},
-				float32(token.Amount.Int64()),
-				[]metrics.Label{telemetry.NewLabel(coretypes.LabelDenom, packetData.Denom)},
-			)
-		}
-=======
-	packetDataBytes, err := createPacketDataBytesFromVersion(appVersion, sender.String(), receiver, memo, tokens, hops)
-	if err != nil {
-		return 0, err
-	}
-
-	sequence, err := k.ics4Wrapper.SendPacket(ctx, channelCap, sourcePort, sourceChannel, timeoutHeight, timeoutTimestamp, packetDataBytes)
-	if err != nil {
-		return 0, err
-	}
-
-	events.EmitTransferEvent(ctx, sender.String(), receiver, tokens, memo, hops)
->>>>>>> 575902ba
+	events.EmitTransferEvent(ctx, sender.String(), packetData.Receiver, tokens, packetData.Memo, packetData.Forwarding.Hops)
 
 	defer telemetry.ReportTransfer(sourcePort, sourceChannel, destinationPort, destinationChannel, tokens)
 
