package keeper

import (
	"fmt"
	"strings"

	metrics "github.com/hashicorp/go-metrics"

	errorsmod "cosmossdk.io/errors"
	sdkmath "cosmossdk.io/math"

	"github.com/cosmos/cosmos-sdk/telemetry"
	sdk "github.com/cosmos/cosmos-sdk/types"

	"github.com/cosmos/ibc-go/v8/modules/apps/transfer/types"
	clienttypes "github.com/cosmos/ibc-go/v8/modules/core/02-client/types"
	channeltypes "github.com/cosmos/ibc-go/v8/modules/core/04-channel/types"
	host "github.com/cosmos/ibc-go/v8/modules/core/24-host"
	ibcerrors "github.com/cosmos/ibc-go/v8/modules/core/errors"
	coretypes "github.com/cosmos/ibc-go/v8/modules/core/types"
)

// sendTransfer handles transfer sending logic. There are 2 possible cases:
//
// 1. Sender chain is acting as the source zone. The coins are transferred
// to an escrow address (i.e locked) on the sender chain and then transferred
// to the receiving chain through IBC TAO logic. It is expected that the
// receiving chain will mint vouchers to the receiving address.
//
// 2. Sender chain is acting as the sink zone. The coins (vouchers) are burned
// on the sender chain and then transferred to the receiving chain though IBC
// TAO logic. It is expected that the receiving chain, which had previously
// sent the original denomination, will unescrow the fungible token and send
// it to the receiving address.
//
// Another way of thinking of source and sink zones is through the token's
// timeline. Each send to any chain other than the one it was previously
// received from is a movement forwards in the token's timeline. This causes
// trace to be added to the token's history and the destination port and
// destination channel to be prefixed to the denomination. In these instances
// the sender chain is acting as the source zone. When the token is sent back
// to the chain it previously received from, the prefix is removed. This is
// a backwards movement in the token's timeline and the sender chain
// is acting as the sink zone.
//
// Example:
// These steps of transfer occur: A -> B -> C -> A -> C -> B -> A
//
// 1. A -> B : sender chain is source zone. Denom upon receiving: 'B/denom'
// 2. B -> C : sender chain is source zone. Denom upon receiving: 'C/B/denom'
// 3. C -> A : sender chain is source zone. Denom upon receiving: 'A/C/B/denom'
// 4. A -> C : sender chain is sink zone. Denom upon receiving: 'C/B/denom'
// 5. C -> B : sender chain is sink zone. Denom upon receiving: 'B/denom'
// 6. B -> A : sender chain is sink zone. Denom upon receiving: 'denom'
func (k Keeper) sendTransfer(
	ctx sdk.Context,
	sourcePort,
	sourceChannel string,
	coins sdk.Coins,
	sender sdk.AccAddress,
	receiver string,
	timeoutHeight clienttypes.Height,
	timeoutTimestamp uint64,
	memo string,
) (uint64, error) {
	channel, found := k.channelKeeper.GetChannel(ctx, sourcePort, sourceChannel)
	if !found {
		return 0, errorsmod.Wrapf(channeltypes.ErrChannelNotFound, "port ID (%s) channel ID (%s)", sourcePort, sourceChannel)
	}

	destinationPort := channel.Counterparty.PortId
	destinationChannel := channel.Counterparty.ChannelId

	labels := []metrics.Label{
		telemetry.NewLabel(coretypes.LabelDestinationPort, destinationPort),
		telemetry.NewLabel(coretypes.LabelDestinationChannel, destinationChannel),
	}

	// begin createOutgoingPacket logic
	// See spec for this logic: https://github.com/cosmos/ibc/tree/master/spec/app/ics-020-fungible-token-transfer#packet-relay
	channelCap, ok := k.scopedKeeper.GetCapability(ctx, host.ChannelCapabilityPath(sourcePort, sourceChannel))
	if !ok {
		return 0, errorsmod.Wrap(channeltypes.ErrChannelCapabilityNotFound, "module does not own channel capability")
	}

	var tokens []types.Token

	for _, coin := range coins {
		token, err := k.tokenFromCoin(ctx, coin)
		if err != nil {
			return 0, err
		}

		// NOTE: SendTransfer simply sends the denomination as it exists on its own
		// chain inside the packet data. The receiving chain will perform denom
		// prefixing as necessary.

		if token.Denom.SenderChainIsSource(sourcePort, sourceChannel) {
			labels = append(labels, telemetry.NewLabel(coretypes.LabelSource, "true"))

			// obtain the escrow address for the source channel end
			escrowAddress := types.GetEscrowAddress(sourcePort, sourceChannel)
			if err := k.escrowToken(ctx, sender, escrowAddress, coin); err != nil {
				return 0, err
			}

		} else {
			labels = append(labels, telemetry.NewLabel(coretypes.LabelSource, "false"))

			// transfer the coins to the module account and burn them
			if err := k.bankKeeper.SendCoinsFromAccountToModule(
				ctx, sender, types.ModuleName, sdk.NewCoins(coin),
			); err != nil {
				return 0, err
			}

			if err := k.bankKeeper.BurnCoins(
				ctx, types.ModuleName, sdk.NewCoins(coin),
			); err != nil {
				// NOTE: should not happen as the module account was
				// retrieved on the step above and it has enough balance
				// to burn.
				panic(fmt.Errorf("cannot burn coins after a successful send to a module account: %v", err))
			}
		}

		tokens = append(tokens, token)
	}

	packetData := types.NewFungibleTokenPacketDataV2(tokens, sender.String(), receiver, memo)

	sequence, err := k.ics4Wrapper.SendPacket(ctx, channelCap, sourcePort, sourceChannel, timeoutHeight, timeoutTimestamp, packetData.GetBytes())
	if err != nil {
		return 0, err
	}

	defer func() {
		for _, token := range tokens {
			amount, ok := sdkmath.NewIntFromString(token.Amount)
			if ok && amount.IsInt64() {
				telemetry.SetGaugeWithLabels(
					[]string{"tx", "msg", "ibc", "transfer"},
					float32(amount.Int64()),
					[]metrics.Label{telemetry.NewLabel(coretypes.LabelDenom, token.Denom.FullPath())},
				)
			}
		}

		telemetry.IncrCounterWithLabels(
			[]string{"ibc", types.ModuleName, "send"},
			1,
			labels,
		)
	}()

	return sequence, nil
}

// OnRecvPacket processes a cross chain fungible token transfer. If the
// sender chain is the source of minted tokens then vouchers will be minted
// and sent to the receiving address. Otherwise if the sender chain is sending
// back tokens this chain originally transferred to it, the tokens are
// unescrowed and sent to the receiving address.
func (k Keeper) OnRecvPacket(ctx sdk.Context, packet channeltypes.Packet, data types.FungibleTokenPacketDataV2) error {
	// validate packet data upon receiving
	if err := data.ValidateBasic(); err != nil {
		return errorsmod.Wrapf(err, "error validating ICS-20 transfer packet data")
	}

	if !k.GetParams(ctx).ReceiveEnabled {
		return types.ErrReceiveDisabled
	}

	// decode the receiver address
	receiver, err := sdk.AccAddressFromBech32(data.Receiver)
	if err != nil {
		return errorsmod.Wrapf(err, "failed to decode receiver address: %s", data.Receiver)
	}

	for _, token := range data.Tokens {
		labels := []metrics.Label{
			telemetry.NewLabel(coretypes.LabelSourcePort, packet.GetSourcePort()),
			telemetry.NewLabel(coretypes.LabelSourceChannel, packet.GetSourceChannel()),
		}

		// parse the transfer amount
		transferAmount, ok := sdkmath.NewIntFromString(token.Amount)
		if !ok {
			return errorsmod.Wrapf(types.ErrInvalidAmount, "unable to parse transfer amount: %s", token.Amount)
		}

		// This is the prefix that would have been prefixed to the denomination
		// on sender chain IF and only if the token originally came from the
		// receiving chain.
		//
		// NOTE: We use SourcePort and SourceChannel here, because the counterparty
		// chain would have prefixed with DestPort and DestChannel when originally
		// receiving this coin as seen in the "sender chain is the source" condition.
		if token.Denom.ReceiverChainIsSource(packet.GetSourcePort(), packet.GetSourceChannel()) {
			// sender chain is not the source, unescrow tokens

			// remove prefix added by sender chain
			token.Denom.Trace = token.Denom.Trace[1:]

			coin := sdk.NewCoin(token.Denom.IBCDenom(), transferAmount)

			if k.bankKeeper.BlockedAddr(receiver) {
				return errorsmod.Wrapf(ibcerrors.ErrUnauthorized, "%s is not allowed to receive funds", receiver)
			}

			escrowAddress := types.GetEscrowAddress(packet.GetDestPort(), packet.GetDestChannel())
			if err := k.unescrowToken(ctx, escrowAddress, receiver, coin); err != nil {
				return err
			}

			unprefixedDenomPath := token.Denom.FullPath()
			defer func() {
				if transferAmount.IsInt64() {
					telemetry.SetGaugeWithLabels(
						[]string{"ibc", types.ModuleName, "packet", "receive"},
						float32(transferAmount.Int64()),
						[]metrics.Label{telemetry.NewLabel(coretypes.LabelDenom, unprefixedDenomPath)},
					)
				}

				telemetry.IncrCounterWithLabels(
					[]string{"ibc", types.ModuleName, "receive"},
					1,
					append(
						labels, telemetry.NewLabel(coretypes.LabelSource, "true"),
					),
				)
			}()

			// Continue processing rest of tokens in packet data.
			continue
		}

		// sender chain is the source, mint vouchers

		// since SendPacket did not prefix the denomination, we must add the destination port and channel to the trace
		trace := []types.Trace{types.NewTrace(packet.DestinationPort, packet.DestinationChannel)}
		token.Denom.Trace = append(trace, token.Denom.Trace...)

		if !k.HasDenom(ctx, token.Denom.Hash()) {
			k.SetDenom(ctx, token.Denom)
		}

		voucherDenom := token.Denom.IBCDenom()
		if !k.bankKeeper.HasDenomMetaData(ctx, voucherDenom) {
			k.setDenomMetadata(ctx, token.Denom)
		}

<<<<<<< HEAD
		emitDenomTraceEvent(ctx, traceHash.String(), voucherDenom)
=======
		ctx.EventManager().EmitEvent(
			sdk.NewEvent(
				types.EventTypeDenomTrace,
				sdk.NewAttribute(types.AttributeKeyTraceHash, token.Denom.Hash().String()),
				sdk.NewAttribute(types.AttributeKeyDenom, voucherDenom),
			),
		)
>>>>>>> 7068760f
		voucher := sdk.NewCoin(voucherDenom, transferAmount)

		// mint new tokens if the source of the transfer is the same chain
		if err := k.bankKeeper.MintCoins(
			ctx, types.ModuleName, sdk.NewCoins(voucher),
		); err != nil {
			return errorsmod.Wrap(err, "failed to mint IBC tokens")
		}

		// send to receiver
		if err := k.bankKeeper.SendCoinsFromModuleToAccount(
			ctx, types.ModuleName, receiver, sdk.NewCoins(voucher),
		); err != nil {
			return errorsmod.Wrapf(err, "failed to send coins to receiver %s", receiver.String())
		}

		prefixedDenomPath := token.Denom.FullPath()
		defer func() {
			if transferAmount.IsInt64() {
				telemetry.SetGaugeWithLabels(
					[]string{"ibc", types.ModuleName, "packet", "receive"},
					float32(transferAmount.Int64()),
					[]metrics.Label{telemetry.NewLabel(coretypes.LabelDenom, prefixedDenomPath)},
				)
			}

			telemetry.IncrCounterWithLabels(
				[]string{"ibc", types.ModuleName, "receive"},
				1,
				append(
					labels, telemetry.NewLabel(coretypes.LabelSource, "false"),
				),
			)
		}()
	}

	return nil
}

// OnAcknowledgementPacket responds to the success or failure of a packet
// acknowledgement written on the receiving chain. If the acknowledgement
// was a success then nothing occurs. If the acknowledgement failed, then
// the sender is refunded their tokens using the refundPacketToken function.
func (k Keeper) OnAcknowledgementPacket(ctx sdk.Context, packet channeltypes.Packet, data types.FungibleTokenPacketDataV2, ack channeltypes.Acknowledgement) error {
	switch ack.Response.(type) {
	case *channeltypes.Acknowledgement_Result:
		// the acknowledgement succeeded on the receiving chain so nothing
		// needs to be executed and no error needs to be returned
		return nil
	case *channeltypes.Acknowledgement_Error:
		return k.refundPacketToken(ctx, packet, data)
	default:
		return errorsmod.Wrapf(ibcerrors.ErrInvalidType, "expected one of [%T, %T], got %T", channeltypes.Acknowledgement_Result{}, channeltypes.Acknowledgement_Error{}, ack.Response)
	}
}

// OnTimeoutPacket refunds the sender since the original packet sent was
// never received and has been timed out.
func (k Keeper) OnTimeoutPacket(ctx sdk.Context, packet channeltypes.Packet, data types.FungibleTokenPacketDataV2) error {
	return k.refundPacketToken(ctx, packet, data)
}

// refundPacketToken will unescrow and send back the tokens back to sender
// if the sending chain was the source chain. Otherwise, the sent tokens
// were burnt in the original send so new tokens are minted and sent to
// the sending address.
func (k Keeper) refundPacketToken(ctx sdk.Context, packet channeltypes.Packet, data types.FungibleTokenPacketDataV2) error {
	// NOTE: packet data type already checked in handler.go

	for _, token := range data.Tokens {
		transferAmount, ok := sdkmath.NewIntFromString(token.Amount)
		if !ok {
			return errorsmod.Wrapf(types.ErrInvalidAmount, "unable to parse transfer amount (%s) into math.Int", transferAmount)
		}

		coin := sdk.NewCoin(token.Denom.IBCDenom(), transferAmount)

		sender, err := sdk.AccAddressFromBech32(data.Sender)
		if err != nil {
			return err
		}

		if token.Denom.SenderChainIsSource(packet.GetSourcePort(), packet.GetSourceChannel()) {
			// unescrow tokens back to sender
			escrowAddress := types.GetEscrowAddress(packet.GetSourcePort(), packet.GetSourceChannel())
			if err := k.unescrowToken(ctx, escrowAddress, sender, coin); err != nil {
				return err
			}

			// Continue processing rest of tokens in packet data.
			continue
		}

		// mint vouchers back to sender
		if err := k.bankKeeper.MintCoins(
			ctx, types.ModuleName, sdk.NewCoins(coin),
		); err != nil {
			return err
		}

		if err := k.bankKeeper.SendCoinsFromModuleToAccount(ctx, types.ModuleName, sender, sdk.NewCoins(coin)); err != nil {
			panic(fmt.Errorf("unable to send coins from module to account despite previously minting coins to module account: %v", err))
		}
	}

	return nil
}

// escrowToken will send the given token from the provided sender to the escrow address. It will also
// update the total escrowed amount by adding the escrowed token to the current total escrow.
func (k Keeper) escrowToken(ctx sdk.Context, sender, escrowAddress sdk.AccAddress, token sdk.Coin) error {
	if err := k.bankKeeper.SendCoins(ctx, sender, escrowAddress, sdk.NewCoins(token)); err != nil {
		// failure is expected for insufficient balances
		return err
	}

	// track the total amount in escrow keyed by denomination to allow for efficient iteration
	currentTotalEscrow := k.GetTotalEscrowForDenom(ctx, token.GetDenom())
	newTotalEscrow := currentTotalEscrow.Add(token)
	k.SetTotalEscrowForDenom(ctx, newTotalEscrow)

	return nil
}

// unescrowToken will send the given token from the escrow address to the provided receiver. It will also
// update the total escrow by deducting the unescrowed token from the current total escrow.
func (k Keeper) unescrowToken(ctx sdk.Context, escrowAddress, receiver sdk.AccAddress, token sdk.Coin) error {
	if err := k.bankKeeper.SendCoins(ctx, escrowAddress, receiver, sdk.NewCoins(token)); err != nil {
		// NOTE: this error is only expected to occur given an unexpected bug or a malicious
		// counterparty module. The bug may occur in bank or any part of the code that allows
		// the escrow address to be drained. A malicious counterparty module could drain the
		// escrow address by allowing more tokens to be sent back then were escrowed.
		return errorsmod.Wrap(err, "unable to unescrow tokens, this may be caused by a malicious counterparty module or a bug: please open an issue on counterparty module")
	}

	// track the total amount in escrow keyed by denomination to allow for efficient iteration
	currentTotalEscrow := k.GetTotalEscrowForDenom(ctx, token.GetDenom())
	newTotalEscrow := currentTotalEscrow.Sub(token)
	k.SetTotalEscrowForDenom(ctx, newTotalEscrow)

	return nil
}

// tokenFromCoin constructs an IBC token given an SDK coin.
func (k Keeper) tokenFromCoin(ctx sdk.Context, coin sdk.Coin) (types.Token, error) {
	// if the coin does not have an IBC denom, return as is
	if !strings.HasPrefix(coin.Denom, "ibc/") {
		return types.Token{
			Denom: types.Denom{
				Base: coin.Denom,
			},
			Amount: coin.Amount.String(),
		}, nil
	}

	// NOTE: denomination and hex hash correctness checked during msg.ValidateBasic
	hexHash := coin.Denom[len(types.DenomPrefix+"/"):]

	hash, err := types.ParseHexHash(hexHash)
	if err != nil {
		return types.Token{}, errorsmod.Wrap(types.ErrInvalidDenomForTransfer, err.Error())
	}

	denom, found := k.GetDenom(ctx, hash)
	if !found {
		return types.Token{}, errorsmod.Wrap(types.ErrDenomNotFound, hexHash)
	}

	return types.Token{
		Denom:  denom,
		Amount: coin.Amount.String(),
	}, nil
}<|MERGE_RESOLUTION|>--- conflicted
+++ resolved
@@ -251,17 +251,7 @@
 			k.setDenomMetadata(ctx, token.Denom)
 		}
 
-<<<<<<< HEAD
-		emitDenomTraceEvent(ctx, traceHash.String(), voucherDenom)
-=======
-		ctx.EventManager().EmitEvent(
-			sdk.NewEvent(
-				types.EventTypeDenomTrace,
-				sdk.NewAttribute(types.AttributeKeyTraceHash, token.Denom.Hash().String()),
-				sdk.NewAttribute(types.AttributeKeyDenom, voucherDenom),
-			),
-		)
->>>>>>> 7068760f
+		emitDenomTraceEvent(ctx, token.Denom.Hash().String(), voucherDenom)
 		voucher := sdk.NewCoin(voucherDenom, transferAmount)
 
 		// mint new tokens if the source of the transfer is the same chain
