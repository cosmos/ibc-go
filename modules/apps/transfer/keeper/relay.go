--- conflicted
+++ resolved
@@ -97,22 +97,8 @@
 		return 0, sdkerrors.Wrapf(channeltypes.ErrChannelNotFound, "port ID (%s) channel ID (%s)", sourcePort, sourceChannel)
 	}
 
-<<<<<<< HEAD
 	destinationPort := channel.GetCounterparty().GetPortID()
 	destinationChannel := channel.GetCounterparty().GetChannelID()
-=======
-	destinationPort := sourceChannelEnd.GetCounterparty().GetPortID()
-	destinationChannel := sourceChannelEnd.GetCounterparty().GetChannelID()
-
-	// get the next sequence
-	sequence, found := k.channelKeeper.GetNextSequenceSend(ctx, sourcePort, sourceChannel)
-	if !found {
-		return 0, sdkerrors.Wrapf(
-			channeltypes.ErrSequenceSendNotFound,
-			"source port: %s, source channel: %s", sourcePort, sourceChannel,
-		)
-	}
->>>>>>> 503b9eb8
 
 	// begin createOutgoingPacket logic
 	// See spec for this logic: https://github.com/cosmos/ibc/tree/master/spec/app/ics-020-fungible-token-transfer#packet-relay
@@ -180,24 +166,9 @@
 		fullDenomPath, token.Amount.String(), sender.String(), receiver,
 	)
 
-<<<<<<< HEAD
-	if _, err := k.ics4Wrapper.SendPacket(ctx, channelCap, sourcePort, sourceChannel, timeoutHeight, timeoutTimestamp, packetData.GetBytes()); err != nil {
-		return err
-=======
-	packet := channeltypes.NewPacket(
-		packetData.GetBytes(),
-		sequence,
-		sourcePort,
-		sourceChannel,
-		destinationPort,
-		destinationChannel,
-		timeoutHeight,
-		timeoutTimestamp,
-	)
-
-	if err := k.ics4Wrapper.SendPacket(ctx, channelCap, packet); err != nil {
+	sequence, err := k.ics4Wrapper.SendPacket(ctx, channelCap, sourcePort, sourceChannel, timeoutHeight, timeoutTimestamp, packetData.GetBytes())
+	if err != nil {
 		return 0, err
->>>>>>> 503b9eb8
 	}
 
 	defer func() {
