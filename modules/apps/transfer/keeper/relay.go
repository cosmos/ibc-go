--- conflicted
+++ resolved
@@ -85,12 +85,8 @@
 	receiver string,
 	timeoutHeight clienttypes.Height,
 	timeoutTimestamp uint64,
-<<<<<<< HEAD
 	metadata []byte,
-) error {
-=======
 ) (uint64, error) {
->>>>>>> 8c7c6559
 	if !k.GetSendEnabled(ctx) {
 		return 0, types.ErrSendDisabled
 	}
