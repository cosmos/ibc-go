--- conflicted
+++ resolved
@@ -186,11 +186,7 @@
 		return err
 	}
 
-<<<<<<< HEAD
-	var receivedCoins sdk.Coins
-=======
 	receivedCoins := make(sdk.Coins, 0, len(data.Tokens))
->>>>>>> a5e3d153
 	for _, token := range data.Tokens {
 		labels := []metrics.Label{
 			telemetry.NewLabel(coretypes.LabelSourcePort, packet.GetSourcePort()),
@@ -273,19 +269,11 @@
 			); err != nil {
 				return errorsmod.Wrapf(err, "failed to send coins to receiver %s", receiver.String())
 			}
-<<<<<<< HEAD
 
 			denomPath := token.Denom.Path()
 			labels = append(labels, telemetry.NewLabel(coretypes.LabelSource, "false"))
 			defer internaltelemetry.ReportOnRecvPacketTelemetry(transferAmount, denomPath, labels)
 
-=======
-
-			denomPath := token.Denom.Path()
-			labels = append(labels, telemetry.NewLabel(coretypes.LabelSource, "false"))
-			defer internaltelemetry.ReportOnRecvPacketTelemetry(transferAmount, denomPath, labels)
-
->>>>>>> a5e3d153
 			receivedCoins = append(receivedCoins, voucher)
 		}
 	}
@@ -372,45 +360,25 @@
 		// if the token we must refund is prefixed by the source port and channel
 		// then the tokens were burnt when the packet was sent and we must mint new tokens
 		if token.Denom.HasPrefix(packet.GetSourcePort(), packet.GetSourceChannel()) {
-		  // mint vouchers back to sender
-		  if err := k.bankKeeper.MintCoins(
-			  ctx, types.ModuleName, sdk.NewCoins(coin),
-		  ); err != nil {
-			  return err
-		  }
-
-		  if k.isBlockedAddr(sender) {
-			  return errorsmod.Wrapf(ibcerrors.ErrUnauthorized, "%s is not allowed to send funds", sender)
-		  }
-		  if err := k.bankKeeper.SendCoins(ctx, moduleAccountAddr, sender, sdk.NewCoins(coin)); err != nil {
-			  panic(fmt.Errorf("unable to send coins from module to account despite previously minting coins to module account: %v", err))
-		  }
+			// mint vouchers back to sender
+			if err := k.bankKeeper.MintCoins(
+				ctx, types.ModuleName, sdk.NewCoins(coin),
+			); err != nil {
+				return err
+			}
+
+			if k.isBlockedAddr(sender) {
+				return errorsmod.Wrapf(ibcerrors.ErrUnauthorized, "%s is not allowed to send funds", sender)
+			}
+			if err := k.bankKeeper.SendCoins(ctx, moduleAccountAddr, sender, sdk.NewCoins(coin)); err != nil {
+				panic(fmt.Errorf("unable to send coins from module to account despite previously minting coins to module account: %v", err))
+			}
 		} else {
 			// unescrow tokens back to sender
 			escrowAddress := types.GetEscrowAddress(packet.GetSourcePort(), packet.GetSourceChannel())
 			if err := k.unescrowCoin(ctx, escrowAddress, sender, coin); err != nil {
 				return err
 			}
-<<<<<<< HEAD
-=======
-
-			// Continue processing rest of tokens in packet data.
-			continue
-		}
-
-		// mint vouchers back to sender
-		if err := k.bankKeeper.MintCoins(
-			ctx, types.ModuleName, sdk.NewCoins(coin),
-		); err != nil {
-			return err
-		}
-
-		if k.isBlockedAddr(sender) {
-			return errorsmod.Wrapf(ibcerrors.ErrUnauthorized, "%s is not allowed to send funds", sender)
-		}
-		if err := k.bankKeeper.SendCoins(ctx, moduleAccountAddr, sender, sdk.NewCoins(coin)); err != nil {
-			panic(fmt.Errorf("unable to send coins from module to account despite previously minting coins to module account: %v", err))
->>>>>>> a5e3d153
 		}
 	}
 
