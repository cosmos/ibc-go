--- conflicted
+++ resolved
@@ -224,13 +224,8 @@
 			}
 
 			escrowAddress := types.GetEscrowAddress(packet.GetDestPort(), packet.GetDestChannel())
-<<<<<<< HEAD
-			if err := k.unescrowToken(ctx, escrowAddress, receiver, token); err != nil {
+			if err := k.unescrowToken(ctx, escrowAddress, receiver, coin); err != nil {
 				return false, err
-=======
-			if err := k.unescrowToken(ctx, escrowAddress, receiver, coin); err != nil {
-				return err
->>>>>>> 7068760f
 			}
 
 			unprefixedDenomPath := token.Denom.FullPath()
@@ -252,13 +247,11 @@
 				)
 			}()
 
-<<<<<<< HEAD
 			// Appending token. The new denom has been computed
-			receivedTokens = append(receivedTokens, token)
-=======
+			receivedTokens = append(receivedTokens, coin)
+
 			// Continue processing rest of tokens in packet data.
 			continue
->>>>>>> 7068760f
 		}
 
 		// sender chain is the source, mint vouchers
@@ -491,24 +484,19 @@
 
 	// the token on our chain is the token in the sentPacket
 	for _, token := range sentPacketData.Tokens {
-		fullDenomPath := token.GetFullDenomPath()
-
-		// parse the denomination from the full denom path
-		trace := types.ParseDenomTrace(fullDenomPath)
-
 		// parse the transfer amount
 		transferAmount, ok := sdkmath.NewIntFromString(token.Amount)
 		if !ok {
 			return errorsmod.Wrapf(types.ErrInvalidAmount, "unable to parse transfer amount (%s) into math.Int", transferAmount)
 		}
-		coin := sdk.NewCoin(trace.IBCDenom(), transferAmount)
+		coin := sdk.NewCoin(token.Denom.IBCDenom(), transferAmount)
 
 		// check if the packet we sent out was sending as source or not
 		// if it is source, then we escrowed the outgoing tokens
-		if types.SenderChainIsSource(sentPacket.SourcePort, sentPacket.SourceChannel, fullDenomPath) {
+		if token.Denom.SenderChainIsSource(sentPacket.SourcePort, sentPacket.SourceChannel) {
 			// check if the packet we received was a source token for our chain
 			// check if here should be ReceiverChainIsSource
-			if types.SenderChainIsSource(receivedPacket.DestinationPort, receivedPacket.DestinationChannel, fullDenomPath) {
+			if token.Denom.SenderChainIsSource(receivedPacket.DestinationPort, receivedPacket.DestinationChannel) {
 				// receive sent tokens from the received escrow to the forward escrow account
 				// so we must send the tokens back from the forward escrow to the original received escrow account
 				return k.unescrowToken(ctx, forwardEscrow, reverseEscrow, coin)
@@ -525,7 +513,7 @@
 			// in this case we burned the vouchers of the outgoing packets
 			// check if the packet we received was a source token for our chain
 			// in this case, the tokens were unescrowed from the reverse escrow account
-			if types.SenderChainIsSource(receivedPacket.DestinationPort, receivedPacket.DestinationChannel, fullDenomPath) {
+			if token.Denom.SenderChainIsSource(receivedPacket.DestinationPort, receivedPacket.DestinationChannel) {
 				// in this case we must mint the burned vouchers and send them back to the escrow account
 				if err := k.bankKeeper.MintCoins(ctx, types.ModuleName, sdk.NewCoins(coin)); err != nil {
 					return err
