--- conflicted
+++ resolved
@@ -72,24 +72,14 @@
 
 			res, err := suite.chainA.GetSimApp().TransferKeeper.Transfer(sdk.WrapSDKContext(suite.chainA.GetContext()), msg)
 
-<<<<<<< HEAD
 			if tc.expPass {
 				suite.Require().NoError(err)
 				suite.Require().NotNil(res)
+				suite.Require().NotEqual(res.Sequence, uint64(0))
 			} else {
 				suite.Require().Error(err)
 				suite.Require().Nil(res)
 			}
 		})
-=======
-		if tc.expPass {
-			suite.Require().NotEqual(res.Sequence, uint64(0))
-			suite.Require().NoError(err)
-			suite.Require().NotNil(res)
-		} else {
-			suite.Require().Error(err)
-			suite.Require().Nil(res)
-		}
->>>>>>> 88525d2a
 	}
 }