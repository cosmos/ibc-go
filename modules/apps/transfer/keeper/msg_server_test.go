package keeper_test

import (
	sdkmath "cosmossdk.io/math"

	sdk "github.com/cosmos/cosmos-sdk/types"
	banktypes "github.com/cosmos/cosmos-sdk/x/bank/types"

	"github.com/cosmos/ibc-go/v7/modules/apps/transfer/types"
	ibctesting "github.com/cosmos/ibc-go/v7/testing"
)

// TestMsgTransfer tests Transfer rpc handler
func (s *KeeperTestSuite) TestMsgTransfer() {
	var msg *types.MsgTransfer

	testCases := []struct {
		name     string
		malleate func()
		expPass  bool
	}{
		{
			"success",
			func() {},
			true,
		},
		{
			"bank send enabled for denom",
			func() {
				err := s.chainA.GetSimApp().BankKeeper.SetParams(s.chainA.GetContext(),
					banktypes.Params{
						SendEnabled: []*banktypes.SendEnabled{{Denom: sdk.DefaultBondDenom, Enabled: true}},
					},
				)
				s.Require().NoError(err)
			},
			true,
		},
		{
			"send transfers disabled",
			func() {
				s.chainA.GetSimApp().TransferKeeper.SetParams(s.chainA.GetContext(),
					types.Params{
						SendEnabled: false,
					},
				)
			},
			false,
		},
		{
			"invalid sender",
			func() {
				msg.Sender = "address"
			},
			false,
		},
		{
			"sender is a blocked address",
			func() {
				msg.Sender = s.chainA.GetSimApp().AccountKeeper.GetModuleAddress(types.ModuleName).String()
			},
			false,
		},
		{
			"bank send disabled for denom",
			func() {
				err := s.chainA.GetSimApp().BankKeeper.SetParams(s.chainA.GetContext(),
					banktypes.Params{
						SendEnabled: []*banktypes.SendEnabled{{Denom: sdk.DefaultBondDenom, Enabled: false}},
					},
				)
				s.Require().NoError(err)
			},
			false,
		},
		{
			"channel does not exist",
			func() {
				msg.SourceChannel = "channel-100"
			},
			false,
		},
	}

	for _, tc := range testCases {
		s.Run(tc.name, func() {
			s.SetupTest()

<<<<<<< HEAD
			path := NewTransferPath(s.chainA, s.chainB)
			s.coordinator.Setup(path)
=======
			path := ibctesting.NewTransferPath(suite.chainA, suite.chainB)
			suite.coordinator.Setup(path)
>>>>>>> ac6300bd

			coin := sdk.NewCoin(sdk.DefaultBondDenom, sdkmath.NewInt(100))
			msg = types.NewMsgTransfer(
				path.EndpointA.ChannelConfig.PortID,
				path.EndpointA.ChannelID,
				coin, s.chainA.SenderAccount.GetAddress().String(), s.chainB.SenderAccount.GetAddress().String(),
				s.chainB.GetTimeoutHeight(), 0, // only use timeout height
				"memo",
			)

			tc.malleate()

			ctx := s.chainA.GetContext()
			res, err := s.chainA.GetSimApp().TransferKeeper.Transfer(sdk.WrapSDKContext(ctx), msg)

			// Verify events
			events := ctx.EventManager().Events().ToABCIEvents()
			expEvents := ibctesting.EventsMap{
				"ibc_transfer": {
					"sender":   s.chainA.SenderAccount.GetAddress().String(),
					"receiver": s.chainB.SenderAccount.GetAddress().String(),
					"amount":   coin.Amount.String(),
					"denom":    coin.Denom,
					"memo":     "memo",
				},
			}

			if tc.expPass {
				s.Require().NoError(err)
				s.Require().NotNil(res)
				s.Require().NotEqual(res.Sequence, uint64(0))
				ibctesting.AssertEvents(&s.Suite, expEvents, events)
			} else {
				s.Require().Error(err)
				s.Require().Nil(res)
				s.Require().Len(events, 0)
			}
		})
	}
}

// TestUpdateParams tests UpdateParams rpc handler
func (s *KeeperTestSuite) TestUpdateParams() {
	validAuthority := s.chainA.GetSimApp().TransferKeeper.GetAuthority()
	testCases := []struct {
		name    string
		msg     *types.MsgUpdateParams
		expPass bool
	}{
		{
			"success: valid authority and default params",
			types.NewMsgUpdateParams(validAuthority, types.DefaultParams()),
			true,
		},
		{
			"failure: malformed authority address",
			types.NewMsgUpdateParams(ibctesting.InvalidID, types.DefaultParams()),
			false,
		},
		{
			"failure: empty authority address",
			types.NewMsgUpdateParams("", types.DefaultParams()),
			false,
		},
		{
			"failure: whitespace authority address",
			types.NewMsgUpdateParams("    ", types.DefaultParams()),
			false,
		},
		{
			"failure: unauthorized authority address",
			types.NewMsgUpdateParams(ibctesting.TestAccAddress, types.DefaultParams()),
			false,
		},
	}

	for _, tc := range testCases {
		tc := tc
		s.Run(tc.name, func() {
			s.SetupTest()
			_, err := s.chainA.GetSimApp().TransferKeeper.UpdateParams(s.chainA.GetContext(), tc.msg)
			if tc.expPass {
				s.Require().NoError(err)
			} else {
				s.Require().Error(err)
			}
		})
	}
}<|MERGE_RESOLUTION|>--- conflicted
+++ resolved
@@ -86,13 +86,8 @@
 		s.Run(tc.name, func() {
 			s.SetupTest()
 
-<<<<<<< HEAD
-			path := NewTransferPath(s.chainA, s.chainB)
+			path := ibctesting.NewTransferPath(s.chainA, s.chainB)
 			s.coordinator.Setup(path)
-=======
-			path := ibctesting.NewTransferPath(suite.chainA, suite.chainB)
-			suite.coordinator.Setup(path)
->>>>>>> ac6300bd
 
 			coin := sdk.NewCoin(sdk.DefaultBondDenom, sdkmath.NewInt(100))
 			msg = types.NewMsgTransfer(
