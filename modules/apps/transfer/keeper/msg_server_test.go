--- conflicted
+++ resolved
@@ -60,16 +60,6 @@
 			path := NewTransferPath(suite.chainA, suite.chainB)
 			suite.coordinator.Setup(path)
 
-<<<<<<< HEAD
-		coin := sdk.NewCoin(sdk.DefaultBondDenom, sdk.NewInt(100))
-		msg = types.NewMsgTransfer(
-			path.EndpointA.ChannelConfig.PortID,
-			path.EndpointA.ChannelID,
-			coin, suite.chainA.SenderAccount.GetAddress().String(), suite.chainB.SenderAccount.GetAddress().String(),
-			suite.chainB.GetTimeoutHeight(), 0, // only use timeout height
-			[]byte("custom metadata"),
-		)
-=======
 			coin := sdk.NewCoin(sdk.DefaultBondDenom, sdk.NewInt(100))
 			msg = types.NewMsgTransfer(
 				path.EndpointA.ChannelConfig.PortID,
@@ -78,7 +68,6 @@
 				suite.chainB.GetTimeoutHeight(), 0, // only use timeout height
 				[]byte("custom metadata"),
 			)
->>>>>>> 24b17bd (refactor: remove SendTransfer, require IBC transfers to be initiated with MsgTransfer (#2446))
 
 			tc.malleate()
 
