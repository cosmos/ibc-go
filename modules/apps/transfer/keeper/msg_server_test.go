--- conflicted
+++ resolved
@@ -60,16 +60,6 @@
 			path := NewTransferPath(suite.chainA, suite.chainB)
 			suite.coordinator.Setup(path)
 
-<<<<<<< HEAD
-		coin := sdk.NewCoin(sdk.DefaultBondDenom, sdk.NewInt(100))
-		msg = types.NewMsgTransfer(
-			path.EndpointA.ChannelConfig.PortID,
-			path.EndpointA.ChannelID,
-			coin, suite.chainA.SenderAccount.GetAddress().String(), suite.chainB.SenderAccount.GetAddress().String(),
-			suite.chainB.GetTimeoutHeight(), 0, // only use timeout height
-			[]byte("custom metadata"),
-		)
-=======
 			coin := sdk.NewCoin(sdk.DefaultBondDenom, sdk.NewInt(100))
 			msg = types.NewMsgTransfer(
 				path.EndpointA.ChannelConfig.PortID,
@@ -78,7 +68,6 @@
 				suite.chainB.GetTimeoutHeight(), 0, // only use timeout height
 				[]byte("custom metadata"),
 			)
->>>>>>> 8ce603d6
 
 			tc.malleate()
 
