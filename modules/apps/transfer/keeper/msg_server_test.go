--- conflicted
+++ resolved
@@ -60,24 +60,14 @@
 			path := NewTransferPath(suite.chainA, suite.chainB)
 			suite.coordinator.Setup(path)
 
-<<<<<<< HEAD
 			coin := sdk.NewCoin(sdk.DefaultBondDenom, sdk.NewInt(100))
 			msg = types.NewMsgTransfer(
 				path.EndpointA.ChannelConfig.PortID,
 				path.EndpointA.ChannelID,
 				coin, suite.chainA.SenderAccount.GetAddress().String(), suite.chainB.SenderAccount.GetAddress().String(),
 				suite.chainB.GetTimeoutHeight(), 0, // only use timeout height
+				[]byte("custom metadata"),
 			)
-=======
-		coin := sdk.NewCoin(sdk.DefaultBondDenom, sdk.NewInt(100))
-		msg = types.NewMsgTransfer(
-			path.EndpointA.ChannelConfig.PortID,
-			path.EndpointA.ChannelID,
-			coin, suite.chainA.SenderAccount.GetAddress().String(), suite.chainB.SenderAccount.GetAddress().String(),
-			suite.chainB.GetTimeoutHeight(), 0, // only use timeout height
-			[]byte("custom metadata"),
-		)
->>>>>>> bf547e46
 
 			tc.malleate()
 
