--- conflicted
+++ resolved
@@ -252,11 +252,7 @@
 func (suite *KeeperTestSuite) TestUnwindHops() {
 	var msg *types.MsgTransfer
 	var path *ibctesting.Path
-<<<<<<< HEAD
-	denom := types.NewDenom(ibctesting.TestCoin.Denom, types.NewTrace(ibctesting.MockPort, "channel-0"), types.NewTrace(ibctesting.MockPort, "channel-1"))
-=======
 	denom := types.NewDenom(ibctesting.TestCoin.Denom, types.NewHop(ibctesting.MockPort, "channel-0"), types.NewHop(ibctesting.MockPort, "channel-1"))
->>>>>>> 8cf632a0
 	coins := sdk.NewCoins(sdk.NewCoin(denom.IBCDenom(), ibctesting.TestCoin.Amount))
 	testCases := []struct {
 		name         string
@@ -272,22 +268,14 @@
 				suite.Require().NoError(err, "got unexpected error from unwindHops")
 				msg.SourceChannel = denom.Trace[0].PortId
 				msg.SourcePort = denom.Trace[0].ChannelId
-<<<<<<< HEAD
-				msg.Forwarding = types.NewForwarding(false, types.Hop{PortId: denom.Trace[1].PortId, ChannelId: denom.Trace[1].ChannelId})
-=======
 				msg.Forwarding = types.NewForwarding(false, types.NewHop(denom.Trace[1].PortId, denom.Trace[1].ChannelId))
->>>>>>> 8cf632a0
 				suite.Require().Equal(*msg, *modified, "expected msg and modified msg are different")
 			},
 		},
 		{
 			"success: multiple unwind hops",
 			func() {
-<<<<<<< HEAD
-				denom.Trace = append(denom.Trace, types.NewTrace(ibctesting.MockPort, "channel-2"), types.NewTrace(ibctesting.MockPort, "channel-3"))
-=======
 				denom.Trace = append(denom.Trace, types.NewHop(ibctesting.MockPort, "channel-2"), types.NewHop(ibctesting.MockPort, "channel-3"))
->>>>>>> 8cf632a0
 				coins = sdk.NewCoins(sdk.NewCoin(denom.IBCDenom(), ibctesting.TestCoin.Amount))
 				suite.chainA.GetSimApp().TransferKeeper.SetDenom(suite.chainA.GetContext(), denom)
 				msg.Tokens = coins
@@ -297,15 +285,9 @@
 				msg.SourceChannel = denom.Trace[0].PortId
 				msg.SourcePort = denom.Trace[0].ChannelId
 				msg.Forwarding = types.NewForwarding(false,
-<<<<<<< HEAD
-					types.Hop{PortId: denom.Trace[3].PortId, ChannelId: denom.Trace[3].ChannelId},
-					types.Hop{PortId: denom.Trace[2].PortId, ChannelId: denom.Trace[2].ChannelId},
-					types.Hop{PortId: denom.Trace[1].PortId, ChannelId: denom.Trace[1].ChannelId},
-=======
 					types.NewHop(denom.Trace[3].PortId, denom.Trace[3].ChannelId),
 					types.NewHop(denom.Trace[2].PortId, denom.Trace[2].ChannelId),
 					types.NewHop(denom.Trace[1].PortId, denom.Trace[1].ChannelId),
->>>>>>> 8cf632a0
 				)
 				suite.Require().Equal(*msg, *modified, "expected msg and modified msg are different")
 			},
@@ -314,24 +296,15 @@
 			"success - unwind hops are added to existing hops",
 			func() {
 				suite.chainA.GetSimApp().TransferKeeper.SetDenom(suite.chainA.GetContext(), denom)
-<<<<<<< HEAD
-				msg.Forwarding = types.NewForwarding(true, types.Hop{PortId: ibctesting.MockPort, ChannelId: "channel-2"})
-=======
 				msg.Forwarding = types.NewForwarding(true, types.NewHop(ibctesting.MockPort, "channel-2"))
->>>>>>> 8cf632a0
 			},
 			func(modified *types.MsgTransfer, err error) {
 				suite.Require().NoError(err, "got unexpected error from unwindHops")
 				msg.SourceChannel = denom.Trace[0].PortId
 				msg.SourcePort = denom.Trace[0].ChannelId
 				msg.Forwarding = types.NewForwarding(false,
-<<<<<<< HEAD
-					types.Hop{PortId: denom.Trace[1].PortId, ChannelId: denom.Trace[1].ChannelId},
-					types.Hop{PortId: ibctesting.MockPort, ChannelId: "channel-2"},
-=======
 					types.NewHop(denom.Trace[1].PortId, denom.Trace[1].ChannelId),
 					types.NewHop(ibctesting.MockPort, "channel-2"),
->>>>>>> 8cf632a0
 				)
 				suite.Require().Equal(*msg, *modified, "expected msg and modified msg are different")
 			},
