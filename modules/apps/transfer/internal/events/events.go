--- conflicted
+++ resolved
@@ -13,11 +13,7 @@
 
 // EmitTransferEvent emits a ibc transfer event on successful transfers.
 func EmitTransferEvent(ctx context.Context, sender, receiver string, tokens types.Tokens, memo string, forwardingHops []types.Hop) {
-<<<<<<< HEAD
-	sdkCtx := sdk.UnwrapSDKContext(ctx) //TODO: remove after sdk.Context is removed from core IBC
-=======
 	sdkCtx := sdk.UnwrapSDKContext(ctx) // TODO: https://github.com/cosmos/ibc-go/issues/5917
->>>>>>> 1af0bfc1
 	tokensStr := mustMarshalJSON(tokens)
 	forwardingHopsStr := mustMarshalJSON(forwardingHops)
 
@@ -55,11 +51,7 @@
 		eventAttributes = append(eventAttributes, sdk.NewAttribute(types.AttributeKeyAckError, ackErr.Error()))
 	}
 
-<<<<<<< HEAD
-	sdkCtx := sdk.UnwrapSDKContext(ctx) //TODO: remove after sdk.Context is removed from core IBC
-=======
 	sdkCtx := sdk.UnwrapSDKContext(ctx) // TODO: https://github.com/cosmos/ibc-go/issues/5917
->>>>>>> 1af0bfc1
 
 	sdkCtx.EventManager().EmitEvents(sdk.Events{
 		sdk.NewEvent(
@@ -77,11 +69,7 @@
 func EmitOnAcknowledgementPacketEvent(ctx context.Context, packetData types.FungibleTokenPacketDataV2, ack channeltypes.Acknowledgement) {
 	tokensStr := mustMarshalJSON(packetData.Tokens)
 	forwardingHopsStr := mustMarshalJSON(packetData.Forwarding.Hops)
-<<<<<<< HEAD
-	sdkCtx := sdk.UnwrapSDKContext(ctx) //TODO: remove after sdk.Context is removed from core IBC
-=======
 	sdkCtx := sdk.UnwrapSDKContext(ctx) // TODO: https://github.com/cosmos/ibc-go/issues/5917
->>>>>>> 1af0bfc1
 	sdkCtx.EventManager().EmitEvents(sdk.Events{
 		sdk.NewEvent(
 			types.EventTypePacket,
@@ -118,11 +106,7 @@
 
 // EmitOnTimeoutEvent emits a fungible token packet event in the OnTimeoutPacket callback
 func EmitOnTimeoutEvent(ctx context.Context, packetData types.FungibleTokenPacketDataV2) {
-<<<<<<< HEAD
-	sdkCtx := sdk.UnwrapSDKContext(ctx) //TODO: remove after sdk.Context is removed from core IBC
-=======
 	sdkCtx := sdk.UnwrapSDKContext(ctx) // TODO: https://github.com/cosmos/ibc-go/issues/5917
->>>>>>> 1af0bfc1
 	tokensStr := mustMarshalJSON(packetData.Tokens)
 	forwardingHopsStr := mustMarshalJSON(packetData.Forwarding.Hops)
 
@@ -143,11 +127,7 @@
 
 // EmitDenomEvent emits a denomination event in the OnRecv callback.
 func EmitDenomEvent(ctx context.Context, token types.Token) {
-<<<<<<< HEAD
-	sdkCtx := sdk.UnwrapSDKContext(ctx) //TODO: remove after sdk.Context is removed from core IBC
-=======
 	sdkCtx := sdk.UnwrapSDKContext(ctx) // TODO: https://github.com/cosmos/ibc-go/issues/5917
->>>>>>> 1af0bfc1
 	denomStr := mustMarshalJSON(token.Denom)
 
 	sdkCtx.EventManager().EmitEvent(
