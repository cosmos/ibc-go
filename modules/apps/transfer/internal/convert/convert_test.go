--- conflicted
+++ resolved
@@ -104,46 +104,20 @@
 		{
 			"failure: panics with empty denom",
 			v1types.NewFungibleTokenPacketData("", "1000", sender, receiver, ""),
-<<<<<<< HEAD
-			v3types.FungibleTokenPacketData{
-				Tokens: []*v3types.Token{
-					{
-						Denom:  "",
-						Amount: "1000",
-						Trace:  nil,
-					},
-				},
-			},
-			true,
-=======
 			v3types.FungibleTokenPacketData{},
 			errorsmod.Wrap(v1types.ErrInvalidDenomForTransfer, "base denomination cannot be blank"),
->>>>>>> 3b421b3d
 		},
 	}
 
 	for _, tc := range testCases {
-<<<<<<< HEAD
-		tc := tc
-
-		shouldPanic := tc.shouldPanic
-		if !shouldPanic {
+		expPass := tc.expPanic == nil
+		if expPass {
 			v3Data := ICS20V1ToV2(tc.v1Data)
 			require.Equal(t, tc.v3Data, v3Data)
 		} else {
-			require.Panicsf(t, func() {
+			require.PanicsWithError(t, tc.expPanic.Error(), func() {
 				ICS20V1ToV2(tc.v1Data)
-			}, tc.name)
-=======
-		expPass := tc.expPanic == nil
-		if expPass {
-			v3Data := PacketDataV1ToV3(tc.v1Data)
-			require.Equal(t, tc.v3Data, v3Data)
-		} else {
-			require.PanicsWithError(t, tc.expPanic.Error(), func() {
-				PacketDataV1ToV3(tc.v1Data)
 			})
->>>>>>> 3b421b3d
 		}
 	}
 }