package convert

import (
	"strings"

	v1types "github.com/cosmos/ibc-go/v8/modules/apps/transfer/types"
	v3types "github.com/cosmos/ibc-go/v8/modules/apps/transfer/types/v3"
)

// PacketDataV1ToV3 converts a v1 (ICS20-V1) packet data to a v3 (ICS20-V2) packet data.
func PacketDataV1ToV3(packetData v1types.FungibleTokenPacketData) v3types.FungibleTokenPacketData {
	if err := packetData.ValidateBasic(); err != nil {
		panic(err)
	}

	v2Denom, trace := ExtractDenomAndTraceFromV1Denom(packetData.Denom)
	return v3types.FungibleTokenPacketData{
		Tokens: []*v3types.Token{
			{
				Denom:  v2Denom,
				Amount: packetData.Amount,
				Trace:  trace,
			},
		},
		Sender:   packetData.Sender,
		Receiver: packetData.Receiver,
		Memo:     packetData.Memo,
	}
}

// extractDenomAndTraceFromV1Denom extracts the base denom and remaining trace from a v1 IBC denom.
func ExtractDenomAndTraceFromV1Denom(v1Denom string) (string, []string) {
	v1DenomTrace := v1types.ParseDenomTrace(v1Denom)

<<<<<<< HEAD
	// if the path slice is empty, then the base denom is the full native denom.
	if v1DenomTrace.IsNativeDenom() {
		return v1DenomTrace.BaseDenom, nil
=======
	// if the path string is empty, then the base denom is the full native denom.
	if v1DenomTrace.Path == "" {
		return v1DenomTrace.BaseDenom, []string{""}
>>>>>>> ca056cf1
	}

	splitPath := strings.Split(v1DenomTrace.Path, "/")

	// this condition should never be reached.
	if len(splitPath)%2 != 0 {
		panic("pathSlice length is not even")
	}

	// the path slices consists of entries of ports and channel ids separately,
	// we need to combine them to form the trace.
	var trace []string
	for i := 0; i < len(splitPath); i += 2 {
		trace = append(trace, strings.Join(splitPath[i:i+2], "/"))
	}

	return v1DenomTrace.BaseDenom, trace
}<|MERGE_RESOLUTION|>--- conflicted
+++ resolved
@@ -32,15 +32,9 @@
 func ExtractDenomAndTraceFromV1Denom(v1Denom string) (string, []string) {
 	v1DenomTrace := v1types.ParseDenomTrace(v1Denom)
 
-<<<<<<< HEAD
-	// if the path slice is empty, then the base denom is the full native denom.
-	if v1DenomTrace.IsNativeDenom() {
-		return v1DenomTrace.BaseDenom, nil
-=======
 	// if the path string is empty, then the base denom is the full native denom.
 	if v1DenomTrace.Path == "" {
 		return v1DenomTrace.BaseDenom, []string{""}
->>>>>>> ca056cf1
 	}
 
 	splitPath := strings.Split(v1DenomTrace.Path, "/")
