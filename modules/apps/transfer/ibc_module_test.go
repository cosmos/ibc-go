package transfer_test

import (
	"errors"
	"math"

	sdkmath "cosmossdk.io/math"

	"github.com/cosmos/cosmos-sdk/crypto/keys/secp256k1"
	sdk "github.com/cosmos/cosmos-sdk/types"

	"github.com/cosmos/ibc-go/v10/modules/apps/transfer"
	"github.com/cosmos/ibc-go/v10/modules/apps/transfer/types"
	clienttypes "github.com/cosmos/ibc-go/v10/modules/core/02-client/types"
	channeltypes "github.com/cosmos/ibc-go/v10/modules/core/04-channel/types"
	porttypes "github.com/cosmos/ibc-go/v10/modules/core/05-port/types"
	ibcerrors "github.com/cosmos/ibc-go/v10/modules/core/errors"
	"github.com/cosmos/ibc-go/v10/modules/core/exported"
	ibctesting "github.com/cosmos/ibc-go/v10/testing"
)

func (suite *TransferTestSuite) TestOnChanOpenInit() {
	var (
		channel      *channeltypes.Channel
		path         *ibctesting.Path
		counterparty channeltypes.Counterparty
	)

	testCases := []struct {
		name       string
		malleate   func()
		expError   error
		expVersion string
	}{
		{
			"success", func() {}, nil, types.V1,
		},
		{
			// connection hops is not used in the transfer application callback,
			"success: invalid connection hops", func() {
				path.EndpointA.ConnectionID = ibctesting.InvalidID
			}, nil, types.V1,
		},
		{
			"success: empty version string", func() {
				channel.Version = ""
			}, nil, types.V1,
		},
		{
			"success: ics20-1", func() {
				channel.Version = types.V1
			}, nil, types.V1,
		},
		{
			"max channels reached", func() {
				path.EndpointA.ChannelID = channeltypes.FormatChannelIdentifier(math.MaxUint32 + 1)
			}, types.ErrMaxTransferChannels, "",
		},
		{
			"invalid order - ORDERED", func() {
				channel.Ordering = channeltypes.ORDERED
			}, channeltypes.ErrInvalidChannelOrdering, "",
		},
		{
			"invalid port ID", func() {
				path.EndpointA.ChannelConfig.PortID = ibctesting.MockPort
			}, porttypes.ErrInvalidPort, "",
		},
		{
			"invalid version", func() {
				channel.Version = "version" //nolint:goconst
			}, types.ErrInvalidVersion, "",
		},
	}

	for _, tc := range testCases {
		tc := tc

		suite.Run(tc.name, func() {
			suite.SetupTest() // reset
			path = ibctesting.NewTransferPath(suite.chainA, suite.chainB)
			path.SetupConnections()
			path.EndpointA.ChannelID = ibctesting.FirstChannelID

			counterparty = channeltypes.NewCounterparty(path.EndpointB.ChannelConfig.PortID, path.EndpointB.ChannelID)
			channel = &channeltypes.Channel{
				State:          channeltypes.INIT,
				Ordering:       channeltypes.UNORDERED,
				Counterparty:   counterparty,
				ConnectionHops: []string{path.EndpointA.ConnectionID},
				Version:        types.V1,
			}

			tc.malleate() // explicitly change fields in channel and testChannel

			transferModule := transfer.NewIBCModule(suite.chainA.GetSimApp().TransferKeeper)
			version, err := transferModule.OnChanOpenInit(suite.chainA.GetContext(), channel.Ordering, channel.ConnectionHops,
				path.EndpointA.ChannelConfig.PortID, path.EndpointA.ChannelID, counterparty, channel.Version,
			)

			if tc.expError == nil {
				suite.Require().NoError(err)
				suite.Require().Equal(tc.expVersion, version)
			} else {
				suite.Require().Error(err)
				suite.Require().Contains(err.Error(), tc.expError.Error())
			}
		})
	}
}

func (suite *TransferTestSuite) TestOnChanOpenTry() {
	var (
		channel             *channeltypes.Channel
		path                *ibctesting.Path
		counterparty        channeltypes.Counterparty
		counterpartyVersion string
	)

	testCases := []struct {
		name       string
		malleate   func()
		expError   error
		expVersion string
	}{
		{
			"success", func() {}, nil, types.V1,
		},
		{
			"success: counterparty version is ics20-1", func() {
				counterpartyVersion = types.V1
			}, nil, types.V1,
		},
		{
			"success: invalid counterparty version, we propose new version", func() {
				// transfer module will propose the default version
				counterpartyVersion = "version"
			}, nil, types.V1,
		},
		{
			"failure: max channels reached", func() {
				path.EndpointA.ChannelID = channeltypes.FormatChannelIdentifier(math.MaxUint32 + 1)
			}, types.ErrMaxTransferChannels, "",
		},
		{
			"failure: invalid order - ORDERED", func() {
				channel.Ordering = channeltypes.ORDERED
			}, channeltypes.ErrInvalidChannelOrdering, "",
		},
		{
			"failure: invalid port ID", func() {
				path.EndpointA.ChannelConfig.PortID = ibctesting.MockPort
			}, porttypes.ErrInvalidPort, "",
		},
	}

	for _, tc := range testCases {
		tc := tc

		suite.Run(tc.name, func() {
			suite.SetupTest() // reset

			path = ibctesting.NewTransferPath(suite.chainA, suite.chainB)
			path.SetupConnections()
			path.EndpointA.ChannelID = ibctesting.FirstChannelID

			counterparty = channeltypes.NewCounterparty(path.EndpointB.ChannelConfig.PortID, path.EndpointB.ChannelID)
			channel = &channeltypes.Channel{
				State:          channeltypes.TRYOPEN,
				Ordering:       channeltypes.UNORDERED,
				Counterparty:   counterparty,
				ConnectionHops: []string{path.EndpointA.ConnectionID},
				Version:        types.V1,
			}
			counterpartyVersion = types.V1

			cbs, ok := suite.chainA.App.GetIBCKeeper().PortKeeper.Route(ibctesting.TransferPort)
			suite.Require().True(ok)

			tc.malleate() // explicitly change fields in channel and testChannel

			version, err := cbs.OnChanOpenTry(suite.chainA.GetContext(), channel.Ordering, channel.ConnectionHops,
				path.EndpointA.ChannelConfig.PortID, path.EndpointA.ChannelID, channel.Counterparty, counterpartyVersion,
			)
			if tc.expError == nil {
				suite.Require().NoError(err)
				suite.Require().Equal(tc.expVersion, version)
			} else {
				suite.Require().Error(err)
				suite.Require().Contains(err.Error(), tc.expError.Error())
			}
		})
	}
}

func (suite *TransferTestSuite) TestOnChanOpenAck() {
	var counterpartyVersion string

	testCases := []struct {
		name     string
		malleate func()
		expError error
	}{
		{
			"success", func() {}, nil,
		},
		{
			"invalid counterparty version",
			func() {
				counterpartyVersion = "version"
			},
			types.ErrInvalidVersion,
		},
	}

	for _, tc := range testCases {
		tc := tc

		suite.Run(tc.name, func() {
			suite.SetupTest() // reset

			path := ibctesting.NewTransferPath(suite.chainA, suite.chainB)
			path.SetupConnections()
			path.EndpointA.ChannelID = ibctesting.FirstChannelID
			counterpartyVersion = types.V1

			cbs, ok := suite.chainA.App.GetIBCKeeper().PortKeeper.Route(ibctesting.TransferPort)
			suite.Require().True(ok)

			tc.malleate() // explicitly change fields in channel and testChannel

			err := cbs.OnChanOpenAck(suite.chainA.GetContext(), path.EndpointA.ChannelConfig.PortID, path.EndpointA.ChannelID, path.EndpointA.Counterparty.ChannelID, counterpartyVersion)

			if tc.expError == nil {
				suite.Require().NoError(err)
			} else {
				suite.Require().Error(err)
				suite.Require().Contains(err.Error(), tc.expError.Error())
			}
		})
	}
}

func (suite *TransferTestSuite) TestOnRecvPacket() {
	// This test suite mostly covers the top-level logic of the ibc module OnRecvPacket function
	// The core logic is covered in keeper OnRecvPacket
	var (
		packet             channeltypes.Packet
		expectedAttributes []sdk.Attribute
		path               *ibctesting.Path
	)
	testCases := []struct {
		name             string
		malleate         func()
		expAck           exported.Acknowledgement
		expEventErrorMsg string
	}{
		{
			"success", func() {}, channeltypes.NewResultAcknowledgement([]byte{byte(1)}), "",
		},
		{
			"failure: invalid packet data bytes",
			func() {
				packet.Data = []byte("invalid data")

				// Override expected attributes because this fails on unmarshaling packet data (so can't get the attributes)
				expectedAttributes = []sdk.Attribute{
					sdk.NewAttribute(types.AttributeKeySender, ""),
					sdk.NewAttribute(types.AttributeKeyReceiver, ""),
					sdk.NewAttribute(types.AttributeKeyDenom, ""),
					sdk.NewAttribute(types.AttributeKeyAmount, ""),
					sdk.NewAttribute(types.AttributeKeyMemo, ""),
					sdk.NewAttribute(types.AttributeKeyAckSuccess, "false"),
					sdk.NewAttribute(types.AttributeKeyAckError, "cannot unmarshal ICS20-V1 transfer packet data: invalid character 'i' looking for beginning of value: invalid type"),
				}
			},
			channeltypes.NewErrorAcknowledgement(ibcerrors.ErrInvalidType),
			"cannot unmarshal ICS20-V1 transfer packet data: invalid character 'i' looking for beginning of value: invalid type",
		},
		{
			"failure: receive disabled",
			func() {
				suite.chainB.GetSimApp().TransferKeeper.SetParams(suite.chainB.GetContext(), types.Params{ReceiveEnabled: false})
			},
			channeltypes.NewErrorAcknowledgement(types.ErrReceiveDisabled),
			"fungible token transfers to this chain are disabled",
		},
	}

	for _, tc := range testCases {
		suite.Run(tc.name, func() {
			suite.SetupTest() // reset

			path = ibctesting.NewTransferPath(suite.chainA, suite.chainB)
			path.Setup()

			token := types.Token{
				Denom:  types.NewDenom(sdk.DefaultBondDenom),
				Amount: sdkmath.NewInt(100).String(),
			}
			packetData := types.NewFungibleTokenPacketData(
				token.Denom.Path(),
				token.Amount,
				suite.chainA.SenderAccount.GetAddress().String(),
				suite.chainB.SenderAccount.GetAddress().String(),
				"",
			)

			expectedAttributes = []sdk.Attribute{
				sdk.NewAttribute(types.AttributeKeySender, packetData.Sender),
				sdk.NewAttribute(types.AttributeKeyReceiver, packetData.Receiver),
				sdk.NewAttribute(types.AttributeKeyDenom, packetData.Denom),
				sdk.NewAttribute(types.AttributeKeyAmount, packetData.Amount),
				sdk.NewAttribute(types.AttributeKeyMemo, packetData.Memo),
			}
			if tc.expAck == nil || tc.expAck.Success() {
				expectedAttributes = append(expectedAttributes, sdk.NewAttribute(types.AttributeKeyAckSuccess, "true"))
			} else {
				expectedAttributes = append(expectedAttributes,
					sdk.NewAttribute(types.AttributeKeyAckSuccess, "false"),
					sdk.NewAttribute(types.AttributeKeyAckError, tc.expEventErrorMsg),
				)
			}

			seq := uint64(1)
			packet = channeltypes.NewPacket(packetData.GetBytes(), seq, path.EndpointA.ChannelConfig.PortID, path.EndpointA.ChannelID, path.EndpointB.ChannelConfig.PortID, path.EndpointB.ChannelID, clienttypes.ZeroHeight(), suite.chainA.GetTimeoutTimestamp())

			ctx := suite.chainB.GetContext()
			cbs, ok := suite.chainB.App.GetIBCKeeper().PortKeeper.Route(ibctesting.TransferPort)
			suite.Require().True(ok)

			tc.malleate() // change fields in packet

			ack := cbs.OnRecvPacket(ctx, path.EndpointB.GetChannel().Version, packet, suite.chainB.SenderAccount.GetAddress())

			suite.Require().Equal(tc.expAck, ack)

			expectedEvents := sdk.Events{
				sdk.NewEvent(
					types.EventTypePacket,
					expectedAttributes...,
				),
			}.ToABCIEvents()

			expectedEvents = sdk.MarkEventsToIndex(expectedEvents, map[string]struct{}{})
			ibctesting.AssertEvents(&suite.Suite, expectedEvents, ctx.EventManager().Events().ToABCIEvents())
		})
	}
}

func (suite *TransferTestSuite) TestOnAcknowledgePacket() {
	var (
		path   *ibctesting.Path
		packet channeltypes.Packet
		ack    []byte
	)

	testCases := []struct {
		name      string
		malleate  func()
		expError  error
		expRefund bool
	}{
		{
			"success",
			func() {},
			nil,
			false,
		},
		{
			"success: refund coins",
			func() {
				ack = channeltypes.NewErrorAcknowledgement(ibcerrors.ErrInsufficientFunds).Acknowledgement()
			},
			nil,
			true,
		},
		{
			"cannot refund ack on non-existent channel",
			func() {
				ack = channeltypes.NewErrorAcknowledgement(ibcerrors.ErrInsufficientFunds).Acknowledgement()

				packet.SourceChannel = "channel-100"
			},
			errors.New("unable to unescrow tokens"),
			false,
		},
		{
			"invalid packet data",
			func() {
				packet.Data = []byte("invalid data")
			},
			ibcerrors.ErrInvalidType,
			false,
		},
		{
			"invalid acknowledgement",
			func() {
				ack = []byte("invalid ack")
			},
			ibcerrors.ErrUnknownRequest,
			false,
		},
		{
			"cannot refund already acknowledged packet",
			func() {
				ack = channeltypes.NewErrorAcknowledgement(ibcerrors.ErrInsufficientFunds).Acknowledgement()

				cbs, ok := suite.chainA.App.GetIBCKeeper().PortKeeper.Route(ibctesting.TransferPort)
				suite.Require().True(ok)

				suite.Require().NoError(cbs.OnAcknowledgementPacket(suite.chainA.GetContext(), path.EndpointA.GetChannel().Version, packet, ack, suite.chainA.SenderAccount.GetAddress()))
			},
			errors.New("unable to unescrow tokens"),
			false,
		},
	}

	for _, tc := range testCases {
		tc := tc
		suite.Run(tc.name, func() {
			suite.SetupTest() // reset

			path = ibctesting.NewTransferPath(suite.chainA, suite.chainB)
			path.Setup()

			timeoutHeight := suite.chainA.GetTimeoutHeight()
			msg := types.NewMsgTransfer(
				path.EndpointA.ChannelConfig.PortID,
				path.EndpointA.ChannelID,
				ibctesting.TestCoin,
				suite.chainA.SenderAccount.GetAddress().String(),
				suite.chainB.SenderAccount.GetAddress().String(),
				timeoutHeight,
				0,
				"",
			)
			res, err := suite.chainA.SendMsgs(msg)
			suite.Require().NoError(err) // message committed

			packet, err = ibctesting.ParsePacketFromEvents(res.Events)
			suite.Require().NoError(err)

			cbs, ok := suite.chainA.App.GetIBCKeeper().PortKeeper.Route(ibctesting.TransferPort)
			suite.Require().True(ok)

			ack = channeltypes.NewResultAcknowledgement([]byte{byte(1)}).Acknowledgement()

			tc.malleate() // change fields in packet

			err = cbs.OnAcknowledgementPacket(suite.chainA.GetContext(), path.EndpointA.GetChannel().Version, packet, ack, suite.chainA.SenderAccount.GetAddress())

			if tc.expError == nil {
				suite.Require().NoError(err)

				if tc.expRefund {
					escrowAddress := types.GetEscrowAddress(packet.GetSourcePort(), packet.GetSourceChannel())
					escrowBalanceAfter := suite.chainA.GetSimApp().BankKeeper.GetBalance(suite.chainA.GetContext(), escrowAddress, sdk.DefaultBondDenom)
					suite.Require().Equal(sdkmath.NewInt(0), escrowBalanceAfter.Amount)
				}
			} else {
				suite.Require().Error(err)
				suite.Require().Contains(err.Error(), tc.expError.Error())
			}
		})
	}
}

<<<<<<< HEAD
=======
func (suite *TransferTestSuite) TestOnTimeoutPacket() {
	var path *ibctesting.Path
	var packet channeltypes.Packet

	testCases := []struct {
		name           string
		coinsToSendToB sdk.Coin
		malleate       func()
		expError       error
	}{
		{
			"success",
			ibctesting.TestCoin,
			func() {},
			nil,
		},
		{
			"non-existent channel",
			ibctesting.TestCoin,
			func() {
				packet.SourceChannel = "channel-100"
			},
			errors.New("unable to unescrow tokens"),
		},
		{
			"invalid packet data",
			ibctesting.TestCoin,
			func() {
				packet.Data = []byte("invalid data")
			},
			ibcerrors.ErrInvalidType,
		},
		{
			"already timed-out packet",
			ibctesting.TestCoin,
			func() {
				cbs, ok := suite.chainA.App.GetIBCKeeper().PortKeeper.Route(ibctesting.TransferPort)
				suite.Require().True(ok)

				suite.Require().NoError(cbs.OnTimeoutPacket(suite.chainA.GetContext(), path.EndpointA.GetChannel().Version, packet, suite.chainA.SenderAccount.GetAddress()))
			},
			errors.New("unable to unescrow tokens"),
		},
	}

	for _, tc := range testCases {
		tc := tc
		suite.Run(tc.name, func() {
			suite.SetupTest() // reset

			path = ibctesting.NewTransferPath(suite.chainA, suite.chainB)
			path.Setup()

			timeoutHeight := suite.chainA.GetTimeoutHeight()
			msg := types.NewMsgTransfer(
				path.EndpointA.ChannelConfig.PortID,
				path.EndpointA.ChannelID,
				tc.coinsToSendToB,
				suite.chainA.SenderAccount.GetAddress().String(),
				suite.chainB.SenderAccount.GetAddress().String(),
				timeoutHeight,
				0,
				"",
			)
			res, err := suite.chainA.SendMsgs(msg)
			suite.Require().NoError(err) // message committed

			packet, err = ibctesting.ParsePacketFromEvents(res.Events)
			suite.Require().NoError(err)

			cbs, ok := suite.chainA.App.GetIBCKeeper().PortKeeper.Route(ibctesting.TransferPort)
			suite.Require().True(ok)

			tc.malleate() // change fields in packet

			err = cbs.OnTimeoutPacket(suite.chainA.GetContext(), path.EndpointA.GetChannel().Version, packet, suite.chainA.SenderAccount.GetAddress())

			if tc.expError == nil {
				suite.Require().NoError(err)

				escrowAddress := types.GetEscrowAddress(packet.GetSourcePort(), packet.GetSourceChannel())
				escrowBalanceAfter := suite.chainA.GetSimApp().BankKeeper.GetBalance(suite.chainA.GetContext(), escrowAddress, sdk.DefaultBondDenom)
				suite.Require().Equal(sdkmath.NewInt(0), escrowBalanceAfter.Amount)
			} else {
				suite.Require().Error(err)
				suite.Require().Contains(err.Error(), tc.expError.Error())
			}
		})
	}
}

>>>>>>> 0b45a17c
func (suite *TransferTestSuite) TestPacketDataUnmarshalerInterface() {
	var (
		sender   = sdk.AccAddress(secp256k1.GenPrivKey().PubKey().Address()).String()
		receiver = sdk.AccAddress(secp256k1.GenPrivKey().PubKey().Address()).String()

		data              []byte
		initialPacketData interface{}
	)

	testCases := []struct {
		name     string
		malleate func()
		expError error
	}{
		{
			"success: valid packet data with memo",
			func() {
				initialPacketData = types.FungibleTokenPacketData{
					Denom:    ibctesting.TestCoin.Denom,
					Amount:   ibctesting.TestCoin.Amount.String(),
					Sender:   sender,
					Receiver: receiver,
					Memo:     "some memo",
				}
				data = initialPacketData.(types.FungibleTokenPacketData).GetBytes()
			},
			nil,
		},
		{
			"success: valid packet data denom with trace",
			func() {
				initialPacketData = types.FungibleTokenPacketData{
					Denom:    "transfer/channel-0/atom",
					Amount:   ibctesting.TestCoin.Amount.String(),
					Sender:   sender,
					Receiver: receiver,
					Memo:     "",
				}

				data = initialPacketData.(types.FungibleTokenPacketData).GetBytes()
			},
			nil,
		},
		{
			"failure: invalid packet data",
			func() {
				data = []byte("invalid packet data")
			},
			errors.New("cannot unmarshal ICS20-V1 transfer packet data: invalid character 'i' looking for beginning of value: invalid type"),
		},
	}

	for _, tc := range testCases {
		tc := tc
		suite.Run(tc.name, func() {
			tc.malleate()

			path := ibctesting.NewTransferPath(suite.chainA, suite.chainB)
			path.Setup()

			transferStack, ok := suite.chainA.App.GetIBCKeeper().PortKeeper.Route(types.ModuleName)
			suite.Require().True(ok)

			unmarshalerStack, ok := transferStack.(porttypes.PacketDataUnmarshaler)
			suite.Require().True(ok)

			packetData, version, err := unmarshalerStack.UnmarshalPacketData(suite.chainA.GetContext(), path.EndpointA.ChannelConfig.PortID, path.EndpointA.ChannelID, data)

			if tc.expError == nil {
				suite.Require().NoError(err)

				v2PacketData, ok := packetData.(types.InternalTransferRepresentation)
				suite.Require().True(ok)
				suite.Require().Equal(path.EndpointA.ChannelConfig.Version, version)

				if v1PacketData, ok := initialPacketData.(types.FungibleTokenPacketData); ok {
					// Note: testing of the denom trace parsing/conversion should be done as part of testing internal conversion functions
					suite.Require().Equal(v1PacketData.Amount, v2PacketData.Token.Amount)
					suite.Require().Equal(v1PacketData.Sender, v2PacketData.Sender)
					suite.Require().Equal(v1PacketData.Receiver, v2PacketData.Receiver)
					suite.Require().Equal(v1PacketData.Memo, v2PacketData.Memo)
				} else {
					suite.Require().Equal(initialPacketData.(types.InternalTransferRepresentation), v2PacketData)
				}
			} else {
				suite.Require().Error(err)
				suite.Require().Contains(err.Error(), tc.expError.Error())
			}
		})
	}
}<|MERGE_RESOLUTION|>--- conflicted
+++ resolved
@@ -466,8 +466,6 @@
 	}
 }
 
-<<<<<<< HEAD
-=======
 func (suite *TransferTestSuite) TestOnTimeoutPacket() {
 	var path *ibctesting.Path
 	var packet channeltypes.Packet
@@ -559,7 +557,6 @@
 	}
 }
 
->>>>>>> 0b45a17c
 func (suite *TransferTestSuite) TestPacketDataUnmarshalerInterface() {
 	var (
 		sender   = sdk.AccAddress(secp256k1.GenPrivKey().PubKey().Address()).String()
