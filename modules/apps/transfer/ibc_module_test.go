--- conflicted
+++ resolved
@@ -338,16 +338,7 @@
 		{
 			"invalid upgrade version",
 			func() {
-<<<<<<< HEAD
-				// NOTE: counterpartyUpgrade is queried by Endpoint.ChanUpgradeTry() so retrieve and mutate fields here appropriately to force failure
-				counterpartyUpgrade := path.EndpointA.GetChannelUpgrade()
-				counterpartyUpgrade.Fields.Version = ibctesting.InvalidVersion
-				path.EndpointA.SetChannelUpgrade(counterpartyUpgrade)
-
-				suite.coordinator.CommitBlock(suite.chainA)
-=======
 				counterpartyUpgrade.Fields.Version = "invalid-version"
->>>>>>> 99a537dc
 			},
 			types.ErrInvalidVersion,
 		},
