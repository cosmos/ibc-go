package transfer_test

import (
	"errors"
	"math"

	sdkmath "cosmossdk.io/math"

	"github.com/cosmos/cosmos-sdk/crypto/keys/secp256k1"
	sdk "github.com/cosmos/cosmos-sdk/types"

	"github.com/cosmos/ibc-go/v10/modules/apps/transfer"
	"github.com/cosmos/ibc-go/v10/modules/apps/transfer/types"
	clienttypes "github.com/cosmos/ibc-go/v10/modules/core/02-client/types"
	channeltypes "github.com/cosmos/ibc-go/v10/modules/core/04-channel/types"
	porttypes "github.com/cosmos/ibc-go/v10/modules/core/05-port/types"
	ibcerrors "github.com/cosmos/ibc-go/v10/modules/core/errors"
	"github.com/cosmos/ibc-go/v10/modules/core/exported"
	ibctesting "github.com/cosmos/ibc-go/v10/testing"
)

<<<<<<< HEAD
func (suite *TransferTestSuite) TestSetICS4Wrapper() {
	transferModule := transfer.NewIBCModule(suite.chainA.GetSimApp().TransferKeeper)

	suite.Require().Panics(func() {
		transferModule.SetICS4Wrapper(nil)
	}, "ICS4Wrapper cannot be nil")

	suite.Require().NotPanics(func() {
		transferModule.SetICS4Wrapper(suite.chainA.App.GetIBCKeeper().ChannelKeeper)
	}, "ICS4Wrapper can be set to a non-nil value")
}

func (suite *TransferTestSuite) TestOnChanOpenInit() {
=======
func (s *TransferTestSuite) TestOnChanOpenInit() {
>>>>>>> 1dae4324
	var (
		channel      *channeltypes.Channel
		path         *ibctesting.Path
		counterparty channeltypes.Counterparty
	)

	testCases := []struct {
		name       string
		malleate   func()
		expError   error
		expVersion string
	}{
		{
			"success", func() {}, nil, types.V1,
		},
		{
			// connection hops is not used in the transfer application callback,
			"success: invalid connection hops", func() {
				path.EndpointA.ConnectionID = ibctesting.InvalidID
			}, nil, types.V1,
		},
		{
			"success: empty version string", func() {
				channel.Version = ""
			}, nil, types.V1,
		},
		{
			"success: ics20-1", func() {
				channel.Version = types.V1
			}, nil, types.V1,
		},
		{
			"max channels reached", func() {
				path.EndpointA.ChannelID = channeltypes.FormatChannelIdentifier(math.MaxUint32 + 1)
			}, types.ErrMaxTransferChannels, "",
		},
		{
			"invalid order - ORDERED", func() {
				channel.Ordering = channeltypes.ORDERED
			}, channeltypes.ErrInvalidChannelOrdering, "",
		},
		{
			"invalid port ID", func() {
				path.EndpointA.ChannelConfig.PortID = ibctesting.MockPort
			}, porttypes.ErrInvalidPort, "",
		},
		{
			"invalid version", func() {
				channel.Version = "version" //nolint:goconst
			}, types.ErrInvalidVersion, "",
		},
	}

	for _, tc := range testCases {
		s.Run(tc.name, func() {
			s.SetupTest() // reset
			path = ibctesting.NewTransferPath(s.chainA, s.chainB)
			path.SetupConnections()
			path.EndpointA.ChannelID = ibctesting.FirstChannelID

			counterparty = channeltypes.NewCounterparty(path.EndpointB.ChannelConfig.PortID, path.EndpointB.ChannelID)
			channel = &channeltypes.Channel{
				State:          channeltypes.INIT,
				Ordering:       channeltypes.UNORDERED,
				Counterparty:   counterparty,
				ConnectionHops: []string{path.EndpointA.ConnectionID},
				Version:        types.V1,
			}

			tc.malleate() // explicitly change fields in channel and testChannel

			transferModule := transfer.NewIBCModule(s.chainA.GetSimApp().TransferKeeper)
			version, err := transferModule.OnChanOpenInit(s.chainA.GetContext(), channel.Ordering, channel.ConnectionHops,
				path.EndpointA.ChannelConfig.PortID, path.EndpointA.ChannelID, counterparty, channel.Version,
			)

			if tc.expError == nil {
				s.Require().NoError(err)
				s.Require().Equal(tc.expVersion, version)
			} else {
				s.Require().Error(err)
				s.Require().Contains(err.Error(), tc.expError.Error())
			}
		})
	}
}

func (s *TransferTestSuite) TestOnChanOpenTry() {
	var (
		channel             *channeltypes.Channel
		path                *ibctesting.Path
		counterparty        channeltypes.Counterparty
		counterpartyVersion string
	)

	testCases := []struct {
		name       string
		malleate   func()
		expError   error
		expVersion string
	}{
		{
			"success", func() {}, nil, types.V1,
		},
		{
			"success: counterparty version is ics20-1", func() {
				counterpartyVersion = types.V1
			}, nil, types.V1,
		},
		{
			"success: invalid counterparty version, we propose new version", func() {
				// transfer module will propose the default version
				counterpartyVersion = "version"
			}, nil, types.V1,
		},
		{
			"failure: max channels reached", func() {
				path.EndpointA.ChannelID = channeltypes.FormatChannelIdentifier(math.MaxUint32 + 1)
			}, types.ErrMaxTransferChannels, "",
		},
		{
			"failure: invalid order - ORDERED", func() {
				channel.Ordering = channeltypes.ORDERED
			}, channeltypes.ErrInvalidChannelOrdering, "",
		},
		{
			"failure: invalid port ID", func() {
				path.EndpointA.ChannelConfig.PortID = ibctesting.MockPort
			}, porttypes.ErrInvalidPort, "",
		},
	}

	for _, tc := range testCases {
		s.Run(tc.name, func() {
			s.SetupTest() // reset

			path = ibctesting.NewTransferPath(s.chainA, s.chainB)
			path.SetupConnections()
			path.EndpointA.ChannelID = ibctesting.FirstChannelID

			counterparty = channeltypes.NewCounterparty(path.EndpointB.ChannelConfig.PortID, path.EndpointB.ChannelID)
			channel = &channeltypes.Channel{
				State:          channeltypes.TRYOPEN,
				Ordering:       channeltypes.UNORDERED,
				Counterparty:   counterparty,
				ConnectionHops: []string{path.EndpointA.ConnectionID},
				Version:        types.V1,
			}
			counterpartyVersion = types.V1

			cbs, ok := s.chainA.App.GetIBCKeeper().PortKeeper.Route(ibctesting.TransferPort)
			s.Require().True(ok)

			tc.malleate() // explicitly change fields in channel and testChannel

			version, err := cbs.OnChanOpenTry(s.chainA.GetContext(), channel.Ordering, channel.ConnectionHops,
				path.EndpointA.ChannelConfig.PortID, path.EndpointA.ChannelID, channel.Counterparty, counterpartyVersion,
			)
			if tc.expError == nil {
				s.Require().NoError(err)
				s.Require().Equal(tc.expVersion, version)
			} else {
				s.Require().Error(err)
				s.Require().Contains(err.Error(), tc.expError.Error())
			}
		})
	}
}

func (s *TransferTestSuite) TestOnChanOpenAck() {
	var counterpartyVersion string

	testCases := []struct {
		name     string
		malleate func()
		expError error
	}{
		{
			"success", func() {}, nil,
		},
		{
			"invalid counterparty version",
			func() {
				counterpartyVersion = "version"
			},
			types.ErrInvalidVersion,
		},
	}

	for _, tc := range testCases {
		s.Run(tc.name, func() {
			s.SetupTest() // reset

			path := ibctesting.NewTransferPath(s.chainA, s.chainB)
			path.SetupConnections()
			path.EndpointA.ChannelID = ibctesting.FirstChannelID
			counterpartyVersion = types.V1

			cbs, ok := s.chainA.App.GetIBCKeeper().PortKeeper.Route(ibctesting.TransferPort)
			s.Require().True(ok)

			tc.malleate() // explicitly change fields in channel and testChannel

			err := cbs.OnChanOpenAck(s.chainA.GetContext(), path.EndpointA.ChannelConfig.PortID, path.EndpointA.ChannelID, path.EndpointA.Counterparty.ChannelID, counterpartyVersion)

			if tc.expError == nil {
				s.Require().NoError(err)
			} else {
				s.Require().Error(err)
				s.Require().Contains(err.Error(), tc.expError.Error())
			}
		})
	}
}

func (s *TransferTestSuite) TestOnRecvPacket() {
	// This test suite mostly covers the top-level logic of the ibc module OnRecvPacket function
	// The core logic is covered in keeper OnRecvPacket
	var (
		packet             channeltypes.Packet
		expectedAttributes []sdk.Attribute
		path               *ibctesting.Path
	)
	testCases := []struct {
		name             string
		malleate         func()
		expAck           exported.Acknowledgement
		expEventErrorMsg string
	}{
		{
			"success", func() {}, channeltypes.NewResultAcknowledgement([]byte{byte(1)}), "",
		},
		{
			"failure: invalid packet data bytes",
			func() {
				packet.Data = []byte("invalid data")

				// Override expected attributes because this fails on unmarshaling packet data (so can't get the attributes)
				expectedAttributes = []sdk.Attribute{
					sdk.NewAttribute(types.AttributeKeySender, ""),
					sdk.NewAttribute(types.AttributeKeyReceiver, ""),
					sdk.NewAttribute(types.AttributeKeyDenom, ""),
					sdk.NewAttribute(types.AttributeKeyAmount, ""),
					sdk.NewAttribute(types.AttributeKeyMemo, ""),
					sdk.NewAttribute(types.AttributeKeyAckSuccess, "false"),
					sdk.NewAttribute(types.AttributeKeyAckError, "cannot unmarshal ICS20-V1 transfer packet data: invalid character 'i' looking for beginning of value: invalid type"),
				}
			},
			channeltypes.NewErrorAcknowledgement(ibcerrors.ErrInvalidType),
			"cannot unmarshal ICS20-V1 transfer packet data: invalid character 'i' looking for beginning of value: invalid type",
		},
		{
			"failure: receive disabled",
			func() {
				s.chainB.GetSimApp().TransferKeeper.SetParams(s.chainB.GetContext(), types.Params{ReceiveEnabled: false})
			},
			channeltypes.NewErrorAcknowledgement(types.ErrReceiveDisabled),
			"fungible token transfers to this chain are disabled",
		},
	}

	for _, tc := range testCases {
		s.Run(tc.name, func() {
			s.SetupTest() // reset

			path = ibctesting.NewTransferPath(s.chainA, s.chainB)
			path.Setup()

			token := types.Token{
				Denom:  types.NewDenom(sdk.DefaultBondDenom),
				Amount: sdkmath.NewInt(100).String(),
			}
			packetData := types.NewFungibleTokenPacketData(
				token.Denom.Path(),
				token.Amount,
				s.chainA.SenderAccount.GetAddress().String(),
				s.chainB.SenderAccount.GetAddress().String(),
				"",
			)

			expectedAttributes = []sdk.Attribute{
				sdk.NewAttribute(types.AttributeKeySender, packetData.Sender),
				sdk.NewAttribute(types.AttributeKeyReceiver, packetData.Receiver),
				sdk.NewAttribute(types.AttributeKeyDenom, packetData.Denom),
				sdk.NewAttribute(types.AttributeKeyAmount, packetData.Amount),
				sdk.NewAttribute(types.AttributeKeyMemo, packetData.Memo),
			}
			if tc.expAck == nil || tc.expAck.Success() {
				expectedAttributes = append(expectedAttributes, sdk.NewAttribute(types.AttributeKeyAckSuccess, "true"))
			} else {
				expectedAttributes = append(expectedAttributes,
					sdk.NewAttribute(types.AttributeKeyAckSuccess, "false"),
					sdk.NewAttribute(types.AttributeKeyAckError, tc.expEventErrorMsg),
				)
			}

			seq := uint64(1)
			packet = channeltypes.NewPacket(packetData.GetBytes(), seq, path.EndpointA.ChannelConfig.PortID, path.EndpointA.ChannelID, path.EndpointB.ChannelConfig.PortID, path.EndpointB.ChannelID, clienttypes.ZeroHeight(), s.chainA.GetTimeoutTimestamp())

			ctx := s.chainB.GetContext()
			cbs, ok := s.chainB.App.GetIBCKeeper().PortKeeper.Route(ibctesting.TransferPort)
			s.Require().True(ok)

			tc.malleate() // change fields in packet

			ack := cbs.OnRecvPacket(ctx, path.EndpointB.GetChannel().Version, packet, s.chainB.SenderAccount.GetAddress())

			s.Require().Equal(tc.expAck, ack)

			expectedEvents := sdk.Events{
				sdk.NewEvent(
					types.EventTypePacket,
					expectedAttributes...,
				),
			}.ToABCIEvents()

			expectedEvents = sdk.MarkEventsToIndex(expectedEvents, map[string]struct{}{})
			ibctesting.AssertEvents(&s.Suite, expectedEvents, ctx.EventManager().Events().ToABCIEvents())
		})
	}
}

func (s *TransferTestSuite) TestOnAcknowledgePacket() {
	var (
		path   *ibctesting.Path
		packet channeltypes.Packet
		ack    []byte
	)

	testCases := []struct {
		name      string
		malleate  func()
		expError  error
		expRefund bool
	}{
		{
			"success",
			func() {},
			nil,
			false,
		},
		{
			"success: refund coins",
			func() {
				ack = channeltypes.NewErrorAcknowledgement(ibcerrors.ErrInsufficientFunds).Acknowledgement()
			},
			nil,
			true,
		},
		{
			"cannot refund ack on non-existent channel",
			func() {
				ack = channeltypes.NewErrorAcknowledgement(ibcerrors.ErrInsufficientFunds).Acknowledgement()

				packet.SourceChannel = "channel-100"
			},
			errors.New("unable to unescrow tokens"),
			false,
		},
		{
			"invalid packet data",
			func() {
				packet.Data = []byte("invalid data")
			},
			ibcerrors.ErrInvalidType,
			false,
		},
		{
			"invalid acknowledgement",
			func() {
				ack = []byte("invalid ack")
			},
			ibcerrors.ErrUnknownRequest,
			false,
		},
		{
			"cannot refund already acknowledged packet",
			func() {
				ack = channeltypes.NewErrorAcknowledgement(ibcerrors.ErrInsufficientFunds).Acknowledgement()

				cbs, ok := s.chainA.App.GetIBCKeeper().PortKeeper.Route(ibctesting.TransferPort)
				s.Require().True(ok)

				s.Require().NoError(cbs.OnAcknowledgementPacket(s.chainA.GetContext(), path.EndpointA.GetChannel().Version, packet, ack, s.chainA.SenderAccount.GetAddress()))
			},
			errors.New("unable to unescrow tokens"),
			false,
		},
		{
			// See https://github.com/cosmos/ibc-go/security/advisories/GHSA-jg6f-48ff-5xrw
			"non-deterministic JSON ack serialization should return an error",
			func() {
				// Create a valid acknowledgement using deterministic serialization.
				ack = channeltypes.NewResultAcknowledgement([]byte{byte(1)}).Acknowledgement()
				// Introduce non-determinism: insert an extra space after the first character '{'
				// This will deserialize correctly but fail to re-serialize to the expected bytes.
				if len(ack) > 0 && ack[0] == '{' {
					ack = []byte("{ " + string(ack[1:]))
				}
			},
			errors.New("acknowledgement did not marshal to expected bytes"),
			false,
		},
	}

	for _, tc := range testCases {
		s.Run(tc.name, func() {
			s.SetupTest() // reset

			path = ibctesting.NewTransferPath(s.chainA, s.chainB)
			path.Setup()

			timeoutHeight := s.chainA.GetTimeoutHeight()
			msg := types.NewMsgTransfer(
				path.EndpointA.ChannelConfig.PortID,
				path.EndpointA.ChannelID,
				ibctesting.TestCoin,
				s.chainA.SenderAccount.GetAddress().String(),
				s.chainB.SenderAccount.GetAddress().String(),
				timeoutHeight,
				0,
				"",
			)
			res, err := s.chainA.SendMsgs(msg)
			s.Require().NoError(err) // message committed

			packet, err = ibctesting.ParseV1PacketFromEvents(res.Events)
			s.Require().NoError(err)

			cbs, ok := s.chainA.App.GetIBCKeeper().PortKeeper.Route(ibctesting.TransferPort)
			s.Require().True(ok)

			ack = channeltypes.NewResultAcknowledgement([]byte{byte(1)}).Acknowledgement()

			tc.malleate() // change fields in packet

			err = cbs.OnAcknowledgementPacket(s.chainA.GetContext(), path.EndpointA.GetChannel().Version, packet, ack, s.chainA.SenderAccount.GetAddress())

			if tc.expError == nil {
				s.Require().NoError(err)

				if tc.expRefund {
					escrowAddress := types.GetEscrowAddress(packet.GetSourcePort(), packet.GetSourceChannel())
					escrowBalanceAfter := s.chainA.GetSimApp().BankKeeper.GetBalance(s.chainA.GetContext(), escrowAddress, sdk.DefaultBondDenom)
					s.Require().Equal(sdkmath.NewInt(0), escrowBalanceAfter.Amount)
				}
			} else {
				s.Require().Error(err)
				s.Require().Contains(err.Error(), tc.expError.Error())
			}
		})
	}
}

func (s *TransferTestSuite) TestOnTimeoutPacket() {
	var path *ibctesting.Path
	var packet channeltypes.Packet

	testCases := []struct {
		name           string
		coinsToSendToB sdk.Coin
		malleate       func()
		expError       error
	}{
		{
			"success",
			ibctesting.TestCoin,
			func() {},
			nil,
		},
		{
			"non-existent channel",
			ibctesting.TestCoin,
			func() {
				packet.SourceChannel = "channel-100"
			},
			errors.New("unable to unescrow tokens"),
		},
		{
			"invalid packet data",
			ibctesting.TestCoin,
			func() {
				packet.Data = []byte("invalid data")
			},
			ibcerrors.ErrInvalidType,
		},
		{
			"already timed-out packet",
			ibctesting.TestCoin,
			func() {
				cbs, ok := s.chainA.App.GetIBCKeeper().PortKeeper.Route(ibctesting.TransferPort)
				s.Require().True(ok)

				s.Require().NoError(cbs.OnTimeoutPacket(s.chainA.GetContext(), path.EndpointA.GetChannel().Version, packet, s.chainA.SenderAccount.GetAddress()))
			},
			errors.New("unable to unescrow tokens"),
		},
	}

	for _, tc := range testCases {
		s.Run(tc.name, func() {
			s.SetupTest() // reset

			path = ibctesting.NewTransferPath(s.chainA, s.chainB)
			path.Setup()

			timeoutHeight := s.chainA.GetTimeoutHeight()
			msg := types.NewMsgTransfer(
				path.EndpointA.ChannelConfig.PortID,
				path.EndpointA.ChannelID,
				tc.coinsToSendToB,
				s.chainA.SenderAccount.GetAddress().String(),
				s.chainB.SenderAccount.GetAddress().String(),
				timeoutHeight,
				0,
				"",
			)
			res, err := s.chainA.SendMsgs(msg)
			s.Require().NoError(err) // message committed

			packet, err = ibctesting.ParseV1PacketFromEvents(res.Events)
			s.Require().NoError(err)

			cbs, ok := s.chainA.App.GetIBCKeeper().PortKeeper.Route(ibctesting.TransferPort)
			s.Require().True(ok)

			tc.malleate() // change fields in packet

			err = cbs.OnTimeoutPacket(s.chainA.GetContext(), path.EndpointA.GetChannel().Version, packet, s.chainA.SenderAccount.GetAddress())

			if tc.expError == nil {
				s.Require().NoError(err)

				escrowAddress := types.GetEscrowAddress(packet.GetSourcePort(), packet.GetSourceChannel())
				escrowBalanceAfter := s.chainA.GetSimApp().BankKeeper.GetBalance(s.chainA.GetContext(), escrowAddress, sdk.DefaultBondDenom)
				s.Require().Equal(sdkmath.NewInt(0), escrowBalanceAfter.Amount)
			} else {
				s.Require().Error(err)
				s.Require().Contains(err.Error(), tc.expError.Error())
			}
		})
	}
}

func (s *TransferTestSuite) TestPacketDataUnmarshalerInterface() {
	var (
		sender   = sdk.AccAddress(secp256k1.GenPrivKey().PubKey().Address()).String()
		receiver = sdk.AccAddress(secp256k1.GenPrivKey().PubKey().Address()).String()

		data              []byte
		initialPacketData any
	)

	testCases := []struct {
		name     string
		malleate func()
		expError error
	}{
		{
			"success: valid packet data with memo",
			func() {
				initialPacketData = types.FungibleTokenPacketData{
					Denom:    ibctesting.TestCoin.Denom,
					Amount:   ibctesting.TestCoin.Amount.String(),
					Sender:   sender,
					Receiver: receiver,
					Memo:     "some memo",
				}
				data = initialPacketData.(types.FungibleTokenPacketData).GetBytes()
			},
			nil,
		},
		{
			"success: valid packet data denom with trace",
			func() {
				initialPacketData = types.FungibleTokenPacketData{
					Denom:    "transfer/channel-0/atom",
					Amount:   ibctesting.TestCoin.Amount.String(),
					Sender:   sender,
					Receiver: receiver,
					Memo:     "",
				}

				data = initialPacketData.(types.FungibleTokenPacketData).GetBytes()
			},
			nil,
		},
		{
			"failure: invalid packet data",
			func() {
				data = []byte("invalid packet data")
			},
			errors.New("cannot unmarshal ICS20-V1 transfer packet data: invalid character 'i' looking for beginning of value: invalid type"),
		},
	}

	for _, tc := range testCases {
		s.Run(tc.name, func() {
			tc.malleate()

			path := ibctesting.NewTransferPath(s.chainA, s.chainB)
			path.Setup()

			transferStack, ok := s.chainA.App.GetIBCKeeper().PortKeeper.Route(types.ModuleName)
			s.Require().True(ok)

			unmarshalerStack, ok := transferStack.(porttypes.PacketDataUnmarshaler)
			s.Require().True(ok)

			packetData, version, err := unmarshalerStack.UnmarshalPacketData(s.chainA.GetContext(), path.EndpointA.ChannelConfig.PortID, path.EndpointA.ChannelID, data)

			if tc.expError == nil {
				s.Require().NoError(err)

				v2PacketData, ok := packetData.(types.InternalTransferRepresentation)
				s.Require().True(ok)
				s.Require().Equal(path.EndpointA.ChannelConfig.Version, version)

				if v1PacketData, ok := initialPacketData.(types.FungibleTokenPacketData); ok {
					// Note: testing of the denom trace parsing/conversion should be done as part of testing internal conversion functions
					s.Require().Equal(v1PacketData.Amount, v2PacketData.Token.Amount)
					s.Require().Equal(v1PacketData.Sender, v2PacketData.Sender)
					s.Require().Equal(v1PacketData.Receiver, v2PacketData.Receiver)
					s.Require().Equal(v1PacketData.Memo, v2PacketData.Memo)
				} else {
					s.Require().Equal(initialPacketData.(types.InternalTransferRepresentation), v2PacketData)
				}
			} else {
				s.Require().Error(err)
				s.Require().Contains(err.Error(), tc.expError.Error())
			}
		})
	}
}<|MERGE_RESOLUTION|>--- conflicted
+++ resolved
@@ -19,23 +19,19 @@
 	ibctesting "github.com/cosmos/ibc-go/v10/testing"
 )
 
-<<<<<<< HEAD
-func (suite *TransferTestSuite) TestSetICS4Wrapper() {
-	transferModule := transfer.NewIBCModule(suite.chainA.GetSimApp().TransferKeeper)
-
-	suite.Require().Panics(func() {
+func (s *TransferTestSuite) TestSetICS4Wrapper() {
+	transferModule := transfer.NewIBCModule(s.chainA.GetSimApp().TransferKeeper)
+
+	s.Require().Panics(func() {
 		transferModule.SetICS4Wrapper(nil)
 	}, "ICS4Wrapper cannot be nil")
 
-	suite.Require().NotPanics(func() {
-		transferModule.SetICS4Wrapper(suite.chainA.App.GetIBCKeeper().ChannelKeeper)
+	s.Require().NotPanics(func() {
+		transferModule.SetICS4Wrapper(s.chainA.App.GetIBCKeeper().ChannelKeeper)
 	}, "ICS4Wrapper can be set to a non-nil value")
 }
 
-func (suite *TransferTestSuite) TestOnChanOpenInit() {
-=======
 func (s *TransferTestSuite) TestOnChanOpenInit() {
->>>>>>> 1dae4324
 	var (
 		channel      *channeltypes.Channel
 		path         *ibctesting.Path
