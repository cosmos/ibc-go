package types

import (
	"strings"

	errorsmod "cosmossdk.io/errors"
	sdkmath "cosmossdk.io/math"
)

// Validate validates a token denomination and trace identifiers.
func (t Token) Validate() error {
	if strings.TrimSpace(t.Denom) == "" {
		return errorsmod.Wrap(ErrInvalidDenomForTransfer, "denom cannot be empty")
	}

	amount, ok := sdkmath.NewIntFromString(t.Amount)
	if !ok {
		return errorsmod.Wrapf(ErrInvalidAmount, "unable to parse transfer amount (%s) into math.Int", t.Amount)
	}

	if !amount.IsPositive() {
		return errorsmod.Wrapf(ErrInvalidAmount, "amount must be strictly positive: got %d", amount)
	}

	if len(t.Trace) != 0 {
		trace := strings.Join(t.Trace, "/")
		identifiers := strings.Split(trace, "/")

		if err := denominternal.ValidateTraceIdentifiers(identifiers); err != nil {
			return err
		}
	}

<<<<<<< HEAD
	return nil
=======
	return validateTraceIdentifiers(identifiers)
>>>>>>> 575403ec
}

// GetFullDenomPath returns the full denomination according to the ICS20 specification:
// tracePath + "/" + baseDenom
// If there exists no trace then the base denomination is returned.
func (t Token) GetFullDenomPath() string {
	if len(t.Trace) == 0 {
		return t.Denom
	}

	return strings.Join(append(t.Trace, t.Denom), "/")
}

// Tokens is a set of Token
type Tokens []Token

// String prints out the tokens array as a string.
// If the array is empty, an empty string is returned
func (tokens Tokens) String() string {
	if len(tokens) == 0 {
		return ""
	} else if len(tokens) == 1 {
		return tokens[0].String()
	}

	var out strings.Builder
	for _, token := range tokens[:len(tokens)-1] {
		out.WriteString(token.String()) // nolint:revive // no error returned by WriteString
		out.WriteByte(',')              //nolint:revive // no error returned by WriteByte

	}
	out.WriteString(tokens[len(tokens)-1].String()) //nolint:revive
	return out.String()
}<|MERGE_RESOLUTION|>--- conflicted
+++ resolved
@@ -26,16 +26,12 @@
 		trace := strings.Join(t.Trace, "/")
 		identifiers := strings.Split(trace, "/")
 
-		if err := denominternal.ValidateTraceIdentifiers(identifiers); err != nil {
+		if err := validateTraceIdentifiers(identifiers); err != nil {
 			return err
 		}
 	}
 
-<<<<<<< HEAD
 	return nil
-=======
-	return validateTraceIdentifiers(identifiers)
->>>>>>> 575403ec
 }
 
 // GetFullDenomPath returns the full denomination according to the ICS20 specification:
