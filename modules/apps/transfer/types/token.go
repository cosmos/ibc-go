--- conflicted
+++ resolved
@@ -4,14 +4,7 @@
 	"strings"
 
 	errorsmod "cosmossdk.io/errors"
-<<<<<<< HEAD
-
-	sdk "github.com/cosmos/cosmos-sdk/types"
-=======
 	sdkmath "cosmossdk.io/math"
-
-	denominternal "github.com/cosmos/ibc-go/v8/modules/apps/transfer/internal/denom"
->>>>>>> a9391a4f
 )
 
 // Validate validates a token denomination and trace identifiers.
