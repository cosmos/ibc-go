package types

import (
	"testing"

	"github.com/stretchr/testify/require"
)

func TestParseDenomTrace(t *testing.T) {
	testCases := []struct {
		name     string
		denom    string
		expTrace DenomTrace
	}{
		{"empty denom", "", DenomTrace{}},
		{"base denom", "uatom", DenomTrace{BaseDenom: "uatom"}},
		{"base denom ending with '/'", "uatom/", DenomTrace{BaseDenom: "uatom/"}},
		{"base denom with single '/'s", "gamm/pool/1", DenomTrace{BaseDenom: "gamm/pool/1"}},
		{"base denom with double '/'s", "gamm//pool//1", DenomTrace{BaseDenom: "gamm//pool//1"}},
		{"trace info", "transfer/channelToA/uatom", DenomTrace{BaseDenom: "uatom", Path: "transfer/channelToA"}},
		{"trace info with base denom ending in '/'", "transfer/channelToA/uatom/", DenomTrace{BaseDenom: "uatom/", Path: "transfer/channelToA"}},
		{"trace info with single '/' in base denom", "transfer/channelToA/erc20/0x85bcBCd7e79Ec36f4fBBDc54F90C643d921151AA", DenomTrace{BaseDenom: "erc20/0x85bcBCd7e79Ec36f4fBBDc54F90C643d921151AA", Path: "transfer/channelToA"}},
		{"trace info with multiple '/'s in base denom", "transfer/channelToA/gamm/pool/1", DenomTrace{BaseDenom: "gamm/pool/1", Path: "transfer/channelToA"}},
		{"trace info with multiple double '/'s in base denom", "transfer/channelToA/gamm//pool//1", DenomTrace{BaseDenom: "gamm//pool//1", Path: "transfer/channelToA"}},
		{"trace info with multiple port/channel pairs", "transfer/channelToA/transfer/channelToB/uatom", DenomTrace{BaseDenom: "uatom", Path: "transfer/channelToA/transfer/channelToB"}},
		{"incomplete path", "transfer/uatom", DenomTrace{BaseDenom: "transfer/uatom"}},
		{"invalid path (1)", "transfer//uatom", DenomTrace{BaseDenom: "uatom", Path: "transfer/"}},
		{"invalid path (2)", "channelToA/transfer/uatom", DenomTrace{BaseDenom: "channelToA/transfer/uatom"}},
		{"invalid path (3)", "uatom/transfer", DenomTrace{BaseDenom: "uatom/transfer"}},
		{"invalid path (4)", "transfer/channelToA", DenomTrace{BaseDenom: "transfer/channelToA"}},
		{"invalid path (5)", "transfer/channelToA/", DenomTrace{Path: "transfer/channelToA"}},
		{"invalid path (6)", "transfer/channelToA/transfer", DenomTrace{BaseDenom: "transfer", Path: "transfer/channelToA"}},
		{"invalid path (7)", "transfer/channelToA/transfer/channelToB", DenomTrace{Path: "transfer/channelToA/transfer/channelToB"}},
	}

	for _, tc := range testCases {
		trace := ParseDenomTrace(tc.denom)
		require.Equal(t, tc.expTrace, trace, tc.name)
	}
}

func TestDenomTrace_IBCDenom(t *testing.T) {
	testCases := []struct {
		name     string
		trace    DenomTrace
		expDenom string
	}{
		{"base denom", DenomTrace{BaseDenom: "uatom"}, "uatom"},
		{"trace info", DenomTrace{BaseDenom: "uatom", Path: "transfer/channelToA"}, "ibc/7F1D3FCF4AE79E1554D670D1AD949A9BA4E4A3C76C63093E17E446A46061A7A2"},
	}

	for _, tc := range testCases {
		denom := tc.trace.IBCDenom()
		require.Equal(t, tc.expDenom, denom, tc.name)
	}
}

func TestDenomTrace_Validate(t *testing.T) {
	testCases := []struct {
		name     string
		trace    DenomTrace
		expError bool
	}{
		{"base denom only", DenomTrace{BaseDenom: "uatom"}, false},
		{"base denom only with single '/'", DenomTrace{BaseDenom: "erc20/0x85bcBCd7e79Ec36f4fBBDc54F90C643d921151AA"}, false},
		{"base denom only with multiple '/'s", DenomTrace{BaseDenom: "gamm/pool/1"}, false},
		{"empty DenomTrace", DenomTrace{}, true},
		{"valid single trace info", DenomTrace{BaseDenom: "uatom", Path: "transfer/channelToA"}, false},
		{"valid multiple trace info", DenomTrace{BaseDenom: "uatom", Path: "transfer/channelToA/transfer/channelToB"}, false},
		{"single trace identifier", DenomTrace{BaseDenom: "uatom", Path: "transfer"}, true},
		{"invalid port ID", DenomTrace{BaseDenom: "uatom", Path: "(transfer)/channelToA"}, true},
		{"invalid channel ID", DenomTrace{BaseDenom: "uatom", Path: "transfer/(channelToA)"}, true},
		{"empty base denom with trace", DenomTrace{BaseDenom: "", Path: "transfer/channelToA"}, true},
	}

	for _, tc := range testCases {
		err := tc.trace.Validate()
		if tc.expError {
			require.Error(t, err, tc.name)
			continue
		}
		require.NoError(t, err, tc.name)
	}
}

func TestTraces_Validate(t *testing.T) {
	testCases := []struct {
		name     string
		traces   Traces
		expError bool
	}{
		{"empty Traces", Traces{}, false},
		{"valid multiple trace info", Traces{{BaseDenom: "uatom", Path: "transfer/channelToA/transfer/channelToB"}}, false},
		{
			"valid multiple trace info",
			Traces{
				{BaseDenom: "uatom", Path: "transfer/channelToA/transfer/channelToB"},
				{BaseDenom: "uatom", Path: "transfer/channelToA/transfer/channelToB"},
			},
			true,
		},
		{"empty base denom with trace", Traces{{BaseDenom: "", Path: "transfer/channelToA"}}, true},
	}

	for _, tc := range testCases {
		err := tc.traces.Validate()
		if tc.expError {
			require.Error(t, err, tc.name)
			continue
		}
		require.NoError(t, err, tc.name)
	}
}

func TestValidatePrefixedDenom(t *testing.T) {
	testCases := []struct {
		name     string
		denom    string
		expError bool
	}{
		{"prefixed denom", "transfer/channelToA/uatom", false},
		{"prefixed denom with '/'", "transfer/channelToA/gamm/pool/1", false},
		{"empty prefix", "/uatom", false},
		{"empty identifiers", "//uatom", false},
		{"base denom", "uatom", false},
		{"base denom with single '/'", "erc20/0x85bcBCd7e79Ec36f4fBBDc54F90C643d921151AA", false},
		{"base denom with multiple '/'s", "gamm/pool/1", false},
		{"invalid port ID", "(transfer)/channelToA/uatom", false},
		{"empty denom", "", true},
		{"single trace identifier", "transfer/", true},
		{"invalid channel ID", "transfer/(channelToA)/uatom", true},
	}

	for _, tc := range testCases {
		err := ValidatePrefixedDenom(tc.denom)
		if tc.expError {
			require.Error(t, err, tc.name)
			continue
		}
		require.NoError(t, err, tc.name)
	}
}

func TestValidateIBCDenom(t *testing.T) {
	testCases := []struct {
		name     string
		denom    string
		expError bool
	}{
		{"denom with trace hash", "ibc/7F1D3FCF4AE79E1554D670D1AD949A9BA4E4A3C76C63093E17E446A46061A7A2", false},
		{"base denom", "uatom", false},
<<<<<<< HEAD
=======
		{"base denom ending with '/'", "uatom/", false},
>>>>>>> 4a87ed71
		{"base denom with single '/'s", "gamm/pool/1", false},
		{"base denom with double '/'s", "gamm//pool//1", false},
		{"non-ibc prefix with hash", "notibc/7F1D3FCF4AE79E1554D670D1AD949A9BA4E4A3C76C63093E17E446A46061A7A2", false},
		{"empty denom", "", true},
		{"denom 'ibc'", "ibc", true},
		{"denom 'ibc/'", "ibc/", true},
		{"invald hash", "ibc/!@#$!@#", true},
	}

	for _, tc := range testCases {
		err := ValidateIBCDenom(tc.denom)
		if tc.expError {
			require.Error(t, err, tc.name)
			continue
		}
		require.NoError(t, err, tc.name)
	}
}<|MERGE_RESOLUTION|>--- conflicted
+++ resolved
@@ -149,10 +149,7 @@
 	}{
 		{"denom with trace hash", "ibc/7F1D3FCF4AE79E1554D670D1AD949A9BA4E4A3C76C63093E17E446A46061A7A2", false},
 		{"base denom", "uatom", false},
-<<<<<<< HEAD
-=======
 		{"base denom ending with '/'", "uatom/", false},
->>>>>>> 4a87ed71
 		{"base denom with single '/'s", "gamm/pool/1", false},
 		{"base denom with double '/'s", "gamm//pool//1", false},
 		{"non-ibc prefix with hash", "notibc/7F1D3FCF4AE79E1554D670D1AD949A9BA4E4A3C76C63093E17E446A46061A7A2", false},
