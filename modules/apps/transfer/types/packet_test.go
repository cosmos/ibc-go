--- conflicted
+++ resolved
@@ -225,11 +225,7 @@
 			types.NewFungibleTokenPacketDataV2(
 				[]types.Token{
 					{
-<<<<<<< HEAD
-						Denom:  types.NewDenom(denom, types.NewTrace("transfer", "channel-0"), types.NewTrace("transfer", "channel-1")),
-=======
-						Denom:  types.NewDenom(denom, types.NewHop("transfer", "channel-0"), types.NewHop("transfer", "channel-1")),
->>>>>>> 8cf632a0
+						Denom:  types.NewDenom(denom, types.NewHop("transfer", "channel-0"), types.NewHop("transfer", "channel-1")),
 						Amount: amount,
 					},
 				},
@@ -245,11 +241,7 @@
 			types.NewFungibleTokenPacketDataV2(
 				[]types.Token{
 					{
-<<<<<<< HEAD
-						Denom:  types.NewDenom(denom, types.NewTrace("transfer", "channel-0"), types.NewTrace("transfer", "channel-1")),
-=======
-						Denom:  types.NewDenom(denom, types.NewHop("transfer", "channel-0"), types.NewHop("transfer", "channel-1")),
->>>>>>> 8cf632a0
+						Denom:  types.NewDenom(denom, types.NewHop("transfer", "channel-0"), types.NewHop("transfer", "channel-1")),
 						Amount: amount,
 					},
 				},
@@ -404,11 +396,7 @@
 			types.NewFungibleTokenPacketDataV2(
 				[]types.Token{
 					{
-<<<<<<< HEAD
-						Denom:  types.NewDenom(denom, types.NewTrace("transfer", "channel-0"), types.NewTrace("transfer", "channel-1")),
-=======
-						Denom:  types.NewDenom(denom, types.NewHop("transfer", "channel-0"), types.NewHop("transfer", "channel-1")),
->>>>>>> 8cf632a0
+						Denom:  types.NewDenom(denom, types.NewHop("transfer", "channel-0"), types.NewHop("transfer", "channel-1")),
 						Amount: amount,
 					},
 				},
@@ -424,11 +412,7 @@
 			types.NewFungibleTokenPacketDataV2(
 				[]types.Token{
 					{
-<<<<<<< HEAD
-						Denom:  types.NewDenom(denom, types.NewTrace("transfer", "channel-0"), types.NewTrace("transfer", "channel-1")),
-=======
-						Denom:  types.NewDenom(denom, types.NewHop("transfer", "channel-0"), types.NewHop("transfer", "channel-1")),
->>>>>>> 8cf632a0
+						Denom:  types.NewDenom(denom, types.NewHop("transfer", "channel-0"), types.NewHop("transfer", "channel-1")),
 						Amount: amount,
 					},
 				},
@@ -437,14 +421,7 @@
 				"",
 				types.NewForwardingPacketData(
 					"",
-<<<<<<< HEAD
-					types.Hop{
-						PortId:    invalidPort,
-						ChannelId: "channel-1",
-					},
-=======
 					types.NewHop(invalidPort, "channel-1"),
->>>>>>> 8cf632a0
 				),
 			),
 			types.ErrInvalidForwarding,
@@ -454,11 +431,7 @@
 			types.NewFungibleTokenPacketDataV2(
 				[]types.Token{
 					{
-<<<<<<< HEAD
-						Denom:  types.NewDenom(denom, types.NewTrace("transfer", "channel-0"), types.NewTrace("transfer", "channel-1")),
-=======
-						Denom:  types.NewDenom(denom, types.NewHop("transfer", "channel-0"), types.NewHop("transfer", "channel-1")),
->>>>>>> 8cf632a0
+						Denom:  types.NewDenom(denom, types.NewHop("transfer", "channel-0"), types.NewHop("transfer", "channel-1")),
 						Amount: amount,
 					},
 				},
@@ -467,14 +440,7 @@
 				"",
 				types.NewForwardingPacketData(
 					"",
-<<<<<<< HEAD
-					types.Hop{
-						PortId:    "transfer",
-						ChannelId: invalidChannel,
-					},
-=======
 					types.NewHop("transfer", invalidChannel),
->>>>>>> 8cf632a0
 				),
 			),
 			types.ErrInvalidForwarding,
@@ -484,11 +450,7 @@
 			types.NewFungibleTokenPacketDataV2(
 				[]types.Token{
 					{
-<<<<<<< HEAD
-						Denom:  types.NewDenom(denom, types.NewTrace("transfer", "channel-0"), types.NewTrace("transfer", "channel-1")),
-=======
-						Denom:  types.NewDenom(denom, types.NewHop("transfer", "channel-0"), types.NewHop("transfer", "channel-1")),
->>>>>>> 8cf632a0
+						Denom:  types.NewDenom(denom, types.NewHop("transfer", "channel-0"), types.NewHop("transfer", "channel-1")),
 						Amount: amount,
 					},
 				},
@@ -504,11 +466,7 @@
 			types.NewFungibleTokenPacketDataV2(
 				[]types.Token{
 					{
-<<<<<<< HEAD
-						Denom:  types.NewDenom(denom, types.NewTrace("transfer", "channel-0"), types.NewTrace("transfer", "channel-1")),
-=======
-						Denom:  types.NewDenom(denom, types.NewHop("transfer", "channel-0"), types.NewHop("transfer", "channel-1")),
->>>>>>> 8cf632a0
+						Denom:  types.NewDenom(denom, types.NewHop("transfer", "channel-0"), types.NewHop("transfer", "channel-1")),
 						Amount: amount,
 					},
 				},
