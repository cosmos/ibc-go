package types_test

import (
	"encoding/json"
	"errors"
	"fmt"
	"math/big"
	"testing"

	"github.com/cosmos/gogoproto/proto"
	"github.com/cosmos/solidity-ibc-eureka/abigen/ics20lib"
	"github.com/stretchr/testify/require"

	errorsmod "cosmossdk.io/errors"

	"github.com/cosmos/ibc-go/v9/modules/apps/transfer/types"
	host "github.com/cosmos/ibc-go/v9/modules/core/24-host"
	ibcerrors "github.com/cosmos/ibc-go/v9/modules/core/errors"
	ibctesting "github.com/cosmos/ibc-go/v9/testing"
)

const (
	denom              = "transfer/gaiachannel/atom"
	amount             = "100"
	largeAmount        = "18446744073709551616"                                                           // one greater than largest uint64 (^uint64(0))
	invalidLargeAmount = "115792089237316195423570985008687907853269984665640564039457584007913129639936" // 2^256
)

// TestFungibleTokenPacketDataValidateBasic tests ValidateBasic for FungibleTokenPacketData
func TestFungibleTokenPacketDataValidateBasic(t *testing.T) {
	testCases := []struct {
		name       string
		packetData types.FungibleTokenPacketData
		expErr     error
	}{
		{"valid packet", types.NewFungibleTokenPacketData(denom, amount, sender, receiver, ""), nil},
		{"valid packet with memo", types.NewFungibleTokenPacketData(denom, amount, sender, receiver, "memo"), nil},
		{"valid packet with large amount", types.NewFungibleTokenPacketData(denom, largeAmount, sender, receiver, ""), nil},
		{"invalid denom", types.NewFungibleTokenPacketData("", amount, sender, receiver, ""), types.ErrInvalidDenomForTransfer},
		{"invalid denom, invalid portID", types.NewFungibleTokenPacketData("(transfer)/channel-1/uatom", amount, sender, receiver, ""), host.ErrInvalidID},
		{"invalid empty amount", types.NewFungibleTokenPacketData(denom, "", sender, receiver, ""), types.ErrInvalidAmount},
		{"invalid zero amount", types.NewFungibleTokenPacketData(denom, "0", sender, receiver, ""), types.ErrInvalidAmount},
		{"invalid negative amount", types.NewFungibleTokenPacketData(denom, "-1", sender, receiver, ""), types.ErrInvalidAmount},
		{"invalid large amount", types.NewFungibleTokenPacketData(denom, invalidLargeAmount, sender, receiver, ""), types.ErrInvalidAmount},
		{"missing sender address", types.NewFungibleTokenPacketData(denom, amount, emptyAddr, receiver, ""), ibcerrors.ErrInvalidAddress},
		{"missing recipient address", types.NewFungibleTokenPacketData(denom, amount, sender, emptyAddr, ""), ibcerrors.ErrInvalidAddress},
	}

	for i, tc := range testCases {
		tc := tc

		err := tc.packetData.ValidateBasic()
		if tc.expErr == nil {
			require.NoError(t, err, "valid test case %d failed: %v", i, err)
		} else {
			require.ErrorIs(t, err, tc.expErr, "invalid test case %d passed: %s", i, tc.name)
		}
	}
}

func (suite *TypesTestSuite) TestGetPacketSender() {
	packetData := types.FungibleTokenPacketData{
		Denom:    denom,
		Amount:   amount,
		Sender:   sender,
		Receiver: receiver,
		Memo:     "",
	}

	suite.Require().Equal(sender, packetData.GetPacketSender(types.PortID))
}

func (suite *TypesTestSuite) TestPacketDataProvider() {
	testCases := []struct {
		name          string
		packetData    types.FungibleTokenPacketData
		expCustomData interface{}
	}{
		{
			"success: src_callback key in memo",
			types.FungibleTokenPacketData{
				Denom:    denom,
				Amount:   amount,
				Sender:   sender,
				Receiver: receiver,
				Memo:     fmt.Sprintf(`{"src_callback": {"address": "%s"}}`, receiver),
			},
			map[string]interface{}{
				"address": receiver,
			},
		},
		{
			"success: src_callback key in memo with additional fields",
			types.FungibleTokenPacketData{
				Denom:    denom,
				Amount:   amount,
				Sender:   sender,
				Receiver: receiver,
				Memo:     fmt.Sprintf(`{"src_callback": {"address": "%s", "gas_limit": "200000"}}`, receiver),
			},
			map[string]interface{}{
				"address":   receiver,
				"gas_limit": "200000",
			},
		},
		{
			"success: src_callback has string value",
			types.FungibleTokenPacketData{
				Denom:    denom,
				Amount:   amount,
				Sender:   sender,
				Receiver: receiver,
				Memo:     `{"src_callback": "string"}`,
			},
			"string",
		},
		{
			"failure: empty memo",
			types.FungibleTokenPacketData{
				Denom:    denom,
				Amount:   amount,
				Sender:   sender,
				Receiver: receiver,
				Memo:     "",
			},
			nil,
		},
		{
			"failure: non-json memo",
			types.FungibleTokenPacketData{
				Denom:    denom,
				Amount:   amount,
				Sender:   sender,
				Receiver: receiver,
				Memo:     "invalid",
			},
			nil,
		},
	}

	for _, tc := range testCases {
		tc := tc

		customData := tc.packetData.GetCustomPacketData("src_callback")
		suite.Require().Equal(tc.expCustomData, customData)
	}
}

func (suite *TypesTestSuite) TestFungibleTokenPacketDataOmitEmpty() {
	// check that omitempty is present for the memo field
	packetData := types.FungibleTokenPacketData{
		Denom:    denom,
		Amount:   amount,
		Sender:   sender,
		Receiver: receiver,
		// Default value for non-specified memo field is empty string
	}

	bz, err := json.Marshal(packetData)
	suite.Require().NoError(err)

	// check that the memo field is not present in the marshalled bytes
	suite.Require().NotContains(string(bz), "memo")

	packetData.Memo = "abc"
	bz, err = json.Marshal(packetData)
	suite.Require().NoError(err)

	// check that the memo field is present in the marshalled bytes
	suite.Require().Contains(string(bz), "memo")
}

// TestFungibleTokenPacketDataV2ValidateBasic tests ValidateBasic for FungibleTokenPacketData
func TestFungibleTokenPacketDataV2ValidateBasic(t *testing.T) {
	testCases := []struct {
		name       string
		packetData types.FungibleTokenPacketDataV2
		expErr     error
	}{
		{
			"success: valid packet",
			types.NewFungibleTokenPacketDataV2(
				[]types.Token{
					{
						Denom:  types.NewDenom(denom, types.NewHop("transfer", "channel-0"), types.NewHop("transfer", "channel-1")),
						Amount: amount,
					},
				},
				sender,
				receiver,
				"",
				ibctesting.EmptyForwardingPacketData,
			),
			nil,
		},
		{
			"success: valid packet with memo",
			types.NewFungibleTokenPacketDataV2(
				[]types.Token{
					{
						Denom:  types.NewDenom(denom, types.NewHop("transfer", "channel-0"), types.NewHop("transfer", "channel-1")),
						Amount: amount,
					},
				},
				sender,
				receiver,
				"memo",
				ibctesting.EmptyForwardingPacketData,
			),
			nil,
		},
		{
			"success: valid packet with large amount",
			types.NewFungibleTokenPacketDataV2(
				[]types.Token{
					{
						Denom:  types.NewDenom(denom, types.NewHop("transfer", "channel-0"), types.NewHop("transfer", "channel-1")),
						Amount: largeAmount,
					},
				},
				sender,
				receiver,
				"memo",
				ibctesting.EmptyForwardingPacketData,
			),
			nil,
		},
		{
			"success: valid packet with forwarding path hops",
			types.NewFungibleTokenPacketDataV2(
				[]types.Token{
					{
						Denom:  types.NewDenom(denom, types.NewHop("transfer", "channel-0"), types.NewHop("transfer", "channel-1")),
						Amount: amount,
					},
				},
				sender,
				receiver,
				"",
				types.NewForwardingPacketData("", validHop, validHop),
			),
			nil,
		},
		{
			"success: valid packet with forwarding path hops with memo",
			types.NewFungibleTokenPacketDataV2(
				[]types.Token{
					{
						Denom:  types.NewDenom(denom, types.NewHop("transfer", "channel-0"), types.NewHop("transfer", "channel-1")),
						Amount: amount,
					},
				},
				sender,
				receiver,
				"",
				types.NewForwardingPacketData("memo", validHop),
			),
			nil,
		},
		{
			"failure: invalid denom",
			types.NewFungibleTokenPacketDataV2(
				[]types.Token{
					{
						Denom:  types.NewDenom("", types.NewHop("transfer", "channel-0"), types.NewHop("transfer", "channel-1")),
						Amount: amount,
					},
				},
				sender,
				receiver,
				"",
				ibctesting.EmptyForwardingPacketData,
			),
			types.ErrInvalidDenomForTransfer,
		},
		{
			"failure: invalid empty amount",
			types.NewFungibleTokenPacketDataV2(
				[]types.Token{
					{
						Denom:  types.NewDenom(denom, types.NewHop("transfer", "channel-0"), types.NewHop("transfer", "channel-1")),
						Amount: "",
					},
				},
				sender,
				receiver,
				"",
				ibctesting.EmptyForwardingPacketData,
			),
			types.ErrInvalidAmount,
		},
		{
			"failure: invalid empty token array",
			types.NewFungibleTokenPacketDataV2(
				[]types.Token{},
				sender,
				receiver,
				"",
				ibctesting.EmptyForwardingPacketData,
			),
			types.ErrInvalidAmount,
		},
		{
			"failure: invalid zero amount",
			types.NewFungibleTokenPacketDataV2(
				[]types.Token{
					{
						Denom:  types.NewDenom(denom, types.NewHop("transfer", "channel-0"), types.NewHop("transfer", "channel-1")),
						Amount: "0",
					},
				},
				sender,
				receiver,
				"",
				ibctesting.EmptyForwardingPacketData,
			),
			types.ErrInvalidAmount,
		},
		{
			"failure: invalid negative amount",
			types.NewFungibleTokenPacketDataV2(
				[]types.Token{
					{
						Denom:  types.NewDenom(denom, types.NewHop("transfer", "channel-0"), types.NewHop("transfer", "channel-1")),
						Amount: "-100",
					},
				},
				sender,
				receiver,
				"",
				ibctesting.EmptyForwardingPacketData,
			),
			types.ErrInvalidAmount,
		},
		{
			"failure: invalid large amount",
			types.NewFungibleTokenPacketDataV2(
				[]types.Token{
					{
						Denom:  types.NewDenom(denom, types.NewHop("transfer", "channel-0"), types.NewHop("transfer", "channel-1")),
						Amount: invalidLargeAmount,
					},
				},
				sender,
				receiver,
				"memo",
				ibctesting.EmptyForwardingPacketData,
			),
			types.ErrInvalidAmount,
		},
		{
			"failure: missing sender address",
			types.NewFungibleTokenPacketDataV2(
				[]types.Token{
					{
						Denom:  types.NewDenom(denom, types.NewHop("transfer", "channel-0"), types.NewHop("transfer", "channel-1")),
						Amount: amount,
					},
				},
				"",
				receiver,
				"memo",
				ibctesting.EmptyForwardingPacketData,
			),
			ibcerrors.ErrInvalidAddress,
		},
		{
			"failure: missing recipient address",
			types.NewFungibleTokenPacketDataV2(
				[]types.Token{
					{
						Denom:  types.NewDenom(denom, types.NewHop("transfer", "channel-0"), types.NewHop("transfer", "channel-1")),
						Amount: amount,
					},
				},
				sender,
				"",
				"",
				ibctesting.EmptyForwardingPacketData,
			),
			ibcerrors.ErrInvalidAddress,
		},
		{
			"failure: memo field too large",
			types.NewFungibleTokenPacketDataV2(
				[]types.Token{
					{
						Denom:  types.NewDenom(denom, types.NewHop("transfer", "channel-0"), types.NewHop("transfer", "channel-1")),
						Amount: largeAmount,
					},
				},
				sender,
				receiver,
				ibctesting.GenerateString(types.MaximumMemoLength+1),
				ibctesting.EmptyForwardingPacketData,
			),
			types.ErrInvalidMemo,
		},
		{
			"failure: memo must be empty if forwarding path hops is not empty",
			types.NewFungibleTokenPacketDataV2(
				[]types.Token{
					{
						Denom:  types.NewDenom(denom, types.NewHop("transfer", "channel-0"), types.NewHop("transfer", "channel-1")),
						Amount: amount,
					},
				},
				sender,
				receiver,
				"memo",
				types.NewForwardingPacketData("", validHop),
			),
			types.ErrInvalidMemo,
		},
		{
			"failure: invalid forwarding path port ID",
			types.NewFungibleTokenPacketDataV2(
				[]types.Token{
					{
						Denom:  types.NewDenom(denom, types.NewHop("transfer", "channel-0"), types.NewHop("transfer", "channel-1")),
						Amount: amount,
					},
				},
				sender,
				receiver,
				"",
				types.NewForwardingPacketData(
					"",
					types.NewHop(invalidPort, "channel-1"),
				),
			),
			types.ErrInvalidForwarding,
		},
		{
			"failure: invalid forwarding path channel ID",
			types.NewFungibleTokenPacketDataV2(
				[]types.Token{
					{
						Denom:  types.NewDenom(denom, types.NewHop("transfer", "channel-0"), types.NewHop("transfer", "channel-1")),
						Amount: amount,
					},
				},
				sender,
				receiver,
				"",
				types.NewForwardingPacketData(
					"",
					types.NewHop("transfer", invalidChannel),
				),
			),
			types.ErrInvalidForwarding,
		},
		{
			"failure: invalid forwarding path too many hops",
			types.NewFungibleTokenPacketDataV2(
				[]types.Token{
					{
						Denom:  types.NewDenom(denom, types.NewHop("transfer", "channel-0"), types.NewHop("transfer", "channel-1")),
						Amount: amount,
					},
				},
				sender,
				receiver,
				"",
				types.NewForwardingPacketData("", generateHops(types.MaximumNumberOfForwardingHops+1)...),
			),
			types.ErrInvalidForwarding,
		},
		{
			"failure: invalid forwarding path too long memo",
			types.NewFungibleTokenPacketDataV2(
				[]types.Token{
					{
						Denom:  types.NewDenom(denom, types.NewHop("transfer", "channel-0"), types.NewHop("transfer", "channel-1")),
						Amount: amount,
					},
				},
				sender,
				receiver,
				"",
				types.NewForwardingPacketData(ibctesting.GenerateString(types.MaximumMemoLength+1), validHop),
			),
			types.ErrInvalidMemo,
		},
	}

	for _, tc := range testCases {
		t.Run(tc.name, func(t *testing.T) {
			err := tc.packetData.ValidateBasic()

			if tc.expErr == nil {
				require.NoError(t, err, tc.name)
			} else {
				require.ErrorContains(t, err, tc.expErr.Error(), tc.name)
			}
		})
	}
}

func TestGetPacketSender(t *testing.T) {
	testCases := []struct {
		name       string
		packetData types.FungibleTokenPacketDataV2
		expSender  string
	}{
		{
			"non-empty sender field",
			types.NewFungibleTokenPacketDataV2(
				[]types.Token{
					{
						Denom:  types.NewDenom(denom, types.NewHop("transfer", "channel-0"), types.NewHop("transfer", "channel-1")),
						Amount: amount,
					},
				},
				sender,
				receiver,
				"",
				ibctesting.EmptyForwardingPacketData,
			),
			sender,
		},
		{
			"empty sender field",
			types.NewFungibleTokenPacketDataV2(
				[]types.Token{
					{
						Denom:  types.NewDenom(denom, types.NewHop("transfer", "channel-0"), types.NewHop("transfer", "channel-1")),
						Amount: amount,
					},
				},
				"",
				receiver,
				"abc",
				ibctesting.EmptyForwardingPacketData,
			),
			"",
		},
	}

	for _, tc := range testCases {
		t.Run(tc.name, func(t *testing.T) {
			require.Equal(t, tc.expSender, tc.packetData.GetPacketSender(types.PortID))
		})
	}
}

func TestPacketDataProvider(t *testing.T) {
	testCases := []struct {
		name          string
		packetData    types.FungibleTokenPacketDataV2
		expCustomData interface{}
	}{
		{
			"success: src_callback key in memo",
			types.NewFungibleTokenPacketDataV2(
				[]types.Token{
					{
						Denom:  types.NewDenom(denom, types.NewHop("transfer", "channel-0"), types.NewHop("transfer", "channel-1")),
						Amount: amount,
					},
				},
				sender,
				receiver,
				fmt.Sprintf(`{"src_callback": {"address": "%s"}}`, receiver),
				ibctesting.EmptyForwardingPacketData,
			),

			map[string]interface{}{
				"address": receiver,
			},
		},
		{
			"success: src_callback key in memo with additional fields",
			types.NewFungibleTokenPacketDataV2(
				[]types.Token{
					{
						Denom:  types.NewDenom(denom, types.NewHop("transfer", "channel-0"), types.NewHop("transfer", "channel-1")),
						Amount: amount,
					},
				},
				sender,
				receiver,
				fmt.Sprintf(`{"src_callback": {"address": "%s", "gas_limit": "200000"}}`, receiver),
				ibctesting.EmptyForwardingPacketData,
			),
			map[string]interface{}{
				"address":   receiver,
				"gas_limit": "200000",
			},
		},
		{
			"success: src_callback has string value",
			types.NewFungibleTokenPacketDataV2(
				[]types.Token{
					{
						Denom:  types.NewDenom(denom, types.NewHop("transfer", "channel-0"), types.NewHop("transfer", "channel-1")),
						Amount: amount,
					},
				},
				sender,
				receiver,
				`{"src_callback": "string"}`,
				ibctesting.EmptyForwardingPacketData,
			),
			"string",
		},
		{
			"failure: src_callback key not found memo",
			types.NewFungibleTokenPacketDataV2(
				[]types.Token{
					{
						Denom:  types.NewDenom(denom, types.NewHop("transfer", "channel-0"), types.NewHop("transfer", "channel-1")),
						Amount: amount,
					},
				},
				sender,
				receiver,
				fmt.Sprintf(`{"dest_callback": {"address": "%s", "min_gas": "200000"}}`, receiver),
				ibctesting.EmptyForwardingPacketData,
			),
			nil,
		},
		{
			"failure: empty memo",
			types.NewFungibleTokenPacketDataV2(
				[]types.Token{
					{
						Denom:  types.NewDenom(denom, types.NewHop("transfer", "channel-0"), types.NewHop("transfer", "channel-1")),
						Amount: amount,
					},
				},
				sender,
				receiver,
				"",
				ibctesting.EmptyForwardingPacketData,
			),
			nil,
		},
		{
			"failure: non-json memo",
			types.NewFungibleTokenPacketDataV2(
				[]types.Token{
					{
						Denom:  types.NewDenom(denom, types.NewHop("transfer", "channel-0"), types.NewHop("transfer", "channel-1")),
						Amount: amount,
					},
				},
				sender,
				receiver,
				"invalid",
				ibctesting.EmptyForwardingPacketData,
			),
			nil,
		},
	}

	for _, tc := range testCases {
		t.Run(tc.name, func(t *testing.T) {
			customData := tc.packetData.GetCustomPacketData("src_callback")
			require.Equal(t, tc.expCustomData, customData)
		})
	}
}

func TestFungibleTokenPacketDataOmitEmpty(t *testing.T) {
	testCases := []struct {
		name       string
		packetData types.FungibleTokenPacketDataV2
		expMemo    bool
	}{
		{
			"empty memo field, resulting marshalled bytes should not contain the memo field",
			types.NewFungibleTokenPacketDataV2(
				[]types.Token{
					{
						Denom:  types.NewDenom(denom, types.NewHop("transfer", "channel-0"), types.NewHop("transfer", "channel-1")),
						Amount: amount,
					},
				},
				sender,
				receiver,
				"",
				ibctesting.EmptyForwardingPacketData,
			),
			false,
		},
		{
			"non-empty memo field, resulting marshalled bytes should contain the memo field",
			types.NewFungibleTokenPacketDataV2(
				[]types.Token{
					{
						Denom:  types.NewDenom(denom, types.NewHop("transfer", "channel-0"), types.NewHop("transfer", "channel-1")),
						Amount: amount,
					},
				},
				sender,
				receiver,
				"abc",
				ibctesting.EmptyForwardingPacketData,
			),
			true,
		},
	}

	for _, tc := range testCases {
		t.Run(tc.name, func(t *testing.T) {
			bz, err := json.Marshal(tc.packetData)
			if tc.expMemo {
				require.NoError(t, err, tc.name)
				// check that the memo field is present in the marshalled bytes
				require.Contains(t, string(bz), "memo")
			} else {
				require.NoError(t, err, tc.name)
				// check that the memo field is not present in the marshalled bytes
				require.NotContains(t, string(bz), "memo")
			}
		})
	}
}

func TestUnmarshalPacketData(t *testing.T) {
	var (
		packetDataBz []byte
		version      string
		encoding     string
	)

	testCases := []struct {
		name     string
		malleate func()
		expError error
	}{
		{
			"success: v1 -> v2 with empty encoding (JSON)",
			func() {},
			nil,
		},
		{
			"success: v1 -> v2 with JSON encoding",
			func() {
				encoding = types.EncodingJSON
			},
			nil,
		},
		{
			"success: v1 -> v2 with protobuf encoding",
			func() {
				packetData := types.NewFungibleTokenPacketData("transfer/channel-0/atom", "1000", sender, receiver, "")
				bz, err := proto.Marshal(&packetData)
				require.NoError(t, err)

				packetDataBz = bz
				encoding = types.EncodingProtobuf
			},
			nil,
		},
		{
			"success: v1 -> v2 with abi encoding",
			func() {
				bz, err := ics20lib.EncodeFungibleTokenPacketData(ics20lib.ICS20LibFungibleTokenPacketData{
					Denom:    "atom",
					Amount:   big.NewInt(1000),
					Sender:   sender,
					Receiver: receiver,
					Memo:     "",
				})
				require.NoError(t, err)

				packetDataBz = bz
				encoding = types.EncodingABI
			},
			nil,
		},
		{
			"success: v2 with empty encoding (protobuf)",
			func() {
				packetData := types.NewFungibleTokenPacketDataV2(
					[]types.Token{
						{
							Denom:  types.NewDenom("atom", types.NewHop("transfer", "channel-0")),
							Amount: "1000",
						},
					}, sender, receiver, "", types.ForwardingPacketData{})

				packetDataBz = packetData.GetBytes()
				version = types.V2
			},
			nil,
		},
		{
			"success: v2 with JSON encoding",
			func() {
				packetData := types.NewFungibleTokenPacketDataV2(
					[]types.Token{
						{
							Denom:  types.NewDenom("atom", types.NewHop("transfer", "channel-0")),
							Amount: "1000",
						},
					}, sender, receiver, "", types.ForwardingPacketData{})

				packetDataBz, _ = json.Marshal(packetData)
				version = types.V2
				encoding = types.EncodingJSON
			},
			nil,
		},
		{
			"failure: v2 with ABI encoding (not supported)",
			func() {
				packetDataBz = []byte("should fail before this gets relevant")
				version = types.V2
				encoding = types.EncodingABI
			},
			errors.New("encoding application/x-solidity-abi is only supported for ICS20-V1"),
		},
		{
			"failure: invalid encoding",
			func() {
				encoding = "invalid"
			},
			errors.New("invalid encoding provided"),
		},
		{
			"failure: invalid type for json",
			func() {
				packetDataBz = []byte("invalid")
				encoding = types.EncodingJSON
			},
			ibcerrors.ErrInvalidType,
		},
		{
			"failure: invalid type for protobuf",
			func() {
				packetDataBz = []byte("invalid")
				encoding = types.EncodingProtobuf
			},
			ibcerrors.ErrInvalidType,
		},
		{
			"failure: invalid type for abi",
			func() {
				packetDataBz = []byte("invalid")
				encoding = types.EncodingABI
			},
			ibcerrors.ErrInvalidType,
		},
		{
			"invalid version",
			func() {
				version = "ics20-100"
			},
			types.ErrInvalidVersion,
		},
	}

	for _, tc := range testCases {
		packetDataV1 := types.NewFungibleTokenPacketData("transfer/channel-0/atom", "1000", sender, receiver, "")

		packetDataBz = packetDataV1.GetBytes()
		version = types.V1
		encoding = ""

		tc.malleate()

		packetData, err := types.UnmarshalPacketData(packetDataBz, version, encoding)

<<<<<<< HEAD
		expPass := tc.expError == nil
		if expPass {
			require.NoError(t, err)
			require.NotEmpty(t, packetData.Tokens)
			require.NotEmpty(t, packetData.Sender)
			require.NotEmpty(t, packetData.Receiver)
=======
		if tc.expError == nil {
			require.IsType(t, types.FungibleTokenPacketDataV2{}, packetData)
>>>>>>> 7d86244d
		} else {
			ibctesting.RequireErrorIsOrContains(t, err, tc.expError)
		}
	}
}

// TestV2ForwardsCompatibilityFails asserts that new fields being added to a future proto definition of
// FungibleTokenPacketDataV2 fail to unmarshal with previous versions. In essence, permit backwards compatibility
// but restrict forward one.
func TestV2ForwardsCompatibilityFails(t *testing.T) {
	var (
		packet       types.FungibleTokenPacketDataV2
		packetDataBz []byte
	)

	testCases := []struct {
		name     string
		malleate func()
		expError error
	}{
		{
			"success",
			func() {},
			nil,
		},
		{
			"failure: new field present in packet data",
			func() {
				// packet data containing extra field unknown to current proto file.
				packetDataBz = append(packet.GetBytes(), []byte("22\tnew_value")...)
			},
			ibcerrors.ErrInvalidType,
		},
	}

	for _, tc := range testCases {
		packet = types.NewFungibleTokenPacketDataV2(
			[]types.Token{
				{
					Denom:  types.NewDenom("atom", types.NewHop("transfer", "channel-0")),
					Amount: "1000",
				},
			}, "sender", "receiver", "", types.ForwardingPacketData{},
		)

		packetDataBz = packet.GetBytes()

		tc.malleate()

		packetData, err := types.UnmarshalPacketData(packetDataBz, types.V2, types.EncodingProtobuf)

		if tc.expError == nil {
			require.NoError(t, err)
			require.NotEqual(t, types.FungibleTokenPacketDataV2{}, packetData)
		} else {
			require.ErrorIs(t, err, tc.expError)
		}
	}
}

func TestPacketV1ToPacketV2(t *testing.T) {
	const (
		sender   = "sender"
		receiver = "receiver"
	)

	testCases := []struct {
		name     string
		v1Data   types.FungibleTokenPacketData
		v2Data   types.FungibleTokenPacketDataV2
		expError error
	}{
		{
			"success",
			types.NewFungibleTokenPacketData("transfer/channel-0/atom", "1000", sender, receiver, ""),
			types.NewFungibleTokenPacketDataV2(
				[]types.Token{
					{
						Denom:  types.NewDenom("atom", types.NewHop("transfer", "channel-0")),
						Amount: "1000",
					},
				}, sender, receiver, "", types.ForwardingPacketData{}),
			nil,
		},
		{
			"success with empty trace",
			types.NewFungibleTokenPacketData("atom", "1000", sender, receiver, ""),
			types.NewFungibleTokenPacketDataV2(
				[]types.Token{
					{
						Denom:  types.NewDenom("atom"),
						Amount: "1000",
					},
				}, sender, receiver, "", types.ForwardingPacketData{}),
			nil,
		},
		{
			"success: base denom with '/'",
			types.NewFungibleTokenPacketData("transfer/channel-0/atom/withslash", "1000", sender, receiver, ""),
			types.NewFungibleTokenPacketDataV2(
				[]types.Token{
					{
						Denom:  types.NewDenom("atom/withslash", types.NewHop("transfer", "channel-0")),
						Amount: "1000",
					},
				}, sender, receiver, "", types.ForwardingPacketData{}),
			nil,
		},
		{
			"success: base denom with '/' at the end",
			types.NewFungibleTokenPacketData("transfer/channel-0/atom/", "1000", sender, receiver, ""),
			types.NewFungibleTokenPacketDataV2(
				[]types.Token{
					{
						Denom:  types.NewDenom("atom/", types.NewHop("transfer", "channel-0")),
						Amount: "1000",
					},
				}, sender, receiver, "", types.ForwardingPacketData{}),
			nil,
		},
		{
			"success: longer trace base denom with '/'",
			types.NewFungibleTokenPacketData("transfer/channel-0/transfer/channel-1/atom/pool", "1000", sender, receiver, ""),
			types.NewFungibleTokenPacketDataV2(
				[]types.Token{
					{
						Denom:  types.NewDenom("atom/pool", types.NewHop("transfer", "channel-0"), types.NewHop("transfer", "channel-1")),
						Amount: "1000",
					},
				}, sender, receiver, "", types.ForwardingPacketData{}),
			nil,
		},
		{
			"success: longer trace with non transfer port",
			types.NewFungibleTokenPacketData("transfer/channel-0/transfer/channel-1/transfer-custom/channel-2/atom", "1000", sender, receiver, ""),
			types.NewFungibleTokenPacketDataV2(
				[]types.Token{
					{
						Denom:  types.NewDenom("atom", types.NewHop("transfer", "channel-0"), types.NewHop("transfer", "channel-1"), types.NewHop("transfer-custom", "channel-2")),
						Amount: "1000",
					},
				}, sender, receiver, "", types.ForwardingPacketData{}),
			nil,
		},
		{
			"success: base denom with slash, trace with non transfer port",
			types.NewFungibleTokenPacketData("transfer/channel-0/transfer/channel-1/transfer-custom/channel-2/atom/pool", "1000", sender, receiver, ""),
			types.NewFungibleTokenPacketDataV2(
				[]types.Token{
					{
						Denom:  types.NewDenom("atom/pool", types.NewHop("transfer", "channel-0"), types.NewHop("transfer", "channel-1"), types.NewHop("transfer-custom", "channel-2")),
						Amount: "1000",
					},
				}, sender, receiver, "", types.ForwardingPacketData{}),
			nil,
		},
		{
			"failure: packet data fails validation with empty denom",
			types.NewFungibleTokenPacketData("", "1000", sender, receiver, ""),
			types.FungibleTokenPacketDataV2{},
			errorsmod.Wrap(types.ErrInvalidDenomForTransfer, "base denomination cannot be blank"),
		},
	}

	for _, tc := range testCases {
		actualV2Data, err := types.PacketDataV1ToV2(tc.v1Data)

		if tc.expError == nil {
			require.NoError(t, err, "test case: %s", tc.name)
			require.Equal(t, tc.v2Data, actualV2Data, "test case: %s", tc.name)
		} else {
			require.Error(t, err, "test case: %s", tc.name)
		}
	}
}<|MERGE_RESOLUTION|>--- conflicted
+++ resolved
@@ -864,17 +864,12 @@
 
 		packetData, err := types.UnmarshalPacketData(packetDataBz, version, encoding)
 
-<<<<<<< HEAD
-		expPass := tc.expError == nil
-		if expPass {
+		if tc.expError == nil {
 			require.NoError(t, err)
 			require.NotEmpty(t, packetData.Tokens)
 			require.NotEmpty(t, packetData.Sender)
 			require.NotEmpty(t, packetData.Receiver)
-=======
-		if tc.expError == nil {
 			require.IsType(t, types.FungibleTokenPacketDataV2{}, packetData)
->>>>>>> 7d86244d
 		} else {
 			ibctesting.RequireErrorIsOrContains(t, err, tc.expError)
 		}
