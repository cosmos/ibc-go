package types_test

import (
	"encoding/json"
	"fmt"
	"testing"

	"github.com/stretchr/testify/require"

	"github.com/cosmos/ibc-go/v8/modules/apps/transfer/types"
	host "github.com/cosmos/ibc-go/v8/modules/core/24-host"
	ibcerrors "github.com/cosmos/ibc-go/v8/modules/core/errors"
	ibctesting "github.com/cosmos/ibc-go/v8/testing"
)

const (
	denom              = "transfer/gaiachannel/atom"
	amount             = "100"
	largeAmount        = "18446744073709551616"                                                           // one greater than largest uint64 (^uint64(0))
	invalidLargeAmount = "115792089237316195423570985008687907853269984665640564039457584007913129639936" // 2^256
)

// TestFungibleTokenPacketDataValidateBasic tests ValidateBasic for FungibleTokenPacketData
func TestFungibleTokenPacketDataValidateBasic(t *testing.T) {
	testCases := []struct {
		name       string
		packetData types.FungibleTokenPacketData
		expPass    bool
	}{
		{"valid packet", types.NewFungibleTokenPacketData(denom, amount, sender, receiver, ""), true},
		{"valid packet with memo", types.NewFungibleTokenPacketData(denom, amount, sender, receiver, "memo"), true},
		{"valid packet with large amount", types.NewFungibleTokenPacketData(denom, largeAmount, sender, receiver, ""), true},
		{"invalid denom", types.NewFungibleTokenPacketData("", amount, sender, receiver, ""), false},
		{"invalid denom, invalid portID", types.NewFungibleTokenPacketData("(tranfer)/channel-1/uatom", amount, sender, receiver, ""), false},
		{"invalid empty amount", types.NewFungibleTokenPacketData(denom, "", sender, receiver, ""), false},
		{"invalid zero amount", types.NewFungibleTokenPacketData(denom, "0", sender, receiver, ""), false},
		{"invalid negative amount", types.NewFungibleTokenPacketData(denom, "-1", sender, receiver, ""), false},
		{"invalid large amount", types.NewFungibleTokenPacketData(denom, invalidLargeAmount, sender, receiver, ""), false},
		{"missing sender address", types.NewFungibleTokenPacketData(denom, amount, emptyAddr, receiver, ""), false},
		{"missing recipient address", types.NewFungibleTokenPacketData(denom, amount, sender, emptyAddr, ""), false},
	}

	for i, tc := range testCases {
		tc := tc

		err := tc.packetData.ValidateBasic()
		if tc.expPass {
			require.NoError(t, err, "valid test case %d failed: %v", i, err)
		} else {
			require.Error(t, err, "invalid test case %d passed: %s", i, tc.name)
		}
	}
}

func (suite *TypesTestSuite) TestGetPacketSender() {
	packetData := types.FungibleTokenPacketData{
		Denom:    denom,
		Amount:   amount,
		Sender:   sender,
		Receiver: receiver,
		Memo:     "",
	}

	suite.Require().Equal(sender, packetData.GetPacketSender(types.PortID))
}

func (suite *TypesTestSuite) TestPacketDataProvider() {
	testCases := []struct {
		name          string
		packetData    types.FungibleTokenPacketData
		expCustomData interface{}
	}{
		{
			"success: src_callback key in memo",
			types.FungibleTokenPacketData{
				Denom:    denom,
				Amount:   amount,
				Sender:   sender,
				Receiver: receiver,
				Memo:     fmt.Sprintf(`{"src_callback": {"address": "%s"}}`, receiver),
			},
			map[string]interface{}{
				"address": receiver,
			},
		},
		{
			"success: src_callback key in memo with additional fields",
			types.FungibleTokenPacketData{
				Denom:    denom,
				Amount:   amount,
				Sender:   sender,
				Receiver: receiver,
				Memo:     fmt.Sprintf(`{"src_callback": {"address": "%s", "gas_limit": "200000"}}`, receiver),
			},
			map[string]interface{}{
				"address":   receiver,
				"gas_limit": "200000",
			},
		},
		{
			"success: src_callback has string value",
			types.FungibleTokenPacketData{
				Denom:    denom,
				Amount:   amount,
				Sender:   sender,
				Receiver: receiver,
				Memo:     `{"src_callback": "string"}`,
			},
			"string",
		},
		{
			"failure: empty memo",
			types.FungibleTokenPacketData{
				Denom:    denom,
				Amount:   amount,
				Sender:   sender,
				Receiver: receiver,
				Memo:     "",
			},
			nil,
		},
		{
			"failure: non-json memo",
			types.FungibleTokenPacketData{
				Denom:    denom,
				Amount:   amount,
				Sender:   sender,
				Receiver: receiver,
				Memo:     "invalid",
			},
			nil,
		},
	}

	for _, tc := range testCases {
		tc := tc

		customData := tc.packetData.GetCustomPacketData("src_callback")
		suite.Require().Equal(tc.expCustomData, customData)
	}
}

func (suite *TypesTestSuite) TestFungibleTokenPacketDataOmitEmpty() {
	// check that omitempty is present for the memo field
	packetData := types.FungibleTokenPacketData{
		Denom:    denom,
		Amount:   amount,
		Sender:   sender,
		Receiver: receiver,
		// Default value for non-specified memo field is empty string
	}

	bz, err := json.Marshal(packetData)
	suite.Require().NoError(err)

	// check that the memo field is not present in the marshalled bytes
	suite.Require().NotContains(string(bz), "memo")

	packetData.Memo = "abc"
	bz, err = json.Marshal(packetData)
	suite.Require().NoError(err)

	// check that the memo field is present in the marshalled bytes
	suite.Require().Contains(string(bz), "memo")
}

// TestFungibleTokenPacketDataValidateBasic tests ValidateBasic for FungibleTokenPacketData
func TestFungibleTokenPacketDataV2ValidateBasic(t *testing.T) {
	testCases := []struct {
		name       string
		packetData types.FungibleTokenPacketDataV2
		expErr     error
	}{
		{
			"success: valid packet",
			types.NewFungibleTokenPacketDataV2(
				[]types.Token{
					{
						Denom:  types.NewDenom(denom, types.NewTrace("transfer", "channel-0"), types.NewTrace("transfer", "channel-1")),
						Amount: amount,
					},
				},
				sender,
				receiver,
				"",
				nil,
			),
			nil,
		},
		{
			"success: valid packet with memo",
			types.NewFungibleTokenPacketDataV2(
				[]types.Token{
					{
						Denom:  types.NewDenom(denom, types.NewTrace("transfer", "channel-0"), types.NewTrace("transfer", "channel-1")),
						Amount: amount,
					},
				},
				sender,
				receiver,
				"memo",
				nil,
			),
			nil,
		},
		{
			"success: valid packet with large amount",
			types.NewFungibleTokenPacketDataV2(
				[]types.Token{
					{
						Denom:  types.NewDenom(denom, types.NewTrace("transfer", "channel-0"), types.NewTrace("transfer", "channel-1")),
						Amount: largeAmount,
					},
				},
				sender,
				receiver,
				"memo",
				nil,
			),
			nil,
		},
		{
			"success: valid packet with forwarding path hops",
			types.NewFungibleTokenPacketDataV2(
				[]types.Token{
					{
						Denom:  types.NewDenom(denom, types.NewTrace("transfer", "channel-0"), types.NewTrace("transfer", "channel-1")),
						Amount: amount,
					},
				},
				sender,
				receiver,
				"",
<<<<<<< HEAD
				&types.Forwarding{
					Hops: []*types.Hop{
						{
							PortId:    "transfer",
							ChannelId: "channel-1",
						},
=======
				types.NewForwardingInfo("", validHop, validHop),
			),
			nil,
		},
		{
			"success: valid packet with forwarding path hops with memo",
			types.NewFungibleTokenPacketDataV2(
				[]types.Token{
					{
						Denom:  types.NewDenom(denom, types.NewTrace("transfer", "channel-0"), types.NewTrace("transfer", "channel-1")),
						Amount: amount,
>>>>>>> ae2046a7
					},
				},
				sender,
				receiver,
				"",
				types.NewForwardingInfo("memo", validHop),
			),
			nil,
		},
		{
			"failure: invalid denom",
			types.NewFungibleTokenPacketDataV2(
				[]types.Token{
					{
						Denom:  types.NewDenom("", types.NewTrace("transfer", "channel-0"), types.NewTrace("transfer", "channel-1")),
						Amount: amount,
					},
				},
				sender,
				receiver,
				"",
				nil,
			),
			types.ErrInvalidDenomForTransfer,
		},
		{
			"failure: invalid empty amount",
			types.NewFungibleTokenPacketDataV2(
				[]types.Token{
					{
						Denom:  types.NewDenom(denom, types.NewTrace("transfer", "channel-0"), types.NewTrace("transfer", "channel-1")),
						Amount: "",
					},
				},
				sender,
				receiver,
				"",
				nil,
			),
			types.ErrInvalidAmount,
		},
		{
			"failure: invalid empty token array",
			types.NewFungibleTokenPacketDataV2(
				[]types.Token{},
				sender,
				receiver,
				"",
				nil,
			),
			types.ErrInvalidAmount,
		},
		{
			"failure: invalid zero amount",
			types.NewFungibleTokenPacketDataV2(
				[]types.Token{
					{
						Denom:  types.NewDenom(denom, types.NewTrace("transfer", "channel-0"), types.NewTrace("transfer", "channel-1")),
						Amount: "0",
					},
				},
				sender,
				receiver,
				"",
				nil,
			),
			types.ErrInvalidAmount,
		},
		{
			"failure: invalid negative amount",
			types.NewFungibleTokenPacketDataV2(
				[]types.Token{
					{
						Denom:  types.NewDenom(denom, types.NewTrace("transfer", "channel-0"), types.NewTrace("transfer", "channel-1")),
						Amount: "-100",
					},
				},
				sender,
				receiver,
				"",
				nil,
			),
			types.ErrInvalidAmount,
		},
		{
			"failure: invalid large amount",
			types.NewFungibleTokenPacketDataV2(
				[]types.Token{
					{
						Denom:  types.NewDenom(denom, types.NewTrace("transfer", "channel-0"), types.NewTrace("transfer", "channel-1")),
						Amount: invalidLargeAmount,
					},
				},
				sender,
				receiver,
				"memo",
				nil,
			),
			types.ErrInvalidAmount,
		},
		{
			"failure: missing sender address",
			types.NewFungibleTokenPacketDataV2(
				[]types.Token{
					{
						Denom:  types.NewDenom(denom, types.NewTrace("transfer", "channel-0"), types.NewTrace("transfer", "channel-1")),
						Amount: amount,
					},
				},
				"",
				receiver,
				"memo",
				nil,
			),
			ibcerrors.ErrInvalidAddress,
		},
		{
			"failure: missing recipient address",
			types.NewFungibleTokenPacketDataV2(
				[]types.Token{
					{
						Denom:  types.NewDenom(denom, types.NewTrace("transfer", "channel-0"), types.NewTrace("transfer", "channel-1")),
						Amount: amount,
					},
				},
				sender,
				"",
				"",
				nil,
			),
			ibcerrors.ErrInvalidAddress,
		},
		{
			"failure: memo field too large",
			types.NewFungibleTokenPacketDataV2(
				[]types.Token{
					{
						Denom:  types.NewDenom(denom, types.NewTrace("transfer", "channel-0"), types.NewTrace("transfer", "channel-1")),
						Amount: largeAmount,
					},
				},
				sender,
				receiver,
				ibctesting.GenerateString(types.MaximumMemoLength+1),
				nil,
			),
			types.ErrInvalidMemo,
		},
		{
			"failure: memo must be empty if forwarding path hops is not empty",
			types.NewFungibleTokenPacketDataV2(
				[]types.Token{
					{
						Denom:  types.NewDenom(denom, types.NewTrace("transfer", "channel-0"), types.NewTrace("transfer", "channel-1")),
						Amount: amount,
					},
				},
				sender,
				receiver,
				"memo",
<<<<<<< HEAD
				&types.Forwarding{
					Hops: []*types.Hop{
						{
							PortId:    "transfer",
							ChannelId: "channel-1",
						},
=======
				types.NewForwardingInfo("", validHop),
			),
			types.ErrInvalidMemo,
		},
		{
			"failure: invalid forwarding path port ID",
			types.NewFungibleTokenPacketDataV2(
				[]types.Token{
					{
						Denom:  types.NewDenom(denom, types.NewTrace("transfer", "channel-0"), types.NewTrace("transfer", "channel-1")),
						Amount: amount,
>>>>>>> ae2046a7
					},
				},
				sender,
				receiver,
				"",
				types.NewForwardingInfo(
					"",
					types.Hop{
						PortId:    invalidPort,
						ChannelId: "channel-1",
					},
				),
			),
			host.ErrInvalidID,
		},
		{
			"failure: invalid forwarding path channel ID",
			types.NewFungibleTokenPacketDataV2(
				[]types.Token{
					{
						Denom:  types.NewDenom(denom, types.NewTrace("transfer", "channel-0"), types.NewTrace("transfer", "channel-1")),
						Amount: amount,
					},
				},
				sender,
				receiver,
				"",
				types.NewForwardingInfo(
					"",
					types.Hop{
						PortId:    "transfer",
						ChannelId: invalidChannel,
					},
				),
			),
			host.ErrInvalidID,
		},
		{
			"failure: invalid forwarding path too many hops",
			types.NewFungibleTokenPacketDataV2(
				[]types.Token{
					{
						Denom:  types.NewDenom(denom, types.NewTrace("transfer", "channel-0"), types.NewTrace("transfer", "channel-1")),
						Amount: amount,
					},
				},
				sender,
				receiver,
				"",
				types.NewForwardingInfo("", generateHops(types.MaximumNumberOfForwardingHops+1)...),
			),
			types.ErrInvalidForwardingInfo,
		},
		{
			"failure: invalid forwarding path too long memo",
			types.NewFungibleTokenPacketDataV2(
				[]types.Token{
					{
						Denom:  types.NewDenom(denom, types.NewTrace("transfer", "channel-0"), types.NewTrace("transfer", "channel-1")),
						Amount: amount,
					},
				},
				sender,
				receiver,
				"",
				types.NewForwardingInfo(ibctesting.GenerateString(types.MaximumMemoLength+1), validHop),
			),
			types.ErrInvalidMemo,
		},
	}

	for _, tc := range testCases {
		t.Run(tc.name, func(t *testing.T) {
			err := tc.packetData.ValidateBasic()

			expPass := tc.expErr == nil
			if expPass {
				require.NoError(t, err, tc.name)
			} else {
				require.ErrorContains(t, err, tc.expErr.Error(), tc.name)
			}
		})
	}
}

func TestGetPacketSender(t *testing.T) {
	testCases := []struct {
		name       string
		packetData types.FungibleTokenPacketDataV2
		expSender  string
	}{
		{
			"non-empty sender field",
			types.NewFungibleTokenPacketDataV2(
				[]types.Token{
					{
						Denom:  types.NewDenom(denom, types.NewTrace("transfer", "channel-0"), types.NewTrace("transfer", "channel-1")),
						Amount: amount,
					},
				},
				sender,
				receiver,
				"",
				nil,
			),
			sender,
		},
		{
			"empty sender field",
			types.NewFungibleTokenPacketDataV2(
				[]types.Token{
					{
						Denom:  types.NewDenom(denom, types.NewTrace("transfer", "channel-0"), types.NewTrace("transfer", "channel-1")),
						Amount: amount,
					},
				},
				"",
				receiver,
				"abc",
				nil,
			),
			"",
		},
	}

	for _, tc := range testCases {
		t.Run(tc.name, func(t *testing.T) {
			require.Equal(t, tc.expSender, tc.packetData.GetPacketSender(types.PortID))
		})
	}
}

func TestPacketDataProvider(t *testing.T) {
	testCases := []struct {
		name          string
		packetData    types.FungibleTokenPacketDataV2
		expCustomData interface{}
	}{
		{
			"success: src_callback key in memo",
			types.NewFungibleTokenPacketDataV2(
				[]types.Token{
					{
						Denom:  types.NewDenom(denom, types.NewTrace("transfer", "channel-0"), types.NewTrace("transfer", "channel-1")),
						Amount: amount,
					},
				},
				sender,
				receiver,
				fmt.Sprintf(`{"src_callback": {"address": "%s"}}`, receiver),
				nil,
			),

			map[string]interface{}{
				"address": receiver,
			},
		},
		{
			"success: src_callback key in memo with additional fields",
			types.NewFungibleTokenPacketDataV2(
				[]types.Token{
					{
						Denom:  types.NewDenom(denom, types.NewTrace("transfer", "channel-0"), types.NewTrace("transfer", "channel-1")),
						Amount: amount,
					},
				},
				sender,
				receiver,
				fmt.Sprintf(`{"src_callback": {"address": "%s", "gas_limit": "200000"}}`, receiver),
				nil,
			),
			map[string]interface{}{
				"address":   receiver,
				"gas_limit": "200000",
			},
		},
		{
			"success: src_callback has string value",
			types.NewFungibleTokenPacketDataV2(
				[]types.Token{
					{
						Denom:  types.NewDenom(denom, types.NewTrace("transfer", "channel-0"), types.NewTrace("transfer", "channel-1")),
						Amount: amount,
					},
				},
				sender,
				receiver,
				`{"src_callback": "string"}`,
				nil,
			),
			"string",
		},
		{
			"failure: src_callback key not found memo",
			types.NewFungibleTokenPacketDataV2(
				[]types.Token{
					{
						Denom:  types.NewDenom(denom, types.NewTrace("transfer", "channel-0"), types.NewTrace("transfer", "channel-1")),
						Amount: amount,
					},
				},
				sender,
				receiver,
				fmt.Sprintf(`{"dest_callback": {"address": "%s", "min_gas": "200000"}}`, receiver),
				nil,
			),
			nil,
		},
		{
			"failure: empty memo",
			types.NewFungibleTokenPacketDataV2(
				[]types.Token{
					{
						Denom:  types.NewDenom(denom, types.NewTrace("transfer", "channel-0"), types.NewTrace("transfer", "channel-1")),
						Amount: amount,
					},
				},
				sender,
				receiver,
				"",
				nil,
			),
			nil,
		},
		{
			"failure: non-json memo",
			types.NewFungibleTokenPacketDataV2(
				[]types.Token{
					{
						Denom:  types.NewDenom(denom, types.NewTrace("transfer", "channel-0"), types.NewTrace("transfer", "channel-1")),
						Amount: amount,
					},
				},
				sender,
				receiver,
				"invalid",
				nil,
			),
			nil,
		},
	}

	for _, tc := range testCases {
		t.Run(tc.name, func(t *testing.T) {
			customData := tc.packetData.GetCustomPacketData("src_callback")
			require.Equal(t, tc.expCustomData, customData)
		})
	}
}

func TestFungibleTokenPacketDataOmitEmpty(t *testing.T) {
	testCases := []struct {
		name       string
		packetData types.FungibleTokenPacketDataV2
		expMemo    bool
	}{
		{
			"empty memo field, resulting marshalled bytes should not contain the memo field",
			types.NewFungibleTokenPacketDataV2(
				[]types.Token{
					{
						Denom:  types.NewDenom(denom, types.NewTrace("transfer", "channel-0"), types.NewTrace("transfer", "channel-1")),
						Amount: amount,
					},
				},
				sender,
				receiver,
				"",
				nil,
			),
			false,
		},
		{
			"non-empty memo field, resulting marshalled bytes should contain the memo field",
			types.NewFungibleTokenPacketDataV2(
				[]types.Token{
					{
						Denom:  types.NewDenom(denom, types.NewTrace("transfer", "channel-0"), types.NewTrace("transfer", "channel-1")),
						Amount: amount,
					},
				},
				sender,
				receiver,
				"abc",
				nil,
			),
			true,
		},
	}

	for _, tc := range testCases {
		t.Run(tc.name, func(t *testing.T) {
			bz, err := json.Marshal(tc.packetData)
			if tc.expMemo {
				require.NoError(t, err, tc.name)
				// check that the memo field is present in the marshalled bytes
				require.Contains(t, string(bz), "memo")
			} else {
				require.NoError(t, err, tc.name)
				// check that the memo field is not present in the marshalled bytes
				require.NotContains(t, string(bz), "memo")
			}
		})
	}
}<|MERGE_RESOLUTION|>--- conflicted
+++ resolved
@@ -231,15 +231,7 @@
 				sender,
 				receiver,
 				"",
-<<<<<<< HEAD
-				&types.Forwarding{
-					Hops: []*types.Hop{
-						{
-							PortId:    "transfer",
-							ChannelId: "channel-1",
-						},
-=======
-				types.NewForwardingInfo("", validHop, validHop),
+				types.NewForwarding("", validHop, validHop),
 			),
 			nil,
 		},
@@ -250,13 +242,12 @@
 					{
 						Denom:  types.NewDenom(denom, types.NewTrace("transfer", "channel-0"), types.NewTrace("transfer", "channel-1")),
 						Amount: amount,
->>>>>>> ae2046a7
-					},
-				},
-				sender,
-				receiver,
-				"",
-				types.NewForwardingInfo("memo", validHop),
+					},
+				},
+				sender,
+				receiver,
+				"",
+				types.NewForwarding("memo", validHop),
 			),
 			nil,
 		},
@@ -411,15 +402,7 @@
 				sender,
 				receiver,
 				"memo",
-<<<<<<< HEAD
-				&types.Forwarding{
-					Hops: []*types.Hop{
-						{
-							PortId:    "transfer",
-							ChannelId: "channel-1",
-						},
-=======
-				types.NewForwardingInfo("", validHop),
+				types.NewForwarding("", validHop),
 			),
 			types.ErrInvalidMemo,
 		},
@@ -430,13 +413,12 @@
 					{
 						Denom:  types.NewDenom(denom, types.NewTrace("transfer", "channel-0"), types.NewTrace("transfer", "channel-1")),
 						Amount: amount,
->>>>>>> ae2046a7
-					},
-				},
-				sender,
-				receiver,
-				"",
-				types.NewForwardingInfo(
+					},
+				},
+				sender,
+				receiver,
+				"",
+				types.NewForwarding(
 					"",
 					types.Hop{
 						PortId:    invalidPort,
@@ -458,7 +440,7 @@
 				sender,
 				receiver,
 				"",
-				types.NewForwardingInfo(
+				types.NewForwarding(
 					"",
 					types.Hop{
 						PortId:    "transfer",
@@ -480,7 +462,7 @@
 				sender,
 				receiver,
 				"",
-				types.NewForwardingInfo("", generateHops(types.MaximumNumberOfForwardingHops+1)...),
+				types.NewForwarding("", generateHops(types.MaximumNumberOfForwardingHops+1)...),
 			),
 			types.ErrInvalidForwardingInfo,
 		},
@@ -496,7 +478,7 @@
 				sender,
 				receiver,
 				"",
-				types.NewForwardingInfo(ibctesting.GenerateString(types.MaximumMemoLength+1), validHop),
+				types.NewForwarding(ibctesting.GenerateString(types.MaximumMemoLength+1), validHop),
 			),
 			types.ErrInvalidMemo,
 		},
