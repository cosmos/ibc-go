package types_test

import (
	"fmt"

	sdkmath "cosmossdk.io/math"

	sdk "github.com/cosmos/cosmos-sdk/types"
	"github.com/cosmos/cosmos-sdk/x/authz"

	"github.com/cosmos/ibc-go/v8/modules/apps/transfer/types"
	ibcerrors "github.com/cosmos/ibc-go/v8/modules/core/errors"
	ibctesting "github.com/cosmos/ibc-go/v8/testing"
	"github.com/cosmos/ibc-go/v8/testing/mock"
)

const (
	testMemo1 = `{"wasm":{"contract":"osmo1c3ljch9dfw5kf52nfwpxd2zmj2ese7agnx0p9tenkrryasrle5sqf3ftpg","msg":{"osmosis_swap":{"output_denom":"uosmo","slippage":{"twap":{"slippage_percentage":"20","window_seconds":10}},"receiver":"feeabs/feeabs1efd63aw40lxf3n4mhf7dzhjkr453axurwrhrrw","on_failed_delivery":"do_nothing"}}}}`
	testMemo2 = `{"forward":{"channel":"channel-11","port":"transfer","receiver":"stars1twfv52yxcyykx2lcvgl42svw46hsm5dd4ww6xy","retries":2,"timeout":1712146014542131200}}`
)

var forwardingWithValidHop = []types.AllowedForwarding{{Hops: []types.Hop{validHop}}}

func (suite *TypesTestSuite) TestTransferAuthorizationAccept() {
	var (
		msgTransfer   *types.MsgTransfer
		transferAuthz types.TransferAuthorization
	)

	testCases := []struct {
		name         string
		malleate     func()
		assertResult func(res authz.AcceptResponse, err error)
	}{
		{
			"success",
			func() {},
			func(res authz.AcceptResponse, err error) {
				suite.Require().NoError(err)

				suite.Require().True(res.Accept)
				suite.Require().True(res.Delete)
				suite.Require().Nil(res.Updated)
			},
		},
		{
			"success: with spend limit updated",
			func() {
				msgTransfer.Token = sdk.NewCoin(sdk.DefaultBondDenom, sdkmath.NewInt(50))
			},
			func(res authz.AcceptResponse, err error) {
				suite.Require().NoError(err)

				suite.Require().True(res.Accept)
				suite.Require().False(res.Delete)

				updatedAuthz, ok := res.Updated.(*types.TransferAuthorization)
				suite.Require().True(ok)

				isEqual := updatedAuthz.Allocations[0].SpendLimit.Equal(sdk.NewCoins(sdk.NewCoin(sdk.DefaultBondDenom, sdkmath.NewInt(50))))
				suite.Require().True(isEqual)
			},
		},
		{
			"success: with empty allow list",
			func() {
				transferAuthz.Allocations[0].AllowList = []string{}
			},
			func(res authz.AcceptResponse, err error) {
				suite.Require().NoError(err)

				suite.Require().True(res.Accept)
				suite.Require().True(res.Delete)
				suite.Require().Nil(res.Updated)
			},
		},
		{
			"success: with unlimited spend limit of max uint256",
			func() {
				transferAuthz.Allocations[0].SpendLimit = sdk.NewCoins(sdk.NewCoin(sdk.DefaultBondDenom, types.UnboundedSpendLimit()))
			},
			func(res authz.AcceptResponse, err error) {
				suite.Require().NoError(err)

				suite.Require().True(res.Accept)
				suite.Require().False(res.Delete)
				suite.Require().Nil(res.Updated)
			},
		},
		{
			"success: empty AllowedPacketData and empty memo",
			func() {
				allowedList := []string{}
				transferAuthz.Allocations[0].AllowedPacketData = allowedList
			},
			func(res authz.AcceptResponse, err error) {
				suite.Require().NoError(err)

				suite.Require().True(res.Accept)
				suite.Require().True(res.Delete)
				suite.Require().Nil(res.Updated)
			},
		},
		{
			"success: empty AllowedPacketData and empty memo in forwarding path",
			func() {
				allowedList := []string{}
				transferAuthz.Allocations[0].AllowedPacketData = allowedList
				transferAuthz.Allocations[0].AllowedForwarding = forwardingWithValidHop
				msgTransfer.Forwarding = types.NewForwarding(false, validHop)
			},
			func(res authz.AcceptResponse, err error) {
				suite.Require().NoError(err)

				suite.Require().True(res.Accept)
				suite.Require().True(res.Delete)
				suite.Require().Nil(res.Updated)
			},
		},
		{
			"success: AllowedPacketData allows any packet",
			func() {
				allowedList := []string{"*"}
				transferAuthz.Allocations[0].AllowedPacketData = allowedList
				msgTransfer.Memo = testMemo1
			},
			func(res authz.AcceptResponse, err error) {
				suite.Require().NoError(err)

				suite.Require().True(res.Accept)
				suite.Require().True(res.Delete)
				suite.Require().Nil(res.Updated)
			},
		},
		{
			"success: AllowedPacketData allows any packet in forwarding path",
			func() {
				allowedList := []string{"*"}
				transferAuthz.Allocations[0].AllowedPacketData = allowedList
				transferAuthz.Allocations[0].AllowedForwarding = forwardingWithValidHop
				msgTransfer.Forwarding = types.NewForwarding(false, validHop)
			},
			func(res authz.AcceptResponse, err error) {
				suite.Require().NoError(err)

				suite.Require().True(res.Accept)
				suite.Require().True(res.Delete)
				suite.Require().Nil(res.Updated)
			},
		},
		{
			"success: transfer memo allowed",
			func() {
				allowedList := []string{testMemo1, testMemo2}
				transferAuthz.Allocations[0].AllowedPacketData = allowedList
				msgTransfer.Memo = testMemo1
			},
			func(res authz.AcceptResponse, err error) {
				suite.Require().NoError(err)

				suite.Require().True(res.Accept)
				suite.Require().True(res.Delete)
				suite.Require().Nil(res.Updated)
			},
		},
		{
			"empty AllowedPacketData but not empty memo",
			func() {
				allowedList := []string{}
				transferAuthz.Allocations[0].AllowedPacketData = allowedList
				msgTransfer.Memo = testMemo1
			},
			func(res authz.AcceptResponse, err error) {
				suite.Require().Error(err)
			},
		},
		{
			"memo not allowed",
			func() {
				allowedList := []string{testMemo1}
				transferAuthz.Allocations[0].AllowedPacketData = allowedList
				msgTransfer.Memo = testMemo2
			},
			func(res authz.AcceptResponse, err error) {
				suite.Require().Error(err)
				suite.Require().ErrorContains(err, fmt.Sprintf("not allowed memo: %s", testMemo2))
			},
		},
		{
			"test multiple coins does not overspend",
			func() {
				transferAuthz.Allocations[0].SpendLimit = transferAuthz.Allocations[0].SpendLimit.Add(
					sdk.NewCoins(
						sdk.NewCoin("test-denom", sdkmath.NewInt(100)),
						sdk.NewCoin("test-denom2", sdkmath.NewInt(100)),
					)...,
				)
				msgTransfer.Token = sdk.NewCoin(sdk.DefaultBondDenom, sdkmath.NewInt(50))
			},
			func(res authz.AcceptResponse, err error) {
				suite.Require().NoError(err)

				updatedTransferAuthz, ok := res.Updated.(*types.TransferAuthorization)
				suite.Require().True(ok)

				remainder := updatedTransferAuthz.Allocations[0].SpendLimit.AmountOf(sdk.DefaultBondDenom)
				suite.Require().True(sdkmath.NewInt(50).Equal(remainder))

				remainder = updatedTransferAuthz.Allocations[0].SpendLimit.AmountOf("test-denom")
				suite.Require().True(sdkmath.NewInt(100).Equal(remainder))

				remainder = updatedTransferAuthz.Allocations[0].SpendLimit.AmountOf("test-denom2")
				suite.Require().True(sdkmath.NewInt(100).Equal(remainder))
			},
		},
		{
			"no spend limit set for MsgTransfer port/channel",
			func() {
				msgTransfer.SourcePort = ibctesting.MockPort
				msgTransfer.SourceChannel = "channel-9"
			},
			func(res authz.AcceptResponse, err error) {
				suite.Require().Error(err)
			},
		},
		{
			"requested transfer amount is more than the spend limit",
			func() {
				msgTransfer.Token = sdk.NewCoin(sdk.DefaultBondDenom, sdkmath.NewInt(1000))
			},
			func(res authz.AcceptResponse, err error) {
				suite.Require().Error(err)
			},
		},
		{
			"receiver address not permitted via allow list",
			func() {
				msgTransfer.Receiver = suite.chainB.SenderAccount.GetAddress().String()
			},
			func(res authz.AcceptResponse, err error) {
				suite.Require().Error(err)
			},
		},
		{
			"success: with multiple allocations and multidenom transfer",
			func() {
				coins := sdk.NewCoins(
					ibctesting.TestCoin,
					sdk.NewCoin("atom", sdkmath.NewInt(100)),
					sdk.NewCoin("osmo", sdkmath.NewInt(100)),
				)

				transferAuthz.Allocations = append(transferAuthz.Allocations, types.Allocation{
					SourcePort:    ibctesting.MockPort,
					SourceChannel: "channel-9",
					SpendLimit:    coins,
				})

				msgTransfer = types.NewMsgTransfer(
					ibctesting.MockPort,
					"channel-9",
					coins,
					suite.chainA.SenderAccount.GetAddress().String(),
					ibctesting.TestAccAddress,
					suite.chainB.GetTimeoutHeight(),
					0,
					"",
					emptyForwarding,
				)
			},
			func(res authz.AcceptResponse, err error) {
				suite.Require().NoError(err)

				suite.Require().True(res.Accept)
				suite.Require().False(res.Delete)

				updatedAuthz, ok := res.Updated.(*types.TransferAuthorization)
				suite.Require().True(ok)

				// assert spent spendlimits are removed from the list
				suite.Require().Len(updatedAuthz.Allocations, 1)
			},
		},
		{
			"success: allowed forwarding hops",
			func() {
<<<<<<< HEAD
				msgTransfer.Forwarding = types.NewForwarding(false, types.Hop{PortId: ibctesting.MockPort, ChannelId: "channel-1"}, types.Hop{PortId: ibctesting.MockPort, ChannelId: "channel-2"})
				transferAuthz.Allocations[0].AllowedForwarding = []types.AllowedForwarding{
					{
						Hops: []types.Hop{
							{PortId: ibctesting.MockPort, ChannelId: "channel-1"},
							{PortId: ibctesting.MockPort, ChannelId: "channel-2"},
=======
				msgTransfer.Forwarding = types.NewForwarding(false, types.NewHop(ibctesting.MockPort, "channel-1"), types.NewHop(ibctesting.MockPort, "channel-2"))
				transferAuthz.Allocations[0].AllowedForwarding = []types.AllowedForwarding{
					{
						Hops: []types.Hop{
							types.NewHop(ibctesting.MockPort, "channel-1"),
							types.NewHop(ibctesting.MockPort, "channel-2"),
>>>>>>> 8cf632a0
						},
					},
				}
			},
			func(res authz.AcceptResponse, err error) {
				suite.Require().NoError(err)
				suite.Require().True(res.Accept)
			},
		},
		{
			"success: Allocation specify hops but msgTransfer does not have hops",
			func() {
				transferAuthz.Allocations[0].AllowedForwarding = []types.AllowedForwarding{
					{
						Hops: []types.Hop{
<<<<<<< HEAD
							{PortId: ibctesting.MockPort, ChannelId: "channel-1"},
							{PortId: ibctesting.MockPort, ChannelId: "channel-2"},
=======
							types.NewHop(ibctesting.MockPort, "channel-1"),
							types.NewHop(ibctesting.MockPort, "channel-2"),
>>>>>>> 8cf632a0
						},
					},
				}
			},
			func(res authz.AcceptResponse, err error) {
				suite.Require().NoError(err)
				suite.Require().True(res.Accept)
			},
		},
		{
			"failure: multidenom transfer spend limit is exceeded",
			func() {
				coins := sdk.NewCoins(
					ibctesting.TestCoin,
					sdk.NewCoin("atom", sdkmath.NewInt(100)),
					sdk.NewCoin("osmo", sdkmath.NewInt(100)),
				)

				transferAuthz.Allocations = append(transferAuthz.Allocations, types.Allocation{
					SourcePort:    ibctesting.MockPort,
					SourceChannel: "channel-9",
					SpendLimit:    coins,
				})

				// spending more than the spend limit
				coins = coins.Add(sdk.NewCoin("atom", sdkmath.NewInt(1)))

				msgTransfer = types.NewMsgTransfer(
					ibctesting.MockPort,
					"channel-9",
					coins,
					suite.chainA.SenderAccount.GetAddress().String(),
					ibctesting.TestAccAddress,
					suite.chainB.GetTimeoutHeight(),
					0,
					"",
					emptyForwarding,
				)
			},
			func(res authz.AcceptResponse, err error) {
				suite.Require().ErrorIs(err, ibcerrors.ErrInsufficientFunds)
				suite.Require().False(res.Accept)
				suite.Require().False(res.Delete)
				suite.Require().Nil(res.Updated)
			},
		},
		{
			"failure: multidenom transfer denom not in allocation",
			func() {
				coins := sdk.NewCoins(
					ibctesting.TestCoin,
					sdk.NewCoin("atom", sdkmath.NewInt(100)),
					sdk.NewCoin("osmo", sdkmath.NewInt(100)),
				)

				transferAuthz.Allocations = append(transferAuthz.Allocations, types.Allocation{
					SourcePort:    ibctesting.MockPort,
					SourceChannel: "channel-9",
					SpendLimit:    coins,
				})

				// spend a coin not in the allocation
				coins = coins.Add(sdk.NewCoin("newdenom", sdkmath.NewInt(1)))

				msgTransfer = types.NewMsgTransfer(
					ibctesting.MockPort,
					"channel-9",
					coins,
					suite.chainA.SenderAccount.GetAddress().String(),
					ibctesting.TestAccAddress,
					suite.chainB.GetTimeoutHeight(),
					0,
					"",
					emptyForwarding,
				)
			},
			func(res authz.AcceptResponse, err error) {
				suite.Require().ErrorIs(err, ibcerrors.ErrInsufficientFunds)
				suite.Require().False(res.Accept)
				suite.Require().False(res.Delete)
				suite.Require().Nil(res.Updated)
			},
		},
		{
			"failure: allowed forwarding hops contains more hops",
			func() {
				msgTransfer.Forwarding = types.NewForwarding(false,
<<<<<<< HEAD
					types.Hop{PortId: ibctesting.MockPort, ChannelId: "channel-1"},
					types.Hop{PortId: ibctesting.MockPort, ChannelId: "channel-2"},
					types.Hop{PortId: ibctesting.MockPort, ChannelId: "channel-3"},
=======
					types.NewHop(ibctesting.MockPort, "channel-1"),
					types.NewHop(ibctesting.MockPort, "channel-2"),
					types.NewHop(ibctesting.MockPort, "channel-3"),
>>>>>>> 8cf632a0
				)
				transferAuthz.Allocations[0].AllowedForwarding = []types.AllowedForwarding{
					{
						Hops: []types.Hop{
<<<<<<< HEAD
							{PortId: ibctesting.MockPort, ChannelId: "channel-1"},
							{PortId: ibctesting.MockPort, ChannelId: "channel-2"},
=======
							types.NewHop(ibctesting.MockPort, "channel-1"),
							types.NewHop(ibctesting.MockPort, "channel-2"),
>>>>>>> 8cf632a0
						},
					},
				}
			},
			func(res authz.AcceptResponse, err error) {
				suite.Require().Error(err)
				suite.Require().False(res.Accept)
			},
		},
		{
			"failure: allowed forwarding hops contains one different hop",
			func() {
				msgTransfer.Forwarding = types.NewForwarding(false,
<<<<<<< HEAD
					types.Hop{PortId: ibctesting.MockPort, ChannelId: "channel-1"},
					types.Hop{PortId: "3", ChannelId: "channel-3"},
=======
					types.NewHop(ibctesting.MockPort, "channel-1"),
					types.NewHop("3", "channel-3"),
>>>>>>> 8cf632a0
				)
				transferAuthz.Allocations[0].AllowedForwarding = []types.AllowedForwarding{
					{
						Hops: []types.Hop{
<<<<<<< HEAD
							{PortId: ibctesting.MockPort, ChannelId: "channel-1"},
							{PortId: ibctesting.MockPort, ChannelId: "channel-2"},
=======
							types.NewHop(ibctesting.MockPort, "channel-1"),
							types.NewHop(ibctesting.MockPort, "channel-2"),
>>>>>>> 8cf632a0
						},
					},
				}
			},
			func(res authz.AcceptResponse, err error) {
				suite.Require().Error(err)
				suite.Require().False(res.Accept)
			},
		},
		{
			"failure: allowed forwarding hops is empty but hops are present",
			func() {
				msgTransfer.Forwarding = types.NewForwarding(false,
<<<<<<< HEAD
					types.Hop{PortId: ibctesting.MockPort, ChannelId: "channel-1"},
=======
					types.NewHop(ibctesting.MockPort, "channel-1"),
>>>>>>> 8cf632a0
				)
			},
			func(res authz.AcceptResponse, err error) {
				suite.Require().Error(err)
				suite.Require().False(res.Accept)
			},
		},
		{
			"failure: order of hops is different",
			func() {
				msgTransfer.Forwarding = types.NewForwarding(false,
<<<<<<< HEAD
					types.Hop{PortId: ibctesting.MockPort, ChannelId: "channel-1"},
					types.Hop{PortId: ibctesting.MockPort, ChannelId: "channel-2"},
=======
					types.NewHop(ibctesting.MockPort, "channel-1"),
					types.NewHop(ibctesting.MockPort, "channel-2"),
>>>>>>> 8cf632a0
				)
				transferAuthz.Allocations[0].AllowedForwarding = []types.AllowedForwarding{
					{
						Hops: []types.Hop{
<<<<<<< HEAD
							{PortId: ibctesting.MockPort, ChannelId: "channel-2"},
							{PortId: ibctesting.MockPort, ChannelId: "channel-1"},
=======
							types.NewHop(ibctesting.MockPort, "channel-2"),
							types.NewHop(ibctesting.MockPort, "channel-1"),
>>>>>>> 8cf632a0
						},
					},
				}
			},
			func(res authz.AcceptResponse, err error) {
				suite.Require().Error(err)
				suite.Require().False(res.Accept)
			},
		},

		{
			"failure: unwind is not allowed",
			func() {
				msgTransfer.Forwarding.Unwind = true
			},
			func(res authz.AcceptResponse, err error) {
				suite.Require().Error(err)
				suite.Require().False(res.Accept)
			},
		},
	}

	for _, tc := range testCases {
		tc := tc

		suite.Run(tc.name, func() {
			suite.SetupTest()

			path := ibctesting.NewTransferPath(suite.chainA, suite.chainB)
			path.Setup()

			transferAuthz = types.TransferAuthorization{
				Allocations: []types.Allocation{
					{
						SourcePort:    path.EndpointA.ChannelConfig.PortID,
						SourceChannel: path.EndpointA.ChannelID,
						SpendLimit:    ibctesting.TestCoins,
						AllowList:     []string{ibctesting.TestAccAddress},
					},
				},
			}

			msgTransfer = types.NewMsgTransfer(
				path.EndpointA.ChannelConfig.PortID,
				path.EndpointA.ChannelID,
				sdk.NewCoins(ibctesting.TestCoin),
				suite.chainA.SenderAccount.GetAddress().String(),
				ibctesting.TestAccAddress,
				suite.chainB.GetTimeoutHeight(),
				0,
				"",
				emptyForwarding,
			)

			tc.malleate()

			res, err := transferAuthz.Accept(suite.chainA.GetContext(), msgTransfer)
			tc.assertResult(res, err)
		})
	}
}

func (suite *TypesTestSuite) TestTransferAuthorizationMsgTypeURL() {
	var transferAuthz types.TransferAuthorization
	suite.Require().Equal(sdk.MsgTypeURL(&types.MsgTransfer{}), transferAuthz.MsgTypeURL(), "invalid type url for transfer authorization")
}

func (suite *TypesTestSuite) TestTransferAuthorizationValidateBasic() {
	var transferAuthz types.TransferAuthorization

	testCases := []struct {
		name     string
		malleate func()
		expPass  bool
	}{
		{
			"success",
			func() {},
			true,
		},
		{
			"success: empty allow list",
			func() {
				transferAuthz.Allocations[0].AllowList = []string{}
			},
			true,
		},
		{
			"success: with multiple allocations",
			func() {
				allocation := types.Allocation{
					SourcePort:    types.PortID,
					SourceChannel: "channel-1",
					SpendLimit:    sdk.NewCoins(ibctesting.TestCoin),
					AllowList:     []string{},
				}

				transferAuthz.Allocations = append(transferAuthz.Allocations, allocation)
			},
			true,
		},
		{
			"success: with unlimited spend limit of max uint256",
			func() {
				transferAuthz.Allocations[0].SpendLimit = sdk.NewCoins(sdk.NewCoin(sdk.DefaultBondDenom, types.UnboundedSpendLimit()))
			},
			true,
		},
		{
			"success: wildcard allowed packet data",
			func() {
				transferAuthz.Allocations[0].AllowedPacketData = []string{"*"}
			},
			true,
		},
		{
			"success: with allowed forwarding hops",
			func() {
				transferAuthz.Allocations[0].AllowedForwarding = []types.AllowedForwarding{
					{Hops: []types.Hop{validHop}},
<<<<<<< HEAD
					{Hops: []types.Hop{{types.PortID, "channel-1"}}},
=======
					{Hops: []types.Hop{types.NewHop(types.PortID, "channel-1")}},
>>>>>>> 8cf632a0
				}
			},
			true,
		},
		{
			"empty allocations",
			func() {
				transferAuthz = types.TransferAuthorization{Allocations: []types.Allocation{}}
			},
			false,
		},
		{
			"nil allocations",
			func() {
				transferAuthz = types.TransferAuthorization{}
			},
			false,
		},
		{
			"nil spend limit coins",
			func() {
				transferAuthz.Allocations[0].SpendLimit = nil
			},
			false,
		},
		{
			"invalid spend limit coins",
			func() {
				transferAuthz.Allocations[0].SpendLimit = sdk.Coins{sdk.Coin{Denom: ""}}
			},
			false,
		},
		{
			"duplicate entry in allow list",
			func() {
				transferAuthz.Allocations[0].AllowList = []string{ibctesting.TestAccAddress, ibctesting.TestAccAddress}
			},
			false,
		},
		{
			"invalid port identifier",
			func() {
				transferAuthz.Allocations[0].SourcePort = ""
			},
			false,
		},
		{
			"invalid channel identifier",
			func() {
				transferAuthz.Allocations[0].SourceChannel = ""
			},
			false,
		},
		{
			"duplicate channel ID",
			func() {
				allocation := types.Allocation{
					SourcePort:    mock.PortID,
					SourceChannel: transferAuthz.Allocations[0].SourceChannel,
					SpendLimit:    sdk.NewCoins(ibctesting.TestCoin),
					AllowList:     []string{ibctesting.TestAccAddress},
				}

				transferAuthz.Allocations = append(transferAuthz.Allocations, allocation)
			},
			false,
		},
		{
			"fowarding hop with invalid port ID",
			func() {
				transferAuthz.Allocations[0].AllowedForwarding = []types.AllowedForwarding{
					{Hops: []types.Hop{validHop}},
<<<<<<< HEAD
					{Hops: []types.Hop{{"invalid/port", ibctesting.FirstChannelID}}},
=======
					{Hops: []types.Hop{types.NewHop("invalid/port", ibctesting.FirstChannelID)}},
>>>>>>> 8cf632a0
				}
			},
			false,
		},
		{
			"fowarding hop with invalid channel ID",
			func() {
				transferAuthz.Allocations[0].AllowedForwarding = []types.AllowedForwarding{
					{Hops: []types.Hop{validHop}},
<<<<<<< HEAD
					{Hops: []types.Hop{{types.PortID, "invalid/channel"}}},
=======
					{Hops: []types.Hop{types.NewHop(types.PortID, "invalid/channel")}},
>>>>>>> 8cf632a0
				}
			},
			false,
		},
	}

	for _, tc := range testCases {
		tc := tc

		suite.Run(tc.name, func() {
			transferAuthz = types.TransferAuthorization{
				Allocations: []types.Allocation{
					{
						SourcePort:    mock.PortID,
						SourceChannel: ibctesting.FirstChannelID,
						SpendLimit:    sdk.NewCoins(ibctesting.TestCoin),
						AllowList:     []string{ibctesting.TestAccAddress},
					},
				},
			}

			tc.malleate()

			err := transferAuthz.ValidateBasic()

			if tc.expPass {
				suite.Require().NoError(err)
			} else {
				suite.Require().Error(err)
			}
		})
	}
}<|MERGE_RESOLUTION|>--- conflicted
+++ resolved
@@ -284,21 +284,12 @@
 		{
 			"success: allowed forwarding hops",
 			func() {
-<<<<<<< HEAD
-				msgTransfer.Forwarding = types.NewForwarding(false, types.Hop{PortId: ibctesting.MockPort, ChannelId: "channel-1"}, types.Hop{PortId: ibctesting.MockPort, ChannelId: "channel-2"})
-				transferAuthz.Allocations[0].AllowedForwarding = []types.AllowedForwarding{
-					{
-						Hops: []types.Hop{
-							{PortId: ibctesting.MockPort, ChannelId: "channel-1"},
-							{PortId: ibctesting.MockPort, ChannelId: "channel-2"},
-=======
 				msgTransfer.Forwarding = types.NewForwarding(false, types.NewHop(ibctesting.MockPort, "channel-1"), types.NewHop(ibctesting.MockPort, "channel-2"))
 				transferAuthz.Allocations[0].AllowedForwarding = []types.AllowedForwarding{
 					{
 						Hops: []types.Hop{
 							types.NewHop(ibctesting.MockPort, "channel-1"),
 							types.NewHop(ibctesting.MockPort, "channel-2"),
->>>>>>> 8cf632a0
 						},
 					},
 				}
@@ -314,13 +305,8 @@
 				transferAuthz.Allocations[0].AllowedForwarding = []types.AllowedForwarding{
 					{
 						Hops: []types.Hop{
-<<<<<<< HEAD
-							{PortId: ibctesting.MockPort, ChannelId: "channel-1"},
-							{PortId: ibctesting.MockPort, ChannelId: "channel-2"},
-=======
 							types.NewHop(ibctesting.MockPort, "channel-1"),
 							types.NewHop(ibctesting.MockPort, "channel-2"),
->>>>>>> 8cf632a0
 						},
 					},
 				}
@@ -408,26 +394,15 @@
 			"failure: allowed forwarding hops contains more hops",
 			func() {
 				msgTransfer.Forwarding = types.NewForwarding(false,
-<<<<<<< HEAD
-					types.Hop{PortId: ibctesting.MockPort, ChannelId: "channel-1"},
-					types.Hop{PortId: ibctesting.MockPort, ChannelId: "channel-2"},
-					types.Hop{PortId: ibctesting.MockPort, ChannelId: "channel-3"},
-=======
 					types.NewHop(ibctesting.MockPort, "channel-1"),
 					types.NewHop(ibctesting.MockPort, "channel-2"),
 					types.NewHop(ibctesting.MockPort, "channel-3"),
->>>>>>> 8cf632a0
 				)
 				transferAuthz.Allocations[0].AllowedForwarding = []types.AllowedForwarding{
 					{
 						Hops: []types.Hop{
-<<<<<<< HEAD
-							{PortId: ibctesting.MockPort, ChannelId: "channel-1"},
-							{PortId: ibctesting.MockPort, ChannelId: "channel-2"},
-=======
 							types.NewHop(ibctesting.MockPort, "channel-1"),
 							types.NewHop(ibctesting.MockPort, "channel-2"),
->>>>>>> 8cf632a0
 						},
 					},
 				}
@@ -441,24 +416,14 @@
 			"failure: allowed forwarding hops contains one different hop",
 			func() {
 				msgTransfer.Forwarding = types.NewForwarding(false,
-<<<<<<< HEAD
-					types.Hop{PortId: ibctesting.MockPort, ChannelId: "channel-1"},
-					types.Hop{PortId: "3", ChannelId: "channel-3"},
-=======
 					types.NewHop(ibctesting.MockPort, "channel-1"),
 					types.NewHop("3", "channel-3"),
->>>>>>> 8cf632a0
 				)
 				transferAuthz.Allocations[0].AllowedForwarding = []types.AllowedForwarding{
 					{
 						Hops: []types.Hop{
-<<<<<<< HEAD
-							{PortId: ibctesting.MockPort, ChannelId: "channel-1"},
-							{PortId: ibctesting.MockPort, ChannelId: "channel-2"},
-=======
 							types.NewHop(ibctesting.MockPort, "channel-1"),
 							types.NewHop(ibctesting.MockPort, "channel-2"),
->>>>>>> 8cf632a0
 						},
 					},
 				}
@@ -472,11 +437,7 @@
 			"failure: allowed forwarding hops is empty but hops are present",
 			func() {
 				msgTransfer.Forwarding = types.NewForwarding(false,
-<<<<<<< HEAD
-					types.Hop{PortId: ibctesting.MockPort, ChannelId: "channel-1"},
-=======
 					types.NewHop(ibctesting.MockPort, "channel-1"),
->>>>>>> 8cf632a0
 				)
 			},
 			func(res authz.AcceptResponse, err error) {
@@ -488,24 +449,14 @@
 			"failure: order of hops is different",
 			func() {
 				msgTransfer.Forwarding = types.NewForwarding(false,
-<<<<<<< HEAD
-					types.Hop{PortId: ibctesting.MockPort, ChannelId: "channel-1"},
-					types.Hop{PortId: ibctesting.MockPort, ChannelId: "channel-2"},
-=======
 					types.NewHop(ibctesting.MockPort, "channel-1"),
 					types.NewHop(ibctesting.MockPort, "channel-2"),
->>>>>>> 8cf632a0
 				)
 				transferAuthz.Allocations[0].AllowedForwarding = []types.AllowedForwarding{
 					{
 						Hops: []types.Hop{
-<<<<<<< HEAD
-							{PortId: ibctesting.MockPort, ChannelId: "channel-2"},
-							{PortId: ibctesting.MockPort, ChannelId: "channel-1"},
-=======
 							types.NewHop(ibctesting.MockPort, "channel-2"),
 							types.NewHop(ibctesting.MockPort, "channel-1"),
->>>>>>> 8cf632a0
 						},
 					},
 				}
@@ -626,11 +577,7 @@
 			func() {
 				transferAuthz.Allocations[0].AllowedForwarding = []types.AllowedForwarding{
 					{Hops: []types.Hop{validHop}},
-<<<<<<< HEAD
-					{Hops: []types.Hop{{types.PortID, "channel-1"}}},
-=======
 					{Hops: []types.Hop{types.NewHop(types.PortID, "channel-1")}},
->>>>>>> 8cf632a0
 				}
 			},
 			true,
@@ -703,11 +650,7 @@
 			func() {
 				transferAuthz.Allocations[0].AllowedForwarding = []types.AllowedForwarding{
 					{Hops: []types.Hop{validHop}},
-<<<<<<< HEAD
-					{Hops: []types.Hop{{"invalid/port", ibctesting.FirstChannelID}}},
-=======
 					{Hops: []types.Hop{types.NewHop("invalid/port", ibctesting.FirstChannelID)}},
->>>>>>> 8cf632a0
 				}
 			},
 			false,
@@ -717,11 +660,7 @@
 			func() {
 				transferAuthz.Allocations[0].AllowedForwarding = []types.AllowedForwarding{
 					{Hops: []types.Hop{validHop}},
-<<<<<<< HEAD
-					{Hops: []types.Hop{{types.PortID, "invalid/channel"}}},
-=======
 					{Hops: []types.Hop{types.NewHop(types.PortID, "invalid/channel")}},
->>>>>>> 8cf632a0
 				}
 			},
 			false,
