--- conflicted
+++ resolved
@@ -73,7 +73,141 @@
 			},
 		},
 		{
-<<<<<<< HEAD
+			"success: with unlimited spend limit of max uint256",
+			func() {
+				transferAuthz.Allocations[0].SpendLimit = sdk.NewCoins(sdk.NewCoin(sdk.DefaultBondDenom, types.UnboundedSpendLimit()))
+			},
+			func(res authz.AcceptResponse, err error) {
+				suite.Require().NoError(err)
+
+				suite.Require().True(res.Accept)
+				suite.Require().False(res.Delete)
+				suite.Require().Nil(res.Updated)
+			},
+		},
+		{
+			"success: empty AllowedPacketData and empty memo",
+			func() {
+				allowedList := []string{}
+				transferAuthz.Allocations[0].AllowedPacketData = allowedList
+			},
+			func(res authz.AcceptResponse, err error) {
+				suite.Require().NoError(err)
+
+				suite.Require().True(res.Accept)
+				suite.Require().True(res.Delete)
+				suite.Require().Nil(res.Updated)
+			},
+		},
+		{
+			"success: AllowedPacketData allows any packet",
+			func() {
+				allowedList := []string{"*"}
+				transferAuthz.Allocations[0].AllowedPacketData = allowedList
+				msgTransfer.Memo = testMemo1
+			},
+			func(res authz.AcceptResponse, err error) {
+				suite.Require().NoError(err)
+
+				suite.Require().True(res.Accept)
+				suite.Require().True(res.Delete)
+				suite.Require().Nil(res.Updated)
+			},
+		},
+		{
+			"success: transfer memo allowed",
+			func() {
+				allowedList := []string{testMemo1, testMemo2}
+				transferAuthz.Allocations[0].AllowedPacketData = allowedList
+				msgTransfer.Memo = testMemo1
+			},
+			func(res authz.AcceptResponse, err error) {
+				suite.Require().NoError(err)
+
+				suite.Require().True(res.Accept)
+				suite.Require().True(res.Delete)
+				suite.Require().Nil(res.Updated)
+			},
+		},
+		{
+			"empty AllowedPacketData but not empty memo",
+			func() {
+				allowedList := []string{}
+				transferAuthz.Allocations[0].AllowedPacketData = allowedList
+				msgTransfer.Memo = testMemo1
+			},
+			func(res authz.AcceptResponse, err error) {
+				suite.Require().Error(err)
+			},
+		},
+		{
+			"memo not allowed",
+			func() {
+				allowedList := []string{testMemo1}
+				transferAuthz.Allocations[0].AllowedPacketData = allowedList
+				msgTransfer.Memo = testMemo2
+			},
+			func(res authz.AcceptResponse, err error) {
+				suite.Require().Error(err)
+				suite.Require().ErrorContains(err, fmt.Sprintf("not allowed memo: %s", testMemo2))
+			},
+		},
+		{
+			"test multiple coins does not overspend",
+			func() {
+				transferAuthz.Allocations[0].SpendLimit = transferAuthz.Allocations[0].SpendLimit.Add(
+					sdk.NewCoins(
+						sdk.NewCoin("test-denom", sdkmath.NewInt(100)),
+						sdk.NewCoin("test-denom2", sdkmath.NewInt(100)),
+					)...,
+				)
+				msgTransfer.Token = sdk.NewCoin(sdk.DefaultBondDenom, sdkmath.NewInt(50))
+			},
+			func(res authz.AcceptResponse, err error) {
+				suite.Require().NoError(err)
+
+				updatedTransferAuthz, ok := res.Updated.(*types.TransferAuthorization)
+				suite.Require().True(ok)
+
+				remainder := updatedTransferAuthz.Allocations[0].SpendLimit.AmountOf(sdk.DefaultBondDenom)
+				suite.Require().True(sdkmath.NewInt(50).Equal(remainder))
+
+				remainder = updatedTransferAuthz.Allocations[0].SpendLimit.AmountOf("test-denom")
+				suite.Require().True(sdkmath.NewInt(100).Equal(remainder))
+
+				remainder = updatedTransferAuthz.Allocations[0].SpendLimit.AmountOf("test-denom2")
+				suite.Require().True(sdkmath.NewInt(100).Equal(remainder))
+			},
+		},
+		{
+			"no spend limit set for MsgTransfer port/channel",
+			func() {
+				msgTransfer.SourcePort = ibctesting.MockPort
+				msgTransfer.SourceChannel = "channel-9"
+			},
+			func(res authz.AcceptResponse, err error) {
+				suite.Require().Error(err)
+			},
+		},
+		{
+			"requested transfer amount is more than the spend limit",
+			func() {
+				msgTransfer.Token = sdk.NewCoin(sdk.DefaultBondDenom, sdkmath.NewInt(1000))
+			},
+			func(res authz.AcceptResponse, err error) {
+				suite.Require().Error(err)
+			},
+		},
+		{
+			"receiver address not permitted via allow list",
+			func() {
+				msgTransfer.Receiver = suite.chainB.SenderAccount.GetAddress().String()
+			},
+			func(res authz.AcceptResponse, err error) {
+				suite.Require().Error(err)
+			},
+		},
+		{
 			"success: with multiple allocations and multidenom transfer",
 			func() {
 				coins := sdk.NewCoins(
@@ -82,13 +216,11 @@
 					sdk.NewCoin("osmo", sdkmath.NewInt(100)),
 				)
 
-				allocation := types.Allocation{
+				transferAuthz.Allocations = append(transferAuthz.Allocations, types.Allocation{
 					SourcePort:    ibctesting.MockPort,
 					SourceChannel: "channel-9",
 					SpendLimit:    coins,
-				}
-
-				transferAuthz.Allocations = append(transferAuthz.Allocations, allocation)
+				})
 
 				msgTransfer = types.NewMsgTransfer(
 					ibctesting.MockPort,
@@ -116,144 +248,7 @@
 			},
 		},
 		{
-=======
->>>>>>> 4d23f4f2
-			"success: with unlimited spend limit of max uint256",
-			func() {
-				transferAuthz.Allocations[0].SpendLimit = sdk.NewCoins(sdk.NewCoin(sdk.DefaultBondDenom, types.UnboundedSpendLimit()))
-			},
-			func(res authz.AcceptResponse, err error) {
-				suite.Require().NoError(err)
-
-				suite.Require().True(res.Accept)
-				suite.Require().False(res.Delete)
-				suite.Require().Nil(res.Updated)
-			},
-		},
-		{
-			"success: empty AllowedPacketData and empty memo",
-			func() {
-				allowedList := []string{}
-				transferAuthz.Allocations[0].AllowedPacketData = allowedList
-			},
-			func(res authz.AcceptResponse, err error) {
-				suite.Require().NoError(err)
-
-				suite.Require().True(res.Accept)
-				suite.Require().True(res.Delete)
-				suite.Require().Nil(res.Updated)
-			},
-		},
-		{
-			"success: AllowedPacketData allows any packet",
-			func() {
-				allowedList := []string{"*"}
-				transferAuthz.Allocations[0].AllowedPacketData = allowedList
-				msgTransfer.Memo = testMemo1
-			},
-			func(res authz.AcceptResponse, err error) {
-				suite.Require().NoError(err)
-
-				suite.Require().True(res.Accept)
-				suite.Require().True(res.Delete)
-				suite.Require().Nil(res.Updated)
-			},
-		},
-		{
-			"success: transfer memo allowed",
-			func() {
-				allowedList := []string{testMemo1, testMemo2}
-				transferAuthz.Allocations[0].AllowedPacketData = allowedList
-				msgTransfer.Memo = testMemo1
-			},
-			func(res authz.AcceptResponse, err error) {
-				suite.Require().NoError(err)
-
-				suite.Require().True(res.Accept)
-				suite.Require().True(res.Delete)
-				suite.Require().Nil(res.Updated)
-			},
-		},
-		{
-			"empty AllowedPacketData but not empty memo",
-			func() {
-				allowedList := []string{}
-				transferAuthz.Allocations[0].AllowedPacketData = allowedList
-				msgTransfer.Memo = testMemo1
-			},
-			func(res authz.AcceptResponse, err error) {
-				suite.Require().Error(err)
-			},
-		},
-		{
-			"memo not allowed",
-			func() {
-				allowedList := []string{testMemo1}
-				transferAuthz.Allocations[0].AllowedPacketData = allowedList
-				msgTransfer.Memo = testMemo2
-			},
-			func(res authz.AcceptResponse, err error) {
-				suite.Require().Error(err)
-				suite.Require().ErrorContains(err, fmt.Sprintf("not allowed memo: %s", testMemo2))
-			},
-		},
-		{
-			"test multiple coins does not overspend",
-			func() {
-				transferAuthz.Allocations[0].SpendLimit = transferAuthz.Allocations[0].SpendLimit.Add(
-					sdk.NewCoins(
-						sdk.NewCoin("test-denom", sdkmath.NewInt(100)),
-						sdk.NewCoin("test-denom2", sdkmath.NewInt(100)),
-					)...,
-				)
-				msgTransfer.Token = sdk.NewCoin(sdk.DefaultBondDenom, sdkmath.NewInt(50))
-			},
-			func(res authz.AcceptResponse, err error) {
-				suite.Require().NoError(err)
-
-				updatedTransferAuthz, ok := res.Updated.(*types.TransferAuthorization)
-				suite.Require().True(ok)
-
-				remainder := updatedTransferAuthz.Allocations[0].SpendLimit.AmountOf(sdk.DefaultBondDenom)
-				suite.Require().True(sdkmath.NewInt(50).Equal(remainder))
-
-				remainder = updatedTransferAuthz.Allocations[0].SpendLimit.AmountOf("test-denom")
-				suite.Require().True(sdkmath.NewInt(100).Equal(remainder))
-
-				remainder = updatedTransferAuthz.Allocations[0].SpendLimit.AmountOf("test-denom2")
-				suite.Require().True(sdkmath.NewInt(100).Equal(remainder))
-			},
-		},
-		{
-			"no spend limit set for MsgTransfer port/channel",
-			func() {
-				msgTransfer.SourcePort = ibctesting.MockPort
-				msgTransfer.SourceChannel = "channel-9"
-			},
-			func(res authz.AcceptResponse, err error) {
-				suite.Require().Error(err)
-			},
-		},
-		{
-			"requested transfer amount is more than the spend limit",
-			func() {
-				msgTransfer.Token = sdk.NewCoin(sdk.DefaultBondDenom, sdkmath.NewInt(1000))
-			},
-			func(res authz.AcceptResponse, err error) {
-				suite.Require().Error(err)
-			},
-		},
-		{
-			"receiver address not permitted via allow list",
-			func() {
-				msgTransfer.Receiver = suite.chainB.SenderAccount.GetAddress().String()
-			},
-			func(res authz.AcceptResponse, err error) {
-				suite.Require().Error(err)
-			},
-		},
-		{
-			"success: with multiple allocations and multidenom transfer",
+			"failure: multidenom transfer spend limit is exceeded",
 			func() {
 				coins := sdk.NewCoins(
 					ibctesting.TestCoin,
@@ -266,6 +261,9 @@
 					SourceChannel: "channel-9",
 					SpendLimit:    coins,
 				})
+
+				// spending more than the spend limit
+				coins = coins.Add(sdk.NewCoin("atom", sdkmath.NewInt(1)))
 
 				msgTransfer = types.NewMsgTransfer(
 					ibctesting.MockPort,
@@ -276,23 +274,18 @@
 					suite.chainB.GetTimeoutHeight(),
 					0,
 					"",
-				)
-			},
-			func(res authz.AcceptResponse, err error) {
-				suite.Require().NoError(err)
-
-				suite.Require().True(res.Accept)
+					nil,
+				)
+			},
+			func(res authz.AcceptResponse, err error) {
+				suite.Require().ErrorIs(err, ibcerrors.ErrInsufficientFunds)
+				suite.Require().False(res.Accept)
 				suite.Require().False(res.Delete)
-
-				updatedAuthz, ok := res.Updated.(*types.TransferAuthorization)
-				suite.Require().True(ok)
-
-				// assert spent spendlimits are removed from the list
-				suite.Require().Len(updatedAuthz.Allocations, 1)
-			},
-		},
-		{
-			"failure: multidenom transfer spend limit is exceeded",
+				suite.Require().Nil(res.Updated)
+			},
+		},
+		{
+			"failure: multidenom transfer denom not in allocation",
 			func() {
 				coins := sdk.NewCoins(
 					ibctesting.TestCoin,
@@ -306,8 +299,8 @@
 					SpendLimit:    coins,
 				})
 
-				// spending more than the spend limit
-				coins = coins.Add(sdk.NewCoin("atom", sdkmath.NewInt(1)))
+				// spend a coin not in the allocation
+				coins = coins.Add(sdk.NewCoin("newdenom", sdkmath.NewInt(1)))
 
 				msgTransfer = types.NewMsgTransfer(
 					ibctesting.MockPort,
@@ -318,42 +311,7 @@
 					suite.chainB.GetTimeoutHeight(),
 					0,
 					"",
-				)
-			},
-			func(res authz.AcceptResponse, err error) {
-				suite.Require().ErrorIs(err, ibcerrors.ErrInsufficientFunds)
-				suite.Require().False(res.Accept)
-				suite.Require().False(res.Delete)
-				suite.Require().Nil(res.Updated)
-			},
-		},
-		{
-			"failure: multidenom transfer denom not in allocation",
-			func() {
-				coins := sdk.NewCoins(
-					ibctesting.TestCoin,
-					sdk.NewCoin("atom", sdkmath.NewInt(100)),
-					sdk.NewCoin("osmo", sdkmath.NewInt(100)),
-				)
-
-				transferAuthz.Allocations = append(transferAuthz.Allocations, types.Allocation{
-					SourcePort:    ibctesting.MockPort,
-					SourceChannel: "channel-9",
-					SpendLimit:    coins,
-				})
-
-				// spend a coin not in the allocation
-				coins = coins.Add(sdk.NewCoin("newdenom", sdkmath.NewInt(1)))
-
-				msgTransfer = types.NewMsgTransfer(
-					ibctesting.MockPort,
-					"channel-9",
-					coins,
-					suite.chainA.SenderAccount.GetAddress().String(),
-					ibctesting.TestAccAddress,
-					suite.chainB.GetTimeoutHeight(),
-					0,
-					"",
+					nil,
 				)
 			},
 			func(res authz.AcceptResponse, err error) {
