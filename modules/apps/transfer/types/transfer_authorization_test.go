package types_test

import (
	"fmt"

	sdkmath "cosmossdk.io/math"

	sdk "github.com/cosmos/cosmos-sdk/types"
	"github.com/cosmos/cosmos-sdk/x/authz"

	"github.com/cosmos/ibc-go/v8/modules/apps/transfer/types"
	ibcerrors "github.com/cosmos/ibc-go/v8/modules/core/errors"
	ibctesting "github.com/cosmos/ibc-go/v8/testing"
	"github.com/cosmos/ibc-go/v8/testing/mock"
)

const (
	testMemo1 = `{"wasm":{"contract":"osmo1c3ljch9dfw5kf52nfwpxd2zmj2ese7agnx0p9tenkrryasrle5sqf3ftpg","msg":{"osmosis_swap":{"output_denom":"uosmo","slippage":{"twap":{"slippage_percentage":"20","window_seconds":10}},"receiver":"feeabs/feeabs1efd63aw40lxf3n4mhf7dzhjkr453axurwrhrrw","on_failed_delivery":"do_nothing"}}}}`
	testMemo2 = `{"forward":{"channel":"channel-11","port":"transfer","receiver":"stars1twfv52yxcyykx2lcvgl42svw46hsm5dd4ww6xy","retries":2,"timeout":1712146014542131200}}`
)

var forwardingWithValidHop = []types.Hops{{Hops: []types.Hop{validHop}}}

func (suite *TypesTestSuite) TestTransferAuthorizationAccept() {
	var (
		msgTransfer   *types.MsgTransfer
		transferAuthz types.TransferAuthorization
	)

	testCases := []struct {
		name         string
		malleate     func()
		assertResult func(res authz.AcceptResponse, err error)
	}{
		{
			"success",
			func() {},
			func(res authz.AcceptResponse, err error) {
				suite.Require().NoError(err)

				suite.Require().True(res.Accept)
				suite.Require().True(res.Delete)
				suite.Require().Nil(res.Updated)
			},
		},
		{
			"success: with spend limit updated",
			func() {
				msgTransfer.Token = sdk.NewCoin(sdk.DefaultBondDenom, sdkmath.NewInt(50))
			},
			func(res authz.AcceptResponse, err error) {
				suite.Require().NoError(err)

				suite.Require().True(res.Accept)
				suite.Require().False(res.Delete)

				updatedAuthz, ok := res.Updated.(*types.TransferAuthorization)
				suite.Require().True(ok)

				isEqual := updatedAuthz.Allocations[0].SpendLimit.Equal(sdk.NewCoins(sdk.NewCoin(sdk.DefaultBondDenom, sdkmath.NewInt(50))))
				suite.Require().True(isEqual)
			},
		},
		{
			"success: with empty allow list",
			func() {
				transferAuthz.Allocations[0].AllowList = []string{}
			},
			func(res authz.AcceptResponse, err error) {
				suite.Require().NoError(err)

				suite.Require().True(res.Accept)
				suite.Require().True(res.Delete)
				suite.Require().Nil(res.Updated)
			},
		},
		{
			"success: with unlimited spend limit of max uint256",
			func() {
				transferAuthz.Allocations[0].SpendLimit = sdk.NewCoins(sdk.NewCoin(sdk.DefaultBondDenom, types.UnboundedSpendLimit()))
			},
			func(res authz.AcceptResponse, err error) {
				suite.Require().NoError(err)

				suite.Require().True(res.Accept)
				suite.Require().False(res.Delete)
				suite.Require().Nil(res.Updated)
			},
		},
		{
			"success: empty AllowedPacketData and empty memo",
			func() {
				allowedList := []string{}
				transferAuthz.Allocations[0].AllowedPacketData = allowedList
			},
			func(res authz.AcceptResponse, err error) {
				suite.Require().NoError(err)

				suite.Require().True(res.Accept)
				suite.Require().True(res.Delete)
				suite.Require().Nil(res.Updated)
			},
		},
		{
			"success: empty AllowedPacketData and empty memo in forwarding path",
			func() {
				allowedList := []string{}
				transferAuthz.Allocations[0].AllowedPacketData = allowedList
<<<<<<< HEAD

=======
				transferAuthz.Allocations[0].AllowedForwardingHops = forwardingWithValidHop
>>>>>>> da2f9f63
				msgTransfer.Forwarding = types.NewForwarding(false, validHop)
			},
			func(res authz.AcceptResponse, err error) {
				suite.Require().NoError(err)

				suite.Require().True(res.Accept)
				suite.Require().True(res.Delete)
				suite.Require().Nil(res.Updated)
			},
		},
		{
			"success: AllowedPacketData allows any packet",
			func() {
				allowedList := []string{"*"}
				transferAuthz.Allocations[0].AllowedPacketData = allowedList
				msgTransfer.Memo = testMemo1
			},
			func(res authz.AcceptResponse, err error) {
				suite.Require().NoError(err)

				suite.Require().True(res.Accept)
				suite.Require().True(res.Delete)
				suite.Require().Nil(res.Updated)
			},
		},
		{
			"success: AllowedPacketData allows any packet in forwarding path",
			func() {
				allowedList := []string{"*"}
				transferAuthz.Allocations[0].AllowedPacketData = allowedList
<<<<<<< HEAD
=======
				transferAuthz.Allocations[0].AllowedForwardingHops = forwardingWithValidHop
>>>>>>> da2f9f63
				msgTransfer.Forwarding = types.NewForwarding(false, validHop)
			},
			func(res authz.AcceptResponse, err error) {
				suite.Require().NoError(err)

				suite.Require().True(res.Accept)
				suite.Require().True(res.Delete)
				suite.Require().Nil(res.Updated)
			},
		},
		{
			"success: transfer memo allowed",
			func() {
				allowedList := []string{testMemo1, testMemo2}
				transferAuthz.Allocations[0].AllowedPacketData = allowedList
				msgTransfer.Memo = testMemo1
			},
			func(res authz.AcceptResponse, err error) {
				suite.Require().NoError(err)

				suite.Require().True(res.Accept)
				suite.Require().True(res.Delete)
				suite.Require().Nil(res.Updated)
			},
		},
		{
			"empty AllowedPacketData but not empty memo",
			func() {
				allowedList := []string{}
				transferAuthz.Allocations[0].AllowedPacketData = allowedList
				msgTransfer.Memo = testMemo1
			},
			func(res authz.AcceptResponse, err error) {
				suite.Require().Error(err)
			},
		},
		{
			"memo not allowed",
			func() {
				allowedList := []string{testMemo1}
				transferAuthz.Allocations[0].AllowedPacketData = allowedList
				msgTransfer.Memo = testMemo2
			},
			func(res authz.AcceptResponse, err error) {
				suite.Require().Error(err)
				suite.Require().ErrorContains(err, fmt.Sprintf("not allowed memo: %s", testMemo2))
			},
		},
		{
			"test multiple coins does not overspend",
			func() {
				transferAuthz.Allocations[0].SpendLimit = transferAuthz.Allocations[0].SpendLimit.Add(
					sdk.NewCoins(
						sdk.NewCoin("test-denom", sdkmath.NewInt(100)),
						sdk.NewCoin("test-denom2", sdkmath.NewInt(100)),
					)...,
				)
				msgTransfer.Token = sdk.NewCoin(sdk.DefaultBondDenom, sdkmath.NewInt(50))
			},
			func(res authz.AcceptResponse, err error) {
				suite.Require().NoError(err)

				updatedTransferAuthz, ok := res.Updated.(*types.TransferAuthorization)
				suite.Require().True(ok)

				remainder := updatedTransferAuthz.Allocations[0].SpendLimit.AmountOf(sdk.DefaultBondDenom)
				suite.Require().True(sdkmath.NewInt(50).Equal(remainder))

				remainder = updatedTransferAuthz.Allocations[0].SpendLimit.AmountOf("test-denom")
				suite.Require().True(sdkmath.NewInt(100).Equal(remainder))

				remainder = updatedTransferAuthz.Allocations[0].SpendLimit.AmountOf("test-denom2")
				suite.Require().True(sdkmath.NewInt(100).Equal(remainder))
			},
		},
		{
			"no spend limit set for MsgTransfer port/channel",
			func() {
				msgTransfer.SourcePort = ibctesting.MockPort
				msgTransfer.SourceChannel = "channel-9"
			},
			func(res authz.AcceptResponse, err error) {
				suite.Require().Error(err)
			},
		},
		{
			"requested transfer amount is more than the spend limit",
			func() {
				msgTransfer.Token = sdk.NewCoin(sdk.DefaultBondDenom, sdkmath.NewInt(1000))
			},
			func(res authz.AcceptResponse, err error) {
				suite.Require().Error(err)
			},
		},
		{
			"receiver address not permitted via allow list",
			func() {
				msgTransfer.Receiver = suite.chainB.SenderAccount.GetAddress().String()
			},
			func(res authz.AcceptResponse, err error) {
				suite.Require().Error(err)
			},
		},
		{
			"success: with multiple allocations and multidenom transfer",
			func() {
				coins := sdk.NewCoins(
					ibctesting.TestCoin,
					sdk.NewCoin("atom", sdkmath.NewInt(100)),
					sdk.NewCoin("osmo", sdkmath.NewInt(100)),
				)

				transferAuthz.Allocations = append(transferAuthz.Allocations, types.Allocation{
					SourcePort:    ibctesting.MockPort,
					SourceChannel: "channel-9",
					SpendLimit:    coins,
				})

				msgTransfer = types.NewMsgTransfer(
					ibctesting.MockPort,
					"channel-9",
					coins,
					suite.chainA.SenderAccount.GetAddress().String(),
					ibctesting.TestAccAddress,
					suite.chainB.GetTimeoutHeight(),
					0,
					"",
					emptyForwarding,
				)
			},
			func(res authz.AcceptResponse, err error) {
				suite.Require().NoError(err)

				suite.Require().True(res.Accept)
				suite.Require().False(res.Delete)

				updatedAuthz, ok := res.Updated.(*types.TransferAuthorization)
				suite.Require().True(ok)

				// assert spent spendlimits are removed from the list
				suite.Require().Len(updatedAuthz.Allocations, 1)
			},
		},
		{
			"success: allowed forwarding hops",
			func() {
				msgTransfer.Forwarding = types.NewForwarding(false, types.Hop{PortId: ibctesting.MockPort, ChannelId: "channel-1"}, types.Hop{PortId: ibctesting.MockPort, ChannelId: "channel-2"})
				transferAuthz.Allocations[0].AllowedForwardingHops = []types.Hops{
					{
						Hops: []types.Hop{
							{PortId: ibctesting.MockPort, ChannelId: "channel-1"},
							{PortId: ibctesting.MockPort, ChannelId: "channel-2"},
						},
					},
				}
			},
			func(res authz.AcceptResponse, err error) {
				suite.Require().NoError(err)
				suite.Require().True(res.Accept)
			},
		},
		{
			"success: Allocation specify hops but msgTransfer does not have hops",
			func() {
				transferAuthz.Allocations[0].AllowedForwardingHops = []types.Hops{
					{
						Hops: []types.Hop{
							{PortId: ibctesting.MockPort, ChannelId: "channel-1"},
							{PortId: ibctesting.MockPort, ChannelId: "channel-2"},
						},
					},
				}
			},
			func(res authz.AcceptResponse, err error) {
				suite.Require().NoError(err)
				suite.Require().True(res.Accept)
			},
		},
		{
			"failure: multidenom transfer spend limit is exceeded",
			func() {
				coins := sdk.NewCoins(
					ibctesting.TestCoin,
					sdk.NewCoin("atom", sdkmath.NewInt(100)),
					sdk.NewCoin("osmo", sdkmath.NewInt(100)),
				)

				transferAuthz.Allocations = append(transferAuthz.Allocations, types.Allocation{
					SourcePort:    ibctesting.MockPort,
					SourceChannel: "channel-9",
					SpendLimit:    coins,
				})

				// spending more than the spend limit
				coins = coins.Add(sdk.NewCoin("atom", sdkmath.NewInt(1)))

				msgTransfer = types.NewMsgTransfer(
					ibctesting.MockPort,
					"channel-9",
					coins,
					suite.chainA.SenderAccount.GetAddress().String(),
					ibctesting.TestAccAddress,
					suite.chainB.GetTimeoutHeight(),
					0,
					"",
					emptyForwarding,
				)
			},
			func(res authz.AcceptResponse, err error) {
				suite.Require().ErrorIs(err, ibcerrors.ErrInsufficientFunds)
				suite.Require().False(res.Accept)
				suite.Require().False(res.Delete)
				suite.Require().Nil(res.Updated)
			},
		},
		{
			"failure: multidenom transfer denom not in allocation",
			func() {
				coins := sdk.NewCoins(
					ibctesting.TestCoin,
					sdk.NewCoin("atom", sdkmath.NewInt(100)),
					sdk.NewCoin("osmo", sdkmath.NewInt(100)),
				)

				transferAuthz.Allocations = append(transferAuthz.Allocations, types.Allocation{
					SourcePort:    ibctesting.MockPort,
					SourceChannel: "channel-9",
					SpendLimit:    coins,
				})

				// spend a coin not in the allocation
				coins = coins.Add(sdk.NewCoin("newdenom", sdkmath.NewInt(1)))

				msgTransfer = types.NewMsgTransfer(
					ibctesting.MockPort,
					"channel-9",
					coins,
					suite.chainA.SenderAccount.GetAddress().String(),
					ibctesting.TestAccAddress,
					suite.chainB.GetTimeoutHeight(),
					0,
					"",
					emptyForwarding,
				)
			},
			func(res authz.AcceptResponse, err error) {
				suite.Require().ErrorIs(err, ibcerrors.ErrInsufficientFunds)
				suite.Require().False(res.Accept)
				suite.Require().False(res.Delete)
				suite.Require().Nil(res.Updated)
			},
		},
		{
			"failure: allowed forwarding hops contains more hops",
			func() {
				msgTransfer.Forwarding = types.NewForwarding(false,
					types.Hop{PortId: ibctesting.MockPort, ChannelId: "channel-1"},
					types.Hop{PortId: ibctesting.MockPort, ChannelId: "channel-2"},
					types.Hop{PortId: ibctesting.MockPort, ChannelId: "channel-3"},
				)
				transferAuthz.Allocations[0].AllowedForwardingHops = []types.Hops{
					{
						Hops: []types.Hop{
							{PortId: ibctesting.MockPort, ChannelId: "channel-1"},
							{PortId: ibctesting.MockPort, ChannelId: "channel-2"},
						},
					},
				}
			},
			func(res authz.AcceptResponse, err error) {
				suite.Require().Error(err)
				suite.Require().False(res.Accept)
			},
		},
		{
			"failure: allowed forwarding hops contains one different hop",
			func() {
				msgTransfer.Forwarding = types.NewForwarding(false,
					types.Hop{PortId: ibctesting.MockPort, ChannelId: "channel-1"},
					types.Hop{PortId: "3", ChannelId: "channel-3"},
				)
				transferAuthz.Allocations[0].AllowedForwardingHops = []types.Hops{
					{
						Hops: []types.Hop{
							{PortId: ibctesting.MockPort, ChannelId: "channel-1"},
							{PortId: ibctesting.MockPort, ChannelId: "channel-2"},
						},
					},
				}
			},
			func(res authz.AcceptResponse, err error) {
				suite.Require().Error(err)
				suite.Require().False(res.Accept)
			},
		},
		{
			"failure: allowed forwarding hops is empty but hops are present",
			func() {
				msgTransfer.Forwarding = types.NewForwarding(false,
					types.Hop{PortId: ibctesting.MockPort, ChannelId: "channel-1"},
				)
			},
			func(res authz.AcceptResponse, err error) {
				suite.Require().Error(err)
				suite.Require().False(res.Accept)
			},
		},
		{
			"failure: order of hops is different",
			func() {
				msgTransfer.Forwarding = types.NewForwarding(false,
					types.Hop{PortId: ibctesting.MockPort, ChannelId: "channel-1"},
					types.Hop{PortId: ibctesting.MockPort, ChannelId: "channel-2"},
				)
				transferAuthz.Allocations[0].AllowedForwardingHops = []types.Hops{
					{
						Hops: []types.Hop{
							{PortId: ibctesting.MockPort, ChannelId: "channel-2"},
							{PortId: ibctesting.MockPort, ChannelId: "channel-1"},
						},
					},
				}
			},
			func(res authz.AcceptResponse, err error) {
				suite.Require().Error(err)
				suite.Require().False(res.Accept)
			},
		},
	}

	for _, tc := range testCases {
		tc := tc

		suite.Run(tc.name, func() {
			suite.SetupTest()

			path := ibctesting.NewTransferPath(suite.chainA, suite.chainB)
			path.Setup()

			transferAuthz = types.TransferAuthorization{
				Allocations: []types.Allocation{
					{
						SourcePort:    path.EndpointA.ChannelConfig.PortID,
						SourceChannel: path.EndpointA.ChannelID,
						SpendLimit:    ibctesting.TestCoins,
						AllowList:     []string{ibctesting.TestAccAddress},
					},
				},
			}

			msgTransfer = types.NewMsgTransfer(
				path.EndpointA.ChannelConfig.PortID,
				path.EndpointA.ChannelID,
				sdk.NewCoins(ibctesting.TestCoin),
				suite.chainA.SenderAccount.GetAddress().String(),
				ibctesting.TestAccAddress,
				suite.chainB.GetTimeoutHeight(),
				0,
				"",
				emptyForwarding,
			)

			tc.malleate()

			res, err := transferAuthz.Accept(suite.chainA.GetContext(), msgTransfer)
			tc.assertResult(res, err)
		})
	}
}

func (suite *TypesTestSuite) TestTransferAuthorizationMsgTypeURL() {
	var transferAuthz types.TransferAuthorization
	suite.Require().Equal(sdk.MsgTypeURL(&types.MsgTransfer{}), transferAuthz.MsgTypeURL(), "invalid type url for transfer authorization")
}

func (suite *TypesTestSuite) TestTransferAuthorizationValidateBasic() {
	var transferAuthz types.TransferAuthorization

	testCases := []struct {
		name     string
		malleate func()
		expPass  bool
	}{
		{
			"success",
			func() {},
			true,
		},
		{
			"success: empty allow list",
			func() {
				transferAuthz.Allocations[0].AllowList = []string{}
			},
			true,
		},
		{
			"success: with multiple allocations",
			func() {
				allocation := types.Allocation{
					SourcePort:    types.PortID,
					SourceChannel: "channel-1",
					SpendLimit:    sdk.NewCoins(sdk.NewCoin(sdk.DefaultBondDenom, sdkmath.NewInt(100))),
					AllowList:     []string{},
				}

				transferAuthz.Allocations = append(transferAuthz.Allocations, allocation)
			},
			true,
		},
		{
			"success: with unlimited spend limit of max uint256",
			func() {
				transferAuthz.Allocations[0].SpendLimit = sdk.NewCoins(sdk.NewCoin(sdk.DefaultBondDenom, types.UnboundedSpendLimit()))
			},
			true,
		},
		{
			"success: wildcard allowed packet data",
			func() {
				transferAuthz.Allocations[0].AllowedPacketData = []string{"*"}
			},
			true,
		},
		{
			"empty allocations",
			func() {
				transferAuthz = types.TransferAuthorization{Allocations: []types.Allocation{}}
			},
			false,
		},
		{
			"nil allocations",
			func() {
				transferAuthz = types.TransferAuthorization{}
			},
			false,
		},
		{
			"nil spend limit coins",
			func() {
				transferAuthz.Allocations[0].SpendLimit = nil
			},
			false,
		},
		{
			"invalid spend limit coins",
			func() {
				transferAuthz.Allocations[0].SpendLimit = sdk.Coins{sdk.Coin{Denom: ""}}
			},
			false,
		},
		{
			"duplicate entry in allow list",
			func() {
				transferAuthz.Allocations[0].AllowList = []string{ibctesting.TestAccAddress, ibctesting.TestAccAddress}
			},
			false,
		},
		{
			"invalid port identifier",
			func() {
				transferAuthz.Allocations[0].SourcePort = ""
			},
			false,
		},
		{
			"invalid channel identifier",
			func() {
				transferAuthz.Allocations[0].SourceChannel = ""
			},
			false,
		},
		{
			name: "duplicate channel ID",
			malleate: func() {
				allocation := types.Allocation{
					SourcePort:    mock.PortID,
					SourceChannel: transferAuthz.Allocations[0].SourceChannel,
					SpendLimit:    sdk.NewCoins(sdk.NewCoin(sdk.DefaultBondDenom, sdkmath.NewInt(100))),
					AllowList:     []string{ibctesting.TestAccAddress},
				}

				transferAuthz.Allocations = append(transferAuthz.Allocations, allocation)
			},
			expPass: false,
		},
	}

	for _, tc := range testCases {
		tc := tc

		suite.Run(tc.name, func() {
			transferAuthz = types.TransferAuthorization{
				Allocations: []types.Allocation{
					{
						SourcePort:    mock.PortID,
						SourceChannel: ibctesting.FirstChannelID,
						SpendLimit:    sdk.NewCoins(sdk.NewCoin(sdk.DefaultBondDenom, sdkmath.NewInt(100))),
						AllowList:     []string{ibctesting.TestAccAddress},
					},
				},
			}

			tc.malleate()

			err := transferAuthz.ValidateBasic()

			if tc.expPass {
				suite.Require().NoError(err)
			} else {
				suite.Require().Error(err)
			}
		})
	}
}<|MERGE_RESOLUTION|>--- conflicted
+++ resolved
@@ -106,11 +106,7 @@
 			func() {
 				allowedList := []string{}
 				transferAuthz.Allocations[0].AllowedPacketData = allowedList
-<<<<<<< HEAD
-
-=======
 				transferAuthz.Allocations[0].AllowedForwardingHops = forwardingWithValidHop
->>>>>>> da2f9f63
 				msgTransfer.Forwarding = types.NewForwarding(false, validHop)
 			},
 			func(res authz.AcceptResponse, err error) {
@@ -141,10 +137,7 @@
 			func() {
 				allowedList := []string{"*"}
 				transferAuthz.Allocations[0].AllowedPacketData = allowedList
-<<<<<<< HEAD
-=======
 				transferAuthz.Allocations[0].AllowedForwardingHops = forwardingWithValidHop
->>>>>>> da2f9f63
 				msgTransfer.Forwarding = types.NewForwarding(false, validHop)
 			},
 			func(res authz.AcceptResponse, err error) {
