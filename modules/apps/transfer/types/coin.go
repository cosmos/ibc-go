--- conflicted
+++ resolved
@@ -2,14 +2,6 @@
 
 import (
 	"fmt"
-<<<<<<< HEAD
-	"strings"
-=======
-
-	sdkmath "cosmossdk.io/math"
-
-	sdk "github.com/cosmos/cosmos-sdk/types"
->>>>>>> 3a38066b
 )
 
 // GetPrefixedDenom returns the denomination with the portID and channelID prefixed
