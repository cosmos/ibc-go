package types

import (
<<<<<<< HEAD
	host "github.com/cosmos/ibc-go/v4/modules/core/24-host"
=======
	host "github.com/cosmos/ibc-go/v7/modules/core/24-host"
>>>>>>> 682ba550
)

// NewGenesisState creates a new ibc-transfer GenesisState instance.
func NewGenesisState(portID string, denomTraces Traces, params Params) *GenesisState {
	return &GenesisState{
		PortId:      portID,
		DenomTraces: denomTraces,
		Params:      params,
	}
}

// DefaultGenesisState returns a GenesisState with "transfer" as the default PortID.
func DefaultGenesisState() *GenesisState {
	return &GenesisState{
		PortId:      PortID,
		DenomTraces: Traces{},
		Params:      DefaultParams(),
	}
}

// Validate performs basic genesis state validation returning an error upon any
// failure.
func (gs GenesisState) Validate() error {
	if err := host.PortIdentifierValidator(gs.PortId); err != nil {
		return err
	}
	if err := gs.DenomTraces.Validate(); err != nil {
		return err
	}
	return gs.Params.Validate()
}<|MERGE_RESOLUTION|>--- conflicted
+++ resolved
@@ -1,11 +1,7 @@
 package types
 
 import (
-<<<<<<< HEAD
-	host "github.com/cosmos/ibc-go/v4/modules/core/24-host"
-=======
 	host "github.com/cosmos/ibc-go/v7/modules/core/24-host"
->>>>>>> 682ba550
 )
 
 // NewGenesisState creates a new ibc-transfer GenesisState instance.
