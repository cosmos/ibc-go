--- conflicted
+++ resolved
@@ -166,16 +166,11 @@
 		return nil
 	}
 
-	path, baseDenom := extractPathAndBaseFromFullDenom(denomSplit)
+	path, baseDenom := denominternal.ExtractPathAndBaseFromFullDenom(denomSplit)
 	if strings.TrimSpace(baseDenom) == "" {
 		return errorsmod.Wrap(ErrInvalidDenomForTransfer, "base denomination cannot be blank")
 	}
 
-<<<<<<< HEAD
-	pathSlice, _ := denominternal.ExtractPathAndBaseFromFullDenom(denomSplit)
-	path := strings.Join(pathSlice, "/")
-=======
->>>>>>> 4cc6a853
 	if path == "" {
 		// NOTE: base denom contains slashes, so no base denomination validation
 		return nil
