package types

import (
	"crypto/sha256"
	"encoding/hex"
	"fmt"
	"sort"
	"strings"

	errorsmod "cosmossdk.io/errors"

	sdk "github.com/cosmos/cosmos-sdk/types"

	cmtbytes "github.com/cometbft/cometbft/libs/bytes"
	cmttypes "github.com/cometbft/cometbft/types"

	denominternal "github.com/cosmos/ibc-go/v8/modules/apps/transfer/internal/denom"
<<<<<<< HEAD
=======
	host "github.com/cosmos/ibc-go/v8/modules/core/24-host"
>>>>>>> 28ff9b64
)

// ParseDenomTrace parses a string with the ibc prefix (denom trace) and the base denomination
// into a DenomTrace type.
//
// Examples:
//
// - "portidone/channel-0/uatom" => DenomTrace{Path: "portidone/channel-0", BaseDenom: "uatom"}
// - "portidone/channel-0/portidtwo/channel-1/uatom" => DenomTrace{Path: "portidone/channel-0/portidtwo/channel-1", BaseDenom: "uatom"}
// - "portidone/channel-0/gamm/pool/1" => DenomTrace{Path: "portidone/channel-0", BaseDenom: "gamm/pool/1"}
// - "gamm/pool/1" => DenomTrace{Path: "", BaseDenom: "gamm/pool/1"}
// - "uatom" => DenomTrace{Path: "", BaseDenom: "uatom"}
func ParseDenomTrace(rawDenom string) DenomTrace {
	denomSplit := strings.Split(rawDenom, "/")

	if denomSplit[0] == rawDenom {
		return DenomTrace{
			Path:      "",
			BaseDenom: rawDenom,
		}
	}

	pathSlice, baseDenom := denominternal.ExtractPathAndBaseFromFullDenom(denomSplit)
	return DenomTrace{
		Path:      strings.Join(pathSlice, "/"),
		BaseDenom: baseDenom,
	}
}

// Hash returns the hex bytes of the SHA256 hash of the DenomTrace fields using the following formula:
//
// hash = sha256(tracePath + "/" + baseDenom)
func (dt DenomTrace) Hash() cmtbytes.HexBytes {
	hash := sha256.Sum256([]byte(dt.GetFullDenomPath()))
	return hash[:]
}

// GetPrefix returns the receiving denomination prefix composed by the trace info and a separator.
func (dt DenomTrace) GetPrefix() string {
	return dt.Path + "/"
}

// IBCDenom a coin denomination for an ICS20 fungible token in the format
// 'ibc/{hash(tracePath + baseDenom)}'. If the trace is empty, it will return the base denomination.
func (dt DenomTrace) IBCDenom() string {
	if dt.Path != "" {
		return fmt.Sprintf("%s/%s", DenomPrefix, dt.Hash())
	}
	return dt.BaseDenom
}

// GetFullDenomPath returns the full denomination according to the ICS20 specification:
// tracePath + "/" + baseDenom
// If there exists no trace then the base denomination is returned.
func (dt DenomTrace) GetFullDenomPath() string {
	if dt.Path == "" {
		return dt.BaseDenom
	}
	return dt.GetPrefix() + dt.BaseDenom
}

// IsNativeDenom returns true if the denomination is native, thus containing no trace history.
func (dt DenomTrace) IsNativeDenom() bool {
	return dt.Path == ""
}

<<<<<<< HEAD
=======
func validateTraceIdentifiers(identifiers []string) error {
	if len(identifiers) == 0 || len(identifiers)%2 != 0 {
		return fmt.Errorf("trace info must come in pairs of port and channel identifiers '{portID}/{channelID}', got the identifiers: %s", identifiers)
	}

	// validate correctness of port and channel identifiers
	for i := 0; i < len(identifiers); i += 2 {
		if err := host.PortIdentifierValidator(identifiers[i]); err != nil {
			return errorsmod.Wrapf(err, "invalid port ID at position %d", i)
		}
		if err := host.ChannelIdentifierValidator(identifiers[i+1]); err != nil {
			return errorsmod.Wrapf(err, "invalid channel ID at position %d", i)
		}
	}
	return nil
}

>>>>>>> 28ff9b64
// Validate performs a basic validation of the DenomTrace fields.
func (dt DenomTrace) Validate() error {
	// empty trace is accepted when token lives on the original chain
	switch {
	case dt.Path == "" && dt.BaseDenom != "":
		return nil
	case strings.TrimSpace(dt.BaseDenom) == "":
		return fmt.Errorf("base denomination cannot be blank")
	}

	// NOTE: no base denomination validation

	identifiers := strings.Split(dt.Path, "/")
	return denominternal.ValidateTraceIdentifiers(identifiers)
}

// Traces defines a wrapper type for a slice of DenomTrace.
type Traces []DenomTrace

// Validate performs a basic validation of each denomination trace info.
func (t Traces) Validate() error {
	seenTraces := make(map[string]bool)
	for i, trace := range t {
		hash := trace.Hash().String()
		if seenTraces[hash] {
			return fmt.Errorf("duplicated denomination trace with hash %s", trace.Hash())
		}

		if err := trace.Validate(); err != nil {
			return errorsmod.Wrapf(err, "failed denom trace %d validation", i)
		}
		seenTraces[hash] = true
	}
	return nil
}

var _ sort.Interface = (*Traces)(nil)

// Len implements sort.Interface for Traces
func (t Traces) Len() int { return len(t) }

// Less implements sort.Interface for Traces
func (t Traces) Less(i, j int) bool { return t[i].GetFullDenomPath() < t[j].GetFullDenomPath() }

// Swap implements sort.Interface for Traces
func (t Traces) Swap(i, j int) { t[i], t[j] = t[j], t[i] }

// Sort is a helper function to sort the set of denomination traces in-place
func (t Traces) Sort() Traces {
	sort.Sort(t)
	return t
}

// ValidatePrefixedDenom checks that the denomination for an IBC fungible token packet denom is correctly prefixed.
// The function will return no error if the given string follows one of the two formats:
//
//   - Prefixed denomination: '{portIDN}/{channelIDN}/.../{portID0}/{channelID0}/baseDenom'
//   - Unprefixed denomination: 'baseDenom'
//
// 'baseDenom' may or may not contain '/'s
func ValidatePrefixedDenom(denom string) error {
	denomSplit := strings.Split(denom, "/")
	if denomSplit[0] == denom && strings.TrimSpace(denom) != "" {
		// NOTE: no base denomination validation
		return nil
	}

	pathSlice, baseDenom := denominternal.ExtractPathAndBaseFromFullDenom(denomSplit)
	if strings.TrimSpace(baseDenom) == "" {
		return errorsmod.Wrap(ErrInvalidDenomForTransfer, "base denomination cannot be blank")
	}

	path := strings.Join(pathSlice, "/")
	if path == "" {
		// NOTE: base denom contains slashes, so no base denomination validation
		return nil
	}

	identifiers := strings.Split(path, "/")
	return denominternal.ValidateTraceIdentifiers(identifiers)
}

// ValidateIBCDenom validates that the given denomination is either:
//
//   - A valid base denomination (eg: 'uatom' or 'gamm/pool/1' as in https://github.com/cosmos/ibc-go/issues/894)
//   - A valid fungible token representation (i.e 'ibc/{hash}') per ADR 001 https://github.com/cosmos/ibc-go/blob/main/docs/architecture/adr-001-coin-source-tracing.md
func ValidateIBCDenom(denom string) error {
	if err := sdk.ValidateDenom(denom); err != nil {
		return err
	}

	denomSplit := strings.SplitN(denom, "/", 2)

	switch {
	case denom == DenomPrefix:
		return errorsmod.Wrapf(ErrInvalidDenomForTransfer, "denomination should be prefixed with the format 'ibc/{hash(trace + \"/\" + %s)}'", denom)

	case len(denomSplit) == 2 && denomSplit[0] == DenomPrefix:
		if strings.TrimSpace(denomSplit[1]) == "" {
			return errorsmod.Wrapf(ErrInvalidDenomForTransfer, "denomination should be prefixed with the format 'ibc/{hash(trace + \"/\" + %s)}'", denom)
		}

		if _, err := ParseHexHash(denomSplit[1]); err != nil {
			return errorsmod.Wrapf(err, "invalid denom trace hash %s", denomSplit[1])
		}
	}

	return nil
}

// ParseHexHash parses a hex hash in string format to bytes and validates its correctness.
func ParseHexHash(hexHash string) (cmtbytes.HexBytes, error) {
	hash, err := hex.DecodeString(hexHash)
	if err != nil {
		return nil, err
	}

	if err := cmttypes.ValidateHash(hash); err != nil {
		return nil, err
	}

	return hash, nil
}<|MERGE_RESOLUTION|>--- conflicted
+++ resolved
@@ -15,10 +15,7 @@
 	cmttypes "github.com/cometbft/cometbft/types"
 
 	denominternal "github.com/cosmos/ibc-go/v8/modules/apps/transfer/internal/denom"
-<<<<<<< HEAD
-=======
 	host "github.com/cosmos/ibc-go/v8/modules/core/24-host"
->>>>>>> 28ff9b64
 )
 
 // ParseDenomTrace parses a string with the ibc prefix (denom trace) and the base denomination
@@ -85,8 +82,6 @@
 	return dt.Path == ""
 }
 
-<<<<<<< HEAD
-=======
 func validateTraceIdentifiers(identifiers []string) error {
 	if len(identifiers) == 0 || len(identifiers)%2 != 0 {
 		return fmt.Errorf("trace info must come in pairs of port and channel identifiers '{portID}/{channelID}', got the identifiers: %s", identifiers)
@@ -104,7 +99,6 @@
 	return nil
 }
 
->>>>>>> 28ff9b64
 // Validate performs a basic validation of the DenomTrace fields.
 func (dt DenomTrace) Validate() error {
 	// empty trace is accepted when token lives on the original chain
