package types

import (
	"crypto/sha256"
	"encoding/hex"
	"fmt"
	"sort"
	"strings"

	sdk "github.com/cosmos/cosmos-sdk/types"
	sdkerrors "github.com/cosmos/cosmos-sdk/types/errors"
	tmbytes "github.com/tendermint/tendermint/libs/bytes"
	tmtypes "github.com/tendermint/tendermint/types"

	channeltypes "github.com/cosmos/ibc-go/v5/modules/core/04-channel/types"
	host "github.com/cosmos/ibc-go/v5/modules/core/24-host"
)

// ParseDenomTrace parses a string with the ibc prefix (denom trace) and the base denomination
// into a DenomTrace type.
//
// Examples:
//
// - "portidone/channel-0/uatom" => DenomTrace{Path: "portidone/channel-0", BaseDenom: "uatom"}
// - "portidone/channel-0/portidtwo/channel-1/uatom" => DenomTrace{Path: "portidone/channel-0/portidtwo/channel-1", BaseDenom: "uatom"}
// - "portidone/channel-0/gamm/pool/1" => DenomTrace{Path: "portidone/channel-0", BaseDenom: "gamm/pool/1"}
// - "gamm/pool/1" => DenomTrace{Path: "", BaseDenom: "gamm/pool/1"}
// - "uatom" => DenomTrace{Path: "", BaseDenom: "uatom"}
func ParseDenomTrace(rawDenom string) DenomTrace {
	denomSplit := strings.Split(rawDenom, "/")

	if denomSplit[0] == rawDenom {
		return DenomTrace{
			Path:      "",
			BaseDenom: rawDenom,
		}
	}

	path, baseDenom := extractPathAndBaseFromFullDenom(denomSplit)
	return DenomTrace{
		Path:      path,
		BaseDenom: baseDenom,
	}
}

// Hash returns the hex bytes of the SHA256 hash of the DenomTrace fields using the following formula:
//
// hash = sha256(tracePath + "/" + baseDenom)
func (dt DenomTrace) Hash() tmbytes.HexBytes {
	hash := sha256.Sum256([]byte(dt.GetFullDenomPath()))
	return hash[:]
}

// GetPrefix returns the receiving denomination prefix composed by the trace info and a separator.
func (dt DenomTrace) GetPrefix() string {
	return dt.Path + "/"
}

// IBCDenom a coin denomination for an ICS20 fungible token in the format
// 'ibc/{hash(tracePath + baseDenom)}'. If the trace is empty, it will return the base denomination.
func (dt DenomTrace) IBCDenom() string {
	if dt.Path != "" {
		return fmt.Sprintf("%s/%s", DenomPrefix, dt.Hash())
	}
	return dt.BaseDenom
}

// GetFullDenomPath returns the full denomination according to the ICS20 specification:
// tracePath + "/" + baseDenom
// If there exists no trace then the base denomination is returned.
func (dt DenomTrace) GetFullDenomPath() string {
	if dt.Path == "" {
		return dt.BaseDenom
	}
	return dt.GetPrefix() + dt.BaseDenom
}

// extractPathAndBaseFromFullDenom returns the trace path and the base denom from
// the elements that constitute the complete denom.
func extractPathAndBaseFromFullDenom(fullDenomItems []string) (string, string) {
	var (
		path      []string
		baseDenom []string
	)

	length := len(fullDenomItems)
<<<<<<< HEAD

	for i := 0; i < length; i = i + 2 {
		// The IBC specification does not guarentee the expected format of the
=======
	for i := 0; i < length; i += 2 {
		// The IBC specification does not guarantee the expected format of the
>>>>>>> 031f6a39
		// destination port or destination channel identifier. A short term solution
		// to determine base denomination is to expect the channel identifier to be the
		// one ibc-go specifies. A longer term solution is to separate the path and base
		// denomination in the ICS20 packet. If an intermediate hop prefixes the full denom
		// with a channel identifier format different from our own, the base denomination
		// will be incorrectly parsed, but the token will continue to be treated correctly
		// as an IBC denomination. The hash used to store the token internally on our chain
		// will be the same value as the base denomination being correctly parsed.
		if i < length-1 && length > 2 && channeltypes.IsValidChannelID(fullDenomItems[i+1]) {
			path = append(path, fullDenomItems[i], fullDenomItems[i+1])
		} else {
			baseDenom = fullDenomItems[i:]
			break
		}
	}

	return strings.Join(path, "/"), strings.Join(baseDenom, "/")
}

func validateTraceIdentifiers(identifiers []string) error {
	if len(identifiers) == 0 || len(identifiers)%2 != 0 {
		return fmt.Errorf("trace info must come in pairs of port and channel identifiers '{portID}/{channelID}', got the identifiers: %s", identifiers)
	}

	// validate correctness of port and channel identifiers
	for i := 0; i < len(identifiers); i += 2 {
		if err := host.PortIdentifierValidator(identifiers[i]); err != nil {
			return sdkerrors.Wrapf(err, "invalid port ID at position %d", i)
		}
		if err := host.ChannelIdentifierValidator(identifiers[i+1]); err != nil {
			return sdkerrors.Wrapf(err, "invalid channel ID at position %d", i)
		}
	}
	return nil
}

// Validate performs a basic validation of the DenomTrace fields.
func (dt DenomTrace) Validate() error {
	// empty trace is accepted when token lives on the original chain
	switch {
	case dt.Path == "" && dt.BaseDenom != "":
		return nil
	case strings.TrimSpace(dt.BaseDenom) == "":
		return fmt.Errorf("base denomination cannot be blank")
	}

	// NOTE: no base denomination validation

	identifiers := strings.Split(dt.Path, "/")
	return validateTraceIdentifiers(identifiers)
}

// Traces defines a wrapper type for a slice of DenomTrace.
type Traces []DenomTrace

// Validate performs a basic validation of each denomination trace info.
func (t Traces) Validate() error {
	seenTraces := make(map[string]bool)
	for i, trace := range t {
		hash := trace.Hash().String()
		if seenTraces[hash] {
			return fmt.Errorf("duplicated denomination trace with hash %s", trace.Hash())
		}

		if err := trace.Validate(); err != nil {
			return sdkerrors.Wrapf(err, "failed denom trace %d validation", i)
		}
		seenTraces[hash] = true
	}
	return nil
}

var _ sort.Interface = Traces{}

// Len implements sort.Interface for Traces
func (t Traces) Len() int { return len(t) }

// Less implements sort.Interface for Traces
func (t Traces) Less(i, j int) bool { return t[i].GetFullDenomPath() < t[j].GetFullDenomPath() }

// Swap implements sort.Interface for Traces
func (t Traces) Swap(i, j int) { t[i], t[j] = t[j], t[i] }

// Sort is a helper function to sort the set of denomination traces in-place
func (t Traces) Sort() Traces {
	sort.Sort(t)
	return t
}

// ValidatePrefixedDenom checks that the denomination for an IBC fungible token packet denom is correctly prefixed.
// The function will return no error if the given string follows one of the two formats:
//
//  - Prefixed denomination: '{portIDN}/{channelIDN}/.../{portID0}/{channelID0}/baseDenom'
//  - Unprefixed denomination: 'baseDenom'
//
// 'baseDenom' may or may not contain '/'s
func ValidatePrefixedDenom(denom string) error {
	denomSplit := strings.Split(denom, "/")
	if denomSplit[0] == denom && strings.TrimSpace(denom) != "" {
		// NOTE: no base denomination validation
		return nil
	}

	if strings.TrimSpace(denomSplit[len(denomSplit)-1]) == "" {
		return sdkerrors.Wrap(ErrInvalidDenomForTransfer, "base denomination cannot be blank")
	}

	path, _ := extractPathAndBaseFromFullDenom(denomSplit)
	if path == "" {
		// NOTE: base denom contains slashes, so no base denomination validation
		return nil
	}

	identifiers := strings.Split(path, "/")
	return validateTraceIdentifiers(identifiers)
}

// ValidateIBCDenom validates that the given denomination is either:
//
//  - A valid base denomination (eg: 'uatom' or 'gamm/pool/1' as in https://github.com/cosmos/ibc-go/issues/894)
//  - A valid fungible token representation (i.e 'ibc/{hash}') per ADR 001 https://github.com/cosmos/ibc-go/blob/main/docs/architecture/adr-001-coin-source-tracing.md
func ValidateIBCDenom(denom string) error {
	if err := sdk.ValidateDenom(denom); err != nil {
		return err
	}

	denomSplit := strings.SplitN(denom, "/", 2)

	switch {
	case denom == DenomPrefix:
		return sdkerrors.Wrapf(ErrInvalidDenomForTransfer, "denomination should be prefixed with the format 'ibc/{hash(trace + \"/\" + %s)}'", denom)

	case len(denomSplit) == 2 && denomSplit[0] == DenomPrefix:
		if strings.TrimSpace(denomSplit[1]) == "" {
			return sdkerrors.Wrapf(ErrInvalidDenomForTransfer, "denomination should be prefixed with the format 'ibc/{hash(trace + \"/\" + %s)}'", denom)
		}

		if _, err := ParseHexHash(denomSplit[1]); err != nil {
			return sdkerrors.Wrapf(err, "invalid denom trace hash %s", denomSplit[1])
		}
	}

	return nil
}

// ParseHexHash parses a hex hash in string format to bytes and validates its correctness.
func ParseHexHash(hexHash string) (tmbytes.HexBytes, error) {
	hash, err := hex.DecodeString(hexHash)
	if err != nil {
		return nil, err
	}

	if err := tmtypes.ValidateHash(hash); err != nil {
		return nil, err
	}

	return hash, nil
}<|MERGE_RESOLUTION|>--- conflicted
+++ resolved
@@ -84,14 +84,8 @@
 	)
 
 	length := len(fullDenomItems)
-<<<<<<< HEAD
-
-	for i := 0; i < length; i = i + 2 {
-		// The IBC specification does not guarentee the expected format of the
-=======
 	for i := 0; i < length; i += 2 {
 		// The IBC specification does not guarantee the expected format of the
->>>>>>> 031f6a39
 		// destination port or destination channel identifier. A short term solution
 		// to determine base denomination is to expect the channel identifier to be the
 		// one ibc-go specifies. A longer term solution is to separate the path and base
