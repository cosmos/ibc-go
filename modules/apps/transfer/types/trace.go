package types

import (
	"crypto/sha256"
	"encoding/hex"
	"fmt"
	"sort"
	"strings"

	sdk "github.com/cosmos/cosmos-sdk/types"
	sdkerrors "github.com/cosmos/cosmos-sdk/types/errors"
	tmbytes "github.com/tendermint/tendermint/libs/bytes"
	tmtypes "github.com/tendermint/tendermint/types"

<<<<<<< HEAD
	channeltypes "github.com/cosmos/ibc-go/v4/modules/core/04-channel/types"
	host "github.com/cosmos/ibc-go/v4/modules/core/24-host"
=======
	channeltypes "github.com/cosmos/ibc-go/v7/modules/core/04-channel/types"
	host "github.com/cosmos/ibc-go/v7/modules/core/24-host"
>>>>>>> 682ba550
)

// ParseDenomTrace parses a string with the ibc prefix (denom trace) and the base denomination
// into a DenomTrace type.
//
// Examples:
//
// - "portidone/channel-0/uatom" => DenomTrace{Path: "portidone/channel-0", BaseDenom: "uatom"}
// - "portidone/channel-0/portidtwo/channel-1/uatom" => DenomTrace{Path: "portidone/channel-0/portidtwo/channel-1", BaseDenom: "uatom"}
// - "portidone/channel-0/gamm/pool/1" => DenomTrace{Path: "portidone/channel-0", BaseDenom: "gamm/pool/1"}
// - "gamm/pool/1" => DenomTrace{Path: "", BaseDenom: "gamm/pool/1"}
// - "uatom" => DenomTrace{Path: "", BaseDenom: "uatom"}
func ParseDenomTrace(rawDenom string) DenomTrace {
	denomSplit := strings.Split(rawDenom, "/")

	if denomSplit[0] == rawDenom {
		return DenomTrace{
			Path:      "",
			BaseDenom: rawDenom,
		}
	}

	path, baseDenom := extractPathAndBaseFromFullDenom(denomSplit)
	return DenomTrace{
		Path:      path,
		BaseDenom: baseDenom,
	}
}

// Hash returns the hex bytes of the SHA256 hash of the DenomTrace fields using the following formula:
//
// hash = sha256(tracePath + "/" + baseDenom)
func (dt DenomTrace) Hash() tmbytes.HexBytes {
	hash := sha256.Sum256([]byte(dt.GetFullDenomPath()))
	return hash[:]
}

// GetPrefix returns the receiving denomination prefix composed by the trace info and a separator.
func (dt DenomTrace) GetPrefix() string {
	return dt.Path + "/"
}

// IBCDenom a coin denomination for an ICS20 fungible token in the format
// 'ibc/{hash(tracePath + baseDenom)}'. If the trace is empty, it will return the base denomination.
func (dt DenomTrace) IBCDenom() string {
	if dt.Path != "" {
		return fmt.Sprintf("%s/%s", DenomPrefix, dt.Hash())
	}
	return dt.BaseDenom
}

// GetFullDenomPath returns the full denomination according to the ICS20 specification:
// tracePath + "/" + baseDenom
// If there exists no trace then the base denomination is returned.
func (dt DenomTrace) GetFullDenomPath() string {
	if dt.Path == "" {
		return dt.BaseDenom
	}
	return dt.GetPrefix() + dt.BaseDenom
}

// extractPathAndBaseFromFullDenom returns the trace path and the base denom from
// the elements that constitute the complete denom.
func extractPathAndBaseFromFullDenom(fullDenomItems []string) (string, string) {
	var (
		path      []string
		baseDenom []string
	)

	length := len(fullDenomItems)
<<<<<<< HEAD
	for i := 0; i < length; i = i + 2 {
		// The IBC specification does not guarentee the expected format of the
=======
	for i := 0; i < length; i += 2 {
		// The IBC specification does not guarantee the expected format of the
>>>>>>> 682ba550
		// destination port or destination channel identifier. A short term solution
		// to determine base denomination is to expect the channel identifier to be the
		// one ibc-go specifies. A longer term solution is to separate the path and base
		// denomination in the ICS20 packet. If an intermediate hop prefixes the full denom
		// with a channel identifier format different from our own, the base denomination
		// will be incorrectly parsed, but the token will continue to be treated correctly
		// as an IBC denomination. The hash used to store the token internally on our chain
		// will be the same value as the base denomination being correctly parsed.
		if i < length-1 && length > 2 && channeltypes.IsValidChannelID(fullDenomItems[i+1]) {
			path = append(path, fullDenomItems[i], fullDenomItems[i+1])
		} else {
			baseDenom = fullDenomItems[i:]
			break
		}
	}

	return strings.Join(path, "/"), strings.Join(baseDenom, "/")
}

func validateTraceIdentifiers(identifiers []string) error {
	if len(identifiers) == 0 || len(identifiers)%2 != 0 {
		return fmt.Errorf("trace info must come in pairs of port and channel identifiers '{portID}/{channelID}', got the identifiers: %s", identifiers)
	}

	// validate correctness of port and channel identifiers
	for i := 0; i < len(identifiers); i += 2 {
		if err := host.PortIdentifierValidator(identifiers[i]); err != nil {
			return sdkerrors.Wrapf(err, "invalid port ID at position %d", i)
		}
		if err := host.ChannelIdentifierValidator(identifiers[i+1]); err != nil {
			return sdkerrors.Wrapf(err, "invalid channel ID at position %d", i)
		}
	}
	return nil
}

// Validate performs a basic validation of the DenomTrace fields.
func (dt DenomTrace) Validate() error {
	// empty trace is accepted when token lives on the original chain
	switch {
	case dt.Path == "" && dt.BaseDenom != "":
		return nil
	case strings.TrimSpace(dt.BaseDenom) == "":
		return fmt.Errorf("base denomination cannot be blank")
	}

	// NOTE: no base denomination validation

	identifiers := strings.Split(dt.Path, "/")
	return validateTraceIdentifiers(identifiers)
}

// Traces defines a wrapper type for a slice of DenomTrace.
type Traces []DenomTrace

// Validate performs a basic validation of each denomination trace info.
func (t Traces) Validate() error {
	seenTraces := make(map[string]bool)
	for i, trace := range t {
		hash := trace.Hash().String()
		if seenTraces[hash] {
			return fmt.Errorf("duplicated denomination trace with hash %s", trace.Hash())
		}

		if err := trace.Validate(); err != nil {
			return sdkerrors.Wrapf(err, "failed denom trace %d validation", i)
		}
		seenTraces[hash] = true
	}
	return nil
}

var _ sort.Interface = Traces{}

// Len implements sort.Interface for Traces
func (t Traces) Len() int { return len(t) }

// Less implements sort.Interface for Traces
func (t Traces) Less(i, j int) bool { return t[i].GetFullDenomPath() < t[j].GetFullDenomPath() }

// Swap implements sort.Interface for Traces
func (t Traces) Swap(i, j int) { t[i], t[j] = t[j], t[i] }

// Sort is a helper function to sort the set of denomination traces in-place
func (t Traces) Sort() Traces {
	sort.Sort(t)
	return t
}

// ValidatePrefixedDenom checks that the denomination for an IBC fungible token packet denom is correctly prefixed.
// The function will return no error if the given string follows one of the two formats:
//
<<<<<<< HEAD
//  - Prefixed denomination: '{portIDN}/{channelIDN}/.../{portID0}/{channelID0}/baseDenom'
//  - Unprefixed denomination: 'baseDenom'
=======
//   - Prefixed denomination: '{portIDN}/{channelIDN}/.../{portID0}/{channelID0}/baseDenom'
//   - Unprefixed denomination: 'baseDenom'
>>>>>>> 682ba550
//
// 'baseDenom' may or may not contain '/'s
func ValidatePrefixedDenom(denom string) error {
	denomSplit := strings.Split(denom, "/")
	if denomSplit[0] == denom && strings.TrimSpace(denom) != "" {
		// NOTE: no base denomination validation
		return nil
	}

	if strings.TrimSpace(denomSplit[len(denomSplit)-1]) == "" {
		return sdkerrors.Wrap(ErrInvalidDenomForTransfer, "base denomination cannot be blank")
	}

	path, _ := extractPathAndBaseFromFullDenom(denomSplit)
	if path == "" {
		// NOTE: base denom contains slashes, so no base denomination validation
		return nil
	}

	identifiers := strings.Split(path, "/")
	return validateTraceIdentifiers(identifiers)
}

// ValidateIBCDenom validates that the given denomination is either:
//
//   - A valid base denomination (eg: 'uatom' or 'gamm/pool/1' as in https://github.com/cosmos/ibc-go/issues/894)
//   - A valid fungible token representation (i.e 'ibc/{hash}') per ADR 001 https://github.com/cosmos/ibc-go/blob/main/docs/architecture/adr-001-coin-source-tracing.md
func ValidateIBCDenom(denom string) error {
	if err := sdk.ValidateDenom(denom); err != nil {
		return err
	}

	denomSplit := strings.SplitN(denom, "/", 2)

	switch {
	case denom == DenomPrefix:
		return sdkerrors.Wrapf(ErrInvalidDenomForTransfer, "denomination should be prefixed with the format 'ibc/{hash(trace + \"/\" + %s)}'", denom)

	case len(denomSplit) == 2 && denomSplit[0] == DenomPrefix:
		if strings.TrimSpace(denomSplit[1]) == "" {
			return sdkerrors.Wrapf(ErrInvalidDenomForTransfer, "denomination should be prefixed with the format 'ibc/{hash(trace + \"/\" + %s)}'", denom)
		}

		if _, err := ParseHexHash(denomSplit[1]); err != nil {
			return sdkerrors.Wrapf(err, "invalid denom trace hash %s", denomSplit[1])
		}
	}

	return nil
}

// ParseHexHash parses a hex hash in string format to bytes and validates its correctness.
func ParseHexHash(hexHash string) (tmbytes.HexBytes, error) {
	hash, err := hex.DecodeString(hexHash)
	if err != nil {
		return nil, err
	}

	if err := tmtypes.ValidateHash(hash); err != nil {
		return nil, err
	}

	return hash, nil
}<|MERGE_RESOLUTION|>--- conflicted
+++ resolved
@@ -12,13 +12,8 @@
 	tmbytes "github.com/tendermint/tendermint/libs/bytes"
 	tmtypes "github.com/tendermint/tendermint/types"
 
-<<<<<<< HEAD
-	channeltypes "github.com/cosmos/ibc-go/v4/modules/core/04-channel/types"
-	host "github.com/cosmos/ibc-go/v4/modules/core/24-host"
-=======
 	channeltypes "github.com/cosmos/ibc-go/v7/modules/core/04-channel/types"
 	host "github.com/cosmos/ibc-go/v7/modules/core/24-host"
->>>>>>> 682ba550
 )
 
 // ParseDenomTrace parses a string with the ibc prefix (denom trace) and the base denomination
@@ -89,13 +84,8 @@
 	)
 
 	length := len(fullDenomItems)
-<<<<<<< HEAD
-	for i := 0; i < length; i = i + 2 {
-		// The IBC specification does not guarentee the expected format of the
-=======
 	for i := 0; i < length; i += 2 {
 		// The IBC specification does not guarantee the expected format of the
->>>>>>> 682ba550
 		// destination port or destination channel identifier. A short term solution
 		// to determine base denomination is to expect the channel identifier to be the
 		// one ibc-go specifies. A longer term solution is to separate the path and base
@@ -188,13 +178,8 @@
 // ValidatePrefixedDenom checks that the denomination for an IBC fungible token packet denom is correctly prefixed.
 // The function will return no error if the given string follows one of the two formats:
 //
-<<<<<<< HEAD
-//  - Prefixed denomination: '{portIDN}/{channelIDN}/.../{portID0}/{channelID0}/baseDenom'
-//  - Unprefixed denomination: 'baseDenom'
-=======
 //   - Prefixed denomination: '{portIDN}/{channelIDN}/.../{portID0}/{channelID0}/baseDenom'
 //   - Unprefixed denomination: 'baseDenom'
->>>>>>> 682ba550
 //
 // 'baseDenom' may or may not contain '/'s
 func ValidatePrefixedDenom(denom string) error {
