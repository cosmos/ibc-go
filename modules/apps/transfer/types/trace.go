--- conflicted
+++ resolved
@@ -10,13 +10,10 @@
 	tmbytes "github.com/tendermint/tendermint/libs/bytes"
 	tmtypes "github.com/tendermint/tendermint/types"
 
-<<<<<<< HEAD
 	sdk "github.com/cosmos/cosmos-sdk/types"
 	sdkerrors "github.com/cosmos/cosmos-sdk/types/errors"
 
-=======
 	channeltypes "github.com/cosmos/ibc-go/v4/modules/core/04-channel/types"
->>>>>>> be5ccf3a
 	host "github.com/cosmos/ibc-go/v4/modules/core/24-host"
 )
 
@@ -88,10 +85,6 @@
 	)
 
 	length := len(fullDenomItems)
-<<<<<<< HEAD
-	for i := 0; i < length; i += 2 {
-		if i < length-1 && length > 2 && fullDenomItems[i] == PortID {
-=======
 	for i := 0; i < length; i = i + 2 {
 		// The IBC specification does not guarentee the expected format of the
 		// destination port or destination channel identifier. A short term solution
@@ -103,7 +96,6 @@
 		// as an IBC denomination. The hash used to store the token internally on our chain
 		// will be the same value as the base denomination being correctly parsed.
 		if i < length-1 && length > 2 && channeltypes.IsValidChannelID(fullDenomItems[i+1]) {
->>>>>>> be5ccf3a
 			path = append(path, fullDenomItems[i], fullDenomItems[i+1])
 		} else {
 			baseDenom = fullDenomItems[i:]
