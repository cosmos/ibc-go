--- conflicted
+++ resolved
@@ -6,17 +6,6 @@
 
 // IBC transfer sentinel errors
 var (
-<<<<<<< HEAD
-	ErrInvalidPacketTimeout    = sdkerrors.Register(ModuleName, 2, "invalid packet timeout")
-	ErrInvalidDenomForTransfer = sdkerrors.Register(ModuleName, 3, "invalid denomination for cross-chain transfer")
-	ErrInvalidVersion          = sdkerrors.Register(ModuleName, 4, "invalid ICS20 version")
-	ErrInvalidAmount           = sdkerrors.Register(ModuleName, 5, "invalid token amount")
-	ErrTraceNotFound           = sdkerrors.Register(ModuleName, 6, "denomination trace not found")
-	ErrSendDisabled            = sdkerrors.Register(ModuleName, 7, "fungible token transfers from this chain are disabled")
-	ErrReceiveDisabled         = sdkerrors.Register(ModuleName, 8, "fungible token transfers to this chain are disabled")
-	ErrMaxTransferChannels     = sdkerrors.Register(ModuleName, 9, "max transfer channels")
-	// ErrMaxReceiverAddressLength = sdkerrors.Register(ModuleName, 10, "receiver address exceeds maximum length")
-=======
 	ErrInvalidPacketTimeout    = errorsmod.Register(ModuleName, 2, "invalid packet timeout")
 	ErrInvalidDenomForTransfer = errorsmod.Register(ModuleName, 3, "invalid denomination for cross-chain transfer")
 	ErrInvalidVersion          = errorsmod.Register(ModuleName, 4, "invalid ICS20 version")
@@ -26,5 +15,4 @@
 	ErrReceiveDisabled         = errorsmod.Register(ModuleName, 8, "fungible token transfers to this chain are disabled")
 	ErrMaxTransferChannels     = errorsmod.Register(ModuleName, 9, "max transfer channels")
 	ErrInvalidAuthorization    = errorsmod.Register(ModuleName, 10, "invalid transfer authorization")
->>>>>>> 2b58f10a
 )