--- conflicted
+++ resolved
@@ -184,11 +184,7 @@
 	}
 
 	if !isAllowedForwarding(forwarding.Hops, allowedForwarding) {
-<<<<<<< HEAD
-		return errorsmod.Wrap(ErrInvalidForwarding, "not allowed hops")
-=======
 		return errorsmod.Wrapf(ErrInvalidForwarding, "not allowed hops %s", forwarding.Hops)
->>>>>>> a5e3d153
 	}
 
 	return nil
