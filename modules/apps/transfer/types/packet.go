--- conflicted
+++ resolved
@@ -9,14 +9,11 @@
 	sdkerrors "github.com/cosmos/cosmos-sdk/types/errors"
 
 	ibcexported "github.com/cosmos/ibc-go/v7/modules/core/exported"
-<<<<<<< HEAD
 )
 
 var (
 	_ ibcexported.PacketData         = (*FungibleTokenPacketData)(nil)
 	_ ibcexported.PacketDataProvider = (*FungibleTokenPacketData)(nil)
-=======
->>>>>>> 0ba9f756
 )
 
 var _ ibcexported.PacketDataProvider = (*FungibleTokenPacketData)(nil)
@@ -74,7 +71,6 @@
 	return sdk.MustSortJSON(mustProtoMarshalJSON(&ftpd))
 }
 
-<<<<<<< HEAD
 // GetPacketSender returns the sender address embedded in the packet data.
 //
 // NOTE:
@@ -86,8 +82,6 @@
 	return ftpd.Sender
 }
 
-=======
->>>>>>> 0ba9f756
 // GetCustomPacketData interprets the memo field of the packet data as a JSON object
 // and returns the value associated with the given key.
 // If the key is missing or the memo is not properly formatted, then nil is returned.
