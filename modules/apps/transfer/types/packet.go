package types

import (
	"encoding/json"
	"strings"
	"time"

	errorsmod "cosmossdk.io/errors"
	sdkmath "cosmossdk.io/math"

	sdk "github.com/cosmos/cosmos-sdk/types"

	ibcerrors "github.com/cosmos/ibc-go/v7/modules/core/errors"
	ibcexported "github.com/cosmos/ibc-go/v7/modules/core/exported"
)

<<<<<<< HEAD
var _ ibcexported.PacketData = (*FungibleTokenPacketData)(nil)
=======
var _ ibcexported.PacketDataProvider = (*FungibleTokenPacketData)(nil)
>>>>>>> a0a65263

var (
	// DefaultRelativePacketTimeoutHeight is the default packet timeout height (in blocks) relative
	// to the current block height of the counterparty chain provided by the client state. The
	// timeout is disabled when set to 0.
	DefaultRelativePacketTimeoutHeight = "0-1000"

	// DefaultRelativePacketTimeoutTimestamp is the default packet timeout timestamp (in nanoseconds)
	// relative to the current block timestamp of the counterparty chain provided by the client
	// state. The timeout is disabled when set to 0. The default is currently set to a 10 minute
	// timeout.
	DefaultRelativePacketTimeoutTimestamp = uint64((time.Duration(10) * time.Minute).Nanoseconds())
)

// NewFungibleTokenPacketData contructs a new FungibleTokenPacketData instance
func NewFungibleTokenPacketData(
	denom string, amount string,
	sender, receiver string,
	memo string,
) FungibleTokenPacketData {
	return FungibleTokenPacketData{
		Denom:    denom,
		Amount:   amount,
		Sender:   sender,
		Receiver: receiver,
		Memo:     memo,
	}
}

// ValidateBasic is used for validating the token transfer.
// NOTE: The addresses formats are not validated as the sender and recipient can have different
// formats defined by their corresponding chains that are not known to IBC.
func (ftpd FungibleTokenPacketData) ValidateBasic() error {
	amount, ok := sdkmath.NewIntFromString(ftpd.Amount)
	if !ok {
		return errorsmod.Wrapf(ErrInvalidAmount, "unable to parse transfer amount (%s) into math.Int", ftpd.Amount)
	}
	if !amount.IsPositive() {
		return errorsmod.Wrapf(ErrInvalidAmount, "amount must be strictly positive: got %d", amount)
	}
	if strings.TrimSpace(ftpd.Sender) == "" {
		return errorsmod.Wrap(ibcerrors.ErrInvalidAddress, "sender address cannot be blank")
	}
	if strings.TrimSpace(ftpd.Receiver) == "" {
		return errorsmod.Wrap(ibcerrors.ErrInvalidAddress, "receiver address cannot be blank")
	}
	return ValidatePrefixedDenom(ftpd.Denom)
}

// GetBytes is a helper for serialising
func (ftpd FungibleTokenPacketData) GetBytes() []byte {
	return sdk.MustSortJSON(mustProtoMarshalJSON(&ftpd))
}

<<<<<<< HEAD
// GetPacketSender returns the sender address embedded in the packet data.
//
// NOTE:
//   - The sender address is set by the module which requested the packet to be sent,
//     and this module may not have validated the sender address by a signature check.
//   - The sender address must only be used by modules on the sending chain.
//   - sourcePortID is not used in this implementation.
func (ftpd FungibleTokenPacketData) GetPacketSender(sourcePortID string) string {
	return ftpd.Sender
=======
// GetCustomPacketData interprets the memo field of the packet data as a JSON object
// and returns the value associated with the given key.
// If the key is missing or the memo is not properly formatted, then nil is returned.
func (ftpd FungibleTokenPacketData) GetCustomPacketData(key string) interface{} {
	if len(ftpd.Memo) == 0 {
		return nil
	}

	jsonObject := make(map[string]interface{})
	err := json.Unmarshal([]byte(ftpd.Memo), &jsonObject)
	if err != nil {
		return nil
	}

	memoData, found := jsonObject[key]
	if !found {
		return nil
	}

	return memoData
>>>>>>> a0a65263
}<|MERGE_RESOLUTION|>--- conflicted
+++ resolved
@@ -14,11 +14,10 @@
 	ibcexported "github.com/cosmos/ibc-go/v7/modules/core/exported"
 )
 
-<<<<<<< HEAD
-var _ ibcexported.PacketData = (*FungibleTokenPacketData)(nil)
-=======
-var _ ibcexported.PacketDataProvider = (*FungibleTokenPacketData)(nil)
->>>>>>> a0a65263
+var (
+	_ ibcexported.PacketData = (*FungibleTokenPacketData)(nil)
+	_ ibcexported.PacketDataProvider = (*FungibleTokenPacketData)(nil)
+)
 
 var (
 	// DefaultRelativePacketTimeoutHeight is the default packet timeout height (in blocks) relative
@@ -73,7 +72,6 @@
 	return sdk.MustSortJSON(mustProtoMarshalJSON(&ftpd))
 }
 
-<<<<<<< HEAD
 // GetPacketSender returns the sender address embedded in the packet data.
 //
 // NOTE:
@@ -83,7 +81,8 @@
 //   - sourcePortID is not used in this implementation.
 func (ftpd FungibleTokenPacketData) GetPacketSender(sourcePortID string) string {
 	return ftpd.Sender
-=======
+}
+
 // GetCustomPacketData interprets the memo field of the packet data as a JSON object
 // and returns the value associated with the given key.
 // If the key is missing or the memo is not properly formatted, then nil is returned.
@@ -104,5 +103,4 @@
 	}
 
 	return memoData
->>>>>>> a0a65263
 }