--- conflicted
+++ resolved
@@ -11,16 +11,12 @@
 	sdk "github.com/cosmos/cosmos-sdk/types"
 
 	ibcerrors "github.com/cosmos/ibc-go/v7/modules/core/errors"
-<<<<<<< HEAD
-	"github.com/cosmos/ibc-go/v7/modules/core/exported"
-=======
 	ibcexported "github.com/cosmos/ibc-go/v7/modules/core/exported"
 )
 
 var (
 	_ ibcexported.PacketData         = (*FungibleTokenPacketData)(nil)
 	_ ibcexported.PacketDataProvider = (*FungibleTokenPacketData)(nil)
->>>>>>> ec684384
 )
 
 var (
@@ -34,11 +30,6 @@
 	// state. The timeout is disabled when set to 0. The default is currently set to a 10 minute
 	// timeout.
 	DefaultRelativePacketTimeoutTimestamp = uint64((time.Duration(10) * time.Minute).Nanoseconds())
-)
-
-var (
-	_ exported.PacketData         = (*FungibleTokenPacketData)(nil)
-	_ exported.PacketDataProvider = (*FungibleTokenPacketData)(nil)
 )
 
 // NewFungibleTokenPacketData contructs a new FungibleTokenPacketData instance
@@ -81,17 +72,6 @@
 	return sdk.MustSortJSON(mustProtoMarshalJSON(&ftpd))
 }
 
-<<<<<<< HEAD
-// GetPacketSender returns the sender address of the packet data.
-// NOTE: The sender address is set at the source chain and not validated by
-// a signature check in IBC.
-func (ftpd FungibleTokenPacketData) GetPacketSender(srcPortID string) string {
-	return ftpd.Sender
-}
-
-// GetCustomPacketData returns a json object from the memo as `map[string]interface{}` so that
-// it can be interpreted as a json object with keys.
-=======
 // GetPacketSender returns the sender address embedded in the packet data.
 //
 // NOTE:
@@ -105,7 +85,6 @@
 
 // GetCustomPacketData interprets the memo field of the packet data as a JSON object
 // and returns the value associated with the given key.
->>>>>>> ec684384
 // If the key is missing or the memo is not properly formatted, then nil is returned.
 func (ftpd FungibleTokenPacketData) GetCustomPacketData(key string) interface{} {
 	if len(ftpd.Memo) == 0 {
@@ -118,13 +97,8 @@
 		return nil
 	}
 
-<<<<<<< HEAD
-	memoData, ok := jsonObject[key].(map[string]interface{})
-	if !ok {
-=======
 	memoData, found := jsonObject[key]
 	if !found {
->>>>>>> ec684384
 		return nil
 	}
 
