--- conflicted
+++ resolved
@@ -5,17 +5,7 @@
 
 	"github.com/stretchr/testify/suite"
 
-<<<<<<< HEAD
-	"github.com/cosmos/ibc-go/v5/modules/apps/transfer/types"
 	ibctesting "github.com/cosmos/ibc-go/v5/testing"
-)
-
-const (
-	gasUsed   = uint64(100)
-	gasWanted = uint64(100)
-=======
-	ibctesting "github.com/cosmos/ibc-go/v5/testing"
->>>>>>> 59693049
 )
 
 type TypesTestSuite struct {
