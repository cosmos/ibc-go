--- conflicted
+++ resolved
@@ -102,25 +102,13 @@
 		return errorsmod.Wrapf(ErrInvalidMemo, "memo must not exceed %d bytes", MaximumMemoLength)
 	}
 
-<<<<<<< HEAD
-	if msg.ShouldBeForwarded() {
-		// We cannot have non-empty memo and non-empty forwarding hops at the same time.
-		if msg.Memo != "" {
-			return errorsmod.Wrapf(ErrInvalidMemo, "memo must be empty if forwarding path hops is not empty: %s, %s", msg.Memo, msg.Forwarding.Hops)
-		}
-
-		if err := msg.Forwarding.Validate(); err != nil {
-			return err
-		}
-=======
 	if err := msg.Forwarding.Validate(); err != nil {
 		return err
 	}
 
 	// We cannot have non-empty memo and non-empty forwarding hops at the same time.
-	if len(msg.Forwarding.Hops) > 0 && msg.Memo != "" {
+	if msg.ShouldBeForwarded() && msg.Memo != "" {
 		return errorsmod.Wrapf(ErrInvalidMemo, "memo must be empty if forwarding path hops is not empty: %s, %s", msg.Memo, msg.Forwarding.Hops)
->>>>>>> dc476410
 	}
 
 	for _, coin := range msg.GetCoins() {
@@ -145,7 +133,7 @@
 
 // ShouldBeForwarded determines if the transfer should be forwarded to the next hop.
 func (msg MsgTransfer) ShouldBeForwarded() bool {
-	return msg.Forwarding != nil && len(msg.Forwarding.Hops) > 0
+	return len(msg.Forwarding.Hops) > 0
 }
 
 // isValidIBCCoin returns true if the token provided is valid,
