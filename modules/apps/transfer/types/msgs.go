package types

import (
	"strings"

	errorsmod "cosmossdk.io/errors"

	sdk "github.com/cosmos/cosmos-sdk/types"
<<<<<<< HEAD
	sdkerrors "github.com/cosmos/cosmos-sdk/types/errors"
	"github.com/pkg/errors"
=======
>>>>>>> 2b58f10a

	clienttypes "github.com/cosmos/ibc-go/v8/modules/core/02-client/types"
	host "github.com/cosmos/ibc-go/v8/modules/core/24-host"
	ibcerrors "github.com/cosmos/ibc-go/v8/modules/core/errors"
)

var (
	_ sdk.Msg              = (*MsgUpdateParams)(nil)
	_ sdk.Msg              = (*MsgTransfer)(nil)
	_ sdk.HasValidateBasic = (*MsgUpdateParams)(nil)
	_ sdk.HasValidateBasic = (*MsgTransfer)(nil)
)

<<<<<<< HEAD
// msg types
const (
	TypeMsgTransfer        = "transfer"
	MaximumReceiverAddress = 2048 // maximum length of the receiver address in bytes
)
=======
// NewMsgUpdateParams creates a new MsgUpdateParams instance
func NewMsgUpdateParams(signer string, params Params) *MsgUpdateParams {
	return &MsgUpdateParams{
		Signer: signer,
		Params: params,
	}
}

// ValidateBasic implements sdk.Msg
func (msg MsgUpdateParams) ValidateBasic() error {
	_, err := sdk.AccAddressFromBech32(msg.Signer)
	if err != nil {
		return errorsmod.Wrapf(ibcerrors.ErrInvalidAddress, "string could not be parsed as address: %v", err)
	}

	return nil
}

// GetSigners implements sdk.Msg
func (msg MsgUpdateParams) GetSigners() []sdk.AccAddress {
	accAddr, err := sdk.AccAddressFromBech32(msg.Signer)
	if err != nil {
		panic(err)
	}

	return []sdk.AccAddress{accAddr}
}
>>>>>>> 2b58f10a

// NewMsgTransfer creates a new MsgTransfer instance
func NewMsgTransfer(
	sourcePort, sourceChannel string,
	token sdk.Coin, sender, receiver string,
	timeoutHeight clienttypes.Height, timeoutTimestamp uint64,
	memo string,
) *MsgTransfer {
	return &MsgTransfer{
		SourcePort:       sourcePort,
		SourceChannel:    sourceChannel,
		Token:            token,
		Sender:           sender,
		Receiver:         receiver,
		TimeoutHeight:    timeoutHeight,
		TimeoutTimestamp: timeoutTimestamp,
		Memo:             memo,
	}
}

// ValidateBasic performs a basic check of the MsgTransfer fields.
// NOTE: timeout height or timestamp values can be 0 to disable the timeout.
// NOTE: The recipient addresses format is not validated as the format defined by
// the chain is not known to IBC.
func (msg MsgTransfer) ValidateBasic() error {
	if err := host.PortIdentifierValidator(msg.SourcePort); err != nil {
		return errorsmod.Wrap(err, "invalid source port ID")
	}
	if err := host.ChannelIdentifierValidator(msg.SourceChannel); err != nil {
		return errorsmod.Wrap(err, "invalid source channel ID")
	}
	if len(msg.Receiver) > MaximumReceiverAddress {
		return errors.Errorf("receiver addresss exceeds maximum length")
	}
	if !msg.Token.IsValid() {
		return errorsmod.Wrap(ibcerrors.ErrInvalidCoins, msg.Token.String())
	}
	if !msg.Token.IsPositive() {
		return errorsmod.Wrap(ibcerrors.ErrInsufficientFunds, msg.Token.String())
	}
	// NOTE: sender format must be validated as it is required by the GetSigners function.
	_, err := sdk.AccAddressFromBech32(msg.Sender)
	if err != nil {
		return errorsmod.Wrapf(ibcerrors.ErrInvalidAddress, "string could not be parsed as address: %v", err)
	}
	if strings.TrimSpace(msg.Receiver) == "" {
		return errorsmod.Wrap(ibcerrors.ErrInvalidAddress, "missing recipient address")
	}
	return ValidateIBCDenom(msg.Token.Denom)
}

// GetSigners implements sdk.Msg
func (msg MsgTransfer) GetSigners() []sdk.AccAddress {
	signer, err := sdk.AccAddressFromBech32(msg.Sender)
	if err != nil {
		panic(err)
	}
	return []sdk.AccAddress{signer}
}<|MERGE_RESOLUTION|>--- conflicted
+++ resolved
@@ -6,15 +6,17 @@
 	errorsmod "cosmossdk.io/errors"
 
 	sdk "github.com/cosmos/cosmos-sdk/types"
-<<<<<<< HEAD
-	sdkerrors "github.com/cosmos/cosmos-sdk/types/errors"
 	"github.com/pkg/errors"
-=======
->>>>>>> 2b58f10a
 
 	clienttypes "github.com/cosmos/ibc-go/v8/modules/core/02-client/types"
 	host "github.com/cosmos/ibc-go/v8/modules/core/24-host"
 	ibcerrors "github.com/cosmos/ibc-go/v8/modules/core/errors"
+)
+
+// msg types
+const (
+	TypeMsgTransfer        = "transfer"
+	MaximumReceiverAddress = 2048 // maximum length of the receiver address in bytes
 )
 
 var (
@@ -24,13 +26,6 @@
 	_ sdk.HasValidateBasic = (*MsgTransfer)(nil)
 )
 
-<<<<<<< HEAD
-// msg types
-const (
-	TypeMsgTransfer        = "transfer"
-	MaximumReceiverAddress = 2048 // maximum length of the receiver address in bytes
-)
-=======
 // NewMsgUpdateParams creates a new MsgUpdateParams instance
 func NewMsgUpdateParams(signer string, params Params) *MsgUpdateParams {
 	return &MsgUpdateParams{
@@ -58,7 +53,6 @@
 
 	return []sdk.AccAddress{accAddr}
 }
->>>>>>> 2b58f10a
 
 // NewMsgTransfer creates a new MsgTransfer instance
 func NewMsgTransfer(
