package types

import (
	"strings"

	errorsmod "cosmossdk.io/errors"

	sdk "github.com/cosmos/cosmos-sdk/types"

	clienttypes "github.com/cosmos/ibc-go/v8/modules/core/02-client/types"
	host "github.com/cosmos/ibc-go/v8/modules/core/24-host"
	ibcerrors "github.com/cosmos/ibc-go/v8/modules/core/errors"
)

const (
	MaximumReceiverLength = 2048  // maximum length of the receiver address in bytes (value chosen arbitrarily)
	MaximumMemoLength     = 32768 // maximum length of the memo in bytes (value chosen arbitrarily)
	MaximumTokensLength   = 100   // maximum number of tokens that can be transferred in a single message (value chosen arbitrarily)
)

var (
	_ sdk.Msg              = (*MsgUpdateParams)(nil)
	_ sdk.Msg              = (*MsgTransfer)(nil)
	_ sdk.HasValidateBasic = (*MsgUpdateParams)(nil)
	_ sdk.HasValidateBasic = (*MsgTransfer)(nil)
)

// NewMsgUpdateParams creates a new MsgUpdateParams instance
func NewMsgUpdateParams(signer string, params Params) *MsgUpdateParams {
	return &MsgUpdateParams{
		Signer: signer,
		Params: params,
	}
}

// ValidateBasic implements sdk.Msg
func (msg MsgUpdateParams) ValidateBasic() error {
	_, err := sdk.AccAddressFromBech32(msg.Signer)
	if err != nil {
		return errorsmod.Wrapf(ibcerrors.ErrInvalidAddress, "string could not be parsed as address: %v", err)
	}

	return nil
}

// NewMsgTransfer creates a new MsgTransfer instance
func NewMsgTransfer(
	sourcePort, sourceChannel string,
	tokens sdk.Coins, sender, receiver string,
	timeoutHeight clienttypes.Height, timeoutTimestamp uint64,
	memo string,
	forwarding Forwarding,
) *MsgTransfer {
	return &MsgTransfer{
		SourcePort:       sourcePort,
		SourceChannel:    sourceChannel,
		Sender:           sender,
		Receiver:         receiver,
		TimeoutHeight:    timeoutHeight,
		TimeoutTimestamp: timeoutTimestamp,
		Memo:             memo,
		Tokens:           tokens,
		Forwarding:       forwarding,
	}
}

// ValidateBasic performs a basic check of the MsgTransfer fields.
// NOTE: timeout height or timestamp values can be 0 to disable the timeout.
// NOTE: The recipient addresses format is not validated as the format defined by
// the chain is not known to IBC.
func (msg MsgTransfer) ValidateBasic() error {
	if err := host.PortIdentifierValidator(msg.SourcePort); err != nil {
		return errorsmod.Wrap(err, "invalid source port ID")
	}
	if err := host.ChannelIdentifierValidator(msg.SourceChannel); err != nil {
		return errorsmod.Wrap(err, "invalid source channel ID")
	}

	if len(msg.Tokens) == 0 && !isValidIBCCoin(msg.Token) {
		return errorsmod.Wrap(ibcerrors.ErrInvalidCoins, "either token or token array must be filled")
	}

	if len(msg.Tokens) != 0 && isValidIBCCoin(msg.Token) {
		return errorsmod.Wrap(ibcerrors.ErrInvalidCoins, "cannot fill both token and token array")
	}

	if len(msg.Tokens) > MaximumTokensLength {
		return errorsmod.Wrapf(ibcerrors.ErrInvalidCoins, "number of tokens must not exceed %d", MaximumTokensLength)
	}

	_, err := sdk.AccAddressFromBech32(msg.Sender)
	if err != nil {
		return errorsmod.Wrapf(ibcerrors.ErrInvalidAddress, "string could not be parsed as address: %v", err)
	}
	if strings.TrimSpace(msg.Receiver) == "" {
		return errorsmod.Wrap(ibcerrors.ErrInvalidAddress, "missing recipient address")
	}
	if len(msg.Receiver) > MaximumReceiverLength {
		return errorsmod.Wrapf(ibcerrors.ErrInvalidAddress, "recipient address must not exceed %d bytes", MaximumReceiverLength)
	}
	if len(msg.Memo) > MaximumMemoLength {
		return errorsmod.Wrapf(ErrInvalidMemo, "memo must not exceed %d bytes", MaximumMemoLength)
	}

	if err := msg.Forwarding.Validate(); err != nil {
		return err
	}

<<<<<<< HEAD
	if len(msg.Forwarding.Hops) > 0 {
		// when forwarding, the timeout height must not be set
		if !msg.TimeoutHeight.IsZero() {
			return errorsmod.Wrapf(ErrInvalidPacketTimeout, "timeout height must not be set if forwarding path hops is not empty: %s, %s", msg.TimeoutHeight, msg.Forwarding.Hops)
		}

		// when forwarding, the memo must be empty
		if msg.Memo != "" {
			return errorsmod.Wrapf(ErrInvalidMemo, "memo must be empty if forwarding path hops is not empty: %s, %s", msg.Memo, msg.Forwarding.Hops)
		}
=======
	// We cannot have non-empty memo and non-empty forwarding hops at the same time.
	if msg.ShouldBeForwarded() && msg.Memo != "" {
		return errorsmod.Wrapf(ErrInvalidMemo, "memo must be empty if forwarding path hops is not empty: %s, %s", msg.Memo, msg.Forwarding.Hops)
>>>>>>> 360b2f88
	}

	for _, coin := range msg.GetCoins() {
		if err := validateIBCCoin(coin); err != nil {
			return errorsmod.Wrapf(ibcerrors.ErrInvalidCoins, "%s: %s", err.Error(), coin.String())
		}
	}

	return nil
}

// GetCoins returns the tokens which will be transferred.
// If MsgTransfer is populated in the Token field, only that field
// will be returned in the coin array.
func (msg MsgTransfer) GetCoins() sdk.Coins {
	coins := msg.Tokens
	if isValidIBCCoin(msg.Token) {
		coins = []sdk.Coin{msg.Token}
	}
	return coins
}

// ShouldBeForwarded determines if the transfer should be forwarded to the next hop.
func (msg MsgTransfer) ShouldBeForwarded() bool {
	return len(msg.Forwarding.Hops) > 0
}

// isValidIBCCoin returns true if the token provided is valid,
// and should be used to transfer tokens.
func isValidIBCCoin(coin sdk.Coin) bool {
	return validateIBCCoin(coin) == nil
}

// validateIBCCoin returns true if the token provided is valid,
// and should be used to transfer tokens. The token must
// have a positive amount.
func validateIBCCoin(coin sdk.Coin) error {
	if err := coin.Validate(); err != nil {
		return err
	}
	if !coin.IsPositive() {
		return errorsmod.Wrap(ErrInvalidAmount, "amount must be positive")
	}
	if err := validateIBCDenom(coin.GetDenom()); err != nil {
		return errorsmod.Wrap(ErrInvalidDenomForTransfer, err.Error())
	}

	return nil
}<|MERGE_RESOLUTION|>--- conflicted
+++ resolved
@@ -106,8 +106,7 @@
 		return err
 	}
 
-<<<<<<< HEAD
-	if len(msg.Forwarding.Hops) > 0 {
+	if msg.ShouldBeForwarded() {
 		// when forwarding, the timeout height must not be set
 		if !msg.TimeoutHeight.IsZero() {
 			return errorsmod.Wrapf(ErrInvalidPacketTimeout, "timeout height must not be set if forwarding path hops is not empty: %s, %s", msg.TimeoutHeight, msg.Forwarding.Hops)
@@ -117,11 +116,6 @@
 		if msg.Memo != "" {
 			return errorsmod.Wrapf(ErrInvalidMemo, "memo must be empty if forwarding path hops is not empty: %s, %s", msg.Memo, msg.Forwarding.Hops)
 		}
-=======
-	// We cannot have non-empty memo and non-empty forwarding hops at the same time.
-	if msg.ShouldBeForwarded() && msg.Memo != "" {
-		return errorsmod.Wrapf(ErrInvalidMemo, "memo must be empty if forwarding path hops is not empty: %s, %s", msg.Memo, msg.Forwarding.Hops)
->>>>>>> 360b2f88
 	}
 
 	for _, coin := range msg.GetCoins() {
