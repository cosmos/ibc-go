package transfer

import (
	"context"
	"encoding/json"
	"fmt"

	"github.com/grpc-ecosystem/grpc-gateway/runtime"
	"github.com/spf13/cobra"

	"cosmossdk.io/core/appmodule"

	"github.com/cosmos/cosmos-sdk/client"
	"github.com/cosmos/cosmos-sdk/codec"
	codectypes "github.com/cosmos/cosmos-sdk/codec/types"
	sdk "github.com/cosmos/cosmos-sdk/types"
	"github.com/cosmos/cosmos-sdk/types/module"
	simtypes "github.com/cosmos/cosmos-sdk/types/simulation"

	"github.com/cosmos/ibc-go/v10/modules/apps/transfer/client/cli"
	"github.com/cosmos/ibc-go/v10/modules/apps/transfer/keeper"
	"github.com/cosmos/ibc-go/v10/modules/apps/transfer/simulation"
	"github.com/cosmos/ibc-go/v10/modules/apps/transfer/types"
	porttypes "github.com/cosmos/ibc-go/v10/modules/core/05-port/types"
)

var (
	_ module.AppModule           = (*AppModule)(nil)
	_ module.AppModuleBasic      = (*AppModuleBasic)(nil)
	_ module.AppModuleSimulation = (*AppModule)(nil)
	_ module.HasGenesis          = (*AppModule)(nil)
	_ module.HasName             = (*AppModule)(nil)
	_ module.HasConsensusVersion = (*AppModule)(nil)
	_ module.HasServices         = (*AppModule)(nil)
	_ module.HasProposalMsgs     = (*AppModule)(nil)
	_ appmodule.AppModule        = (*AppModule)(nil)

	_ porttypes.IBCModule = (*IBCModule)(nil)
)

// AppModuleBasic is the IBC Transfer AppModuleBasic
type AppModuleBasic struct{}

// Name implements AppModuleBasic interface
func (AppModuleBasic) Name() string {
	return types.ModuleName
}

// IsOnePerModuleType implements the depinject.OnePerModuleType interface.
func (AppModule) IsOnePerModuleType() {}

// IsAppModule implements the appmodule.AppModule interface.
func (AppModule) IsAppModule() {}

// RegisterLegacyAminoCodec implements AppModuleBasic interface
func (AppModuleBasic) RegisterLegacyAminoCodec(cdc *codec.LegacyAmino) {
	types.RegisterLegacyAminoCodec(cdc)
}

// RegisterInterfaces registers module concrete types into protobuf Any.
func (AppModuleBasic) RegisterInterfaces(registry codectypes.InterfaceRegistry) {
	types.RegisterInterfaces(registry)
}

// DefaultGenesis returns default genesis state as raw bytes for the ibc
// transfer module.
func (AppModuleBasic) DefaultGenesis(cdc codec.JSONCodec) json.RawMessage {
	return cdc.MustMarshalJSON(types.DefaultGenesisState())
}

// ValidateGenesis performs genesis state validation for the ibc transfer module.
func (AppModuleBasic) ValidateGenesis(cdc codec.JSONCodec, config client.TxEncodingConfig, bz json.RawMessage) error {
	var gs types.GenesisState
	if err := cdc.UnmarshalJSON(bz, &gs); err != nil {
		return fmt.Errorf("failed to unmarshal %s genesis state: %w", types.ModuleName, err)
	}

	return gs.Validate()
}

// RegisterGRPCGatewayRoutes registers the gRPC Gateway routes for the ibc-transfer module.
func (AppModuleBasic) RegisterGRPCGatewayRoutes(clientCtx client.Context, mux *runtime.ServeMux) {
	if err := types.RegisterQueryHandlerClient(context.Background(), mux, types.NewQueryClient(clientCtx)); err != nil {
		panic(err)
	}
}

// GetTxCmd implements AppModuleBasic interface
func (AppModuleBasic) GetTxCmd() *cobra.Command {
	return cli.NewTxCmd()
}

// GetQueryCmd implements AppModuleBasic interface
func (AppModuleBasic) GetQueryCmd() *cobra.Command {
	return cli.GetQueryCmd()
}

// AppModule represents the AppModule for this module
type AppModule struct {
	AppModuleBasic
	keeper *keeper.Keeper
}

// NewAppModule creates a new 20-transfer module
func NewAppModule(k keeper.Keeper) AppModule {
	return AppModule{
		keeper: &k,
	}
}

// RegisterServices registers module services.
func (am AppModule) RegisterServices(cfg module.Configurator) {
	types.RegisterMsgServer(cfg.MsgServer(), am.keeper)
	types.RegisterQueryServer(cfg.QueryServer(), am.keeper)

<<<<<<< HEAD
	m := keeper.NewMigrator(*am.keeper)
	if err := cfg.RegisterMigration(types.ModuleName, 2, m.MigrateTotalEscrowForDenom); err != nil {
		panic(fmt.Errorf("failed to migrate transfer app from version 2 to 3 (total escrow entry migration): %w", err))
	}

	if err := cfg.RegisterMigration(types.ModuleName, 3, m.MigrateParams); err != nil {
		panic(fmt.Errorf("failed to migrate transfer app version 3 to 4 (self-managed params migration): %w", err))
	}

=======
	m := keeper.NewMigrator(am.keeper)
>>>>>>> 06931892
	if err := cfg.RegisterMigration(types.ModuleName, 4, m.MigrateDenomMetadata); err != nil {
		panic(fmt.Errorf("failed to migrate transfer app from version 4 to 5 (set denom metadata migration): %w", err))
	}

	if err := cfg.RegisterMigration(types.ModuleName, 5, m.MigrateDenomTraceToDenom); err != nil {
		panic(fmt.Errorf("failed to migrate transfer app from version 5 to 6 (migrate DenomTrace to Denom): %w", err))
	}
}

// InitGenesis performs genesis initialization for the ibc-transfer module. It returns
// no validator updates.
func (am AppModule) InitGenesis(ctx sdk.Context, cdc codec.JSONCodec, data json.RawMessage) {
	var genesisState types.GenesisState
	cdc.MustUnmarshalJSON(data, &genesisState)
	am.keeper.InitGenesis(ctx, genesisState)
}

// ExportGenesis returns the exported genesis state as raw bytes for the ibc-transfer
// module.
func (am AppModule) ExportGenesis(ctx sdk.Context, cdc codec.JSONCodec) json.RawMessage {
	gs := am.keeper.ExportGenesis(ctx)
	return cdc.MustMarshalJSON(gs)
}

// ConsensusVersion implements AppModule/ConsensusVersion defining the current version of transfer.
func (AppModule) ConsensusVersion() uint64 { return 6 }

// AppModuleSimulation functions

// GenerateGenesisState creates a randomized GenState of the transfer module.
func (AppModule) GenerateGenesisState(simState *module.SimulationState) {
	simulation.RandomizedGenState(simState)
}

// ProposalMsgs returns msgs used for governance proposals for simulations.
func (AppModule) ProposalMsgs(simState module.SimulationState) []simtypes.WeightedProposalMsg {
	return simulation.ProposalMsgs()
}

// RegisterStoreDecoder registers a decoder for transfer module's types
func (AppModule) RegisterStoreDecoder(sdr simtypes.StoreDecoderRegistry) {
	sdr[types.StoreKey] = simulation.NewDecodeStore()
}

// WeightedOperations returns the all the transfer module operations with their respective weights.
func (AppModule) WeightedOperations(_ module.SimulationState) []simtypes.WeightedOperation {
	return nil
}<|MERGE_RESOLUTION|>--- conflicted
+++ resolved
@@ -113,19 +113,7 @@
 	types.RegisterMsgServer(cfg.MsgServer(), am.keeper)
 	types.RegisterQueryServer(cfg.QueryServer(), am.keeper)
 
-<<<<<<< HEAD
 	m := keeper.NewMigrator(*am.keeper)
-	if err := cfg.RegisterMigration(types.ModuleName, 2, m.MigrateTotalEscrowForDenom); err != nil {
-		panic(fmt.Errorf("failed to migrate transfer app from version 2 to 3 (total escrow entry migration): %w", err))
-	}
-
-	if err := cfg.RegisterMigration(types.ModuleName, 3, m.MigrateParams); err != nil {
-		panic(fmt.Errorf("failed to migrate transfer app version 3 to 4 (self-managed params migration): %w", err))
-	}
-
-=======
-	m := keeper.NewMigrator(am.keeper)
->>>>>>> 06931892
 	if err := cfg.RegisterMigration(types.ModuleName, 4, m.MigrateDenomMetadata); err != nil {
 		panic(fmt.Errorf("failed to migrate transfer app from version 4 to 5 (set denom metadata migration): %w", err))
 	}
