--- conflicted
+++ resolved
@@ -37,8 +37,6 @@
 	_ porttypes.IBCModule = (*IBCModule)(nil)
 )
 
-<<<<<<< HEAD
-=======
 // AppModule represents the AppModule for this module
 type AppModule struct {
 	cdc    codec.Codec
@@ -53,7 +51,6 @@
 	}
 }
 
->>>>>>> 4baaa27e
 // Name implements AppModuleBasic interface
 func (AppModule) Name() string {
 	return types.ModuleName
@@ -112,23 +109,6 @@
 	return cli.GetQueryCmd()
 }
 
-<<<<<<< HEAD
-// AppModule represents the AppModule for this module
-type AppModule struct {
-	cdc    codec.Codec
-	keeper keeper.Keeper
-}
-
-// NewAppModule creates a new 20-transfer module
-func NewAppModule(cdc codec.Codec, k keeper.Keeper) AppModule {
-	return AppModule{
-		cdc:    cdc,
-		keeper: k,
-	}
-}
-
-=======
->>>>>>> 4baaa27e
 // RegisterInvariants implements the AppModule interface
 func (am AppModule) RegisterInvariants(ir sdk.InvariantRegistry) {
 	keeper.RegisterInvariants(ir, &am.keeper)
