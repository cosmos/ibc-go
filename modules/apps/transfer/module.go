--- conflicted
+++ resolved
@@ -112,13 +112,12 @@
 		panic(fmt.Sprintf("failed to migrate total escrow amount from version 2 to 3: %v", err))
 	}
 
-<<<<<<< HEAD
-	if err := cfg.RegisterMigration(types.ModuleName, 3, m.MigrateMetadata); err != nil {
-		panic(fmt.Sprintf("failed to migrate transfer app from version 3 to 4: %v", err))
-=======
 	if err := cfg.RegisterMigration(types.ModuleName, 3, m.MigrateParams); err != nil {
 		panic(fmt.Sprintf("failed to migrate params from version 3 to 4: %v", err))
->>>>>>> 96808ebb
+	}
+
+	if err := cfg.RegisterMigration(types.ModuleName, 4, m.MigrateDenomMetadata); err != nil {
+		panic(fmt.Sprintf("failed to migrate transfer app from version 4 to 5: %v", err))
 	}
 }
 
