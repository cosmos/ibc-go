package transfer

import (
	"context"
	"encoding/json"
	"fmt"

	"github.com/grpc-ecosystem/grpc-gateway/runtime"
	"github.com/spf13/cobra"

	"cosmossdk.io/core/appmodule"

	"github.com/cosmos/cosmos-sdk/client"
	"github.com/cosmos/cosmos-sdk/codec"
	codectypes "github.com/cosmos/cosmos-sdk/codec/types"
	sdk "github.com/cosmos/cosmos-sdk/types"
	"github.com/cosmos/cosmos-sdk/types/module"
	simtypes "github.com/cosmos/cosmos-sdk/types/simulation"

	"github.com/cosmos/ibc-go/v8/modules/apps/transfer/client/cli"
	"github.com/cosmos/ibc-go/v8/modules/apps/transfer/keeper"
	"github.com/cosmos/ibc-go/v8/modules/apps/transfer/simulation"
	"github.com/cosmos/ibc-go/v8/modules/apps/transfer/types"
	porttypes "github.com/cosmos/ibc-go/v8/modules/core/05-port/types"
)

var (
	_ module.AppModule           = (*AppModule)(nil)
	_ module.AppModuleBasic      = (*AppModuleBasic)(nil)
	_ module.AppModuleSimulation = (*AppModule)(nil)
	_ module.HasGenesis          = (*AppModule)(nil)
	_ module.HasName             = (*AppModule)(nil)
	_ module.HasConsensusVersion = (*AppModule)(nil)
	_ module.HasInvariants       = (*AppModule)(nil)
	_ module.HasServices         = (*AppModule)(nil)
	_ module.HasProposalMsgs     = (*AppModule)(nil)
	_ appmodule.AppModule        = (*AppModule)(nil)

	_ porttypes.IBCModule = (*IBCModule)(nil)
)

// AppModuleBasic is the IBC Transfer AppModuleBasic
type AppModuleBasic struct{}

// Name implements AppModuleBasic interface
func (AppModuleBasic) Name() string {
	return types.ModuleName
}

// IsOnePerModuleType implements the depinject.OnePerModuleType interface.
func (AppModule) IsOnePerModuleType() {}

// IsAppModule implements the appmodule.AppModule interface.
func (AppModule) IsAppModule() {}

// RegisterLegacyAminoCodec implements AppModuleBasic interface
func (AppModuleBasic) RegisterLegacyAminoCodec(cdc *codec.LegacyAmino) {
	types.RegisterLegacyAminoCodec(cdc)
}

// RegisterInterfaces registers module concrete types into protobuf Any.
func (AppModuleBasic) RegisterInterfaces(registry codectypes.InterfaceRegistry) {
	types.RegisterInterfaces(registry)
}

// DefaultGenesis returns default genesis state as raw bytes for the ibc
// transfer module.
func (AppModuleBasic) DefaultGenesis(cdc codec.JSONCodec) json.RawMessage {
	return cdc.MustMarshalJSON(types.DefaultGenesisState())
}

// ValidateGenesis performs genesis state validation for the ibc transfer module.
func (AppModuleBasic) ValidateGenesis(cdc codec.JSONCodec, config client.TxEncodingConfig, bz json.RawMessage) error {
	var gs types.GenesisState
	if err := cdc.UnmarshalJSON(bz, &gs); err != nil {
		return fmt.Errorf("failed to unmarshal %s genesis state: %w", types.ModuleName, err)
	}

	return gs.Validate()
}

// RegisterGRPCGatewayRoutes registers the gRPC Gateway routes for the ibc-transfer module.
func (AppModuleBasic) RegisterGRPCGatewayRoutes(clientCtx client.Context, mux *runtime.ServeMux) {
	err := types.RegisterQueryHandlerClient(context.Background(), mux, types.NewQueryClient(clientCtx))
	if err != nil {
		panic(err)
	}
}

// GetTxCmd implements AppModuleBasic interface
func (AppModuleBasic) GetTxCmd() *cobra.Command {
	return cli.NewTxCmd()
}

// GetQueryCmd implements AppModuleBasic interface
func (AppModuleBasic) GetQueryCmd() *cobra.Command {
	return cli.GetQueryCmd()
}

// AppModule represents the AppModule for this module
type AppModule struct {
	AppModuleBasic
	keeper keeper.Keeper
}

// NewAppModule creates a new 20-transfer module
func NewAppModule(k keeper.Keeper) AppModule {
	return AppModule{
		keeper: k,
	}
}

// RegisterInvariants implements the AppModule interface
func (am AppModule) RegisterInvariants(ir sdk.InvariantRegistry) {
	keeper.RegisterInvariants(ir, &am.keeper)
}

// RegisterServices registers module services.
func (am AppModule) RegisterServices(cfg module.Configurator) {
	types.RegisterMsgServer(cfg.MsgServer(), am.keeper)
	types.RegisterQueryServer(cfg.QueryServer(), am.keeper)

	m := keeper.NewMigrator(am.keeper)
<<<<<<< HEAD
	if err := cfg.RegisterMigration(types.ModuleName, 1, m.MigrateTraces); err != nil {
		panic(fmt.Errorf("failed to migrate transfer app from version 1 to 2 (denom trace format migration): %w", err))
	}

=======
>>>>>>> d21e28f6
	if err := cfg.RegisterMigration(types.ModuleName, 2, m.MigrateTotalEscrowForDenom); err != nil {
		panic(fmt.Errorf("failed to migrate transfer app from version 2 to 3 (total escrow entry migration): %w", err))
	}

	if err := cfg.RegisterMigration(types.ModuleName, 3, m.MigrateParams); err != nil {
		panic(fmt.Errorf("failed to migrate transfer app version 3 to 4 (self-managed params migration): %w", err))
	}

	if err := cfg.RegisterMigration(types.ModuleName, 4, m.MigrateDenomMetadata); err != nil {
		panic(fmt.Errorf("failed to migrate transfer app from version 4 to 5 (set denom metadata migration): %w", err))
	}

	if err := cfg.RegisterMigration(types.ModuleName, 5, m.MigrateDenomTraceToDenom); err != nil {
		panic(fmt.Errorf("failed to migrate transfer app from version 5 to 6 (migrate DenomTrace to Denom): %v", err))
	}
}

// InitGenesis performs genesis initialization for the ibc-transfer module. It returns
// no validator updates.
func (am AppModule) InitGenesis(ctx sdk.Context, cdc codec.JSONCodec, data json.RawMessage) {
	var genesisState types.GenesisState
	cdc.MustUnmarshalJSON(data, &genesisState)
	am.keeper.InitGenesis(ctx, genesisState)
}

// ExportGenesis returns the exported genesis state as raw bytes for the ibc-transfer
// module.
func (am AppModule) ExportGenesis(ctx sdk.Context, cdc codec.JSONCodec) json.RawMessage {
	gs := am.keeper.ExportGenesis(ctx)
	return cdc.MustMarshalJSON(gs)
}

// ConsensusVersion implements AppModule/ConsensusVersion defining the current version of transfer.
func (AppModule) ConsensusVersion() uint64 { return 6 }

// AppModuleSimulation functions

// GenerateGenesisState creates a randomized GenState of the transfer module.
func (AppModule) GenerateGenesisState(simState *module.SimulationState) {
	simulation.RandomizedGenState(simState)
}

// ProposalMsgs returns msgs used for governance proposals for simulations.
func (AppModule) ProposalMsgs(simState module.SimulationState) []simtypes.WeightedProposalMsg {
	return simulation.ProposalMsgs()
}

// RegisterStoreDecoder registers a decoder for transfer module's types
func (AppModule) RegisterStoreDecoder(sdr simtypes.StoreDecoderRegistry) {
	sdr[types.StoreKey] = simulation.NewDecodeStore()
}

// WeightedOperations returns the all the transfer module operations with their respective weights.
func (AppModule) WeightedOperations(_ module.SimulationState) []simtypes.WeightedOperation {
	return nil
}<|MERGE_RESOLUTION|>--- conflicted
+++ resolved
@@ -121,13 +121,6 @@
 	types.RegisterQueryServer(cfg.QueryServer(), am.keeper)
 
 	m := keeper.NewMigrator(am.keeper)
-<<<<<<< HEAD
-	if err := cfg.RegisterMigration(types.ModuleName, 1, m.MigrateTraces); err != nil {
-		panic(fmt.Errorf("failed to migrate transfer app from version 1 to 2 (denom trace format migration): %w", err))
-	}
-
-=======
->>>>>>> d21e28f6
 	if err := cfg.RegisterMigration(types.ModuleName, 2, m.MigrateTotalEscrowForDenom); err != nil {
 		panic(fmt.Errorf("failed to migrate transfer app from version 2 to 3 (total escrow entry migration): %w", err))
 	}
@@ -141,7 +134,7 @@
 	}
 
 	if err := cfg.RegisterMigration(types.ModuleName, 5, m.MigrateDenomTraceToDenom); err != nil {
-		panic(fmt.Errorf("failed to migrate transfer app from version 5 to 6 (migrate DenomTrace to Denom): %v", err))
+		panic(fmt.Errorf("failed to migrate transfer app from version 5 to 6 (migrate DenomTrace to Denom): %w", err))
 	}
 }
 
