package transfer

import (
	"context"
	"encoding/json"
	"fmt"

	"github.com/grpc-ecosystem/grpc-gateway/runtime"
	"github.com/spf13/cobra"

	"cosmossdk.io/core/appmodule"

	"github.com/cosmos/cosmos-sdk/client"
	"github.com/cosmos/cosmos-sdk/codec"
	codectypes "github.com/cosmos/cosmos-sdk/codec/types"
	sdk "github.com/cosmos/cosmos-sdk/types"
	"github.com/cosmos/cosmos-sdk/types/module"
	simtypes "github.com/cosmos/cosmos-sdk/types/simulation"

	"github.com/cosmos/ibc-go/v8/modules/apps/transfer/client/cli"
	"github.com/cosmos/ibc-go/v8/modules/apps/transfer/keeper"
	"github.com/cosmos/ibc-go/v8/modules/apps/transfer/simulation"
	"github.com/cosmos/ibc-go/v8/modules/apps/transfer/types"
	porttypes "github.com/cosmos/ibc-go/v8/modules/core/05-port/types"
)

var (
<<<<<<< HEAD
	_ module.AppModule           = (*AppModule)(nil)
	_ module.AppModuleBasic      = (*AppModuleBasic)(nil)
	_ module.AppModuleSimulation = (*AppModule)(nil)
	_ module.HasName             = (*AppModule)(nil)
	_ module.HasConsensusVersion = (*AppModule)(nil)
	_ module.HasInvariants       = (*AppModule)(nil)
	_ module.HasServices         = (*AppModule)(nil)
	_ module.HasProposalMsgs     = (*AppModule)(nil)
	_ appmodule.AppModule        = (*AppModule)(nil)

	_ porttypes.IBCModule = (*IBCModule)(nil)
=======
	_ module.AppModule       = (*AppModule)(nil)
	_ module.AppModuleBasic  = (*AppModuleBasic)(nil)
	_ module.HasGenesis      = (*AppModule)(nil)
	_ module.HasProposalMsgs = (*AppModule)(nil)
	_ appmodule.AppModule    = (*AppModule)(nil)
	_ porttypes.IBCModule    = (*IBCModule)(nil)
>>>>>>> f8d4190a
)

// AppModuleBasic is the IBC Transfer AppModuleBasic
type AppModuleBasic struct{}

// Name implements AppModuleBasic interface
func (AppModuleBasic) Name() string {
	return types.ModuleName
}

// IsOnePerModuleType implements the depinject.OnePerModuleType interface.
func (AppModule) IsOnePerModuleType() {}

// IsAppModule implements the appmodule.AppModule interface.
func (AppModule) IsAppModule() {}

// RegisterLegacyAminoCodec implements AppModuleBasic interface
func (AppModuleBasic) RegisterLegacyAminoCodec(cdc *codec.LegacyAmino) {
	types.RegisterLegacyAminoCodec(cdc)
}

// RegisterInterfaces registers module concrete types into protobuf Any.
func (AppModuleBasic) RegisterInterfaces(registry codectypes.InterfaceRegistry) {
	types.RegisterInterfaces(registry)
}

// DefaultGenesis returns default genesis state as raw bytes for the ibc
// transfer module.
func (AppModuleBasic) DefaultGenesis(cdc codec.JSONCodec) json.RawMessage {
	return cdc.MustMarshalJSON(types.DefaultGenesisState())
}

// ValidateGenesis performs genesis state validation for the ibc transfer module.
func (AppModuleBasic) ValidateGenesis(cdc codec.JSONCodec, config client.TxEncodingConfig, bz json.RawMessage) error {
	var gs types.GenesisState
	if err := cdc.UnmarshalJSON(bz, &gs); err != nil {
		return fmt.Errorf("failed to unmarshal %s genesis state: %w", types.ModuleName, err)
	}

	return gs.Validate()
}

// RegisterGRPCGatewayRoutes registers the gRPC Gateway routes for the ibc-transfer module.
func (AppModuleBasic) RegisterGRPCGatewayRoutes(clientCtx client.Context, mux *runtime.ServeMux) {
	err := types.RegisterQueryHandlerClient(context.Background(), mux, types.NewQueryClient(clientCtx))
	if err != nil {
		panic(err)
	}
}

// GetTxCmd implements AppModuleBasic interface
func (AppModuleBasic) GetTxCmd() *cobra.Command {
	return cli.NewTxCmd()
}

// GetQueryCmd implements AppModuleBasic interface
func (AppModuleBasic) GetQueryCmd() *cobra.Command {
	return cli.GetQueryCmd()
}

// AppModule represents the AppModule for this module
type AppModule struct {
	AppModuleBasic
	keeper keeper.Keeper
}

// NewAppModule creates a new 20-transfer module
func NewAppModule(k keeper.Keeper) AppModule {
	return AppModule{
		keeper: k,
	}
}

// RegisterInvariants implements the AppModule interface
func (am AppModule) RegisterInvariants(ir sdk.InvariantRegistry) {
	keeper.RegisterInvariants(ir, &am.keeper)
}

// RegisterServices registers module services.
func (am AppModule) RegisterServices(cfg module.Configurator) {
	types.RegisterMsgServer(cfg.MsgServer(), am.keeper)
	types.RegisterQueryServer(cfg.QueryServer(), am.keeper)

	m := keeper.NewMigrator(am.keeper)
	if err := cfg.RegisterMigration(types.ModuleName, 1, m.MigrateTraces); err != nil {
		panic(fmt.Sprintf("failed to migrate transfer app from version 1 to 2 (denom trace format migration): %v", err))
	}

	if err := cfg.RegisterMigration(types.ModuleName, 2, m.MigrateTotalEscrowForDenom); err != nil {
		panic(fmt.Sprintf("failed to migrate transfer app from version 2 to 3 (total escrow entry migration): %v", err))
	}

	if err := cfg.RegisterMigration(types.ModuleName, 3, m.MigrateParams); err != nil {
		panic(fmt.Sprintf("failed to migrate transfer app version 3 to 4 (self-managed params migration): %v", err))
	}

	if err := cfg.RegisterMigration(types.ModuleName, 4, m.MigrateDenomMetadata); err != nil {
		panic(fmt.Sprintf("failed to migrate transfer app from version 4 to 5 (set denom metadata migration): %v", err))
	}
}

// InitGenesis performs genesis initialization for the ibc-transfer module. It returns
// no validator updates.
func (am AppModule) InitGenesis(ctx sdk.Context, cdc codec.JSONCodec, data json.RawMessage) {
	var genesisState types.GenesisState
	cdc.MustUnmarshalJSON(data, &genesisState)
	am.keeper.InitGenesis(ctx, genesisState)
}

// ExportGenesis returns the exported genesis state as raw bytes for the ibc-transfer
// module.
func (am AppModule) ExportGenesis(ctx sdk.Context, cdc codec.JSONCodec) json.RawMessage {
	gs := am.keeper.ExportGenesis(ctx)
	return cdc.MustMarshalJSON(gs)
}

// ConsensusVersion implements AppModule/ConsensusVersion defining the current version of transfer.
func (AppModule) ConsensusVersion() uint64 { return 5 }

// AppModuleSimulation functions

// GenerateGenesisState creates a randomized GenState of the transfer module.
func (AppModule) GenerateGenesisState(simState *module.SimulationState) {
	simulation.RandomizedGenState(simState)
}

// ProposalMsgs returns msgs used for governance proposals for simulations.
func (AppModule) ProposalMsgs(simState module.SimulationState) []simtypes.WeightedProposalMsg {
	return simulation.ProposalMsgs()
}

// RegisterStoreDecoder registers a decoder for transfer module's types
func (am AppModule) RegisterStoreDecoder(sdr simtypes.StoreDecoderRegistry) {
	sdr[types.StoreKey] = simulation.NewDecodeStore(am.keeper)
}

// WeightedOperations returns the all the transfer module operations with their respective weights.
func (AppModule) WeightedOperations(_ module.SimulationState) []simtypes.WeightedOperation {
	return nil
}<|MERGE_RESOLUTION|>--- conflicted
+++ resolved
@@ -25,10 +25,10 @@
 )
 
 var (
-<<<<<<< HEAD
 	_ module.AppModule           = (*AppModule)(nil)
 	_ module.AppModuleBasic      = (*AppModuleBasic)(nil)
 	_ module.AppModuleSimulation = (*AppModule)(nil)
+	_ module.HasGenesis          = (*AppModule)(nil)
 	_ module.HasName             = (*AppModule)(nil)
 	_ module.HasConsensusVersion = (*AppModule)(nil)
 	_ module.HasInvariants       = (*AppModule)(nil)
@@ -37,14 +37,6 @@
 	_ appmodule.AppModule        = (*AppModule)(nil)
 
 	_ porttypes.IBCModule = (*IBCModule)(nil)
-=======
-	_ module.AppModule       = (*AppModule)(nil)
-	_ module.AppModuleBasic  = (*AppModuleBasic)(nil)
-	_ module.HasGenesis      = (*AppModule)(nil)
-	_ module.HasProposalMsgs = (*AppModule)(nil)
-	_ appmodule.AppModule    = (*AppModule)(nil)
-	_ porttypes.IBCModule    = (*IBCModule)(nil)
->>>>>>> f8d4190a
 )
 
 // AppModuleBasic is the IBC Transfer AppModuleBasic
