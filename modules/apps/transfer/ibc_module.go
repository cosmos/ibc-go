--- conflicted
+++ resolved
@@ -307,7 +307,6 @@
 	return nil
 }
 
-<<<<<<< HEAD
 // OnChanUpgradeInit implements the IBCModule interface
 func (im IBCModule) OnChanUpgradeInit(ctx sdk.Context, portID, channelID string, order channeltypes.Order, connectionHops []string, upgradeSequence uint64, upgradeVersion, previousVersion string) (string, error) {
 	if err := ValidateTransferChannelParams(ctx, im.keeper, order, portID, channelID); err != nil {
@@ -348,7 +347,7 @@
 
 // OnChanUpgradeRestore implements the IBCModule interface
 func (im IBCModule) OnChanUpgradeRestore(ctx sdk.Context, portID, channelID string) {}
-=======
+
 // UnmarshalPacketData attempts to unmarshal the provided packet data bytes
 // into a FungibleTokenPacketData. This function implements the optional
 // PacketDataUnmarshaler interface required for ADR 008 support.
@@ -359,5 +358,4 @@
 	}
 
 	return packetData, nil
-}
->>>>>>> 951b3abd
+}