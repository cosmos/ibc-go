--- conflicted
+++ resolved
@@ -172,34 +172,25 @@
 	dataBz []byte,
 	signer sdk.AccAddress,
 ) error {
-<<<<<<< HEAD
 	if !im.keeper.GetParams(ctx).SendEnabled {
 		return types.ErrSendDisabled
 	}
-
-	appVersion, found := im.keeper.GetICS4Wrapper().GetAppVersion(ctx, portID, channelID)
-	if !found {
-		return errorsmod.Wrapf(ibcerrors.ErrInvalidRequest, "application version not found for source port: %s and source channel: %s", portID, channelID)
-	}
-
 	if im.keeper.IsBlockedAddr(signer) {
 		return errorsmod.Wrapf(ibcerrors.ErrUnauthorized, "%s is not allowed to send funds", signer)
 	}
 
-	data, err := im.getICS20PacketData(ctx, dataBz, portID, channelID)
-=======
+
 	ics20Version, found := im.keeper.GetICS4Wrapper().GetAppVersion(ctx, portID, channelID)
 	if !found {
 		return errorsmod.Wrapf(ibcerrors.ErrNotFound, "app version not found for port %s and channel %s", portID, channelID)
 	}
 
 	data, err := types.UnmarshalPacketData(dataBz, ics20Version)
->>>>>>> 41c66562
 	if err != nil {
 		return err
 	}
 
-	if appVersion == types.V1 {
+	if ics20Version == types.V1 {
 		// ics20-1 only supports a single coin, so if that is the current version, we must only process a single coin.
 		if len(data.Tokens) > 1 {
 			return errorsmod.Wrapf(ibcerrors.ErrInvalidRequest, "cannot transfer multiple coins with %s", types.V1)
