--- conflicted
+++ resolved
@@ -298,29 +298,9 @@
 		),
 	)
 
-<<<<<<< HEAD
 	if im.app == nil {
 		return nil
 	}
 
 	return im.app.OnTimeoutPacket(ctx, packet, relayer)
-}
-
-// NegotiateAppVersion implements the IBCModule interface
-func (im IBCModule) NegotiateAppVersion(
-	ctx sdk.Context,
-	order channeltypes.Order,
-	connectionID string,
-	portID string,
-	counterparty channeltypes.Counterparty,
-	proposedVersion string,
-) (string, error) {
-	if proposedVersion != types.Version {
-		return "", sdkerrors.Wrapf(types.ErrInvalidVersion, "failed to negotiate app version: expected %s, got %s", types.Version, proposedVersion)
-	}
-
-	return types.Version, nil
-=======
-	return nil
->>>>>>> 4523ef58
 }