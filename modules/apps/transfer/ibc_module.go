--- conflicted
+++ resolved
@@ -176,12 +176,8 @@
 	var data types.FungibleTokenPacketData
 	var ackErr error
 	if err := types.ModuleCdc.UnmarshalJSON(packet.GetData(), &data); err != nil {
-<<<<<<< HEAD
 		ackErr = errorsmod.Wrapf(ibcerrors.ErrInvalidType, "cannot unmarshal ICS-20 transfer packet data")
-=======
-		ackErr = sdkerrors.Wrapf(sdkerrors.ErrInvalidType, "cannot unmarshal ICS-20 transfer packet data")
 		logger.Error(fmt.Sprintf("%s sequence %d", ackErr.Error(), packet.Sequence))
->>>>>>> e93a4670
 		ack = channeltypes.NewErrorAcknowledgement(ackErr)
 	}
 
