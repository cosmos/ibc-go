package transfer

import (
	"context"
	"fmt"
	"math"
	"slices"
	"strings"

	errorsmod "cosmossdk.io/errors"

	sdk "github.com/cosmos/cosmos-sdk/types"

<<<<<<< HEAD
	"github.com/cosmos/ibc-go/v9/modules/apps/transfer/internal/events"
	"github.com/cosmos/ibc-go/v9/modules/apps/transfer/internal/telemetry"
=======
>>>>>>> 9b38e61d
	"github.com/cosmos/ibc-go/v9/modules/apps/transfer/keeper"
	"github.com/cosmos/ibc-go/v9/modules/apps/transfer/types"
	channeltypes "github.com/cosmos/ibc-go/v9/modules/core/04-channel/types"
	porttypes "github.com/cosmos/ibc-go/v9/modules/core/05-port/types"
	ibcerrors "github.com/cosmos/ibc-go/v9/modules/core/errors"
	ibcexported "github.com/cosmos/ibc-go/v9/modules/core/exported"
)

var (
	_ porttypes.IBCModule             = (*IBCModule)(nil)
	_ porttypes.PacketDataUnmarshaler = (*IBCModule)(nil)
	_ porttypes.UpgradableModule      = (*IBCModule)(nil)
)

// IBCModule implements the ICS26 interface for transfer given the transfer keeper.
type IBCModule struct {
	keeper keeper.Keeper
}

// NewIBCModule creates a new IBCModule given the keeper
func NewIBCModule(k keeper.Keeper) IBCModule {
	return IBCModule{
		keeper: k,
	}
}

// ValidateTransferChannelParams does validation of a newly created transfer channel. A transfer
// channel must be UNORDERED, use the correct port (by default 'transfer'), and use the current
// supported version. Only 2^32 channels are allowed to be created.
func ValidateTransferChannelParams(
	ctx context.Context,
	transferkeeper keeper.Keeper,
	order channeltypes.Order,
	portID string,
	channelID string,
) error {
	// NOTE: for escrow address security only 2^32 channels are allowed to be created
	// Issue: https://github.com/cosmos/cosmos-sdk/issues/7737
	channelSequence, err := channeltypes.ParseChannelSequence(channelID)
	if err != nil {
		return err
	}
	if channelSequence > uint64(math.MaxUint32) {
		return errorsmod.Wrapf(types.ErrMaxTransferChannels, "channel sequence %d is greater than max allowed transfer channels %d", channelSequence, uint64(math.MaxUint32))
	}
	if order != channeltypes.UNORDERED {
		return errorsmod.Wrapf(channeltypes.ErrInvalidChannelOrdering, "expected %s channel, got %s ", channeltypes.UNORDERED, order)
	}

	// Require portID is the portID transfer module is bound to
	boundPort := transferkeeper.GetPort(ctx)
	if boundPort != portID {
		return errorsmod.Wrapf(porttypes.ErrInvalidPort, "invalid port: %s, expected %s", portID, boundPort)
	}

	return nil
}

// OnChanOpenInit implements the IBCModule interface
func (im IBCModule) OnChanOpenInit(
	ctx context.Context,
	order channeltypes.Order,
	connectionHops []string,
	portID string,
	channelID string,
	counterparty channeltypes.Counterparty,
	version string,
) (string, error) {
	if err := ValidateTransferChannelParams(ctx, im.keeper, order, portID, channelID); err != nil {
		return "", err
	}

	// default to latest supported version
	if strings.TrimSpace(version) == "" {
		version = types.V2
	}

	if !slices.Contains(types.SupportedVersions, version) {
		return "", errorsmod.Wrapf(types.ErrInvalidVersion, "expected one of %s, got %s", types.SupportedVersions, version)
	}

	return version, nil
}

// OnChanOpenTry implements the IBCModule interface.
func (im IBCModule) OnChanOpenTry(
	ctx context.Context,
	order channeltypes.Order,
	connectionHops []string,
	portID,
	channelID string,
	counterparty channeltypes.Counterparty,
	counterpartyVersion string,
) (string, error) {
	if err := ValidateTransferChannelParams(ctx, im.keeper, order, portID, channelID); err != nil {
		return "", err
	}

	if !slices.Contains(types.SupportedVersions, counterpartyVersion) {
		im.keeper.Logger.Debug("invalid counterparty version, proposing latest app version", "counterpartyVersion", counterpartyVersion, "version", types.V2)
		return types.V2, nil
	}

	return counterpartyVersion, nil
}

// OnChanOpenAck implements the IBCModule interface
func (IBCModule) OnChanOpenAck(
	ctx context.Context,
	portID,
	channelID string,
	_ string,
	counterpartyVersion string,
) error {
	if !slices.Contains(types.SupportedVersions, counterpartyVersion) {
		return errorsmod.Wrapf(types.ErrInvalidVersion, "invalid counterparty version: expected one of %s, got %s", types.SupportedVersions, counterpartyVersion)
	}

	return nil
}

// OnChanOpenConfirm implements the IBCModule interface
func (IBCModule) OnChanOpenConfirm(
	ctx context.Context,
	portID,
	channelID string,
) error {
	return nil
}

// OnChanCloseInit implements the IBCModule interface
func (IBCModule) OnChanCloseInit(
	ctx context.Context,
	portID,
	channelID string,
) error {
	// Disallow user-initiated channel closing for transfer channels
	return errorsmod.Wrap(ibcerrors.ErrInvalidRequest, "user cannot close channel")
}

// OnChanCloseConfirm implements the IBCModule interface
func (IBCModule) OnChanCloseConfirm(
	ctx context.Context,
	portID,
	channelID string,
) error {
	return nil
}

// OnRecvPacket implements the IBCModule interface. A successful acknowledgement
// is returned if the packet data is successfully decoded and the receive application
// logic returns without error.
// A nil acknowledgement may be returned when using the packet forwarding feature. This signals to core IBC that the acknowledgement will be written asynchronously.
func (im IBCModule) OnRecvPacket(
	ctx context.Context,
	channelVersion string,
	packet channeltypes.Packet,
	relayer sdk.AccAddress,
) ibcexported.Acknowledgement {
	var (
		ack    ibcexported.Acknowledgement
		ackErr error
		data   types.FungibleTokenPacketDataV2
	)

	// we are explicitly wrapping this emit event call in an anonymous function so that
	// the packet data is evaluated after it has been assigned a value.
	defer func() {
		if err := im.keeper.EmitOnRecvPacketEvent(ctx, data, ack, ackErr); err != nil {
			ack = channeltypes.NewErrorAcknowledgement(err)
		}
	}()

	data, ackErr = types.UnmarshalPacketData(packet.GetData(), channelVersion, "")
	if ackErr != nil {
		ack = channeltypes.NewErrorAcknowledgement(ackErr)
		im.keeper.Logger.Error(fmt.Sprintf("%s sequence %d", ackErr.Error(), packet.Sequence))
		return ack
	}

	receivedCoins, ackErr := im.keeper.OnRecvPacket(
		ctx,
		data,
		packet.SourcePort,
		packet.SourceChannel,
		packet.DestinationPort,
		packet.DestinationChannel,
	)
	if ackErr != nil {
		ack = channeltypes.NewErrorAcknowledgement(ackErr)
		im.keeper.Logger.Error(fmt.Sprintf("%s sequence %d", ackErr.Error(), packet.Sequence))
		return ack
	}

<<<<<<< HEAD
	if data.HasForwarding() {
		// we are now sending from the forward escrow address to the final receiver address.
		if ackErr = im.keeper.ForwardPacket(ctx, data, packet, receivedCoins); ackErr != nil {
			ack = channeltypes.NewErrorAcknowledgement(ackErr)
			im.keeper.Logger(ctx).Error(fmt.Sprintf("%s sequence %d", ackErr.Error(), packet.Sequence))
			return ack

		}

		ack = nil
	}

	ack = channeltypes.NewResultAcknowledgement([]byte{byte(1)})

	telemetry.ReportOnRecvPacket(packet, data.Tokens)

	im.keeper.Logger(ctx).Info("successfully handled ICS-20 packet", "sequence", packet.Sequence)
=======
	im.keeper.Logger.Info("successfully handled ICS-20 packet", "sequence", packet.Sequence)
>>>>>>> 9b38e61d

	if data.HasForwarding() {
		// NOTE: acknowledgement will be written asynchronously
		return nil
	}

	// NOTE: acknowledgement will be written synchronously during IBC handler execution.
	return ack
}

// OnAcknowledgementPacket implements the IBCModule interface
func (im IBCModule) OnAcknowledgementPacket(
	ctx context.Context,
	channelVersion string,
	packet channeltypes.Packet,
	acknowledgement []byte,
	relayer sdk.AccAddress,
) error {
	var ack channeltypes.Acknowledgement
	if err := types.ModuleCdc.UnmarshalJSON(acknowledgement, &ack); err != nil {
		return errorsmod.Wrapf(ibcerrors.ErrUnknownRequest, "cannot unmarshal ICS-20 transfer packet acknowledgement: %v", err)
	}

	data, err := types.UnmarshalPacketData(packet.GetData(), channelVersion, "")
	if err != nil {
		return err
	}

	if err := im.keeper.OnAcknowledgementPacket(ctx, packet.SourcePort, packet.SourceChannel, data, ack); err != nil {
		return err
	}

<<<<<<< HEAD
	if forwardedPacket, isForwarded := im.keeper.GetForwardedPacket(ctx, packet.SourcePort, packet.SourceChannel, packet.Sequence); isForwarded {
		if err := im.keeper.HandleForwardedPacketAcknowledgement(ctx, packet, forwardedPacket, data, ack); err != nil {
			return err
		}
	}

	events.EmitOnAcknowledgementPacketEvent(ctx, data, ack)

	return nil
=======
	return im.keeper.EmitOnAcknowledgementPacketEvent(ctx, data, ack)
>>>>>>> 9b38e61d
}

// OnTimeoutPacket implements the IBCModule interface
func (im IBCModule) OnTimeoutPacket(
	ctx context.Context,
	channelVersion string,
	packet channeltypes.Packet,
	relayer sdk.AccAddress,
) error {
	data, err := types.UnmarshalPacketData(packet.GetData(), channelVersion, "")
	if err != nil {
		return err
	}

	// refund tokens
	if err := im.keeper.OnTimeoutPacket(ctx, packet.SourcePort, packet.SourceChannel, data); err != nil {
		return err
	}

<<<<<<< HEAD
	if forwardedPacket, isForwarded := im.keeper.GetForwardedPacket(ctx, packet.SourcePort, packet.SourceChannel, packet.Sequence); isForwarded {
		if err := im.keeper.HandleForwardedPacketTimeout(ctx, packet, forwardedPacket, data); err != nil {
			return err
		}
	}

	events.EmitOnTimeoutEvent(ctx, data)
	return nil
=======
	return im.keeper.EmitOnTimeoutEvent(ctx, data)
>>>>>>> 9b38e61d
}

// OnChanUpgradeInit implements the IBCModule interface
func (im IBCModule) OnChanUpgradeInit(ctx context.Context, portID, channelID string, proposedOrder channeltypes.Order, proposedConnectionHops []string, proposedVersion string) (string, error) {
	if err := ValidateTransferChannelParams(ctx, im.keeper, proposedOrder, portID, channelID); err != nil {
		return "", err
	}

	if !slices.Contains(types.SupportedVersions, proposedVersion) {
		return "", errorsmod.Wrapf(types.ErrInvalidVersion, "invalid counterparty version: expected one of %s, got %s", types.SupportedVersions, proposedVersion)
	}

	return proposedVersion, nil
}

// OnChanUpgradeTry implements the IBCModule interface
func (im IBCModule) OnChanUpgradeTry(ctx context.Context, portID, channelID string, proposedOrder channeltypes.Order, proposedConnectionHops []string, counterpartyVersion string) (string, error) {
	if err := ValidateTransferChannelParams(ctx, im.keeper, proposedOrder, portID, channelID); err != nil {
		return "", err
	}

	if !slices.Contains(types.SupportedVersions, counterpartyVersion) {
		im.keeper.Logger.Debug("invalid counterparty version, proposing latest app version", "counterpartyVersion", counterpartyVersion, "version", types.V2)
		return types.V2, nil
	}

	return counterpartyVersion, nil
}

// OnChanUpgradeAck implements the IBCModule interface
func (IBCModule) OnChanUpgradeAck(ctx context.Context, portID, channelID, counterpartyVersion string) error {
	if !slices.Contains(types.SupportedVersions, counterpartyVersion) {
		return errorsmod.Wrapf(types.ErrInvalidVersion, "invalid counterparty version: expected one of %s, got %s", types.SupportedVersions, counterpartyVersion)
	}

	return nil
}

// OnChanUpgradeOpen implements the IBCModule interface
func (IBCModule) OnChanUpgradeOpen(ctx context.Context, portID, channelID string, proposedOrder channeltypes.Order, proposedConnectionHops []string, proposedVersion string) {
}

// UnmarshalPacketData attempts to unmarshal the provided packet data bytes
// into a FungibleTokenPacketData. This function implements the optional
// PacketDataUnmarshaler interface required for ADR 008 support.
func (im IBCModule) UnmarshalPacketData(ctx context.Context, portID string, channelID string, bz []byte) (interface{}, string, error) {
	ics20Version, found := im.keeper.GetICS4Wrapper().GetAppVersion(ctx, portID, channelID)
	if !found {
		return types.FungibleTokenPacketDataV2{}, "", errorsmod.Wrapf(ibcerrors.ErrNotFound, "app version not found for port %s and channel %s", portID, channelID)
	}

	ftpd, err := types.UnmarshalPacketData(bz, ics20Version, "")
	return ftpd, ics20Version, err
}<|MERGE_RESOLUTION|>--- conflicted
+++ resolved
@@ -11,11 +11,7 @@
 
 	sdk "github.com/cosmos/cosmos-sdk/types"
 
-<<<<<<< HEAD
-	"github.com/cosmos/ibc-go/v9/modules/apps/transfer/internal/events"
 	"github.com/cosmos/ibc-go/v9/modules/apps/transfer/internal/telemetry"
-=======
->>>>>>> 9b38e61d
 	"github.com/cosmos/ibc-go/v9/modules/apps/transfer/keeper"
 	"github.com/cosmos/ibc-go/v9/modules/apps/transfer/types"
 	channeltypes "github.com/cosmos/ibc-go/v9/modules/core/04-channel/types"
@@ -210,12 +206,11 @@
 		return ack
 	}
 
-<<<<<<< HEAD
 	if data.HasForwarding() {
 		// we are now sending from the forward escrow address to the final receiver address.
 		if ackErr = im.keeper.ForwardPacket(ctx, data, packet, receivedCoins); ackErr != nil {
 			ack = channeltypes.NewErrorAcknowledgement(ackErr)
-			im.keeper.Logger(ctx).Error(fmt.Sprintf("%s sequence %d", ackErr.Error(), packet.Sequence))
+			im.keeper.Logger.Error(fmt.Sprintf("%s sequence %d", ackErr.Error(), packet.Sequence))
 			return ack
 
 		}
@@ -227,10 +222,7 @@
 
 	telemetry.ReportOnRecvPacket(packet, data.Tokens)
 
-	im.keeper.Logger(ctx).Info("successfully handled ICS-20 packet", "sequence", packet.Sequence)
-=======
 	im.keeper.Logger.Info("successfully handled ICS-20 packet", "sequence", packet.Sequence)
->>>>>>> 9b38e61d
 
 	if data.HasForwarding() {
 		// NOTE: acknowledgement will be written asynchronously
@@ -263,19 +255,13 @@
 		return err
 	}
 
-<<<<<<< HEAD
 	if forwardedPacket, isForwarded := im.keeper.GetForwardedPacket(ctx, packet.SourcePort, packet.SourceChannel, packet.Sequence); isForwarded {
 		if err := im.keeper.HandleForwardedPacketAcknowledgement(ctx, packet, forwardedPacket, data, ack); err != nil {
 			return err
 		}
 	}
 
-	events.EmitOnAcknowledgementPacketEvent(ctx, data, ack)
-
-	return nil
-=======
 	return im.keeper.EmitOnAcknowledgementPacketEvent(ctx, data, ack)
->>>>>>> 9b38e61d
 }
 
 // OnTimeoutPacket implements the IBCModule interface
@@ -295,18 +281,13 @@
 		return err
 	}
 
-<<<<<<< HEAD
 	if forwardedPacket, isForwarded := im.keeper.GetForwardedPacket(ctx, packet.SourcePort, packet.SourceChannel, packet.Sequence); isForwarded {
 		if err := im.keeper.HandleForwardedPacketTimeout(ctx, packet, forwardedPacket, data); err != nil {
 			return err
 		}
 	}
 
-	events.EmitOnTimeoutEvent(ctx, data)
-	return nil
-=======
 	return im.keeper.EmitOnTimeoutEvent(ctx, data)
->>>>>>> 9b38e61d
 }
 
 // OnChanUpgradeInit implements the IBCModule interface
