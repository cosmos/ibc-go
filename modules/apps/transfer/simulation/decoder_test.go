package simulation_test

import (
	"fmt"
	"testing"

	"github.com/stretchr/testify/require"

	"github.com/cosmos/cosmos-sdk/types/kv"

	internaltypes "github.com/cosmos/ibc-go/v8/modules/apps/transfer/internal/types"
	"github.com/cosmos/ibc-go/v8/modules/apps/transfer/simulation"
	"github.com/cosmos/ibc-go/v8/modules/apps/transfer/types"
)

func TestDecodeStore(t *testing.T) {
	dec := simulation.NewDecodeStore()

<<<<<<< HEAD
	denom := types.NewDenom("uatom", types.NewTrace("transfer", "channelToA"))
=======
	trace := internaltypes.DenomTrace{
		BaseDenom: "uatom",
		Path:      "transfer/channelToA",
	}
>>>>>>> d95e24eb

	kvPairs := kv.Pairs{
		Pairs: []kv.Pair{
			{
				Key:   types.PortKey,
				Value: []byte(types.PortID),
			},
			{
				Key:   types.DenomKey,
				Value: types.ModuleCdc.MustMarshal(&denom),
			},
			{
				Key:   []byte{0x99},
				Value: []byte{0x99},
			},
		},
	}
	tests := []struct {
		name        string
		expectedLog string
	}{
		{"PortID", fmt.Sprintf("Port A: %s\nPort B: %s", types.PortID, types.PortID)},
		{"Denom", fmt.Sprintf("Denom A: %s\nDenom B: %s", denom.IBCDenom(), denom.IBCDenom())},
		{"other", ""},
	}

	for i, tt := range tests {
		i, tt := i, tt
		t.Run(tt.name, func(t *testing.T) {
			if i == len(tests)-1 {
				require.Panics(t, func() { dec(kvPairs.Pairs[i], kvPairs.Pairs[i]) }, tt.name)
			} else {
				require.Equal(t, tt.expectedLog, dec(kvPairs.Pairs[i], kvPairs.Pairs[i]), tt.name)
			}
		})
	}
}<|MERGE_RESOLUTION|>--- conflicted
+++ resolved
@@ -16,14 +16,8 @@
 func TestDecodeStore(t *testing.T) {
 	dec := simulation.NewDecodeStore()
 
-<<<<<<< HEAD
+
 	denom := types.NewDenom("uatom", types.NewTrace("transfer", "channelToA"))
-=======
-	trace := internaltypes.DenomTrace{
-		BaseDenom: "uatom",
-		Path:      "transfer/channelToA",
-	}
->>>>>>> d95e24eb
 
 	kvPairs := kv.Pairs{
 		Pairs: []kv.Pair{
