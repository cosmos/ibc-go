package interchain_accounts

import (
	"encoding/json"

	"github.com/gorilla/mux"
	"github.com/spf13/cobra"

	"github.com/cosmos/cosmos-sdk/client"
	"github.com/cosmos/cosmos-sdk/codec"
	codectypes "github.com/cosmos/cosmos-sdk/codec/types"
	sdk "github.com/cosmos/cosmos-sdk/types"
	"github.com/cosmos/cosmos-sdk/types/module"
<<<<<<< HEAD
	capabilitykeeper "github.com/cosmos/cosmos-sdk/x/capability/keeper"
=======
>>>>>>> 0db5c95d
	"github.com/grpc-ecosystem/grpc-gateway/runtime"
	abci "github.com/tendermint/tendermint/abci/types"

	"github.com/cosmos/ibc-go/v2/modules/apps/27-interchain-accounts/client/cli"
	"github.com/cosmos/ibc-go/v2/modules/apps/27-interchain-accounts/keeper"
	"github.com/cosmos/ibc-go/v2/modules/apps/27-interchain-accounts/types"
	porttypes "github.com/cosmos/ibc-go/v2/modules/core/05-port/types"
)

var (
	_ module.AppModule      = AppModule{}
	_ porttypes.IBCModule   = IBCModule{}
	_ module.AppModuleBasic = AppModuleBasic{}

	// Middleware must implement types.ChannelKeeper and types.PortKeeper expected interfaces
	// so that it can wrap IBC channel and port logic for underlying application.
	_ types.ChannelKeeper = Keeper{}
	_ types.PortKeeper    = Keeper{}
)

type AppModuleBasic struct{}

func (AppModuleBasic) Name() string {
	return types.ModuleName
}

// RegisterLegacyAminoCodec implements AppModuleBasic interface
func (AppModuleBasic) RegisterLegacyAminoCodec(cdc *codec.LegacyAmino) {
	types.RegisterLegacyAminoCodec(cdc)
}

func (AppModuleBasic) DefaultGenesis(cdc codec.JSONCodec) json.RawMessage {
	return cdc.MustMarshalJSON(types.DefaultGenesis())
}

func (AppModuleBasic) ValidateGenesis(cdc codec.JSONCodec, config client.TxEncodingConfig, bz json.RawMessage) error {
	return nil
}

func (AppModuleBasic) RegisterRESTRoutes(ctx client.Context, rtr *mux.Router) {
	// noop
}

func (AppModuleBasic) GetTxCmd() *cobra.Command {
	// noop
	return nil
}

func (AppModuleBasic) GetQueryCmd() *cobra.Command {
	return cli.GetQueryCmd()
}

// RegisterInterfaces registers module concrete types into protobuf Any.
func (AppModuleBasic) RegisterInterfaces(registry codectypes.InterfaceRegistry) {
	types.RegisterInterfaces(registry)
}

// RegisterGRPCGatewayRoutes registers the gRPC Gateway routes for the interchain accounts module.
func (AppModuleBasic) RegisterGRPCGatewayRoutes(clientCtx client.Context, mux *runtime.ServeMux) {
}

type AppModule struct {
	AppModuleBasic
	keeper       keeper.Keeper
	scopedKeeper capabilitykeeper.ScopedKeeper
	app          porttypes.IBCModule
}

// NewAppModule creates an interchain accounts app module.
func NewAppModule(k keeper.Keeper, scopedKeeper capabilitykeeper.ScopedKeeper, app porttypes.IBCModule) AppModule {
	return AppModule{
		keeper:       k,
		scopedKeeper: scopedKeeper,
		app:          app,
	}
}

func (AppModule) RegisterInvariants(ir sdk.InvariantRegistry) {
	// TODO
}

func (AppModule) Route() sdk.Route {
	return sdk.NewRoute(types.RouterKey, nil)
}

func (AppModule) NewHandler() sdk.Handler {
	return nil
}

func (AppModule) QuerierRoute() string {
	return types.QuerierRoute
}

// LegacyQuerierHandler implements the AppModule interface
func (am AppModule) LegacyQuerierHandler(legacyQuerierCdc *codec.LegacyAmino) sdk.Querier {
	return nil
}

// RegisterServices registers a GRPC query service to respond to the
// module-specific GRPC queries.
func (am AppModule) RegisterServices(cfg module.Configurator) {
	types.RegisterQueryServer(cfg.QueryServer(), am.keeper)
}

func (am AppModule) InitGenesis(ctx sdk.Context, cdc codec.JSONCodec, data json.RawMessage) []abci.ValidatorUpdate {
	var genesisState types.GenesisState
	cdc.MustUnmarshalJSON(data, &genesisState)

	InitGenesis(ctx, am.keeper, genesisState)
	return []abci.ValidatorUpdate{}
}

func (am AppModule) ExportGenesis(ctx sdk.Context, cdc codec.JSONCodec) json.RawMessage {
	gs := ExportGenesis(ctx, am.keeper)
	return cdc.MustMarshalJSON(gs)
}

// ConsensusVersion implements AppModule/ConsensusVersion.
func (AppModule) ConsensusVersion() uint64 { return 1 }

// BeginBlock implements the AppModule interface
func (am AppModule) BeginBlock(ctx sdk.Context, req abci.RequestBeginBlock) {

}

// EndBlock implements the AppModule interface
func (am AppModule) EndBlock(ctx sdk.Context, req abci.RequestEndBlock) []abci.ValidatorUpdate {
	return []abci.ValidatorUpdate{}
}<|MERGE_RESOLUTION|>--- conflicted
+++ resolved
@@ -11,10 +11,6 @@
 	codectypes "github.com/cosmos/cosmos-sdk/codec/types"
 	sdk "github.com/cosmos/cosmos-sdk/types"
 	"github.com/cosmos/cosmos-sdk/types/module"
-<<<<<<< HEAD
-	capabilitykeeper "github.com/cosmos/cosmos-sdk/x/capability/keeper"
-=======
->>>>>>> 0db5c95d
 	"github.com/grpc-ecosystem/grpc-gateway/runtime"
 	abci "github.com/tendermint/tendermint/abci/types"
 
@@ -31,8 +27,8 @@
 
 	// Middleware must implement types.ChannelKeeper and types.PortKeeper expected interfaces
 	// so that it can wrap IBC channel and port logic for underlying application.
-	_ types.ChannelKeeper = Keeper{}
-	_ types.PortKeeper    = Keeper{}
+//	_ types.ChannelKeeper = Keeper{}
+//	_ types.PortKeeper    = Keeper{}
 )
 
 type AppModuleBasic struct{}
@@ -78,17 +74,13 @@
 
 type AppModule struct {
 	AppModuleBasic
-	keeper       keeper.Keeper
-	scopedKeeper capabilitykeeper.ScopedKeeper
-	app          porttypes.IBCModule
+	keeper keeper.Keeper
 }
 
 // NewAppModule creates an interchain accounts app module.
-func NewAppModule(k keeper.Keeper, scopedKeeper capabilitykeeper.ScopedKeeper, app porttypes.IBCModule) AppModule {
+func NewAppModule(k keeper.Keeper) AppModule {
 	return AppModule{
-		keeper:       k,
-		scopedKeeper: scopedKeeper,
-		app:          app,
+		keeper: k,
 	}
 }
 
