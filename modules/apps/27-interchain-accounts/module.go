package ica

import (
	"context"
	"encoding/json"
	"fmt"

	abci "github.com/cometbft/cometbft/abci/types"
	"github.com/cosmos/cosmos-sdk/client"
	"github.com/cosmos/cosmos-sdk/codec"
	codectypes "github.com/cosmos/cosmos-sdk/codec/types"
	sdk "github.com/cosmos/cosmos-sdk/types"
	"github.com/cosmos/cosmos-sdk/types/module"
	simtypes "github.com/cosmos/cosmos-sdk/types/simulation"
	"github.com/grpc-ecosystem/grpc-gateway/runtime"
	"github.com/spf13/cobra"

	"github.com/cosmos/ibc-go/v7/modules/apps/27-interchain-accounts/client/cli"
	controllerkeeper "github.com/cosmos/ibc-go/v7/modules/apps/27-interchain-accounts/controller/keeper"
	controllertypes "github.com/cosmos/ibc-go/v7/modules/apps/27-interchain-accounts/controller/types"
	genesistypes "github.com/cosmos/ibc-go/v7/modules/apps/27-interchain-accounts/genesis/types"
	"github.com/cosmos/ibc-go/v7/modules/apps/27-interchain-accounts/host"
	hostkeeper "github.com/cosmos/ibc-go/v7/modules/apps/27-interchain-accounts/host/keeper"
	hosttypes "github.com/cosmos/ibc-go/v7/modules/apps/27-interchain-accounts/host/types"
	"github.com/cosmos/ibc-go/v7/modules/apps/27-interchain-accounts/simulation"
	"github.com/cosmos/ibc-go/v7/modules/apps/27-interchain-accounts/types"
	porttypes "github.com/cosmos/ibc-go/v7/modules/core/05-port/types"
	ibchost "github.com/cosmos/ibc-go/v7/modules/core/24-host"
)

var (
	_ module.AppModule           = (*AppModule)(nil)
	_ module.AppModuleBasic      = (*AppModuleBasic)(nil)
	_ module.AppModuleSimulation = (*AppModule)(nil)

	_ porttypes.IBCModule = (*host.IBCModule)(nil)
)

// AppModuleBasic is the IBC interchain accounts AppModuleBasic
type AppModuleBasic struct{}

// Name implements AppModuleBasic interface
func (AppModuleBasic) Name() string {
	return types.ModuleName
}

// RegisterLegacyAminoCodec implements AppModuleBasic.
func (AppModuleBasic) RegisterLegacyAminoCodec(cdc *codec.LegacyAmino) {}

// RegisterInterfaces registers module concrete types into protobuf Any
func (AppModuleBasic) RegisterInterfaces(registry codectypes.InterfaceRegistry) {
	controllertypes.RegisterInterfaces(registry)
	hosttypes.RegisterInterfaces(registry)
	types.RegisterInterfaces(registry)
}

// DefaultGenesis returns default genesis state as raw bytes for the IBC
// interchain accounts module
func (AppModuleBasic) DefaultGenesis(cdc codec.JSONCodec) json.RawMessage {
	return cdc.MustMarshalJSON(genesistypes.DefaultGenesis())
}

// ValidateGenesis performs genesis state validation for the IBC interchain acounts module
func (AppModuleBasic) ValidateGenesis(cdc codec.JSONCodec, config client.TxEncodingConfig, bz json.RawMessage) error {
	var gs genesistypes.GenesisState
	if err := cdc.UnmarshalJSON(bz, &gs); err != nil {
		return fmt.Errorf("failed to unmarshal %s genesis state: %w", types.ModuleName, err)
	}

	return gs.Validate()
}

// RegisterGRPCGatewayRoutes registers the gRPC Gateway routes for the interchain accounts module.
func (AppModuleBasic) RegisterGRPCGatewayRoutes(clientCtx client.Context, mux *runtime.ServeMux) {
	err := controllertypes.RegisterQueryHandlerClient(context.Background(), mux, controllertypes.NewQueryClient(clientCtx))
	if err != nil {
		panic(err)
	}

	err = hosttypes.RegisterQueryHandlerClient(context.Background(), mux, hosttypes.NewQueryClient(clientCtx))
	if err != nil {
		panic(err)
	}
}

// GetTxCmd implements AppModuleBasic interface
func (AppModuleBasic) GetTxCmd() *cobra.Command {
	return cli.NewTxCmd()
}

// GetQueryCmd implements AppModuleBasic interface
func (AppModuleBasic) GetQueryCmd() *cobra.Command {
	return cli.GetQueryCmd()
}

// AppModule is the application module for the IBC interchain accounts module
type AppModule struct {
	AppModuleBasic
	controllerKeeper *controllerkeeper.Keeper
	hostKeeper       *hostkeeper.Keeper
}

// NewAppModule creates a new IBC interchain accounts module
func NewAppModule(controllerKeeper *controllerkeeper.Keeper, hostKeeper *hostkeeper.Keeper) AppModule {
	return AppModule{
		controllerKeeper: controllerKeeper,
		hostKeeper:       hostKeeper,
	}
}

// InitModule will initialize the interchain accounts module. It should only be
// called once and as an alternative to InitGenesis.
func (am AppModule) InitModule(ctx sdk.Context, controllerParams controllertypes.Params, hostParams hosttypes.Params) {
	if am.controllerKeeper != nil {
		am.controllerKeeper.SetParams(ctx, controllerParams)
	}

	if am.hostKeeper != nil {
		if err := hostParams.Validate(); err != nil {
			panic(fmt.Sprintf("could not set ica host params at initialization: %v", err))
		}
		am.hostKeeper.SetParams(ctx, hostParams)

		capability := am.hostKeeper.BindPort(ctx, types.HostPortID)
		if err := am.hostKeeper.ClaimCapability(ctx, capability, ibchost.PortPath(types.HostPortID)); err != nil {
			panic(fmt.Sprintf("could not claim port capability: %v", err))
		}
	}
}

// RegisterInvariants implements the AppModule interface
func (AppModule) RegisterInvariants(ir sdk.InvariantRegistry) {
}

// RegisterServices registers module services
func (am AppModule) RegisterServices(cfg module.Configurator) {
	if am.controllerKeeper != nil {
		controllertypes.RegisterMsgServer(cfg.MsgServer(), controllerkeeper.NewMsgServerImpl(am.controllerKeeper))
		controllertypes.RegisterQueryServer(cfg.QueryServer(), am.controllerKeeper)
	}

	if am.hostKeeper != nil {
		hosttypes.RegisterMsgServer(cfg.MsgServer(), hostkeeper.NewMsgServerImpl(am.hostKeeper))
		hosttypes.RegisterQueryServer(cfg.QueryServer(), am.hostKeeper)
	}

<<<<<<< HEAD
	m := controllerkeeper.NewMigrator(am.controllerKeeper)
	if err := cfg.RegisterMigration(types.ModuleName, 1, m.AssertChannelCapabilityMigrations); err != nil {
		panic(fmt.Sprintf("failed to migrate interchainaccounts app from version 1 to 2 (channel capabilities owned by controller submodule check): %v", err))
	}

	hostm := hostkeeper.NewMigrator(am.hostKeeper)
	if err := cfg.RegisterMigration(types.ModuleName, 2, hostm.MigrateParams); err != nil {
		panic(fmt.Sprintf("failed to migrate interchainaccounts app from version 2 to 3 (self-managed params migration): %v", err))
=======
	controllerMigrator := controllerkeeper.NewMigrator(am.controllerKeeper)
	if err := cfg.RegisterMigration(types.ModuleName, 1, controllerMigrator.AssertChannelCapabilityMigrations); err != nil {
		panic(fmt.Sprintf("failed to migrate interchainaccounts app from version 1 to 2: %v", err))
	}

	hostMigrator := hostkeeper.NewMigrator(am.hostKeeper)
	if err := cfg.RegisterMigration(types.ModuleName, 2, func(ctx sdk.Context) error {
		if err := hostMigrator.MigrateParams(ctx); err != nil {
			return err
		}
		return controllerMigrator.MigrateParams(ctx)
	}); err != nil {
		panic(fmt.Sprintf("failed to migrate interchainaccounts app from version 2 to 3: %v", err))
>>>>>>> 4af67c68
	}
}

// InitGenesis performs genesis initialization for the interchain accounts module.
// It returns no validator updates.
func (am AppModule) InitGenesis(ctx sdk.Context, cdc codec.JSONCodec, data json.RawMessage) []abci.ValidatorUpdate {
	var genesisState genesistypes.GenesisState
	cdc.MustUnmarshalJSON(data, &genesisState)

	if am.controllerKeeper != nil {
		controllerkeeper.InitGenesis(ctx, *am.controllerKeeper, genesisState.ControllerGenesisState)
	}

	if am.hostKeeper != nil {
		hostkeeper.InitGenesis(ctx, *am.hostKeeper, genesisState.HostGenesisState)
	}

	return []abci.ValidatorUpdate{}
}

// ExportGenesis returns the exported genesis state as raw bytes for the interchain accounts module
func (am AppModule) ExportGenesis(ctx sdk.Context, cdc codec.JSONCodec) json.RawMessage {
	var (
		controllerGenesisState = genesistypes.DefaultControllerGenesis()
		hostGenesisState       = genesistypes.DefaultHostGenesis()
	)

	if am.controllerKeeper != nil {
		controllerGenesisState = controllerkeeper.ExportGenesis(ctx, *am.controllerKeeper)
	}

	if am.hostKeeper != nil {
		hostGenesisState = hostkeeper.ExportGenesis(ctx, *am.hostKeeper)
	}

	gs := genesistypes.NewGenesisState(controllerGenesisState, hostGenesisState)

	return cdc.MustMarshalJSON(gs)
}

// ConsensusVersion implements AppModule/ConsensusVersion.
func (AppModule) ConsensusVersion() uint64 { return 3 }

// BeginBlock implements the AppModule interface
func (am AppModule) BeginBlock(ctx sdk.Context, req abci.RequestBeginBlock) {
}

// EndBlock implements the AppModule interface
func (am AppModule) EndBlock(ctx sdk.Context, req abci.RequestEndBlock) []abci.ValidatorUpdate {
	return []abci.ValidatorUpdate{}
}

// AppModuleSimulation functions

// GenerateGenesisState creates a randomized GenState of the ics27 module.
func (AppModule) GenerateGenesisState(simState *module.SimulationState) {
	simulation.RandomizedGenState(simState)
}

// WeightedOperations is unimplemented.
func (am AppModule) WeightedOperations(_ module.SimulationState) []simtypes.WeightedOperation {
	return nil
}

// RegisterStoreDecoder registers a decoder for interchain accounts module's types
func (am AppModule) RegisterStoreDecoder(sdr sdk.StoreDecoderRegistry) {
	sdr[types.StoreKey] = simulation.NewDecodeStore()
}<|MERGE_RESOLUTION|>--- conflicted
+++ resolved
@@ -144,16 +144,6 @@
 		hosttypes.RegisterQueryServer(cfg.QueryServer(), am.hostKeeper)
 	}
 
-<<<<<<< HEAD
-	m := controllerkeeper.NewMigrator(am.controllerKeeper)
-	if err := cfg.RegisterMigration(types.ModuleName, 1, m.AssertChannelCapabilityMigrations); err != nil {
-		panic(fmt.Sprintf("failed to migrate interchainaccounts app from version 1 to 2 (channel capabilities owned by controller submodule check): %v", err))
-	}
-
-	hostm := hostkeeper.NewMigrator(am.hostKeeper)
-	if err := cfg.RegisterMigration(types.ModuleName, 2, hostm.MigrateParams); err != nil {
-		panic(fmt.Sprintf("failed to migrate interchainaccounts app from version 2 to 3 (self-managed params migration): %v", err))
-=======
 	controllerMigrator := controllerkeeper.NewMigrator(am.controllerKeeper)
 	if err := cfg.RegisterMigration(types.ModuleName, 1, controllerMigrator.AssertChannelCapabilityMigrations); err != nil {
 		panic(fmt.Sprintf("failed to migrate interchainaccounts app from version 1 to 2: %v", err))
@@ -167,7 +157,6 @@
 		return controllerMigrator.MigrateParams(ctx)
 	}); err != nil {
 		panic(fmt.Sprintf("failed to migrate interchainaccounts app from version 2 to 3: %v", err))
->>>>>>> 4af67c68
 	}
 }
 
