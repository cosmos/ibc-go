--- conflicted
+++ resolved
@@ -32,22 +32,15 @@
 )
 
 var (
-<<<<<<< HEAD
-	_ module.AppModule           = (*AppModule)(nil)
-	_ module.AppModuleBasic      = (*AppModule)(nil)
-	_ module.AppModuleSimulation = (*AppModule)(nil)
-	_ module.HasGenesis          = (*AppModule)(nil)
-	_ appmodule.AppModule        = (*AppModule)(nil)
-	_ appmodule.HasMigrations    = (*AppModule)(nil)
-=======
 	_ appmodule.AppModule             = (*AppModule)(nil)
 	_ appmodule.HasConsensusVersion   = (*AppModule)(nil)
 	_ appmodule.HasRegisterInterfaces = (*AppModule)(nil)
+	_ appmodule.HasMigrations    	  = (*AppModule)(nil)
 
 	_ module.AppModule      = (*AppModule)(nil)
 	_ module.HasGenesis     = (*AppModule)(nil)
-	_ module.HasServices    = (*AppModule)(nil)
 	_ module.HasGRPCGateway = (*AppModule)(nil)
+
 
 	// Sims
 	_ module.AppModuleSimulation   = (*AppModule)(nil)
@@ -55,7 +48,6 @@
 
 	_ autocli.HasCustomTxCommand    = (*AppModule)(nil)
 	_ autocli.HasCustomQueryCommand = (*AppModule)(nil)
->>>>>>> 44af86eb
 
 	_ porttypes.IBCModule = (*host.IBCModule)(nil)
 )
