package ica

import (
	"context"
	"encoding/json"
	"fmt"

	"github.com/grpc-ecosystem/grpc-gateway/runtime"
	"github.com/spf13/cobra"

	"cosmossdk.io/core/appmodule"

	"github.com/cosmos/cosmos-sdk/client"
	"github.com/cosmos/cosmos-sdk/codec"
	codectypes "github.com/cosmos/cosmos-sdk/codec/types"
	sdk "github.com/cosmos/cosmos-sdk/types"
	"github.com/cosmos/cosmos-sdk/types/module"
	simtypes "github.com/cosmos/cosmos-sdk/types/simulation"

	"github.com/cosmos/ibc-go/v10/modules/apps/27-interchain-accounts/client/cli"
	controllerkeeper "github.com/cosmos/ibc-go/v10/modules/apps/27-interchain-accounts/controller/keeper"
	controllertypes "github.com/cosmos/ibc-go/v10/modules/apps/27-interchain-accounts/controller/types"
	genesistypes "github.com/cosmos/ibc-go/v10/modules/apps/27-interchain-accounts/genesis/types"
	"github.com/cosmos/ibc-go/v10/modules/apps/27-interchain-accounts/host"
	hostkeeper "github.com/cosmos/ibc-go/v10/modules/apps/27-interchain-accounts/host/keeper"
	hosttypes "github.com/cosmos/ibc-go/v10/modules/apps/27-interchain-accounts/host/types"
	"github.com/cosmos/ibc-go/v10/modules/apps/27-interchain-accounts/simulation"
	"github.com/cosmos/ibc-go/v10/modules/apps/27-interchain-accounts/types"
	porttypes "github.com/cosmos/ibc-go/v10/modules/core/05-port/types"
)

var (
	_ module.AppModule           = (*AppModule)(nil)
	_ module.AppModuleBasic      = (*AppModuleBasic)(nil)
	_ module.AppModuleSimulation = (*AppModule)(nil)
	_ module.HasGenesis          = (*AppModule)(nil)
	_ module.HasName             = (*AppModule)(nil)
	_ module.HasConsensusVersion = (*AppModule)(nil)
	_ module.HasServices         = (*AppModule)(nil)
	_ module.HasProposalMsgs     = (*AppModule)(nil)
	_ appmodule.AppModule        = (*AppModule)(nil)

	_ porttypes.IBCModule = (*host.IBCModule)(nil)
)

// AppModuleBasic is the IBC interchain accounts AppModuleBasic
type AppModuleBasic struct{}

// Name implements AppModuleBasic interface
func (AppModuleBasic) Name() string {
	return types.ModuleName
}

// IsOnePerModuleType implements the depinject.OnePerModuleType interface.
func (AppModule) IsOnePerModuleType() {}

// IsAppModule implements the appmodule.AppModule interface.
func (AppModule) IsAppModule() {}

// RegisterLegacyAminoCodec implements AppModuleBasic.
func (AppModuleBasic) RegisterLegacyAminoCodec(cdc *codec.LegacyAmino) {}

// RegisterInterfaces registers module concrete types into protobuf Any
func (AppModuleBasic) RegisterInterfaces(registry codectypes.InterfaceRegistry) {
	controllertypes.RegisterInterfaces(registry)
	hosttypes.RegisterInterfaces(registry)
	types.RegisterInterfaces(registry)
}

// DefaultGenesis returns default genesis state as raw bytes for the IBC
// interchain accounts module
func (AppModuleBasic) DefaultGenesis(cdc codec.JSONCodec) json.RawMessage {
	return cdc.MustMarshalJSON(genesistypes.DefaultGenesis())
}

// ValidateGenesis performs genesis state validation for the IBC interchain accounts module
func (AppModuleBasic) ValidateGenesis(cdc codec.JSONCodec, config client.TxEncodingConfig, bz json.RawMessage) error {
	var gs genesistypes.GenesisState
	if err := cdc.UnmarshalJSON(bz, &gs); err != nil {
		return fmt.Errorf("failed to unmarshal %s genesis state: %w", types.ModuleName, err)
	}

	return gs.Validate()
}

// RegisterGRPCGatewayRoutes registers the gRPC Gateway routes for the interchain accounts module.
func (AppModuleBasic) RegisterGRPCGatewayRoutes(clientCtx client.Context, mux *runtime.ServeMux) {
	err := controllertypes.RegisterQueryHandlerClient(context.Background(), mux, controllertypes.NewQueryClient(clientCtx))
	if err != nil {
		panic(err)
	}

	err = hosttypes.RegisterQueryHandlerClient(context.Background(), mux, hosttypes.NewQueryClient(clientCtx))
	if err != nil {
		panic(err)
	}
}

// GetTxCmd implements AppModuleBasic interface
func (AppModuleBasic) GetTxCmd() *cobra.Command {
	return cli.NewTxCmd()
}

// GetQueryCmd implements AppModuleBasic interface
func (AppModuleBasic) GetQueryCmd() *cobra.Command {
	return cli.GetQueryCmd()
}

// AppModule is the application module for the IBC interchain accounts module
type AppModule struct {
	AppModuleBasic
	controllerKeeper *controllerkeeper.Keeper
	hostKeeper       *hostkeeper.Keeper
}

// NewAppModule creates a new IBC interchain accounts module
func NewAppModule(controllerKeeper *controllerkeeper.Keeper, hostKeeper *hostkeeper.Keeper) AppModule {
	return AppModule{
		controllerKeeper: controllerKeeper,
		hostKeeper:       hostKeeper,
	}
}

// RegisterServices registers module services
func (am AppModule) RegisterServices(cfg module.Configurator) {
	if am.controllerKeeper != nil {
		controllertypes.RegisterMsgServer(cfg.MsgServer(), controllerkeeper.NewMsgServerImpl(am.controllerKeeper))
		controllertypes.RegisterQueryServer(cfg.QueryServer(), am.controllerKeeper)
	}

	if am.hostKeeper != nil {
		hosttypes.RegisterMsgServer(cfg.MsgServer(), hostkeeper.NewMsgServerImpl(am.hostKeeper))
		hosttypes.RegisterQueryServer(cfg.QueryServer(), am.hostKeeper)
	}
<<<<<<< HEAD

	controllerMigrator := controllerkeeper.NewMigrator(am.controllerKeeper)
	hostMigrator := hostkeeper.NewMigrator(am.hostKeeper)
	if err := cfg.RegisterMigration(types.ModuleName, 2, func(ctx sdk.Context) error {
		if err := hostMigrator.MigrateParams(ctx); err != nil {
			return err
		}
		return controllerMigrator.MigrateParams(ctx)
	}); err != nil {
		panic(fmt.Errorf("failed to migrate interchainaccounts app from version 2 to 3 (self-managed params migration): %w", err))
	}
=======
>>>>>>> 06931892
}

// InitGenesis performs genesis initialization for the interchain accounts module.
// It returns no validator updates.
func (am AppModule) InitGenesis(ctx sdk.Context, cdc codec.JSONCodec, data json.RawMessage) {
	var genesisState genesistypes.GenesisState
	cdc.MustUnmarshalJSON(data, &genesisState)

	if am.controllerKeeper != nil {
		controllerkeeper.InitGenesis(ctx, *am.controllerKeeper, genesisState.ControllerGenesisState)
	}

	if am.hostKeeper != nil {
		hostkeeper.InitGenesis(ctx, *am.hostKeeper, genesisState.HostGenesisState)
	}
}

// ExportGenesis returns the exported genesis state as raw bytes for the interchain accounts module
func (am AppModule) ExportGenesis(ctx sdk.Context, cdc codec.JSONCodec) json.RawMessage {
	var (
		controllerGenesisState = genesistypes.DefaultControllerGenesis()
		hostGenesisState       = genesistypes.DefaultHostGenesis()
	)

	if am.controllerKeeper != nil {
		controllerGenesisState = controllerkeeper.ExportGenesis(ctx, *am.controllerKeeper)
	}

	if am.hostKeeper != nil {
		hostGenesisState = hostkeeper.ExportGenesis(ctx, *am.hostKeeper)
	}

	gs := genesistypes.NewGenesisState(controllerGenesisState, hostGenesisState)

	return cdc.MustMarshalJSON(gs)
}

// ConsensusVersion implements AppModule/ConsensusVersion.
func (AppModule) ConsensusVersion() uint64 { return 3 }

// AppModuleSimulation functions

// GenerateGenesisState creates a randomized GenState of the ics27 module.
func (AppModule) GenerateGenesisState(simState *module.SimulationState) {
	simulation.RandomizedGenState(simState)
}

// ProposalMsgs returns msgs used for governance proposals for simulations.
func (am AppModule) ProposalMsgs(simState module.SimulationState) []simtypes.WeightedProposalMsg {
	return simulation.ProposalMsgs(am.controllerKeeper, am.hostKeeper)
}

// WeightedOperations is unimplemented.
func (AppModule) WeightedOperations(simState module.SimulationState) []simtypes.WeightedOperation {
	return nil
}

// RegisterStoreDecoder registers a decoder for interchain accounts module's types
func (AppModule) RegisterStoreDecoder(sdr simtypes.StoreDecoderRegistry) {
	sdr[controllertypes.StoreKey] = simulation.NewDecodeStore()
	sdr[hosttypes.StoreKey] = simulation.NewDecodeStore()
}<|MERGE_RESOLUTION|>--- conflicted
+++ resolved
@@ -132,20 +132,6 @@
 		hosttypes.RegisterMsgServer(cfg.MsgServer(), hostkeeper.NewMsgServerImpl(am.hostKeeper))
 		hosttypes.RegisterQueryServer(cfg.QueryServer(), am.hostKeeper)
 	}
-<<<<<<< HEAD
-
-	controllerMigrator := controllerkeeper.NewMigrator(am.controllerKeeper)
-	hostMigrator := hostkeeper.NewMigrator(am.hostKeeper)
-	if err := cfg.RegisterMigration(types.ModuleName, 2, func(ctx sdk.Context) error {
-		if err := hostMigrator.MigrateParams(ctx); err != nil {
-			return err
-		}
-		return controllerMigrator.MigrateParams(ctx)
-	}); err != nil {
-		panic(fmt.Errorf("failed to migrate interchainaccounts app from version 2 to 3 (self-managed params migration): %w", err))
-	}
-=======
->>>>>>> 06931892
 }
 
 // InitGenesis performs genesis initialization for the interchain accounts module.
