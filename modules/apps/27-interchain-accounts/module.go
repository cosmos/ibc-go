--- conflicted
+++ resolved
@@ -40,8 +40,6 @@
 	_ porttypes.IBCModule = (*host.IBCModule)(nil)
 )
 
-<<<<<<< HEAD
-=======
 // AppModule is the application module for the IBC interchain accounts module
 type AppModule struct {
 	cdc              codec.Codec
@@ -58,7 +56,6 @@
 	}
 }
 
->>>>>>> 0e72d08c
 // Name implements AppModuleBasic interface
 func (AppModule) Name() string {
 	return types.ModuleName
@@ -119,25 +116,6 @@
 	return cli.GetQueryCmd()
 }
 
-<<<<<<< HEAD
-// AppModule is the application module for the IBC interchain accounts module
-type AppModule struct {
-	cdc              codec.Codec
-	controllerKeeper *controllerkeeper.Keeper
-	hostKeeper       *hostkeeper.Keeper
-}
-
-// NewAppModule creates a new IBC interchain accounts module
-func NewAppModule(cdc codec.Codec, controllerKeeper *controllerkeeper.Keeper, hostKeeper *hostkeeper.Keeper) AppModule {
-	return AppModule{
-		cdc:              cdc,
-		controllerKeeper: controllerKeeper,
-		hostKeeper:       hostKeeper,
-	}
-}
-
-=======
->>>>>>> 0e72d08c
 // RegisterServices registers module services
 func (am AppModule) RegisterServices(cfg module.Configurator) {
 	if am.controllerKeeper != nil {
