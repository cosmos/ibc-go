--- conflicted
+++ resolved
@@ -34,11 +34,8 @@
 	_ module.AppModule           = (*AppModule)(nil)
 	_ module.AppModuleBasic      = (*AppModuleBasic)(nil)
 	_ module.AppModuleSimulation = (*AppModule)(nil)
-<<<<<<< HEAD
 	_ module.HasGenesis          = (*AppModule)(nil)
-=======
 	_ module.HasProposalMsgs     = (*AppModule)(nil)
->>>>>>> baa4f406
 	_ appmodule.AppModule        = (*AppModule)(nil)
 
 	_ porttypes.IBCModule = (*host.IBCModule)(nil)
