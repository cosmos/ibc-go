--- conflicted
+++ resolved
@@ -204,7 +204,6 @@
 
 // AppModuleSimulation functions
 
-<<<<<<< HEAD
 // GenerateGenesisState creates a randomized GenState of the ics27 module.
 func (AppModule) GenerateGenesisState(simState *module.SimulationState) {
 	simulation.RandomizedGenState(simState)
@@ -220,8 +219,6 @@
 	return nil
 }
 
-=======
->>>>>>> 72cb6855
 // RegisterStoreDecoder registers a decoder for interchain accounts module's types
 func (am AppModule) RegisterStoreDecoder(sdr sdk.StoreDecoderRegistry) {
 	sdr[types.StoreKey] = simulation.NewDecodeStore()
