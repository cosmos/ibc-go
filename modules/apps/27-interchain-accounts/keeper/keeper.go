package keeper

import (
	"fmt"
	"strings"

	baseapp "github.com/cosmos/cosmos-sdk/baseapp"
	"github.com/cosmos/cosmos-sdk/codec"
	codectypes "github.com/cosmos/cosmos-sdk/codec/types"
	sdk "github.com/cosmos/cosmos-sdk/types"
	sdkerrors "github.com/cosmos/cosmos-sdk/types/errors"
	capabilitykeeper "github.com/cosmos/cosmos-sdk/x/capability/keeper"
	capabilitytypes "github.com/cosmos/cosmos-sdk/x/capability/types"
	"github.com/tendermint/tendermint/libs/log"

	"github.com/cosmos/ibc-go/v2/modules/apps/27-interchain-accounts/types"
	channeltypes "github.com/cosmos/ibc-go/v2/modules/core/04-channel/types"
	host "github.com/cosmos/ibc-go/v2/modules/core/24-host"
)

// Keeper defines the IBC transfer keeper
type Keeper struct {
	storeKey sdk.StoreKey
	cdc      codec.BinaryCodec

	channelKeeper types.ChannelKeeper
	portKeeper    types.PortKeeper
	accountKeeper types.AccountKeeper

	scopedKeeper capabilitykeeper.ScopedKeeper

	msgRouter *baseapp.MsgServiceRouter
}

// NewKeeper creates a new interchain account Keeper instance
func NewKeeper(
	cdc codec.BinaryCodec, key sdk.StoreKey,
	channelKeeper types.ChannelKeeper, portKeeper types.PortKeeper,
	accountKeeper types.AccountKeeper, scopedKeeper capabilitykeeper.ScopedKeeper, msgRouter *baseapp.MsgServiceRouter,
) Keeper {

	// ensure ibc interchain accounts module account is set
	if addr := accountKeeper.GetModuleAddress(types.ModuleName); addr == nil {
		panic("the Interchain Accounts module account has not been set")
	}

	return Keeper{
		storeKey:      key,
		cdc:           cdc,
		channelKeeper: channelKeeper,
		portKeeper:    portKeeper,
		accountKeeper: accountKeeper,
		scopedKeeper:  scopedKeeper,
		msgRouter:     msgRouter,
	}
}

// SerializeCosmosTx marshals data to bytes using the provided codec
func (k Keeper) SerializeCosmosTx(cdc codec.BinaryCodec, msgs []sdk.Msg) ([]byte, error) {
	msgAnys := make([]*codectypes.Any, len(msgs))

	for i, msg := range msgs {
		var err error
		msgAnys[i], err = codectypes.NewAnyWithValue(msg)
		if err != nil {
			return nil, err
		}
	}

	txBody := &types.IBCTxBody{
		Messages: msgAnys,
	}

	bz, err := cdc.Marshal(txBody)
	if err != nil {
		return nil, err
	}

	return bz, nil
}

// Logger returns the application logger, scoped to the associated module
func (k Keeper) Logger(ctx sdk.Context) log.Logger {
	return ctx.Logger().With("module", fmt.Sprintf("x/%s-%s", host.ModuleName, types.ModuleName))
}

<<<<<<< HEAD
// GetAllPorts returns all bound ports for the interchain accounts module. Used in ExportGenesis
=======
// GetAllPorts returns all ports to which the interchain accounts module is bound. Used in ExportGenesis
>>>>>>> 0ae4a750
func (k Keeper) GetAllPorts(ctx sdk.Context) []string {
	store := ctx.KVStore(k.storeKey)
	iterator := sdk.KVStorePrefixIterator(store, []byte(types.PortKeyPrefix))
	defer iterator.Close()

	var ports []string
	for ; iterator.Valid(); iterator.Next() {
		keySplit := strings.Split(string(iterator.Key()), "/")

		ports = append(ports, keySplit[1])
	}

	return ports
}

// BindPort stores the provided portID and binds to it, returning the associated capability
func (k Keeper) BindPort(ctx sdk.Context, portID string) *capabilitytypes.Capability {
	store := ctx.KVStore(k.storeKey)
	store.Set(types.KeyPort(portID), []byte{0x01})

	return k.portKeeper.BindPort(ctx, portID)
}

// IsBound checks if the interchain account module is already bound to the desired port
func (k Keeper) IsBound(ctx sdk.Context, portID string) bool {
	_, ok := k.scopedKeeper.GetCapability(ctx, host.PortPath(portID))
	return ok
}

// AuthenticateCapability wraps the scopedKeeper's AuthenticateCapability function
func (k Keeper) AuthenticateCapability(ctx sdk.Context, cap *capabilitytypes.Capability, name string) bool {
	return k.scopedKeeper.AuthenticateCapability(ctx, cap, name)
}

// ClaimCapability wraps the scopedKeeper's ClaimCapability function
func (k Keeper) ClaimCapability(ctx sdk.Context, cap *capabilitytypes.Capability, name string) error {
	return k.scopedKeeper.ClaimCapability(ctx, cap, name)
}

// GetActiveChannel retrieves the active channelID from the store keyed by the provided portID
func (k Keeper) GetActiveChannel(ctx sdk.Context, portID string) (string, bool) {
	store := ctx.KVStore(k.storeKey)
	key := types.KeyActiveChannel(portID)

	if !store.Has(key) {
		return "", false
	}

	return string(store.Get(key)), true
}

// GetAllActiveChannels returns a list of all active interchain accounts channels and their associated port identifiers
func (k Keeper) GetAllActiveChannels(ctx sdk.Context) []*types.ActiveChannel {
	store := ctx.KVStore(k.storeKey)
	iterator := sdk.KVStorePrefixIterator(store, []byte(types.ActiveChannelKeyPrefix))
	defer iterator.Close()

	var activeChannels []*types.ActiveChannel
	for ; iterator.Valid(); iterator.Next() {
		keySplit := strings.Split(string(iterator.Key()), "/")

		ch := &types.ActiveChannel{
			PortId:    keySplit[1],
			ChannelId: string(iterator.Value()),
		}

		activeChannels = append(activeChannels, ch)
	}

	return activeChannels
}

// SetActiveChannel stores the active channelID, keyed by the provided portID
func (k Keeper) SetActiveChannel(ctx sdk.Context, portID, channelID string) {
	store := ctx.KVStore(k.storeKey)
	store.Set(types.KeyActiveChannel(portID), []byte(channelID))
}

// DeleteActiveChannel removes the active channel keyed by the provided portID stored in state
func (k Keeper) DeleteActiveChannel(ctx sdk.Context, portID string) {
	store := ctx.KVStore(k.storeKey)
	store.Delete(types.KeyActiveChannel(portID))
}

// IsActiveChannel returns true if there exists an active channel for the provided portID, otherwise false
func (k Keeper) IsActiveChannel(ctx sdk.Context, portID string) bool {
	_, ok := k.GetActiveChannel(ctx, portID)
	return ok
}

// GetInterchainAccountAddress retrieves the InterchainAccount address from the store keyed by the provided portID
func (k Keeper) GetInterchainAccountAddress(ctx sdk.Context, portID string) (string, bool) {
	store := ctx.KVStore(k.storeKey)
	key := types.KeyOwnerAccount(portID)

	if !store.Has(key) {
		return "", false
	}

	return string(store.Get(key)), true
}

// GetAllInterchainAccounts returns a list of all registered interchain account addresses and their associated controller port identifiers
func (k Keeper) GetAllInterchainAccounts(ctx sdk.Context) []*types.RegisteredInterchainAccount {
	store := ctx.KVStore(k.storeKey)
	iterator := sdk.KVStorePrefixIterator(store, []byte(types.OwnerKeyPrefix))

	var interchainAccounts []*types.RegisteredInterchainAccount
	for ; iterator.Valid(); iterator.Next() {
		keySplit := strings.Split(string(iterator.Key()), "/")

		acc := &types.RegisteredInterchainAccount{
			PortId:         keySplit[1],
			AccountAddress: string(iterator.Value()),
		}

		interchainAccounts = append(interchainAccounts, acc)
	}

	return interchainAccounts
}

// SetInterchainAccountAddress stores the InterchainAccount address, keyed by the associated portID
func (k Keeper) SetInterchainAccountAddress(ctx sdk.Context, portID string, address string) {
	store := ctx.KVStore(k.storeKey)
	store.Set(types.KeyOwnerAccount(portID), []byte(address))
}

// NegotiateAppVersion handles application version negotation for the IBC interchain accounts module
func (k Keeper) NegotiateAppVersion(
	ctx sdk.Context,
	order channeltypes.Order,
	connectionID string,
	portID string,
	counterparty channeltypes.Counterparty,
	proposedVersion string,
) (string, error) {
	if proposedVersion != types.VersionPrefix {
		return "", sdkerrors.Wrapf(types.ErrInvalidVersion, "failed to negotiate app version: expected %s, got %s", types.VersionPrefix, proposedVersion)
	}

	moduleAccAddr := k.accountKeeper.GetModuleAddress(types.ModuleName)
	accAddr := types.GenerateAddress(moduleAccAddr, counterparty.PortId)

	return types.NewAppVersion(types.VersionPrefix, accAddr.String()), nil
}<|MERGE_RESOLUTION|>--- conflicted
+++ resolved
@@ -84,11 +84,7 @@
 	return ctx.Logger().With("module", fmt.Sprintf("x/%s-%s", host.ModuleName, types.ModuleName))
 }
 
-<<<<<<< HEAD
-// GetAllPorts returns all bound ports for the interchain accounts module. Used in ExportGenesis
-=======
 // GetAllPorts returns all ports to which the interchain accounts module is bound. Used in ExportGenesis
->>>>>>> 0ae4a750
 func (k Keeper) GetAllPorts(ctx sdk.Context) []string {
 	store := ctx.KVStore(k.storeKey)
 	iterator := sdk.KVStorePrefixIterator(store, []byte(types.PortKeyPrefix))
