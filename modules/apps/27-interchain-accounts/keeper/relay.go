--- conflicted
+++ resolved
@@ -196,14 +196,10 @@
 	return nil
 }
 
-<<<<<<< HEAD
-func (k Keeper) OnTimeoutPacket(ctx sdk.Context, packet channeltypes.Packet, data types.InterchainAccountPacketData) error {
-=======
 // OnTimeoutPacket removes the active channel associated with the provided packet, the underlying channel end is closed
 // due to the semantics of ORDERED channels
 func (k Keeper) OnTimeoutPacket(ctx sdk.Context, packet channeltypes.Packet) error {
 	k.DeleteActiveChannel(ctx, packet.SourcePort)
 
->>>>>>> e072e672
 	return nil
 }