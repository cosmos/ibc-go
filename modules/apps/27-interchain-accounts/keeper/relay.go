--- conflicted
+++ resolved
@@ -97,20 +97,9 @@
 	return k.ComputeVirtualTxHash(packetData.Data, packet.Sequence), k.channelKeeper.SendPacket(ctx, channelCap, packet)
 }
 
-<<<<<<< HEAD
 // DeserializeCosmosTx will unmarshal and unpack a slice of transaction bytes
 // into a slice of sdk.Msg's.
 func (k Keeper) DeserializeCosmosTx(_ sdk.Context, txBytes []byte) ([]sdk.Msg, error) {
-	var txRaw types.IBCTxRaw
-
-	err := k.cdc.Unmarshal(txBytes, &txRaw)
-	if err != nil {
-		return nil, err
-	}
-
-=======
-func (k Keeper) DeserializeTx(_ sdk.Context, txBytes []byte) ([]sdk.Msg, error) {
->>>>>>> e24294cc
 	var txBody types.IBCTxBody
 
 	if err := k.cdc.Unmarshal(txBytes, &txBody); err != nil {
