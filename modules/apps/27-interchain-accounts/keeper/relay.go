package keeper

import (
	sdk "github.com/cosmos/cosmos-sdk/types"
	sdkerrors "github.com/cosmos/cosmos-sdk/types/errors"
	capabilitytypes "github.com/cosmos/cosmos-sdk/x/capability/types"

	"github.com/cosmos/ibc-go/v2/modules/apps/27-interchain-accounts/types"
	clienttypes "github.com/cosmos/ibc-go/v2/modules/core/02-client/types"
	channeltypes "github.com/cosmos/ibc-go/v2/modules/core/04-channel/types"
)

<<<<<<< HEAD
// TrySendTx takes in a transaction from a base application and attempts to send the packet
// if the base application has the capability to send on the provided portID
func (k Keeper) TrySendTx(ctx sdk.Context, chanCap *capabilitytypes.Capability, portID string, data interface{}, memo string) (uint64, error) {
=======
// TODO: implement middleware functionality, this will allow us to use capabilities to
// manage helper module access to owner addresses they do not have capabilities for
func (k Keeper) TrySendTx(ctx sdk.Context, portID string, icaPacketData types.InterchainAccountPacketData) (uint64, error) {
>>>>>>> 3e9afcbb
	// Check for the active channel
	activeChannelId, found := k.GetActiveChannel(ctx, portID)
	if !found {
		return 0, types.ErrActiveChannelNotFound
	}

	sourceChannelEnd, found := k.channelKeeper.GetChannel(ctx, portID, activeChannelId)
	if !found {
		return 0, sdkerrors.Wrap(channeltypes.ErrChannelNotFound, activeChannelId)
	}

	destinationPort := sourceChannelEnd.GetCounterparty().GetPortID()
	destinationChannel := sourceChannelEnd.GetCounterparty().GetChannelID()

<<<<<<< HEAD
	return k.createOutgoingPacket(ctx, portID, activeChannelId, destinationPort, destinationChannel, chanCap, data, memo)
=======
	return k.createOutgoingPacket(ctx, portID, activeChannelId, destinationPort, destinationChannel, icaPacketData)
>>>>>>> 3e9afcbb
}

func (k Keeper) createOutgoingPacket(
	ctx sdk.Context,
	sourcePort,
	sourceChannel,
	destinationPort,
	destinationChannel string,
<<<<<<< HEAD
	chanCap *capabilitytypes.Capability,
	data interface{},
	memo string,
=======
	icaPacketData types.InterchainAccountPacketData,
>>>>>>> 3e9afcbb
) (uint64, error) {
	if err := icaPacketData.ValidateBasic(); err != nil {
		return 0, sdkerrors.Wrap(err, "invalid interchain account packet data")
	}

	// get the next sequence
	sequence, found := k.channelKeeper.GetNextSequenceSend(ctx, sourcePort, sourceChannel)
	if !found {
		return 0, channeltypes.ErrSequenceSendNotFound
	}

	// timeoutTimestamp is set to be a max number here so that we never recieve a timeout
	// ics-27-1 uses ordered channels which can close upon recieving a timeout, which is an undesired effect
	const timeoutTimestamp = ^uint64(0) >> 1 // Shift the unsigned bit to satisfy hermes relayer timestamp conversion

	packet := channeltypes.NewPacket(
		icaPacketData.GetBytes(),
		sequence,
		sourcePort,
		sourceChannel,
		destinationPort,
		destinationChannel,
		clienttypes.ZeroHeight(),
		timeoutTimestamp,
	)

	if err := k.channelKeeper.SendPacket(ctx, chanCap, packet); err != nil {
		return 0, err
	}

	return packet.Sequence, nil
}

// DeserializeCosmosTx unmarshals and unpacks a slice of transaction bytes
// into a slice of sdk.Msg's.
func (k Keeper) DeserializeCosmosTx(_ sdk.Context, data []byte) ([]sdk.Msg, error) {
	var cosmosTx types.CosmosTx
	if err := k.cdc.Unmarshal(data, &cosmosTx); err != nil {
		return nil, err
	}

	msgs := make([]sdk.Msg, len(cosmosTx.Messages))

	for i, any := range cosmosTx.Messages {
		var msg sdk.Msg

		err := k.cdc.UnpackAny(any, &msg)
		if err != nil {
			return nil, err
		}

		msgs[i] = msg
	}

	return msgs, nil
}

func (k Keeper) AuthenticateTx(ctx sdk.Context, msgs []sdk.Msg, portId string) error {
	seen := map[string]bool{}
	var signers []sdk.AccAddress
	for _, msg := range msgs {
		for _, addr := range msg.GetSigners() {
			if !seen[addr.String()] {
				signers = append(signers, addr)
				seen[addr.String()] = true
			}
		}
	}

	interchainAccountAddr, found := k.GetInterchainAccountAddress(ctx, portId)
	if !found {
		return sdkerrors.ErrUnauthorized
	}

	for _, signer := range signers {
		if interchainAccountAddr != signer.String() {
			return sdkerrors.ErrUnauthorized
		}
	}

	return nil
}

func (k Keeper) executeTx(ctx sdk.Context, sourcePort, destPort, destChannel string, msgs []sdk.Msg) error {
	err := k.AuthenticateTx(ctx, msgs, sourcePort)
	if err != nil {
		return err
	}

	for _, msg := range msgs {
		err := msg.ValidateBasic()
		if err != nil {
			return err
		}
	}

	cacheContext, writeFn := ctx.CacheContext()
	for _, msg := range msgs {
		_, msgErr := k.executeMsg(cacheContext, msg)
		if msgErr != nil {
			err = msgErr
			break
		}
	}

	if err != nil {
		return err
	}

	// Write the state transitions if all handlers succeed.
	writeFn()

	return nil
}

// It tries to get the handler from router. And, if router exites, it will perform message.
func (k Keeper) executeMsg(ctx sdk.Context, msg sdk.Msg) (*sdk.Result, error) {
	handler := k.msgRouter.Handler(msg)
	if handler == nil {
		return nil, types.ErrInvalidRoute
	}

	return handler(ctx, msg)
}

func (k Keeper) OnRecvPacket(ctx sdk.Context, packet channeltypes.Packet) error {
	var data types.InterchainAccountPacketData

	if err := types.ModuleCdc.UnmarshalJSON(packet.GetData(), &data); err != nil {
		return sdkerrors.Wrapf(types.ErrUnknownPacketData, "cannot unmarshal ICS-27 interchain account packet data")
	}

	switch data.Type {
	case types.EXECUTE_TX:
		msgs, err := k.DeserializeCosmosTx(ctx, data.Data)
		if err != nil {
			return err
		}

		err = k.executeTx(ctx, packet.SourcePort, packet.DestinationPort, packet.DestinationChannel, msgs)
		if err != nil {
			return err
		}

		return nil
	default:
		return types.ErrUnknownPacketData
	}
}

// OnTimeoutPacket removes the active channel associated with the provided packet, the underlying channel end is closed
// due to the semantics of ORDERED channels
func (k Keeper) OnTimeoutPacket(ctx sdk.Context, packet channeltypes.Packet) error {
	k.DeleteActiveChannel(ctx, packet.SourcePort)

	return nil
}<|MERGE_RESOLUTION|>--- conflicted
+++ resolved
@@ -10,15 +10,9 @@
 	channeltypes "github.com/cosmos/ibc-go/v2/modules/core/04-channel/types"
 )
 
-<<<<<<< HEAD
 // TrySendTx takes in a transaction from a base application and attempts to send the packet
 // if the base application has the capability to send on the provided portID
-func (k Keeper) TrySendTx(ctx sdk.Context, chanCap *capabilitytypes.Capability, portID string, data interface{}, memo string) (uint64, error) {
-=======
-// TODO: implement middleware functionality, this will allow us to use capabilities to
-// manage helper module access to owner addresses they do not have capabilities for
-func (k Keeper) TrySendTx(ctx sdk.Context, portID string, icaPacketData types.InterchainAccountPacketData) (uint64, error) {
->>>>>>> 3e9afcbb
+func (k Keeper) TrySendTx(ctx sdk.Context, chanCap *capabilitytypes.Capability, portID string, icaPacketData types.InterchainAccountPacketData) (uint64, error) {
 	// Check for the active channel
 	activeChannelId, found := k.GetActiveChannel(ctx, portID)
 	if !found {
@@ -33,11 +27,7 @@
 	destinationPort := sourceChannelEnd.GetCounterparty().GetPortID()
 	destinationChannel := sourceChannelEnd.GetCounterparty().GetChannelID()
 
-<<<<<<< HEAD
-	return k.createOutgoingPacket(ctx, portID, activeChannelId, destinationPort, destinationChannel, chanCap, data, memo)
-=======
-	return k.createOutgoingPacket(ctx, portID, activeChannelId, destinationPort, destinationChannel, icaPacketData)
->>>>>>> 3e9afcbb
+	return k.createOutgoingPacket(ctx, portID, activeChannelId, destinationPort, destinationChannel, chanCap, icaPacketData)
 }
 
 func (k Keeper) createOutgoingPacket(
@@ -46,13 +36,8 @@
 	sourceChannel,
 	destinationPort,
 	destinationChannel string,
-<<<<<<< HEAD
 	chanCap *capabilitytypes.Capability,
-	data interface{},
-	memo string,
-=======
 	icaPacketData types.InterchainAccountPacketData,
->>>>>>> 3e9afcbb
 ) (uint64, error) {
 	if err := icaPacketData.ValidateBasic(); err != nil {
 		return 0, sdkerrors.Wrap(err, "invalid interchain account packet data")
