package keeper

import (
	sdk "github.com/cosmos/cosmos-sdk/types"
	sdkerrors "github.com/cosmos/cosmos-sdk/types/errors"

	"github.com/cosmos/ibc-go/v2/modules/apps/27-interchain-accounts/types"
	clienttypes "github.com/cosmos/ibc-go/v2/modules/core/02-client/types"
	channeltypes "github.com/cosmos/ibc-go/v2/modules/core/04-channel/types"
	host "github.com/cosmos/ibc-go/v2/modules/core/24-host"
)

// TODO: implement middleware functionality, this will allow us to use capabilities to
// manage helper module access to owner addresses they do not have capabilities for
func (k Keeper) TrySendTx(ctx sdk.Context, portID string, icaPacketData types.InterchainAccountPacketData) (uint64, error) {
	// Check for the active channel
	activeChannelId, found := k.GetActiveChannel(ctx, portID)
	if !found {
		return 0, types.ErrActiveChannelNotFound
	}

	sourceChannelEnd, found := k.channelKeeper.GetChannel(ctx, portID, activeChannelId)
	if !found {
		return 0, sdkerrors.Wrap(channeltypes.ErrChannelNotFound, activeChannelId)
	}

	destinationPort := sourceChannelEnd.GetCounterparty().GetPortID()
	destinationChannel := sourceChannelEnd.GetCounterparty().GetChannelID()

	return k.createOutgoingPacket(ctx, portID, activeChannelId, destinationPort, destinationChannel, icaPacketData)
}

func (k Keeper) createOutgoingPacket(
	ctx sdk.Context,
	sourcePort,
	sourceChannel,
	destinationPort,
	destinationChannel string,
	icaPacketData types.InterchainAccountPacketData,
) (uint64, error) {
	if err := icaPacketData.ValidateBasic(); err != nil {
		return 0, sdkerrors.Wrap(err, "invalid interchain account packet data")
	}

	channelCap, ok := k.scopedKeeper.GetCapability(ctx, host.ChannelCapabilityPath(sourcePort, sourceChannel))
	if !ok {
		return 0, sdkerrors.Wrap(channeltypes.ErrChannelCapabilityNotFound, "module does not own channel capability")
	}

	// get the next sequence
	sequence, found := k.channelKeeper.GetNextSequenceSend(ctx, sourcePort, sourceChannel)
	if !found {
		return 0, channeltypes.ErrSequenceSendNotFound
	}

	// timeoutTimestamp is set to be a max number here so that we never recieve a timeout
	// ics-27-1 uses ordered channels which can close upon recieving a timeout, which is an undesired effect
	const timeoutTimestamp = ^uint64(0) >> 1 // Shift the unsigned bit to satisfy hermes relayer timestamp conversion

	packet := channeltypes.NewPacket(
		icaPacketData.GetBytes(),
		sequence,
		sourcePort,
		sourceChannel,
		destinationPort,
		destinationChannel,
		clienttypes.ZeroHeight(),
		timeoutTimestamp,
	)

	if err := k.channelKeeper.SendPacket(ctx, channelCap, packet); err != nil {
		return 0, err
	}

	return packet.Sequence, nil
}

<<<<<<< HEAD
// DeserializeCosmosTx unmarshals and unpacks a slice of transaction bytes
// into a slice of sdk.Msg's.
func (k Keeper) DeserializeCosmosTx(_ sdk.Context, data []byte) ([]sdk.Msg, error) {
	var cosmosTx types.CosmosTx
	if err := k.cdc.Unmarshal(data, &cosmosTx); err != nil {
		return nil, err
	}

	msgs := make([]sdk.Msg, len(cosmosTx.Messages))

	for i, any := range cosmosTx.Messages {
		var msg sdk.Msg

		err := k.cdc.UnpackAny(any, &msg)
		if err != nil {
			return nil, err
		}

		msgs[i] = msg
	}

	return msgs, nil
}

// AuthenticateTx ensures the provided msgs contain the correct interchain account signer address retrieved
// from state using the provided controller port identifier
func (k Keeper) AuthenticateTx(ctx sdk.Context, msgs []sdk.Msg, portID string) error {
	interchainAccountAddr, found := k.GetInterchainAccountAddress(ctx, portID)
=======
func (k Keeper) AuthenticateTx(ctx sdk.Context, msgs []sdk.Msg, portId string) error {
	seen := map[string]bool{}
	var signers []sdk.AccAddress
	for _, msg := range msgs {
		for _, addr := range msg.GetSigners() {
			if !seen[addr.String()] {
				signers = append(signers, addr)
				seen[addr.String()] = true
			}
		}
	}

	interchainAccountAddr, found := k.GetInterchainAccountAddress(ctx, portId)
>>>>>>> 03ada27e
	if !found {
		return sdkerrors.ErrUnauthorized
	}

	for _, msg := range msgs {
		for _, signer := range msg.GetSigners() {
			if interchainAccountAddr != signer.String() {
				return sdkerrors.ErrUnauthorized
			}
		}
	}

	return nil
}

func (k Keeper) executeTx(ctx sdk.Context, sourcePort, destPort, destChannel string, msgs []sdk.Msg) error {
	if err := k.AuthenticateTx(ctx, msgs, sourcePort); err != nil {
		return err
	}

	for _, msg := range msgs {
		if err := msg.ValidateBasic(); err != nil {
			return err
		}
	}

	// CacheContext returns a new context with the multi-store branched into a cached storage object
	// writeCache is called only if all msgs succeed, performing state transitions atomically
	cacheCtx, writeCache := ctx.CacheContext()
	for _, msg := range msgs {
		if _, err := k.executeMsg(cacheCtx, msg); err != nil {
			return err
		}
	}

	writeCache()

	return nil
}

// It tries to get the handler from router. And, if router exites, it will perform message.
func (k Keeper) executeMsg(ctx sdk.Context, msg sdk.Msg) (*sdk.Result, error) {
	handler := k.msgRouter.Handler(msg)
	if handler == nil {
		return nil, types.ErrInvalidRoute
	}

	return handler(ctx, msg)
}

func (k Keeper) OnRecvPacket(ctx sdk.Context, packet channeltypes.Packet) error {
	var data types.InterchainAccountPacketData

	if err := types.ModuleCdc.UnmarshalJSON(packet.GetData(), &data); err != nil {
		return sdkerrors.Wrapf(types.ErrUnknownPacketData, "cannot unmarshal ICS-27 interchain account packet data")
	}

	switch data.Type {
	case types.EXECUTE_TX:
		msgs, err := types.DeserializeCosmosTx(k.cdc, data.Data)
		if err != nil {
			return err
		}

		err = k.executeTx(ctx, packet.SourcePort, packet.DestinationPort, packet.DestinationChannel, msgs)
		if err != nil {
			return err
		}

		return nil
	default:
		return types.ErrUnknownPacketData
	}
}

func (k Keeper) OnAcknowledgementPacket(ctx sdk.Context, packet channeltypes.Packet, data types.InterchainAccountPacketData, ack channeltypes.Acknowledgement) error {
	return nil
}

// OnTimeoutPacket removes the active channel associated with the provided packet, the underlying channel end is closed
// due to the semantics of ORDERED channels
func (k Keeper) OnTimeoutPacket(ctx sdk.Context, packet channeltypes.Packet) error {
	k.DeleteActiveChannel(ctx, packet.SourcePort)

	return nil
}<|MERGE_RESOLUTION|>--- conflicted
+++ resolved
@@ -75,50 +75,10 @@
 	return packet.Sequence, nil
 }
 
-<<<<<<< HEAD
-// DeserializeCosmosTx unmarshals and unpacks a slice of transaction bytes
-// into a slice of sdk.Msg's.
-func (k Keeper) DeserializeCosmosTx(_ sdk.Context, data []byte) ([]sdk.Msg, error) {
-	var cosmosTx types.CosmosTx
-	if err := k.cdc.Unmarshal(data, &cosmosTx); err != nil {
-		return nil, err
-	}
-
-	msgs := make([]sdk.Msg, len(cosmosTx.Messages))
-
-	for i, any := range cosmosTx.Messages {
-		var msg sdk.Msg
-
-		err := k.cdc.UnpackAny(any, &msg)
-		if err != nil {
-			return nil, err
-		}
-
-		msgs[i] = msg
-	}
-
-	return msgs, nil
-}
-
 // AuthenticateTx ensures the provided msgs contain the correct interchain account signer address retrieved
 // from state using the provided controller port identifier
 func (k Keeper) AuthenticateTx(ctx sdk.Context, msgs []sdk.Msg, portID string) error {
 	interchainAccountAddr, found := k.GetInterchainAccountAddress(ctx, portID)
-=======
-func (k Keeper) AuthenticateTx(ctx sdk.Context, msgs []sdk.Msg, portId string) error {
-	seen := map[string]bool{}
-	var signers []sdk.AccAddress
-	for _, msg := range msgs {
-		for _, addr := range msg.GetSigners() {
-			if !seen[addr.String()] {
-				signers = append(signers, addr)
-				seen[addr.String()] = true
-			}
-		}
-	}
-
-	interchainAccountAddr, found := k.GetInterchainAccountAddress(ctx, portId)
->>>>>>> 03ada27e
 	if !found {
 		return sdkerrors.ErrUnauthorized
 	}
