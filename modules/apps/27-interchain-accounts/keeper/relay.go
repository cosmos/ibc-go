--- conflicted
+++ resolved
@@ -3,26 +3,16 @@
 import (
 	sdk "github.com/cosmos/cosmos-sdk/types"
 	sdkerrors "github.com/cosmos/cosmos-sdk/types/errors"
-<<<<<<< HEAD
 	capabilitytypes "github.com/cosmos/cosmos-sdk/x/capability/types"
-	"github.com/tendermint/tendermint/crypto/tmhash"
-=======
->>>>>>> 95959485
 
 	"github.com/cosmos/ibc-go/v2/modules/apps/27-interchain-accounts/types"
 	clienttypes "github.com/cosmos/ibc-go/v2/modules/core/02-client/types"
 	channeltypes "github.com/cosmos/ibc-go/v2/modules/core/04-channel/types"
 )
 
-<<<<<<< HEAD
 // TrySendTx takes in a transaction from a base application and attempts to send the packet
 // if the base application has the capability to send on the provided portID
-func (k Keeper) TrySendTx(ctx sdk.Context, chanCap *capabilitytypes.Capability, portID string, data interface{}) ([]byte, error) {
-=======
-// TODO: implement middleware functionality, this will allow us to use capabilities to
-// manage helper module access to owner addresses they do not have capabilities for
-func (k Keeper) TrySendTx(ctx sdk.Context, portID string, data interface{}, memo string) (uint64, error) {
->>>>>>> 95959485
+func (k Keeper) TrySendTx(ctx sdk.Context, chanCap *capabilitytypes.Capability, portID string, data interface{}, memo string) (uint64, error) {
 	// Check for the active channel
 	activeChannelId, found := k.GetActiveChannel(ctx, portID)
 	if !found {
@@ -31,21 +21,13 @@
 
 	sourceChannelEnd, found := k.channelKeeper.GetChannel(ctx, portID, activeChannelId)
 	if !found {
-<<<<<<< HEAD
-		return nil, sdkerrors.Wrap(channeltypes.ErrChannelNotFound, activeChannelId)
-=======
 		return 0, sdkerrors.Wrap(channeltypes.ErrChannelNotFound, activeChannelId)
->>>>>>> 95959485
 	}
 
 	destinationPort := sourceChannelEnd.GetCounterparty().GetPortID()
 	destinationChannel := sourceChannelEnd.GetCounterparty().GetChannelID()
 
-<<<<<<< HEAD
-	return k.createOutgoingPacket(ctx, portID, activeChannelId, destinationPort, destinationChannel, chanCap, data)
-=======
-	return k.createOutgoingPacket(ctx, portID, activeChannelId, destinationPort, destinationChannel, data, memo)
->>>>>>> 95959485
+	return k.createOutgoingPacket(ctx, portID, activeChannelId, destinationPort, destinationChannel, chanCap, data, memo)
 }
 
 func (k Keeper) createOutgoingPacket(
@@ -78,14 +60,6 @@
 		return 0, sdkerrors.Wrap(err, "serialization of transaction data failed")
 	}
 
-<<<<<<< HEAD
-=======
-	channelCap, ok := k.scopedKeeper.GetCapability(ctx, host.ChannelCapabilityPath(sourcePort, sourceChannel))
-	if !ok {
-		return 0, sdkerrors.Wrap(channeltypes.ErrChannelCapabilityNotFound, "module does not own channel capability")
-	}
-
->>>>>>> 95959485
 	// get the next sequence
 	sequence, found := k.channelKeeper.GetNextSequenceSend(ctx, sourcePort, sourceChannel)
 	if !found {
@@ -113,24 +87,8 @@
 		timeoutTimestamp,
 	)
 
-<<<<<<< HEAD
 	if err := k.channelKeeper.SendPacket(ctx, chanCap, packet); err != nil {
-		return nil, err
-	}
-
-	return k.ComputeVirtualTxHash(packetData.Data, packet.Sequence), nil
-}
-
-func (k Keeper) DeserializeTx(_ sdk.Context, txBytes []byte) ([]sdk.Msg, error) {
-	var txRaw types.IBCTxRaw
-
-	err := k.cdc.Unmarshal(txBytes, &txRaw)
-	if err != nil {
-		return nil, err
-=======
-	if err := k.channelKeeper.SendPacket(ctx, channelCap, packet); err != nil {
 		return 0, err
->>>>>>> 95959485
 	}
 
 	return packet.Sequence, nil
@@ -250,12 +208,6 @@
 	default:
 		return types.ErrUnknownPacketData
 	}
-<<<<<<< HEAD
-=======
-}
-
-func (k Keeper) OnAcknowledgementPacket(ctx sdk.Context, packet channeltypes.Packet, data types.InterchainAccountPacketData, ack channeltypes.Acknowledgement) error {
-	return nil
 }
 
 // OnTimeoutPacket removes the active channel associated with the provided packet, the underlying channel end is closed
@@ -264,5 +216,4 @@
 	k.DeleteActiveChannel(ctx, packet.SourcePort)
 
 	return nil
->>>>>>> 95959485
 }