--- conflicted
+++ resolved
@@ -62,14 +62,6 @@
 		return sdkerrors.Wrapf(porttypes.ErrInvalidPort, "existing active channel %s for portID %s", existingChannelID, portID)
 	}
 
-<<<<<<< HEAD
-=======
-	// Claim channel capability passed back by IBC module
-	if err := k.ClaimCapability(ctx, chanCap, host.ChannelCapabilityPath(portID, channelID)); err != nil {
-		return sdkerrors.Wrapf(err, "failed to claim capability for channel %s on port %s", channelID, portID)
-	}
-
->>>>>>> 3e9afcbb
 	return nil
 }
 
