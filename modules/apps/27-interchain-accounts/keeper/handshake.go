package keeper

import (
	sdk "github.com/cosmos/cosmos-sdk/types"
	sdkerrors "github.com/cosmos/cosmos-sdk/types/errors"
	capabilitytypes "github.com/cosmos/cosmos-sdk/x/capability/types"

	"github.com/cosmos/ibc-go/v2/modules/apps/27-interchain-accounts/types"
	channeltypes "github.com/cosmos/ibc-go/v2/modules/core/04-channel/types"
	porttypes "github.com/cosmos/ibc-go/v2/modules/core/05-port/types"
	host "github.com/cosmos/ibc-go/v2/modules/core/24-host"
)

// OnChanOpenInit performs basic validation of channel initialization.
// The channel order must be ORDERED, the counterparty port identifier
// must be the host chain representation as defined in the types package,
// the channel version must be equal to the version in the types package,
// there must not be an active channel for the specfied port identifier,
// and the interchain accounts module must be able to claim the channel
// capability.
//
// Controller Chain
func (k Keeper) OnChanOpenInit(
	ctx sdk.Context,
	order channeltypes.Order,
	connectionHops []string,
	portID string,
	channelID string,
	chanCap *capabilitytypes.Capability,
	counterparty channeltypes.Counterparty,
	version string,
) error {
	if order != channeltypes.ORDERED {
		return sdkerrors.Wrapf(channeltypes.ErrInvalidChannelOrdering, "invalid channel ordering: %s, expected %s", order.String(), channeltypes.ORDERED.String())
	}
	if counterparty.PortId != types.PortID {
		return sdkerrors.Wrapf(porttypes.ErrInvalidPort, "counterparty port-id must be '%s', (%s != %s)", types.PortID, counterparty.PortId, types.PortID)
	}

	if err := types.ValidateVersion(version); err != nil {
		return sdkerrors.Wrap(err, "version validation failed")
	}

	existingChannelID, found := k.GetActiveChannel(ctx, portID)
	if found {
		return sdkerrors.Wrapf(porttypes.ErrInvalidPort, "existing active channel (%s) for portID (%s)", existingChannelID, portID)
	}

	// Claim channel capability passed back by IBC module
	if err := k.ClaimCapability(ctx, chanCap, host.ChannelCapabilityPath(portID, channelID)); err != nil {
		return sdkerrors.Wrap(channeltypes.ErrChannelCapabilityNotFound, err.Error())
	}

	return nil
}

// OnChanOpenTry performs basic validation of the ICA channel
// and registers a new interchain account (if it doesn't exist).
//
// Host Chain
func (k Keeper) OnChanOpenTry(
	ctx sdk.Context,
	order channeltypes.Order,
	connectionHops []string,
	portID,
	channelID string,
	chanCap *capabilitytypes.Capability,
	counterparty channeltypes.Counterparty,
	version,
	counterpartyVersion string,
) error {
	if order != channeltypes.ORDERED {
		return sdkerrors.Wrapf(channeltypes.ErrInvalidChannelOrdering, "invalid channel ordering: %s, expected %s", order.String(), channeltypes.ORDERED.String())
	}

	if err := types.ValidateVersion(version); err != nil {
		return sdkerrors.Wrap(err, "version validation failed")
	}

	if err := types.ValidateVersion(counterpartyVersion); err != nil {
		return sdkerrors.Wrap(err, "counterparty version validation failed")
	}

	// On the host chain the capability may only be claimed during the OnChanOpenTry
	// The capability being claimed in OpenInit is for a controller chain (the port is different)
	if err := k.ClaimCapability(ctx, chanCap, host.ChannelCapabilityPath(portID, channelID)); err != nil {
		return err
	}

	// Check to ensure that the version string contains the expected address generated from the Counterparty portID
<<<<<<< HEAD
	accAddr := types.GenerateAddress(k.accountKeeper.GetModuleAddress(types.ModuleName), counterparty.PortId)
=======
	accAddr := types.GenerateAddress(counterparty.PortId)
>>>>>>> c1493178
	parsedAddr := types.ParseAddressFromVersion(version)
	if parsedAddr != accAddr.String() {
		return sdkerrors.Wrapf(types.ErrInvalidAccountAddress, "version contains invalid account address: expected %s, got %s", parsedAddr, accAddr)
	}

	// Register interchain account if it does not already exist
	k.RegisterInterchainAccount(ctx, accAddr, counterparty.PortId)

	return nil
}

// OnChanOpenAck sets the active channel for the interchain account/owner pair
// and stores the associated interchain account address in state keyed by it's corresponding port identifier
//
// Controller Chain
func (k Keeper) OnChanOpenAck(
	ctx sdk.Context,
	portID,
	channelID string,
	counterpartyVersion string,
) error {
	if err := types.ValidateVersion(counterpartyVersion); err != nil {
		return sdkerrors.Wrap(err, "counterparty version validation failed")
	}

	k.SetActiveChannel(ctx, portID, channelID)

	accAddr := types.ParseAddressFromVersion(counterpartyVersion)
	k.SetInterchainAccountAddress(ctx, portID, accAddr)

	return nil
}

// Set active channel
func (k Keeper) OnChanOpenConfirm(
	ctx sdk.Context,
	portID,
	channelID string,
) error {
	return nil
}

// May want to use these for re-opening a channel when it is closed
//// OnChanCloseInit implements the IBCModule interface
//func (am AppModule) OnChanCloseInit(
//	ctx sdk.Context,
//	portID,
//	channelID string,
//) error {
//	// Disallow user-initiated channel closing for transfer channels
//	return sdkerrors.Wrap(sdkerrors.ErrInvalidRequest, "user cannot close channel")
//}

//// OnChanCloseConfirm implements the IBCModule interface
//func (am AppModule) OnChanCloseConfirm(
//	ctx sdk.Context,
//	portID,
//	channelID string,
//) error {
//	return nil
//}<|MERGE_RESOLUTION|>--- conflicted
+++ resolved
@@ -88,11 +88,7 @@
 	}
 
 	// Check to ensure that the version string contains the expected address generated from the Counterparty portID
-<<<<<<< HEAD
 	accAddr := types.GenerateAddress(k.accountKeeper.GetModuleAddress(types.ModuleName), counterparty.PortId)
-=======
-	accAddr := types.GenerateAddress(counterparty.PortId)
->>>>>>> c1493178
 	parsedAddr := types.ParseAddressFromVersion(version)
 	if parsedAddr != accAddr.String() {
 		return sdkerrors.Wrapf(types.ErrInvalidAccountAddress, "version contains invalid account address: expected %s, got %s", parsedAddr, accAddr)
