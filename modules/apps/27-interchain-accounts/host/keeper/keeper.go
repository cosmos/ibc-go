--- conflicted
+++ resolved
@@ -53,11 +53,7 @@
 func NewKeeper(
 	cdc codec.Codec, env appmodule.Environment, legacySubspace icatypes.ParamSubspace,
 	ics4Wrapper porttypes.ICS4Wrapper, channelKeeper icatypes.ChannelKeeper,
-<<<<<<< HEAD
-	accountKeeper icatypes.AccountKeeper, queryRouter icatypes.QueryRouter, authority string,
-=======
-	authKeeper icatypes.AuthKeeper, msgRouter icatypes.MessageRouter, queryRouter icatypes.QueryRouter, authority string,
->>>>>>> 6d5937c0
+	authKeeper icatypes.AuthKeeper, queryRouter icatypes.QueryRouter, authority string,
 ) Keeper {
 	// ensure ibc interchain accounts module account is set
 	if addr := authKeeper.GetModuleAddress(icatypes.ModuleName); addr == nil {
@@ -74,12 +70,7 @@
 		legacySubspace: legacySubspace,
 		ics4Wrapper:    ics4Wrapper,
 		channelKeeper:  channelKeeper,
-<<<<<<< HEAD
-		accountKeeper:  accountKeeper,
-=======
 		authKeeper:     authKeeper,
-		msgRouter:      msgRouter,
->>>>>>> 6d5937c0
 		queryRouter:    queryRouter,
 		mqsAllowList:   newModuleQuerySafeAllowList(),
 		authority:      authority,
