package keeper

import (
	sdk "github.com/cosmos/cosmos-sdk/types"
	sdkerrors "github.com/cosmos/cosmos-sdk/types/errors"

	"github.com/cosmos/ibc-go/v3/modules/apps/27-interchain-accounts/host/types"
	icatypes "github.com/cosmos/ibc-go/v3/modules/apps/27-interchain-accounts/types"
	channeltypes "github.com/cosmos/ibc-go/v3/modules/core/04-channel/types"
)

<<<<<<< HEAD
// AuthenticateTx ensures the provided msgs contain the correct interchain account signer address retrieved
// from state using the provided controller port identifier
func (k Keeper) AuthenticateTx(ctx sdk.Context, msgs []sdk.Msg, connectionID, portID string) error {
	interchainAccountAddr, found := k.GetInterchainAccountAddress(ctx, connectionID, portID)
	if !found {
		return sdkerrors.Wrapf(icatypes.ErrInterchainAccountNotFound, "failed to retrieve interchain account on port %s", portID)
=======
// OnRecvPacket handles a given interchain accounts packet on a destination host chain
func (k Keeper) OnRecvPacket(ctx sdk.Context, packet channeltypes.Packet) error {
	var data icatypes.InterchainAccountPacketData

	if err := icatypes.ModuleCdc.UnmarshalJSON(packet.GetData(), &data); err != nil {
		// UnmarshalJSON errors are indeterminate and therefore are not wrapped and included in failed acks
		return sdkerrors.Wrapf(icatypes.ErrUnknownDataType, "cannot unmarshal ICS-27 interchain account packet data")
>>>>>>> 4f705540
	}

	switch data.Type {
	case icatypes.EXECUTE_TX:
		msgs, err := icatypes.DeserializeCosmosTx(k.cdc, data.Data)
		if err != nil {
			return err
		}

		if err = k.executeTx(ctx, packet.SourcePort, packet.DestinationPort, packet.DestinationChannel, msgs); err != nil {
			return err
		}

		return nil
	default:
		return icatypes.ErrUnknownDataType
	}
}

func (k Keeper) executeTx(ctx sdk.Context, sourcePort, destPort, destChannel string, msgs []sdk.Msg) error {
<<<<<<< HEAD
	channel, found := k.channelKeeper.GetChannel(ctx, destPort, destChannel)
	if !found {
		return channeltypes.ErrChannelNotFound
	}

	if err := k.AuthenticateTx(ctx, msgs, channel.ConnectionHops[0], sourcePort); err != nil {
=======
	if err := k.authenticateTx(ctx, msgs, sourcePort); err != nil {
>>>>>>> 4f705540
		return err
	}

	// CacheContext returns a new context with the multi-store branched into a cached storage object
	// writeCache is called only if all msgs succeed, performing state transitions atomically
	cacheCtx, writeCache := ctx.CacheContext()
	for _, msg := range msgs {
		if err := msg.ValidateBasic(); err != nil {
			return err
		}

		if err := k.executeMsg(cacheCtx, msg); err != nil {
			return err
		}
	}

	// NOTE: The context returned by CacheContext() creates a new EventManager, so events must be correctly propagated back to the current context
	ctx.EventManager().EmitEvents(cacheCtx.EventManager().Events())
	writeCache()

	return nil
}

// authenticateTx ensures the provided msgs contain the correct interchain account signer address retrieved
// from state using the provided controller port identifier
func (k Keeper) authenticateTx(ctx sdk.Context, msgs []sdk.Msg, portID string) error {
	interchainAccountAddr, found := k.GetInterchainAccountAddress(ctx, portID)
	if !found {
		return sdkerrors.Wrapf(icatypes.ErrInterchainAccountNotFound, "failed to retrieve interchain account on port %s", portID)
	}

	allowMsgs := k.GetAllowMessages(ctx)
	for _, msg := range msgs {
		if !types.ContainsMsgType(allowMsgs, msg) {
			return sdkerrors.Wrapf(sdkerrors.ErrUnauthorized, "message type not allowed: %s", sdk.MsgTypeURL(msg))
		}

		for _, signer := range msg.GetSigners() {
			if interchainAccountAddr != signer.String() {
				return sdkerrors.Wrapf(sdkerrors.ErrUnauthorized, "unexpected signer address: expected %s, got %s", interchainAccountAddr, signer.String())
			}
		}
	}

	return nil
}

// Attempts to get the message handler from the router and if found will then execute the message
func (k Keeper) executeMsg(ctx sdk.Context, msg sdk.Msg) error {
	handler := k.msgRouter.Handler(msg)
	if handler == nil {
		return icatypes.ErrInvalidRoute
	}

	res, err := handler(ctx, msg)
	if err != nil {
		return err
	}

	// NOTE: The sdk msg handler creates a new EventManager, so events must be correctly propagated back to the current context
	ctx.EventManager().EmitEvents(res.GetEvents())

	return nil
}<|MERGE_RESOLUTION|>--- conflicted
+++ resolved
@@ -9,14 +9,6 @@
 	channeltypes "github.com/cosmos/ibc-go/v3/modules/core/04-channel/types"
 )
 
-<<<<<<< HEAD
-// AuthenticateTx ensures the provided msgs contain the correct interchain account signer address retrieved
-// from state using the provided controller port identifier
-func (k Keeper) AuthenticateTx(ctx sdk.Context, msgs []sdk.Msg, connectionID, portID string) error {
-	interchainAccountAddr, found := k.GetInterchainAccountAddress(ctx, connectionID, portID)
-	if !found {
-		return sdkerrors.Wrapf(icatypes.ErrInterchainAccountNotFound, "failed to retrieve interchain account on port %s", portID)
-=======
 // OnRecvPacket handles a given interchain accounts packet on a destination host chain
 func (k Keeper) OnRecvPacket(ctx sdk.Context, packet channeltypes.Packet) error {
 	var data icatypes.InterchainAccountPacketData
@@ -24,7 +16,6 @@
 	if err := icatypes.ModuleCdc.UnmarshalJSON(packet.GetData(), &data); err != nil {
 		// UnmarshalJSON errors are indeterminate and therefore are not wrapped and included in failed acks
 		return sdkerrors.Wrapf(icatypes.ErrUnknownDataType, "cannot unmarshal ICS-27 interchain account packet data")
->>>>>>> 4f705540
 	}
 
 	switch data.Type {
@@ -45,16 +36,12 @@
 }
 
 func (k Keeper) executeTx(ctx sdk.Context, sourcePort, destPort, destChannel string, msgs []sdk.Msg) error {
-<<<<<<< HEAD
 	channel, found := k.channelKeeper.GetChannel(ctx, destPort, destChannel)
 	if !found {
 		return channeltypes.ErrChannelNotFound
 	}
 
-	if err := k.AuthenticateTx(ctx, msgs, channel.ConnectionHops[0], sourcePort); err != nil {
-=======
-	if err := k.authenticateTx(ctx, msgs, sourcePort); err != nil {
->>>>>>> 4f705540
+	if err := k.authenticateTx(ctx, msgs, channel.ConnectionHops[0], sourcePort); err != nil {
 		return err
 	}
 
@@ -80,8 +67,8 @@
 
 // authenticateTx ensures the provided msgs contain the correct interchain account signer address retrieved
 // from state using the provided controller port identifier
-func (k Keeper) authenticateTx(ctx sdk.Context, msgs []sdk.Msg, portID string) error {
-	interchainAccountAddr, found := k.GetInterchainAccountAddress(ctx, portID)
+func (k Keeper) authenticateTx(ctx sdk.Context, msgs []sdk.Msg, connectionID, portID string) error {
+	interchainAccountAddr, found := k.GetInterchainAccountAddress(ctx, connectionID, portID)
 	if !found {
 		return sdkerrors.Wrapf(icatypes.ErrInterchainAccountNotFound, "failed to retrieve interchain account on port %s", portID)
 	}
