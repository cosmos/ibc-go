package keeper

import (
	sdk "github.com/cosmos/cosmos-sdk/types"
	sdkerrors "github.com/cosmos/cosmos-sdk/types/errors"
	"github.com/gogo/protobuf/proto"

	"github.com/cosmos/ibc-go/v3/modules/apps/27-interchain-accounts/host/types"
	icatypes "github.com/cosmos/ibc-go/v3/modules/apps/27-interchain-accounts/types"
	channeltypes "github.com/cosmos/ibc-go/v3/modules/core/04-channel/types"
)

// OnRecvPacket handles a given interchain accounts packet on a destination host chain.
// If the transaction is successfully executed, the transaction response bytes will be returned.
func (k Keeper) OnRecvPacket(ctx sdk.Context, packet channeltypes.Packet) ([]byte, error) {
	var data icatypes.InterchainAccountPacketData

	if err := icatypes.ModuleCdc.UnmarshalJSON(packet.GetData(), &data); err != nil {
		// UnmarshalJSON errors are indeterminate and therefore are not wrapped and included in failed acks
		return nil, sdkerrors.Wrapf(icatypes.ErrUnknownDataType, "cannot unmarshal ICS-27 interchain account packet data")
	}

	switch data.Type {
	case icatypes.EXECUTE_TX:
		msgs, err := icatypes.DeserializeCosmosTx(k.cdc, data.Data)
		if err != nil {
			return nil, err
		}

		txResponse, err := k.executeTx(ctx, packet.SourcePort, packet.DestinationPort, packet.DestinationChannel, msgs)
		if err != nil {
			return nil, err
		}

		return txResponse, nil
	default:
		return nil, icatypes.ErrUnknownDataType
	}
}

<<<<<<< HEAD
// executeTx attempts to execute the provided transaction. It begins by authenticating the transaction signer.
// If authentication succeeds, it does basic validation of the messages before attempting to deliver each message
// into state. The state changes will only be committed if all messages in the transaction succeed. Thus the
// execution of the transaction is atomic, all state changes are reverted if a single message fails.
func (k Keeper) executeTx(ctx sdk.Context, sourcePort, destPort, destChannel string, msgs []sdk.Msg) ([]byte, error) {
	if err := k.authenticateTx(ctx, msgs, sourcePort); err != nil {
		return nil, err
	}

	txMsgData := &sdk.TxMsgData{
		Data: make([]*sdk.MsgData, len(msgs)),
=======
func (k Keeper) executeTx(ctx sdk.Context, sourcePort, destPort, destChannel string, msgs []sdk.Msg) error {
	channel, found := k.channelKeeper.GetChannel(ctx, destPort, destChannel)
	if !found {
		return channeltypes.ErrChannelNotFound
	}

	if err := k.authenticateTx(ctx, msgs, channel.ConnectionHops[0], sourcePort); err != nil {
		return err
>>>>>>> 20e5dd9f
	}

	// CacheContext returns a new context with the multi-store branched into a cached storage object
	// writeCache is called only if all msgs succeed, performing state transitions atomically
	cacheCtx, writeCache := ctx.CacheContext()
	for i, msg := range msgs {
		if err := msg.ValidateBasic(); err != nil {
			return nil, err
		}

		msgResponse, err := k.executeMsg(cacheCtx, msg)
		if err != nil {
			return nil, err
		}

		txMsgData.Data[i] = &sdk.MsgData{
			MsgType: sdk.MsgTypeURL(msg),
			Data:    msgResponse,
		}

	}

	// NOTE: The context returned by CacheContext() creates a new EventManager, so events must be correctly propagated back to the current context
	ctx.EventManager().EmitEvents(cacheCtx.EventManager().Events())
	writeCache()

	txResponse, err := proto.Marshal(txMsgData)
	if err != nil {
		return nil, sdkerrors.Wrap(err, "failed to marshal tx data")
	}

	return txResponse, nil
}

// authenticateTx ensures the provided msgs contain the correct interchain account signer address retrieved
// from state using the provided controller port identifier
func (k Keeper) authenticateTx(ctx sdk.Context, msgs []sdk.Msg, connectionID, portID string) error {
	interchainAccountAddr, found := k.GetInterchainAccountAddress(ctx, connectionID, portID)
	if !found {
		return sdkerrors.Wrapf(icatypes.ErrInterchainAccountNotFound, "failed to retrieve interchain account on port %s", portID)
	}

	allowMsgs := k.GetAllowMessages(ctx)
	for _, msg := range msgs {
		if !types.ContainsMsgType(allowMsgs, msg) {
			return sdkerrors.Wrapf(sdkerrors.ErrUnauthorized, "message type not allowed: %s", sdk.MsgTypeURL(msg))
		}

		for _, signer := range msg.GetSigners() {
			if interchainAccountAddr != signer.String() {
				return sdkerrors.Wrapf(sdkerrors.ErrUnauthorized, "unexpected signer address: expected %s, got %s", interchainAccountAddr, signer.String())
			}
		}
	}

	return nil
}

// Attempts to get the message handler from the router and if found will then execute the message.
// If the message execution is successful, the proto marshaled message response will be returned.
func (k Keeper) executeMsg(ctx sdk.Context, msg sdk.Msg) ([]byte, error) {
	handler := k.msgRouter.Handler(msg)
	if handler == nil {
		return nil, icatypes.ErrInvalidRoute
	}

	res, err := handler(ctx, msg)
	if err != nil {
		return nil, err
	}

	// NOTE: The sdk msg handler creates a new EventManager, so events must be correctly propagated back to the current context
	ctx.EventManager().EmitEvents(res.GetEvents())

	return res.Data, nil
}<|MERGE_RESOLUTION|>--- conflicted
+++ resolved
@@ -38,28 +38,22 @@
 	}
 }
 
-<<<<<<< HEAD
 // executeTx attempts to execute the provided transaction. It begins by authenticating the transaction signer.
 // If authentication succeeds, it does basic validation of the messages before attempting to deliver each message
 // into state. The state changes will only be committed if all messages in the transaction succeed. Thus the
 // execution of the transaction is atomic, all state changes are reverted if a single message fails.
 func (k Keeper) executeTx(ctx sdk.Context, sourcePort, destPort, destChannel string, msgs []sdk.Msg) ([]byte, error) {
-	if err := k.authenticateTx(ctx, msgs, sourcePort); err != nil {
+	channel, found := k.channelKeeper.GetChannel(ctx, destPort, destChannel)
+	if !found {
+		return nil, channeltypes.ErrChannelNotFound
+	}
+
+	if err := k.authenticateTx(ctx, msgs, channel.ConnectionHops[0], sourcePort); err != nil {
 		return nil, err
 	}
 
 	txMsgData := &sdk.TxMsgData{
 		Data: make([]*sdk.MsgData, len(msgs)),
-=======
-func (k Keeper) executeTx(ctx sdk.Context, sourcePort, destPort, destChannel string, msgs []sdk.Msg) error {
-	channel, found := k.channelKeeper.GetChannel(ctx, destPort, destChannel)
-	if !found {
-		return channeltypes.ErrChannelNotFound
-	}
-
-	if err := k.authenticateTx(ctx, msgs, channel.ConnectionHops[0], sourcePort); err != nil {
-		return err
->>>>>>> 20e5dd9f
 	}
 
 	// CacheContext returns a new context with the multi-store branched into a cached storage object
