--- conflicted
+++ resolved
@@ -10,138 +10,6 @@
 	icatypes "github.com/cosmos/ibc-go/v3/modules/apps/27-interchain-accounts/types"
 	channeltypes "github.com/cosmos/ibc-go/v3/modules/core/04-channel/types"
 )
-
-// OnRecvPacket handles a given interchain accounts packet on a destination host chain
-func (k Keeper) OnRecvPacket(ctx sdk.Context, packet channeltypes.Packet) error {
-	var data icatypes.InterchainAccountPacketData
-
-	if err := icatypes.ModuleCdc.UnmarshalJSON(packet.GetData(), &data); err != nil {
-		// UnmarshalJSON errors are indeterminate and therefore are not wrapped and included in failed acks
-		return sdkerrors.Wrapf(icatypes.ErrUnknownDataType, "cannot unmarshal ICS-27 interchain account packet data")
-	}
-
-	switch data.Type {
-	case icatypes.EXECUTE_TX:
-		msgs, err := icatypes.DeserializeCosmosTx(k.cdc, data.Data)
-		if err != nil {
-			return err
-		}
-
-		if err = k.executeTx(ctx, packet.SourcePort, packet.DestinationPort, packet.DestinationChannel, msgs); err != nil {
-			return err
-		}
-
-		return nil
-	default:
-		return icatypes.ErrUnknownDataType
-	}
-}
-
-<<<<<<< HEAD
-func (k Keeper) executeTx(ctx sdk.Context, sourcePort, destPort, destChannel string, msgs []sdk.Msg) ([]*codectypes.Any, error) {
-	if err := k.AuthenticateTx(ctx, msgs, sourcePort); err != nil {
-		return nil, err
-=======
-func (k Keeper) executeTx(ctx sdk.Context, sourcePort, destPort, destChannel string, msgs []sdk.Msg) error {
-	if err := k.authenticateTx(ctx, msgs, sourcePort); err != nil {
-		return err
->>>>>>> 4f705540
-	}
-
-	msgResponses := make([]*codectypes.Any, len(msgs))
-
-	// CacheContext returns a new context with the multi-store branched into a cached storage object
-	// writeCache is called only if all msgs succeed, performing state transitions atomically
-	cacheCtx, writeCache := ctx.CacheContext()
-	for i, msg := range msgs {
-		if err := msg.ValidateBasic(); err != nil {
-			return nil, err
-		}
-
-		msgResponse, err := k.executeMsg(cacheCtx, msg)
-		if err != nil {
-			return nil, sdkerrors.Wrapf(err, "failed to execute msg at index %d", i)
-		}
-
-		msgResponses[i] = msgResponse
-	}
-
-	// NOTE: The context returned by CacheContext() creates a new EventManager, so events must be correctly propagated back to the current context
-	ctx.EventManager().EmitEvents(cacheCtx.EventManager().Events())
-	writeCache()
-
-	return msgResponses, nil
-}
-
-// authenticateTx ensures the provided msgs contain the correct interchain account signer address retrieved
-// from state using the provided controller port identifier
-func (k Keeper) authenticateTx(ctx sdk.Context, msgs []sdk.Msg, portID string) error {
-	interchainAccountAddr, found := k.GetInterchainAccountAddress(ctx, portID)
-	if !found {
-		return sdkerrors.Wrapf(icatypes.ErrInterchainAccountNotFound, "failed to retrieve interchain account on port %s", portID)
-	}
-
-	allowMsgs := k.GetAllowMessages(ctx)
-	for _, msg := range msgs {
-		if !types.ContainsMsgType(allowMsgs, msg) {
-			return sdkerrors.Wrapf(sdkerrors.ErrUnauthorized, "message type not allowed: %s", sdk.MsgTypeURL(msg))
-		}
-
-		for _, signer := range msg.GetSigners() {
-			if interchainAccountAddr != signer.String() {
-				return sdkerrors.Wrapf(sdkerrors.ErrUnauthorized, "unexpected signer address: expected %s, got %s", interchainAccountAddr, signer.String())
-			}
-		}
-	}
-
-	return nil
-}
-
-// Attempts to get the message handler from the router and if found will then execute the message
-func (k Keeper) executeMsg(ctx sdk.Context, msg sdk.Msg) (*codectypes.Any, error) {
-	handler := k.msgRouter.Handler(msg)
-	if handler == nil {
-		return nil, icatypes.ErrInvalidRoute
-	}
-
-	res, err := handler(ctx, msg)
-	if err != nil {
-		return nil, err
-	}
-
-	// NOTE: The sdk msg handler creates a new EventManager, so events must be correctly propagated back to the current context
-	ctx.EventManager().EmitEvents(res.GetEvents())
-
-<<<<<<< HEAD
-	// NOTE: The format used when constructing the sdk.Result data will change in a future major release of the SDK.
-	// This workaround allows for forwards compatibility.
-	//
-	// The current format uses the directly marshaled Msg response.
-	// The future format will used the packed Any of the Msg response.
-	//
-	// To account for forwards compatibility, we will unmarshal into the Msg response
-	// and then pack into an Any
-	//
-	// The unmarshal and packing code may be removed in future versions when the new SDK approach is avaliable.
-	// The res.MsgResponses[0] should be used directly instead of the reconstructured msgResponse
-
-	// Unmarshal the result data into the Msg response
-	msgResponse := &sdk.MsgData{}
-	if err := proto.Unmarshal(res.Data, msgResponse); err != nil {
-		return nil, sdkerrors.Wrap(err, "failed to unmarshal Msg execution result data into sdk.MsgData")
-	}
-
-	any, err := codectypes.NewAnyWithValue(msgResponse)
-	if err != nil {
-		return nil, err
-	}
-
-	if any == nil {
-		return nil, sdkerrors.Wrapf(sdkerrors.ErrLogic, "got nil Msg response for msg %s", sdk.MsgTypeURL(msg))
-	}
-
-	return any, nil
-}
 
 // OnRecvPacket handles a given interchain accounts packet on a destination host chain
 func (k Keeper) OnRecvPacket(ctx sdk.Context, packet channeltypes.Packet) (txResponse []byte, err error) {
@@ -173,7 +41,103 @@
 	default:
 		return nil, icatypes.ErrUnknownDataType
 	}
-=======
+}
+
+// authenticateTx ensures the provided msgs contain the correct interchain account signer address retrieved
+// from state using the provided controller port identifier
+func (k Keeper) authenticateTx(ctx sdk.Context, msgs []sdk.Msg, portID string) error {
+	interchainAccountAddr, found := k.GetInterchainAccountAddress(ctx, portID)
+	if !found {
+		return sdkerrors.Wrapf(icatypes.ErrInterchainAccountNotFound, "failed to retrieve interchain account on port %s", portID)
+	}
+
+	allowMsgs := k.GetAllowMessages(ctx)
+	for _, msg := range msgs {
+		if !types.ContainsMsgType(allowMsgs, msg) {
+			return sdkerrors.Wrapf(sdkerrors.ErrUnauthorized, "message type not allowed: %s", sdk.MsgTypeURL(msg))
+		}
+
+		for _, signer := range msg.GetSigners() {
+			if interchainAccountAddr != signer.String() {
+				return sdkerrors.Wrapf(sdkerrors.ErrUnauthorized, "unexpected signer address: expected %s, got %s", interchainAccountAddr, signer.String())
+			}
+		}
+	}
+
 	return nil
->>>>>>> 4f705540
+}
+
+func (k Keeper) executeTx(ctx sdk.Context, sourcePort, destPort, destChannel string, msgs []sdk.Msg) ([]*codectypes.Any, error) {
+	if err := k.authenticateTx(ctx, msgs, sourcePort); err != nil {
+		return nil, err
+	}
+
+	msgResponses := make([]*codectypes.Any, len(msgs))
+
+	// CacheContext returns a new context with the multi-store branched into a cached storage object
+	// writeCache is called only if all msgs succeed, performing state transitions atomically
+	cacheCtx, writeCache := ctx.CacheContext()
+	for i, msg := range msgs {
+		if err := msg.ValidateBasic(); err != nil {
+			return nil, err
+		}
+
+		msgResponse, err := k.executeMsg(cacheCtx, msg)
+		if err != nil {
+			return nil, sdkerrors.Wrapf(err, "failed to execute msg at index %d", i)
+		}
+
+		msgResponses[i] = msgResponse
+	}
+
+	// NOTE: The context returned by CacheContext() creates a new EventManager, so events must be correctly propagated back to the current context
+	ctx.EventManager().EmitEvents(cacheCtx.EventManager().Events())
+	writeCache()
+
+	return msgResponses, nil
+}
+
+// Attempts to get the message handler from the router and if found will then execute the message
+func (k Keeper) executeMsg(ctx sdk.Context, msg sdk.Msg) (*codectypes.Any, error) {
+	handler := k.msgRouter.Handler(msg)
+	if handler == nil {
+		return nil, icatypes.ErrInvalidRoute
+	}
+
+	res, err := handler(ctx, msg)
+	if err != nil {
+		return nil, err
+	}
+
+	// NOTE: The sdk msg handler creates a new EventManager, so events must be correctly propagated back to the current context
+	ctx.EventManager().EmitEvents(res.GetEvents())
+
+	// NOTE: The format used when constructing the sdk.Result data will change in a future major release of the SDK.
+	// This workaround allows for forwards compatibility.
+	//
+	// The current format uses the directly marshaled Msg response.
+	// The future format will used the packed Any of the Msg response.
+	//
+	// To account for forwards compatibility, we will unmarshal into the Msg response
+	// and then pack into an Any
+	//
+	// The unmarshal and packing code may be removed in future versions when the new SDK approach is avaliable.
+	// The res.MsgResponses[0] should be used directly instead of the reconstructured msgResponse
+
+	// Unmarshal the result data into the Msg response
+	msgResponse := &sdk.MsgData{}
+	if err := proto.Unmarshal(res.Data, msgResponse); err != nil {
+		return nil, sdkerrors.Wrap(err, "failed to unmarshal Msg execution result data into sdk.MsgData")
+	}
+
+	any, err := codectypes.NewAnyWithValue(msgResponse)
+	if err != nil {
+		return nil, err
+	}
+
+	if any == nil {
+		return nil, sdkerrors.Wrapf(sdkerrors.ErrLogic, "got nil Msg response for msg %s", sdk.MsgTypeURL(msg))
+	}
+
+	return any, nil
 }