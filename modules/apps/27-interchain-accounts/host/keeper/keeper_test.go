--- conflicted
+++ resolved
@@ -149,11 +149,6 @@
 				suite.chainA.GetSimApp().IBCKeeper.ChannelKeeper,
 				suite.chainA.GetSimApp().IBCKeeper.ChannelKeeper,
 				suite.chainA.GetSimApp().AuthKeeper,
-<<<<<<< HEAD
-				suite.chainA.GetSimApp().MsgServiceRouter(),
-				suite.chainA.GetSimApp().GRPCQueryRouter(),
-=======
->>>>>>> 83fdb7f2
 				suite.chainA.GetSimApp().ICAHostKeeper.GetAuthority(),
 			)
 		}, ""},
@@ -176,11 +171,6 @@
 				suite.chainA.GetSimApp().IBCKeeper.ChannelKeeper,
 				suite.chainA.GetSimApp().IBCKeeper.ChannelKeeper,
 				suite.chainA.GetSimApp().AuthKeeper,
-<<<<<<< HEAD
-				suite.chainA.GetSimApp().MsgServiceRouter(),
-				suite.chainA.GetSimApp().GRPCQueryRouter(),
-=======
->>>>>>> 83fdb7f2
 				"", // authority
 			)
 		}, "authority must be non-empty"},
