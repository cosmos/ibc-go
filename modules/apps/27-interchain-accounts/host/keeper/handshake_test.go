--- conflicted
+++ resolved
@@ -79,8 +79,6 @@
 			false,
 		},
 		{
-<<<<<<< HEAD
-=======
 			"invalid host connection ID",
 			func() {
 				metadata.HostConnectionId = "invalid-connnection-id"
@@ -93,7 +91,6 @@
 			false,
 		},
 		{
->>>>>>> 89ffaafb
 			"invalid counterparty version",
 			func() {
 				metadata.Version = "invalid-version"
@@ -152,16 +149,11 @@
 			tc.malleate() // malleate mutates test data
 
 			version, err := suite.chainB.GetSimApp().ICAHostKeeper.OnChanOpenTry(suite.chainB.GetContext(), channel.Ordering, channel.GetConnectionHops(),
-<<<<<<< HEAD
-				path.EndpointB.ChannelConfig.PortID, path.EndpointB.ChannelID, chanCap, channel.Counterparty, counterpartyVersion,
-=======
 				path.EndpointB.ChannelConfig.PortID, path.EndpointB.ChannelID, chanCap, channel.Counterparty, path.EndpointA.ChannelConfig.Version,
->>>>>>> 89ffaafb
 			)
 
 			if tc.expPass {
 				suite.Require().NoError(err)
-				suite.Require().Equal(TestVersion, version)
 			} else {
 				suite.Require().Error(err)
 				suite.Require().Equal("", version)
