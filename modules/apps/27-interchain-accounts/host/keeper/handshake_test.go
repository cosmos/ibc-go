package keeper_test

import (
	capabilitytypes "github.com/cosmos/cosmos-sdk/x/capability/types"

	icatypes "github.com/cosmos/ibc-go/v3/modules/apps/27-interchain-accounts/types"
	channeltypes "github.com/cosmos/ibc-go/v3/modules/core/04-channel/types"
	host "github.com/cosmos/ibc-go/v3/modules/core/24-host"
	ibctesting "github.com/cosmos/ibc-go/v3/testing"
)

func (suite *KeeperTestSuite) TestOnChanOpenTry() {
	var (
		channel  *channeltypes.Channel
		path     *ibctesting.Path
		chanCap  *capabilitytypes.Capability
		metadata icatypes.Metadata
	)

	testCases := []struct {
		name     string
		malleate func()
		expPass  bool
	}{

		{
			"success",
			func() {
				path.EndpointB.SetChannel(*channel)
			},
			true,
		},
		{
			"invalid order - UNORDERED",
			func() {
				channel.Ordering = channeltypes.UNORDERED
			},
			false,
		},
		{
			"invalid port ID",
			func() {
				path.EndpointB.ChannelConfig.PortID = "invalid-port-id"
			},
			false,
		},
		{
			"invalid counterparty port ID",
			func() {
				channel.Counterparty.PortId = "invalid-port-id"
			},
			false,
		},
		{
			"connection not found",
			func() {
				channel.ConnectionHops = []string{"invalid-connnection-id"}
				path.EndpointB.SetChannel(*channel)
			},
			false,
		},
		{
			"invalid metadata bytestring",
			func() {
				path.EndpointA.ChannelConfig.Version = "invalid-metadata-bytestring"
			},
			false,
		},
		{
			"invalid controller connection ID",
			func() {
				metadata.ControllerConnectionId = "invalid-connnection-id"

<<<<<<< HEAD
				bz, err := icatypes.ModuleCdc.MarshalJSON(&metadata)
				suite.Require().NoError(err)

				path.EndpointA.ChannelConfig.Version = string(bz)
=======
				versionBytes, err := icatypes.ModuleCdc.MarshalJSON(&metadata)
				suite.Require().NoError(err)

				path.EndpointA.ChannelConfig.Version = string(versionBytes)
>>>>>>> a4b95176
			},
			false,
		},
		{
			"invalid host connection ID",
			func() {
				metadata.HostConnectionId = "invalid-connnection-id"

<<<<<<< HEAD
				bz, err := icatypes.ModuleCdc.MarshalJSON(&metadata)
				suite.Require().NoError(err)

				path.EndpointA.ChannelConfig.Version = string(bz)
=======
				versionBytes, err := icatypes.ModuleCdc.MarshalJSON(&metadata)
				suite.Require().NoError(err)

				path.EndpointA.ChannelConfig.Version = string(versionBytes)
>>>>>>> a4b95176
			},
			false,
		},
		{
			"invalid counterparty version",
			func() {
				metadata.Version = "invalid-version"

<<<<<<< HEAD
				bz, err := icatypes.ModuleCdc.MarshalJSON(&metadata)
				suite.Require().NoError(err)

				path.EndpointA.ChannelConfig.Version = string(bz)
=======
				versionBytes, err := icatypes.ModuleCdc.MarshalJSON(&metadata)
				suite.Require().NoError(err)

				path.EndpointA.ChannelConfig.Version = string(versionBytes)
>>>>>>> a4b95176
			},
			false,
		},
		{
			"capability already claimed",
			func() {
				path.EndpointB.SetChannel(*channel)
				err := suite.chainB.GetSimApp().ScopedICAHostKeeper.ClaimCapability(suite.chainB.GetContext(), chanCap, host.ChannelCapabilityPath(path.EndpointB.ChannelConfig.PortID, path.EndpointB.ChannelID))
				suite.Require().NoError(err)
			},
			false,
		},
	}

	for _, tc := range testCases {
		tc := tc

		suite.Run(tc.name, func() {
			suite.SetupTest() // reset

			path = NewICAPath(suite.chainA, suite.chainB)
			suite.coordinator.SetupConnections(path)

			err := InitInterchainAccount(path.EndpointA, TestOwnerAddress)
			suite.Require().NoError(err)

			// set the channel id on host
			channelSequence := path.EndpointB.Chain.App.GetIBCKeeper().ChannelKeeper.GetNextChannelSequence(path.EndpointB.Chain.GetContext())
			path.EndpointB.ChannelID = channeltypes.FormatChannelIdentifier(channelSequence)

			// default values
			metadata = icatypes.NewMetadata(icatypes.Version, ibctesting.FirstConnectionID, ibctesting.FirstConnectionID, "")
<<<<<<< HEAD
			bz, err := icatypes.ModuleCdc.MarshalJSON(&metadata)
=======
			versionBytes, err := icatypes.ModuleCdc.MarshalJSON(&metadata)
>>>>>>> a4b95176
			suite.Require().NoError(err)

			counterparty := channeltypes.NewCounterparty(path.EndpointA.ChannelConfig.PortID, path.EndpointA.ChannelID)
			channel = &channeltypes.Channel{
				State:          channeltypes.TRYOPEN,
				Ordering:       channeltypes.ORDERED,
				Counterparty:   counterparty,
				ConnectionHops: []string{path.EndpointB.ConnectionID},
<<<<<<< HEAD
				Version:        string(bz),
=======
				Version:        string(versionBytes),
>>>>>>> a4b95176
			}

			chanCap, err = suite.chainB.App.GetScopedIBCKeeper().NewCapability(suite.chainB.GetContext(), host.ChannelCapabilityPath(path.EndpointB.ChannelConfig.PortID, path.EndpointB.ChannelID))
			suite.Require().NoError(err)

			tc.malleate() // malleate mutates test data

			version, err := suite.chainB.GetSimApp().ICAHostKeeper.OnChanOpenTry(suite.chainB.GetContext(), channel.Ordering, channel.GetConnectionHops(),
				path.EndpointB.ChannelConfig.PortID, path.EndpointB.ChannelID, chanCap, channel.Counterparty, path.EndpointA.ChannelConfig.Version,
			)

			if tc.expPass {
				suite.Require().NoError(err)
			} else {
				suite.Require().Error(err)
				suite.Require().Equal("", version)
			}
		})
	}
}

func (suite *KeeperTestSuite) TestOnChanOpenConfirm() {
	var (
		path *ibctesting.Path
	)

	testCases := []struct {
		name     string
		malleate func()
		expPass  bool
	}{

		{
			"success", func() {}, true,
		},
	}

	for _, tc := range testCases {
		tc := tc

		suite.Run(tc.name, func() {
			suite.SetupTest() // reset

			path = NewICAPath(suite.chainA, suite.chainB)
			suite.coordinator.SetupConnections(path)

			err := InitInterchainAccount(path.EndpointA, TestOwnerAddress)
			suite.Require().NoError(err)

			err = path.EndpointB.ChanOpenTry()
			suite.Require().NoError(err)

			err = path.EndpointA.ChanOpenAck()
			suite.Require().NoError(err)

			tc.malleate() // malleate mutates test data

			err = suite.chainB.GetSimApp().ICAHostKeeper.OnChanOpenConfirm(suite.chainB.GetContext(),
				path.EndpointA.ChannelConfig.PortID, path.EndpointA.ChannelID)

			if tc.expPass {
				suite.Require().NoError(err)
			} else {
				suite.Require().Error(err)
			}

		})
	}
}

func (suite *KeeperTestSuite) TestOnChanCloseConfirm() {
	var (
		path *ibctesting.Path
	)

	testCases := []struct {
		name     string
		malleate func()
		expPass  bool
	}{

		{
			"success", func() {}, true,
		},
	}

	for _, tc := range testCases {
		suite.Run(tc.name, func() {
			suite.SetupTest() // reset

			path = NewICAPath(suite.chainA, suite.chainB)
			suite.coordinator.SetupConnections(path)

			err := SetupICAPath(path, TestOwnerAddress)
			suite.Require().NoError(err)

			tc.malleate() // malleate mutates test data

			err = suite.chainB.GetSimApp().ICAHostKeeper.OnChanCloseConfirm(suite.chainB.GetContext(),
				path.EndpointB.ChannelConfig.PortID, path.EndpointB.ChannelID)

			activeChannelID, found := suite.chainB.GetSimApp().ICAHostKeeper.GetActiveChannelID(suite.chainB.GetContext(), path.EndpointB.ChannelConfig.PortID)

			if tc.expPass {
				suite.Require().NoError(err)
				suite.Require().False(found)
				suite.Require().Empty(activeChannelID)
			} else {
				suite.Require().Error(err)
			}

		})
	}
}<|MERGE_RESOLUTION|>--- conflicted
+++ resolved
@@ -71,17 +71,10 @@
 			func() {
 				metadata.ControllerConnectionId = "invalid-connnection-id"
 
-<<<<<<< HEAD
-				bz, err := icatypes.ModuleCdc.MarshalJSON(&metadata)
-				suite.Require().NoError(err)
-
-				path.EndpointA.ChannelConfig.Version = string(bz)
-=======
 				versionBytes, err := icatypes.ModuleCdc.MarshalJSON(&metadata)
 				suite.Require().NoError(err)
 
 				path.EndpointA.ChannelConfig.Version = string(versionBytes)
->>>>>>> a4b95176
 			},
 			false,
 		},
@@ -90,17 +83,10 @@
 			func() {
 				metadata.HostConnectionId = "invalid-connnection-id"
 
-<<<<<<< HEAD
-				bz, err := icatypes.ModuleCdc.MarshalJSON(&metadata)
-				suite.Require().NoError(err)
-
-				path.EndpointA.ChannelConfig.Version = string(bz)
-=======
 				versionBytes, err := icatypes.ModuleCdc.MarshalJSON(&metadata)
 				suite.Require().NoError(err)
 
 				path.EndpointA.ChannelConfig.Version = string(versionBytes)
->>>>>>> a4b95176
 			},
 			false,
 		},
@@ -109,17 +95,10 @@
 			func() {
 				metadata.Version = "invalid-version"
 
-<<<<<<< HEAD
-				bz, err := icatypes.ModuleCdc.MarshalJSON(&metadata)
-				suite.Require().NoError(err)
-
-				path.EndpointA.ChannelConfig.Version = string(bz)
-=======
 				versionBytes, err := icatypes.ModuleCdc.MarshalJSON(&metadata)
 				suite.Require().NoError(err)
 
 				path.EndpointA.ChannelConfig.Version = string(versionBytes)
->>>>>>> a4b95176
 			},
 			false,
 		},
@@ -152,11 +131,7 @@
 
 			// default values
 			metadata = icatypes.NewMetadata(icatypes.Version, ibctesting.FirstConnectionID, ibctesting.FirstConnectionID, "")
-<<<<<<< HEAD
-			bz, err := icatypes.ModuleCdc.MarshalJSON(&metadata)
-=======
 			versionBytes, err := icatypes.ModuleCdc.MarshalJSON(&metadata)
->>>>>>> a4b95176
 			suite.Require().NoError(err)
 
 			counterparty := channeltypes.NewCounterparty(path.EndpointA.ChannelConfig.PortID, path.EndpointA.ChannelID)
@@ -165,11 +140,7 @@
 				Ordering:       channeltypes.ORDERED,
 				Counterparty:   counterparty,
 				ConnectionHops: []string{path.EndpointB.ConnectionID},
-<<<<<<< HEAD
-				Version:        string(bz),
-=======
 				Version:        string(versionBytes),
->>>>>>> a4b95176
 			}
 
 			chanCap, err = suite.chainB.App.GetScopedIBCKeeper().NewCapability(suite.chainB.GetContext(), host.ChannelCapabilityPath(path.EndpointB.ChannelConfig.PortID, path.EndpointB.ChannelID))
