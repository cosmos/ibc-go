package keeper_test

import (
	sdkmath "cosmossdk.io/math"

	sdk "github.com/cosmos/cosmos-sdk/types"
	authtypes "github.com/cosmos/cosmos-sdk/x/auth/types"

	capabilitytypes "github.com/cosmos/ibc-go/modules/capability/types"
	hosttypes "github.com/cosmos/ibc-go/v7/modules/apps/27-interchain-accounts/host/types"
	icatypes "github.com/cosmos/ibc-go/v7/modules/apps/27-interchain-accounts/types"
	channeltypes "github.com/cosmos/ibc-go/v7/modules/core/04-channel/types"
	host "github.com/cosmos/ibc-go/v7/modules/core/24-host"
	ibctesting "github.com/cosmos/ibc-go/v7/testing"
)

// open and close channel is a helper function for TestOnChanOpenTry for reopening accounts
func (s *KeeperTestSuite) openAndCloseChannel(path *ibctesting.Path) {
	err := path.EndpointB.ChanOpenTry()
	s.Require().NoError(err)

	err = path.EndpointA.ChanOpenAck()
	s.Require().NoError(err)

	err = path.EndpointB.ChanOpenConfirm()
	s.Require().NoError(err)

	err = path.EndpointA.SetChannelState(channeltypes.CLOSED)
	s.Require().NoError(err)

	err = path.EndpointB.SetChannelState(channeltypes.CLOSED)
	s.Require().NoError(err)

	path.EndpointA.ChannelID = ""
	err = RegisterInterchainAccount(path.EndpointA, TestOwnerAddress)
	s.Require().NoError(err)

	// bump channel sequence as these test mock core IBC behaviour on ChanOpenTry
	channelSequence := path.EndpointB.Chain.App.GetIBCKeeper().ChannelKeeper.GetNextChannelSequence(path.EndpointB.Chain.GetContext())
	path.EndpointB.ChannelID = channeltypes.FormatChannelIdentifier(channelSequence)
}

func (s *KeeperTestSuite) TestOnChanOpenTry() {
	var (
		channel  *channeltypes.Channel
		path     *ibctesting.Path
		chanCap  *capabilitytypes.Capability
		metadata icatypes.Metadata
	)

	testCases := []struct {
		name     string
		malleate func()
		expPass  bool
	}{
		{
			"success",
			func() {},
			true,
		},
		{
			"success - reopening closed active channel",
			func() {
				// create interchain account
				// undo setup
				path.EndpointB.ChannelID = ""
				err := s.chainB.App.GetScopedIBCKeeper().ReleaseCapability(s.chainB.GetContext(), chanCap)
				s.Require().NoError(err)

				s.openAndCloseChannel(path)
			}, true,
		},
		{
			"success - reopening account with new address",
			func() {
				// create interchain account
				// undo setup
				path.EndpointB.ChannelID = ""
				err := s.chainB.App.GetScopedIBCKeeper().ReleaseCapability(s.chainB.GetContext(), chanCap)
				s.Require().NoError(err)

				s.openAndCloseChannel(path)

				// delete interchain account address
				store := s.chainB.GetContext().KVStore(s.chainB.GetSimApp().GetKey(hosttypes.SubModuleName))
				store.Delete(icatypes.KeyOwnerAccount(path.EndpointA.ChannelConfig.PortID, path.EndpointB.ConnectionID))

				// assert interchain account address mapping was deleted
				_, found := s.chainB.GetSimApp().ICAHostKeeper.GetInterchainAccountAddress(s.chainB.GetContext(), path.EndpointB.ConnectionID, path.EndpointA.ChannelConfig.PortID)
				s.Require().False(found)
			}, true,
		},
		{
			"reopening account fails - no existing account",
			func() {
				// create interchain account
				// undo setup
				path.EndpointB.ChannelID = ""
				err := s.chainB.App.GetScopedIBCKeeper().ReleaseCapability(s.chainB.GetContext(), chanCap)
				s.Require().NoError(err)

				s.openAndCloseChannel(path)

				// delete existing account
				addr, found := s.chainB.GetSimApp().ICAHostKeeper.GetInterchainAccountAddress(s.chainB.GetContext(), path.EndpointB.ConnectionID, path.EndpointA.ChannelConfig.PortID)
				s.Require().True(found)

				acc := s.chainB.GetSimApp().AccountKeeper.GetAccount(s.chainB.GetContext(), sdk.MustAccAddressFromBech32(addr))
				s.chainB.GetSimApp().AccountKeeper.RemoveAccount(s.chainB.GetContext(), acc)
			}, false,
		},
		{
			"reopening account fails - existing account is not interchain account type",
			func() {
				// create interchain account
				// undo setup
				path.EndpointB.ChannelID = ""
				err := s.chainB.App.GetScopedIBCKeeper().ReleaseCapability(s.chainB.GetContext(), chanCap)
				s.Require().NoError(err)

				s.openAndCloseChannel(path)

				addr, found := s.chainB.GetSimApp().ICAHostKeeper.GetInterchainAccountAddress(s.chainB.GetContext(), path.EndpointB.ConnectionID, path.EndpointA.ChannelConfig.PortID)
				s.Require().True(found)

				accAddress := sdk.MustAccAddressFromBech32(addr)
				baseAcc := authtypes.NewBaseAccountWithAddress(accAddress)
				s.chainB.GetSimApp().AccountKeeper.SetAccount(s.chainB.GetContext(), baseAcc)
			}, false,
		},
		{
			"account already exists",
			func() {
				interchainAccAddr := icatypes.GenerateAddress(s.chainB.GetContext(), path.EndpointB.ConnectionID, path.EndpointA.ChannelConfig.PortID)
				err := s.chainB.GetSimApp().BankKeeper.SendCoins(s.chainB.GetContext(), s.chainB.SenderAccount.GetAddress(), interchainAccAddr, sdk.Coins{sdk.NewCoin("stake", sdkmath.NewInt(1))})
				s.Require().NoError(err)
				s.Require().True(s.chainB.GetSimApp().AccountKeeper.HasAccount(s.chainB.GetContext(), interchainAccAddr))
			},
			false,
		},
		{
			"invalid metadata - previous metadata is different",
			func() {
				// create a new channel and set it in state
				ch := channeltypes.NewChannel(channeltypes.CLOSED, channeltypes.ORDERED, channeltypes.NewCounterparty(path.EndpointA.ChannelConfig.PortID, path.EndpointA.ChannelID), []string{path.EndpointA.ConnectionID}, TestVersion)
				s.chainB.GetSimApp().GetIBCKeeper().ChannelKeeper.SetChannel(s.chainB.GetContext(), path.EndpointB.ChannelConfig.PortID, path.EndpointB.ChannelID, ch)

				// set the active channelID in state
				s.chainB.GetSimApp().ICAHostKeeper.SetActiveChannelID(s.chainB.GetContext(), path.EndpointB.ConnectionID, path.EndpointA.ChannelConfig.PortID, path.EndpointB.ChannelID)

				// attempt to downgrade version by reinitializing channel with version 1, but setting channel to version 2
				metadata.Version = "ics27-2"

				versionBytes, err := icatypes.ModuleCdc.MarshalJSON(&metadata)
				s.Require().NoError(err)

				channel.Version = string(versionBytes)

				path.EndpointB.SetChannel(*channel)
			}, false,
		},
		{
			"invalid order - UNORDERED",
			func() {
				channel.Ordering = channeltypes.UNORDERED
			},
			false,
		},
		{
			"invalid port ID",
			func() {
				path.EndpointB.ChannelConfig.PortID = "invalid-port-id" //nolint:goconst
			},
			false,
		},
		{
			"connection not found",
			func() {
				channel.ConnectionHops = []string{"invalid-connnection-id"}
				path.EndpointB.SetChannel(*channel)
			},
			false,
		},
		{
			"invalid metadata bytestring",
			func() {
				path.EndpointA.ChannelConfig.Version = "invalid-metadata-bytestring"
			},
			false,
		},
		{
			"unsupported encoding format",
			func() {
				metadata.Encoding = "invalid-encoding-format"

				versionBytes, err := icatypes.ModuleCdc.MarshalJSON(&metadata)
				s.Require().NoError(err)

				path.EndpointA.ChannelConfig.Version = string(versionBytes)
			},
			false,
		},
		{
			"unsupported transaction type",
			func() {
				metadata.TxType = "invalid-tx-types"

				versionBytes, err := icatypes.ModuleCdc.MarshalJSON(&metadata)
				s.Require().NoError(err)

				path.EndpointA.ChannelConfig.Version = string(versionBytes)
			},
			false,
		},
		{
			"invalid controller connection ID",
			func() {
				metadata.ControllerConnectionId = "invalid-connnection-id"

				versionBytes, err := icatypes.ModuleCdc.MarshalJSON(&metadata)
				s.Require().NoError(err)

				path.EndpointA.ChannelConfig.Version = string(versionBytes)
			},
			false,
		},
		{
			"invalid host connection ID",
			func() {
				metadata.HostConnectionId = "invalid-connnection-id"

				versionBytes, err := icatypes.ModuleCdc.MarshalJSON(&metadata)
				s.Require().NoError(err)

				path.EndpointA.ChannelConfig.Version = string(versionBytes)
			},
			false,
		},
		{
			"invalid counterparty version",
			func() {
				metadata.Version = "invalid-version"

				versionBytes, err := icatypes.ModuleCdc.MarshalJSON(&metadata)
				s.Require().NoError(err)

				path.EndpointA.ChannelConfig.Version = string(versionBytes)
			},
			false,
		},
		{
			"capability already claimed",
			func() {
				path.EndpointB.SetChannel(*channel)
				err := s.chainB.GetSimApp().ScopedICAHostKeeper.ClaimCapability(s.chainB.GetContext(), chanCap, host.ChannelCapabilityPath(path.EndpointB.ChannelConfig.PortID, path.EndpointB.ChannelID))
				s.Require().NoError(err)
			},
			false,
		},
		{
			"active channel already set",
			func() {
				// create a new channel and set it in state
				ch := channeltypes.NewChannel(channeltypes.OPEN, channeltypes.ORDERED, channeltypes.NewCounterparty(path.EndpointA.ChannelConfig.PortID, path.EndpointA.ChannelID), []string{path.EndpointA.ConnectionID}, ibctesting.DefaultChannelVersion)
				s.chainB.GetSimApp().GetIBCKeeper().ChannelKeeper.SetChannel(s.chainB.GetContext(), path.EndpointB.ChannelConfig.PortID, path.EndpointB.ChannelID, ch)

				// set the active channelID in state
				s.chainB.GetSimApp().ICAHostKeeper.SetActiveChannelID(s.chainB.GetContext(), ibctesting.FirstConnectionID, path.EndpointA.ChannelConfig.PortID, path.EndpointB.ChannelID)
			}, false,
		},
	}

	for _, tc := range testCases {
		tc := tc

		s.Run(tc.name, func() {
			s.SetupTest() // reset

<<<<<<< HEAD
			path = NewICAPath(s.chainA, s.chainB)
			s.coordinator.SetupConnections(path)
=======
			path = NewICAPath(suite.chainA, suite.chainB, icatypes.EncodingProtobuf)
			suite.coordinator.SetupConnections(path)
>>>>>>> d281d840

			err := RegisterInterchainAccount(path.EndpointA, TestOwnerAddress)
			s.Require().NoError(err)

			// set the channel id on host
			channelSequence := path.EndpointB.Chain.App.GetIBCKeeper().ChannelKeeper.GetNextChannelSequence(path.EndpointB.Chain.GetContext())
			path.EndpointB.ChannelID = channeltypes.FormatChannelIdentifier(channelSequence)

			// default values
			metadata = icatypes.NewMetadata(icatypes.Version, ibctesting.FirstConnectionID, ibctesting.FirstConnectionID, "", icatypes.EncodingProtobuf, icatypes.TxTypeSDKMultiMsg)
			versionBytes, err := icatypes.ModuleCdc.MarshalJSON(&metadata)
			s.Require().NoError(err)

			counterparty := channeltypes.NewCounterparty(path.EndpointA.ChannelConfig.PortID, path.EndpointA.ChannelID)
			channel = &channeltypes.Channel{
				State:          channeltypes.TRYOPEN,
				Ordering:       channeltypes.ORDERED,
				Counterparty:   counterparty,
				ConnectionHops: []string{path.EndpointB.ConnectionID},
				Version:        string(versionBytes),
			}

			chanCap, err = s.chainB.App.GetScopedIBCKeeper().NewCapability(s.chainB.GetContext(), host.ChannelCapabilityPath(path.EndpointB.ChannelConfig.PortID, path.EndpointB.ChannelID))
			s.Require().NoError(err)

			tc.malleate() // malleate mutates test data

			version, err := s.chainB.GetSimApp().ICAHostKeeper.OnChanOpenTry(s.chainB.GetContext(), channel.Ordering, channel.GetConnectionHops(),
				path.EndpointB.ChannelConfig.PortID, path.EndpointB.ChannelID, chanCap, channel.Counterparty, path.EndpointA.ChannelConfig.Version,
			)

			if tc.expPass {
				s.Require().NoError(err)

				storedAddr, found := s.chainB.GetSimApp().ICAHostKeeper.GetInterchainAccountAddress(s.chainB.GetContext(), path.EndpointB.ConnectionID, path.EndpointA.ChannelConfig.PortID)
				s.Require().True(found)

				interchainAccAddr, err := sdk.AccAddressFromBech32(storedAddr)
				s.Require().NoError(err)

				// Check if account is created
				interchainAccount := s.chainB.GetSimApp().AccountKeeper.GetAccount(s.chainB.GetContext(), interchainAccAddr)
				s.Require().Equal(interchainAccount.GetAddress().String(), storedAddr)
			} else {
				s.Require().Error(err)
				s.Require().Equal("", version)
			}
		})
	}
}

func (s *KeeperTestSuite) TestOnChanOpenConfirm() {
	var path *ibctesting.Path

	testCases := []struct {
		name     string
		malleate func()
		expPass  bool
	}{
		{
			"success", func() {}, true,
		},
		{
			"channel not found",
			func() {
				path.EndpointB.ChannelID = "invalid-channel-id"
				path.EndpointB.ChannelConfig.PortID = "invalid-port-id"
			},
			false,
		},
	}

	for _, tc := range testCases {
		tc := tc

		s.Run(tc.name, func() {
			s.SetupTest() // reset

<<<<<<< HEAD
			path = NewICAPath(s.chainA, s.chainB)
			s.coordinator.SetupConnections(path)
=======
			path = NewICAPath(suite.chainA, suite.chainB, icatypes.EncodingProtobuf)
			suite.coordinator.SetupConnections(path)
>>>>>>> d281d840

			err := RegisterInterchainAccount(path.EndpointA, TestOwnerAddress)
			s.Require().NoError(err)

			err = path.EndpointB.ChanOpenTry()
			s.Require().NoError(err)

			err = path.EndpointA.ChanOpenAck()
			s.Require().NoError(err)

			tc.malleate() // malleate mutates test data

			err = s.chainB.GetSimApp().ICAHostKeeper.OnChanOpenConfirm(s.chainB.GetContext(),
				path.EndpointB.ChannelConfig.PortID, path.EndpointB.ChannelID)

			if tc.expPass {
				s.Require().NoError(err)
			} else {
				s.Require().Error(err)
			}
		})
	}
}

func (s *KeeperTestSuite) TestOnChanCloseConfirm() {
	var path *ibctesting.Path

	testCases := []struct {
		name     string
		malleate func()
		expPass  bool
	}{
		{
			"success", func() {}, true,
		},
	}

	for _, tc := range testCases {
		s.Run(tc.name, func() {
			s.SetupTest() // reset

<<<<<<< HEAD
			path = NewICAPath(s.chainA, s.chainB)
			s.coordinator.SetupConnections(path)
=======
			path = NewICAPath(suite.chainA, suite.chainB, icatypes.EncodingProtobuf)
			suite.coordinator.SetupConnections(path)
>>>>>>> d281d840

			err := SetupICAPath(path, TestOwnerAddress)
			s.Require().NoError(err)

			tc.malleate() // malleate mutates test data

			err = s.chainB.GetSimApp().ICAHostKeeper.OnChanCloseConfirm(s.chainB.GetContext(),
				path.EndpointB.ChannelConfig.PortID, path.EndpointB.ChannelID)

			if tc.expPass {
				s.Require().NoError(err)
			} else {
				s.Require().Error(err)
			}
		})
	}
}<|MERGE_RESOLUTION|>--- conflicted
+++ resolved
@@ -276,13 +276,8 @@
 		s.Run(tc.name, func() {
 			s.SetupTest() // reset
 
-<<<<<<< HEAD
-			path = NewICAPath(s.chainA, s.chainB)
+			path = NewICAPath(s.chainA, s.chainB, icatypes.EncodingProtobuf)
 			s.coordinator.SetupConnections(path)
-=======
-			path = NewICAPath(suite.chainA, suite.chainB, icatypes.EncodingProtobuf)
-			suite.coordinator.SetupConnections(path)
->>>>>>> d281d840
 
 			err := RegisterInterchainAccount(path.EndpointA, TestOwnerAddress)
 			s.Require().NoError(err)
@@ -361,13 +356,8 @@
 		s.Run(tc.name, func() {
 			s.SetupTest() // reset
 
-<<<<<<< HEAD
-			path = NewICAPath(s.chainA, s.chainB)
+			path = NewICAPath(s.chainA, s.chainB, icatypes.EncodingProtobuf)
 			s.coordinator.SetupConnections(path)
-=======
-			path = NewICAPath(suite.chainA, suite.chainB, icatypes.EncodingProtobuf)
-			suite.coordinator.SetupConnections(path)
->>>>>>> d281d840
 
 			err := RegisterInterchainAccount(path.EndpointA, TestOwnerAddress)
 			s.Require().NoError(err)
@@ -409,13 +399,8 @@
 		s.Run(tc.name, func() {
 			s.SetupTest() // reset
 
-<<<<<<< HEAD
-			path = NewICAPath(s.chainA, s.chainB)
+			path = NewICAPath(s.chainA, s.chainB, icatypes.EncodingProtobuf)
 			s.coordinator.SetupConnections(path)
-=======
-			path = NewICAPath(suite.chainA, suite.chainB, icatypes.EncodingProtobuf)
-			suite.coordinator.SetupConnections(path)
->>>>>>> d281d840
 
 			err := SetupICAPath(path, TestOwnerAddress)
 			s.Require().NoError(err)
