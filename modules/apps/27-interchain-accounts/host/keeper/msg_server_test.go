--- conflicted
+++ resolved
@@ -133,13 +133,8 @@
 
 			tc.malleate()
 
-<<<<<<< HEAD
-			ctx := suite.chainA.GetContext()
-			msgServer := keeper.NewMsgServerImpl(suite.chainA.GetSimApp().ICAHostKeeper)
-=======
 			ctx := s.chainA.GetContext()
-			msgServer := keeper.NewMsgServerImpl(&s.chainA.GetSimApp().ICAHostKeeper)
->>>>>>> 1dae4324
+			msgServer := keeper.NewMsgServerImpl(s.chainA.GetSimApp().ICAHostKeeper)
 			res, err := msgServer.ModuleQuerySafe(ctx, msg)
 
 			if tc.expErr == nil {
@@ -177,13 +172,8 @@
 		s.Run(tc.name, func() {
 			s.SetupTest()
 
-<<<<<<< HEAD
-			ctx := suite.chainA.GetContext()
-			msgServer := keeper.NewMsgServerImpl(suite.chainA.GetSimApp().ICAHostKeeper)
-=======
 			ctx := s.chainA.GetContext()
-			msgServer := keeper.NewMsgServerImpl(&s.chainA.GetSimApp().ICAHostKeeper)
->>>>>>> 1dae4324
+			msgServer := keeper.NewMsgServerImpl(s.chainA.GetSimApp().ICAHostKeeper)
 			res, err := msgServer.UpdateParams(ctx, tc.msg)
 
 			if tc.expErr == nil {
