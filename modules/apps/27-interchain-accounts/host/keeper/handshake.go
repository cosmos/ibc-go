package keeper

import (
	"fmt"
	"strings"

	errorsmod "cosmossdk.io/errors"

	sdk "github.com/cosmos/cosmos-sdk/types"

	capabilitytypes "github.com/cosmos/ibc-go/modules/capability/types"
	icatypes "github.com/cosmos/ibc-go/v8/modules/apps/27-interchain-accounts/types"
	connectiontypes "github.com/cosmos/ibc-go/v8/modules/core/03-connection/types"
	channeltypes "github.com/cosmos/ibc-go/v8/modules/core/04-channel/types"
	porttypes "github.com/cosmos/ibc-go/v8/modules/core/05-port/types"
	host "github.com/cosmos/ibc-go/v8/modules/core/24-host"
)

// OnChanOpenTry performs basic validation of the ICA channel
// and registers a new interchain account (if it doesn't exist).
// The version returned will include the registered interchain
// account address.
func (k Keeper) OnChanOpenTry(
	ctx sdk.Context,
	order channeltypes.Order,
	connectionHops []string,
	portID,
	channelID string,
	chanCap *capabilitytypes.Capability,
	counterparty channeltypes.Counterparty,
	counterpartyVersion string,
) (string, error) {
	if order != channeltypes.ORDERED {
		return "", errorsmod.Wrapf(channeltypes.ErrInvalidChannelOrdering, "expected %s channel, got %s", channeltypes.ORDERED, order)
	}

	if portID != icatypes.HostPortID {
		return "", errorsmod.Wrapf(icatypes.ErrInvalidHostPort, "expected %s, got %s", icatypes.HostPortID, portID)
	}

<<<<<<< HEAD
	var metadata icatypes.Metadata
	metadata, err1 := icatypes.MedataFromVersion(counterpartyVersion)
	if err1 != nil {
		return "", nil
=======
	metadata, err := icatypes.MetadataFromVersion(counterpartyVersion)
	if err != nil {
		return "", err
>>>>>>> 6718e3c1
	}

	if err = icatypes.ValidateHostMetadata(ctx, k.channelKeeper, connectionHops, metadata); err != nil {
		return "", err
	}

	activeChannelID, found := k.GetActiveChannelID(ctx, connectionHops[0], counterparty.PortId)
	if found {
		channel, found := k.channelKeeper.GetChannel(ctx, portID, activeChannelID)
		if !found {
			panic(fmt.Errorf("active channel mapping set for %s but channel does not exist in channel store", activeChannelID))
		}

		if channel.IsOpen() {
			return "", errorsmod.Wrapf(icatypes.ErrActiveChannelAlreadySet, "existing active channel %s for portID %s is already OPEN", activeChannelID, portID)
		}

		appVersion, found := k.GetAppVersion(ctx, portID, activeChannelID)
		if !found {
			panic(fmt.Errorf("active channel mapping set for %s, but channel does not exist in channel store", activeChannelID))
		}

		if !icatypes.IsPreviousMetadataEqual(appVersion, metadata) {
			return "", errorsmod.Wrap(icatypes.ErrInvalidVersion, "previous active channel metadata does not match provided version")
		}
	}

	// On the host chain the capability may only be claimed during the OnChanOpenTry
	// The capability being claimed in OpenInit is for a controller chain (the port is different)
	if err = k.ClaimCapability(ctx, chanCap, host.ChannelCapabilityPath(portID, channelID)); err != nil {
		return "", errorsmod.Wrapf(err, "failed to claim capability for channel %s on port %s", channelID, portID)
	}

	var accAddress sdk.AccAddress

	interchainAccAddr, found := k.GetInterchainAccountAddress(ctx, metadata.HostConnectionId, counterparty.PortId)
	if found {
		// reopening an interchain account
		k.Logger(ctx).Info("reopening existing interchain account", "address", interchainAccAddr)
		accAddress = sdk.MustAccAddressFromBech32(interchainAccAddr)
		if _, ok := k.accountKeeper.GetAccount(ctx, accAddress).(*icatypes.InterchainAccount); !ok {
			return "", errorsmod.Wrapf(icatypes.ErrInvalidAccountReopening, "existing account address %s, does not have interchain account type", accAddress)
		}

	} else {
		accAddress, err = k.createInterchainAccount(ctx, metadata.HostConnectionId, counterparty.PortId)
		if err != nil {
			return "", err
		}
		k.Logger(ctx).Info("successfully created new interchain account", "host-connection-id", metadata.HostConnectionId, "port-id", counterparty.PortId, "address", accAddress)
	}

	metadata.Address = accAddress.String()
	versionBytes, err := icatypes.ModuleCdc.MarshalJSON(&metadata)
	if err != nil {
		return "", err
	}

	return string(versionBytes), nil
}

// OnChanOpenConfirm completes the handshake process by setting the active channel in state on the host chain
func (k Keeper) OnChanOpenConfirm(
	ctx sdk.Context,
	portID,
	channelID string,
) error {
	channel, found := k.channelKeeper.GetChannel(ctx, portID, channelID)
	if !found {
		return errorsmod.Wrapf(channeltypes.ErrChannelNotFound, "failed to retrieve channel %s on port %s", channelID, portID)
	}

	// It is assumed the controller chain will not allow multiple active channels to be created for the same connectionID/portID
	// If the controller chain does allow multiple active channels to be created for the same connectionID/portID,
	// disallowing overwriting the current active channel guarantees the channel can no longer be used as the controller
	// and host will disagree on what the currently active channel is
	k.SetActiveChannelID(ctx, channel.ConnectionHops[0], channel.Counterparty.PortId, channelID)

	return nil
}

// OnChanCloseConfirm removes the active channel stored in state
func (Keeper) OnChanCloseConfirm(
	ctx sdk.Context,
	portID,
	channelID string,
) error {
	return nil
}

// OnChanUpgradeTry performs the upgrade try step of the channel upgrade handshake.
func (k Keeper) OnChanUpgradeTry(ctx sdk.Context, portID, channelID string, order channeltypes.Order, connectionHops []string, counterpartyVersion string) (string, error) {
	if portID != icatypes.HostPortID {
		return "", errorsmod.Wrapf(porttypes.ErrInvalidPort, "expected %s, got %s", icatypes.HostPortID, portID)
	}

	if strings.TrimSpace(counterpartyVersion) == "" {
		return "", errorsmod.Wrap(channeltypes.ErrInvalidChannelVersion, "counterparty version cannot be empty")
	}

	metadata, err := icatypes.MetadataFromVersion(counterpartyVersion)
	if err != nil {
		return "", err
	}

	currentMetadata, err := k.getAppMetadata(ctx, portID, channelID)
	if err != nil {
		return "", err
	}

	if err := icatypes.ValidateHostMetadata(ctx, k.channelKeeper, connectionHops, metadata); err != nil {
		return "", errorsmod.Wrap(err, "invalid metadata")
	}

	// the interchain account address on the host chain
	// must remain the same after the upgrade.
	if currentMetadata.Address != metadata.Address {
		return "", errorsmod.Wrap(icatypes.ErrInvalidAccountAddress, "interchain account address cannot be changed")
	}

	if currentMetadata.HostConnectionId != connectionHops[0] {
		return "", errorsmod.Wrap(connectiontypes.ErrInvalidConnectionIdentifier, "proposed connection hop must not change")
	}

	return counterpartyVersion, nil
}<|MERGE_RESOLUTION|>--- conflicted
+++ resolved
@@ -38,16 +38,9 @@
 		return "", errorsmod.Wrapf(icatypes.ErrInvalidHostPort, "expected %s, got %s", icatypes.HostPortID, portID)
 	}
 
-<<<<<<< HEAD
-	var metadata icatypes.Metadata
-	metadata, err1 := icatypes.MedataFromVersion(counterpartyVersion)
-	if err1 != nil {
-		return "", nil
-=======
 	metadata, err := icatypes.MetadataFromVersion(counterpartyVersion)
 	if err != nil {
 		return "", err
->>>>>>> 6718e3c1
 	}
 
 	if err = icatypes.ValidateHostMetadata(ctx, k.channelKeeper, connectionHops, metadata); err != nil {
