package keeper

import (
	"fmt"
	"strings"

	errorsmod "cosmossdk.io/errors"

	sdk "github.com/cosmos/cosmos-sdk/types"

	capabilitytypes "github.com/cosmos/ibc-go/modules/capability/types"
	icatypes "github.com/cosmos/ibc-go/v8/modules/apps/27-interchain-accounts/types"
	connectiontypes "github.com/cosmos/ibc-go/v8/modules/core/03-connection/types"
	channeltypes "github.com/cosmos/ibc-go/v8/modules/core/04-channel/types"
	porttypes "github.com/cosmos/ibc-go/v8/modules/core/05-port/types"
	host "github.com/cosmos/ibc-go/v8/modules/core/24-host"
)

// OnChanOpenTry performs basic validation of the ICA channel
// and registers a new interchain account (if it doesn't exist).
// The version returned will include the registered interchain
// account address.
func (k Keeper) OnChanOpenTry(
	ctx sdk.Context,
	order channeltypes.Order,
	connectionHops []string,
	portID,
	channelID string,
	chanCap *capabilitytypes.Capability,
	counterparty channeltypes.Counterparty,
	counterpartyVersion string,
) (string, error) {
	if order != channeltypes.ORDERED {
		return "", errorsmod.Wrapf(channeltypes.ErrInvalidChannelOrdering, "expected %s channel, got %s", channeltypes.ORDERED, order)
	}

	if portID != icatypes.HostPortID {
		return "", errorsmod.Wrapf(icatypes.ErrInvalidHostPort, "expected %s, got %s", icatypes.HostPortID, portID)
	}

	metadata, err := icatypes.MetadataFromVersion(counterpartyVersion)
	if err != nil {
		return "", err
	}

	if err = icatypes.ValidateHostMetadata(ctx, k.channelKeeper, connectionHops, metadata); err != nil {
		return "", err
	}

	activeChannelID, found := k.GetActiveChannelID(ctx, connectionHops[0], counterparty.PortId)
	if found {
		channel, found := k.channelKeeper.GetChannel(ctx, portID, activeChannelID)
		if !found {
			panic(fmt.Errorf("active channel mapping set for %s but channel does not exist in channel store", activeChannelID))
		}

		if channel.IsOpen() {
			return "", errorsmod.Wrapf(icatypes.ErrActiveChannelAlreadySet, "existing active channel %s for portID %s is already OPEN", activeChannelID, portID)
		}

		appVersion, found := k.GetAppVersion(ctx, portID, activeChannelID)
		if !found {
			panic(fmt.Errorf("active channel mapping set for %s, but channel does not exist in channel store", activeChannelID))
		}

		if !icatypes.IsPreviousMetadataEqual(appVersion, metadata) {
			return "", errorsmod.Wrap(icatypes.ErrInvalidVersion, "previous active channel metadata does not match provided version")
		}
	}

	// On the host chain the capability may only be claimed during the OnChanOpenTry
	// The capability being claimed in OpenInit is for a controller chain (the port is different)
	if err = k.ClaimCapability(ctx, chanCap, host.ChannelCapabilityPath(portID, channelID)); err != nil {
		return "", errorsmod.Wrapf(err, "failed to claim capability for channel %s on port %s", channelID, portID)
	}

	var accAddress sdk.AccAddress

	interchainAccAddr, found := k.GetInterchainAccountAddress(ctx, metadata.HostConnectionId, counterparty.PortId)
	if found {
		// reopening an interchain account
		k.Logger(ctx).Info("reopening existing interchain account", "address", interchainAccAddr)
		accAddress = sdk.MustAccAddressFromBech32(interchainAccAddr)
		if _, ok := k.accountKeeper.GetAccount(ctx, accAddress).(*icatypes.InterchainAccount); !ok {
			return "", errorsmod.Wrapf(icatypes.ErrInvalidAccountReopening, "existing account address %s, does not have interchain account type", accAddress)
		}

	} else {
		accAddress, err = k.createInterchainAccount(ctx, metadata.HostConnectionId, counterparty.PortId)
		if err != nil {
			return "", err
		}
		k.Logger(ctx).Info("successfully created new interchain account", "host-connection-id", metadata.HostConnectionId, "port-id", counterparty.PortId, "address", accAddress)
	}

	metadata.Address = accAddress.String()
	versionBytes, err := icatypes.ModuleCdc.MarshalJSON(&metadata)
	if err != nil {
		return "", err
	}

	return string(versionBytes), nil
}

// OnChanOpenConfirm completes the handshake process by setting the active channel in state on the host chain
func (k Keeper) OnChanOpenConfirm(
	ctx sdk.Context,
	portID,
	channelID string,
) error {
	channel, found := k.channelKeeper.GetChannel(ctx, portID, channelID)
	if !found {
		return errorsmod.Wrapf(channeltypes.ErrChannelNotFound, "failed to retrieve channel %s on port %s", channelID, portID)
	}

	// It is assumed the controller chain will not allow multiple active channels to be created for the same connectionID/portID
	// If the controller chain does allow multiple active channels to be created for the same connectionID/portID,
	// disallowing overwriting the current active channel guarantees the channel can no longer be used as the controller
	// and host will disagree on what the currently active channel is
	k.SetActiveChannelID(ctx, channel.ConnectionHops[0], channel.Counterparty.PortId, channelID)

	return nil
}

// OnChanCloseConfirm removes the active channel stored in state
func (Keeper) OnChanCloseConfirm(
	ctx sdk.Context,
	portID,
	channelID string,
) error {
	return nil
}

// OnChanUpgradeTry performs the upgrade try step of the channel upgrade handshake.
func (k Keeper) OnChanUpgradeTry(ctx sdk.Context, portID, channelID string, order channeltypes.Order, connectionHops []string, counterpartyVersion string) (string, error) {
	if portID != icatypes.HostPortID {
<<<<<<< HEAD
		return "", errorsmod.Wrapf(porttypes.ErrInvalidPort, "port ID must be %s", icatypes.HostPortID)
=======
		return "", errorsmod.Wrapf(porttypes.ErrInvalidPort, "expected %s, got %s", icatypes.HostPortID, portID)
>>>>>>> 598650c3
	}

	counterpartyVersion = strings.TrimSpace(counterpartyVersion)
	if counterpartyVersion == "" {
		return "", errorsmod.Wrap(channeltypes.ErrInvalidChannelVersion, "counterparty version cannot be empty")
	}

<<<<<<< HEAD
	metadata, err := icatypes.ParseMedataFromString(counterpartyVersion)
=======
	metadata, err := icatypes.MetadataFromVersion(counterpartyVersion)
>>>>>>> 598650c3
	if err != nil {
		return "", err
	}

<<<<<<< HEAD
	channel, err := k.GetChannel(ctx, portID, channelID)
	if err != nil {
		return "", err
	}

	currentMetadata, err := icatypes.ParseMedataFromString(channel.Version)
=======
	currentMetadata, err := k.getAppMetadata(ctx, portID, channelID)
>>>>>>> 598650c3
	if err != nil {
		return "", err
	}

	if err := icatypes.ValidateHostMetadata(ctx, k.channelKeeper, connectionHops, metadata); err != nil {
		return "", errorsmod.Wrap(err, "invalid metadata")
	}

	// the interchain account address on the host chain
	// must remain the same after the upgrade.
	if currentMetadata.Address != metadata.Address {
<<<<<<< HEAD
		return "", errorsmod.Wrap(icatypes.ErrInvalidAccountAddress, "address cannot be changed")
=======
		return "", errorsmod.Wrap(icatypes.ErrInvalidAccountAddress, "interchain account address cannot be changed")
>>>>>>> 598650c3
	}

	if currentMetadata.HostConnectionId != connectionHops[0] {
		return "", errorsmod.Wrap(connectiontypes.ErrInvalidConnectionIdentifier, "proposed connection hop must not change")
	}

	return counterpartyVersion, nil
}<|MERGE_RESOLUTION|>--- conflicted
+++ resolved
@@ -134,11 +134,7 @@
 // OnChanUpgradeTry performs the upgrade try step of the channel upgrade handshake.
 func (k Keeper) OnChanUpgradeTry(ctx sdk.Context, portID, channelID string, order channeltypes.Order, connectionHops []string, counterpartyVersion string) (string, error) {
 	if portID != icatypes.HostPortID {
-<<<<<<< HEAD
-		return "", errorsmod.Wrapf(porttypes.ErrInvalidPort, "port ID must be %s", icatypes.HostPortID)
-=======
 		return "", errorsmod.Wrapf(porttypes.ErrInvalidPort, "expected %s, got %s", icatypes.HostPortID, portID)
->>>>>>> 598650c3
 	}
 
 	counterpartyVersion = strings.TrimSpace(counterpartyVersion)
@@ -146,25 +142,12 @@
 		return "", errorsmod.Wrap(channeltypes.ErrInvalidChannelVersion, "counterparty version cannot be empty")
 	}
 
-<<<<<<< HEAD
-	metadata, err := icatypes.ParseMedataFromString(counterpartyVersion)
-=======
 	metadata, err := icatypes.MetadataFromVersion(counterpartyVersion)
->>>>>>> 598650c3
 	if err != nil {
 		return "", err
 	}
 
-<<<<<<< HEAD
-	channel, err := k.GetChannel(ctx, portID, channelID)
-	if err != nil {
-		return "", err
-	}
-
-	currentMetadata, err := icatypes.ParseMedataFromString(channel.Version)
-=======
 	currentMetadata, err := k.getAppMetadata(ctx, portID, channelID)
->>>>>>> 598650c3
 	if err != nil {
 		return "", err
 	}
@@ -176,11 +159,7 @@
 	// the interchain account address on the host chain
 	// must remain the same after the upgrade.
 	if currentMetadata.Address != metadata.Address {
-<<<<<<< HEAD
-		return "", errorsmod.Wrap(icatypes.ErrInvalidAccountAddress, "address cannot be changed")
-=======
 		return "", errorsmod.Wrap(icatypes.ErrInvalidAccountAddress, "interchain account address cannot be changed")
->>>>>>> 598650c3
 	}
 
 	if currentMetadata.HostConnectionId != connectionHops[0] {
