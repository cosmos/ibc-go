package keeper_test

import (
	"fmt"
	"strings"

	"github.com/cosmos/gogoproto/proto"

	sdkmath "cosmossdk.io/math"

	codectypes "github.com/cosmos/cosmos-sdk/codec/types"
	sdk "github.com/cosmos/cosmos-sdk/types"
	banktypes "github.com/cosmos/cosmos-sdk/x/bank/types"
	disttypes "github.com/cosmos/cosmos-sdk/x/distribution/types"
	govv1 "github.com/cosmos/cosmos-sdk/x/gov/types/v1"
	govtypes "github.com/cosmos/cosmos-sdk/x/gov/types/v1beta1"
	stakingtypes "github.com/cosmos/cosmos-sdk/x/staking/types"

	"github.com/cosmos/ibc-go/v7/modules/apps/27-interchain-accounts/host/types"
	icatypes "github.com/cosmos/ibc-go/v7/modules/apps/27-interchain-accounts/types"
	transfertypes "github.com/cosmos/ibc-go/v7/modules/apps/transfer/types"
	channeltypes "github.com/cosmos/ibc-go/v7/modules/core/04-channel/types"
	ibctesting "github.com/cosmos/ibc-go/v7/testing"
)

<<<<<<< HEAD
func (s *KeeperTestSuite) TestOnRecvPacket() {
=======
func (suite *KeeperTestSuite) TestOnRecvPacket() {
	testedEncodings := []string{icatypes.EncodingProtobuf, icatypes.EncodingProto3JSON}
>>>>>>> d281d840
	var (
		path       *ibctesting.Path
		packetData []byte
	)

	testCases := []struct {
		msg      string
		malleate func(encoding string)
		expPass  bool
	}{
		{
			"interchain account successfully executes an arbitrary message type using the * (allow all message types) param",
<<<<<<< HEAD
			func() {
				interchainAccountAddr, found := s.chainB.GetSimApp().ICAHostKeeper.GetInterchainAccountAddress(s.chainB.GetContext(), ibctesting.FirstConnectionID, path.EndpointA.ChannelConfig.PortID)
				s.Require().True(found)
=======
			func(encoding string) {
				interchainAccountAddr, found := suite.chainB.GetSimApp().ICAHostKeeper.GetInterchainAccountAddress(suite.chainB.GetContext(), ibctesting.FirstConnectionID, path.EndpointA.ChannelConfig.PortID)
				suite.Require().True(found)
>>>>>>> d281d840

				// Populate the gov keeper in advance with an active proposal
				testProposal := &govtypes.TextProposal{
					Title:       "IBC Gov Proposal",
					Description: "tokens for all!",
				}

				proposalMsg, err := govv1.NewLegacyContent(testProposal, interchainAccountAddr)
				s.Require().NoError(err)

				proposal, err := govv1.NewProposal([]sdk.Msg{proposalMsg}, govtypes.DefaultStartingProposalID, s.chainA.GetContext().BlockTime(), s.chainA.GetContext().BlockTime(), "test proposal", "title", "Description", sdk.AccAddress(interchainAccountAddr))
				s.Require().NoError(err)

				s.chainB.GetSimApp().GovKeeper.SetProposal(s.chainB.GetContext(), proposal)
				s.chainB.GetSimApp().GovKeeper.ActivateVotingPeriod(s.chainB.GetContext(), proposal)

				msg := &govtypes.MsgVote{
					ProposalId: govtypes.DefaultStartingProposalID,
					Voter:      interchainAccountAddr,
					Option:     govtypes.OptionYes,
				}

<<<<<<< HEAD
				data, err := icatypes.SerializeCosmosTx(s.chainA.GetSimApp().AppCodec(), []proto.Message{msg}, icatypes.EncodingProtobuf)
				s.Require().NoError(err)
=======
				data, err := icatypes.SerializeCosmosTx(suite.chainA.GetSimApp().AppCodec(), []proto.Message{msg}, encoding)
				suite.Require().NoError(err)
>>>>>>> d281d840

				icaPacketData := icatypes.InterchainAccountPacketData{
					Type: icatypes.EXECUTE_TX,
					Data: data,
				}

				packetData = icaPacketData.GetBytes()

				params := types.NewParams(true, []string{"*"})
				s.chainB.GetSimApp().ICAHostKeeper.SetParams(s.chainB.GetContext(), params)
			},
			true,
		},
		{
			"interchain account successfully executes banktypes.MsgSend",
<<<<<<< HEAD
			func() {
				interchainAccountAddr, found := s.chainB.GetSimApp().ICAHostKeeper.GetInterchainAccountAddress(s.chainB.GetContext(), ibctesting.FirstConnectionID, path.EndpointA.ChannelConfig.PortID)
				s.Require().True(found)
=======
			func(encoding string) {
				interchainAccountAddr, found := suite.chainB.GetSimApp().ICAHostKeeper.GetInterchainAccountAddress(suite.chainB.GetContext(), ibctesting.FirstConnectionID, path.EndpointA.ChannelConfig.PortID)
				suite.Require().True(found)
>>>>>>> d281d840

				msg := &banktypes.MsgSend{
					FromAddress: interchainAccountAddr,
					ToAddress:   s.chainB.SenderAccount.GetAddress().String(),
					Amount:      sdk.NewCoins(sdk.NewCoin(sdk.DefaultBondDenom, sdkmath.NewInt(100))),
				}

<<<<<<< HEAD
				data, err := icatypes.SerializeCosmosTx(s.chainA.GetSimApp().AppCodec(), []proto.Message{msg}, icatypes.EncodingProtobuf)
				s.Require().NoError(err)
=======
				data, err := icatypes.SerializeCosmosTx(suite.chainA.GetSimApp().AppCodec(), []proto.Message{msg}, encoding)
				suite.Require().NoError(err)
>>>>>>> d281d840

				icaPacketData := icatypes.InterchainAccountPacketData{
					Type: icatypes.EXECUTE_TX,
					Data: data,
				}

				packetData = icaPacketData.GetBytes()

				params := types.NewParams(true, []string{sdk.MsgTypeURL(msg)})
				s.chainB.GetSimApp().ICAHostKeeper.SetParams(s.chainB.GetContext(), params)
			},
			true,
		},
		{
			"interchain account successfully executes stakingtypes.MsgDelegate",
<<<<<<< HEAD
			func() {
				interchainAccountAddr, found := s.chainB.GetSimApp().ICAHostKeeper.GetInterchainAccountAddress(s.chainB.GetContext(), ibctesting.FirstConnectionID, path.EndpointA.ChannelConfig.PortID)
				s.Require().True(found)
=======
			func(encoding string) {
				interchainAccountAddr, found := suite.chainB.GetSimApp().ICAHostKeeper.GetInterchainAccountAddress(suite.chainB.GetContext(), ibctesting.FirstConnectionID, path.EndpointA.ChannelConfig.PortID)
				suite.Require().True(found)
>>>>>>> d281d840

				validatorAddr := (sdk.ValAddress)(s.chainB.Vals.Validators[0].Address)
				msg := &stakingtypes.MsgDelegate{
					DelegatorAddress: interchainAccountAddr,
					ValidatorAddress: validatorAddr.String(),
					Amount:           sdk.NewCoin(sdk.DefaultBondDenom, sdkmath.NewInt(5000)),
				}

<<<<<<< HEAD
				data, err := icatypes.SerializeCosmosTx(s.chainA.GetSimApp().AppCodec(), []proto.Message{msg}, icatypes.EncodingProtobuf)
				s.Require().NoError(err)
=======
				data, err := icatypes.SerializeCosmosTx(suite.chainA.GetSimApp().AppCodec(), []proto.Message{msg}, encoding)
				suite.Require().NoError(err)
>>>>>>> d281d840

				icaPacketData := icatypes.InterchainAccountPacketData{
					Type: icatypes.EXECUTE_TX,
					Data: data,
				}

				packetData = icaPacketData.GetBytes()

				params := types.NewParams(true, []string{sdk.MsgTypeURL(msg)})
				s.chainB.GetSimApp().ICAHostKeeper.SetParams(s.chainB.GetContext(), params)
			},
			true,
		},
		{
			"interchain account successfully executes stakingtypes.MsgDelegate and stakingtypes.MsgUndelegate sequentially",
<<<<<<< HEAD
			func() {
				interchainAccountAddr, found := s.chainB.GetSimApp().ICAHostKeeper.GetInterchainAccountAddress(s.chainB.GetContext(), ibctesting.FirstConnectionID, path.EndpointA.ChannelConfig.PortID)
				s.Require().True(found)
=======
			func(encoding string) {
				interchainAccountAddr, found := suite.chainB.GetSimApp().ICAHostKeeper.GetInterchainAccountAddress(suite.chainB.GetContext(), ibctesting.FirstConnectionID, path.EndpointA.ChannelConfig.PortID)
				suite.Require().True(found)
>>>>>>> d281d840

				validatorAddr := (sdk.ValAddress)(s.chainB.Vals.Validators[0].Address)
				msgDelegate := &stakingtypes.MsgDelegate{
					DelegatorAddress: interchainAccountAddr,
					ValidatorAddress: validatorAddr.String(),
					Amount:           sdk.NewCoin(sdk.DefaultBondDenom, sdkmath.NewInt(5000)),
				}

				msgUndelegate := &stakingtypes.MsgUndelegate{
					DelegatorAddress: interchainAccountAddr,
					ValidatorAddress: validatorAddr.String(),
					Amount:           sdk.NewCoin(sdk.DefaultBondDenom, sdkmath.NewInt(5000)),
				}

<<<<<<< HEAD
				data, err := icatypes.SerializeCosmosTx(s.chainA.GetSimApp().AppCodec(), []proto.Message{msgDelegate, msgUndelegate}, icatypes.EncodingProtobuf)
				s.Require().NoError(err)
=======
				data, err := icatypes.SerializeCosmosTx(suite.chainA.GetSimApp().AppCodec(), []proto.Message{msgDelegate, msgUndelegate}, encoding)
				suite.Require().NoError(err)
>>>>>>> d281d840

				icaPacketData := icatypes.InterchainAccountPacketData{
					Type: icatypes.EXECUTE_TX,
					Data: data,
				}

				packetData = icaPacketData.GetBytes()

				params := types.NewParams(true, []string{sdk.MsgTypeURL(msgDelegate), sdk.MsgTypeURL(msgUndelegate)})
				s.chainB.GetSimApp().ICAHostKeeper.SetParams(s.chainB.GetContext(), params)
			},
			true,
		},
		{
			"interchain account successfully executes govtypes.MsgSubmitProposal",
<<<<<<< HEAD
			func() {
				interchainAccountAddr, found := s.chainB.GetSimApp().ICAHostKeeper.GetInterchainAccountAddress(s.chainB.GetContext(), ibctesting.FirstConnectionID, path.EndpointA.ChannelConfig.PortID)
				s.Require().True(found)
=======
			func(encoding string) {
				interchainAccountAddr, found := suite.chainB.GetSimApp().ICAHostKeeper.GetInterchainAccountAddress(suite.chainB.GetContext(), ibctesting.FirstConnectionID, path.EndpointA.ChannelConfig.PortID)
				suite.Require().True(found)
>>>>>>> d281d840

				testProposal := &govtypes.TextProposal{
					Title:       "IBC Gov Proposal",
					Description: "tokens for all!",
				}

				protoAny, err := codectypes.NewAnyWithValue(testProposal)
				s.Require().NoError(err)

				msg := &govtypes.MsgSubmitProposal{
					Content:        protoAny,
					InitialDeposit: sdk.NewCoins(sdk.NewCoin(sdk.DefaultBondDenom, sdkmath.NewInt(5000))),
					Proposer:       interchainAccountAddr,
				}

<<<<<<< HEAD
				data, err := icatypes.SerializeCosmosTx(s.chainA.GetSimApp().AppCodec(), []proto.Message{msg}, icatypes.EncodingProtobuf)
				s.Require().NoError(err)
=======
				data, err := icatypes.SerializeCosmosTx(suite.chainA.GetSimApp().AppCodec(), []proto.Message{msg}, encoding)
				suite.Require().NoError(err)
>>>>>>> d281d840

				icaPacketData := icatypes.InterchainAccountPacketData{
					Type: icatypes.EXECUTE_TX,
					Data: data,
				}

				packetData = icaPacketData.GetBytes()

				params := types.NewParams(true, []string{sdk.MsgTypeURL(msg)})
				s.chainB.GetSimApp().ICAHostKeeper.SetParams(s.chainB.GetContext(), params)
			},
			true,
		},
		{
			"interchain account successfully executes govtypes.MsgVote",
<<<<<<< HEAD
			func() {
				interchainAccountAddr, found := s.chainB.GetSimApp().ICAHostKeeper.GetInterchainAccountAddress(s.chainB.GetContext(), ibctesting.FirstConnectionID, path.EndpointA.ChannelConfig.PortID)
				s.Require().True(found)
=======
			func(encoding string) {
				interchainAccountAddr, found := suite.chainB.GetSimApp().ICAHostKeeper.GetInterchainAccountAddress(suite.chainB.GetContext(), ibctesting.FirstConnectionID, path.EndpointA.ChannelConfig.PortID)
				suite.Require().True(found)
>>>>>>> d281d840

				// Populate the gov keeper in advance with an active proposal
				testProposal := &govtypes.TextProposal{
					Title:       "IBC Gov Proposal",
					Description: "tokens for all!",
				}

				proposalMsg, err := govv1.NewLegacyContent(testProposal, interchainAccountAddr)
				s.Require().NoError(err)

				proposal, err := govv1.NewProposal([]sdk.Msg{proposalMsg}, govtypes.DefaultStartingProposalID, s.chainA.GetContext().BlockTime(), s.chainA.GetContext().BlockTime(), "test proposal", "title", "description", sdk.AccAddress(interchainAccountAddr))
				s.Require().NoError(err)

				s.chainB.GetSimApp().GovKeeper.SetProposal(s.chainB.GetContext(), proposal)
				s.chainB.GetSimApp().GovKeeper.ActivateVotingPeriod(s.chainB.GetContext(), proposal)

				msg := &govtypes.MsgVote{
					ProposalId: govtypes.DefaultStartingProposalID,
					Voter:      interchainAccountAddr,
					Option:     govtypes.OptionYes,
				}

<<<<<<< HEAD
				data, err := icatypes.SerializeCosmosTx(s.chainA.GetSimApp().AppCodec(), []proto.Message{msg}, icatypes.EncodingProtobuf)
				s.Require().NoError(err)
=======
				data, err := icatypes.SerializeCosmosTx(suite.chainA.GetSimApp().AppCodec(), []proto.Message{msg}, encoding)
				suite.Require().NoError(err)
>>>>>>> d281d840

				icaPacketData := icatypes.InterchainAccountPacketData{
					Type: icatypes.EXECUTE_TX,
					Data: data,
				}

				packetData = icaPacketData.GetBytes()

				params := types.NewParams(true, []string{sdk.MsgTypeURL(msg)})
				s.chainB.GetSimApp().ICAHostKeeper.SetParams(s.chainB.GetContext(), params)
			},
			true,
		},
		{
			"interchain account successfully executes disttypes.MsgFundCommunityPool",
<<<<<<< HEAD
			func() {
				interchainAccountAddr, found := s.chainB.GetSimApp().ICAHostKeeper.GetInterchainAccountAddress(s.chainB.GetContext(), ibctesting.FirstConnectionID, path.EndpointA.ChannelConfig.PortID)
				s.Require().True(found)
=======
			func(encoding string) {
				interchainAccountAddr, found := suite.chainB.GetSimApp().ICAHostKeeper.GetInterchainAccountAddress(suite.chainB.GetContext(), ibctesting.FirstConnectionID, path.EndpointA.ChannelConfig.PortID)
				suite.Require().True(found)
>>>>>>> d281d840

				msg := &disttypes.MsgFundCommunityPool{
					Amount:    sdk.NewCoins(sdk.NewCoin(sdk.DefaultBondDenom, sdkmath.NewInt(5000))),
					Depositor: interchainAccountAddr,
				}

<<<<<<< HEAD
				data, err := icatypes.SerializeCosmosTx(s.chainA.GetSimApp().AppCodec(), []proto.Message{msg}, icatypes.EncodingProtobuf)
				s.Require().NoError(err)
=======
				data, err := icatypes.SerializeCosmosTx(suite.chainA.GetSimApp().AppCodec(), []proto.Message{msg}, encoding)
				suite.Require().NoError(err)
>>>>>>> d281d840

				icaPacketData := icatypes.InterchainAccountPacketData{
					Type: icatypes.EXECUTE_TX,
					Data: data,
				}

				packetData = icaPacketData.GetBytes()

				params := types.NewParams(true, []string{sdk.MsgTypeURL(msg)})
				s.chainB.GetSimApp().ICAHostKeeper.SetParams(s.chainB.GetContext(), params)
			},
			true,
		},
		{
			"interchain account successfully executes disttypes.MsgSetWithdrawAddress",
<<<<<<< HEAD
			func() {
				interchainAccountAddr, found := s.chainB.GetSimApp().ICAHostKeeper.GetInterchainAccountAddress(s.chainB.GetContext(), ibctesting.FirstConnectionID, path.EndpointA.ChannelConfig.PortID)
				s.Require().True(found)
=======
			func(encoding string) {
				interchainAccountAddr, found := suite.chainB.GetSimApp().ICAHostKeeper.GetInterchainAccountAddress(suite.chainB.GetContext(), ibctesting.FirstConnectionID, path.EndpointA.ChannelConfig.PortID)
				suite.Require().True(found)
>>>>>>> d281d840

				msg := &disttypes.MsgSetWithdrawAddress{
					DelegatorAddress: interchainAccountAddr,
					WithdrawAddress:  s.chainB.SenderAccount.GetAddress().String(),
				}

<<<<<<< HEAD
				data, err := icatypes.SerializeCosmosTx(s.chainA.GetSimApp().AppCodec(), []proto.Message{msg}, icatypes.EncodingProtobuf)
				s.Require().NoError(err)
=======
				data, err := icatypes.SerializeCosmosTx(suite.chainA.GetSimApp().AppCodec(), []proto.Message{msg}, encoding)
				suite.Require().NoError(err)
>>>>>>> d281d840

				icaPacketData := icatypes.InterchainAccountPacketData{
					Type: icatypes.EXECUTE_TX,
					Data: data,
				}

				packetData = icaPacketData.GetBytes()

				params := types.NewParams(true, []string{sdk.MsgTypeURL(msg)})
				s.chainB.GetSimApp().ICAHostKeeper.SetParams(s.chainB.GetContext(), params)
			},
			true,
		},
		{
			"interchain account successfully executes transfertypes.MsgTransfer",
<<<<<<< HEAD
			func() {
				transferPath := ibctesting.NewPath(s.chainB, s.chainC)
=======
			func(encoding string) {
				transferPath := ibctesting.NewPath(suite.chainB, suite.chainC)
>>>>>>> d281d840
				transferPath.EndpointA.ChannelConfig.PortID = ibctesting.TransferPort
				transferPath.EndpointB.ChannelConfig.PortID = ibctesting.TransferPort
				transferPath.EndpointA.ChannelConfig.Version = transfertypes.Version
				transferPath.EndpointB.ChannelConfig.Version = transfertypes.Version

				s.coordinator.Setup(transferPath)

				interchainAccountAddr, found := s.chainB.GetSimApp().ICAHostKeeper.GetInterchainAccountAddress(s.chainB.GetContext(), ibctesting.FirstConnectionID, path.EndpointA.ChannelConfig.PortID)
				s.Require().True(found)

				msg := &transfertypes.MsgTransfer{
					SourcePort:       transferPath.EndpointA.ChannelConfig.PortID,
					SourceChannel:    transferPath.EndpointA.ChannelID,
					Token:            sdk.NewCoin(sdk.DefaultBondDenom, sdkmath.NewInt(100)),
					Sender:           interchainAccountAddr,
<<<<<<< HEAD
					Receiver:         s.chainA.SenderAccount.GetAddress().String(),
					TimeoutHeight:    clienttypes.NewHeight(1, 100),
					TimeoutTimestamp: uint64(0),
				}

				data, err := icatypes.SerializeCosmosTx(s.chainA.GetSimApp().AppCodec(), []proto.Message{msg}, icatypes.EncodingProtobuf)
				s.Require().NoError(err)
=======
					Receiver:         suite.chainA.SenderAccount.GetAddress().String(),
					TimeoutHeight:    suite.chainB.GetTimeoutHeight(),
					TimeoutTimestamp: uint64(0),
				}

				data, err := icatypes.SerializeCosmosTx(suite.chainA.GetSimApp().AppCodec(), []proto.Message{msg}, encoding)
				suite.Require().NoError(err)
>>>>>>> d281d840

				icaPacketData := icatypes.InterchainAccountPacketData{
					Type: icatypes.EXECUTE_TX,
					Data: data,
				}

				packetData = icaPacketData.GetBytes()

				params := types.NewParams(true, []string{sdk.MsgTypeURL(msg)})
				s.chainB.GetSimApp().ICAHostKeeper.SetParams(s.chainB.GetContext(), params)
			},
			true,
		},
		{
			"unregistered sdk.Msg",
			func(encoding string) {
				msg := &banktypes.MsgSendResponse{}

<<<<<<< HEAD
				data, err := icatypes.SerializeCosmosTx(s.chainA.GetSimApp().AppCodec(), []proto.Message{msg}, icatypes.EncodingProtobuf)
				s.Require().NoError(err)
=======
				data, err := icatypes.SerializeCosmosTx(suite.chainA.GetSimApp().AppCodec(), []proto.Message{msg}, encoding)
				suite.Require().NoError(err)
>>>>>>> d281d840

				icaPacketData := icatypes.InterchainAccountPacketData{
					Type: icatypes.EXECUTE_TX,
					Data: data,
				}

				packetData = icaPacketData.GetBytes()

				params := types.NewParams(true, []string{"/" + proto.MessageName(msg)})
				s.chainB.GetSimApp().ICAHostKeeper.SetParams(s.chainB.GetContext(), params)
			},
			false,
		},
		{
			"cannot unmarshal interchain account packet data",
			func(encoding string) {
				packetData = []byte{}
			},
			false,
		},
		{
			"cannot deserialize interchain account packet data messages",
			func(encoding string) {
				data := []byte("invalid packet data")

				icaPacketData := icatypes.InterchainAccountPacketData{
					Type: icatypes.EXECUTE_TX,
					Data: data,
				}

				packetData = icaPacketData.GetBytes()
			},
			false,
		},
		{
			"invalid packet type - UNSPECIFIED",
<<<<<<< HEAD
			func() {
				data, err := icatypes.SerializeCosmosTx(s.chainA.GetSimApp().AppCodec(), []proto.Message{&banktypes.MsgSend{}}, icatypes.EncodingProtobuf)
				s.Require().NoError(err)
=======
			func(encoding string) {
				data, err := icatypes.SerializeCosmosTx(suite.chainA.GetSimApp().AppCodec(), []proto.Message{&banktypes.MsgSend{}}, encoding)
				suite.Require().NoError(err)
>>>>>>> d281d840

				icaPacketData := icatypes.InterchainAccountPacketData{
					Type: icatypes.UNSPECIFIED,
					Data: data,
				}

				packetData = icaPacketData.GetBytes()
			},
			false,
		},
		{
			"unauthorised: interchain account not found for controller port ID",
			func(encoding string) {
				path.EndpointA.ChannelConfig.PortID = "invalid-port-id"

<<<<<<< HEAD
				data, err := icatypes.SerializeCosmosTx(s.chainA.GetSimApp().AppCodec(), []proto.Message{&banktypes.MsgSend{}}, icatypes.EncodingProtobuf)
				s.Require().NoError(err)
=======
				data, err := icatypes.SerializeCosmosTx(suite.chainA.GetSimApp().AppCodec(), []proto.Message{&banktypes.MsgSend{}}, encoding)
				suite.Require().NoError(err)
>>>>>>> d281d840

				icaPacketData := icatypes.InterchainAccountPacketData{
					Type: icatypes.EXECUTE_TX,
					Data: data,
				}

				packetData = icaPacketData.GetBytes()
			},
			false,
		},
		{
			"unauthorised: message type not allowed", // NOTE: do not update params to explicitly force the error
			func(encoding string) {
				msg := &banktypes.MsgSend{
					FromAddress: s.chainB.SenderAccount.GetAddress().String(),
					ToAddress:   s.chainB.SenderAccount.GetAddress().String(),
					Amount:      sdk.NewCoins(sdk.NewCoin(sdk.DefaultBondDenom, sdkmath.NewInt(100))),
				}

<<<<<<< HEAD
				data, err := icatypes.SerializeCosmosTx(s.chainA.GetSimApp().AppCodec(), []proto.Message{msg}, icatypes.EncodingProtobuf)
				s.Require().NoError(err)
=======
				data, err := icatypes.SerializeCosmosTx(suite.chainA.GetSimApp().AppCodec(), []proto.Message{msg}, encoding)
				suite.Require().NoError(err)
>>>>>>> d281d840

				icaPacketData := icatypes.InterchainAccountPacketData{
					Type: icatypes.EXECUTE_TX,
					Data: data,
				}

				packetData = icaPacketData.GetBytes()
			},
			false,
		},
		{
			"unauthorised: signer address is not the interchain account associated with the controller portID",
			func(encoding string) {
				msg := &banktypes.MsgSend{
					FromAddress: s.chainB.SenderAccount.GetAddress().String(), // unexpected signer
					ToAddress:   s.chainB.SenderAccount.GetAddress().String(),
					Amount:      sdk.NewCoins(sdk.NewCoin(sdk.DefaultBondDenom, sdkmath.NewInt(100))),
				}

<<<<<<< HEAD
				data, err := icatypes.SerializeCosmosTx(s.chainA.GetSimApp().AppCodec(), []proto.Message{msg}, icatypes.EncodingProtobuf)
				s.Require().NoError(err)
=======
				data, err := icatypes.SerializeCosmosTx(suite.chainA.GetSimApp().AppCodec(), []proto.Message{msg}, encoding)
				suite.Require().NoError(err)
>>>>>>> d281d840

				icaPacketData := icatypes.InterchainAccountPacketData{
					Type: icatypes.EXECUTE_TX,
					Data: data,
				}

				packetData = icaPacketData.GetBytes()

				params := types.NewParams(true, []string{sdk.MsgTypeURL(msg)})
				s.chainB.GetSimApp().ICAHostKeeper.SetParams(s.chainB.GetContext(), params)
			},
			false,
		},
	}

	for _, encoding := range testedEncodings {
		for _, tc := range testCases {
			tc := tc

			suite.Run(tc.msg, func() {
				suite.SetupTest() // reset

				path = NewICAPath(suite.chainA, suite.chainB, encoding)
				suite.coordinator.SetupConnections(path)

				err := SetupICAPath(path, TestOwnerAddress)
				suite.Require().NoError(err)

				portID, err := icatypes.NewControllerPortID(TestOwnerAddress)
				suite.Require().NoError(err)

				// Get the address of the interchain account stored in state during handshake step
				storedAddr, found := suite.chainB.GetSimApp().ICAHostKeeper.GetInterchainAccountAddress(suite.chainB.GetContext(), ibctesting.FirstConnectionID, portID)
				suite.Require().True(found)

				icaAddr, err := sdk.AccAddressFromBech32(storedAddr)
				suite.Require().NoError(err)

				// Check if account is created
				interchainAccount := suite.chainB.GetSimApp().AccountKeeper.GetAccount(suite.chainB.GetContext(), icaAddr)
				suite.Require().Equal(interchainAccount.GetAddress().String(), storedAddr)

				suite.fundICAWallet(suite.chainB.GetContext(), path.EndpointA.ChannelConfig.PortID, sdk.NewCoins(sdk.NewCoin(sdk.DefaultBondDenom, sdkmath.NewInt(10000))))

				tc.malleate(encoding) // malleate mutates test data

				packet := channeltypes.NewPacket(
					packetData,
					suite.chainA.SenderAccount.GetSequence(),
					path.EndpointA.ChannelConfig.PortID,
					path.EndpointA.ChannelID,
					path.EndpointB.ChannelConfig.PortID,
					path.EndpointB.ChannelID,
					suite.chainB.GetTimeoutHeight(),
					0,
				)

				txResponse, err := suite.chainB.GetSimApp().ICAHostKeeper.OnRecvPacket(suite.chainB.GetContext(), packet)

				if tc.expPass {
					suite.Require().NoError(err)
					suite.Require().NotNil(txResponse)
				} else {
					suite.Require().Error(err)
					suite.Require().Nil(txResponse)
				}
			})
		}
	}
}

func (suite *KeeperTestSuite) TestJSONOnRecvPacket() {
	var (
		path       *ibctesting.Path
		packetData []byte
	)
	interchainAccountAddr := "cosmos15ulrf36d4wdtrtqzkgaan9ylwuhs7k7qz753uk"

	testCases := []struct {
		msg      string
		malleate func(icaAddress string)
		expPass  bool
	}{
		{
			"interchain account successfully executes an arbitrary message type using the * (allow all message types) param",
			func(icaAddress string) {
				// Populate the gov keeper in advance with an active proposal
				testProposal := &govtypes.TextProposal{
					Title:       "IBC Gov Proposal",
					Description: "tokens for all!",
				}

				proposalMsg, err := govv1.NewLegacyContent(testProposal, interchainAccountAddr)
				suite.Require().NoError(err)

				proposal, err := govv1.NewProposal([]sdk.Msg{proposalMsg}, govtypes.DefaultStartingProposalID, suite.chainA.GetContext().BlockTime(), suite.chainA.GetContext().BlockTime(), "test proposal", "title", "Description", sdk.AccAddress(interchainAccountAddr))
				suite.Require().NoError(err)

				suite.chainB.GetSimApp().GovKeeper.SetProposal(suite.chainB.GetContext(), proposal)
				suite.chainB.GetSimApp().GovKeeper.ActivateVotingPeriod(suite.chainB.GetContext(), proposal)

				msgBytes := []byte(`{
					"messages": [
						{
							"@type": "/cosmos.gov.v1beta1.MsgVote",
							"voter": "` + icaAddress + `",
							"proposal_id": 1,
							"option": 1
						}
					]
				}`)
				// this is the way cosmwasm encodes byte arrays by default
				// golang doesn't use this encoding by default, but it can still deserialize:
				byteArrayString := strings.Join(strings.Fields(fmt.Sprint(msgBytes)), ",")

				packetData = []byte(`{
					"type": 1,
					"data":` + byteArrayString + `
				}`)

				params := types.NewParams(true, []string{"*"})
				suite.chainB.GetSimApp().ICAHostKeeper.SetParams(suite.chainB.GetContext(), params)
			},
			true,
		},
		{
			"interchain account successfully executes banktypes.MsgSend",
			func(icaAddress string) {
				msgBytes := []byte(`{
					"messages": [
						{
							"@type": "/cosmos.bank.v1beta1.MsgSend",
							"from_address": "` + icaAddress + `",
							"to_address": "cosmos17dtl0mjt3t77kpuhg2edqzjpszulwhgzuj9ljs",
							"amount": [{ "denom": "stake", "amount": "100" }]
						}
					]
				}`)
				byteArrayString := strings.Join(strings.Fields(fmt.Sprint(msgBytes)), ",")

				packetData = []byte(`{
					"type": 1,
					"data":` + byteArrayString + `
				}`)

				params := types.NewParams(true, []string{sdk.MsgTypeURL((*banktypes.MsgSend)(nil))})
				suite.chainB.GetSimApp().ICAHostKeeper.SetParams(suite.chainB.GetContext(), params)
			},
			true,
		},
		{
			"interchain account successfully executes govtypes.MsgSubmitProposal",
			func(icaAddress string) {
				msgBytes := []byte(`{
					"messages": [
						{
							"@type": "/cosmos.gov.v1beta1.MsgSubmitProposal",
							"content": {
								"@type": "/cosmos.gov.v1beta1.TextProposal",
								"title": "IBC Gov Proposal",
								"description": "tokens for all!"
							},
							"initial_deposit": [{ "denom": "stake", "amount": "5000" }],
							"proposer": "` + icaAddress + `"
						}
					]
				}`)
				byteArrayString := strings.Join(strings.Fields(fmt.Sprint(msgBytes)), ",")

				packetData = []byte(`{
					"type": 1,
					"data":` + byteArrayString + `
				}`)

				params := types.NewParams(true, []string{sdk.MsgTypeURL((*govtypes.MsgSubmitProposal)(nil))})
				suite.chainB.GetSimApp().ICAHostKeeper.SetParams(suite.chainB.GetContext(), params)
			},
			true,
		},
		{
			"interchain account successfully executes govtypes.MsgVote",
			func(icaAddress string) {
				// Populate the gov keeper in advance with an active proposal
				testProposal := &govtypes.TextProposal{
					Title:       "IBC Gov Proposal",
					Description: "tokens for all!",
				}

				proposalMsg, err := govv1.NewLegacyContent(testProposal, interchainAccountAddr)
				suite.Require().NoError(err)

				proposal, err := govv1.NewProposal([]sdk.Msg{proposalMsg}, govtypes.DefaultStartingProposalID, suite.chainA.GetContext().BlockTime(), suite.chainA.GetContext().BlockTime(), "test proposal", "title", "description", sdk.AccAddress(interchainAccountAddr))
				suite.Require().NoError(err)

				suite.chainB.GetSimApp().GovKeeper.SetProposal(suite.chainB.GetContext(), proposal)
				suite.chainB.GetSimApp().GovKeeper.ActivateVotingPeriod(suite.chainB.GetContext(), proposal)

				msgBytes := []byte(`{
					"messages": [
						{
							"@type": "/cosmos.gov.v1beta1.MsgVote",
							"voter": "` + icaAddress + `",
							"proposal_id": 1,
							"option": 1
						}
					]
				}`)
				byteArrayString := strings.Join(strings.Fields(fmt.Sprint(msgBytes)), ",")

				packetData = []byte(`{
					"type": 1,
					"data":` + byteArrayString + `
				}`)

				params := types.NewParams(true, []string{sdk.MsgTypeURL((*govtypes.MsgVote)(nil))})
				suite.chainB.GetSimApp().ICAHostKeeper.SetParams(suite.chainB.GetContext(), params)
			},
			true,
		},
		{
			"interchain account successfully executes govtypes.MsgSubmitProposal, govtypes.MsgDeposit, and then govtypes.MsgVote sequentially",
			func(icaAddress string) {
				msgBytes := []byte(`{
					"messages": [
						{
							"@type": "/cosmos.gov.v1beta1.MsgSubmitProposal",
							"content": {
								"@type": "/cosmos.gov.v1beta1.TextProposal",
								"title": "IBC Gov Proposal",
								"description": "tokens for all!"
							},
							"initial_deposit": [{ "denom": "stake", "amount": "5000" }],
							"proposer": "` + icaAddress + `"
						},
						{
							"@type": "/cosmos.gov.v1beta1.MsgDeposit",
							"proposal_id": 1,
							"depositor": "` + icaAddress + `",
							"amount": [{ "denom": "stake", "amount": "10000000" }]
						},
						{
							"@type": "/cosmos.gov.v1beta1.MsgVote",
							"voter": "` + icaAddress + `",
							"proposal_id": 1,
							"option": 1
						}
					]
				}`)
				byteArrayString := strings.Join(strings.Fields(fmt.Sprint(msgBytes)), ",")

				packetData = []byte(`{
					"type": 1,
					"data":` + byteArrayString + `
				}`)

				params := types.NewParams(true, []string{sdk.MsgTypeURL((*govtypes.MsgSubmitProposal)(nil)), sdk.MsgTypeURL((*govtypes.MsgDeposit)(nil)), sdk.MsgTypeURL((*govtypes.MsgVote)(nil))})
				suite.chainB.GetSimApp().ICAHostKeeper.SetParams(suite.chainB.GetContext(), params)
			},
			true,
		},
		{
			"interchain account successfully executes transfertypes.MsgTransfer",
			func(icaAddress string) {
				transferPath := ibctesting.NewPath(suite.chainB, suite.chainC)
				transferPath.EndpointA.ChannelConfig.PortID = ibctesting.TransferPort
				transferPath.EndpointB.ChannelConfig.PortID = ibctesting.TransferPort
				transferPath.EndpointA.ChannelConfig.Version = transfertypes.Version
				transferPath.EndpointB.ChannelConfig.Version = transfertypes.Version

				suite.coordinator.Setup(transferPath)

				msgBytes := []byte(`{
					"messages": [
						{
							"@type": "/ibc.applications.transfer.v1.MsgTransfer",
							"source_port": "transfer",
							"source_channel": "channel-1",
							"token": { "denom": "stake", "amount": "100" },
							"sender": "` + icaAddress + `",
							"receiver": "cosmos15ulrf36d4wdtrtqzkgaan9ylwuhs7k7qz753uk",
							"timeout_height": { "revision_number": 1, "revision_height": 100 },
							"timeout_timestamp": 0
						}
					]
				}`)
				byteArrayString := strings.Join(strings.Fields(fmt.Sprint(msgBytes)), ",")

				packetData = []byte(`{
					"type": 1,
					"data":` + byteArrayString + `
				}`)

				params := types.NewParams(true, []string{sdk.MsgTypeURL((*transfertypes.MsgTransfer)(nil))})
				suite.chainB.GetSimApp().ICAHostKeeper.SetParams(suite.chainB.GetContext(), params)
			},
			true,
		},
		{
			"unregistered sdk.Msg",
			func(icaAddress string) {
				msgBytes := []byte(`{"messages":[{}]}`)
				byteArrayString := strings.Join(strings.Fields(fmt.Sprint(msgBytes)), ",")

				packetData = []byte(`{
					"type": 1,
					"data":` + byteArrayString + `
				}`)

				params := types.NewParams(true, []string{"*"})
				suite.chainB.GetSimApp().ICAHostKeeper.SetParams(suite.chainB.GetContext(), params)
			},
			false,
		},
		{
			"message type not allowed banktypes.MsgSend",
			func(icaAddress string) {
				msgBytes := []byte(`{
					"messages": [
						{
							"@type": "/cosmos.bank.v1beta1.MsgSend",
							"from_address": "` + icaAddress + `",
							"to_address": "cosmos17dtl0mjt3t77kpuhg2edqzjpszulwhgzuj9ljs",
							"amount": [{ "denom": "stake", "amount": "100" }]
						}
					]
				}`)
				byteArrayString := strings.Join(strings.Fields(fmt.Sprint(msgBytes)), ",")

				packetData = []byte(`{
					"type": 1,
					"data":` + byteArrayString + `
				}`)

				params := types.NewParams(true, []string{sdk.MsgTypeURL((*transfertypes.MsgTransfer)(nil))})
				suite.chainB.GetSimApp().ICAHostKeeper.SetParams(suite.chainB.GetContext(), params)
			},
			false,
		},
		{
			"unauthorised: signer address is not the interchain account associated with the controller portID",
			func(icaAddress string) {
				msgBytes := []byte(`{
					"messages": [
						{
							"@type": "/cosmos.bank.v1beta1.MsgSend",
							"from_address": "` + ibctesting.InvalidID + `",
							"to_address": "cosmos17dtl0mjt3t77kpuhg2edqzjpszulwhgzuj9ljs",
							"amount": [{ "denom": "stake", "amount": "100" }]
						}
					]
				}`)
				byteArrayString := strings.Join(strings.Fields(fmt.Sprint(msgBytes)), ",")

				packetData = []byte(`{
					"type": 1,
					"data":` + byteArrayString + `
				}`)

				params := types.NewParams(true, []string{sdk.MsgTypeURL((*banktypes.MsgSend)(nil))})
				suite.chainB.GetSimApp().ICAHostKeeper.SetParams(suite.chainB.GetContext(), params)
			},
			false,
		},
	}

	for _, tc := range testCases {
		tc := tc

		s.Run(tc.msg, func() {
			s.SetupTest() // reset

<<<<<<< HEAD
			path = NewICAPath(s.chainA, s.chainB)
			s.coordinator.SetupConnections(path)
=======
			path = NewICAPath(suite.chainA, suite.chainB, icatypes.EncodingProto3JSON)
			suite.coordinator.SetupConnections(path)
>>>>>>> d281d840

			err := SetupICAPath(path, TestOwnerAddress)
			s.Require().NoError(err)

			portID, err := icatypes.NewControllerPortID(TestOwnerAddress)
			s.Require().NoError(err)

			// Get the address of the interchain account stored in state during handshake step
<<<<<<< HEAD
			storedAddr, found := s.chainB.GetSimApp().ICAHostKeeper.GetInterchainAccountAddress(s.chainB.GetContext(), ibctesting.FirstConnectionID, portID)
			s.Require().True(found)

			icaAddr, err := sdk.AccAddressFromBech32(storedAddr)
			s.Require().NoError(err)

			// Check if account is created
			interchainAccount := s.chainB.GetSimApp().AccountKeeper.GetAccount(s.chainB.GetContext(), icaAddr)
			s.Require().Equal(interchainAccount.GetAddress().String(), storedAddr)

			s.fundICAWallet(s.chainB.GetContext(), path.EndpointA.ChannelConfig.PortID, sdk.NewCoins(sdk.NewCoin(sdk.DefaultBondDenom, sdkmath.NewInt(10000))))
=======
			icaAddress, found := suite.chainB.GetSimApp().ICAHostKeeper.GetInterchainAccountAddress(suite.chainB.GetContext(), ibctesting.FirstConnectionID, portID)
			suite.Require().True(found)

			suite.fundICAWallet(suite.chainB.GetContext(), path.EndpointA.ChannelConfig.PortID, sdk.NewCoins(sdk.NewCoin(sdk.DefaultBondDenom, sdkmath.NewInt(100000000))))
>>>>>>> d281d840

			tc.malleate(icaAddress) // malleate mutates test data

			packet := channeltypes.NewPacket(
				packetData,
				s.chainA.SenderAccount.GetSequence(),
				path.EndpointA.ChannelConfig.PortID,
				path.EndpointA.ChannelID,
				path.EndpointB.ChannelConfig.PortID,
				path.EndpointB.ChannelID,
				suite.chainB.GetTimeoutHeight(),
				0,
			)

			txResponse, err := s.chainB.GetSimApp().ICAHostKeeper.OnRecvPacket(s.chainB.GetContext(), packet)

			if tc.expPass {
				s.Require().NoError(err)
				s.Require().NotNil(txResponse)
			} else {
				s.Require().Error(err)
				s.Require().Nil(txResponse)
			}
		})
	}
}

func (s *KeeperTestSuite) fundICAWallet(ctx sdk.Context, portID string, amount sdk.Coins) {
	interchainAccountAddr, found := s.chainB.GetSimApp().ICAHostKeeper.GetInterchainAccountAddress(ctx, ibctesting.FirstConnectionID, portID)
	s.Require().True(found)

	msgBankSend := &banktypes.MsgSend{
		FromAddress: s.chainB.SenderAccount.GetAddress().String(),
		ToAddress:   interchainAccountAddr,
		Amount:      amount,
	}

	res, err := s.chainB.SendMsgs(msgBankSend)
	s.Require().NotEmpty(res)
	s.Require().NoError(err)
}<|MERGE_RESOLUTION|>--- conflicted
+++ resolved
@@ -23,12 +23,8 @@
 	ibctesting "github.com/cosmos/ibc-go/v7/testing"
 )
 
-<<<<<<< HEAD
 func (s *KeeperTestSuite) TestOnRecvPacket() {
-=======
-func (suite *KeeperTestSuite) TestOnRecvPacket() {
 	testedEncodings := []string{icatypes.EncodingProtobuf, icatypes.EncodingProto3JSON}
->>>>>>> d281d840
 	var (
 		path       *ibctesting.Path
 		packetData []byte
@@ -41,15 +37,9 @@
 	}{
 		{
 			"interchain account successfully executes an arbitrary message type using the * (allow all message types) param",
-<<<<<<< HEAD
-			func() {
+			func(encoding string) {
 				interchainAccountAddr, found := s.chainB.GetSimApp().ICAHostKeeper.GetInterchainAccountAddress(s.chainB.GetContext(), ibctesting.FirstConnectionID, path.EndpointA.ChannelConfig.PortID)
 				s.Require().True(found)
-=======
-			func(encoding string) {
-				interchainAccountAddr, found := suite.chainB.GetSimApp().ICAHostKeeper.GetInterchainAccountAddress(suite.chainB.GetContext(), ibctesting.FirstConnectionID, path.EndpointA.ChannelConfig.PortID)
-				suite.Require().True(found)
->>>>>>> d281d840
 
 				// Populate the gov keeper in advance with an active proposal
 				testProposal := &govtypes.TextProposal{
@@ -72,13 +62,8 @@
 					Option:     govtypes.OptionYes,
 				}
 
-<<<<<<< HEAD
-				data, err := icatypes.SerializeCosmosTx(s.chainA.GetSimApp().AppCodec(), []proto.Message{msg}, icatypes.EncodingProtobuf)
-				s.Require().NoError(err)
-=======
-				data, err := icatypes.SerializeCosmosTx(suite.chainA.GetSimApp().AppCodec(), []proto.Message{msg}, encoding)
-				suite.Require().NoError(err)
->>>>>>> d281d840
+				data, err := icatypes.SerializeCosmosTx(s.chainA.GetSimApp().AppCodec(), []proto.Message{msg}, encoding)
+				s.Require().NoError(err)
 
 				icaPacketData := icatypes.InterchainAccountPacketData{
 					Type: icatypes.EXECUTE_TX,
@@ -94,15 +79,9 @@
 		},
 		{
 			"interchain account successfully executes banktypes.MsgSend",
-<<<<<<< HEAD
-			func() {
+			func(encoding string) {
 				interchainAccountAddr, found := s.chainB.GetSimApp().ICAHostKeeper.GetInterchainAccountAddress(s.chainB.GetContext(), ibctesting.FirstConnectionID, path.EndpointA.ChannelConfig.PortID)
 				s.Require().True(found)
-=======
-			func(encoding string) {
-				interchainAccountAddr, found := suite.chainB.GetSimApp().ICAHostKeeper.GetInterchainAccountAddress(suite.chainB.GetContext(), ibctesting.FirstConnectionID, path.EndpointA.ChannelConfig.PortID)
-				suite.Require().True(found)
->>>>>>> d281d840
 
 				msg := &banktypes.MsgSend{
 					FromAddress: interchainAccountAddr,
@@ -110,13 +89,8 @@
 					Amount:      sdk.NewCoins(sdk.NewCoin(sdk.DefaultBondDenom, sdkmath.NewInt(100))),
 				}
 
-<<<<<<< HEAD
-				data, err := icatypes.SerializeCosmosTx(s.chainA.GetSimApp().AppCodec(), []proto.Message{msg}, icatypes.EncodingProtobuf)
-				s.Require().NoError(err)
-=======
-				data, err := icatypes.SerializeCosmosTx(suite.chainA.GetSimApp().AppCodec(), []proto.Message{msg}, encoding)
-				suite.Require().NoError(err)
->>>>>>> d281d840
+				data, err := icatypes.SerializeCosmosTx(s.chainA.GetSimApp().AppCodec(), []proto.Message{msg}, encoding)
+				s.Require().NoError(err)
 
 				icaPacketData := icatypes.InterchainAccountPacketData{
 					Type: icatypes.EXECUTE_TX,
@@ -132,15 +106,9 @@
 		},
 		{
 			"interchain account successfully executes stakingtypes.MsgDelegate",
-<<<<<<< HEAD
-			func() {
+			func(encoding string) {
 				interchainAccountAddr, found := s.chainB.GetSimApp().ICAHostKeeper.GetInterchainAccountAddress(s.chainB.GetContext(), ibctesting.FirstConnectionID, path.EndpointA.ChannelConfig.PortID)
 				s.Require().True(found)
-=======
-			func(encoding string) {
-				interchainAccountAddr, found := suite.chainB.GetSimApp().ICAHostKeeper.GetInterchainAccountAddress(suite.chainB.GetContext(), ibctesting.FirstConnectionID, path.EndpointA.ChannelConfig.PortID)
-				suite.Require().True(found)
->>>>>>> d281d840
 
 				validatorAddr := (sdk.ValAddress)(s.chainB.Vals.Validators[0].Address)
 				msg := &stakingtypes.MsgDelegate{
@@ -149,13 +117,8 @@
 					Amount:           sdk.NewCoin(sdk.DefaultBondDenom, sdkmath.NewInt(5000)),
 				}
 
-<<<<<<< HEAD
-				data, err := icatypes.SerializeCosmosTx(s.chainA.GetSimApp().AppCodec(), []proto.Message{msg}, icatypes.EncodingProtobuf)
-				s.Require().NoError(err)
-=======
-				data, err := icatypes.SerializeCosmosTx(suite.chainA.GetSimApp().AppCodec(), []proto.Message{msg}, encoding)
-				suite.Require().NoError(err)
->>>>>>> d281d840
+				data, err := icatypes.SerializeCosmosTx(s.chainA.GetSimApp().AppCodec(), []proto.Message{msg}, encoding)
+				s.Require().NoError(err)
 
 				icaPacketData := icatypes.InterchainAccountPacketData{
 					Type: icatypes.EXECUTE_TX,
@@ -171,15 +134,9 @@
 		},
 		{
 			"interchain account successfully executes stakingtypes.MsgDelegate and stakingtypes.MsgUndelegate sequentially",
-<<<<<<< HEAD
-			func() {
+			func(encoding string) {
 				interchainAccountAddr, found := s.chainB.GetSimApp().ICAHostKeeper.GetInterchainAccountAddress(s.chainB.GetContext(), ibctesting.FirstConnectionID, path.EndpointA.ChannelConfig.PortID)
 				s.Require().True(found)
-=======
-			func(encoding string) {
-				interchainAccountAddr, found := suite.chainB.GetSimApp().ICAHostKeeper.GetInterchainAccountAddress(suite.chainB.GetContext(), ibctesting.FirstConnectionID, path.EndpointA.ChannelConfig.PortID)
-				suite.Require().True(found)
->>>>>>> d281d840
 
 				validatorAddr := (sdk.ValAddress)(s.chainB.Vals.Validators[0].Address)
 				msgDelegate := &stakingtypes.MsgDelegate{
@@ -194,13 +151,8 @@
 					Amount:           sdk.NewCoin(sdk.DefaultBondDenom, sdkmath.NewInt(5000)),
 				}
 
-<<<<<<< HEAD
-				data, err := icatypes.SerializeCosmosTx(s.chainA.GetSimApp().AppCodec(), []proto.Message{msgDelegate, msgUndelegate}, icatypes.EncodingProtobuf)
-				s.Require().NoError(err)
-=======
-				data, err := icatypes.SerializeCosmosTx(suite.chainA.GetSimApp().AppCodec(), []proto.Message{msgDelegate, msgUndelegate}, encoding)
-				suite.Require().NoError(err)
->>>>>>> d281d840
+				data, err := icatypes.SerializeCosmosTx(s.chainA.GetSimApp().AppCodec(), []proto.Message{msgDelegate, msgUndelegate}, encoding)
+				s.Require().NoError(err)
 
 				icaPacketData := icatypes.InterchainAccountPacketData{
 					Type: icatypes.EXECUTE_TX,
@@ -216,15 +168,9 @@
 		},
 		{
 			"interchain account successfully executes govtypes.MsgSubmitProposal",
-<<<<<<< HEAD
-			func() {
+			func(encoding string) {
 				interchainAccountAddr, found := s.chainB.GetSimApp().ICAHostKeeper.GetInterchainAccountAddress(s.chainB.GetContext(), ibctesting.FirstConnectionID, path.EndpointA.ChannelConfig.PortID)
 				s.Require().True(found)
-=======
-			func(encoding string) {
-				interchainAccountAddr, found := suite.chainB.GetSimApp().ICAHostKeeper.GetInterchainAccountAddress(suite.chainB.GetContext(), ibctesting.FirstConnectionID, path.EndpointA.ChannelConfig.PortID)
-				suite.Require().True(found)
->>>>>>> d281d840
 
 				testProposal := &govtypes.TextProposal{
 					Title:       "IBC Gov Proposal",
@@ -240,13 +186,8 @@
 					Proposer:       interchainAccountAddr,
 				}
 
-<<<<<<< HEAD
-				data, err := icatypes.SerializeCosmosTx(s.chainA.GetSimApp().AppCodec(), []proto.Message{msg}, icatypes.EncodingProtobuf)
-				s.Require().NoError(err)
-=======
-				data, err := icatypes.SerializeCosmosTx(suite.chainA.GetSimApp().AppCodec(), []proto.Message{msg}, encoding)
-				suite.Require().NoError(err)
->>>>>>> d281d840
+				data, err := icatypes.SerializeCosmosTx(s.chainA.GetSimApp().AppCodec(), []proto.Message{msg}, encoding)
+				s.Require().NoError(err)
 
 				icaPacketData := icatypes.InterchainAccountPacketData{
 					Type: icatypes.EXECUTE_TX,
@@ -262,15 +203,9 @@
 		},
 		{
 			"interchain account successfully executes govtypes.MsgVote",
-<<<<<<< HEAD
-			func() {
+			func(encoding string) {
 				interchainAccountAddr, found := s.chainB.GetSimApp().ICAHostKeeper.GetInterchainAccountAddress(s.chainB.GetContext(), ibctesting.FirstConnectionID, path.EndpointA.ChannelConfig.PortID)
 				s.Require().True(found)
-=======
-			func(encoding string) {
-				interchainAccountAddr, found := suite.chainB.GetSimApp().ICAHostKeeper.GetInterchainAccountAddress(suite.chainB.GetContext(), ibctesting.FirstConnectionID, path.EndpointA.ChannelConfig.PortID)
-				suite.Require().True(found)
->>>>>>> d281d840
 
 				// Populate the gov keeper in advance with an active proposal
 				testProposal := &govtypes.TextProposal{
@@ -293,13 +228,8 @@
 					Option:     govtypes.OptionYes,
 				}
 
-<<<<<<< HEAD
-				data, err := icatypes.SerializeCosmosTx(s.chainA.GetSimApp().AppCodec(), []proto.Message{msg}, icatypes.EncodingProtobuf)
-				s.Require().NoError(err)
-=======
-				data, err := icatypes.SerializeCosmosTx(suite.chainA.GetSimApp().AppCodec(), []proto.Message{msg}, encoding)
-				suite.Require().NoError(err)
->>>>>>> d281d840
+				data, err := icatypes.SerializeCosmosTx(s.chainA.GetSimApp().AppCodec(), []proto.Message{msg}, encoding)
+				s.Require().NoError(err)
 
 				icaPacketData := icatypes.InterchainAccountPacketData{
 					Type: icatypes.EXECUTE_TX,
@@ -315,28 +245,17 @@
 		},
 		{
 			"interchain account successfully executes disttypes.MsgFundCommunityPool",
-<<<<<<< HEAD
-			func() {
+			func(encoding string) {
 				interchainAccountAddr, found := s.chainB.GetSimApp().ICAHostKeeper.GetInterchainAccountAddress(s.chainB.GetContext(), ibctesting.FirstConnectionID, path.EndpointA.ChannelConfig.PortID)
 				s.Require().True(found)
-=======
-			func(encoding string) {
-				interchainAccountAddr, found := suite.chainB.GetSimApp().ICAHostKeeper.GetInterchainAccountAddress(suite.chainB.GetContext(), ibctesting.FirstConnectionID, path.EndpointA.ChannelConfig.PortID)
-				suite.Require().True(found)
->>>>>>> d281d840
 
 				msg := &disttypes.MsgFundCommunityPool{
 					Amount:    sdk.NewCoins(sdk.NewCoin(sdk.DefaultBondDenom, sdkmath.NewInt(5000))),
 					Depositor: interchainAccountAddr,
 				}
 
-<<<<<<< HEAD
-				data, err := icatypes.SerializeCosmosTx(s.chainA.GetSimApp().AppCodec(), []proto.Message{msg}, icatypes.EncodingProtobuf)
-				s.Require().NoError(err)
-=======
-				data, err := icatypes.SerializeCosmosTx(suite.chainA.GetSimApp().AppCodec(), []proto.Message{msg}, encoding)
-				suite.Require().NoError(err)
->>>>>>> d281d840
+				data, err := icatypes.SerializeCosmosTx(s.chainA.GetSimApp().AppCodec(), []proto.Message{msg}, encoding)
+				s.Require().NoError(err)
 
 				icaPacketData := icatypes.InterchainAccountPacketData{
 					Type: icatypes.EXECUTE_TX,
@@ -352,28 +271,17 @@
 		},
 		{
 			"interchain account successfully executes disttypes.MsgSetWithdrawAddress",
-<<<<<<< HEAD
-			func() {
+			func(encoding string) {
 				interchainAccountAddr, found := s.chainB.GetSimApp().ICAHostKeeper.GetInterchainAccountAddress(s.chainB.GetContext(), ibctesting.FirstConnectionID, path.EndpointA.ChannelConfig.PortID)
 				s.Require().True(found)
-=======
-			func(encoding string) {
-				interchainAccountAddr, found := suite.chainB.GetSimApp().ICAHostKeeper.GetInterchainAccountAddress(suite.chainB.GetContext(), ibctesting.FirstConnectionID, path.EndpointA.ChannelConfig.PortID)
-				suite.Require().True(found)
->>>>>>> d281d840
 
 				msg := &disttypes.MsgSetWithdrawAddress{
 					DelegatorAddress: interchainAccountAddr,
 					WithdrawAddress:  s.chainB.SenderAccount.GetAddress().String(),
 				}
 
-<<<<<<< HEAD
-				data, err := icatypes.SerializeCosmosTx(s.chainA.GetSimApp().AppCodec(), []proto.Message{msg}, icatypes.EncodingProtobuf)
-				s.Require().NoError(err)
-=======
-				data, err := icatypes.SerializeCosmosTx(suite.chainA.GetSimApp().AppCodec(), []proto.Message{msg}, encoding)
-				suite.Require().NoError(err)
->>>>>>> d281d840
+				data, err := icatypes.SerializeCosmosTx(s.chainA.GetSimApp().AppCodec(), []proto.Message{msg}, encoding)
+				s.Require().NoError(err)
 
 				icaPacketData := icatypes.InterchainAccountPacketData{
 					Type: icatypes.EXECUTE_TX,
@@ -389,13 +297,8 @@
 		},
 		{
 			"interchain account successfully executes transfertypes.MsgTransfer",
-<<<<<<< HEAD
-			func() {
+			func(encoding string) {
 				transferPath := ibctesting.NewPath(s.chainB, s.chainC)
-=======
-			func(encoding string) {
-				transferPath := ibctesting.NewPath(suite.chainB, suite.chainC)
->>>>>>> d281d840
 				transferPath.EndpointA.ChannelConfig.PortID = ibctesting.TransferPort
 				transferPath.EndpointB.ChannelConfig.PortID = ibctesting.TransferPort
 				transferPath.EndpointA.ChannelConfig.Version = transfertypes.Version
@@ -411,23 +314,13 @@
 					SourceChannel:    transferPath.EndpointA.ChannelID,
 					Token:            sdk.NewCoin(sdk.DefaultBondDenom, sdkmath.NewInt(100)),
 					Sender:           interchainAccountAddr,
-<<<<<<< HEAD
 					Receiver:         s.chainA.SenderAccount.GetAddress().String(),
-					TimeoutHeight:    clienttypes.NewHeight(1, 100),
+					TimeoutHeight:    s.chainB.GetTimeoutHeight(),
 					TimeoutTimestamp: uint64(0),
 				}
 
-				data, err := icatypes.SerializeCosmosTx(s.chainA.GetSimApp().AppCodec(), []proto.Message{msg}, icatypes.EncodingProtobuf)
-				s.Require().NoError(err)
-=======
-					Receiver:         suite.chainA.SenderAccount.GetAddress().String(),
-					TimeoutHeight:    suite.chainB.GetTimeoutHeight(),
-					TimeoutTimestamp: uint64(0),
-				}
-
-				data, err := icatypes.SerializeCosmosTx(suite.chainA.GetSimApp().AppCodec(), []proto.Message{msg}, encoding)
-				suite.Require().NoError(err)
->>>>>>> d281d840
+				data, err := icatypes.SerializeCosmosTx(s.chainA.GetSimApp().AppCodec(), []proto.Message{msg}, encoding)
+				s.Require().NoError(err)
 
 				icaPacketData := icatypes.InterchainAccountPacketData{
 					Type: icatypes.EXECUTE_TX,
@@ -446,13 +339,8 @@
 			func(encoding string) {
 				msg := &banktypes.MsgSendResponse{}
 
-<<<<<<< HEAD
-				data, err := icatypes.SerializeCosmosTx(s.chainA.GetSimApp().AppCodec(), []proto.Message{msg}, icatypes.EncodingProtobuf)
-				s.Require().NoError(err)
-=======
-				data, err := icatypes.SerializeCosmosTx(suite.chainA.GetSimApp().AppCodec(), []proto.Message{msg}, encoding)
-				suite.Require().NoError(err)
->>>>>>> d281d840
+				data, err := icatypes.SerializeCosmosTx(s.chainA.GetSimApp().AppCodec(), []proto.Message{msg}, encoding)
+				s.Require().NoError(err)
 
 				icaPacketData := icatypes.InterchainAccountPacketData{
 					Type: icatypes.EXECUTE_TX,
@@ -489,15 +377,9 @@
 		},
 		{
 			"invalid packet type - UNSPECIFIED",
-<<<<<<< HEAD
-			func() {
-				data, err := icatypes.SerializeCosmosTx(s.chainA.GetSimApp().AppCodec(), []proto.Message{&banktypes.MsgSend{}}, icatypes.EncodingProtobuf)
-				s.Require().NoError(err)
-=======
-			func(encoding string) {
-				data, err := icatypes.SerializeCosmosTx(suite.chainA.GetSimApp().AppCodec(), []proto.Message{&banktypes.MsgSend{}}, encoding)
-				suite.Require().NoError(err)
->>>>>>> d281d840
+			func(encoding string) {
+				data, err := icatypes.SerializeCosmosTx(s.chainA.GetSimApp().AppCodec(), []proto.Message{&banktypes.MsgSend{}}, encoding)
+				s.Require().NoError(err)
 
 				icaPacketData := icatypes.InterchainAccountPacketData{
 					Type: icatypes.UNSPECIFIED,
@@ -513,13 +395,8 @@
 			func(encoding string) {
 				path.EndpointA.ChannelConfig.PortID = "invalid-port-id"
 
-<<<<<<< HEAD
-				data, err := icatypes.SerializeCosmosTx(s.chainA.GetSimApp().AppCodec(), []proto.Message{&banktypes.MsgSend{}}, icatypes.EncodingProtobuf)
-				s.Require().NoError(err)
-=======
-				data, err := icatypes.SerializeCosmosTx(suite.chainA.GetSimApp().AppCodec(), []proto.Message{&banktypes.MsgSend{}}, encoding)
-				suite.Require().NoError(err)
->>>>>>> d281d840
+				data, err := icatypes.SerializeCosmosTx(s.chainA.GetSimApp().AppCodec(), []proto.Message{&banktypes.MsgSend{}}, encoding)
+				s.Require().NoError(err)
 
 				icaPacketData := icatypes.InterchainAccountPacketData{
 					Type: icatypes.EXECUTE_TX,
@@ -539,13 +416,8 @@
 					Amount:      sdk.NewCoins(sdk.NewCoin(sdk.DefaultBondDenom, sdkmath.NewInt(100))),
 				}
 
-<<<<<<< HEAD
-				data, err := icatypes.SerializeCosmosTx(s.chainA.GetSimApp().AppCodec(), []proto.Message{msg}, icatypes.EncodingProtobuf)
-				s.Require().NoError(err)
-=======
-				data, err := icatypes.SerializeCosmosTx(suite.chainA.GetSimApp().AppCodec(), []proto.Message{msg}, encoding)
-				suite.Require().NoError(err)
->>>>>>> d281d840
+				data, err := icatypes.SerializeCosmosTx(s.chainA.GetSimApp().AppCodec(), []proto.Message{msg}, encoding)
+				s.Require().NoError(err)
 
 				icaPacketData := icatypes.InterchainAccountPacketData{
 					Type: icatypes.EXECUTE_TX,
@@ -565,13 +437,8 @@
 					Amount:      sdk.NewCoins(sdk.NewCoin(sdk.DefaultBondDenom, sdkmath.NewInt(100))),
 				}
 
-<<<<<<< HEAD
-				data, err := icatypes.SerializeCosmosTx(s.chainA.GetSimApp().AppCodec(), []proto.Message{msg}, icatypes.EncodingProtobuf)
-				s.Require().NoError(err)
-=======
-				data, err := icatypes.SerializeCosmosTx(suite.chainA.GetSimApp().AppCodec(), []proto.Message{msg}, encoding)
-				suite.Require().NoError(err)
->>>>>>> d281d840
+				data, err := icatypes.SerializeCosmosTx(s.chainA.GetSimApp().AppCodec(), []proto.Message{msg}, encoding)
+				s.Require().NoError(err)
 
 				icaPacketData := icatypes.InterchainAccountPacketData{
 					Type: icatypes.EXECUTE_TX,
@@ -591,59 +458,59 @@
 		for _, tc := range testCases {
 			tc := tc
 
-			suite.Run(tc.msg, func() {
-				suite.SetupTest() // reset
-
-				path = NewICAPath(suite.chainA, suite.chainB, encoding)
-				suite.coordinator.SetupConnections(path)
+			s.Run(tc.msg, func() {
+				s.SetupTest() // reset
+
+				path = NewICAPath(s.chainA, s.chainB, encoding)
+				s.coordinator.SetupConnections(path)
 
 				err := SetupICAPath(path, TestOwnerAddress)
-				suite.Require().NoError(err)
+				s.Require().NoError(err)
 
 				portID, err := icatypes.NewControllerPortID(TestOwnerAddress)
-				suite.Require().NoError(err)
+				s.Require().NoError(err)
 
 				// Get the address of the interchain account stored in state during handshake step
-				storedAddr, found := suite.chainB.GetSimApp().ICAHostKeeper.GetInterchainAccountAddress(suite.chainB.GetContext(), ibctesting.FirstConnectionID, portID)
-				suite.Require().True(found)
+				storedAddr, found := s.chainB.GetSimApp().ICAHostKeeper.GetInterchainAccountAddress(s.chainB.GetContext(), ibctesting.FirstConnectionID, portID)
+				s.Require().True(found)
 
 				icaAddr, err := sdk.AccAddressFromBech32(storedAddr)
-				suite.Require().NoError(err)
+				s.Require().NoError(err)
 
 				// Check if account is created
-				interchainAccount := suite.chainB.GetSimApp().AccountKeeper.GetAccount(suite.chainB.GetContext(), icaAddr)
-				suite.Require().Equal(interchainAccount.GetAddress().String(), storedAddr)
-
-				suite.fundICAWallet(suite.chainB.GetContext(), path.EndpointA.ChannelConfig.PortID, sdk.NewCoins(sdk.NewCoin(sdk.DefaultBondDenom, sdkmath.NewInt(10000))))
+				interchainAccount := s.chainB.GetSimApp().AccountKeeper.GetAccount(s.chainB.GetContext(), icaAddr)
+				s.Require().Equal(interchainAccount.GetAddress().String(), storedAddr)
+
+				s.fundICAWallet(s.chainB.GetContext(), path.EndpointA.ChannelConfig.PortID, sdk.NewCoins(sdk.NewCoin(sdk.DefaultBondDenom, sdkmath.NewInt(10000))))
 
 				tc.malleate(encoding) // malleate mutates test data
 
 				packet := channeltypes.NewPacket(
 					packetData,
-					suite.chainA.SenderAccount.GetSequence(),
+					s.chainA.SenderAccount.GetSequence(),
 					path.EndpointA.ChannelConfig.PortID,
 					path.EndpointA.ChannelID,
 					path.EndpointB.ChannelConfig.PortID,
 					path.EndpointB.ChannelID,
-					suite.chainB.GetTimeoutHeight(),
+					s.chainB.GetTimeoutHeight(),
 					0,
 				)
 
-				txResponse, err := suite.chainB.GetSimApp().ICAHostKeeper.OnRecvPacket(suite.chainB.GetContext(), packet)
+				txResponse, err := s.chainB.GetSimApp().ICAHostKeeper.OnRecvPacket(s.chainB.GetContext(), packet)
 
 				if tc.expPass {
-					suite.Require().NoError(err)
-					suite.Require().NotNil(txResponse)
+					s.Require().NoError(err)
+					s.Require().NotNil(txResponse)
 				} else {
-					suite.Require().Error(err)
-					suite.Require().Nil(txResponse)
+					s.Require().Error(err)
+					s.Require().Nil(txResponse)
 				}
 			})
 		}
 	}
 }
 
-func (suite *KeeperTestSuite) TestJSONOnRecvPacket() {
+func (s *KeeperTestSuite) TestJSONOnRecvPacket() {
 	var (
 		path       *ibctesting.Path
 		packetData []byte
@@ -665,13 +532,13 @@
 				}
 
 				proposalMsg, err := govv1.NewLegacyContent(testProposal, interchainAccountAddr)
-				suite.Require().NoError(err)
-
-				proposal, err := govv1.NewProposal([]sdk.Msg{proposalMsg}, govtypes.DefaultStartingProposalID, suite.chainA.GetContext().BlockTime(), suite.chainA.GetContext().BlockTime(), "test proposal", "title", "Description", sdk.AccAddress(interchainAccountAddr))
-				suite.Require().NoError(err)
-
-				suite.chainB.GetSimApp().GovKeeper.SetProposal(suite.chainB.GetContext(), proposal)
-				suite.chainB.GetSimApp().GovKeeper.ActivateVotingPeriod(suite.chainB.GetContext(), proposal)
+				s.Require().NoError(err)
+
+				proposal, err := govv1.NewProposal([]sdk.Msg{proposalMsg}, govtypes.DefaultStartingProposalID, s.chainA.GetContext().BlockTime(), s.chainA.GetContext().BlockTime(), "test proposal", "title", "Description", sdk.AccAddress(interchainAccountAddr))
+				s.Require().NoError(err)
+
+				s.chainB.GetSimApp().GovKeeper.SetProposal(s.chainB.GetContext(), proposal)
+				s.chainB.GetSimApp().GovKeeper.ActivateVotingPeriod(s.chainB.GetContext(), proposal)
 
 				msgBytes := []byte(`{
 					"messages": [
@@ -693,7 +560,7 @@
 				}`)
 
 				params := types.NewParams(true, []string{"*"})
-				suite.chainB.GetSimApp().ICAHostKeeper.SetParams(suite.chainB.GetContext(), params)
+				s.chainB.GetSimApp().ICAHostKeeper.SetParams(s.chainB.GetContext(), params)
 			},
 			true,
 		},
@@ -718,7 +585,7 @@
 				}`)
 
 				params := types.NewParams(true, []string{sdk.MsgTypeURL((*banktypes.MsgSend)(nil))})
-				suite.chainB.GetSimApp().ICAHostKeeper.SetParams(suite.chainB.GetContext(), params)
+				s.chainB.GetSimApp().ICAHostKeeper.SetParams(s.chainB.GetContext(), params)
 			},
 			true,
 		},
@@ -747,7 +614,7 @@
 				}`)
 
 				params := types.NewParams(true, []string{sdk.MsgTypeURL((*govtypes.MsgSubmitProposal)(nil))})
-				suite.chainB.GetSimApp().ICAHostKeeper.SetParams(suite.chainB.GetContext(), params)
+				s.chainB.GetSimApp().ICAHostKeeper.SetParams(s.chainB.GetContext(), params)
 			},
 			true,
 		},
@@ -761,13 +628,13 @@
 				}
 
 				proposalMsg, err := govv1.NewLegacyContent(testProposal, interchainAccountAddr)
-				suite.Require().NoError(err)
-
-				proposal, err := govv1.NewProposal([]sdk.Msg{proposalMsg}, govtypes.DefaultStartingProposalID, suite.chainA.GetContext().BlockTime(), suite.chainA.GetContext().BlockTime(), "test proposal", "title", "description", sdk.AccAddress(interchainAccountAddr))
-				suite.Require().NoError(err)
-
-				suite.chainB.GetSimApp().GovKeeper.SetProposal(suite.chainB.GetContext(), proposal)
-				suite.chainB.GetSimApp().GovKeeper.ActivateVotingPeriod(suite.chainB.GetContext(), proposal)
+				s.Require().NoError(err)
+
+				proposal, err := govv1.NewProposal([]sdk.Msg{proposalMsg}, govtypes.DefaultStartingProposalID, s.chainA.GetContext().BlockTime(), s.chainA.GetContext().BlockTime(), "test proposal", "title", "description", sdk.AccAddress(interchainAccountAddr))
+				s.Require().NoError(err)
+
+				s.chainB.GetSimApp().GovKeeper.SetProposal(s.chainB.GetContext(), proposal)
+				s.chainB.GetSimApp().GovKeeper.ActivateVotingPeriod(s.chainB.GetContext(), proposal)
 
 				msgBytes := []byte(`{
 					"messages": [
@@ -787,7 +654,7 @@
 				}`)
 
 				params := types.NewParams(true, []string{sdk.MsgTypeURL((*govtypes.MsgVote)(nil))})
-				suite.chainB.GetSimApp().ICAHostKeeper.SetParams(suite.chainB.GetContext(), params)
+				s.chainB.GetSimApp().ICAHostKeeper.SetParams(s.chainB.GetContext(), params)
 			},
 			true,
 		},
@@ -828,20 +695,20 @@
 				}`)
 
 				params := types.NewParams(true, []string{sdk.MsgTypeURL((*govtypes.MsgSubmitProposal)(nil)), sdk.MsgTypeURL((*govtypes.MsgDeposit)(nil)), sdk.MsgTypeURL((*govtypes.MsgVote)(nil))})
-				suite.chainB.GetSimApp().ICAHostKeeper.SetParams(suite.chainB.GetContext(), params)
+				s.chainB.GetSimApp().ICAHostKeeper.SetParams(s.chainB.GetContext(), params)
 			},
 			true,
 		},
 		{
 			"interchain account successfully executes transfertypes.MsgTransfer",
 			func(icaAddress string) {
-				transferPath := ibctesting.NewPath(suite.chainB, suite.chainC)
+				transferPath := ibctesting.NewPath(s.chainB, s.chainC)
 				transferPath.EndpointA.ChannelConfig.PortID = ibctesting.TransferPort
 				transferPath.EndpointB.ChannelConfig.PortID = ibctesting.TransferPort
 				transferPath.EndpointA.ChannelConfig.Version = transfertypes.Version
 				transferPath.EndpointB.ChannelConfig.Version = transfertypes.Version
 
-				suite.coordinator.Setup(transferPath)
+				s.coordinator.Setup(transferPath)
 
 				msgBytes := []byte(`{
 					"messages": [
@@ -865,7 +732,7 @@
 				}`)
 
 				params := types.NewParams(true, []string{sdk.MsgTypeURL((*transfertypes.MsgTransfer)(nil))})
-				suite.chainB.GetSimApp().ICAHostKeeper.SetParams(suite.chainB.GetContext(), params)
+				s.chainB.GetSimApp().ICAHostKeeper.SetParams(s.chainB.GetContext(), params)
 			},
 			true,
 		},
@@ -881,7 +748,7 @@
 				}`)
 
 				params := types.NewParams(true, []string{"*"})
-				suite.chainB.GetSimApp().ICAHostKeeper.SetParams(suite.chainB.GetContext(), params)
+				s.chainB.GetSimApp().ICAHostKeeper.SetParams(s.chainB.GetContext(), params)
 			},
 			false,
 		},
@@ -906,7 +773,7 @@
 				}`)
 
 				params := types.NewParams(true, []string{sdk.MsgTypeURL((*transfertypes.MsgTransfer)(nil))})
-				suite.chainB.GetSimApp().ICAHostKeeper.SetParams(suite.chainB.GetContext(), params)
+				s.chainB.GetSimApp().ICAHostKeeper.SetParams(s.chainB.GetContext(), params)
 			},
 			false,
 		},
@@ -931,7 +798,7 @@
 				}`)
 
 				params := types.NewParams(true, []string{sdk.MsgTypeURL((*banktypes.MsgSend)(nil))})
-				suite.chainB.GetSimApp().ICAHostKeeper.SetParams(suite.chainB.GetContext(), params)
+				s.chainB.GetSimApp().ICAHostKeeper.SetParams(s.chainB.GetContext(), params)
 			},
 			false,
 		},
@@ -943,13 +810,8 @@
 		s.Run(tc.msg, func() {
 			s.SetupTest() // reset
 
-<<<<<<< HEAD
-			path = NewICAPath(s.chainA, s.chainB)
+			path = NewICAPath(s.chainA, s.chainB, icatypes.EncodingProto3JSON)
 			s.coordinator.SetupConnections(path)
-=======
-			path = NewICAPath(suite.chainA, suite.chainB, icatypes.EncodingProto3JSON)
-			suite.coordinator.SetupConnections(path)
->>>>>>> d281d840
 
 			err := SetupICAPath(path, TestOwnerAddress)
 			s.Require().NoError(err)
@@ -958,24 +820,10 @@
 			s.Require().NoError(err)
 
 			// Get the address of the interchain account stored in state during handshake step
-<<<<<<< HEAD
-			storedAddr, found := s.chainB.GetSimApp().ICAHostKeeper.GetInterchainAccountAddress(s.chainB.GetContext(), ibctesting.FirstConnectionID, portID)
+			icaAddress, found := s.chainB.GetSimApp().ICAHostKeeper.GetInterchainAccountAddress(s.chainB.GetContext(), ibctesting.FirstConnectionID, portID)
 			s.Require().True(found)
 
-			icaAddr, err := sdk.AccAddressFromBech32(storedAddr)
-			s.Require().NoError(err)
-
-			// Check if account is created
-			interchainAccount := s.chainB.GetSimApp().AccountKeeper.GetAccount(s.chainB.GetContext(), icaAddr)
-			s.Require().Equal(interchainAccount.GetAddress().String(), storedAddr)
-
-			s.fundICAWallet(s.chainB.GetContext(), path.EndpointA.ChannelConfig.PortID, sdk.NewCoins(sdk.NewCoin(sdk.DefaultBondDenom, sdkmath.NewInt(10000))))
-=======
-			icaAddress, found := suite.chainB.GetSimApp().ICAHostKeeper.GetInterchainAccountAddress(suite.chainB.GetContext(), ibctesting.FirstConnectionID, portID)
-			suite.Require().True(found)
-
-			suite.fundICAWallet(suite.chainB.GetContext(), path.EndpointA.ChannelConfig.PortID, sdk.NewCoins(sdk.NewCoin(sdk.DefaultBondDenom, sdkmath.NewInt(100000000))))
->>>>>>> d281d840
+			s.fundICAWallet(s.chainB.GetContext(), path.EndpointA.ChannelConfig.PortID, sdk.NewCoins(sdk.NewCoin(sdk.DefaultBondDenom, sdkmath.NewInt(100000000))))
 
 			tc.malleate(icaAddress) // malleate mutates test data
 
@@ -986,7 +834,7 @@
 				path.EndpointA.ChannelID,
 				path.EndpointB.ChannelConfig.PortID,
 				path.EndpointB.ChannelID,
-				suite.chainB.GetTimeoutHeight(),
+				s.chainB.GetTimeoutHeight(),
 				0,
 			)
 
