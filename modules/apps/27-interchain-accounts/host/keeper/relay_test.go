package keeper_test

import (
	"fmt"
	"strings"
	"time"

	"github.com/cosmos/gogoproto/proto"

	sdkmath "cosmossdk.io/math"

	"github.com/cosmos/cosmos-sdk/testutil/testdata"
	sdk "github.com/cosmos/cosmos-sdk/types"
	authtypes "github.com/cosmos/cosmos-sdk/x/auth/types"
	banktypes "github.com/cosmos/cosmos-sdk/x/bank/types"
	disttypes "github.com/cosmos/cosmos-sdk/x/distribution/types"
	govtypesv1 "github.com/cosmos/cosmos-sdk/x/gov/types/v1"
	stakingtypes "github.com/cosmos/cosmos-sdk/x/staking/types"

	"github.com/cosmos/ibc-go/v10/modules/apps/27-interchain-accounts/host/types"
	icatypes "github.com/cosmos/ibc-go/v10/modules/apps/27-interchain-accounts/types"
	transfertypes "github.com/cosmos/ibc-go/v10/modules/apps/transfer/types"
	channeltypes "github.com/cosmos/ibc-go/v10/modules/core/04-channel/types"
	ibcerrors "github.com/cosmos/ibc-go/v10/modules/core/errors"
	ibctesting "github.com/cosmos/ibc-go/v10/testing"
)

func (suite *KeeperTestSuite) TestOnRecvPacket() {
	testedOrderings := []channeltypes.Order{channeltypes.UNORDERED, channeltypes.ORDERED}
	testedEncodings := []string{icatypes.EncodingProtobuf, icatypes.EncodingProto3JSON}

	var (
		path       *ibctesting.Path
		packetData []byte
	)

	testCases := []struct {
		msg      string
		malleate func(encoding string)
		expErr   error
	}{
		{
			"interchain account successfully executes an arbitrary message type using the * (allow all message types) param",
			func(encoding string) {
				interchainAccountAddr, found := suite.chainB.GetSimApp().ICAHostKeeper.GetInterchainAccountAddress(suite.chainB.GetContext(), ibctesting.FirstConnectionID, path.EndpointA.ChannelConfig.PortID)
				suite.Require().True(found)

				proposal, err := govtypesv1.NewProposal([]sdk.Msg{getTestProposalMessage()}, govtypesv1.DefaultStartingProposalID, time.Now(), time.Now().Add(time.Hour), "test proposal", "title", "Description", sdk.AccAddress(interchainAccountAddr), false)
				suite.Require().NoError(err)

				err = suite.chainB.GetSimApp().GovKeeper.SetProposal(suite.chainB.GetContext(), proposal)
				suite.Require().NoError(err)
				err = suite.chainB.GetSimApp().GovKeeper.ActivateVotingPeriod(suite.chainB.GetContext(), proposal)
				suite.Require().NoError(err)

				msg := &govtypesv1.MsgVote{
					ProposalId: govtypesv1.DefaultStartingProposalID,
					Voter:      interchainAccountAddr,
					Option:     govtypesv1.OptionYes,
				}

				data, err := icatypes.SerializeCosmosTx(suite.chainA.GetSimApp().AppCodec(), []proto.Message{msg}, encoding)
				suite.Require().NoError(err)

				icaPacketData := icatypes.InterchainAccountPacketData{
					Type: icatypes.EXECUTE_TX,
					Data: data,
				}

				packetData = icaPacketData.GetBytes()

				params := types.NewParams(true, []string{"*"})
				suite.chainB.GetSimApp().ICAHostKeeper.SetParams(suite.chainB.GetContext(), params)
			},
			nil,
		},
		{
			"interchain account successfully executes banktypes.MsgSend",
			func(encoding string) {
				interchainAccountAddr, found := suite.chainB.GetSimApp().ICAHostKeeper.GetInterchainAccountAddress(suite.chainB.GetContext(), ibctesting.FirstConnectionID, path.EndpointA.ChannelConfig.PortID)
				suite.Require().True(found)

				msg := &banktypes.MsgSend{
					FromAddress: interchainAccountAddr,
					ToAddress:   suite.chainB.SenderAccount.GetAddress().String(),
					Amount:      sdk.NewCoins(ibctesting.TestCoin),
				}

				data, err := icatypes.SerializeCosmosTx(suite.chainA.GetSimApp().AppCodec(), []proto.Message{msg}, encoding)
				suite.Require().NoError(err)

				icaPacketData := icatypes.InterchainAccountPacketData{
					Type: icatypes.EXECUTE_TX,
					Data: data,
				}

				packetData = icaPacketData.GetBytes()

				params := types.NewParams(true, []string{sdk.MsgTypeURL(msg)})
				suite.chainB.GetSimApp().ICAHostKeeper.SetParams(suite.chainB.GetContext(), params)
			},
			nil,
		},
		{
			"interchain account successfully executes stakingtypes.MsgDelegate",
			func(encoding string) {
				interchainAccountAddr, found := suite.chainB.GetSimApp().ICAHostKeeper.GetInterchainAccountAddress(suite.chainB.GetContext(), ibctesting.FirstConnectionID, path.EndpointA.ChannelConfig.PortID)
				suite.Require().True(found)

				validatorAddr := (sdk.ValAddress)(suite.chainB.Vals.Validators[0].Address)
				msg := &stakingtypes.MsgDelegate{
					DelegatorAddress: interchainAccountAddr,
					ValidatorAddress: validatorAddr.String(),
					Amount:           sdk.NewCoin(sdk.DefaultBondDenom, sdkmath.NewInt(5000)),
				}

				data, err := icatypes.SerializeCosmosTx(suite.chainA.GetSimApp().AppCodec(), []proto.Message{msg}, encoding)
				suite.Require().NoError(err)

				icaPacketData := icatypes.InterchainAccountPacketData{
					Type: icatypes.EXECUTE_TX,
					Data: data,
				}

				packetData = icaPacketData.GetBytes()

				params := types.NewParams(true, []string{sdk.MsgTypeURL(msg)})
				suite.chainB.GetSimApp().ICAHostKeeper.SetParams(suite.chainB.GetContext(), params)
			},
			nil,
		},
		{
			"interchain account successfully executes stakingtypes.MsgDelegate and stakingtypes.MsgUndelegate sequentially",
			func(encoding string) {
				interchainAccountAddr, found := suite.chainB.GetSimApp().ICAHostKeeper.GetInterchainAccountAddress(suite.chainB.GetContext(), ibctesting.FirstConnectionID, path.EndpointA.ChannelConfig.PortID)
				suite.Require().True(found)

				validatorAddr := (sdk.ValAddress)(suite.chainB.Vals.Validators[0].Address)
				msgDelegate := &stakingtypes.MsgDelegate{
					DelegatorAddress: interchainAccountAddr,
					ValidatorAddress: validatorAddr.String(),
					Amount:           sdk.NewCoin(sdk.DefaultBondDenom, sdkmath.NewInt(5000)),
				}

				msgUndelegate := &stakingtypes.MsgUndelegate{
					DelegatorAddress: interchainAccountAddr,
					ValidatorAddress: validatorAddr.String(),
					Amount:           sdk.NewCoin(sdk.DefaultBondDenom, sdkmath.NewInt(5000)),
				}

				data, err := icatypes.SerializeCosmosTx(suite.chainA.GetSimApp().AppCodec(), []proto.Message{msgDelegate, msgUndelegate}, encoding)
				suite.Require().NoError(err)

				icaPacketData := icatypes.InterchainAccountPacketData{
					Type: icatypes.EXECUTE_TX,
					Data: data,
				}

				packetData = icaPacketData.GetBytes()

				params := types.NewParams(true, []string{sdk.MsgTypeURL(msgDelegate), sdk.MsgTypeURL(msgUndelegate)})
				suite.chainB.GetSimApp().ICAHostKeeper.SetParams(suite.chainB.GetContext(), params)
			},
			nil,
		},
		{
			"interchain account successfully executes govtypesv1.MsgSubmitProposal",
			func(encoding string) {
				interchainAccountAddr, found := suite.chainB.GetSimApp().ICAHostKeeper.GetInterchainAccountAddress(suite.chainB.GetContext(), ibctesting.FirstConnectionID, path.EndpointA.ChannelConfig.PortID)
				suite.Require().True(found)

				msg, err := govtypesv1.NewMsgSubmitProposal([]sdk.Msg{}, sdk.NewCoins(sdk.NewCoin(sdk.DefaultBondDenom, sdkmath.NewInt(100000))), interchainAccountAddr, "metadata", "title", "summary", false)
				suite.Require().NoError(err)

				data, err := icatypes.SerializeCosmosTx(suite.chainA.GetSimApp().AppCodec(), []proto.Message{msg}, encoding)
				suite.Require().NoError(err)

				icaPacketData := icatypes.InterchainAccountPacketData{
					Type: icatypes.EXECUTE_TX,
					Data: data,
				}

				packetData = icaPacketData.GetBytes()

				params := types.NewParams(true, []string{sdk.MsgTypeURL(msg)})
				suite.chainB.GetSimApp().ICAHostKeeper.SetParams(suite.chainB.GetContext(), params)
			},
			nil,
		},
		{
			"interchain account successfully executes govtypesv1.MsgVote",
			func(encoding string) {
				interchainAccountAddr, found := suite.chainB.GetSimApp().ICAHostKeeper.GetInterchainAccountAddress(suite.chainB.GetContext(), ibctesting.FirstConnectionID, path.EndpointA.ChannelConfig.PortID)
				suite.Require().True(found)

				proposal, err := govtypesv1.NewProposal([]sdk.Msg{getTestProposalMessage()}, govtypesv1.DefaultStartingProposalID, time.Now(), time.Now().Add(time.Hour), "test proposal", "title", "Description", sdk.AccAddress(interchainAccountAddr), false)
				suite.Require().NoError(err)

				err = suite.chainB.GetSimApp().GovKeeper.SetProposal(suite.chainB.GetContext(), proposal)
				suite.Require().NoError(err)
				err = suite.chainB.GetSimApp().GovKeeper.ActivateVotingPeriod(suite.chainB.GetContext(), proposal)
				suite.Require().NoError(err)

				msg := &govtypesv1.MsgVote{
					ProposalId: govtypesv1.DefaultStartingProposalID,
					Voter:      interchainAccountAddr,
					Option:     govtypesv1.OptionYes,
				}

				data, err := icatypes.SerializeCosmosTx(suite.chainA.GetSimApp().AppCodec(), []proto.Message{msg}, encoding)
				suite.Require().NoError(err)

				icaPacketData := icatypes.InterchainAccountPacketData{
					Type: icatypes.EXECUTE_TX,
					Data: data,
				}

				packetData = icaPacketData.GetBytes()

				params := types.NewParams(true, []string{sdk.MsgTypeURL(msg)})
				suite.chainB.GetSimApp().ICAHostKeeper.SetParams(suite.chainB.GetContext(), params)
			},
			nil,
		},
		{
			"interchain account successfully executes disttypes.MsgFundCommunityPool",
			func(encoding string) {
				interchainAccountAddr, found := suite.chainB.GetSimApp().ICAHostKeeper.GetInterchainAccountAddress(suite.chainB.GetContext(), ibctesting.FirstConnectionID, path.EndpointA.ChannelConfig.PortID)
				suite.Require().True(found)

				msg := &disttypes.MsgFundCommunityPool{
					Amount:    sdk.NewCoins(sdk.NewCoin(sdk.DefaultBondDenom, sdkmath.NewInt(5000))),
					Depositor: interchainAccountAddr,
				}

				data, err := icatypes.SerializeCosmosTx(suite.chainA.GetSimApp().AppCodec(), []proto.Message{msg}, encoding)
				suite.Require().NoError(err)

				icaPacketData := icatypes.InterchainAccountPacketData{
					Type: icatypes.EXECUTE_TX,
					Data: data,
				}

				packetData = icaPacketData.GetBytes()

				params := types.NewParams(true, []string{sdk.MsgTypeURL(msg)})
				suite.chainB.GetSimApp().ICAHostKeeper.SetParams(suite.chainB.GetContext(), params)
			},
			nil,
		},
		{
			"interchain account successfully executes icahosttypes.MsgModuleQuerySafe",
			func(encoding string) {
				interchainAccountAddr, found := suite.chainB.GetSimApp().ICAHostKeeper.GetInterchainAccountAddress(suite.chainB.GetContext(), ibctesting.FirstConnectionID, path.EndpointA.ChannelConfig.PortID)
				suite.Require().True(found)

				balanceQuery := banktypes.NewQueryBalanceRequest(suite.chainB.SenderAccount.GetAddress(), sdk.DefaultBondDenom)
				queryBz, err := balanceQuery.Marshal()
				suite.Require().NoError(err)

				msg := types.NewMsgModuleQuerySafe(interchainAccountAddr, []types.QueryRequest{
					{
						Path: "/cosmos.bank.v1beta1.Query/Balance",
						Data: queryBz,
					},
				})

				data, err := icatypes.SerializeCosmosTx(suite.chainA.GetSimApp().AppCodec(), []proto.Message{msg}, encoding)
				suite.Require().NoError(err)

				icaPacketData := icatypes.InterchainAccountPacketData{
					Type: icatypes.EXECUTE_TX,
					Data: data,
				}

				packetData = icaPacketData.GetBytes()

				params := types.NewParams(true, []string{sdk.MsgTypeURL(msg)})
				suite.chainB.GetSimApp().ICAHostKeeper.SetParams(suite.chainB.GetContext(), params)
			},
			nil,
		},
		{
			"interchain account successfully executes disttypes.MsgSetWithdrawAddress",
			func(encoding string) {
				interchainAccountAddr, found := suite.chainB.GetSimApp().ICAHostKeeper.GetInterchainAccountAddress(suite.chainB.GetContext(), ibctesting.FirstConnectionID, path.EndpointA.ChannelConfig.PortID)
				suite.Require().True(found)

				msg := &disttypes.MsgSetWithdrawAddress{
					DelegatorAddress: interchainAccountAddr,
					WithdrawAddress:  suite.chainB.SenderAccount.GetAddress().String(),
				}

				data, err := icatypes.SerializeCosmosTx(suite.chainA.GetSimApp().AppCodec(), []proto.Message{msg}, encoding)
				suite.Require().NoError(err)

				icaPacketData := icatypes.InterchainAccountPacketData{
					Type: icatypes.EXECUTE_TX,
					Data: data,
				}

				packetData = icaPacketData.GetBytes()

				params := types.NewParams(true, []string{sdk.MsgTypeURL(msg)})
				suite.chainB.GetSimApp().ICAHostKeeper.SetParams(suite.chainB.GetContext(), params)
			},
			nil,
		},
		{
			"interchain account successfully executes transfertypes.MsgTransfer",
			func(encoding string) {
				transferPath := ibctesting.NewTransferPath(suite.chainB, suite.chainC)

				transferPath.Setup()

				interchainAccountAddr, found := suite.chainB.GetSimApp().ICAHostKeeper.GetInterchainAccountAddress(suite.chainB.GetContext(), ibctesting.FirstConnectionID, path.EndpointA.ChannelConfig.PortID)
				suite.Require().True(found)

				msg := transfertypes.NewMsgTransfer(
					transferPath.EndpointA.ChannelConfig.PortID,
					transferPath.EndpointA.ChannelID,
					ibctesting.TestCoin,
					interchainAccountAddr,
					suite.chainA.SenderAccount.GetAddress().String(),
					suite.chainB.GetTimeoutHeight(),
					0,
					"",
				)

				data, err := icatypes.SerializeCosmosTx(suite.chainA.GetSimApp().AppCodec(), []proto.Message{msg}, encoding)
				suite.Require().NoError(err)

				icaPacketData := icatypes.InterchainAccountPacketData{
					Type: icatypes.EXECUTE_TX,
					Data: data,
				}

				packetData = icaPacketData.GetBytes()

				params := types.NewParams(true, []string{sdk.MsgTypeURL(msg)})
				suite.chainB.GetSimApp().ICAHostKeeper.SetParams(suite.chainB.GetContext(), params)
			},
			nil,
		},
		{
			"Msg fails its ValidateBasic: MsgTransfer has an empty receiver",
			func(encoding string) {
				transferPath := ibctesting.NewTransferPath(suite.chainB, suite.chainC)
				transferPath.Setup()

				interchainAccountAddr, found := suite.chainB.GetSimApp().ICAHostKeeper.GetInterchainAccountAddress(suite.chainB.GetContext(), ibctesting.FirstConnectionID, path.EndpointA.ChannelConfig.PortID)
				suite.Require().True(found)

				msg := transfertypes.NewMsgTransfer(
					transferPath.EndpointA.ChannelConfig.PortID,
					transferPath.EndpointA.ChannelID,
					ibctesting.TestCoin,
					interchainAccountAddr,
					"",
					suite.chainB.GetTimeoutHeight(),
					0,
					"",
				)

				data, err := icatypes.SerializeCosmosTx(suite.chainA.GetSimApp().AppCodec(), []proto.Message{msg}, encoding)
				suite.Require().NoError(err)

				icaPacketData := icatypes.InterchainAccountPacketData{
					Type: icatypes.EXECUTE_TX,
					Data: data,
				}

				packetData = icaPacketData.GetBytes()

				params := types.NewParams(true, []string{sdk.MsgTypeURL(msg)})
				suite.chainB.GetSimApp().ICAHostKeeper.SetParams(suite.chainB.GetContext(), params)
			},
			ibcerrors.ErrInvalidAddress,
		},
		{
			"unregistered sdk.Msg",
			func(encoding string) {
				msg := &banktypes.MsgSendResponse{}

				data, err := icatypes.SerializeCosmosTx(suite.chainA.GetSimApp().AppCodec(), []proto.Message{msg}, encoding)
				suite.Require().NoError(err)

				icaPacketData := icatypes.InterchainAccountPacketData{
					Type: icatypes.EXECUTE_TX,
					Data: data,
				}

				packetData = icaPacketData.GetBytes()

				params := types.NewParams(true, []string{"/" + proto.MessageName(msg)})
				suite.chainB.GetSimApp().ICAHostKeeper.SetParams(suite.chainB.GetContext(), params)
			},
			ibcerrors.ErrInvalidType,
		},
		{
			"cannot unmarshal interchain account packet data",
			func(encoding string) {
				packetData = []byte{}
			},
			ibcerrors.ErrInvalidType,
		},
		{
			"cannot deserialize interchain account packet data messages",
			func(encoding string) {
				data := []byte("invalid packet data")

				icaPacketData := icatypes.InterchainAccountPacketData{
					Type: icatypes.EXECUTE_TX,
					Data: data,
				}

				packetData = icaPacketData.GetBytes()
			},
			ibcerrors.ErrInvalidType,
		},
		{
			"invalid packet type - UNSPECIFIED",
			func(encoding string) {
				data, err := icatypes.SerializeCosmosTx(suite.chainA.GetSimApp().AppCodec(), []proto.Message{&banktypes.MsgSend{}}, encoding)
				suite.Require().NoError(err)

				icaPacketData := icatypes.InterchainAccountPacketData{
					Type: icatypes.UNSPECIFIED,
					Data: data,
				}

				packetData = icaPacketData.GetBytes()
			},
			icatypes.ErrUnknownDataType,
		},
		{
			"unauthorised: interchain account not found for controller port ID",
			func(encoding string) {
				path.EndpointA.ChannelConfig.PortID = "invalid-port-id"

				data, err := icatypes.SerializeCosmosTx(suite.chainA.GetSimApp().AppCodec(), []proto.Message{&banktypes.MsgSend{}}, encoding)
				suite.Require().NoError(err)

				icaPacketData := icatypes.InterchainAccountPacketData{
					Type: icatypes.EXECUTE_TX,
					Data: data,
				}

				packetData = icaPacketData.GetBytes()
			},
			icatypes.ErrInterchainAccountNotFound,
		},
		{
			"unauthorised: message type not allowed", // NOTE: do not update params to explicitly force the error
			func(encoding string) {
				msg := &banktypes.MsgSend{
					FromAddress: suite.chainB.SenderAccount.GetAddress().String(),
					ToAddress:   suite.chainB.SenderAccount.GetAddress().String(),
					Amount:      sdk.NewCoins(ibctesting.TestCoin),
				}

				data, err := icatypes.SerializeCosmosTx(suite.chainA.GetSimApp().AppCodec(), []proto.Message{msg}, encoding)
				suite.Require().NoError(err)

				icaPacketData := icatypes.InterchainAccountPacketData{
					Type: icatypes.EXECUTE_TX,
					Data: data,
				}

				packetData = icaPacketData.GetBytes()
			},
			ibcerrors.ErrUnauthorized,
		},
		{
			"unauthorised: signer address is not the interchain account associated with the controller portID",
			func(encoding string) {
				msg := &banktypes.MsgSend{
					FromAddress: suite.chainB.SenderAccount.GetAddress().String(), // unexpected signer
					ToAddress:   suite.chainB.SenderAccount.GetAddress().String(),
					Amount:      sdk.NewCoins(ibctesting.TestCoin),
				}

				data, err := icatypes.SerializeCosmosTx(suite.chainA.GetSimApp().AppCodec(), []proto.Message{msg}, encoding)
				suite.Require().NoError(err)

				icaPacketData := icatypes.InterchainAccountPacketData{
					Type: icatypes.EXECUTE_TX,
					Data: data,
				}

				packetData = icaPacketData.GetBytes()

				params := types.NewParams(true, []string{sdk.MsgTypeURL(msg)})
				suite.chainB.GetSimApp().ICAHostKeeper.SetParams(suite.chainB.GetContext(), params)
			},
			ibcerrors.ErrUnauthorized,
		},
	}

	for _, ordering := range testedOrderings {
		for _, encoding := range testedEncodings {
			for _, tc := range testCases {
				suite.Run(tc.msg, func() {
					suite.SetupTest() // reset

					path = NewICAPath(suite.chainA, suite.chainB, encoding, ordering)
					path.SetupConnections()

					err := SetupICAPath(path, TestOwnerAddress)
					suite.Require().NoError(err)

					portID, err := icatypes.NewControllerPortID(TestOwnerAddress)
					suite.Require().NoError(err)

					// Get the address of the interchain account stored in state during handshake step
					storedAddr, found := suite.chainB.GetSimApp().ICAHostKeeper.GetInterchainAccountAddress(suite.chainB.GetContext(), ibctesting.FirstConnectionID, portID)
					suite.Require().True(found)

					icaAddr, err := sdk.AccAddressFromBech32(storedAddr)
					suite.Require().NoError(err)

					// Check if account is created
					interchainAccount := suite.chainB.GetSimApp().AccountKeeper.GetAccount(suite.chainB.GetContext(), icaAddr)
					suite.Require().Equal(interchainAccount.GetAddress().String(), storedAddr)

					suite.fundICAWallet(suite.chainB.GetContext(), path.EndpointA.ChannelConfig.PortID, sdk.NewCoins(sdk.NewCoin(sdk.DefaultBondDenom, sdkmath.NewInt(1000000))))

					tc.malleate(encoding) // malleate mutates test data

					packet := channeltypes.NewPacket(
						packetData,
						suite.chainA.SenderAccount.GetSequence(),
						path.EndpointA.ChannelConfig.PortID,
						path.EndpointA.ChannelID,
						path.EndpointB.ChannelConfig.PortID,
						path.EndpointB.ChannelID,
						suite.chainB.GetTimeoutHeight(),
						0,
					)

					txResponse, err := suite.chainB.GetSimApp().ICAHostKeeper.OnRecvPacket(suite.chainB.GetContext(), packet)

					if tc.expErr == nil {
						suite.Require().NoError(err)
						suite.Require().NotNil(txResponse)
					} else {
						suite.Require().ErrorIs(err, tc.expErr)
						suite.Require().Nil(txResponse)
					}
				})
			}
		}
	}
}

func (suite *KeeperTestSuite) TestJSONOnRecvPacket() {
	var (
		path       *ibctesting.Path
		packetData []byte
	)
	interchainAccountAddr := "cosmos15ulrf36d4wdtrtqzkgaan9ylwuhs7k7qz753uk"

	testCases := []struct {
		msg      string
		malleate func(icaAddress string)
		expErr   error
	}{
		{
			"interchain account successfully executes an arbitrary message type using the * (allow all message types) param",
			func(icaAddress string) {
				proposal, err := govtypesv1.NewProposal([]sdk.Msg{getTestProposalMessage()}, govtypesv1.DefaultStartingProposalID, suite.chainA.GetContext().BlockTime(), suite.chainA.GetContext().BlockTime(), "test proposal", "title", "Description", sdk.AccAddress(interchainAccountAddr), false)
				suite.Require().NoError(err)

				err = suite.chainB.GetSimApp().GovKeeper.SetProposal(suite.chainB.GetContext(), proposal)
				suite.Require().NoError(err)
				err = suite.chainB.GetSimApp().GovKeeper.ActivateVotingPeriod(suite.chainB.GetContext(), proposal)
				suite.Require().NoError(err)

				msgBytes := []byte(`{
					"messages": [
						{
							"@type": "/cosmos.gov.v1.MsgVote",
							"voter": "` + icaAddress + `",
							"proposal_id": 1,
							"option": 1
						}
					]
				}`)
				// this is the way cosmwasm encodes byte arrays by default
				// golang doesn't use this encoding by default, but it can still deserialize:
<<<<<<< HEAD
				byteArrayString := strings.Join(strings.Fields(fmt.Sprint(string(msgBytes))), ",")
=======
				byteArrayString := strings.Join(strings.Fields(fmt.Sprint(msgBytes)), ",") //nolint:staticcheck
>>>>>>> 73c5d0e0

				packetData = []byte(`{
					"type": 1,
					"data":` + byteArrayString + `
				}`)

				params := types.NewParams(true, []string{"*"})
				suite.chainB.GetSimApp().ICAHostKeeper.SetParams(suite.chainB.GetContext(), params)
			},
			nil,
		},
		{
			"interchain account successfully executes banktypes.MsgSend",
			func(icaAddress string) {
				msgBytes := []byte(`{
					"messages": [
						{
							"@type": "/cosmos.bank.v1beta1.MsgSend",
							"from_address": "` + icaAddress + `",
							"to_address": "cosmos17dtl0mjt3t77kpuhg2edqzjpszulwhgzuj9ljs",
							"amount": [{ "denom": "stake", "amount": "100" }]
						}
					]
				}`)
<<<<<<< HEAD
				byteArrayString := strings.Join(strings.Fields(fmt.Sprint(string(msgBytes))), ",")
=======
				byteArrayString := strings.Join(strings.Fields(fmt.Sprint(msgBytes)), ",") //nolint:staticcheck
>>>>>>> 73c5d0e0

				packetData = []byte(`{
					"type": 1,
					"data":` + byteArrayString + `
				}`)

				params := types.NewParams(true, []string{sdk.MsgTypeURL((*banktypes.MsgSend)(nil))})
				suite.chainB.GetSimApp().ICAHostKeeper.SetParams(suite.chainB.GetContext(), params)
			},
			nil,
		},
		{
			"interchain account successfully executes govtypesv1.MsgSubmitProposal",
			func(icaAddress string) {
				msgBytes := []byte(`{
					"messages": [
						{
							"@type": "/cosmos.gov.v1.MsgSubmitProposal",
							"messages": [],
							"metadata": "ipfs://CID",
 							"title": "IBC Gov Proposal",
							"summary": "tokens for all!",
							"expedited": false,
							"initial_deposit": [{ "denom": "stake", "amount": "100000" }],
							"proposer": "` + icaAddress + `"
						}
					]
				}`)
<<<<<<< HEAD
				byteArrayString := strings.Join(strings.Fields(fmt.Sprint(string(msgBytes))), ",")
=======
				byteArrayString := strings.Join(strings.Fields(fmt.Sprint(msgBytes)), ",") //nolint:staticcheck
>>>>>>> 73c5d0e0

				packetData = []byte(`{
					"type": 1,
					"data":` + byteArrayString + `
				}`)

				params := types.NewParams(true, []string{sdk.MsgTypeURL((*govtypesv1.MsgSubmitProposal)(nil))})
				suite.chainB.GetSimApp().ICAHostKeeper.SetParams(suite.chainB.GetContext(), params)
			},
			nil,
		},
		{
			"interchain account successfully executes govtypesv1.MsgVote",
			func(icaAddress string) {
				proposal, err := govtypesv1.NewProposal([]sdk.Msg{getTestProposalMessage()}, govtypesv1.DefaultStartingProposalID, suite.chainA.GetContext().BlockTime(), suite.chainA.GetContext().BlockTime(), "test proposal", "title", "Description", sdk.AccAddress(interchainAccountAddr), false)
				suite.Require().NoError(err)

				err = suite.chainB.GetSimApp().GovKeeper.SetProposal(suite.chainB.GetContext(), proposal)
				suite.Require().NoError(err)
				err = suite.chainB.GetSimApp().GovKeeper.ActivateVotingPeriod(suite.chainB.GetContext(), proposal)
				suite.Require().NoError(err)

				msgBytes := []byte(`{
					"messages": [
						{
							"@type": "/cosmos.gov.v1.MsgVote",
							"voter": "` + icaAddress + `",
							"proposal_id": 1,
							"option": 1
						}
					]
				}`)
<<<<<<< HEAD
				byteArrayString := strings.Join(strings.Fields(fmt.Sprint(string(msgBytes))), ",")
=======
				byteArrayString := strings.Join(strings.Fields(fmt.Sprint(msgBytes)), ",") //nolint:staticcheck
>>>>>>> 73c5d0e0

				packetData = []byte(`{
					"type": 1,
					"data":` + byteArrayString + `
				}`)

				params := types.NewParams(true, []string{sdk.MsgTypeURL((*govtypesv1.MsgVote)(nil))})
				suite.chainB.GetSimApp().ICAHostKeeper.SetParams(suite.chainB.GetContext(), params)
			},
			nil,
		},
		{
			"interchain account successfully executes govtypesv1.MsgSubmitProposal, govtypesv1.MsgDeposit, and then govtypesv1.MsgVote sequentially",
			func(icaAddress string) {
				msgBytes := []byte(`{
					"messages": [
						{
							"@type": "/cosmos.gov.v1.MsgSubmitProposal",
							"messages": [],
							"metadata": "ipfs://CID",
 							"title": "IBC Gov Proposal",
							"summary": "tokens for all!",
							"expedited": false,
							"initial_deposit": [{ "denom": "stake", "amount": "100000" }],
							"proposer": "` + icaAddress + `"
						},
						{
							"@type": "/cosmos.gov.v1.MsgDeposit",
							"proposal_id": 1,
							"depositor": "` + icaAddress + `",
							"amount": [{ "denom": "stake", "amount": "10000000" }]
						},
						{
							"@type": "/cosmos.gov.v1.MsgVote",
							"voter": "` + icaAddress + `",
							"proposal_id": 1,
							"option": 1
						}
					]
				}`)
<<<<<<< HEAD
				byteArrayString := strings.Join(strings.Fields(fmt.Sprint(string(msgBytes))), ",")
=======
				byteArrayString := strings.Join(strings.Fields(fmt.Sprint(msgBytes)), ",") //nolint:staticcheck
>>>>>>> 73c5d0e0

				packetData = []byte(`{
					"type": 1,
					"data":` + byteArrayString + `
				}`)

				params := types.NewParams(true, []string{sdk.MsgTypeURL((*govtypesv1.MsgSubmitProposal)(nil)), sdk.MsgTypeURL((*govtypesv1.MsgDeposit)(nil)), sdk.MsgTypeURL((*govtypesv1.MsgVote)(nil))})
				suite.chainB.GetSimApp().ICAHostKeeper.SetParams(suite.chainB.GetContext(), params)
			},
			nil,
		},
		{
			"interchain account successfully executes transfertypes.MsgTransfer",
			func(icaAddress string) {
				transferPath := ibctesting.NewTransferPath(suite.chainB, suite.chainC)

				transferPath.Setup()

				msgBytes := []byte(`{
					"messages": [
						{
							"@type": "/ibc.applications.transfer.v1.MsgTransfer",
							"source_port": "transfer",
							"source_channel": "` + transferPath.EndpointA.ChannelID + `",
							"token": { "denom": "stake", "amount": "100" },
							"sender": "` + icaAddress + `",
							"receiver": "cosmos15ulrf36d4wdtrtqzkgaan9ylwuhs7k7qz753uk",
							"timeout_height": { "revision_number": 1, "revision_height": 100 },
							"timeout_timestamp": 0,
							"memo": ""
						}
					]
				}`)
<<<<<<< HEAD
				byteArrayString := strings.Join(strings.Fields(fmt.Sprint(string(msgBytes))), ",")
=======
				byteArrayString := strings.Join(strings.Fields(fmt.Sprint(msgBytes)), ",") //nolint:staticcheck
>>>>>>> 73c5d0e0

				packetData = []byte(`{
					"type": 1,
					"data":` + byteArrayString + `
				}`)

				params := types.NewParams(true, []string{sdk.MsgTypeURL((*transfertypes.MsgTransfer)(nil))})
				suite.chainB.GetSimApp().ICAHostKeeper.SetParams(suite.chainB.GetContext(), params)
			},
			nil,
		},
		{
			"unregistered sdk.Msg",
			func(icaAddress string) {
				msgBytes := []byte(`{"messages":[{}]}`)
<<<<<<< HEAD
				byteArrayString := strings.Join(strings.Fields(fmt.Sprint(string(msgBytes))), ",")
=======
				byteArrayString := strings.Join(strings.Fields(fmt.Sprint(msgBytes)), ",") //nolint:staticcheck
>>>>>>> 73c5d0e0

				packetData = []byte(`{
					"type": 1,
					"data":` + byteArrayString + `
				}`)

				params := types.NewParams(true, []string{"*"})
				suite.chainB.GetSimApp().ICAHostKeeper.SetParams(suite.chainB.GetContext(), params)
			},
			ibcerrors.ErrInvalidType,
		},
		{
			"message type not allowed banktypes.MsgSend",
			func(icaAddress string) {
				msgBytes := []byte(`{
					"messages": [
						{
							"@type": "/cosmos.bank.v1beta1.MsgSend",
							"from_address": "` + icaAddress + `",
							"to_address": "cosmos17dtl0mjt3t77kpuhg2edqzjpszulwhgzuj9ljs",
							"amount": [{ "denom": "stake", "amount": "100" }]
						}
					]
				}`)
<<<<<<< HEAD
				byteArrayString := strings.Join(strings.Fields(fmt.Sprint(string(msgBytes))), ",")
=======
				byteArrayString := strings.Join(strings.Fields(fmt.Sprint(msgBytes)), ",") //nolint:staticcheck
>>>>>>> 73c5d0e0

				packetData = []byte(`{
					"type": 1,
					"data":` + byteArrayString + `
				}`)

				params := types.NewParams(true, []string{sdk.MsgTypeURL((*transfertypes.MsgTransfer)(nil))})
				suite.chainB.GetSimApp().ICAHostKeeper.SetParams(suite.chainB.GetContext(), params)
			},
			ibcerrors.ErrUnauthorized,
		},
		{
			"unauthorised: signer address is not the interchain account associated with the controller portID",
			func(icaAddress string) {
				msgBytes := []byte(`{
					"messages": [
						{
							"@type": "/cosmos.bank.v1beta1.MsgSend",
							"from_address": "` + suite.chainB.SenderAccount.GetAddress().String() + `", // unexpected signer
							"to_address": "cosmos17dtl0mjt3t77kpuhg2edqzjpszulwhgzuj9ljs",
							"amount": [{ "denom": "stake", "amount": "100" }]
						}
					]
				}`)
<<<<<<< HEAD
				byteArrayString := strings.Join(strings.Fields(fmt.Sprint(string(msgBytes))), ",")
=======
				byteArrayString := strings.Join(strings.Fields(fmt.Sprint(msgBytes)), ",") //nolint:staticcheck
>>>>>>> 73c5d0e0

				packetData = []byte(`{
					"type": 1,
					"data":` + byteArrayString + `
				}`)

				params := types.NewParams(true, []string{sdk.MsgTypeURL((*banktypes.MsgSend)(nil))})
				suite.chainB.GetSimApp().ICAHostKeeper.SetParams(suite.chainB.GetContext(), params)
			},
			ibcerrors.ErrInvalidType,
		},
	}

	for _, ordering := range []channeltypes.Order{channeltypes.UNORDERED, channeltypes.ORDERED} {
		for _, tc := range testCases {
			suite.Run(tc.msg, func() {
				suite.SetupTest() // reset

				path = NewICAPath(suite.chainA, suite.chainB, icatypes.EncodingProto3JSON, ordering)
				path.SetupConnections()

				err := SetupICAPath(path, TestOwnerAddress)
				suite.Require().NoError(err)

				portID, err := icatypes.NewControllerPortID(TestOwnerAddress)
				suite.Require().NoError(err)

				// Get the address of the interchain account stored in state during handshake step
				icaAddress, found := suite.chainB.GetSimApp().ICAHostKeeper.GetInterchainAccountAddress(suite.chainB.GetContext(), ibctesting.FirstConnectionID, portID)
				suite.Require().True(found)

				suite.fundICAWallet(suite.chainB.GetContext(), path.EndpointA.ChannelConfig.PortID, sdk.NewCoins(sdk.NewCoin(sdk.DefaultBondDenom, sdkmath.NewInt(100000000))))

				tc.malleate(icaAddress) // malleate mutates test data

				packet := channeltypes.NewPacket(
					packetData,
					suite.chainA.SenderAccount.GetSequence(),
					path.EndpointA.ChannelConfig.PortID,
					path.EndpointA.ChannelID,
					path.EndpointB.ChannelConfig.PortID,
					path.EndpointB.ChannelID,
					suite.chainB.GetTimeoutHeight(),
					0,
				)

				txResponse, err := suite.chainB.GetSimApp().ICAHostKeeper.OnRecvPacket(suite.chainB.GetContext(), packet)

				if tc.expErr == nil {
					suite.Require().NoError(err)
					suite.Require().NotNil(txResponse)
				} else {
					suite.Require().ErrorIs(err, tc.expErr)
					suite.Require().Nil(txResponse)
				}
			})
		}
	}
}

func (suite *KeeperTestSuite) fundICAWallet(ctx sdk.Context, portID string, amount sdk.Coins) {
	interchainAccountAddr, found := suite.chainB.GetSimApp().ICAHostKeeper.GetInterchainAccountAddress(ctx, ibctesting.FirstConnectionID, portID)
	suite.Require().True(found)

	msgBankSend := &banktypes.MsgSend{
		FromAddress: suite.chainB.SenderAccount.GetAddress().String(),
		ToAddress:   interchainAccountAddr,
		Amount:      amount,
	}

	res, err := suite.chainB.SendMsgs(msgBankSend)
	suite.Require().NotEmpty(res)
	suite.Require().NoError(err)
}

func getTestProposalMessage() sdk.Msg {
	_, _, addr := testdata.KeyTestPubAddr()
	return banktypes.NewMsgSend(authtypes.NewModuleAddress("gov"), addr, sdk.NewCoins(sdk.NewCoin("stake", sdkmath.NewInt(1000))))
}<|MERGE_RESOLUTION|>--- conflicted
+++ resolved
@@ -588,11 +588,7 @@
 				}`)
 				// this is the way cosmwasm encodes byte arrays by default
 				// golang doesn't use this encoding by default, but it can still deserialize:
-<<<<<<< HEAD
-				byteArrayString := strings.Join(strings.Fields(fmt.Sprint(string(msgBytes))), ",")
-=======
 				byteArrayString := strings.Join(strings.Fields(fmt.Sprint(msgBytes)), ",") //nolint:staticcheck
->>>>>>> 73c5d0e0
 
 				packetData = []byte(`{
 					"type": 1,
@@ -617,11 +613,7 @@
 						}
 					]
 				}`)
-<<<<<<< HEAD
 				byteArrayString := strings.Join(strings.Fields(fmt.Sprint(string(msgBytes))), ",")
-=======
-				byteArrayString := strings.Join(strings.Fields(fmt.Sprint(msgBytes)), ",") //nolint:staticcheck
->>>>>>> 73c5d0e0
 
 				packetData = []byte(`{
 					"type": 1,
@@ -650,11 +642,7 @@
 						}
 					]
 				}`)
-<<<<<<< HEAD
 				byteArrayString := strings.Join(strings.Fields(fmt.Sprint(string(msgBytes))), ",")
-=======
-				byteArrayString := strings.Join(strings.Fields(fmt.Sprint(msgBytes)), ",") //nolint:staticcheck
->>>>>>> 73c5d0e0
 
 				packetData = []byte(`{
 					"type": 1,
@@ -687,11 +675,7 @@
 						}
 					]
 				}`)
-<<<<<<< HEAD
 				byteArrayString := strings.Join(strings.Fields(fmt.Sprint(string(msgBytes))), ",")
-=======
-				byteArrayString := strings.Join(strings.Fields(fmt.Sprint(msgBytes)), ",") //nolint:staticcheck
->>>>>>> 73c5d0e0
 
 				packetData = []byte(`{
 					"type": 1,
@@ -732,11 +716,7 @@
 						}
 					]
 				}`)
-<<<<<<< HEAD
 				byteArrayString := strings.Join(strings.Fields(fmt.Sprint(string(msgBytes))), ",")
-=======
-				byteArrayString := strings.Join(strings.Fields(fmt.Sprint(msgBytes)), ",") //nolint:staticcheck
->>>>>>> 73c5d0e0
 
 				packetData = []byte(`{
 					"type": 1,
@@ -770,11 +750,7 @@
 						}
 					]
 				}`)
-<<<<<<< HEAD
 				byteArrayString := strings.Join(strings.Fields(fmt.Sprint(string(msgBytes))), ",")
-=======
-				byteArrayString := strings.Join(strings.Fields(fmt.Sprint(msgBytes)), ",") //nolint:staticcheck
->>>>>>> 73c5d0e0
 
 				packetData = []byte(`{
 					"type": 1,
@@ -790,11 +766,7 @@
 			"unregistered sdk.Msg",
 			func(icaAddress string) {
 				msgBytes := []byte(`{"messages":[{}]}`)
-<<<<<<< HEAD
 				byteArrayString := strings.Join(strings.Fields(fmt.Sprint(string(msgBytes))), ",")
-=======
-				byteArrayString := strings.Join(strings.Fields(fmt.Sprint(msgBytes)), ",") //nolint:staticcheck
->>>>>>> 73c5d0e0
 
 				packetData = []byte(`{
 					"type": 1,
@@ -819,11 +791,7 @@
 						}
 					]
 				}`)
-<<<<<<< HEAD
 				byteArrayString := strings.Join(strings.Fields(fmt.Sprint(string(msgBytes))), ",")
-=======
-				byteArrayString := strings.Join(strings.Fields(fmt.Sprint(msgBytes)), ",") //nolint:staticcheck
->>>>>>> 73c5d0e0
 
 				packetData = []byte(`{
 					"type": 1,
@@ -848,11 +816,7 @@
 						}
 					]
 				}`)
-<<<<<<< HEAD
 				byteArrayString := strings.Join(strings.Fields(fmt.Sprint(string(msgBytes))), ",")
-=======
-				byteArrayString := strings.Join(strings.Fields(fmt.Sprint(msgBytes)), ",") //nolint:staticcheck
->>>>>>> 73c5d0e0
 
 				packetData = []byte(`{
 					"type": 1,
