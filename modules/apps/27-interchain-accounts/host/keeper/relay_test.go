--- conflicted
+++ resolved
@@ -174,17 +174,12 @@
 					Description: "tokens for all!",
 				}
 
-				content, err := codectypes.NewAnyWithValue(testProposal)
+				protoAny, err := codectypes.NewAnyWithValue(testProposal)
 				suite.Require().NoError(err)
 
 				msg := &govtypes.MsgSubmitProposal{
-<<<<<<< HEAD
-					Content:        content,
-					InitialDeposit: sdk.NewCoins(sdk.NewCoin(sdk.DefaultBondDenom, sdk.NewInt(5000))),
-=======
 					Content:        protoAny,
 					InitialDeposit: sdk.NewCoins(sdk.NewCoin(sdk.DefaultBondDenom, sdkmath.NewInt(5000))),
->>>>>>> cf519bc4
 					Proposer:       interchainAccountAddr,
 				}
 
@@ -483,7 +478,7 @@
 				interchainAccount := suite.chainB.GetSimApp().AccountKeeper.GetAccount(suite.chainB.GetContext(), icaAddr)
 				suite.Require().Equal(interchainAccount.GetAddress().String(), storedAddr)
 
-				suite.fundICAWallet(suite.chainB.GetContext(), path.EndpointA.ChannelConfig.PortID, sdk.NewCoins(sdk.NewCoin(sdk.DefaultBondDenom, sdk.NewInt(10000))))
+			suite.fundICAWallet(suite.chainB.GetContext(), path.EndpointA.ChannelConfig.PortID, sdk.NewCoins(sdk.NewCoin(sdk.DefaultBondDenom, sdk.NewInt(10000))))
 
 				tc.malleate(encoding) // malleate mutates test data
 
@@ -671,11 +666,7 @@
 			// Set the address of the interchain account stored in state during handshake step for cosmwasm testing
 			suite.setICAWallet(suite.chainB.GetContext(), portID, interchainAccountAddr)
 
-<<<<<<< HEAD
 			suite.fundICAWallet(suite.chainB.GetContext(), path.EndpointA.ChannelConfig.PortID, sdk.NewCoins(sdk.NewCoin(sdk.DefaultBondDenom, sdk.NewInt(100000000))))
-=======
-			suite.fundICAWallet(suite.chainB.GetContext(), path.EndpointA.ChannelConfig.PortID, sdk.NewCoins(sdk.NewCoin(sdk.DefaultBondDenom, sdkmath.NewInt(10000))))
->>>>>>> cf519bc4
 
 			tc.malleate(icatypes.EncodingJSON) // malleate mutates test data
 
