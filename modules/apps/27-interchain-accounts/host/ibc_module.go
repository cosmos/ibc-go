--- conflicted
+++ resolved
@@ -168,21 +168,4 @@
 func (im IBCModule) OnChanUpgradeOpen(ctx sdk.Context, portID, channelID string) {}
 
 // OnChanUpgradeRestore implements the IBCModule interface
-<<<<<<< HEAD
-func (im IBCModule) OnChanUpgradeRestore(ctx sdk.Context, portID, channelID string) error {
-=======
-func (im IBCModule) OnChanUpgradeRestore(ctx sdk.Context, portID, channelID string) {}
-
-// OnChanUpgradeTimeout implements the IBCModule interface
-func (im IBCModule) OnChanUpgradeTimeout(
-	ctx sdk.Context,
-	portID, channelID string,
-	counterpartyChannel channeltypes.Channel,
-	prevErrorReceipt channeltypes.ErrorReceipt,
-	proofCounterpartyChannel,
-	proofErrorReceipt []byte,
-	proofHeight ibcexported.Height,
-) error {
->>>>>>> 6453bd4a
-	return nil
-}+func (im IBCModule) OnChanUpgradeRestore(ctx sdk.Context, portID, channelID string) {}