--- conflicted
+++ resolved
@@ -110,17 +110,9 @@
 	}
 
 	txResponse, err := im.keeper.OnRecvPacket(ctx, packet)
-<<<<<<< HEAD
-	if err != nil {
-		// Emit an event including the error msg
-		keeper.EmitWriteErrorAcknowledgementEvent(ctx, packet, err)
-
-		return types.NewErrorAcknowledgement(err)
-=======
 	ack := channeltypes.NewResultAcknowledgement(txResponse)
 	if err != nil {
 		ack = types.NewErrorAcknowledgement(err)
->>>>>>> 4a87ed71
 	}
 
 	// Emit an event indicating a successful or failed acknowledgement.
