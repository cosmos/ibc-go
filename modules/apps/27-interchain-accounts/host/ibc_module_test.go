--- conflicted
+++ resolved
@@ -190,11 +190,7 @@
 				Ordering:       channeltypes.ORDERED,
 				Counterparty:   counterparty,
 				ConnectionHops: []string{path.EndpointB.ConnectionID},
-<<<<<<< HEAD
-				Version:        "",
-=======
 				Version:        path.EndpointB.ChannelConfig.Version,
->>>>>>> 89ffaafb
 			}
 
 			tc.malleate()
@@ -217,7 +213,6 @@
 
 			if tc.expPass {
 				suite.Require().NoError(err)
-				suite.Require().Equal(TestVersion, version)
 			} else {
 				suite.Require().Error(err)
 				suite.Require().Equal("", version)
