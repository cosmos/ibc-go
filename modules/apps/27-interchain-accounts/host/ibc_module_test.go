package host_test

import (
	"fmt"
	"testing"

	sdk "github.com/cosmos/cosmos-sdk/types"
	banktypes "github.com/cosmos/cosmos-sdk/x/bank/types"
	capabilitytypes "github.com/cosmos/cosmos-sdk/x/capability/types"
	"github.com/stretchr/testify/suite"
	"github.com/tendermint/tendermint/crypto"

<<<<<<< HEAD
	hosttypes "github.com/cosmos/ibc-go/v2/modules/apps/27-interchain-accounts/host/types"
=======
	"github.com/cosmos/ibc-go/v2/modules/apps/27-interchain-accounts/host/types"
>>>>>>> eedb0cbe
	icatypes "github.com/cosmos/ibc-go/v2/modules/apps/27-interchain-accounts/types"
	clienttypes "github.com/cosmos/ibc-go/v2/modules/core/02-client/types"
	channeltypes "github.com/cosmos/ibc-go/v2/modules/core/04-channel/types"
	host "github.com/cosmos/ibc-go/v2/modules/core/24-host"
	"github.com/cosmos/ibc-go/v2/modules/core/exported"
	ibctesting "github.com/cosmos/ibc-go/v2/testing"
)

var (
	// TestAccAddress defines a resuable bech32 address for testing purposes
	// TODO: update crypto.AddressHash() when sdk uses address.Module()
	TestAccAddress = icatypes.GenerateAddress(sdk.AccAddress(crypto.AddressHash([]byte(icatypes.ModuleName))), TestPortID)
	// TestOwnerAddress defines a reusable bech32 address for testing purposes
	TestOwnerAddress = "cosmos17dtl0mjt3t77kpuhg2edqzjpszulwhgzuj9ljs"
	// TestPortID defines a resuable port identifier for testing purposes
	TestPortID, _ = icatypes.GeneratePortID(TestOwnerAddress, ibctesting.FirstConnectionID, ibctesting.FirstConnectionID)
	// TestVersion defines a resuable interchainaccounts version string for testing purposes
	TestVersion = icatypes.NewAppVersion(icatypes.VersionPrefix, TestAccAddress.String())
)

type InterchainAccountsTestSuite struct {
	suite.Suite

	coordinator *ibctesting.Coordinator

	// testing chains used for convenience and readability
	chainA *ibctesting.TestChain
	chainB *ibctesting.TestChain
}

func TestICATestSuite(t *testing.T) {
	suite.Run(t, new(InterchainAccountsTestSuite))
}

func (suite *InterchainAccountsTestSuite) SetupTest() {
	suite.coordinator = ibctesting.NewCoordinator(suite.T(), 2)
	suite.chainA = suite.coordinator.GetChain(ibctesting.GetChainID(0))
	suite.chainB = suite.coordinator.GetChain(ibctesting.GetChainID(1))
}

func NewICAPath(chainA, chainB *ibctesting.TestChain) *ibctesting.Path {
	path := ibctesting.NewPath(chainA, chainB)
	path.EndpointA.ChannelConfig.PortID = icatypes.PortID
	path.EndpointB.ChannelConfig.PortID = icatypes.PortID
	path.EndpointA.ChannelConfig.Order = channeltypes.ORDERED
	path.EndpointB.ChannelConfig.Order = channeltypes.ORDERED
	path.EndpointA.ChannelConfig.Version = icatypes.VersionPrefix
	path.EndpointB.ChannelConfig.Version = TestVersion

	return path
}

func InitInterchainAccount(endpoint *ibctesting.Endpoint, owner string) error {
	portID, err := icatypes.GeneratePortID(owner, endpoint.ConnectionID, endpoint.Counterparty.ConnectionID)
	if err != nil {
		return err
	}

	channelSequence := endpoint.Chain.App.GetIBCKeeper().ChannelKeeper.GetNextChannelSequence(endpoint.Chain.GetContext())

	if err := endpoint.Chain.GetSimApp().ICAControllerKeeper.InitInterchainAccount(endpoint.Chain.GetContext(), endpoint.ConnectionID, endpoint.Counterparty.ConnectionID, owner); err != nil {
		return err
	}

	// commit state changes for proof verification
	endpoint.Chain.App.Commit()
	endpoint.Chain.NextBlock()

	// update port/channel ids
	endpoint.ChannelID = channeltypes.FormatChannelIdentifier(channelSequence)
	endpoint.ChannelConfig.PortID = portID

	return nil
}

// SetupICAPath invokes the InterchainAccounts entrypoint and subsequent channel handshake handlers
func SetupICAPath(path *ibctesting.Path, owner string) error {
	if err := InitInterchainAccount(path.EndpointA, owner); err != nil {
		return err
	}

	if err := path.EndpointB.ChanOpenTry(); err != nil {
		return err
	}

	if err := path.EndpointA.ChanOpenAck(); err != nil {
		return err
	}

	if err := path.EndpointB.ChanOpenConfirm(); err != nil {
		return err
	}

	return nil
}

// Test initiating a ChanOpenInit using the host chain instead of the controller chain
// ChainA is the controller chain. ChainB is the host chain
func (suite *InterchainAccountsTestSuite) TestChanOpenInit() {
	suite.SetupTest() // reset
	path := NewICAPath(suite.chainA, suite.chainB)
	suite.coordinator.SetupConnections(path)

	// use chainB (host) for ChanOpenInit
	msg := channeltypes.NewMsgChannelOpenInit(path.EndpointB.ChannelConfig.PortID, icatypes.VersionPrefix, channeltypes.ORDERED, []string{path.EndpointB.ConnectionID}, path.EndpointA.ChannelConfig.PortID, icatypes.ModuleName)
	handler := suite.chainB.GetSimApp().MsgServiceRouter().Handler(msg)
	_, err := handler(suite.chainB.GetContext(), msg)

	suite.Require().Error(err)
}

func (suite *InterchainAccountsTestSuite) TestOnChanOpenTry() {
	var (
		path    *ibctesting.Path
		channel *channeltypes.Channel
	)

	testCases := []struct {
		name     string
		malleate func()
		expPass  bool
	}{

		{
			"success", func() {}, true,
		},
		{
			"host submodule disabled", func() {
				suite.chainB.GetSimApp().ICAHostKeeper.SetParams(suite.chainB.GetContext(), types.NewParams(false))
			}, false,
		},
		{
			"success: ICA auth module callback returns error", func() {
				// mock module callback should not be called on host side
				suite.chainB.GetSimApp().ICAAuthModule.IBCApp.OnChanOpenTry = func(ctx sdk.Context, order channeltypes.Order, connectionHops []string,
					portID, channelID string, chanCap *capabilitytypes.Capability,
					counterparty channeltypes.Counterparty, version, counterpartyVersion string,
				) error {
					return fmt.Errorf("mock ica auth fails")
				}

			}, true,
		},
		{
			"ICA callback fails - invalid version", func() {
				channel.Version = icatypes.VersionPrefix
			}, false,
		},
	}

	for _, tc := range testCases {
		tc := tc

		suite.Run(tc.name, func() {
			suite.SetupTest() // reset

			path = NewICAPath(suite.chainA, suite.chainB)
			suite.coordinator.SetupConnections(path)

			err := InitInterchainAccount(path.EndpointA, TestOwnerAddress)
			suite.Require().NoError(err)
			path.EndpointB.ChannelID = ibctesting.FirstChannelID

			// default values
			counterparty := channeltypes.NewCounterparty(path.EndpointA.ChannelConfig.PortID, path.EndpointA.ChannelID)
			channel = &channeltypes.Channel{
				State:          channeltypes.TRYOPEN,
				Ordering:       channeltypes.ORDERED,
				Counterparty:   counterparty,
				ConnectionHops: []string{path.EndpointB.ConnectionID},
				Version:        TestVersion,
			}

			tc.malleate()

			// ensure channel on chainB is set in state
			suite.chainB.GetSimApp().IBCKeeper.ChannelKeeper.SetChannel(suite.chainB.GetContext(), path.EndpointB.ChannelConfig.PortID, path.EndpointB.ChannelID, *channel)

			module, _, err := suite.chainB.App.GetIBCKeeper().PortKeeper.LookupModuleByPort(suite.chainB.GetContext(), path.EndpointB.ChannelConfig.PortID)
			suite.Require().NoError(err)

			chanCap, err := suite.chainB.App.GetScopedIBCKeeper().NewCapability(suite.chainB.GetContext(), host.ChannelCapabilityPath(path.EndpointB.ChannelConfig.PortID, path.EndpointB.ChannelID))
			suite.Require().NoError(err)

			cbs, ok := suite.chainB.App.GetIBCKeeper().Router.GetRoute(module)
			suite.Require().True(ok)

			err = cbs.OnChanOpenTry(suite.chainB.GetContext(), channel.Ordering, channel.GetConnectionHops(),
				path.EndpointB.ChannelConfig.PortID, path.EndpointB.ChannelID, chanCap, channel.Counterparty, channel.GetVersion(), path.EndpointA.ChannelConfig.Version,
			)

			if tc.expPass {
				suite.Require().NoError(err)
			} else {
				suite.Require().Error(err)
			}

		})
	}

}

// Test initiating a ChanOpenAck using the host chain instead of the controller chain
// ChainA is the controller chain. ChainB is the host chain
func (suite *InterchainAccountsTestSuite) TestChanOpenAck() {
	suite.SetupTest() // reset
	path := NewICAPath(suite.chainA, suite.chainB)
	suite.coordinator.SetupConnections(path)

	err := InitInterchainAccount(path.EndpointA, TestOwnerAddress)
	suite.Require().NoError(err)

	err = path.EndpointB.ChanOpenTry()
	suite.Require().NoError(err)

	// chainA maliciously sets channel to TRYOPEN
	channel := channeltypes.NewChannel(channeltypes.TRYOPEN, channeltypes.ORDERED, channeltypes.NewCounterparty(path.EndpointB.ChannelConfig.PortID, path.EndpointB.ChannelID), []string{path.EndpointA.ConnectionID}, TestVersion)
	suite.chainA.GetSimApp().GetIBCKeeper().ChannelKeeper.SetChannel(suite.chainA.GetContext(), path.EndpointA.ChannelConfig.PortID, path.EndpointA.ChannelID, channel)

	// commit state changes so proof can be created
	suite.chainA.App.Commit()
	suite.chainA.NextBlock()

	path.EndpointB.UpdateClient()

	// query proof from ChainA
	channelKey := host.ChannelKey(path.EndpointA.ChannelConfig.PortID, path.EndpointA.ChannelID)
	proofTry, proofHeight := path.EndpointA.Chain.QueryProof(channelKey)

	// use chainB (host) for ChanOpenAck
	msg := channeltypes.NewMsgChannelOpenAck(path.EndpointB.ChannelConfig.PortID, path.EndpointB.ChannelID, path.EndpointA.ChannelID, TestVersion, proofTry, proofHeight, icatypes.ModuleName)
	handler := suite.chainB.GetSimApp().MsgServiceRouter().Handler(msg)
	_, err = handler(suite.chainB.GetContext(), msg)

	suite.Require().Error(err)
}

func (suite *InterchainAccountsTestSuite) TestOnChanOpenConfirm() {
	testCases := []struct {
		name     string
		malleate func()
		expPass  bool
	}{

		{
			"success", func() {}, true,
		},
		{
			"host submodule disabled", func() {
				suite.chainB.GetSimApp().ICAHostKeeper.SetParams(suite.chainB.GetContext(), types.NewParams(false))
			}, false,
		},
		{
			"success: ICA auth module callback returns error", func() {
				// mock module callback should not be called on host side
				suite.chainB.GetSimApp().ICAAuthModule.IBCApp.OnChanOpenConfirm = func(
					ctx sdk.Context, portID, channelID string,
				) error {
					return fmt.Errorf("mock ica auth fails")
				}

			}, true,
		},
	}

	for _, tc := range testCases {
		tc := tc

		suite.Run(tc.name, func() {
			suite.SetupTest()
			path := NewICAPath(suite.chainA, suite.chainB)
			suite.coordinator.SetupConnections(path)

			err := InitInterchainAccount(path.EndpointA, TestOwnerAddress)
			suite.Require().NoError(err)

			err = path.EndpointB.ChanOpenTry()
			suite.Require().NoError(err)

			err = path.EndpointA.ChanOpenAck()
			suite.Require().NoError(err)

			tc.malleate()

			module, _, err := suite.chainB.App.GetIBCKeeper().PortKeeper.LookupModuleByPort(suite.chainB.GetContext(), path.EndpointB.ChannelConfig.PortID)
			suite.Require().NoError(err)

			cbs, ok := suite.chainB.App.GetIBCKeeper().Router.GetRoute(module)
			suite.Require().True(ok)

			err = cbs.OnChanOpenConfirm(suite.chainB.GetContext(), path.EndpointB.ChannelConfig.PortID, path.EndpointB.ChannelID)

			if tc.expPass {
				suite.Require().NoError(err)
			} else {
				suite.Require().Error(err)
			}

		})
	}

}

// OnChanCloseInit on host (chainB)
func (suite *InterchainAccountsTestSuite) TestOnChanCloseInit() {
	path := NewICAPath(suite.chainA, suite.chainB)
	suite.coordinator.SetupConnections(path)

	err := SetupICAPath(path, TestOwnerAddress)
	suite.Require().NoError(err)

	module, _, err := suite.chainB.App.GetIBCKeeper().PortKeeper.LookupModuleByPort(suite.chainB.GetContext(), path.EndpointB.ChannelConfig.PortID)
	suite.Require().NoError(err)

	cbs, ok := suite.chainB.App.GetIBCKeeper().Router.GetRoute(module)
	suite.Require().True(ok)

	err = cbs.OnChanCloseInit(
		suite.chainB.GetContext(), path.EndpointB.ChannelConfig.PortID, path.EndpointB.ChannelID,
	)

	suite.Require().Error(err)
}

func (suite *InterchainAccountsTestSuite) TestOnChanCloseConfirm() {
	var (
		path *ibctesting.Path
	)

	testCases := []struct {
		name     string
		malleate func()
		expPass  bool
	}{

		{
			"success", func() {}, true,
		},
	}

	for _, tc := range testCases {
		suite.Run(tc.name, func() {
			suite.SetupTest() // reset

			path = NewICAPath(suite.chainA, suite.chainB)
			suite.coordinator.SetupConnections(path)

			err := SetupICAPath(path, TestOwnerAddress)
			suite.Require().NoError(err)

			tc.malleate() // malleate mutates test data
			module, _, err := suite.chainB.App.GetIBCKeeper().PortKeeper.LookupModuleByPort(suite.chainB.GetContext(), path.EndpointB.ChannelConfig.PortID)
			suite.Require().NoError(err)

			cbs, ok := suite.chainB.App.GetIBCKeeper().Router.GetRoute(module)
			suite.Require().True(ok)

			err = cbs.OnChanCloseConfirm(
				suite.chainB.GetContext(), path.EndpointB.ChannelConfig.PortID, path.EndpointB.ChannelID)

			activeChannelID, found := suite.chainB.GetSimApp().ICAHostKeeper.GetActiveChannelID(suite.chainB.GetContext(), path.EndpointB.ChannelConfig.PortID)

			if tc.expPass {
				suite.Require().NoError(err)
				suite.Require().False(found)
				suite.Require().Empty(activeChannelID)
			} else {
				suite.Require().Error(err)
			}

		})
	}
}

func (suite *InterchainAccountsTestSuite) TestOnRecvPacket() {
	var (
		packetData []byte
	)
	testCases := []struct {
		name          string
		malleate      func()
		expAckSuccess bool
	}{
		{
			"success", func() {}, true,
		},
		{
			"host submodule disabled", func() {
				suite.chainB.GetSimApp().ICAHostKeeper.SetParams(suite.chainB.GetContext(), types.NewParams(false))
			}, false,
		},
		{
			"success with ICA auth module callback failure", func() {
				suite.chainB.GetSimApp().ICAAuthModule.IBCApp.OnRecvPacket = func(
					ctx sdk.Context, packet channeltypes.Packet, relayer sdk.AccAddress,
				) exported.Acknowledgement {
					return channeltypes.NewErrorAcknowledgement("failed OnRecvPacket mock callback")
				}
			}, true,
		},
		{
			"ICA OnRecvPacket fails - cannot unmarshal packet data", func() {
				packetData = []byte("invalid data")
			}, false,
		},
	}

	for _, tc := range testCases {
		tc := tc

		suite.Run(tc.name, func() {
			suite.SetupTest() // reset

			path := NewICAPath(suite.chainA, suite.chainB)
			suite.coordinator.SetupConnections(path)
			err := SetupICAPath(path, TestOwnerAddress)
			suite.Require().NoError(err)

			// send 100stake to interchain account wallet
			amount, _ := sdk.ParseCoinsNormalized("100stake")
			interchainAccountAddr, _ := suite.chainB.GetSimApp().ICAHostKeeper.GetInterchainAccountAddress(suite.chainB.GetContext(), path.EndpointA.ChannelConfig.PortID)
			bankMsg := &banktypes.MsgSend{FromAddress: suite.chainB.SenderAccount.GetAddress().String(), ToAddress: interchainAccountAddr, Amount: amount}

			_, err = suite.chainB.SendMsgs(bankMsg)
			suite.Require().NoError(err)

			// build packet data
			msg := &banktypes.MsgSend{
				FromAddress: interchainAccountAddr,
				ToAddress:   suite.chainB.SenderAccount.GetAddress().String(),
				Amount:      amount,
			}
			data, err := icatypes.SerializeCosmosTx(suite.chainA.Codec, []sdk.Msg{msg})
			suite.Require().NoError(err)

			icaPacketData := icatypes.InterchainAccountPacketData{
				Type: icatypes.EXECUTE_TX,
				Data: data,
			}
			packetData = icaPacketData.GetBytes()

			expParams := hosttypes.NewParams(true, []string{sdk.MsgTypeURL(msg)})
			suite.chainB.GetSimApp().ICAHostKeeper.SetParams(suite.chainB.GetContext(), expParams)

			// malleate packetData for test cases
			tc.malleate()

			seq := uint64(1)
			packet := channeltypes.NewPacket(packetData, seq, path.EndpointA.ChannelConfig.PortID, path.EndpointA.ChannelID, path.EndpointB.ChannelConfig.PortID, path.EndpointB.ChannelID, clienttypes.NewHeight(0, 100), 0)

			tc.malleate()

			module, _, err := suite.chainB.App.GetIBCKeeper().PortKeeper.LookupModuleByPort(suite.chainB.GetContext(), path.EndpointB.ChannelConfig.PortID)
			suite.Require().NoError(err)

			cbs, ok := suite.chainB.App.GetIBCKeeper().Router.GetRoute(module)
			suite.Require().True(ok)

			ack := cbs.OnRecvPacket(suite.chainB.GetContext(), packet, nil)
			suite.Require().Equal(tc.expAckSuccess, ack.Success())

		})
	}

}

func (suite *InterchainAccountsTestSuite) TestOnAcknowledgementPacket() {

	testCases := []struct {
		name     string
		malleate func()
		expPass  bool
	}{
		{
			"ICA OnAcknowledgementPacket fails with ErrInvalidChannelFlow", func() {}, false,
		},
	}

	for _, tc := range testCases {
		tc := tc

		suite.Run(tc.name, func() {
			suite.SetupTest() // reset

			path := NewICAPath(suite.chainA, suite.chainB)
			suite.coordinator.SetupConnections(path)

			err := SetupICAPath(path, TestOwnerAddress)
			suite.Require().NoError(err)

			tc.malleate() // malleate mutates test data

			module, _, err := suite.chainB.App.GetIBCKeeper().PortKeeper.LookupModuleByPort(suite.chainB.GetContext(), path.EndpointB.ChannelConfig.PortID)
			suite.Require().NoError(err)

			cbs, ok := suite.chainB.App.GetIBCKeeper().Router.GetRoute(module)
			suite.Require().True(ok)

			packet := channeltypes.NewPacket(
				[]byte("empty packet data"),
				suite.chainA.SenderAccount.GetSequence(),
				path.EndpointB.ChannelConfig.PortID,
				path.EndpointB.ChannelID,
				path.EndpointA.ChannelConfig.PortID,
				path.EndpointA.ChannelID,
				clienttypes.NewHeight(0, 100),
				0,
			)

			err = cbs.OnAcknowledgementPacket(suite.chainB.GetContext(), packet, []byte("ackBytes"), TestAccAddress)

			if tc.expPass {
				suite.Require().NoError(err)
			} else {
				suite.Require().Error(err)
			}
		})
	}
}

func (suite *InterchainAccountsTestSuite) TestOnTimeoutPacket() {

	testCases := []struct {
		name     string
		malleate func()
		expPass  bool
	}{
		{
			"ICA OnTimeoutPacket fails with ErrInvalidChannelFlow", func() {}, false,
		},
	}

	for _, tc := range testCases {
		tc := tc

		suite.Run(tc.name, func() {
			suite.SetupTest() // reset

			path := NewICAPath(suite.chainA, suite.chainB)
			suite.coordinator.SetupConnections(path)

			err := SetupICAPath(path, TestOwnerAddress)
			suite.Require().NoError(err)

			tc.malleate() // malleate mutates test data

			module, _, err := suite.chainA.App.GetIBCKeeper().PortKeeper.LookupModuleByPort(suite.chainA.GetContext(), path.EndpointB.ChannelConfig.PortID)
			suite.Require().NoError(err)

			cbs, ok := suite.chainA.App.GetIBCKeeper().Router.GetRoute(module)
			suite.Require().True(ok)

			packet := channeltypes.NewPacket(
				[]byte("empty packet data"),
				suite.chainA.SenderAccount.GetSequence(),
				path.EndpointB.ChannelConfig.PortID,
				path.EndpointB.ChannelID,
				path.EndpointA.ChannelConfig.PortID,
				path.EndpointA.ChannelID,
				clienttypes.NewHeight(0, 100),
				0,
			)

			err = cbs.OnTimeoutPacket(suite.chainA.GetContext(), packet, TestAccAddress)

			if tc.expPass {
				suite.Require().NoError(err)
			} else {
				suite.Require().Error(err)
			}
		})
	}
}

func (suite *InterchainAccountsTestSuite) TestNegotiateAppVersion() {
	var (
		proposedVersion string
	)
	testCases := []struct {
		name     string
		malleate func()
		expPass  bool
	}{
		{
			"success", func() {}, true,
		},
		{
			"invalid proposed version", func() {
				proposedVersion = "invalid version"
			}, false,
		},
	}

	for _, tc := range testCases {
		tc := tc

		suite.Run(tc.name, func() {
			suite.SetupTest()
			path := NewICAPath(suite.chainA, suite.chainB)
			suite.coordinator.SetupConnections(path)

			module, _, err := suite.chainA.GetSimApp().GetIBCKeeper().PortKeeper.LookupModuleByPort(suite.chainA.GetContext(), icatypes.PortID)
			suite.Require().NoError(err)

			cbs, ok := suite.chainA.GetSimApp().GetIBCKeeper().Router.GetRoute(module)
			suite.Require().True(ok)

			counterpartyPortID, err := icatypes.GeneratePortID(TestOwnerAddress, path.EndpointA.ConnectionID, path.EndpointB.ConnectionID)
			suite.Require().NoError(err)

			counterparty := &channeltypes.Counterparty{
				PortId:    counterpartyPortID,
				ChannelId: path.EndpointB.ChannelID,
			}

			proposedVersion = icatypes.VersionPrefix

			tc.malleate()

			version, err := cbs.NegotiateAppVersion(suite.chainA.GetContext(), channeltypes.ORDERED, path.EndpointA.ConnectionID, icatypes.PortID, *counterparty, proposedVersion)
			if tc.expPass {
				suite.Require().NoError(err)
				suite.Require().NoError(icatypes.ValidateVersion(version))
				suite.Require().Equal(TestVersion, version)
			} else {
				suite.Require().Error(err)
				suite.Require().Empty(version)
			}
		})
	}
}<|MERGE_RESOLUTION|>--- conflicted
+++ resolved
@@ -10,11 +10,7 @@
 	"github.com/stretchr/testify/suite"
 	"github.com/tendermint/tendermint/crypto"
 
-<<<<<<< HEAD
-	hosttypes "github.com/cosmos/ibc-go/v2/modules/apps/27-interchain-accounts/host/types"
-=======
 	"github.com/cosmos/ibc-go/v2/modules/apps/27-interchain-accounts/host/types"
->>>>>>> eedb0cbe
 	icatypes "github.com/cosmos/ibc-go/v2/modules/apps/27-interchain-accounts/types"
 	clienttypes "github.com/cosmos/ibc-go/v2/modules/core/02-client/types"
 	channeltypes "github.com/cosmos/ibc-go/v2/modules/core/04-channel/types"
@@ -143,7 +139,7 @@
 		},
 		{
 			"host submodule disabled", func() {
-				suite.chainB.GetSimApp().ICAHostKeeper.SetParams(suite.chainB.GetContext(), types.NewParams(false))
+				suite.chainB.GetSimApp().ICAHostKeeper.SetParams(suite.chainB.GetContext(), types.NewParams(false, []string{}))
 			}, false,
 		},
 		{
@@ -264,7 +260,7 @@
 		},
 		{
 			"host submodule disabled", func() {
-				suite.chainB.GetSimApp().ICAHostKeeper.SetParams(suite.chainB.GetContext(), types.NewParams(false))
+				suite.chainB.GetSimApp().ICAHostKeeper.SetParams(suite.chainB.GetContext(), types.NewParams(false, []string{}))
 			}, false,
 		},
 		{
@@ -403,7 +399,7 @@
 		},
 		{
 			"host submodule disabled", func() {
-				suite.chainB.GetSimApp().ICAHostKeeper.SetParams(suite.chainB.GetContext(), types.NewParams(false))
+				suite.chainB.GetSimApp().ICAHostKeeper.SetParams(suite.chainB.GetContext(), types.NewParams(false, []string{}))
 			}, false,
 		},
 		{
@@ -456,7 +452,7 @@
 			}
 			packetData = icaPacketData.GetBytes()
 
-			expParams := hosttypes.NewParams(true, []string{sdk.MsgTypeURL(msg)})
+			expParams := types.NewParams(true, []string{sdk.MsgTypeURL(msg)})
 			suite.chainB.GetSimApp().ICAHostKeeper.SetParams(suite.chainB.GetContext(), expParams)
 
 			// malleate packetData for test cases
