package host_test

import (
	"fmt"
	"testing"

	"github.com/cosmos/gogoproto/proto"
	testifysuite "github.com/stretchr/testify/suite"

	sdkmath "cosmossdk.io/math"

	codectypes "github.com/cosmos/cosmos-sdk/codec/types"
	sdk "github.com/cosmos/cosmos-sdk/types"
	banktypes "github.com/cosmos/cosmos-sdk/x/bank/types"

	capabilitytypes "github.com/cosmos/ibc-go/modules/capability/types"
	icahost "github.com/cosmos/ibc-go/v8/modules/apps/27-interchain-accounts/host"
	"github.com/cosmos/ibc-go/v8/modules/apps/27-interchain-accounts/host/types"
	icatypes "github.com/cosmos/ibc-go/v8/modules/apps/27-interchain-accounts/types"
	feetypes "github.com/cosmos/ibc-go/v8/modules/apps/29-fee/types"
	clienttypes "github.com/cosmos/ibc-go/v8/modules/core/02-client/types"
	channeltypes "github.com/cosmos/ibc-go/v8/modules/core/04-channel/types"
	porttypes "github.com/cosmos/ibc-go/v8/modules/core/05-port/types"
	host "github.com/cosmos/ibc-go/v8/modules/core/24-host"
	"github.com/cosmos/ibc-go/v8/modules/core/exported"
	ibctesting "github.com/cosmos/ibc-go/v8/testing"
)

var (
	// TestOwnerAddress defines a reusable bech32 address for testing purposes
	TestOwnerAddress = "cosmos17dtl0mjt3t77kpuhg2edqzjpszulwhgzuj9ljs"

	// TestPortID defines a reusable port identifier for testing purposes
	TestPortID, _ = icatypes.NewControllerPortID(TestOwnerAddress)

	// TestVersion defines a reusable interchainaccounts version string for testing purposes
	TestVersion = string(icatypes.ModuleCdc.MustMarshalJSON(&icatypes.Metadata{
		Version:                icatypes.Version,
		ControllerConnectionId: ibctesting.FirstConnectionID,
		HostConnectionId:       ibctesting.FirstConnectionID,
		Encoding:               icatypes.EncodingProtobuf,
		TxType:                 icatypes.TxTypeSDKMultiMsg,
	}))
)

type InterchainAccountsTestSuite struct {
	testifysuite.Suite

	coordinator *ibctesting.Coordinator

	// testing chains used for convenience and readability
	chainA *ibctesting.TestChain
	chainB *ibctesting.TestChain
}

func TestICATestSuite(t *testing.T) {
	testifysuite.Run(t, new(InterchainAccountsTestSuite))
}

func (suite *InterchainAccountsTestSuite) SetupTest() {
	suite.coordinator = ibctesting.NewCoordinator(suite.T(), 2)
	suite.chainA = suite.coordinator.GetChain(ibctesting.GetChainID(1))
	suite.chainB = suite.coordinator.GetChain(ibctesting.GetChainID(2))
}

func NewICAPath(chainA, chainB *ibctesting.TestChain) *ibctesting.Path {
	path := ibctesting.NewPath(chainA, chainB)
	path.EndpointA.ChannelConfig.PortID = icatypes.HostPortID
	path.EndpointB.ChannelConfig.PortID = icatypes.HostPortID
	path.EndpointA.ChannelConfig.Order = channeltypes.ORDERED
	path.EndpointB.ChannelConfig.Order = channeltypes.ORDERED
	path.EndpointA.ChannelConfig.Version = TestVersion
	path.EndpointB.ChannelConfig.Version = TestVersion

	return path
}

func RegisterInterchainAccount(endpoint *ibctesting.Endpoint, owner string) error {
	portID, err := icatypes.NewControllerPortID(owner)
	if err != nil {
		return err
	}

	channelSequence := endpoint.Chain.App.GetIBCKeeper().ChannelKeeper.GetNextChannelSequence(endpoint.Chain.GetContext())

	if err := endpoint.Chain.GetSimApp().ICAControllerKeeper.RegisterInterchainAccount(endpoint.Chain.GetContext(), endpoint.ConnectionID, owner, endpoint.ChannelConfig.Version); err != nil {
		return err
	}

	// commit state changes for proof verification
	endpoint.Chain.NextBlock()

	// update port/channel ids
	endpoint.ChannelID = channeltypes.FormatChannelIdentifier(channelSequence)
	endpoint.ChannelConfig.PortID = portID

	return nil
}

// SetupICAPath invokes the InterchainAccounts entrypoint and subsequent channel handshake handlers
func SetupICAPath(path *ibctesting.Path, owner string) error {
	if err := RegisterInterchainAccount(path.EndpointA, owner); err != nil {
		return err
	}

	if err := path.EndpointB.ChanOpenTry(); err != nil {
		return err
	}

	if err := path.EndpointA.ChanOpenAck(); err != nil {
		return err
	}

	return path.EndpointB.ChanOpenConfirm()
}

// Test initiating a ChanOpenInit using the host chain instead of the controller chain
// ChainA is the controller chain. ChainB is the host chain
func (suite *InterchainAccountsTestSuite) TestChanOpenInit() {
	suite.SetupTest() // reset
	path := NewICAPath(suite.chainA, suite.chainB)
	path.SetupConnections()

	// use chainB (host) for ChanOpenInit
	msg := channeltypes.NewMsgChannelOpenInit(path.EndpointB.ChannelConfig.PortID, icatypes.Version, channeltypes.ORDERED, []string{path.EndpointB.ConnectionID}, path.EndpointA.ChannelConfig.PortID, icatypes.ModuleName)
	handler := suite.chainB.GetSimApp().MsgServiceRouter().Handler(msg)
	_, err := handler(suite.chainB.GetContext(), msg)

	suite.Require().Error(err)
}

func (suite *InterchainAccountsTestSuite) TestOnChanOpenTry() {
	var (
		path    *ibctesting.Path
		channel *channeltypes.Channel
	)

	testCases := []struct {
		name     string
		malleate func()
		expPass  bool
	}{
		{
			"success w/ ORDERED channel", func() {}, true,
		},
		{
			"success w/ UNORDERED channel", func() {
				channel.Ordering = channeltypes.UNORDERED
			}, true,
		},
		{
			"account address generation is block dependent", func() {
				icaHostAccount := icatypes.GenerateAddress(suite.chainB.GetContext(), path.EndpointB.ConnectionID, path.EndpointA.ChannelConfig.PortID)
				err := suite.chainB.GetSimApp().BankKeeper.SendCoins(suite.chainB.GetContext(), suite.chainB.SenderAccount.GetAddress(), icaHostAccount, sdk.Coins{sdk.NewCoin("stake", sdkmath.NewInt(1))})
				suite.Require().NoError(err)
				suite.Require().True(suite.chainB.GetSimApp().AccountKeeper.HasAccount(suite.chainB.GetContext(), icaHostAccount))

				// ensure account registration is simulated in a separate block
				suite.chainB.NextBlock()
			}, true,
		},
		{
			"host submodule disabled", func() {
				suite.chainB.GetSimApp().ICAHostKeeper.SetParams(suite.chainB.GetContext(), types.NewParams(false, []string{}))
			}, false,
		},
		{
			"success: ICA auth module callback returns error", func() {
				// mock module callback should not be called on host side
				suite.chainB.GetSimApp().ICAAuthModule.IBCApp.OnChanOpenTry = func(ctx sdk.Context, order channeltypes.Order, connectionHops []string,
					portID, channelID string, chanCap *capabilitytypes.Capability,
					counterparty channeltypes.Counterparty, counterpartyVersion string,
				) (string, error) {
					return "", fmt.Errorf("mock ica auth fails")
				}
			}, true,
		},
	}

	for _, tc := range testCases {
		tc := tc

		suite.Run(tc.name, func() {
			suite.SetupTest() // reset

			path = NewICAPath(suite.chainA, suite.chainB)
			path.SetupConnections()

			err := RegisterInterchainAccount(path.EndpointA, TestOwnerAddress)
			suite.Require().NoError(err)
			path.EndpointB.ChannelID = ibctesting.FirstChannelID

			// default values
			counterparty := channeltypes.NewCounterparty(path.EndpointA.ChannelConfig.PortID, path.EndpointA.ChannelID)
			channel = &channeltypes.Channel{
				State:          channeltypes.TRYOPEN,
				Ordering:       channeltypes.ORDERED,
				Counterparty:   counterparty,
				ConnectionHops: []string{path.EndpointB.ConnectionID},
				Version:        path.EndpointB.ChannelConfig.Version,
			}

			tc.malleate()

			// ensure channel on chainB is set in state
			suite.chainB.GetSimApp().IBCKeeper.ChannelKeeper.SetChannel(suite.chainB.GetContext(), path.EndpointB.ChannelConfig.PortID, path.EndpointB.ChannelID, *channel)

			module, _, err := suite.chainB.App.GetIBCKeeper().PortKeeper.LookupModuleByPort(suite.chainB.GetContext(), path.EndpointB.ChannelConfig.PortID)
			suite.Require().NoError(err)

			chanCap, err := suite.chainB.App.GetScopedIBCKeeper().NewCapability(suite.chainB.GetContext(), host.ChannelCapabilityPath(path.EndpointB.ChannelConfig.PortID, path.EndpointB.ChannelID))
			suite.Require().NoError(err)

			cbs, ok := suite.chainB.App.GetIBCKeeper().Router.GetRoute(module)
			suite.Require().True(ok)

			version, err := cbs.OnChanOpenTry(suite.chainB.GetContext(), channel.Ordering, channel.ConnectionHops,
				path.EndpointB.ChannelConfig.PortID, path.EndpointB.ChannelID, chanCap, channel.Counterparty, path.EndpointA.ChannelConfig.Version,
			)

			if tc.expPass {
				suite.Require().NoError(err)

				addr, exists := suite.chainB.GetSimApp().ICAHostKeeper.GetInterchainAccountAddress(suite.chainB.GetContext(), path.EndpointB.ConnectionID, counterparty.PortId)
				suite.Require().True(exists)
				suite.Require().NotNil(addr)
			} else {
				suite.Require().Error(err)
				suite.Require().Equal("", version)
			}
		})
	}
}

// Test initiating a ChanOpenAck using the host chain instead of the controller chain
// ChainA is the controller chain. ChainB is the host chain
func (suite *InterchainAccountsTestSuite) TestChanOpenAck() {
	suite.SetupTest() // reset
	path := NewICAPath(suite.chainA, suite.chainB)
	path.SetupConnections()

	err := RegisterInterchainAccount(path.EndpointA, TestOwnerAddress)
	suite.Require().NoError(err)

	err = path.EndpointB.ChanOpenTry()
	suite.Require().NoError(err)

	// chainA maliciously sets channel to TRYOPEN
	channel := channeltypes.NewChannel(channeltypes.TRYOPEN, channeltypes.ORDERED, channeltypes.NewCounterparty(path.EndpointB.ChannelConfig.PortID, path.EndpointB.ChannelID), []string{path.EndpointA.ConnectionID}, TestVersion)
	suite.chainA.GetSimApp().GetIBCKeeper().ChannelKeeper.SetChannel(suite.chainA.GetContext(), path.EndpointA.ChannelConfig.PortID, path.EndpointA.ChannelID, channel)

	// commit state changes so proof can be created
	suite.chainA.NextBlock()

	err = path.EndpointB.UpdateClient()
	suite.Require().NoError(err)

	// query proof from ChainA
	channelKey := host.ChannelKey(path.EndpointA.ChannelConfig.PortID, path.EndpointA.ChannelID)
	tryProof, proofHeight := path.EndpointA.Chain.QueryProof(channelKey)

	// use chainB (host) for ChanOpenAck
	msg := channeltypes.NewMsgChannelOpenAck(path.EndpointB.ChannelConfig.PortID, path.EndpointB.ChannelID, path.EndpointA.ChannelID, TestVersion, tryProof, proofHeight, icatypes.ModuleName)
	handler := suite.chainB.GetSimApp().MsgServiceRouter().Handler(msg)
	_, err = handler(suite.chainB.GetContext(), msg)

	suite.Require().Error(err)
}

func (suite *InterchainAccountsTestSuite) TestOnChanOpenConfirm() {
	testCases := []struct {
		name     string
		malleate func()
		expPass  bool
	}{
		{
			"success", func() {}, true,
		},
		{
			"host submodule disabled", func() {
				suite.chainB.GetSimApp().ICAHostKeeper.SetParams(suite.chainB.GetContext(), types.NewParams(false, []string{}))
			}, false,
		},
		{
			"success: ICA auth module callback returns error", func() {
				// mock module callback should not be called on host side
				suite.chainB.GetSimApp().ICAAuthModule.IBCApp.OnChanOpenConfirm = func(
					ctx sdk.Context, portID, channelID string,
				) error {
					return fmt.Errorf("mock ica auth fails")
				}
			}, true,
		},
	}

	for _, tc := range testCases {
		tc := tc

		suite.Run(tc.name, func() {
			suite.SetupTest()
			path := NewICAPath(suite.chainA, suite.chainB)
			path.SetupConnections()

			err := RegisterInterchainAccount(path.EndpointA, TestOwnerAddress)
			suite.Require().NoError(err)

			err = path.EndpointB.ChanOpenTry()
			suite.Require().NoError(err)

			err = path.EndpointA.ChanOpenAck()
			suite.Require().NoError(err)

			tc.malleate()

			module, _, err := suite.chainB.App.GetIBCKeeper().PortKeeper.LookupModuleByPort(suite.chainB.GetContext(), path.EndpointB.ChannelConfig.PortID)
			suite.Require().NoError(err)

			cbs, ok := suite.chainB.App.GetIBCKeeper().Router.GetRoute(module)
			suite.Require().True(ok)

			err = cbs.OnChanOpenConfirm(suite.chainB.GetContext(), path.EndpointB.ChannelConfig.PortID, path.EndpointB.ChannelID)

			if tc.expPass {
				suite.Require().NoError(err)
			} else {
				suite.Require().Error(err)
			}
		})
	}
}

// OnChanCloseInit on host (chainB)
func (suite *InterchainAccountsTestSuite) TestOnChanCloseInit() {
	path := NewICAPath(suite.chainA, suite.chainB)
	path.SetupConnections()

	err := SetupICAPath(path, TestOwnerAddress)
	suite.Require().NoError(err)

	module, _, err := suite.chainB.App.GetIBCKeeper().PortKeeper.LookupModuleByPort(suite.chainB.GetContext(), path.EndpointB.ChannelConfig.PortID)
	suite.Require().NoError(err)

	cbs, ok := suite.chainB.App.GetIBCKeeper().Router.GetRoute(module)
	suite.Require().True(ok)

	err = cbs.OnChanCloseInit(
		suite.chainB.GetContext(), path.EndpointB.ChannelConfig.PortID, path.EndpointB.ChannelID,
	)

	suite.Require().Error(err)
}

func (suite *InterchainAccountsTestSuite) TestOnChanCloseConfirm() {
	var path *ibctesting.Path

	testCases := []struct {
		name     string
		malleate func()
		expPass  bool
	}{
		{
			"success", func() {}, true,
		},
	}

	for _, tc := range testCases {
		tc := tc

		suite.Run(tc.name, func() {
			suite.SetupTest() // reset

			path = NewICAPath(suite.chainA, suite.chainB)
			path.SetupConnections()

			err := SetupICAPath(path, TestOwnerAddress)
			suite.Require().NoError(err)

			tc.malleate() // malleate mutates test data
			module, _, err := suite.chainB.App.GetIBCKeeper().PortKeeper.LookupModuleByPort(suite.chainB.GetContext(), path.EndpointB.ChannelConfig.PortID)
			suite.Require().NoError(err)

			cbs, ok := suite.chainB.App.GetIBCKeeper().Router.GetRoute(module)
			suite.Require().True(ok)

			err = cbs.OnChanCloseConfirm(
				suite.chainB.GetContext(), path.EndpointB.ChannelConfig.PortID, path.EndpointB.ChannelID)

			if tc.expPass {
				suite.Require().NoError(err)
			} else {
				suite.Require().Error(err)
			}
		})
	}
}

func (suite *InterchainAccountsTestSuite) TestOnRecvPacket() {
	var packetData []byte
	testCases := []struct {
		name          string
		malleate      func()
		expAckSuccess bool
		eventErrorMsg string
	}{
		{
			"success", func() {}, true, "",
		},
		{
			"host submodule disabled", func() {
				suite.chainB.GetSimApp().ICAHostKeeper.SetParams(suite.chainB.GetContext(), types.NewParams(false, []string{}))
			}, false,
<<<<<<< HEAD
			"", // events are not emitted when the host submodule is disabled.
=======
			types.ErrHostSubModuleDisabled.Error(),
>>>>>>> 2c9ad167
		},
		{
			"success with ICA auth module callback failure", func() {
				suite.chainB.GetSimApp().ICAAuthModule.IBCApp.OnRecvPacket = func(
					ctx sdk.Context, packet channeltypes.Packet, relayer sdk.AccAddress,
				) exported.Acknowledgement {
					return channeltypes.NewErrorAcknowledgement(fmt.Errorf("failed OnRecvPacket mock callback"))
				}
			}, true,
			"failed OnRecvPacket mock callback",
		},
		{
			"ICA OnRecvPacket fails - cannot unmarshal packet data", func() {
				packetData = []byte("invalid data")
			}, false,
			"cannot unmarshal ICS-27 interchain account packet data: unknown data type",
		},
	}

	for _, tc := range testCases {
		tc := tc

		suite.Run(tc.name, func() {
			suite.SetupTest() // reset

			path := NewICAPath(suite.chainA, suite.chainB)
			path.SetupConnections()
			err := SetupICAPath(path, TestOwnerAddress)
			suite.Require().NoError(err)

			// send 100stake to interchain account wallet
			amount, _ := sdk.ParseCoinsNormalized("100stake")
			interchainAccountAddr, _ := suite.chainB.GetSimApp().ICAHostKeeper.GetInterchainAccountAddress(suite.chainB.GetContext(), ibctesting.FirstConnectionID, path.EndpointA.ChannelConfig.PortID)
			bankMsg := &banktypes.MsgSend{FromAddress: suite.chainB.SenderAccount.GetAddress().String(), ToAddress: interchainAccountAddr, Amount: amount}

			_, err = suite.chainB.SendMsgs(bankMsg)
			suite.Require().NoError(err)

			// build packet data
			msg := &banktypes.MsgSend{
				FromAddress: interchainAccountAddr,
				ToAddress:   suite.chainB.SenderAccount.GetAddress().String(),
				Amount:      amount,
			}
			data, err := icatypes.SerializeCosmosTx(suite.chainA.GetSimApp().AppCodec(), []proto.Message{msg}, icatypes.EncodingProtobuf)
			suite.Require().NoError(err)

			icaPacketData := icatypes.InterchainAccountPacketData{
				Type: icatypes.EXECUTE_TX,
				Data: data,
			}
			packetData = icaPacketData.GetBytes()

			// build expected ack
			protoAny, err := codectypes.NewAnyWithValue(&banktypes.MsgSendResponse{})
			suite.Require().NoError(err)

			expectedTxResponse, err := proto.Marshal(&sdk.TxMsgData{
				MsgResponses: []*codectypes.Any{protoAny},
			})
			suite.Require().NoError(err)

			expectedAck := channeltypes.NewResultAcknowledgement(expectedTxResponse)

			params := types.NewParams(true, []string{sdk.MsgTypeURL(msg)})
			suite.chainB.GetSimApp().ICAHostKeeper.SetParams(suite.chainB.GetContext(), params)

			// malleate packetData for test cases
			tc.malleate()

			seq := uint64(1)
			packet := channeltypes.NewPacket(packetData, seq, path.EndpointA.ChannelConfig.PortID, path.EndpointA.ChannelID, path.EndpointB.ChannelConfig.PortID, path.EndpointB.ChannelID, clienttypes.NewHeight(0, 100), 0)

			tc.malleate()

			module, _, err := suite.chainB.App.GetIBCKeeper().PortKeeper.LookupModuleByPort(suite.chainB.GetContext(), path.EndpointB.ChannelConfig.PortID)
			suite.Require().NoError(err)

			cbs, ok := suite.chainB.App.GetIBCKeeper().Router.GetRoute(module)
			suite.Require().True(ok)

			ctx := suite.chainB.GetContext()
			ack := cbs.OnRecvPacket(ctx, packet, nil)

			expectedAttributes := []sdk.Attribute{
				sdk.NewAttribute(sdk.AttributeKeyModule, icatypes.ModuleName),
				sdk.NewAttribute(icatypes.AttributeKeyHostChannelID, packet.GetDestChannel()),
				sdk.NewAttribute(icatypes.AttributeKeyAckSuccess, fmt.Sprintf("%t", ack.Success())),
			}

			if tc.expAckSuccess {
				suite.Require().True(ack.Success())
				suite.Require().Equal(expectedAck, ack)

				expectedEvents := sdk.Events{
					sdk.NewEvent(
						icatypes.EventTypePacket,
						expectedAttributes...,
					),
				}.ToABCIEvents()

				expectedEvents = sdk.MarkEventsToIndex(expectedEvents, map[string]struct{}{})
				ibctesting.AssertEvents(&suite.Suite, expectedEvents, ctx.EventManager().Events().ToABCIEvents())

			} else {
				suite.Require().False(ack.Success())

<<<<<<< HEAD
				expEventsEmitted := tc.eventErrorMsg != ""
				if expEventsEmitted {
					expectedAttributes = append(expectedAttributes, sdk.NewAttribute(icatypes.AttributeKeyAckError, tc.eventErrorMsg))
					expectedEvents := sdk.Events{
						sdk.NewEvent(
							icatypes.EventTypePacket,
							expectedAttributes...,
						),
					}.ToABCIEvents()

					expectedEvents = sdk.MarkEventsToIndex(expectedEvents, map[string]struct{}{})
					ibctesting.AssertEvents(&suite.Suite, expectedEvents, ctx.EventManager().Events().ToABCIEvents())
				}
=======
				expectedAttributes = append(expectedAttributes, sdk.NewAttribute(icatypes.AttributeKeyAckError, tc.eventErrorMsg))
				expectedEvents := sdk.Events{
					sdk.NewEvent(
						icatypes.EventTypePacket,
						expectedAttributes...,
					),
				}.ToABCIEvents()

				expectedEvents = sdk.MarkEventsToIndex(expectedEvents, map[string]struct{}{})
				ibctesting.AssertEvents(&suite.Suite, expectedEvents, ctx.EventManager().Events().ToABCIEvents())
>>>>>>> 2c9ad167
			}
		})
	}
}

func (suite *InterchainAccountsTestSuite) TestOnAcknowledgementPacket() {
	testCases := []struct {
		name     string
		malleate func()
		expPass  bool
	}{
		{
			"ICA OnAcknowledgementPacket fails with ErrInvalidChannelFlow", func() {}, false,
		},
	}

	for _, tc := range testCases {
		tc := tc

		suite.Run(tc.name, func() {
			suite.SetupTest() // reset

			path := NewICAPath(suite.chainA, suite.chainB)
			path.SetupConnections()

			err := SetupICAPath(path, TestOwnerAddress)
			suite.Require().NoError(err)

			tc.malleate() // malleate mutates test data

			module, _, err := suite.chainB.App.GetIBCKeeper().PortKeeper.LookupModuleByPort(suite.chainB.GetContext(), path.EndpointB.ChannelConfig.PortID)
			suite.Require().NoError(err)

			cbs, ok := suite.chainB.App.GetIBCKeeper().Router.GetRoute(module)
			suite.Require().True(ok)

			packet := channeltypes.NewPacket(
				[]byte("empty packet data"),
				suite.chainA.SenderAccount.GetSequence(),
				path.EndpointB.ChannelConfig.PortID,
				path.EndpointB.ChannelID,
				path.EndpointA.ChannelConfig.PortID,
				path.EndpointA.ChannelID,
				clienttypes.NewHeight(0, 100),
				0,
			)

			err = cbs.OnAcknowledgementPacket(suite.chainB.GetContext(), packet, []byte("ackBytes"), nil)

			if tc.expPass {
				suite.Require().NoError(err)
			} else {
				suite.Require().Error(err)
			}
		})
	}
}

func (suite *InterchainAccountsTestSuite) TestOnTimeoutPacket() {
	testCases := []struct {
		name     string
		malleate func()
		expPass  bool
	}{
		{
			"ICA OnTimeoutPacket fails with ErrInvalidChannelFlow", func() {}, false,
		},
	}

	for _, tc := range testCases {
		tc := tc

		suite.Run(tc.name, func() {
			suite.SetupTest() // reset

			path := NewICAPath(suite.chainA, suite.chainB)
			path.SetupConnections()

			err := SetupICAPath(path, TestOwnerAddress)
			suite.Require().NoError(err)

			tc.malleate() // malleate mutates test data

			module, _, err := suite.chainA.App.GetIBCKeeper().PortKeeper.LookupModuleByPort(suite.chainA.GetContext(), path.EndpointB.ChannelConfig.PortID)
			suite.Require().NoError(err)

			cbs, ok := suite.chainA.App.GetIBCKeeper().Router.GetRoute(module)
			suite.Require().True(ok)

			packet := channeltypes.NewPacket(
				[]byte("empty packet data"),
				suite.chainA.SenderAccount.GetSequence(),
				path.EndpointB.ChannelConfig.PortID,
				path.EndpointB.ChannelID,
				path.EndpointA.ChannelConfig.PortID,
				path.EndpointA.ChannelID,
				clienttypes.NewHeight(0, 100),
				0,
			)

			err = cbs.OnTimeoutPacket(suite.chainA.GetContext(), packet, nil)

			if tc.expPass {
				suite.Require().NoError(err)
			} else {
				suite.Require().Error(err)
			}
		})
	}
}

// OnChanUpgradeInit callback returns error on host chains
func (suite *InterchainAccountsTestSuite) TestOnChanUpgradeInit() {
	path := NewICAPath(suite.chainA, suite.chainB)
	path.SetupConnections()

	err := SetupICAPath(path, TestOwnerAddress)
	suite.Require().NoError(err)

	// call application callback directly
	module, _, err := suite.chainB.App.GetIBCKeeper().PortKeeper.LookupModuleByPort(suite.chainB.GetContext(), path.EndpointB.ChannelConfig.PortID)
	suite.Require().NoError(err)

	app, ok := suite.chainB.App.GetIBCKeeper().Router.GetRoute(module)
	suite.Require().True(ok)
	cbs, ok := app.(porttypes.UpgradableModule)
	suite.Require().True(ok)

	version, err := cbs.OnChanUpgradeInit(
		suite.chainB.GetContext(), path.EndpointB.ChannelConfig.PortID, path.EndpointB.ChannelID,
		path.EndpointB.ChannelConfig.Order, []string{path.EndpointB.ConnectionID}, path.EndpointB.ChannelConfig.Version,
	)

	suite.Require().Error(err)
	suite.Require().ErrorIs(err, icatypes.ErrInvalidChannelFlow)
	suite.Require().Equal("", version)
}

func (suite *InterchainAccountsTestSuite) TestOnChanUpgradeTry() {
	testCases := []struct {
		name     string
		malleate func()
		expError error
	}{
		{
			"success", func() {}, nil,
		},
		{
			"host submodule disabled", func() {
				suite.chainB.GetSimApp().ICAHostKeeper.SetParams(suite.chainB.GetContext(), types.NewParams(false, []string{}))
			}, types.ErrHostSubModuleDisabled,
		},
	}

	for _, tc := range testCases {
		tc := tc

		suite.Run(tc.name, func() {
			suite.SetupTest() // reset

			path := NewICAPath(suite.chainA, suite.chainB)
			path.SetupConnections()

			err := SetupICAPath(path, TestOwnerAddress)
			suite.Require().NoError(err)

			interchainAccountAddr, found := suite.chainB.GetSimApp().ICAHostKeeper.GetInterchainAccountAddress(suite.chainB.GetContext(), path.EndpointB.ConnectionID, path.EndpointA.ChannelConfig.PortID)
			suite.Require().True(found)

			metadata := icatypes.NewDefaultMetadata(path.EndpointA.ConnectionID, path.EndpointB.ConnectionID)
			metadata.Address = interchainAccountAddr
			metadata.Encoding = icatypes.EncodingProto3JSON // this is the actual change to the version
			path.EndpointA.ChannelConfig.ProposedUpgrade.Fields.Version = string(icatypes.ModuleCdc.MustMarshalJSON(&metadata))

			err = path.EndpointA.ChanUpgradeInit()
			suite.Require().NoError(err)

			tc.malleate() // malleate mutates test data

			module, _, err := suite.chainB.App.GetIBCKeeper().PortKeeper.LookupModuleByPort(suite.chainB.GetContext(), path.EndpointB.ChannelConfig.PortID)
			suite.Require().NoError(err)

			app, ok := suite.chainB.App.GetIBCKeeper().Router.GetRoute(module)
			suite.Require().True(ok)
			cbs, ok := app.(porttypes.UpgradableModule)
			suite.Require().True(ok)

			version, err := cbs.OnChanUpgradeTry(
				suite.chainB.GetContext(),
				path.EndpointB.ChannelConfig.PortID,
				path.EndpointB.ChannelID,
				channeltypes.ORDERED,
				[]string{path.EndpointB.ConnectionID},
				path.EndpointA.ChannelConfig.ProposedUpgrade.Fields.Version,
			)

			if tc.expError == nil {
				suite.Require().NoError(err)
			} else {
				suite.Require().Error(err)
				suite.Require().Empty(version)
			}
		})
	}
}

// OnChanUpgradeAck callback returns error on host chains
func (suite *InterchainAccountsTestSuite) TestOnChanUpgradeAck() {
	path := NewICAPath(suite.chainA, suite.chainB)
	path.SetupConnections()

	err := SetupICAPath(path, TestOwnerAddress)
	suite.Require().NoError(err)

	// call application callback directly
	module, _, err := suite.chainB.App.GetIBCKeeper().PortKeeper.LookupModuleByPort(suite.chainB.GetContext(), path.EndpointB.ChannelConfig.PortID)
	suite.Require().NoError(err)

	app, ok := suite.chainB.App.GetIBCKeeper().Router.GetRoute(module)
	suite.Require().True(ok)
	cbs, ok := app.(porttypes.UpgradableModule)
	suite.Require().True(ok)

	err = cbs.OnChanUpgradeAck(
		suite.chainB.GetContext(), path.EndpointB.ChannelConfig.PortID, path.EndpointB.ChannelID, path.EndpointA.ChannelConfig.Version,
	)

	suite.Require().Error(err)
	suite.Require().ErrorIs(err, icatypes.ErrInvalidChannelFlow)
}

func (suite *InterchainAccountsTestSuite) fundICAWallet(ctx sdk.Context, portID string, amount sdk.Coins) {
	interchainAccountAddr, found := suite.chainB.GetSimApp().ICAHostKeeper.GetInterchainAccountAddress(ctx, ibctesting.FirstConnectionID, portID)
	suite.Require().True(found)

	msgBankSend := &banktypes.MsgSend{
		FromAddress: suite.chainB.SenderAccount.GetAddress().String(),
		ToAddress:   interchainAccountAddr,
		Amount:      amount,
	}

	res, err := suite.chainB.SendMsgs(msgBankSend)
	suite.Require().NotEmpty(res)
	suite.Require().NoError(err)
}

// TestControlAccountAfterChannelClose tests that a controller chain can control a registered interchain account after the currently active channel for that interchain account has been closed.
// A new channel will be opened for the controller portID. The interchain account address should remain unchanged.
func (suite *InterchainAccountsTestSuite) TestControlAccountAfterChannelClose() {
	path := NewICAPath(suite.chainA, suite.chainB)

	// use a fee enabled version to cover unwrapping channel version code paths
	feeMetadata := feetypes.Metadata{
		FeeVersion: feetypes.Version,
		AppVersion: TestVersion,
	}

	feeICAVersion := string(feetypes.ModuleCdc.MustMarshalJSON(&feeMetadata))

	path.EndpointA.ChannelConfig.Version = feeICAVersion
	path.EndpointB.ChannelConfig.Version = feeICAVersion

	path.SetupConnections()

	err := SetupICAPath(path, TestOwnerAddress)
	suite.Require().NoError(err)

	// two sends will be performed, one after initial creation of the account and one after channel closure and reopening
	var (
		startingBal           = sdk.NewCoins(sdk.NewCoin(sdk.DefaultBondDenom, sdkmath.NewInt(100000)))
		tokenAmt              = sdk.NewCoins(sdk.NewCoin(sdk.DefaultBondDenom, sdkmath.NewInt(5000)))
		expBalAfterFirstSend  = startingBal.Sub(tokenAmt...)
		expBalAfterSecondSend = expBalAfterFirstSend.Sub(tokenAmt...)
	)

	// check that the account is working as expected
	suite.fundICAWallet(suite.chainB.GetContext(), path.EndpointA.ChannelConfig.PortID, startingBal)
	interchainAccountAddr, found := suite.chainB.GetSimApp().ICAHostKeeper.GetInterchainAccountAddress(suite.chainB.GetContext(), path.EndpointB.ConnectionID, path.EndpointA.ChannelConfig.PortID)
	suite.Require().True(found)

	msg := &banktypes.MsgSend{
		FromAddress: interchainAccountAddr,
		ToAddress:   suite.chainB.SenderAccount.GetAddress().String(),
		Amount:      tokenAmt,
	}

	data, err := icatypes.SerializeCosmosTx(suite.chainA.GetSimApp().AppCodec(), []proto.Message{msg}, icatypes.EncodingProtobuf)
	suite.Require().NoError(err)

	icaPacketData := icatypes.InterchainAccountPacketData{
		Type: icatypes.EXECUTE_TX,
		Data: data,
	}

	params := types.NewParams(true, []string{sdk.MsgTypeURL(msg)})
	suite.chainB.GetSimApp().ICAHostKeeper.SetParams(suite.chainB.GetContext(), params)

	//nolint: staticcheck // SA1019: ibctesting.FirstConnectionID is deprecated: use path.EndpointA.ConnectionID instead. (staticcheck)
	_, err = suite.chainA.GetSimApp().ICAControllerKeeper.SendTx(suite.chainA.GetContext(), nil, ibctesting.FirstConnectionID, path.EndpointA.ChannelConfig.PortID, icaPacketData, ^uint64(0))
	suite.Require().NoError(err)
	err = path.EndpointB.UpdateClient()
	suite.Require().NoError(err)

	// relay the packet
	packetRelay := channeltypes.NewPacket(icaPacketData.GetBytes(), 1, path.EndpointA.ChannelConfig.PortID, path.EndpointA.ChannelID, path.EndpointB.ChannelConfig.PortID, path.EndpointB.ChannelID, clienttypes.ZeroHeight(), ^uint64(0))
	err = path.RelayPacket(packetRelay)
	suite.Require().NoError(err) // relay committed

	// check that the ica balance is updated
	icaAddr, err := sdk.AccAddressFromBech32(interchainAccountAddr)
	suite.Require().NoError(err)

	suite.assertBalance(icaAddr, expBalAfterFirstSend)

	// close the channel
	err = path.EndpointA.SetChannelState(channeltypes.CLOSED)
	suite.Require().NoError(err)
	err = path.EndpointB.SetChannelState(channeltypes.CLOSED)
	suite.Require().NoError(err)

	// open a new channel on the same port
	path.EndpointA.ChannelID = ""
	path.EndpointB.ChannelID = ""
	path.CreateChannels()

	//nolint: staticcheck // SA1019: ibctesting.FirstConnectionID is deprecated: use path.EndpointA.ConnectionID instead. (staticcheck)
	_, err = suite.chainA.GetSimApp().ICAControllerKeeper.SendTx(suite.chainA.GetContext(), nil, ibctesting.FirstConnectionID, path.EndpointA.ChannelConfig.PortID, icaPacketData, ^uint64(0))
	suite.Require().NoError(err)
	err = path.EndpointB.UpdateClient()
	suite.Require().NoError(err)

	// relay the packet
	packetRelay = channeltypes.NewPacket(icaPacketData.GetBytes(), 1, path.EndpointA.ChannelConfig.PortID, path.EndpointA.ChannelID, path.EndpointB.ChannelConfig.PortID, path.EndpointB.ChannelID, clienttypes.ZeroHeight(), ^uint64(0))
	err = path.RelayPacket(packetRelay)
	suite.Require().NoError(err) // relay committed

	suite.assertBalance(icaAddr, expBalAfterSecondSend)
}

// assertBalance asserts that the provided address has exactly the expected balance.
// CONTRACT: the expected balance must only contain one coin denom.
func (suite *InterchainAccountsTestSuite) assertBalance(addr sdk.AccAddress, expBalance sdk.Coins) {
	balance := suite.chainB.GetSimApp().BankKeeper.GetBalance(suite.chainB.GetContext(), addr, sdk.DefaultBondDenom)
	suite.Require().Equal(expBalance[0], balance)
}

func (suite *InterchainAccountsTestSuite) TestPacketDataUnmarshalerInterface() {
	path := NewICAPath(suite.chainA, suite.chainB)
	path.SetupConnections()
	err := SetupICAPath(path, TestOwnerAddress)
	suite.Require().NoError(err)

	expPacketData := icatypes.InterchainAccountPacketData{
		Type: icatypes.EXECUTE_TX,
		Data: []byte("data"),
		Memo: "",
	}

	packetData, err := icahost.IBCModule{}.UnmarshalPacketData(expPacketData.GetBytes())
	suite.Require().NoError(err)
	suite.Require().Equal(expPacketData, packetData)

	// test invalid packet data
	invalidPacketData := []byte("invalid packet data")
	packetData, err = icahost.IBCModule{}.UnmarshalPacketData(invalidPacketData)
	suite.Require().Error(err)
	suite.Require().Nil(packetData)
}<|MERGE_RESOLUTION|>--- conflicted
+++ resolved
@@ -409,11 +409,7 @@
 			"host submodule disabled", func() {
 				suite.chainB.GetSimApp().ICAHostKeeper.SetParams(suite.chainB.GetContext(), types.NewParams(false, []string{}))
 			}, false,
-<<<<<<< HEAD
-			"", // events are not emitted when the host submodule is disabled.
-=======
 			types.ErrHostSubModuleDisabled.Error(),
->>>>>>> 2c9ad167
 		},
 		{
 			"success with ICA auth module callback failure", func() {
@@ -521,21 +517,6 @@
 			} else {
 				suite.Require().False(ack.Success())
 
-<<<<<<< HEAD
-				expEventsEmitted := tc.eventErrorMsg != ""
-				if expEventsEmitted {
-					expectedAttributes = append(expectedAttributes, sdk.NewAttribute(icatypes.AttributeKeyAckError, tc.eventErrorMsg))
-					expectedEvents := sdk.Events{
-						sdk.NewEvent(
-							icatypes.EventTypePacket,
-							expectedAttributes...,
-						),
-					}.ToABCIEvents()
-
-					expectedEvents = sdk.MarkEventsToIndex(expectedEvents, map[string]struct{}{})
-					ibctesting.AssertEvents(&suite.Suite, expectedEvents, ctx.EventManager().Events().ToABCIEvents())
-				}
-=======
 				expectedAttributes = append(expectedAttributes, sdk.NewAttribute(icatypes.AttributeKeyAckError, tc.eventErrorMsg))
 				expectedEvents := sdk.Events{
 					sdk.NewEvent(
@@ -546,7 +527,6 @@
 
 				expectedEvents = sdk.MarkEventsToIndex(expectedEvents, map[string]struct{}{})
 				ibctesting.AssertEvents(&suite.Suite, expectedEvents, ctx.EventManager().Events().ToABCIEvents())
->>>>>>> 2c9ad167
 			}
 		})
 	}
