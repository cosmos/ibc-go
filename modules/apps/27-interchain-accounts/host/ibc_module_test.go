--- conflicted
+++ resolved
@@ -446,13 +446,8 @@
 				ToAddress:   s.chainB.SenderAccount.GetAddress().String(),
 				Amount:      amount,
 			}
-<<<<<<< HEAD
-			data, err := icatypes.SerializeCosmosTx(s.chainA.Codec, []proto.Message{msg})
-			s.Require().NoError(err)
-=======
-			data, err := icatypes.SerializeCosmosTx(suite.chainA.Codec, []proto.Message{msg}, icatypes.EncodingProtobuf)
-			suite.Require().NoError(err)
->>>>>>> 6bb56d84
+			data, err := icatypes.SerializeCosmosTx(s.chainA.Codec, []proto.Message{msg}, icatypes.EncodingProtobuf)
+			s.Require().NoError(err)
 
 			icaPacketData := icatypes.InterchainAccountPacketData{
 				Type: icatypes.EXECUTE_TX,
@@ -660,13 +655,8 @@
 		Amount:      tokenAmt,
 	}
 
-<<<<<<< HEAD
-	data, err := icatypes.SerializeCosmosTx(s.chainA.GetSimApp().AppCodec(), []proto.Message{msg})
-	s.Require().NoError(err)
-=======
-	data, err := icatypes.SerializeCosmosTx(suite.chainA.GetSimApp().AppCodec(), []proto.Message{msg}, icatypes.EncodingProtobuf)
-	suite.Require().NoError(err)
->>>>>>> 6bb56d84
+	data, err := icatypes.SerializeCosmosTx(s.chainA.GetSimApp().AppCodec(), []proto.Message{msg}, icatypes.EncodingProtobuf)
+	s.Require().NoError(err)
 
 	icaPacketData := icatypes.InterchainAccountPacketData{
 		Type: icatypes.EXECUTE_TX,
