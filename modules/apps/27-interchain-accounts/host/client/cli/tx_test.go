package cli

import (
	"fmt"
	"testing"

	"github.com/stretchr/testify/require"

<<<<<<< HEAD
	"cosmossdk.io/core/registry"
=======
	coreregistry "cosmossdk.io/core/registry"
>>>>>>> 0e72d08c
	banktypes "cosmossdk.io/x/bank/types"
	stakingtypes "cosmossdk.io/x/staking/types"

	"github.com/cosmos/cosmos-sdk/codec"
	codectypes "github.com/cosmos/cosmos-sdk/codec/types"
	sdk "github.com/cosmos/cosmos-sdk/types"

	icatypes "github.com/cosmos/ibc-go/v9/modules/apps/27-interchain-accounts/types"
)

const msgDelegateMessage = `{
	"@type": "/cosmos.staking.v1beta1.MsgDelegate",
	"delegator_address": "cosmos15ccshhmp0gsx29qpqq6g4zmltnnvgmyu9ueuadh9y2nc5zj0szls5gtddz",
	"validator_address": "cosmosvaloper1qnk2n4nlkpw9xfqntladh74w6ujtulwnmxnh3k",
	"amount": {
		"denom": "stake",
		"amount": "1000"
	}
}`

const bankSendMessage = `{
	"@type":"/cosmos.bank.v1beta1.MsgSend",
	"from_address":"cosmos15ccshhmp0gsx29qpqq6g4zmltnnvgmyu9ueuadh9y2nc5zj0szls5gtddz",
	"to_address":"cosmos10h9stc5v6ntgeygf5xf945njqq5h32r53uquvw",
	"amount": [
		{
			"denom": "stake",
			"amount": "1000"
		}
	]
}`

var multiMsg = fmt.Sprintf("[ %s, %s ]", msgDelegateMessage, bankSendMessage)

func TestGeneratePacketData(t *testing.T) {
	t.Helper()
	tests := []struct {
		name                string
		memo                string
		expectedPass        bool
		message             string
<<<<<<< HEAD
		registerInterfaceFn func(registry registry.InterfaceRegistrar)
=======
		registerInterfaceFn func(registry coreregistry.InterfaceRegistrar)
>>>>>>> 0e72d08c
		assertionFn         func(t *testing.T, msgs []sdk.Msg)
	}{
		{
			name:         "packet data generation succeeds (MsgDelegate & MsgSend)",
			memo:         "",
			expectedPass: true,
			message:      multiMsg,
<<<<<<< HEAD
			registerInterfaceFn: func(registry registry.InterfaceRegistrar) {
=======
			registerInterfaceFn: func(registry coreregistry.InterfaceRegistrar) {
>>>>>>> 0e72d08c
				stakingtypes.RegisterInterfaces(registry)
				banktypes.RegisterInterfaces(registry)
			},
			assertionFn: func(t *testing.T, msgs []sdk.Msg) {
				t.Helper()
				assertMsgDelegate(t, msgs[0])
				assertMsgBankSend(t, msgs[1])
			},
		},
		{
			name:                "packet data generation succeeds (MsgDelegate)",
			memo:                "non-empty-memo",
			expectedPass:        true,
			message:             msgDelegateMessage,
			registerInterfaceFn: stakingtypes.RegisterInterfaces,
			assertionFn: func(t *testing.T, msgs []sdk.Msg) {
				t.Helper()
				assertMsgDelegate(t, msgs[0])
			},
		},
		{
			name:                "packet data generation succeeds (MsgSend)",
			memo:                "non-empty-memo",
			expectedPass:        true,
			message:             bankSendMessage,
			registerInterfaceFn: banktypes.RegisterInterfaces,
			assertionFn: func(t *testing.T, msgs []sdk.Msg) {
				t.Helper()
				assertMsgBankSend(t, msgs[0])
			},
		},
		{
			name:                "empty memo is valid",
			memo:                "",
			expectedPass:        true,
			message:             msgDelegateMessage,
			registerInterfaceFn: stakingtypes.RegisterInterfaces,
			assertionFn:         nil,
		},
		{
			name:         "invalid message string",
			expectedPass: false,
			message:      "<invalid-message-body>",
		},
	}

	encodings := []string{icatypes.EncodingProtobuf, icatypes.EncodingProto3JSON}
	for _, encoding := range encodings {
		for _, tc := range tests {
			tc := tc
			ir := codectypes.NewInterfaceRegistry()
			if tc.registerInterfaceFn != nil {
				tc.registerInterfaceFn(ir)
			}

			cdc := codec.NewProtoCodec(ir)

			t.Run(fmt.Sprintf("%s with %s encoding", tc.name, encoding), func(t *testing.T) {
				bz, err := generatePacketData(cdc, []byte(tc.message), tc.memo, encoding)

				if tc.expectedPass {
					require.NoError(t, err)
					require.NotNil(t, bz)

					packetData := icatypes.InterchainAccountPacketData{}
					err = cdc.UnmarshalJSON(bz, &packetData)
					require.NoError(t, err)

					require.Equal(t, icatypes.EXECUTE_TX, packetData.Type)
					require.Equal(t, tc.memo, packetData.Memo)

					data := packetData.Data
					messages, err := icatypes.DeserializeCosmosTx(cdc, data, encoding)

					require.NoError(t, err)
					require.NotNil(t, messages)

					if tc.assertionFn != nil {
						tc.assertionFn(t, messages)
					}
				} else {
					require.Error(t, err)
					require.Nil(t, bz)
				}
			})
		}
	}
}

func assertMsgBankSend(t *testing.T, msg sdk.Msg) { //nolint:thelper
	bankSendMsg, ok := msg.(*banktypes.MsgSend)
	require.True(t, ok)
	require.Equal(t, "cosmos15ccshhmp0gsx29qpqq6g4zmltnnvgmyu9ueuadh9y2nc5zj0szls5gtddz", bankSendMsg.FromAddress)
	require.Equal(t, "cosmos10h9stc5v6ntgeygf5xf945njqq5h32r53uquvw", bankSendMsg.ToAddress)
	require.Equal(t, "stake", bankSendMsg.Amount.GetDenomByIndex(0))
	require.Equal(t, uint64(1000), bankSendMsg.Amount[0].Amount.Uint64())
}

func assertMsgDelegate(t *testing.T, msg sdk.Msg) { //nolint:thelper
	msgDelegate, ok := msg.(*stakingtypes.MsgDelegate)
	require.True(t, ok)
	require.Equal(t, "cosmos15ccshhmp0gsx29qpqq6g4zmltnnvgmyu9ueuadh9y2nc5zj0szls5gtddz", msgDelegate.DelegatorAddress)
	require.Equal(t, "cosmosvaloper1qnk2n4nlkpw9xfqntladh74w6ujtulwnmxnh3k", msgDelegate.ValidatorAddress)
	require.Equal(t, "stake", msgDelegate.Amount.Denom)
	require.Equal(t, uint64(1000), msgDelegate.Amount.Amount.Uint64())
}<|MERGE_RESOLUTION|>--- conflicted
+++ resolved
@@ -6,11 +6,7 @@
 
 	"github.com/stretchr/testify/require"
 
-<<<<<<< HEAD
-	"cosmossdk.io/core/registry"
-=======
 	coreregistry "cosmossdk.io/core/registry"
->>>>>>> 0e72d08c
 	banktypes "cosmossdk.io/x/bank/types"
 	stakingtypes "cosmossdk.io/x/staking/types"
 
@@ -52,11 +48,7 @@
 		memo                string
 		expectedPass        bool
 		message             string
-<<<<<<< HEAD
-		registerInterfaceFn func(registry registry.InterfaceRegistrar)
-=======
 		registerInterfaceFn func(registry coreregistry.InterfaceRegistrar)
->>>>>>> 0e72d08c
 		assertionFn         func(t *testing.T, msgs []sdk.Msg)
 	}{
 		{
@@ -64,11 +56,7 @@
 			memo:         "",
 			expectedPass: true,
 			message:      multiMsg,
-<<<<<<< HEAD
-			registerInterfaceFn: func(registry registry.InterfaceRegistrar) {
-=======
 			registerInterfaceFn: func(registry coreregistry.InterfaceRegistrar) {
->>>>>>> 0e72d08c
 				stakingtypes.RegisterInterfaces(registry)
 				banktypes.RegisterInterfaces(registry)
 			},
