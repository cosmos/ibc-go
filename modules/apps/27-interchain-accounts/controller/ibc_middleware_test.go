--- conflicted
+++ resolved
@@ -1003,8 +1003,13 @@
 		expPanic error
 	}{
 		{
-<<<<<<< HEAD
-			"success", func() {}, nil,
+			"success w/ ORDERED channel", func() {}, nil,
+		},
+		{
+			"success w/ UNORDERED channel", func() {
+				channelOrder = channeltypes.UNORDERED
+			},
+			nil,
 		},
 		{
 			"success: nil app", func() {
@@ -1015,14 +1020,6 @@
 			"failure: upgrade route not found",
 			func() {},
 			errorsmod.Wrap(porttypes.ErrInvalidRoute, "upgrade route not found to module in application callstack"),
-=======
-			"success w/ ORDERED channel", func() {},
-		},
-		{
-			"success w/ UNORDERED channel", func() {
-				channelOrder = channeltypes.UNORDERED
-			},
->>>>>>> 59ac9b25
 		},
 		{
 			"failure: connection not found",
@@ -1086,28 +1083,15 @@
 					cbs = controller.NewIBCMiddleware(nil, suite.chainA.GetSimApp().ICAControllerKeeper)
 				}
 
-<<<<<<< HEAD
 				cbs.OnChanUpgradeOpen(
 					suite.chainA.GetContext(),
 					path.EndpointA.ChannelConfig.PortID,
 					path.EndpointA.ChannelID,
-					channeltypes.ORDERED,
+					channelOrder,
 					[]string{path.EndpointA.ConnectionID},
 					counterpartyVersion,
 				)
 			}
-=======
-			channelOrder = channeltypes.ORDERED
-
-			cbs.OnChanUpgradeOpen(
-				suite.chainA.GetContext(),
-				path.EndpointA.ChannelConfig.PortID,
-				path.EndpointA.ChannelID,
-				channelOrder,
-				[]string{path.EndpointA.ConnectionID},
-				counterpartyVersion,
-			)
->>>>>>> 59ac9b25
 		})
 	}
 }
