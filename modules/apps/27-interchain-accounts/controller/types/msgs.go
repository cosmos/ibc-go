--- conflicted
+++ resolved
@@ -62,7 +62,6 @@
 
 // ValidateBasic implements sdk.Msg
 func (msg MsgSubmitTx) ValidateBasic() error {
-<<<<<<< HEAD
 	if err := host.ConnectionIdentifierValidator(msg.ConnectionId); err != nil {
 		return sdkerrors.Wrap(err, "invalid connection ID")
 	}
@@ -79,25 +78,19 @@
 		return sdkerrors.Wrap(ErrInvalidTimeout, "msg timeout height and msg timeout timestamp cannot both be 0")
 	}
 
-	if len(msg.Msgs) == 0 {
+	if len(msg.PacketData.Data) == 0 {
 		return sdkerrors.Wrap(ErrEmptyMsgs, "interchain accounts data packets array cannot be empty")
 	}
 
-=======
->>>>>>> f2637940
 	return nil
 }
 
 // GetSigners implements sdk.Msg
 func (msg MsgSubmitTx) GetSigners() []sdk.AccAddress {
-<<<<<<< HEAD
 	accAddr, err := sdk.AccAddressFromBech32(msg.Owner)
 	if err != nil {
 		panic(err)
 	}
 
 	return []sdk.AccAddress{accAddr}
-=======
-	return []sdk.AccAddress{}
->>>>>>> f2637940
 }