package types

import (
	codectypes "github.com/cosmos/cosmos-sdk/codec/types"
	sdk "github.com/cosmos/cosmos-sdk/types"
)

// RegisterInterfaces registers the interchain accounts controller message types using the provided InterfaceRegistry
func RegisterInterfaces(registry codectypes.InterfaceRegistry) {
	registry.RegisterImplementations(
		(*sdk.Msg)(nil),
<<<<<<< HEAD
		&MsgRegisterAccount{},
		&MsgSendTx{},
=======
		&MsgRegisterInterchainAccount{},
		&MsgSubmitTx{},
>>>>>>> f8f226df
	)
}<|MERGE_RESOLUTION|>--- conflicted
+++ resolved
@@ -9,12 +9,7 @@
 func RegisterInterfaces(registry codectypes.InterfaceRegistry) {
 	registry.RegisterImplementations(
 		(*sdk.Msg)(nil),
-<<<<<<< HEAD
-		&MsgRegisterAccount{},
+		&MsgRegisterInterchainAccount{},
 		&MsgSendTx{},
-=======
-		&MsgRegisterInterchainAccount{},
-		&MsgSubmitTx{},
->>>>>>> f8f226df
 	)
 }