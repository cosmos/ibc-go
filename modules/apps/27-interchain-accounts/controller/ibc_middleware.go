--- conflicted
+++ resolved
@@ -233,9 +233,6 @@
 
 // OnChanUpgradeInit implements the IBCModule interface
 func (im IBCMiddleware) OnChanUpgradeInit(ctx sdk.Context, portID, channelID string, order channeltypes.Order, connectionHops []string, version string) (string, error) {
-<<<<<<< HEAD
-	return im.keeper.OnChanUpgradeInit(ctx, portID, channelID, connectionHops, version)
-=======
 	if !im.keeper.GetParams(ctx).ControllerEnabled {
 		return "", types.ErrControllerSubModuleDisabled
 	}
@@ -255,7 +252,6 @@
 	}
 
 	return version, nil
->>>>>>> 9eef6acc
 }
 
 // OnChanUpgradeTry implements the IBCModule interface
