package controller

import (
	sdk "github.com/cosmos/cosmos-sdk/types"
	sdkerrors "github.com/cosmos/cosmos-sdk/types/errors"
	capabilitytypes "github.com/cosmos/cosmos-sdk/x/capability/types"

	"github.com/cosmos/ibc-go/v5/modules/apps/27-interchain-accounts/controller/keeper"
	"github.com/cosmos/ibc-go/v5/modules/apps/27-interchain-accounts/controller/types"
	icatypes "github.com/cosmos/ibc-go/v5/modules/apps/27-interchain-accounts/types"
	channeltypes "github.com/cosmos/ibc-go/v5/modules/core/04-channel/types"
	porttypes "github.com/cosmos/ibc-go/v5/modules/core/05-port/types"
	host "github.com/cosmos/ibc-go/v5/modules/core/24-host"
	ibcexported "github.com/cosmos/ibc-go/v5/modules/core/exported"
)

var _ porttypes.Middleware = &IBCMiddleware{}

// IBCMiddleware implements the ICS26 callbacks for the fee middleware given the
// ICA controller keeper and the underlying application.
type IBCMiddleware struct {
	app    porttypes.IBCModule
	keeper keeper.Keeper
}

// IBCMiddleware creates a new IBCMiddleware given the associated keeper and underlying application
func NewIBCMiddleware(app porttypes.IBCModule, k keeper.Keeper) IBCMiddleware {
	return IBCMiddleware{
		app:    app,
		keeper: k,
	}
}

// OnChanOpenInit implements the IBCMiddleware interface
//
// Interchain Accounts is implemented to act as middleware for connected authentication modules on
// the controller side. The connected modules may not change the controller side portID or
// version. They will be allowed to perform custom logic without changing
// the parameters stored within a channel struct.
func (im IBCMiddleware) OnChanOpenInit(
	ctx sdk.Context,
	order channeltypes.Order,
	connectionHops []string,
	portID string,
	channelID string,
	chanCap *capabilitytypes.Capability,
	counterparty channeltypes.Counterparty,
	version string,
) (string, error) {
	if !im.keeper.IsControllerEnabled(ctx) {
		return "", types.ErrControllerSubModuleDisabled
	}

	version, err := im.keeper.OnChanOpenInit(ctx, order, connectionHops, portID, channelID, chanCap, counterparty, version)
	if err != nil {
		return "", err
	}

	if err := im.keeper.ClaimCapability(ctx, chanCap, host.ChannelCapabilityPath(portID, channelID)); err != nil {
		return "", err
	}

	// call underlying app's OnChanOpenInit callback with the passed in version
	// the version returned is discarded as the ica-auth module does not have permission to edit the version string.
	// ics27 will always return the version string containing the Metadata struct which is created during the `RegisterInterchainAccount` call.
<<<<<<< HEAD
	if im.app != nil && im.keeper.IsMiddlewareEnabled(ctx, portID, channelID) {
=======
	if im.app != nil {
>>>>>>> 7b5c6adc
		if _, err := im.app.OnChanOpenInit(ctx, order, connectionHops, portID, channelID, nil, counterparty, version); err != nil {
			return "", err
		}
	}

	return version, nil
}

// OnChanOpenTry implements the IBCMiddleware interface
func (im IBCMiddleware) OnChanOpenTry(
	ctx sdk.Context,
	order channeltypes.Order,
	connectionHops []string,
	portID,
	channelID string,
	chanCap *capabilitytypes.Capability,
	counterparty channeltypes.Counterparty,
	counterpartyVersion string,
) (string, error) {
	return "", sdkerrors.Wrap(icatypes.ErrInvalidChannelFlow, "channel handshake must be initiated by controller chain")
}

// OnChanOpenAck implements the IBCMiddleware interface
//
// Interchain Accounts is implemented to act as middleware for connected authentication modules on
// the controller side. The connected modules may not change the portID or
// version. They will be allowed to perform custom logic without changing
// the parameters stored within a channel struct.
func (im IBCMiddleware) OnChanOpenAck(
	ctx sdk.Context,
	portID,
	channelID string,
	counterpartyChannelID string,
	counterpartyVersion string,
) error {
	if !im.keeper.IsControllerEnabled(ctx) {
		return types.ErrControllerSubModuleDisabled
	}

	if err := im.keeper.OnChanOpenAck(ctx, portID, channelID, counterpartyVersion); err != nil {
		return err
	}

	// call underlying app's OnChanOpenAck callback with the counterparty app version.
	if im.app != nil && im.keeper.IsMiddlewareEnabled(ctx, portID, channelID) {
		return im.app.OnChanOpenAck(ctx, portID, channelID, counterpartyChannelID, counterpartyVersion)
	}

	return nil
}

// OnChanOpenAck implements the IBCMiddleware interface
func (im IBCMiddleware) OnChanOpenConfirm(
	ctx sdk.Context,
	portID,
	channelID string,
) error {
	return sdkerrors.Wrap(icatypes.ErrInvalidChannelFlow, "channel handshake must be initiated by controller chain")
}

// OnChanCloseInit implements the IBCMiddleware interface
func (im IBCMiddleware) OnChanCloseInit(
	ctx sdk.Context,
	portID,
	channelID string,
) error {
	// Disallow user-initiated channel closing for interchain account channels
	return sdkerrors.Wrap(sdkerrors.ErrInvalidRequest, "user cannot close channel")
}

// OnChanCloseConfirm implements the IBCMiddleware interface
func (im IBCMiddleware) OnChanCloseConfirm(
	ctx sdk.Context,
	portID,
	channelID string,
) error {
	return im.keeper.OnChanCloseConfirm(ctx, portID, channelID)
}

// OnRecvPacket implements the IBCMiddleware interface
func (im IBCMiddleware) OnRecvPacket(
	ctx sdk.Context,
	packet channeltypes.Packet,
	_ sdk.AccAddress,
) ibcexported.Acknowledgement {
	err := sdkerrors.Wrapf(icatypes.ErrInvalidChannelFlow, "cannot receive packet on controller chain")
	ack := channeltypes.NewErrorAcknowledgement(err)
	keeper.EmitAcknowledgementEvent(ctx, packet, ack, err)
	return ack
}

// OnAcknowledgementPacket implements the IBCMiddleware interface
func (im IBCMiddleware) OnAcknowledgementPacket(
	ctx sdk.Context,
	packet channeltypes.Packet,
	acknowledgement []byte,
	relayer sdk.AccAddress,
) error {
	if !im.keeper.IsControllerEnabled(ctx) {
		return types.ErrControllerSubModuleDisabled
	}

	// call underlying app's OnAcknowledgementPacket callback.
	if im.app != nil && im.keeper.IsMiddlewareEnabled(ctx, packet.GetSourcePort(), packet.GetSourceChannel()) {
		return im.app.OnAcknowledgementPacket(ctx, packet, acknowledgement, relayer)
	}

	return nil
}

// OnTimeoutPacket implements the IBCMiddleware interface
func (im IBCMiddleware) OnTimeoutPacket(
	ctx sdk.Context,
	packet channeltypes.Packet,
	relayer sdk.AccAddress,
) error {
	if !im.keeper.IsControllerEnabled(ctx) {
		return types.ErrControllerSubModuleDisabled
	}

	if err := im.keeper.OnTimeoutPacket(ctx, packet); err != nil {
		return err
	}

	if im.app != nil && im.keeper.IsMiddlewareEnabled(ctx, packet.GetSourcePort(), packet.GetSourceChannel()) {
		return im.app.OnTimeoutPacket(ctx, packet, relayer)
	}

	return nil
}

// SendPacket implements the ICS4 Wrapper interface
func (im IBCMiddleware) SendPacket(
	ctx sdk.Context,
	chanCap *capabilitytypes.Capability,
	packet ibcexported.PacketI,
) error {
	panic("SendPacket not supported for ICA controller module. Please use SendTx")
}

// WriteAcknowledgement implements the ICS4 Wrapper interface
func (im IBCMiddleware) WriteAcknowledgement(
	ctx sdk.Context,
	chanCap *capabilitytypes.Capability,
	packet ibcexported.PacketI,
	ack ibcexported.Acknowledgement,
) error {
	panic("WriteAcknowledgement not supported for ICA controller module")
}

// GetAppVersion returns the interchain accounts metadata.
func (im IBCMiddleware) GetAppVersion(ctx sdk.Context, portID, channelID string) (string, bool) {
	return im.keeper.GetAppVersion(ctx, portID, channelID)
}<|MERGE_RESOLUTION|>--- conflicted
+++ resolved
@@ -63,11 +63,7 @@
 	// call underlying app's OnChanOpenInit callback with the passed in version
 	// the version returned is discarded as the ica-auth module does not have permission to edit the version string.
 	// ics27 will always return the version string containing the Metadata struct which is created during the `RegisterInterchainAccount` call.
-<<<<<<< HEAD
 	if im.app != nil && im.keeper.IsMiddlewareEnabled(ctx, portID, channelID) {
-=======
-	if im.app != nil {
->>>>>>> 7b5c6adc
 		if _, err := im.app.OnChanOpenInit(ctx, order, connectionHops, portID, channelID, nil, counterparty, version); err != nil {
 			return "", err
 		}
