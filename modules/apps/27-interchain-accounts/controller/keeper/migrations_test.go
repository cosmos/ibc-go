package keeper_test

import (
	"fmt"

	"cosmossdk.io/log"

	"github.com/cosmos/cosmos-sdk/runtime"

	icacontrollerkeeper "github.com/cosmos/ibc-go/v9/modules/apps/27-interchain-accounts/controller/keeper"
	"github.com/cosmos/ibc-go/v9/modules/apps/27-interchain-accounts/controller/types"
	icacontrollertypes "github.com/cosmos/ibc-go/v9/modules/apps/27-interchain-accounts/controller/types"
)

func (suite *KeeperTestSuite) TestMigratorMigrateParams() {
	testCases := []struct {
		msg            string
		malleate       func()
		expectedParams icacontrollertypes.Params
	}{
		{
			"success: default params",
			func() {
				params := icacontrollertypes.DefaultParams()
				subspace := suite.chainA.GetSimApp().GetSubspace(icacontrollertypes.SubModuleName) // get subspace
				subspace.SetParamSet(suite.chainA.GetContext(), &params)                           // set params
			},
			icacontrollertypes.DefaultParams(),
		},
		{
			"success: no legacy params pre-migration",
			func() {
				suite.chainA.GetSimApp().ICAControllerKeeper = icacontrollerkeeper.NewKeeper(
					suite.chainA.Codec,
<<<<<<< HEAD
					runtime.NewEnvironment(runtime.NewKVStoreService(suite.chainA.GetSimApp().GetKey(types.StoreKey)), log.NewNopLogger()),
=======
					runtime.NewEnvironment(runtime.NewKVStoreService(suite.chainA.GetSimApp().GetKey(icacontrollertypes.StoreKey)), log.NewNopLogger()),
>>>>>>> 5cf7d7ec
					nil, // assign a nil legacy param subspace
					suite.chainA.GetSimApp().IBCKeeper.ChannelKeeper,
					suite.chainA.GetSimApp().IBCKeeper.ChannelKeeper,
					suite.chainA.GetSimApp().ICAControllerKeeper.GetAuthority(),
				)
			},
			icacontrollertypes.DefaultParams(),
		},
	}

	for _, tc := range testCases {
		tc := tc

		suite.Run(fmt.Sprintf("case %s", tc.msg), func() {
			suite.SetupTest() // reset

			tc.malleate() // explicitly set params

			migrator := icacontrollerkeeper.NewMigrator(&suite.chainA.GetSimApp().ICAControllerKeeper)
			err := migrator.MigrateParams(suite.chainA.GetContext())
			suite.Require().NoError(err)

			params := suite.chainA.GetSimApp().ICAControllerKeeper.GetParams(suite.chainA.GetContext())
			suite.Require().Equal(tc.expectedParams, params)
		})
	}
}<|MERGE_RESOLUTION|>--- conflicted
+++ resolved
@@ -32,11 +32,7 @@
 			func() {
 				suite.chainA.GetSimApp().ICAControllerKeeper = icacontrollerkeeper.NewKeeper(
 					suite.chainA.Codec,
-<<<<<<< HEAD
-					runtime.NewEnvironment(runtime.NewKVStoreService(suite.chainA.GetSimApp().GetKey(types.StoreKey)), log.NewNopLogger()),
-=======
 					runtime.NewEnvironment(runtime.NewKVStoreService(suite.chainA.GetSimApp().GetKey(icacontrollertypes.StoreKey)), log.NewNopLogger()),
->>>>>>> 5cf7d7ec
 					nil, // assign a nil legacy param subspace
 					suite.chainA.GetSimApp().IBCKeeper.ChannelKeeper,
 					suite.chainA.GetSimApp().IBCKeeper.ChannelKeeper,
