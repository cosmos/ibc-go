--- conflicted
+++ resolved
@@ -75,14 +75,9 @@
 		tc.malleate()
 
 		ctx := suite.chainA.GetContext()
-<<<<<<< HEAD
 
 		msgServer := keeper.NewMsgServerImpl(&suite.chainA.GetSimApp().ICAControllerKeeper)
 		res, err := msgServer.RegisterInterchainAccount(ctx, msg)
-=======
-		msgServer := keeper.NewMsgServerImpl(&suite.chainA.GetSimApp().ICAControllerKeeper)
-		res, err := msgServer.RegisterAccount(ctx, msg)
->>>>>>> 9d0c6d2f
 
 		if tc.expPass {
 			suite.Require().NoError(err)
