package keeper_test

import (
	"time"

	"github.com/cosmos/gogoproto/proto"

	sdkmath "cosmossdk.io/math"

	sdk "github.com/cosmos/cosmos-sdk/types"
	banktypes "github.com/cosmos/cosmos-sdk/x/bank/types"

	"github.com/cosmos/ibc-go/v7/modules/apps/27-interchain-accounts/controller/keeper"
	"github.com/cosmos/ibc-go/v7/modules/apps/27-interchain-accounts/controller/types"
	icatypes "github.com/cosmos/ibc-go/v7/modules/apps/27-interchain-accounts/types"
	channeltypes "github.com/cosmos/ibc-go/v7/modules/core/04-channel/types"
	host "github.com/cosmos/ibc-go/v7/modules/core/24-host"
	ibctesting "github.com/cosmos/ibc-go/v7/testing"
)

func (s *KeeperTestSuite) TestRegisterInterchainAccount_MsgServer() {
	var (
		msg               *types.MsgRegisterInterchainAccount
		expectedChannelID = "channel-0"
	)

	testCases := []struct {
		name     string
		expPass  bool
		malleate func()
	}{
		{
			"success",
			true,
			func() {},
		},
		{
			"invalid connection id",
			false,
			func() {
				msg.ConnectionId = "connection-100"
			},
		},
		{
			"non-empty owner address is valid",
			true,
			func() {
				msg.Owner = "<invalid-owner>"
			},
		},
		{
			"empty address invalid",
			false,
			func() {
				msg.Owner = ""
			},
		},
		{
			"port is already bound for owner but capability is claimed by another module",
			false,
			func() {
				capability := s.chainA.GetSimApp().IBCKeeper.PortKeeper.BindPort(s.chainA.GetContext(), TestPortID)
				err := s.chainA.GetSimApp().TransferKeeper.ClaimCapability(s.chainA.GetContext(), capability, host.PortPath(TestPortID))
				s.Require().NoError(err)
			},
		},
	}

	for _, tc := range testCases {
		s.SetupTest()

		path := NewICAPath(s.chainA, s.chainB)
		s.coordinator.SetupConnections(path)

		msg = types.NewMsgRegisterInterchainAccount(ibctesting.FirstConnectionID, ibctesting.TestAccAddress, "")

		tc.malleate()

		ctx := s.chainA.GetContext()
		msgServer := keeper.NewMsgServerImpl(&s.chainA.GetSimApp().ICAControllerKeeper)
		res, err := msgServer.RegisterInterchainAccount(ctx, msg)

		if tc.expPass {
			s.Require().NoError(err)
			s.Require().NotNil(res)
			s.Require().Equal(expectedChannelID, res.ChannelId)

			events := ctx.EventManager().Events()
			s.Require().Len(events, 2)
			s.Require().Equal(events[0].Type, channeltypes.EventTypeChannelOpenInit)
			s.Require().Equal(events[1].Type, sdk.EventTypeMessage)
		} else {
			s.Require().Error(err)
			s.Require().Nil(res)
		}
	}
}

func (s *KeeperTestSuite) TestSubmitTx() {
	var (
		path *ibctesting.Path
		msg  *types.MsgSendTx
	)

	testCases := []struct {
		name     string
		malleate func()
		expPass  bool
	}{
		{
			"success", func() {
			},
			true,
		},
		{
			"failure - owner address is empty", func() {
				msg.Owner = ""
			},
			false,
		},
		{
			"failure - active channel does not exist for connection ID", func() {
				msg.Owner = TestOwnerAddress
				msg.ConnectionId = "connection-100"
			},
			false,
		},
		{
			"failure - active channel does not exist for port ID", func() {
				msg.Owner = "invalid-owner"
			},
			false,
		},
		{
			"failure - controller module does not own capability for this channel", func() {
				msg.Owner = "invalid-owner"
				portID, err := icatypes.NewControllerPortID(msg.Owner)
				s.Require().NoError(err)

				// set the active channel with the incorrect portID in order to reach the capability check
				s.chainA.GetSimApp().ICAControllerKeeper.SetActiveChannelID(s.chainA.GetContext(), path.EndpointA.ConnectionID, portID, path.EndpointA.ChannelID)
			},
			false,
		},
	}

	for _, tc := range testCases {
		tc := tc

		s.Run(tc.name, func() {
			s.SetupTest()

			owner := TestOwnerAddress
			path = NewICAPath(s.chainA, s.chainB)
			s.coordinator.SetupConnections(path)

			err := SetupICAPath(path, owner)
			s.Require().NoError(err)

			portID, err := icatypes.NewControllerPortID(TestOwnerAddress)
			s.Require().NoError(err)

			// get the address of the interchain account stored in state during handshake step
			interchainAccountAddr, found := s.chainA.GetSimApp().ICAControllerKeeper.GetInterchainAccountAddress(s.chainA.GetContext(), path.EndpointA.ConnectionID, portID)
			s.Require().True(found)

			// create bank transfer message that will execute on the host chain
			icaMsg := &banktypes.MsgSend{
				FromAddress: interchainAccountAddr,
				ToAddress:   s.chainB.SenderAccount.GetAddress().String(),
				Amount:      sdk.NewCoins(sdk.NewCoin(sdk.DefaultBondDenom, sdkmath.NewInt(100))),
			}

<<<<<<< HEAD
			data, err := icatypes.SerializeCosmosTx(s.chainA.Codec, []proto.Message{icaMsg})
			s.Require().NoError(err)
=======
			data, err := icatypes.SerializeCosmosTx(suite.chainA.Codec, []proto.Message{icaMsg}, icatypes.EncodingProtobuf)
			suite.Require().NoError(err)
>>>>>>> 6bb56d84

			packetData := icatypes.InterchainAccountPacketData{
				Type: icatypes.EXECUTE_TX,
				Data: data,
				Memo: "memo",
			}

			timeoutTimestamp := uint64(s.chainA.GetContext().BlockTime().Add(time.Minute).UnixNano())
			connectionID := path.EndpointA.ConnectionID

			msg = types.NewMsgSendTx(owner, connectionID, timeoutTimestamp, packetData)

			tc.malleate() // malleate mutates test data

			ctx := s.chainA.GetContext()
			msgServer := keeper.NewMsgServerImpl(&s.chainA.GetSimApp().ICAControllerKeeper)
			res, err := msgServer.SendTx(ctx, msg)

			if tc.expPass {
				s.Require().NoError(err)
				s.Require().NotNil(res)
			} else {
				s.Require().Error(err)
				s.Require().Nil(res)
			}
		})
	}
}

// TestUpdateParams tests UpdateParams rpc handler
func (s *KeeperTestSuite) TestUpdateParams() {
	validAuthority := s.chainA.GetSimApp().TransferKeeper.GetAuthority()
	testCases := []struct {
		name    string
		msg     *types.MsgUpdateParams
		expPass bool
	}{
		{
			"success: valid authority and default params",
			types.NewMsgUpdateParams(validAuthority, types.NewParams(!types.DefaultControllerEnabled)),
			true,
		},
		{
			"failure: malformed authority address",
			types.NewMsgUpdateParams(ibctesting.InvalidID, types.DefaultParams()),
			false,
		},
		{
			"failure: empty authority address",
			types.NewMsgUpdateParams("", types.DefaultParams()),
			false,
		},
		{
			"failure: whitespace authority address",
			types.NewMsgUpdateParams("    ", types.DefaultParams()),
			false,
		},
		{
			"failure: unauthorized authority address",
			types.NewMsgUpdateParams(ibctesting.TestAccAddress, types.DefaultParams()),
			false,
		},
	}

	for _, tc := range testCases {
		tc := tc
		s.Run(tc.name, func() {
			s.SetupTest()
			_, err := s.chainA.GetSimApp().ICAControllerKeeper.UpdateParams(s.chainA.GetContext(), tc.msg)
			if tc.expPass {
				s.Require().NoError(err)
				p := s.chainA.GetSimApp().ICAControllerKeeper.GetParams(s.chainA.GetContext())
				s.Require().Equal(tc.msg.Params, p)
			} else {
				s.Require().Error(err)
			}
		})
	}
}<|MERGE_RESOLUTION|>--- conflicted
+++ resolved
@@ -171,13 +171,8 @@
 				Amount:      sdk.NewCoins(sdk.NewCoin(sdk.DefaultBondDenom, sdkmath.NewInt(100))),
 			}
 
-<<<<<<< HEAD
-			data, err := icatypes.SerializeCosmosTx(s.chainA.Codec, []proto.Message{icaMsg})
-			s.Require().NoError(err)
-=======
-			data, err := icatypes.SerializeCosmosTx(suite.chainA.Codec, []proto.Message{icaMsg}, icatypes.EncodingProtobuf)
-			suite.Require().NoError(err)
->>>>>>> 6bb56d84
+			data, err := icatypes.SerializeCosmosTx(s.chainA.Codec, []proto.Message{icaMsg}, icatypes.EncodingProtobuf)
+			s.Require().NoError(err)
 
 			packetData := icatypes.InterchainAccountPacketData{
 				Type: icatypes.EXECUTE_TX,
