--- conflicted
+++ resolved
@@ -38,13 +38,8 @@
 					Amount:      sdk.NewCoins(sdk.NewCoin(sdk.DefaultBondDenom, sdkmath.NewInt(100))),
 				}
 
-<<<<<<< HEAD
-				data, err := icatypes.SerializeCosmosTx(s.chainB.GetSimApp().AppCodec(), []proto.Message{msg})
-				s.Require().NoError(err)
-=======
-				data, err := icatypes.SerializeCosmosTx(suite.chainB.GetSimApp().AppCodec(), []proto.Message{msg}, icatypes.EncodingProtobuf)
-				suite.Require().NoError(err)
->>>>>>> 6bb56d84
+				data, err := icatypes.SerializeCosmosTx(s.chainB.GetSimApp().AppCodec(), []proto.Message{msg}, icatypes.EncodingProtobuf)
+				s.Require().NoError(err)
 
 				packetData = icatypes.InterchainAccountPacketData{
 					Type: icatypes.EXECUTE_TX,
@@ -72,13 +67,8 @@
 					},
 				}
 
-<<<<<<< HEAD
-				data, err := icatypes.SerializeCosmosTx(s.chainB.GetSimApp().AppCodec(), msgsBankSend)
-				s.Require().NoError(err)
-=======
-				data, err := icatypes.SerializeCosmosTx(suite.chainB.GetSimApp().AppCodec(), msgsBankSend, icatypes.EncodingProtobuf)
-				suite.Require().NoError(err)
->>>>>>> 6bb56d84
+				data, err := icatypes.SerializeCosmosTx(s.chainB.GetSimApp().AppCodec(), msgsBankSend, icatypes.EncodingProtobuf)
+				s.Require().NoError(err)
 
 				packetData = icatypes.InterchainAccountPacketData{
 					Type: icatypes.EXECUTE_TX,
@@ -135,13 +125,8 @@
 					Amount:      sdk.NewCoins(sdk.NewCoin(sdk.DefaultBondDenom, sdkmath.NewInt(100))),
 				}
 
-<<<<<<< HEAD
-				data, err := icatypes.SerializeCosmosTx(s.chainB.GetSimApp().AppCodec(), []proto.Message{msg})
-				s.Require().NoError(err)
-=======
-				data, err := icatypes.SerializeCosmosTx(suite.chainB.GetSimApp().AppCodec(), []proto.Message{msg}, icatypes.EncodingProtobuf)
-				suite.Require().NoError(err)
->>>>>>> 6bb56d84
+				data, err := icatypes.SerializeCosmosTx(s.chainB.GetSimApp().AppCodec(), []proto.Message{msg}, icatypes.EncodingProtobuf)
+				s.Require().NoError(err)
 
 				packetData = icatypes.InterchainAccountPacketData{
 					Type: icatypes.EXECUTE_TX,
