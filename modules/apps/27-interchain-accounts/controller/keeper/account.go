package keeper

import (
	sdk "github.com/cosmos/cosmos-sdk/types"
	sdkerrors "github.com/cosmos/cosmos-sdk/types/errors"

	icatypes "github.com/cosmos/ibc-go/v6/modules/apps/27-interchain-accounts/types"
	channeltypes "github.com/cosmos/ibc-go/v6/modules/core/04-channel/types"
	host "github.com/cosmos/ibc-go/v6/modules/core/24-host"
)

// RegisterInterchainAccount is the entry point to registering an interchain account:
// - It generates a new port identifier using the provided owner string, binds to the port identifier and claims the associated capability.
// - Callers are expected to provide the appropriate application version string.
// - For example, this could be an ICS27 encoded metadata type or an ICS29 encoded metadata type with a nested application version.
// - A new MsgChannelOpenInit is routed through the MsgServiceRouter, executing the OnOpenChanInit callback stack as configured.
// - An error is returned if the port identifier is already in use. Gaining access to interchain accounts whose channels
// have closed cannot be done with this function. A regular MsgChannelOpenInit must be used.
func (k Keeper) RegisterInterchainAccount(ctx sdk.Context, connectionID, owner, version string) error {
	portID, err := icatypes.NewControllerPortID(owner)
	if err != nil {
		return err
	}

<<<<<<< HEAD
<<<<<<< HEAD
	channelID, err := k.registerInterchainAccount(ctx, connectionID, portID, version)
=======
	k.SetMiddlewareEnabled(ctx, portID, connectionID)

	_, err = k.registerInterchainAccount(ctx, connectionID, portID, version)
>>>>>>> 25d62f0 (Move SetMiddlewareEnabled call ordering (#2283))
=======
	_, err = k.registerInterchainAccount(ctx, connectionID, portID, version)
>>>>>>> d8039614
	if err != nil {
		return err
	}

<<<<<<< HEAD
<<<<<<< HEAD
	k.SetMiddlewareEnabled(ctx, portID, channelID)
=======
	k.SetMiddlewareEnabled(ctx, portID, connectionID)
>>>>>>> d8039614

=======
>>>>>>> 25d62f0 (Move SetMiddlewareEnabled call ordering (#2283))
	return nil
}

// registerInterchainAccount registers an interchain account, returning the channel id of the MsgChannelOpenInitResponse
// and an error if one occurred.
func (k Keeper) registerInterchainAccount(ctx sdk.Context, connectionID, portID, version string) (string, error) {
	// if there is an active channel for this portID / connectionID return an error
	activeChannelID, found := k.GetOpenActiveChannel(ctx, connectionID, portID)
	if found {
		return "", sdkerrors.Wrapf(icatypes.ErrActiveChannelAlreadySet, "existing active channel %s for portID %s on connection %s", activeChannelID, portID, connectionID)
	}

	switch {
	case k.portKeeper.IsBound(ctx, portID) && !k.IsBound(ctx, portID):
		return "", sdkerrors.Wrapf(icatypes.ErrPortAlreadyBound, "another module has claimed capability for and bound port with portID: %s", portID)
	case !k.portKeeper.IsBound(ctx, portID):
		cap := k.BindPort(ctx, portID)
		if err := k.ClaimCapability(ctx, cap, host.PortPath(portID)); err != nil {
			return "", sdkerrors.Wrapf(err, "unable to bind to newly generated portID: %s", portID)
		}
	}

	msg := channeltypes.NewMsgChannelOpenInit(portID, version, channeltypes.ORDERED, []string{connectionID}, icatypes.PortID, icatypes.ModuleName)
	handler := k.msgRouter.Handler(msg)
	res, err := handler(ctx, msg)
	if err != nil {
		return "", err
	}

	// NOTE: The sdk msg handler creates a new EventManager, so events must be correctly propagated back to the current context
	ctx.EventManager().EmitEvents(res.GetEvents())

	firstMsgResponse := res.MsgResponses[0]
	channelOpenInitResponse, ok := firstMsgResponse.GetCachedValue().(*channeltypes.MsgChannelOpenInitResponse)
	if !ok {
		return "", sdkerrors.Wrapf(sdkerrors.ErrInvalidType, "failed to covert %T message response to %T", firstMsgResponse.GetCachedValue(), &channeltypes.MsgChannelOpenInitResponse{})
	}

	return channelOpenInitResponse.ChannelId, nil
}<|MERGE_RESOLUTION|>--- conflicted
+++ resolved
@@ -22,30 +22,13 @@
 		return err
 	}
 
-<<<<<<< HEAD
-<<<<<<< HEAD
-	channelID, err := k.registerInterchainAccount(ctx, connectionID, portID, version)
-=======
 	k.SetMiddlewareEnabled(ctx, portID, connectionID)
 
 	_, err = k.registerInterchainAccount(ctx, connectionID, portID, version)
->>>>>>> 25d62f0 (Move SetMiddlewareEnabled call ordering (#2283))
-=======
-	_, err = k.registerInterchainAccount(ctx, connectionID, portID, version)
->>>>>>> d8039614
 	if err != nil {
 		return err
 	}
 
-<<<<<<< HEAD
-<<<<<<< HEAD
-	k.SetMiddlewareEnabled(ctx, portID, channelID)
-=======
-	k.SetMiddlewareEnabled(ctx, portID, connectionID)
->>>>>>> d8039614
-
-=======
->>>>>>> 25d62f0 (Move SetMiddlewareEnabled call ordering (#2283))
 	return nil
 }
 
