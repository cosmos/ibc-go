package keeper

import (
	sdk "github.com/cosmos/cosmos-sdk/types"
	sdkerrors "github.com/cosmos/cosmos-sdk/types/errors"

	icatypes "github.com/cosmos/ibc-go/v5/modules/apps/27-interchain-accounts/types"
	channeltypes "github.com/cosmos/ibc-go/v5/modules/core/04-channel/types"
	host "github.com/cosmos/ibc-go/v5/modules/core/24-host"
)

// RegisterInterchainAccount is the entry point to registering an interchain account:
// - It generates a new port identifier using the provided owner string, binds to the port identifier and claims the associated capability.
// - Callers are expected to provide the appropriate application version string.
// - For example, this could be an ICS27 encoded metadata type or an ICS29 encoded metadata type with a nested application version.
// - A new MsgChannelOpenInit is routed through the MsgServiceRouter, executing the OnOpenChanInit callback stack as configured.
// - An error is returned if the port identifier is already in use. Gaining access to interchain accounts whose channels
// have closed cannot be done with this function. A regular MsgChannelOpenInit must be used.
func (k Keeper) RegisterInterchainAccount(ctx sdk.Context, connectionID, owner, version string) error {
	portID, err := icatypes.NewControllerPortID(owner)
	if err != nil {
		return err
	}

<<<<<<< HEAD
	k.SetMiddlewareEnabled(ctx, portID, connectionID)
=======
>>>>>>> 6b7d67f4
	_, err = k.registerInterchainAccount(ctx, connectionID, portID, version)
	if err != nil {
		return err
	}

<<<<<<< HEAD
=======
	k.SetMiddlewareEnabled(ctx, portID, connectionID)

>>>>>>> 6b7d67f4
	return nil
}

// registerInterchainAccount registers an interchain account, returning the channel id of the MsgChannelOpenInitResponse
// and an error if one occurred.
func (k Keeper) registerInterchainAccount(ctx sdk.Context, connectionID, portID, version string) (string, error) {
	// if there is an active channel for this portID / connectionID return an error
	activeChannelID, found := k.GetOpenActiveChannel(ctx, connectionID, portID)
	if found {
		return "", sdkerrors.Wrapf(icatypes.ErrActiveChannelAlreadySet, "existing active channel %s for portID %s on connection %s", activeChannelID, portID, connectionID)
	}

	switch {
	case k.portKeeper.IsBound(ctx, portID) && !k.IsBound(ctx, portID):
		return "", sdkerrors.Wrapf(icatypes.ErrPortAlreadyBound, "another module has claimed capability for and bound port with portID: %s", portID)
	case !k.portKeeper.IsBound(ctx, portID):
		cap := k.BindPort(ctx, portID)
		if err := k.ClaimCapability(ctx, cap, host.PortPath(portID)); err != nil {
			return "", sdkerrors.Wrapf(err, "unable to bind to newly generated portID: %s", portID)
		}
	}

	msg := channeltypes.NewMsgChannelOpenInit(portID, version, channeltypes.ORDERED, []string{connectionID}, icatypes.PortID, icatypes.ModuleName)
	handler := k.msgRouter.Handler(msg)
	res, err := handler(ctx, msg)
	if err != nil {
		return "", err
	}

	// NOTE: The sdk msg handler creates a new EventManager, so events must be correctly propagated back to the current context
	ctx.EventManager().EmitEvents(res.GetEvents())

	firstMsgResponse := res.MsgResponses[0]
	channelOpenInitResponse, ok := firstMsgResponse.GetCachedValue().(*channeltypes.MsgChannelOpenInitResponse)
	if !ok {
		return "", sdkerrors.Wrapf(sdkerrors.ErrInvalidType, "failed to covert %T message response to %T", firstMsgResponse.GetCachedValue(), &channeltypes.MsgChannelOpenInitResponse{})
	}

	return channelOpenInitResponse.ChannelId, nil
}<|MERGE_RESOLUTION|>--- conflicted
+++ resolved
@@ -22,20 +22,13 @@
 		return err
 	}
 
-<<<<<<< HEAD
 	k.SetMiddlewareEnabled(ctx, portID, connectionID)
-=======
->>>>>>> 6b7d67f4
+
 	_, err = k.registerInterchainAccount(ctx, connectionID, portID, version)
 	if err != nil {
 		return err
 	}
 
-<<<<<<< HEAD
-=======
-	k.SetMiddlewareEnabled(ctx, portID, connectionID)
-
->>>>>>> 6b7d67f4
 	return nil
 }
 
