--- conflicted
+++ resolved
@@ -76,11 +76,7 @@
 		}
 	}
 
-<<<<<<< HEAD
-	sdkCtx := sdk.UnwrapSDKContext(ctx) // TODO: remove when Upgrading to 52
-=======
 	sdkCtx := sdk.UnwrapSDKContext(ctx) // TODO: https://github.com/cosmos/ibc-go/issues/7223
->>>>>>> 73369b11
 	msg := channeltypes.NewMsgChannelOpenInit(portID, version, ordering, []string{connectionID}, icatypes.HostPortID, authtypes.NewModuleAddress(icatypes.ModuleName).String())
 	handler := k.msgRouter.Handler(msg)
 	res, err := handler(sdkCtx, msg)
