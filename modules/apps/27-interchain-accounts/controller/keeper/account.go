package keeper

import (
	sdk "github.com/cosmos/cosmos-sdk/types"
	sdkerrors "github.com/cosmos/cosmos-sdk/types/errors"

	icatypes "github.com/cosmos/ibc-go/v5/modules/apps/27-interchain-accounts/types"
	channeltypes "github.com/cosmos/ibc-go/v5/modules/core/04-channel/types"
	host "github.com/cosmos/ibc-go/v5/modules/core/24-host"
)

<<<<<<< HEAD
// RegisterInterchainAccount is the entry point to registering an interchain account.
// It generates a new port identifier using the owner address. It will bind to the 
// port identifier and call 04-channel 'ChanOpenInit'. An error is returned if the port
// identifier is already in use. Gaining access to interchain accounts whose channels
// have closed cannot be done with this function. A regular MsgChanOpenInit must be used.
func (k Keeper) RegisterInterchainAccount(ctx sdk.Context, connectionID, owner string) error {
=======
// RegisterInterchainAccount is the entry point to registering an interchain account:
// - It generates a new port identifier using the provided owner string, binds to the port identifier and claims the associated capability.
// - Callers are expected to provide the appropriate application version string.
// - For example, this could be an ICS27 encoded metadata type or an ICS29 encoded metadata type with a nested application version.
// - A new MsgChannelOpenInit is routed through the MsgServiceRouter, executing the OnOpenChanInit callback stack as configured.
// - An error is returned if the port identifier is already in use. Gaining access to interchain accounts whose channels
// have closed cannot be done with this function. A regular MsgChannelOpenInit must be used.
func (k Keeper) RegisterInterchainAccount(ctx sdk.Context, connectionID, owner, version string) error {
>>>>>>> 59693049
	portID, err := icatypes.NewControllerPortID(owner)
	if err != nil {
		return err
	}

	// if there is an active channel for this portID / connectionID return an error
	activeChannelID, found := k.GetOpenActiveChannel(ctx, connectionID, portID)
	if found {
		return sdkerrors.Wrapf(icatypes.ErrActiveChannelAlreadySet, "existing active channel %s for portID %s on connection %s for owner %s", activeChannelID, portID, connectionID, owner)
	}

	switch {
	case k.portKeeper.IsBound(ctx, portID) && !k.IsBound(ctx, portID):
		return sdkerrors.Wrapf(icatypes.ErrPortAlreadyBound, "another module has claimed capability for and bound port with portID: %s", portID)
	case !k.portKeeper.IsBound(ctx, portID):
		cap := k.BindPort(ctx, portID)
		if err := k.ClaimCapability(ctx, cap, host.PortPath(portID)); err != nil {
			return sdkerrors.Wrapf(err, "unable to bind to newly generated portID: %s", portID)
		}
	}

	msg := channeltypes.NewMsgChannelOpenInit(portID, version, channeltypes.ORDERED, []string{connectionID}, icatypes.PortID, icatypes.ModuleName)
	handler := k.msgRouter.Handler(msg)

	res, err := handler(ctx, msg)
	if err != nil {
		return err
	}

	// NOTE: The sdk msg handler creates a new EventManager, so events must be correctly propagated back to the current context
	ctx.EventManager().EmitEvents(res.GetEvents())

	return nil
}<|MERGE_RESOLUTION|>--- conflicted
+++ resolved
@@ -9,14 +9,6 @@
 	host "github.com/cosmos/ibc-go/v5/modules/core/24-host"
 )
 
-<<<<<<< HEAD
-// RegisterInterchainAccount is the entry point to registering an interchain account.
-// It generates a new port identifier using the owner address. It will bind to the 
-// port identifier and call 04-channel 'ChanOpenInit'. An error is returned if the port
-// identifier is already in use. Gaining access to interchain accounts whose channels
-// have closed cannot be done with this function. A regular MsgChanOpenInit must be used.
-func (k Keeper) RegisterInterchainAccount(ctx sdk.Context, connectionID, owner string) error {
-=======
 // RegisterInterchainAccount is the entry point to registering an interchain account:
 // - It generates a new port identifier using the provided owner string, binds to the port identifier and claims the associated capability.
 // - Callers are expected to provide the appropriate application version string.
@@ -25,7 +17,6 @@
 // - An error is returned if the port identifier is already in use. Gaining access to interchain accounts whose channels
 // have closed cannot be done with this function. A regular MsgChannelOpenInit must be used.
 func (k Keeper) RegisterInterchainAccount(ctx sdk.Context, connectionID, owner, version string) error {
->>>>>>> 59693049
 	portID, err := icatypes.NewControllerPortID(owner)
 	if err != nil {
 		return err
