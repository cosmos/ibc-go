--- conflicted
+++ resolved
@@ -15,14 +15,8 @@
 // If the base application has the capability to send on the provided portID. An appropriate
 // absolute timeoutTimestamp must be provided. If the packet is timed out, the channel will be closed.
 // In the case of channel closure, a new channel may be reopened to reconnect to the host chain.
-<<<<<<< HEAD
-func (k Keeper) TrySendTx(ctx sdk.Context, chanCap *capabilitytypes.Capability, channelID, portID string, icaPacketData icatypes.InterchainAccountPacketData, timeoutTimestamp uint64) (uint64, error) {
+func (k Keeper) SendTx(ctx sdk.Context, chanCap *capabilitytypes.Capability, channelID, portID string, icaPacketData icatypes.InterchainAccountPacketData, timeoutTimestamp uint64) (uint64, error) {
 	sourceChannelEnd, found := k.channelKeeper.GetChannel(ctx, portID, channelID)
-=======
-func (k Keeper) SendTx(ctx sdk.Context, chanCap *capabilitytypes.Capability, portID string, icaPacketData icatypes.InterchainAccountPacketData, timeoutTimestamp uint64) (uint64, error) {
-	// Check for the active channel
-	activeChannelID, found := k.GetActiveChannelID(ctx, portID)
->>>>>>> 4f705540
 	if !found {
 		return 0, sdkerrors.Wrap(channeltypes.ErrChannelNotFound, channelID)
 	}
