--- conflicted
+++ resolved
@@ -495,22 +495,14 @@
 			nil,
 		},
 		{
-<<<<<<< HEAD
-			name: "failure: invalid metadata",
-=======
 			name: "failure: change ICA address",
->>>>>>> 9eef6acc
 			malleate: func() {
 				metadata.Address = TestOwnerAddress
 			},
 			expError: icatypes.ErrInvalidAccountAddress,
 		},
 		{
-<<<<<<< HEAD
-			name: "failure: change connection id",
-=======
 			name: "failure: change controller connection id",
->>>>>>> 9eef6acc
 			malleate: func() {
 				metadata.ControllerConnectionId = differentConnectionID
 			},
@@ -524,11 +516,7 @@
 			expError: connectiontypes.ErrInvalidConnection,
 		},
 		{
-<<<<<<< HEAD
-			name: "failure: invalid metadata string",
-=======
 			name: "failure: cannot decode version string",
->>>>>>> 9eef6acc
 			malleate: func() {
 				channel := path.EndpointA.GetChannel()
 				channel.Version = "invalid-metadata-string"
@@ -557,13 +545,7 @@
 			err := SetupICAPath(path, TestOwnerAddress)
 			suite.Require().NoError(err)
 
-<<<<<<< HEAD
-			channel := path.EndpointA.GetChannel()
-
-			currentMetadata, err := icatypes.ParseMedataFromString(channel.Version)
-=======
 			currentMetadata, err := suite.chainA.GetSimApp().ICAControllerKeeper.GetAppMetadata(suite.chainA.GetContext(), path.EndpointA.ChannelConfig.PortID, path.EndpointA.ChannelID)
->>>>>>> 9eef6acc
 			suite.Require().NoError(err)
 
 			metadata = icatypes.NewDefaultMetadata(path.EndpointA.ConnectionID, path.EndpointB.ConnectionID)
@@ -595,7 +577,6 @@
 			}
 		})
 	}
-<<<<<<< HEAD
 }
 
 func (suite *KeeperTestSuite) TestOnChanUpgradeTry() {
@@ -843,6 +824,4 @@
 			}
 		})
 	}
-=======
->>>>>>> 9eef6acc
 }