--- conflicted
+++ resolved
@@ -73,17 +73,10 @@
 			func() {
 				metadata.ControllerConnectionId = "invalid-connnection-id"
 
-<<<<<<< HEAD
-				bz, err := icatypes.ModuleCdc.MarshalJSON(&metadata)
-				suite.Require().NoError(err)
-
-				channel.Version = string(bz)
-=======
 				versionBytes, err := icatypes.ModuleCdc.MarshalJSON(&metadata)
 				suite.Require().NoError(err)
 
 				channel.Version = string(versionBytes)
->>>>>>> a4b95176
 				path.EndpointA.SetChannel(*channel)
 			},
 			false,
@@ -93,17 +86,10 @@
 			func() {
 				metadata.HostConnectionId = "invalid-connnection-id"
 
-<<<<<<< HEAD
-				bz, err := icatypes.ModuleCdc.MarshalJSON(&metadata)
-				suite.Require().NoError(err)
-
-				channel.Version = string(bz)
-=======
 				versionBytes, err := icatypes.ModuleCdc.MarshalJSON(&metadata)
 				suite.Require().NoError(err)
 
 				channel.Version = string(versionBytes)
->>>>>>> a4b95176
 				path.EndpointA.SetChannel(*channel)
 			},
 			false,
@@ -113,17 +99,10 @@
 			func() {
 				metadata.Version = "invalid-version"
 
-<<<<<<< HEAD
-				bz, err := icatypes.ModuleCdc.MarshalJSON(&metadata)
-				suite.Require().NoError(err)
-
-				channel.Version = string(bz)
-=======
 				versionBytes, err := icatypes.ModuleCdc.MarshalJSON(&metadata)
 				suite.Require().NoError(err)
 
 				channel.Version = string(versionBytes)
->>>>>>> a4b95176
 				path.EndpointA.SetChannel(*channel)
 			},
 			false,
@@ -156,11 +135,7 @@
 
 			// default values
 			metadata = icatypes.NewMetadata(icatypes.Version, ibctesting.FirstConnectionID, ibctesting.FirstConnectionID, "")
-<<<<<<< HEAD
-			bz, err := icatypes.ModuleCdc.MarshalJSON(&metadata)
-=======
 			versionBytes, err := icatypes.ModuleCdc.MarshalJSON(&metadata)
->>>>>>> a4b95176
 			suite.Require().NoError(err)
 
 			counterparty := channeltypes.NewCounterparty(path.EndpointB.ChannelConfig.PortID, path.EndpointB.ChannelID)
@@ -169,11 +144,7 @@
 				Ordering:       channeltypes.ORDERED,
 				Counterparty:   counterparty,
 				ConnectionHops: []string{path.EndpointA.ConnectionID},
-<<<<<<< HEAD
-				Version:        string(bz),
-=======
 				Version:        string(versionBytes),
->>>>>>> a4b95176
 			}
 
 			chanCap, err = suite.chainA.App.GetScopedIBCKeeper().NewCapability(suite.chainA.GetContext(), host.ChannelCapabilityPath(path.EndpointA.ChannelConfig.PortID, path.EndpointA.ChannelID))
@@ -235,17 +206,10 @@
 			func() {
 				metadata.Address = "invalid-account-address"
 
-<<<<<<< HEAD
-				bz, err := icatypes.ModuleCdc.MarshalJSON(&metadata)
-				suite.Require().NoError(err)
-
-				path.EndpointA.Counterparty.ChannelConfig.Version = string(bz)
-=======
 				versionBytes, err := icatypes.ModuleCdc.MarshalJSON(&metadata)
 				suite.Require().NoError(err)
 
 				path.EndpointA.Counterparty.ChannelConfig.Version = string(versionBytes)
->>>>>>> a4b95176
 			},
 			false,
 		},
@@ -254,17 +218,10 @@
 			func() {
 				metadata.Version = "invalid-version"
 
-<<<<<<< HEAD
-				bz, err := icatypes.ModuleCdc.MarshalJSON(&metadata)
-				suite.Require().NoError(err)
-
-				path.EndpointA.Counterparty.ChannelConfig.Version = string(bz)
-=======
 				versionBytes, err := icatypes.ModuleCdc.MarshalJSON(&metadata)
 				suite.Require().NoError(err)
 
 				path.EndpointA.Counterparty.ChannelConfig.Version = string(versionBytes)
->>>>>>> a4b95176
 			},
 			false,
 		},
@@ -286,17 +243,10 @@
 			suite.Require().NoError(err)
 
 			metadata = icatypes.NewMetadata(icatypes.Version, ibctesting.FirstConnectionID, ibctesting.FirstConnectionID, TestAccAddress.String())
-<<<<<<< HEAD
-			bz, err := icatypes.ModuleCdc.MarshalJSON(&metadata)
-			suite.Require().NoError(err)
-
-			path.EndpointB.ChannelConfig.Version = string(bz)
-=======
 			versionBytes, err := icatypes.ModuleCdc.MarshalJSON(&metadata)
 			suite.Require().NoError(err)
 
 			path.EndpointB.ChannelConfig.Version = string(versionBytes)
->>>>>>> a4b95176
 
 			tc.malleate() // malleate mutates test data
 
