package keeper_test

import (
	capabilitytypes "github.com/cosmos/ibc-go/modules/capability/types"
	icatypes "github.com/cosmos/ibc-go/v8/modules/apps/27-interchain-accounts/types"
	connectiontypes "github.com/cosmos/ibc-go/v8/modules/core/03-connection/types"
	channeltypes "github.com/cosmos/ibc-go/v8/modules/core/04-channel/types"
	host "github.com/cosmos/ibc-go/v8/modules/core/24-host"
	ibcerrors "github.com/cosmos/ibc-go/v8/modules/core/errors"
	ibctesting "github.com/cosmos/ibc-go/v8/testing"
)

const (
	differentConnectionID = "connection-100"
)

func (suite *KeeperTestSuite) TestOnChanOpenInit() {
	var (
		channel  *channeltypes.Channel
		path     *ibctesting.Path
		chanCap  *capabilitytypes.Capability
		metadata icatypes.Metadata
	)

	testCases := []struct {
		name     string
		malleate func()
		expError error
	}{
		{
			"success",
			func() {},
			nil,
		},
		{
			"success: previous active channel closed",
			func() {
				suite.chainA.GetSimApp().ICAControllerKeeper.SetActiveChannelID(suite.chainA.GetContext(), ibctesting.FirstConnectionID, path.EndpointA.ChannelConfig.PortID, path.EndpointA.ChannelID)

				counterparty := channeltypes.NewCounterparty(path.EndpointB.ChannelConfig.PortID, path.EndpointB.ChannelID)
				channel := channeltypes.Channel{
					State:          channeltypes.CLOSED,
					Ordering:       channeltypes.ORDERED,
					Counterparty:   counterparty,
					ConnectionHops: []string{path.EndpointA.ConnectionID},
					Version:        TestVersion,
				}

				path.EndpointA.SetChannel(channel)
			},
			nil,
		},
		{
			"success: empty channel version returns default metadata JSON string",
			func() {
				channel.Version = ""
			},
			nil,
		},
		{
			"success: channel reopening",
			func() {
				err := SetupICAPath(path, TestOwnerAddress)
				suite.Require().NoError(err)

				err = path.EndpointA.SetChannelState(channeltypes.CLOSED)
				suite.Require().NoError(err)

				err = path.EndpointB.SetChannelState(channeltypes.CLOSED)
				suite.Require().NoError(err)

				path.EndpointA.ChannelID = ""
				path.EndpointB.ChannelID = ""
			},
			nil,
		},
		{
			"failure: different ordering from previous channel",
			func() {
				suite.chainA.GetSimApp().ICAControllerKeeper.SetActiveChannelID(suite.chainA.GetContext(), ibctesting.FirstConnectionID, path.EndpointA.ChannelConfig.PortID, path.EndpointA.ChannelID)

				counterparty := channeltypes.NewCounterparty(path.EndpointB.ChannelConfig.PortID, path.EndpointB.ChannelID)
				channel := channeltypes.Channel{
					State:          channeltypes.CLOSED,
					Ordering:       channeltypes.UNORDERED,
					Counterparty:   counterparty,
					ConnectionHops: []string{path.EndpointA.ConnectionID},
					Version:        TestVersion,
				}

				path.EndpointA.SetChannel(channel)
			},
			channeltypes.ErrInvalidChannelOrdering,
		},
		{
			"invalid metadata -  previous metadata is different",
			func() {
				// set active channel to closed
				suite.chainA.GetSimApp().ICAControllerKeeper.SetActiveChannelID(suite.chainA.GetContext(), ibctesting.FirstConnectionID, path.EndpointA.ChannelConfig.PortID, path.EndpointA.ChannelID)

				// attempt to downgrade version by reinitializing channel with version 1, but setting channel to version 2
				metadata.Version = "ics27-2"

				versionBytes, err := icatypes.ModuleCdc.MarshalJSON(&metadata)
				suite.Require().NoError(err)

				counterparty := channeltypes.NewCounterparty(path.EndpointB.ChannelConfig.PortID, path.EndpointB.ChannelID)
				closedChannel := channeltypes.Channel{
					State:          channeltypes.CLOSED,
					Ordering:       channeltypes.ORDERED,
					Counterparty:   counterparty,
					ConnectionHops: []string{path.EndpointA.ConnectionID},
					Version:        string(versionBytes),
				}
				path.EndpointA.SetChannel(closedChannel)
			},
			icatypes.ErrInvalidVersion,
		},
		{
<<<<<<< HEAD
			"invalid order - UNORDERED",
			func() {
				channel.Ordering = channeltypes.UNORDERED
			},
			channeltypes.ErrInvalidChannelOrdering,
		},
		{
=======
>>>>>>> 3dedb408
			"invalid port ID",
			func() {
				path.EndpointA.ChannelConfig.PortID = "invalid-port-id" //nolint:goconst
			},
			icatypes.ErrInvalidControllerPort,
		},
		{
			"invalid counterparty port ID",
			func() {
				path.EndpointA.SetChannel(*channel)
				channel.Counterparty.PortId = "invalid-port-id"
			},
			icatypes.ErrInvalidHostPort,
		},
		{
			"invalid metadata bytestring",
			func() {
				path.EndpointA.SetChannel(*channel)
				channel.Version = "invalid-metadata-bytestring"
			},
			icatypes.ErrUnknownDataType,
		},
		{
			"unsupported encoding format",
			func() {
				metadata.Encoding = "invalid-encoding-format"

				versionBytes, err := icatypes.ModuleCdc.MarshalJSON(&metadata)
				suite.Require().NoError(err)

				channel.Version = string(versionBytes)
				path.EndpointA.SetChannel(*channel)
			},
			icatypes.ErrInvalidCodec,
		},
		{
			"unsupported transaction type",
			func() {
				metadata.TxType = "invalid-tx-types"

				versionBytes, err := icatypes.ModuleCdc.MarshalJSON(&metadata)
				suite.Require().NoError(err)

				channel.Version = string(versionBytes)
				path.EndpointA.SetChannel(*channel)
			},
			icatypes.ErrUnknownDataType,
		},
		{
			"connection not found",
			func() {
				channel.ConnectionHops = []string{"invalid-connnection-id"}
				path.EndpointA.SetChannel(*channel)
			},
			connectiontypes.ErrConnectionNotFound,
		},
		{
			"connection not found with default empty channel version",
			func() {
				channel.ConnectionHops = []string{"connection-10"}
				channel.Version = ""
			},
			connectiontypes.ErrConnectionNotFound,
		},
		{
			"invalid controller connection ID",
			func() {
				metadata.ControllerConnectionId = "invalid-connnection-id"

				versionBytes, err := icatypes.ModuleCdc.MarshalJSON(&metadata)
				suite.Require().NoError(err)

				channel.Version = string(versionBytes)
				path.EndpointA.SetChannel(*channel)
			},
			connectiontypes.ErrInvalidConnection,
		},
		{
			"invalid host connection ID",
			func() {
				metadata.HostConnectionId = "invalid-connnection-id"

				versionBytes, err := icatypes.ModuleCdc.MarshalJSON(&metadata)
				suite.Require().NoError(err)

				channel.Version = string(versionBytes)
				path.EndpointA.SetChannel(*channel)
			},
			connectiontypes.ErrInvalidConnection,
		},
		{
			"invalid version",
			func() {
				metadata.Version = "invalid-version"

				versionBytes, err := icatypes.ModuleCdc.MarshalJSON(&metadata)
				suite.Require().NoError(err)

				channel.Version = string(versionBytes)
				path.EndpointA.SetChannel(*channel)
			},
			icatypes.ErrInvalidVersion,
		},
		{
			"channel is already active",
			func() {
				suite.chainA.GetSimApp().ICAControllerKeeper.SetActiveChannelID(suite.chainA.GetContext(), ibctesting.FirstConnectionID, path.EndpointA.ChannelConfig.PortID, path.EndpointA.ChannelID)

				counterparty := channeltypes.NewCounterparty(path.EndpointB.ChannelConfig.PortID, path.EndpointB.ChannelID)
				channel := channeltypes.Channel{
					State:          channeltypes.OPEN,
					Ordering:       channeltypes.ORDERED,
					Counterparty:   counterparty,
					ConnectionHops: []string{path.EndpointA.ConnectionID},
					Version:        TestVersion,
				}
				suite.chainA.GetSimApp().IBCKeeper.ChannelKeeper.SetChannel(suite.chainA.GetContext(), path.EndpointA.ChannelConfig.PortID, path.EndpointA.ChannelID, channel)
			},
			icatypes.ErrActiveChannelAlreadySet,
		},
	}

	for _, tc := range testCases {
		tc := tc

		suite.Run(tc.name, func() {
			suite.SetupTest() // reset

			path = NewICAPath(suite.chainA, suite.chainB)
			suite.coordinator.SetupConnections(path)

			// mock init interchain account
			portID, err := icatypes.NewControllerPortID(TestOwnerAddress)
			suite.Require().NoError(err)

			portCap := suite.chainA.GetSimApp().IBCKeeper.PortKeeper.BindPort(suite.chainA.GetContext(), portID)
			suite.chainA.GetSimApp().ICAControllerKeeper.ClaimCapability(suite.chainA.GetContext(), portCap, host.PortPath(portID)) //nolint:errcheck // this error check isn't needed for tests
			path.EndpointA.ChannelConfig.PortID = portID

			// default values
			metadata = icatypes.NewMetadata(icatypes.Version, path.EndpointA.ConnectionID, path.EndpointB.ConnectionID, "", icatypes.EncodingProtobuf, icatypes.TxTypeSDKMultiMsg)
			versionBytes, err := icatypes.ModuleCdc.MarshalJSON(&metadata)
			suite.Require().NoError(err)

			counterparty := channeltypes.NewCounterparty(path.EndpointB.ChannelConfig.PortID, path.EndpointB.ChannelID)
			channel = &channeltypes.Channel{
				State:          channeltypes.INIT,
				Ordering:       channeltypes.ORDERED,
				Counterparty:   counterparty,
				ConnectionHops: []string{path.EndpointA.ConnectionID},
				Version:        string(versionBytes),
			}

			chanCap, err = suite.chainA.App.GetScopedIBCKeeper().NewCapability(suite.chainA.GetContext(), host.ChannelCapabilityPath(path.EndpointA.ChannelConfig.PortID, path.EndpointA.ChannelID))
			suite.Require().NoError(err)

			tc.malleate() // malleate mutates test data

			version, err := suite.chainA.GetSimApp().ICAControllerKeeper.OnChanOpenInit(suite.chainA.GetContext(), channel.Ordering, channel.GetConnectionHops(),
				path.EndpointA.ChannelConfig.PortID, path.EndpointA.ChannelID, chanCap, channel.Counterparty, channel.Version,
			)

			expPass := tc.expError == nil
			if expPass {
				suite.Require().NoError(err)
				suite.Require().Equal(string(versionBytes), version)
			} else {
				suite.Require().Error(err)
				suite.Require().ErrorIs(err, tc.expError)
			}
		})
	}
}

func (suite *KeeperTestSuite) TestOnChanOpenAck() {
	var (
		path     *ibctesting.Path
		metadata icatypes.Metadata
	)

	testCases := []struct {
		name     string
		malleate func()
		expPass  bool
	}{
		{
			"success", func() {}, true,
		},
		{
			"invalid port ID - host chain",
			func() {
				path.EndpointA.ChannelConfig.PortID = icatypes.HostPortID
			},
			false,
		},
		{
			"invalid port ID - unexpected prefix",
			func() {
				path.EndpointA.ChannelConfig.PortID = "invalid-port-id"
			},
			false,
		},
		{
			"invalid metadata bytestring",
			func() {
				path.EndpointA.Counterparty.ChannelConfig.Version = "invalid-metadata-bytestring"
			},
			false,
		},
		{
			"unsupported encoding format",
			func() {
				metadata.Encoding = "invalid-encoding-format"

				versionBytes, err := icatypes.ModuleCdc.MarshalJSON(&metadata)
				suite.Require().NoError(err)

				path.EndpointA.Counterparty.ChannelConfig.Version = string(versionBytes)
			},
			false,
		},
		{
			"unsupported transaction type",
			func() {
				metadata.TxType = "invalid-tx-types"

				versionBytes, err := icatypes.ModuleCdc.MarshalJSON(&metadata)
				suite.Require().NoError(err)

				path.EndpointA.Counterparty.ChannelConfig.Version = string(versionBytes)
			},
			false,
		},
		{
			"invalid account address",
			func() {
				metadata.Address = "invalid-account-address"

				versionBytes, err := icatypes.ModuleCdc.MarshalJSON(&metadata)
				suite.Require().NoError(err)

				path.EndpointA.Counterparty.ChannelConfig.Version = string(versionBytes)
			},
			false,
		},
		{
			"empty account address",
			func() {
				metadata.Address = ""

				versionBytes, err := icatypes.ModuleCdc.MarshalJSON(&metadata)
				suite.Require().NoError(err)

				path.EndpointA.Counterparty.ChannelConfig.Version = string(versionBytes)
			},
			false,
		},
		{
			"invalid counterparty version",
			func() {
				metadata.Version = "invalid-version"

				versionBytes, err := icatypes.ModuleCdc.MarshalJSON(&metadata)
				suite.Require().NoError(err)

				path.EndpointA.Counterparty.ChannelConfig.Version = string(versionBytes)
			},
			false,
		},
		{
			"active channel already set",
			func() {
				// create a new channel and set it in state
				ch := channeltypes.NewChannel(channeltypes.OPEN, channeltypes.ORDERED, channeltypes.NewCounterparty(path.EndpointA.ChannelConfig.PortID, path.EndpointA.ChannelID), []string{path.EndpointB.ConnectionID}, ibctesting.DefaultChannelVersion)
				suite.chainA.GetSimApp().GetIBCKeeper().ChannelKeeper.SetChannel(suite.chainA.GetContext(), path.EndpointA.ChannelConfig.PortID, path.EndpointA.ChannelID, ch)

				// set the active channelID in state
				suite.chainA.GetSimApp().ICAControllerKeeper.SetActiveChannelID(suite.chainA.GetContext(), ibctesting.FirstConnectionID, path.EndpointA.ChannelConfig.PortID, path.EndpointA.ChannelID)
			}, false,
		},
	}

	for _, tc := range testCases {
		tc := tc

		suite.Run(tc.name, func() {
			suite.SetupTest() // reset

			path = NewICAPath(suite.chainA, suite.chainB)
			suite.coordinator.SetupConnections(path)

			err := RegisterInterchainAccount(path.EndpointA, TestOwnerAddress)
			suite.Require().NoError(err)

			err = path.EndpointB.ChanOpenTry()
			suite.Require().NoError(err)

			interchainAccAddr, exists := suite.chainB.GetSimApp().ICAHostKeeper.GetInterchainAccountAddress(suite.chainB.GetContext(), path.EndpointB.ConnectionID, path.EndpointA.ChannelConfig.PortID)
			suite.Require().True(exists)

			metadata = icatypes.NewMetadata(icatypes.Version, ibctesting.FirstConnectionID, ibctesting.FirstConnectionID, interchainAccAddr, icatypes.EncodingProtobuf, icatypes.TxTypeSDKMultiMsg)
			versionBytes, err := icatypes.ModuleCdc.MarshalJSON(&metadata)
			suite.Require().NoError(err)

			path.EndpointB.ChannelConfig.Version = string(versionBytes)

			tc.malleate() // malleate mutates test data

			err = suite.chainA.GetSimApp().ICAControllerKeeper.OnChanOpenAck(suite.chainA.GetContext(),
				path.EndpointA.ChannelConfig.PortID, path.EndpointA.ChannelID, path.EndpointA.Counterparty.ChannelConfig.Version,
			)

			if tc.expPass {
				suite.Require().NoError(err)

				activeChannelID, found := suite.chainA.GetSimApp().ICAControllerKeeper.GetActiveChannelID(suite.chainA.GetContext(), ibctesting.FirstConnectionID, path.EndpointA.ChannelConfig.PortID)
				suite.Require().True(found)

				suite.Require().Equal(path.EndpointA.ChannelID, activeChannelID)

				interchainAccAddress, found := suite.chainA.GetSimApp().ICAControllerKeeper.GetInterchainAccountAddress(suite.chainA.GetContext(), ibctesting.FirstConnectionID, path.EndpointA.ChannelConfig.PortID)
				suite.Require().True(found)

				suite.Require().Equal(metadata.Address, interchainAccAddress)
			} else {
				suite.Require().Error(err)
			}
		})
	}
}

func (suite *KeeperTestSuite) TestOnChanCloseConfirm() {
	var path *ibctesting.Path

	testCases := []struct {
		name     string
		malleate func()
		expPass  bool
	}{
		{
			"success", func() {}, true,
		},
	}

	for _, tc := range testCases {
		tc := tc

		suite.Run(tc.name, func() {
			suite.SetupTest() // reset

			path = NewICAPath(suite.chainA, suite.chainB)
			suite.coordinator.SetupConnections(path)

			err := SetupICAPath(path, TestOwnerAddress)
			suite.Require().NoError(err)

			tc.malleate() // malleate mutates test data

			err = suite.chainB.GetSimApp().ICAControllerKeeper.OnChanCloseConfirm(suite.chainB.GetContext(),
				path.EndpointB.ChannelConfig.PortID, path.EndpointB.ChannelID)

			activeChannelID, found := suite.chainB.GetSimApp().ICAControllerKeeper.GetActiveChannelID(suite.chainB.GetContext(), ibctesting.FirstConnectionID, path.EndpointB.ChannelConfig.PortID)

			if tc.expPass {
				suite.Require().NoError(err)
				suite.Require().False(found)
				suite.Require().Empty(activeChannelID)
			} else {
				suite.Require().Error(err)
			}
		})
	}
}

func (suite *KeeperTestSuite) TestOnChanUpgradeInit() {
	const (
		invalidVersion = "invalid-version"
	)

	var (
		path     *ibctesting.Path
		metadata icatypes.Metadata
		version  string
		order    channeltypes.Order
	)

	// updateMetadata is a helper function which modifies the metadata stored in the channel version
	// and marshals it into a string to pass to OnChanUpgradeInit as the version string.
	updateMetadata := func(modificationFn func(*icatypes.Metadata)) {
		metadata, err := icatypes.MetadataFromVersion(path.EndpointA.ChannelConfig.ProposedUpgrade.Fields.Version)
		suite.Require().NoError(err)
		modificationFn(&metadata)
		version = string(icatypes.ModuleCdc.MustMarshalJSON(&metadata))
	}

	testCases := []struct {
		name     string
		malleate func()
		expError error
	}{
		{
			"success",
			func() {},
			nil,
		},
		{
			name: "success: change order",
			malleate: func() {
				order = channeltypes.UNORDERED
			},
			expError: nil,
		},
		{
			name: "failure: connectionID not found",
			malleate: func() {
				// channelID is provided via the endpoint channelID
				path.EndpointA.ChannelID = "invalid channel"
			},
			expError: channeltypes.ErrChannelNotFound,
		},
		{
			name: "failure: invalid proposed connectionHops",
			malleate: func() {
				// connection hops is provided via endpoint connectionID
				path.EndpointA.ConnectionID = differentConnectionID
			},
			expError: channeltypes.ErrInvalidUpgrade,
		},
		{
			name: "failure: empty version",
			malleate: func() {
				version = ""
			},
			expError: icatypes.ErrInvalidVersion,
		},
		{
			name: "failure: cannot decode version string",
			malleate: func() {
				version = invalidVersion
			},
			expError: icatypes.ErrUnknownDataType,
		},
		{
			name: "failure: cannot decode self version string",
			malleate: func() {
				ch := path.EndpointA.GetChannel()
				ch.Version = invalidVersion
				path.EndpointA.SetChannel(ch)
			},
			expError: icatypes.ErrUnknownDataType,
		},
		{
			name: "failure: failed controller metadata validation, invalid encoding",
			malleate: func() {
				updateMetadata(func(metadata *icatypes.Metadata) {
					metadata.Encoding = "invalid-encoding"
				})
			},
			expError: icatypes.ErrInvalidCodec,
		},
		{
			name: "failure: failed controller metadata validation, invalid tx type",
			malleate: func() {
				updateMetadata(func(metadata *icatypes.Metadata) {
					metadata.TxType = "invalid-tx-type"
				})
			},
			expError: icatypes.ErrUnknownDataType,
		},
		{
			name: "failure: failed controller metadata validation, invalid interchain account version",
			malleate: func() {
				updateMetadata(func(metadata *icatypes.Metadata) {
					metadata.Version = "invalid-interchain-account-version"
				})
			},
			expError: icatypes.ErrInvalidVersion,
		},
		{
			name: "failure: interchain account address changed",
			malleate: func() {
				updateMetadata(func(metadata *icatypes.Metadata) {
					metadata.Address = TestOwnerAddress // use valid address
				})
			},
			expError: icatypes.ErrInvalidAccountAddress,
		},
		{
			name: "failure: controller connection ID has changed",
			malleate: func() {
				updateMetadata(func(metadata *icatypes.Metadata) {
					metadata.ControllerConnectionId = differentConnectionID
				})
			},
			expError: connectiontypes.ErrInvalidConnection, // the explicit checks on the controller connection identifier are unreachable
		},
		{
			name: "failure: host connection ID has changed",
			malleate: func() {
				updateMetadata(func(metadata *icatypes.Metadata) {
					metadata.HostConnectionId = differentConnectionID
				})
			},
			expError: connectiontypes.ErrInvalidConnection, // the explicit checks on the host connection identifier are unreachable
		},
	}

	for _, tc := range testCases {
		tc := tc

		suite.Run(tc.name, func() {
			suite.SetupTest() // reset

			path = NewICAPath(suite.chainA, suite.chainB)
			suite.coordinator.SetupConnections(path)

			err := SetupICAPath(path, TestOwnerAddress)
			suite.Require().NoError(err)

			currentMetadata, err := suite.chainA.GetSimApp().ICAControllerKeeper.GetAppMetadata(suite.chainA.GetContext(), path.EndpointA.ChannelConfig.PortID, path.EndpointA.ChannelID)
			suite.Require().NoError(err)

			order = channeltypes.ORDERED
			metadata = icatypes.NewDefaultMetadata(path.EndpointA.ConnectionID, path.EndpointB.ConnectionID)
			// use the same address as the previous metadata.
			metadata.Address = currentMetadata.Address

			// this is the actual change to the version.
			metadata.Encoding = icatypes.EncodingProto3JSON

			path.EndpointA.ChannelConfig.ProposedUpgrade.Fields.Version = string(icatypes.ModuleCdc.MustMarshalJSON(&metadata))
			path.EndpointB.ChannelConfig.ProposedUpgrade.Fields.Version = string(icatypes.ModuleCdc.MustMarshalJSON(&metadata))

			version = path.EndpointA.ChannelConfig.ProposedUpgrade.Fields.Version

			tc.malleate() // malleate mutates test data

			upgradeVersion, err := path.EndpointA.Chain.GetSimApp().ICAControllerKeeper.OnChanUpgradeInit(
				path.EndpointA.Chain.GetContext(),
				path.EndpointA.ChannelConfig.PortID,
				path.EndpointA.ChannelID,
				order,
				[]string{path.EndpointA.ConnectionID},
				version,
			)

			expPass := tc.expError == nil

			if expPass {
				suite.Require().NoError(err)
				suite.Require().Equal(upgradeVersion, version)
			} else {
				suite.Require().ErrorIs(err, tc.expError)
			}
		})
	}
}

func (suite *KeeperTestSuite) TestOnChanUpgradeAck() {
	const (
		invalidVersion = "invalid-version"
	)

	var (
		path                *ibctesting.Path
		metadata            icatypes.Metadata
		counterpartyVersion string
	)

	// updateMetadata is a helper function which modifies the metadata stored in the channel version
	// and marshals it into a string to pass to OnChanUpgradeAck as the counterpartyVersion string.
	updateMetadata := func(modificationFn func(*icatypes.Metadata)) {
		metadata, err := icatypes.MetadataFromVersion(path.EndpointA.ChannelConfig.ProposedUpgrade.Fields.Version)
		suite.Require().NoError(err)
		modificationFn(&metadata)
		counterpartyVersion = string(icatypes.ModuleCdc.MustMarshalJSON(&metadata))
	}

	testCases := []struct {
		name     string
		malleate func()
		expError error
	}{
		{
			"success",
			func() {},
			nil,
		},
		{
			name: "failure: empty counterparty version",
			malleate: func() {
				counterpartyVersion = ""
			},
			expError: channeltypes.ErrInvalidChannelVersion,
		},
		{
			name: "failure: invalid counterparty version",
			malleate: func() {
				counterpartyVersion = invalidVersion
			},
			expError: icatypes.ErrUnknownDataType,
		},
		{
			name: "failure: cannot decode self version string",
			malleate: func() {
				channel := path.EndpointA.GetChannel()
				channel.Version = invalidVersion
				path.EndpointA.SetChannel(channel)
			},
			expError: icatypes.ErrUnknownDataType,
		},
		{
			name: "failure: channel not found",
			malleate: func() {
				// channelID is provided via the endpoint channelID
				path.EndpointA.ChannelID = "invalid channel"
			},
			expError: ibcerrors.ErrNotFound, // GetChannel error is unreachable
		},
		{
			name: "failure: failed controller metadata validation, invalid encoding",
			malleate: func() {
				updateMetadata(func(metadata *icatypes.Metadata) {
					metadata.Encoding = "invalid-encoding"
				})
			},
			expError: icatypes.ErrInvalidCodec,
		},
		{
			name: "failure: failed controller metadata validation, invalid tx type",
			malleate: func() {
				updateMetadata(func(metadata *icatypes.Metadata) {
					metadata.TxType = "invalid-tx-type"
				})
			},
			expError: icatypes.ErrUnknownDataType,
		},
		{
			name: "failure: failed controller metadata validation, invalid interchain account version",
			malleate: func() {
				updateMetadata(func(metadata *icatypes.Metadata) {
					metadata.Version = "invalid-interchain-account-version"
				})
			},
			expError: icatypes.ErrInvalidVersion,
		},
		{
			name: "failure: interchain account address changed",
			malleate: func() {
				updateMetadata(func(metadata *icatypes.Metadata) {
					metadata.Address = TestOwnerAddress // use valid address
				})
			},
			expError: icatypes.ErrInvalidAccountAddress,
		},
		{
			name: "failure: controller connection ID has changed",
			malleate: func() {
				updateMetadata(func(metadata *icatypes.Metadata) {
					metadata.ControllerConnectionId = differentConnectionID
				})
			},
			expError: connectiontypes.ErrInvalidConnection, // the explicit checks on the controller identifier are unreachable
		},
		{
			name: "failure: host connection ID has changed",
			malleate: func() {
				updateMetadata(func(metadata *icatypes.Metadata) {
					metadata.HostConnectionId = differentConnectionID
				})
			},
			expError: connectiontypes.ErrInvalidConnection, // the explicit checks on the host identifier are unreachable
		},
	}

	for _, tc := range testCases {
		tc := tc

		suite.Run(tc.name, func() {
			suite.SetupTest() // reset

			path = NewICAPath(suite.chainA, suite.chainB)
			suite.coordinator.SetupConnections(path)

			err := SetupICAPath(path, TestOwnerAddress)
			suite.Require().NoError(err)

			currentMetadata, err := suite.chainA.GetSimApp().ICAControllerKeeper.GetAppMetadata(suite.chainA.GetContext(), path.EndpointA.ChannelConfig.PortID, path.EndpointA.ChannelID)
			suite.Require().NoError(err)

			metadata = icatypes.NewDefaultMetadata(path.EndpointA.ConnectionID, path.EndpointB.ConnectionID)
			// use the same address as the previous metadata.
			metadata.Address = currentMetadata.Address

			// this is the actual change to the version.
			metadata.Encoding = icatypes.EncodingProto3JSON

			path.EndpointA.ChannelConfig.ProposedUpgrade.Fields.Version = string(icatypes.ModuleCdc.MustMarshalJSON(&metadata))
			path.EndpointB.ChannelConfig.ProposedUpgrade.Fields.Version = string(icatypes.ModuleCdc.MustMarshalJSON(&metadata))

			err = path.EndpointA.ChanUpgradeInit()
			suite.Require().NoError(err)

			err = path.EndpointB.ChanUpgradeTry()
			suite.Require().NoError(err)

			counterpartyVersion = path.EndpointB.GetChannel().Version

			tc.malleate() // malleate mutates test data

			err = suite.chainA.GetSimApp().ICAControllerKeeper.OnChanUpgradeAck(
				suite.chainA.GetContext(),
				path.EndpointA.ChannelConfig.PortID,
				path.EndpointA.ChannelID,
				counterpartyVersion,
			)

			expPass := tc.expError == nil
			if expPass {
				suite.Require().NoError(err)
				suite.Require().Equal(path.EndpointA.GetChannel().Version, counterpartyVersion)
			} else {
				suite.Require().ErrorIs(err, tc.expError)
			}
		})
	}
}<|MERGE_RESOLUTION|>--- conflicted
+++ resolved
@@ -117,16 +117,6 @@
 			icatypes.ErrInvalidVersion,
 		},
 		{
-<<<<<<< HEAD
-			"invalid order - UNORDERED",
-			func() {
-				channel.Ordering = channeltypes.UNORDERED
-			},
-			channeltypes.ErrInvalidChannelOrdering,
-		},
-		{
-=======
->>>>>>> 3dedb408
 			"invalid port ID",
 			func() {
 				path.EndpointA.ChannelConfig.PortID = "invalid-port-id" //nolint:goconst
