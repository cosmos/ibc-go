--- conflicted
+++ resolved
@@ -25,29 +25,18 @@
 	if m.keeper != nil {
 		for _, ch := range m.keeper.GetAllActiveChannels(ctx) {
 			name := host.ChannelCapabilityPath(ch.PortId, ch.ChannelId)
-			cap, found := m.keeper.scopedKeeper.GetCapability(ctx, name)
+			capacity, found := m.keeper.scopedKeeper.GetCapability(ctx, name)
 			if !found {
 				return sdkerrors.Wrapf(capabilitytypes.ErrCapabilityNotFound, "failed to find capability: %s", name)
 			}
 
-			isAuthenticated := m.keeper.scopedKeeper.AuthenticateCapability(ctx, cap, name)
+			isAuthenticated := m.keeper.scopedKeeper.AuthenticateCapability(ctx, capacity, name)
 			if !isAuthenticated {
 				return sdkerrors.Wrapf(capabilitytypes.ErrCapabilityNotOwned, "expected capability owner: %s", types.SubModuleName)
 			}
 
-			m.keeper.SetMiddlewareEnabled(ctx, ch.PortId, ch.ChannelId)
+			m.keeper.SetMiddlewareEnabled(ctx, ch.PortId, ch.ConnectionId)
 		}
-<<<<<<< HEAD
-
-		isAuthenticated := m.keeper.scopedKeeper.AuthenticateCapability(ctx, cap, name)
-		if !isAuthenticated {
-			return sdkerrors.Wrapf(capabilitytypes.ErrCapabilityNotOwned, "expected capability owner: %s", types.SubModuleName)
-		}
-
-		m.keeper.SetMiddlewareEnabled(ctx, ch.PortId, ch.ConnectionId)
-=======
->>>>>>> 888c4a01
 	}
-
 	return nil
 }