package keeper

import (
	sdk "github.com/cosmos/cosmos-sdk/types"
	sdkerrors "github.com/cosmos/cosmos-sdk/types/errors"
	capabilitytypes "github.com/cosmos/cosmos-sdk/x/capability/types"

	"github.com/cosmos/ibc-go/v5/modules/core/23-commitment/types"
	host "github.com/cosmos/ibc-go/v5/modules/core/24-host"
)

// Migrator is a struct for handling in-place store migrations.
type Migrator struct {
	keeper *Keeper
}

// NewMigrator returns a new Migrator.
func NewMigrator(keeper *Keeper) Migrator {
	return Migrator{keeper: keeper}
}

// AssertChannelCapabilityMigrations checks that all channel capabilities generated using the interchain accounts controller port prefix
// are owned by the controller submodule and ibc.
func (m Migrator) AssertChannelCapabilityMigrations(ctx sdk.Context) error {
	if m.keeper != nil {
		for _, ch := range m.keeper.GetAllActiveChannels(ctx) {
			name := host.ChannelCapabilityPath(ch.PortId, ch.ChannelId)
			capacity, found := m.keeper.scopedKeeper.GetCapability(ctx, name)
			if !found {
				return sdkerrors.Wrapf(capabilitytypes.ErrCapabilityNotFound, "failed to find capability: %s", name)
			}

			isAuthenticated := m.keeper.scopedKeeper.AuthenticateCapability(ctx, capacity, name)
			if !isAuthenticated {
				return sdkerrors.Wrapf(capabilitytypes.ErrCapabilityNotOwned, "expected capability owner: %s", types.SubModuleName)
			}

			m.keeper.SetMiddlewareEnabled(ctx, ch.PortId, ch.ConnectionId)
		}
<<<<<<< HEAD

		isAuthenticated := m.keeper.scopedKeeper.AuthenticateCapability(ctx, cap, name)
		if !isAuthenticated {
			return sdkerrors.Wrapf(capabilitytypes.ErrCapabilityNotOwned, "expected capability owner: %s", types.SubModuleName)
		}

		m.keeper.SetMiddlewareEnabled(ctx, ch.PortId, ch.ConnectionId)
=======
>>>>>>> 6b7d67f4
	}
	return nil
}<|MERGE_RESOLUTION|>--- conflicted
+++ resolved
@@ -37,16 +37,6 @@
 
 			m.keeper.SetMiddlewareEnabled(ctx, ch.PortId, ch.ConnectionId)
 		}
-<<<<<<< HEAD
-
-		isAuthenticated := m.keeper.scopedKeeper.AuthenticateCapability(ctx, cap, name)
-		if !isAuthenticated {
-			return sdkerrors.Wrapf(capabilitytypes.ErrCapabilityNotOwned, "expected capability owner: %s", types.SubModuleName)
-		}
-
-		m.keeper.SetMiddlewareEnabled(ctx, ch.PortId, ch.ConnectionId)
-=======
->>>>>>> 6b7d67f4
 	}
 	return nil
 }