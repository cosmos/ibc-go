package keeper

import (
	"context"

	sdk "github.com/cosmos/cosmos-sdk/types"
	sdkerrors "github.com/cosmos/cosmos-sdk/types/errors"

	"github.com/cosmos/ibc-go/v5/modules/apps/27-interchain-accounts/controller/types"
	icatypes "github.com/cosmos/ibc-go/v5/modules/apps/27-interchain-accounts/types"
	channeltypes "github.com/cosmos/ibc-go/v5/modules/core/04-channel/types"
	host "github.com/cosmos/ibc-go/v5/modules/core/24-host"
)

var _ types.MsgServer = msgServer{}

type msgServer struct {
	*Keeper
}

// NewMsgServerImpl returns an implementation of the ICS27 MsgServer interface
// for the provided Keeper.
func NewMsgServerImpl(keeper *Keeper) types.MsgServer {
	return &msgServer{Keeper: keeper}
}

// RegisterInterchainAccount defines a rpc handler for MsgRegisterInterchainAccount
func (s msgServer) RegisterInterchainAccount(goCtx context.Context, msg *types.MsgRegisterInterchainAccount) (*types.MsgRegisterInterchainAccountResponse, error) {
	ctx := sdk.UnwrapSDKContext(goCtx)

	portID, err := icatypes.NewControllerPortID(msg.Owner)
	if err != nil {
		return nil, err
	}

	channelID, err := s.registerInterchainAccount(ctx, msg.ConnectionId, portID, msg.Version)
	if err != nil {
		return nil, err
	}

	return &types.MsgRegisterInterchainAccountResponse{
		ChannelId: channelID,
	}, nil
}

// SendTx defines a rpc handler for MsgSendTx
func (s msgServer) SendTx(goCtx context.Context, msg *types.MsgSendTx) (*types.MsgSendTxResponse, error) {
	ctx := sdk.UnwrapSDKContext(goCtx)

	portID, err := icatypes.NewControllerPortID(msg.Owner)
	if err != nil {
		return nil, err
	}

	channelID, found := s.Keeper.GetActiveChannelID(ctx, msg.ConnectionId, portID)
	if !found {
		return nil, sdkerrors.Wrapf(icatypes.ErrActiveChannelNotFound, "failed to retrieve active channel for port %s", portID)
	}

	chanCap, found := s.Keeper.scopedKeeper.GetCapability(ctx, host.ChannelCapabilityPath(portID, channelID))
	if !found {
		return nil, sdkerrors.Wrap(channeltypes.ErrChannelCapabilityNotFound, "module does not own channel capability")
	}

<<<<<<< HEAD
	absoluteTimeout := uint64(ctx.BlockTime().UnixNano()) + msg.TimeoutTimestamp
	seq, err := k.sendTx(ctx, chanCap, msg.ConnectionId, portID, msg.PacketData, absoluteTimeout)
=======
	seq, err := s.Keeper.SendTx(ctx, chanCap, msg.ConnectionId, portID, msg.PacketData, msg.TimeoutTimestamp)
>>>>>>> a4be5614
	if err != nil {
		return nil, err
	}

	return &types.MsgSendTxResponse{Sequence: seq}, nil
}<|MERGE_RESOLUTION|>--- conflicted
+++ resolved
@@ -62,12 +62,8 @@
 		return nil, sdkerrors.Wrap(channeltypes.ErrChannelCapabilityNotFound, "module does not own channel capability")
 	}
 
-<<<<<<< HEAD
 	absoluteTimeout := uint64(ctx.BlockTime().UnixNano()) + msg.TimeoutTimestamp
-	seq, err := k.sendTx(ctx, chanCap, msg.ConnectionId, portID, msg.PacketData, absoluteTimeout)
-=======
-	seq, err := s.Keeper.SendTx(ctx, chanCap, msg.ConnectionId, portID, msg.PacketData, msg.TimeoutTimestamp)
->>>>>>> a4be5614
+	seq, err := s.sendTx(ctx, chanCap, msg.ConnectionId, portID, msg.PacketData, absoluteTimeout)
 	if err != nil {
 		return nil, err
 	}
