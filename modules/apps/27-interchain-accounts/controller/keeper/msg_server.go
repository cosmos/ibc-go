--- conflicted
+++ resolved
@@ -50,12 +50,8 @@
 	}
 
 	// explicitly passing nil as the argument is discarded as the channel capability is retrieved in SendTx.
-<<<<<<< HEAD
-	seq, err := s.Keeper.SendTx(ctx, nil, msg.ConnectionId, portID, msg.PacketData, msg.RelativeTimeout)
-=======
-	absoluteTimeout := uint64(ctx.BlockTime().UnixNano()) + msg.TimeoutTimestamp
+	absoluteTimeout := uint64(ctx.BlockTime().UnixNano()) + msg.RelativeTimeout
 	seq, err := s.Keeper.SendTx(ctx, nil, msg.ConnectionId, portID, msg.PacketData, absoluteTimeout)
->>>>>>> 4297a9ea
 	if err != nil {
 		return nil, err
 	}
