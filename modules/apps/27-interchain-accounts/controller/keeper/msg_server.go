--- conflicted
+++ resolved
@@ -12,14 +12,6 @@
 
 // RegisterAccount defines a rpc handler for MsgRegisterAccount
 func (k Keeper) RegisterAccount(goCtx context.Context, msg *types.MsgRegisterAccount) (*types.MsgRegisterAccountResponse, error) {
-<<<<<<< HEAD
-	return &types.MsgRegisterAccountResponse{}, nil
-}
-
-// SubmitTx defines a rpc handler for MsgSubmitTx
-func (k Keeper) SubmitTx(goCtx context.Context, msg *types.MsgSubmitTx) (*types.MsgSubmitTxResponse, error) {
-	return &types.MsgSubmitTxResponse{}, nil
-=======
 	ctx := sdk.UnwrapSDKContext(goCtx)
 
 	channelID, err := k.registerInterchainAccount(ctx, msg.ConnectionId, msg.Owner, msg.Version)
@@ -30,5 +22,9 @@
 	return &types.MsgRegisterAccountResponse{
 		ChannelId: channelID,
 	}, nil
->>>>>>> f14179de
+}
+
+// SubmitTx defines a rpc handler for MsgSubmitTx
+func (k Keeper) SubmitTx(goCtx context.Context, msg *types.MsgSubmitTx) (*types.MsgSubmitTxResponse, error) {
+	return &types.MsgSubmitTxResponse{}, nil
 }