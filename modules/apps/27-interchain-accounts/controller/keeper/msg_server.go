package keeper

import (
	"context"

	sdk "github.com/cosmos/cosmos-sdk/types"

	"github.com/cosmos/ibc-go/v5/modules/apps/27-interchain-accounts/controller/types"
	icatypes "github.com/cosmos/ibc-go/v5/modules/apps/27-interchain-accounts/types"
)

var _ types.MsgServer = msgServer{}

type msgServer struct {
	*Keeper
}

// NewMsgServerImpl returns an implementation of the ICS27 MsgServer interface
// for the provided Keeper.
func NewMsgServerImpl(keeper *Keeper) types.MsgServer {
	return &msgServer{Keeper: keeper}
}

// RegisterInterchainAccount defines a rpc handler for MsgRegisterInterchainAccount
func (s msgServer) RegisterInterchainAccount(goCtx context.Context, msg *types.MsgRegisterInterchainAccount) (*types.MsgRegisterInterchainAccountResponse, error) {
	ctx := sdk.UnwrapSDKContext(goCtx)

	portID, err := icatypes.NewControllerPortID(msg.Owner)
	if err != nil {
		return nil, err
	}

	channelID, err := s.registerInterchainAccount(ctx, msg.ConnectionId, portID, msg.Version)
	if err != nil {
		return nil, err
	}

	return &types.MsgRegisterInterchainAccountResponse{
		ChannelId: channelID,
	}, nil
}

// SendTx defines a rpc handler for MsgSendTx
func (s msgServer) SendTx(goCtx context.Context, msg *types.MsgSendTx) (*types.MsgSendTxResponse, error) {
	ctx := sdk.UnwrapSDKContext(goCtx)

	portID, err := icatypes.NewControllerPortID(msg.Owner)
	if err != nil {
		return nil, err
	}

<<<<<<< HEAD
	channelID, found := s.Keeper.GetActiveChannelID(ctx, msg.ConnectionId, portID)
	if !found {
		return nil, sdkerrors.Wrapf(icatypes.ErrActiveChannelNotFound, "failed to retrieve active channel for port %s", portID)
	}

	chanCap, found := s.Keeper.scopedKeeper.GetCapability(ctx, host.ChannelCapabilityPath(portID, channelID))
	if !found {
		return nil, sdkerrors.Wrap(channeltypes.ErrChannelCapabilityNotFound, "module does not own channel capability")
	}

	absoluteTimeout := uint64(ctx.BlockTime().UnixNano()) + msg.TimeoutTimestamp
	seq, err := s.sendTx(ctx, chanCap, msg.ConnectionId, portID, msg.PacketData, absoluteTimeout)
=======
	// explicitly passing nil as the argument is discarded as the channel capability is retrieved in SendTx.
	seq, err := s.Keeper.SendTx(ctx, nil, msg.ConnectionId, portID, msg.PacketData, msg.TimeoutTimestamp)
>>>>>>> 9fa6008f
	if err != nil {
		return nil, err
	}

	return &types.MsgSendTxResponse{Sequence: seq}, nil
}<|MERGE_RESOLUTION|>--- conflicted
+++ resolved
@@ -49,23 +49,10 @@
 		return nil, err
 	}
 
-<<<<<<< HEAD
-	channelID, found := s.Keeper.GetActiveChannelID(ctx, msg.ConnectionId, portID)
-	if !found {
-		return nil, sdkerrors.Wrapf(icatypes.ErrActiveChannelNotFound, "failed to retrieve active channel for port %s", portID)
-	}
+	// explicitly passing nil as the argument is discarded as the channel capability is retrieved in SendTx.
+	absoluteTimeout := uint64(ctx.BlockTime().UnixNano()) + msg.TimeoutTimestamp
+	seq, err := s.Keeper.SendTx(ctx, nil, msg.ConnectionId, portID, msg.PacketData, absoluteTimeout)
 
-	chanCap, found := s.Keeper.scopedKeeper.GetCapability(ctx, host.ChannelCapabilityPath(portID, channelID))
-	if !found {
-		return nil, sdkerrors.Wrap(channeltypes.ErrChannelCapabilityNotFound, "module does not own channel capability")
-	}
-
-	absoluteTimeout := uint64(ctx.BlockTime().UnixNano()) + msg.TimeoutTimestamp
-	seq, err := s.sendTx(ctx, chanCap, msg.ConnectionId, portID, msg.PacketData, absoluteTimeout)
-=======
-	// explicitly passing nil as the argument is discarded as the channel capability is retrieved in SendTx.
-	seq, err := s.Keeper.SendTx(ctx, nil, msg.ConnectionId, portID, msg.PacketData, msg.TimeoutTimestamp)
->>>>>>> 9fa6008f
 	if err != nil {
 		return nil, err
 	}
