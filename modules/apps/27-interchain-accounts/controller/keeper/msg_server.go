package keeper

import (
	"context"

	sdk "github.com/cosmos/cosmos-sdk/types"

	"github.com/cosmos/ibc-go/v5/modules/apps/27-interchain-accounts/controller/types"
	icatypes "github.com/cosmos/ibc-go/v5/modules/apps/27-interchain-accounts/types"
)

var _ types.MsgServer = msgServer{}

type msgServer struct {
	*Keeper
}

// NewMsgServerImpl returns an implementation of the ICS27 MsgServer interface
// for the provided Keeper.
func NewMsgServerImpl(keeper *Keeper) types.MsgServer {
	return &msgServer{Keeper: keeper}
}

// RegisterInterchainAccount defines a rpc handler for MsgRegisterInterchainAccount
func (s msgServer) RegisterInterchainAccount(goCtx context.Context, msg *types.MsgRegisterInterchainAccount) (*types.MsgRegisterInterchainAccountResponse, error) {
	ctx := sdk.UnwrapSDKContext(goCtx)

	portID, err := icatypes.NewControllerPortID(msg.Owner)
	if err != nil {
		return nil, err
	}

	channelID, err := s.registerInterchainAccount(ctx, msg.ConnectionId, portID, msg.Version)
	if err != nil {
		return nil, err
	}

	return &types.MsgRegisterInterchainAccountResponse{
		ChannelId: channelID,
	}, nil
}

// SendTx defines a rpc handler for MsgSendTx
func (s msgServer) SendTx(goCtx context.Context, msg *types.MsgSendTx) (*types.MsgSendTxResponse, error) {
	ctx := sdk.UnwrapSDKContext(goCtx)

	portID, err := icatypes.NewControllerPortID(msg.Owner)
	if err != nil {
		return nil, err
	}

<<<<<<< HEAD
	// explicitly passing nil as the argument is discarded as the channel capability is retrieved in SendTx.
	seq, err := s.Keeper.SendTx(ctx, nil, msg.ConnectionId, portID, msg.PacketData, msg.TimeoutTimestamp)
=======
	channelID, found := s.Keeper.GetActiveChannelID(ctx, msg.ConnectionId, portID)
	if !found {
		return nil, sdkerrors.Wrapf(icatypes.ErrActiveChannelNotFound, "failed to retrieve active channel for port %s", portID)
	}

	chanCap, found := s.Keeper.scopedKeeper.GetCapability(ctx, host.ChannelCapabilityPath(portID, channelID))
	if !found {
		return nil, sdkerrors.Wrap(channeltypes.ErrChannelCapabilityNotFound, "module does not own channel capability")
	}

	seq, err := s.Keeper.SendTx(ctx, chanCap, msg.ConnectionId, portID, msg.PacketData, msg.TimeoutTimestamp)
>>>>>>> 1b103bdb
	if err != nil {
		return nil, err
	}

	return &types.MsgSendTxResponse{Sequence: seq}, nil
}<|MERGE_RESOLUTION|>--- conflicted
+++ resolved
@@ -49,22 +49,8 @@
 		return nil, err
 	}
 
-<<<<<<< HEAD
 	// explicitly passing nil as the argument is discarded as the channel capability is retrieved in SendTx.
 	seq, err := s.Keeper.SendTx(ctx, nil, msg.ConnectionId, portID, msg.PacketData, msg.TimeoutTimestamp)
-=======
-	channelID, found := s.Keeper.GetActiveChannelID(ctx, msg.ConnectionId, portID)
-	if !found {
-		return nil, sdkerrors.Wrapf(icatypes.ErrActiveChannelNotFound, "failed to retrieve active channel for port %s", portID)
-	}
-
-	chanCap, found := s.Keeper.scopedKeeper.GetCapability(ctx, host.ChannelCapabilityPath(portID, channelID))
-	if !found {
-		return nil, sdkerrors.Wrap(channeltypes.ErrChannelCapabilityNotFound, "module does not own channel capability")
-	}
-
-	seq, err := s.Keeper.SendTx(ctx, chanCap, msg.ConnectionId, portID, msg.PacketData, msg.TimeoutTimestamp)
->>>>>>> 1b103bdb
 	if err != nil {
 		return nil, err
 	}
