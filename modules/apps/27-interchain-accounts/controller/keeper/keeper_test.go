package keeper_test

import (
	"testing"

	testifysuite "github.com/stretchr/testify/suite"

	"github.com/cosmos/cosmos-sdk/runtime"
	authtypes "github.com/cosmos/cosmos-sdk/x/auth/types"
	govtypes "github.com/cosmos/cosmos-sdk/x/gov/types"

	"github.com/cosmos/ibc-go/v10/modules/apps/27-interchain-accounts/controller/keeper"
	"github.com/cosmos/ibc-go/v10/modules/apps/27-interchain-accounts/controller/types"
	genesistypes "github.com/cosmos/ibc-go/v10/modules/apps/27-interchain-accounts/genesis/types"
	icatypes "github.com/cosmos/ibc-go/v10/modules/apps/27-interchain-accounts/types"
	channelkeeper "github.com/cosmos/ibc-go/v10/modules/core/04-channel/keeper"
	channeltypes "github.com/cosmos/ibc-go/v10/modules/core/04-channel/types"
	ibctesting "github.com/cosmos/ibc-go/v10/testing"
)

var (
	// TestOwnerAddress defines a reusable bech32 address for testing purposes
	TestOwnerAddress = "cosmos17dtl0mjt3t77kpuhg2edqzjpszulwhgzuj9ljs"

	// TestPortID defines a reusable port identifier for testing purposes
	TestPortID, _ = icatypes.NewControllerPortID(TestOwnerAddress)

	// TestVersion defines a reusable interchainaccounts version string for testing purposes
	TestVersion = string(icatypes.ModuleCdc.MustMarshalJSON(&icatypes.Metadata{
		Version:                icatypes.Version,
		ControllerConnectionId: ibctesting.FirstConnectionID,
		HostConnectionId:       ibctesting.FirstConnectionID,
		Encoding:               icatypes.EncodingProtobuf,
		TxType:                 icatypes.TxTypeSDKMultiMsg,
	}))
)

type KeeperTestSuite struct {
	testifysuite.Suite

	coordinator *ibctesting.Coordinator

	// testing chains used for convenience and readability
	chainA *ibctesting.TestChain
	chainB *ibctesting.TestChain
	chainC *ibctesting.TestChain
}

func (s *KeeperTestSuite) SetupTest() {
	s.coordinator = ibctesting.NewCoordinator(s.T(), 3)
	s.chainA = s.coordinator.GetChain(ibctesting.GetChainID(1))
	s.chainB = s.coordinator.GetChain(ibctesting.GetChainID(2))
	s.chainC = s.coordinator.GetChain(ibctesting.GetChainID(3))
}

func NewICAPath(chainA, chainB *ibctesting.TestChain, ordering channeltypes.Order) *ibctesting.Path {
	path := ibctesting.NewPath(chainA, chainB)
	path.EndpointA.ChannelConfig.PortID = icatypes.HostPortID
	path.EndpointB.ChannelConfig.PortID = icatypes.HostPortID
	path.EndpointA.ChannelConfig.Order = ordering
	path.EndpointB.ChannelConfig.Order = ordering
	path.EndpointA.ChannelConfig.Version = TestVersion
	path.EndpointB.ChannelConfig.Version = TestVersion

	return path
}

// SetupICAPath invokes the InterchainAccounts entrypoint and subsequent channel handshake handlers
func SetupICAPath(path *ibctesting.Path, owner string) error {
	if err := RegisterInterchainAccount(path.EndpointA, owner); err != nil {
		return err
	}

	if err := path.EndpointB.ChanOpenTry(); err != nil {
		return err
	}

	if err := path.EndpointA.ChanOpenAck(); err != nil {
		return err
	}

	return path.EndpointB.ChanOpenConfirm()
}

// RegisterInterchainAccount is a helper function for starting the channel handshake
func RegisterInterchainAccount(endpoint *ibctesting.Endpoint, owner string) error {
	portID, err := icatypes.NewControllerPortID(owner)
	if err != nil {
		return err
	}

	channelSequence := endpoint.Chain.App.GetIBCKeeper().ChannelKeeper.GetNextChannelSequence(endpoint.Chain.GetContext())

	if err := endpoint.Chain.GetSimApp().ICAControllerKeeper.RegisterInterchainAccount(endpoint.Chain.GetContext(), endpoint.ConnectionID, owner, TestVersion, endpoint.ChannelConfig.Order); err != nil {
		return err
	}

	// commit state changes for proof verification
	endpoint.Chain.NextBlock()

	// update port/channel ids
	endpoint.ChannelID = channeltypes.FormatChannelIdentifier(channelSequence)
	endpoint.ChannelConfig.PortID = portID

	return nil
}

func TestKeeperTestSuite(t *testing.T) {
	testifysuite.Run(t, new(KeeperTestSuite))
}

func (s *KeeperTestSuite) TestNewKeeper() {
	testCases := []struct {
		name          string
		instantiateFn func()
		errMsg        string
	}{
		{"success", func() {
			keeper.NewKeeper(
<<<<<<< HEAD
				suite.chainA.GetSimApp().AppCodec(),
				runtime.NewKVStoreService(suite.chainA.GetSimApp().GetKey(types.StoreKey)),
				suite.chainA.GetSimApp().IBCKeeper.ChannelKeeper,
				suite.chainA.GetSimApp().MsgServiceRouter(),
				suite.chainA.GetSimApp().ICAControllerKeeper.GetAuthority(),
=======
				s.chainA.GetSimApp().AppCodec(),
				runtime.NewKVStoreService(s.chainA.GetSimApp().GetKey(types.StoreKey)),
				s.chainA.GetSimApp().IBCKeeper.ChannelKeeper,
				s.chainA.GetSimApp().IBCKeeper.ChannelKeeper,
				s.chainA.GetSimApp().MsgServiceRouter(),
				s.chainA.GetSimApp().ICAControllerKeeper.GetAuthority(),
>>>>>>> 1dae4324
			)
		}, ""},
		{"failure: empty authority", func() {
			keeper.NewKeeper(
<<<<<<< HEAD
				suite.chainA.GetSimApp().AppCodec(),
				runtime.NewKVStoreService(suite.chainA.GetSimApp().GetKey(types.StoreKey)),
				suite.chainA.GetSimApp().IBCKeeper.ChannelKeeper,
				suite.chainA.GetSimApp().MsgServiceRouter(),
=======
				s.chainA.GetSimApp().AppCodec(),
				runtime.NewKVStoreService(s.chainA.GetSimApp().GetKey(types.StoreKey)),
				s.chainA.GetSimApp().IBCKeeper.ChannelKeeper,
				s.chainA.GetSimApp().IBCKeeper.ChannelKeeper,
				s.chainA.GetSimApp().MsgServiceRouter(),
>>>>>>> 1dae4324
				"", // authority
			)
		}, "authority must be non-empty"},
	}

	for _, tc := range testCases {
		s.SetupTest()

		s.Run(tc.name, func() {
			if tc.errMsg == "" {
				s.Require().NotPanics(
					tc.instantiateFn,
				)
			} else {
				s.Require().PanicsWithError(
					tc.errMsg,
					tc.instantiateFn,
				)
			}
		})
	}
}

func (s *KeeperTestSuite) TestGetAllPorts() {
	for _, ordering := range []channeltypes.Order{channeltypes.UNORDERED, channeltypes.ORDERED} {
		s.SetupTest()

		path := NewICAPath(s.chainA, s.chainB, ordering)
		path.SetupConnections()

		err := SetupICAPath(path, TestOwnerAddress)
		s.Require().NoError(err)

		expectedPorts := []string{TestPortID}

		ports := s.chainA.GetSimApp().ICAControllerKeeper.GetAllPorts(s.chainA.GetContext())
		s.Require().Len(ports, len(expectedPorts))
		s.Require().Equal(expectedPorts, ports)
	}
}

func (s *KeeperTestSuite) TestGetInterchainAccountAddress() {
	for _, ordering := range []channeltypes.Order{channeltypes.UNORDERED, channeltypes.ORDERED} {
		s.SetupTest()

		path := NewICAPath(s.chainA, s.chainB, ordering)
		path.SetupConnections()

		err := SetupICAPath(path, TestOwnerAddress)
		s.Require().NoError(err)

		counterpartyPortID := path.EndpointA.ChannelConfig.PortID

		retrievedAddr, found := s.chainA.GetSimApp().ICAControllerKeeper.GetInterchainAccountAddress(s.chainA.GetContext(), ibctesting.FirstConnectionID, counterpartyPortID)
		s.Require().True(found)
		s.Require().NotEmpty(retrievedAddr)

		retrievedAddr, found = s.chainA.GetSimApp().ICAControllerKeeper.GetInterchainAccountAddress(s.chainA.GetContext(), "invalid conn", "invalid port")
		s.Require().False(found)
		s.Require().Empty(retrievedAddr)
	}
}

func (s *KeeperTestSuite) TestGetAllActiveChannels() {
	for _, ordering := range []channeltypes.Order{channeltypes.UNORDERED, channeltypes.ORDERED} {
		var (
			expectedChannelID = "test-channel"
			expectedPortID    = "test-port"
		)

		s.SetupTest()

		path := NewICAPath(s.chainA, s.chainB, ordering)
		path.SetupConnections()

		err := SetupICAPath(path, TestOwnerAddress)
		s.Require().NoError(err)

		s.chainA.GetSimApp().ICAControllerKeeper.SetActiveChannelID(s.chainA.GetContext(), ibctesting.FirstConnectionID, expectedPortID, expectedChannelID)

		expectedChannels := []genesistypes.ActiveChannel{
			{
				ConnectionId:        ibctesting.FirstConnectionID,
				PortId:              TestPortID,
				ChannelId:           path.EndpointA.ChannelID,
				IsMiddlewareEnabled: true,
			},
			{
				ConnectionId:        ibctesting.FirstConnectionID,
				PortId:              expectedPortID,
				ChannelId:           expectedChannelID,
				IsMiddlewareEnabled: false,
			},
		}

		activeChannels := s.chainA.GetSimApp().ICAControllerKeeper.GetAllActiveChannels(s.chainA.GetContext())
		s.Require().Len(activeChannels, len(expectedChannels))
		s.Require().Equal(expectedChannels, activeChannels)
	}
}

func (s *KeeperTestSuite) TestGetAllInterchainAccounts() {
	for _, ordering := range []channeltypes.Order{channeltypes.UNORDERED, channeltypes.ORDERED} {
		var (
			expectedAccAddr = "test-acc-addr"
			expectedPortID  = "test-port"
		)

		s.SetupTest()

		path := NewICAPath(s.chainA, s.chainB, ordering)
		path.SetupConnections()

		err := SetupICAPath(path, TestOwnerAddress)
		s.Require().NoError(err)

		interchainAccAddr, exists := s.chainB.GetSimApp().ICAHostKeeper.GetInterchainAccountAddress(s.chainB.GetContext(), path.EndpointB.ConnectionID, path.EndpointA.ChannelConfig.PortID)
		s.Require().True(exists)

		s.chainA.GetSimApp().ICAControllerKeeper.SetInterchainAccountAddress(s.chainA.GetContext(), ibctesting.FirstConnectionID, expectedPortID, expectedAccAddr)

		expectedAccounts := []genesistypes.RegisteredInterchainAccount{
			{
				ConnectionId:   ibctesting.FirstConnectionID,
				PortId:         TestPortID,
				AccountAddress: interchainAccAddr,
			},
			{
				ConnectionId:   ibctesting.FirstConnectionID,
				PortId:         expectedPortID,
				AccountAddress: expectedAccAddr,
			},
		}

		interchainAccounts := s.chainA.GetSimApp().ICAControllerKeeper.GetAllInterchainAccounts(s.chainA.GetContext())
		s.Require().Len(interchainAccounts, len(expectedAccounts))
		s.Require().Equal(expectedAccounts, interchainAccounts)
	}
}

func (s *KeeperTestSuite) TestIsActiveChannel() {
	for _, ordering := range []channeltypes.Order{channeltypes.UNORDERED, channeltypes.ORDERED} {
		s.SetupTest()

		path := NewICAPath(s.chainA, s.chainB, ordering)
		owner := TestOwnerAddress
		path.SetupConnections()

		err := SetupICAPath(path, owner)
		s.Require().NoError(err)
		portID := path.EndpointA.ChannelConfig.PortID

		isActive := s.chainA.GetSimApp().ICAControllerKeeper.IsActiveChannel(s.chainA.GetContext(), ibctesting.FirstConnectionID, portID)
		s.Require().True(isActive)
	}
}

func (s *KeeperTestSuite) TestSetInterchainAccountAddress() {
	var (
		expectedAccAddr = "test-acc-addr"
		expectedPortID  = "test-port"
	)

	s.chainA.GetSimApp().ICAControllerKeeper.SetInterchainAccountAddress(s.chainA.GetContext(), ibctesting.FirstConnectionID, expectedPortID, expectedAccAddr)

	retrievedAddr, found := s.chainA.GetSimApp().ICAControllerKeeper.GetInterchainAccountAddress(s.chainA.GetContext(), ibctesting.FirstConnectionID, expectedPortID)
	s.Require().True(found)
	s.Require().Equal(expectedAccAddr, retrievedAddr)
}

func (s *KeeperTestSuite) TestSetAndGetParams() {
	testCases := []struct {
		name  string
		input types.Params
	}{
		{"success: set params false", types.NewParams(false)},
		{"success: set params true", types.NewParams(true)},
	}

	for _, tc := range testCases {
		s.Run(tc.name, func() {
			s.SetupTest() // reset
			ctx := s.chainA.GetContext()

			s.chainA.GetSimApp().ICAControllerKeeper.SetParams(ctx, tc.input)
			expected := tc.input
			p := s.chainA.GetSimApp().ICAControllerKeeper.GetParams(ctx)
			s.Require().Equal(expected, p)
		})
	}
}

func (s *KeeperTestSuite) TestUnsetParams() {
	s.SetupTest()

	ctx := s.chainA.GetContext()
	store := s.chainA.GetContext().KVStore(s.chainA.GetSimApp().GetKey(types.SubModuleName))
	store.Delete([]byte(types.ParamsKey))

	s.Require().Panics(func() {
		s.chainA.GetSimApp().ICAControllerKeeper.GetParams(ctx)
	})
}

func (s *KeeperTestSuite) TestGetAuthority() {
	s.SetupTest()

	authority := s.chainA.GetSimApp().ICAControllerKeeper.GetAuthority()
	expectedAuth := authtypes.NewModuleAddress(govtypes.ModuleName).String()
	s.Require().Equal(expectedAuth, authority)
}

func (s *KeeperTestSuite) TestWithICS4Wrapper() {
	s.SetupTest()

	// test if the ics4 wrapper is the channel keeper initially
	ics4Wrapper := s.chainA.GetSimApp().ICAControllerKeeper.GetICS4Wrapper()

	_, isChannelKeeper := ics4Wrapper.(*channelkeeper.Keeper)
	s.Require().True(isChannelKeeper)
	s.Require().IsType((*channelkeeper.Keeper)(nil), ics4Wrapper)

	// set the ics4 wrapper to the channel keeper
	s.chainA.GetSimApp().ICAControllerKeeper.WithICS4Wrapper(nil)
	ics4Wrapper = s.chainA.GetSimApp().ICAControllerKeeper.GetICS4Wrapper()
	s.Require().Nil(ics4Wrapper)
}<|MERGE_RESOLUTION|>--- conflicted
+++ resolved
@@ -117,36 +117,19 @@
 	}{
 		{"success", func() {
 			keeper.NewKeeper(
-<<<<<<< HEAD
-				suite.chainA.GetSimApp().AppCodec(),
-				runtime.NewKVStoreService(suite.chainA.GetSimApp().GetKey(types.StoreKey)),
-				suite.chainA.GetSimApp().IBCKeeper.ChannelKeeper,
-				suite.chainA.GetSimApp().MsgServiceRouter(),
-				suite.chainA.GetSimApp().ICAControllerKeeper.GetAuthority(),
-=======
 				s.chainA.GetSimApp().AppCodec(),
 				runtime.NewKVStoreService(s.chainA.GetSimApp().GetKey(types.StoreKey)),
 				s.chainA.GetSimApp().IBCKeeper.ChannelKeeper,
-				s.chainA.GetSimApp().IBCKeeper.ChannelKeeper,
 				s.chainA.GetSimApp().MsgServiceRouter(),
 				s.chainA.GetSimApp().ICAControllerKeeper.GetAuthority(),
->>>>>>> 1dae4324
 			)
 		}, ""},
 		{"failure: empty authority", func() {
 			keeper.NewKeeper(
-<<<<<<< HEAD
-				suite.chainA.GetSimApp().AppCodec(),
-				runtime.NewKVStoreService(suite.chainA.GetSimApp().GetKey(types.StoreKey)),
-				suite.chainA.GetSimApp().IBCKeeper.ChannelKeeper,
-				suite.chainA.GetSimApp().MsgServiceRouter(),
-=======
 				s.chainA.GetSimApp().AppCodec(),
 				runtime.NewKVStoreService(s.chainA.GetSimApp().GetKey(types.StoreKey)),
 				s.chainA.GetSimApp().IBCKeeper.ChannelKeeper,
-				s.chainA.GetSimApp().IBCKeeper.ChannelKeeper,
 				s.chainA.GetSimApp().MsgServiceRouter(),
->>>>>>> 1dae4324
 				"", // authority
 			)
 		}, "authority must be non-empty"},
