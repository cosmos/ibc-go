--- conflicted
+++ resolved
@@ -117,40 +117,21 @@
 	}{
 		{"success", func() {
 			keeper.NewKeeper(
-<<<<<<< HEAD
 				s.chainA.GetSimApp().AppCodec(),
 				runtime.NewKVStoreService(s.chainA.GetSimApp().GetKey(types.StoreKey)),
-				s.chainA.GetSimApp().GetSubspace(types.SubModuleName),
 				s.chainA.GetSimApp().IBCKeeper.ChannelKeeper,
 				s.chainA.GetSimApp().IBCKeeper.ChannelKeeper,
 				s.chainA.GetSimApp().MsgServiceRouter(),
 				s.chainA.GetSimApp().ICAControllerKeeper.GetAuthority(),
-=======
-				suite.chainA.GetSimApp().AppCodec(),
-				runtime.NewKVStoreService(suite.chainA.GetSimApp().GetKey(types.StoreKey)),
-				suite.chainA.GetSimApp().IBCKeeper.ChannelKeeper,
-				suite.chainA.GetSimApp().IBCKeeper.ChannelKeeper,
-				suite.chainA.GetSimApp().MsgServiceRouter(),
-				suite.chainA.GetSimApp().ICAControllerKeeper.GetAuthority(),
->>>>>>> 06931892
 			)
 		}, ""},
 		{"failure: empty authority", func() {
 			keeper.NewKeeper(
-<<<<<<< HEAD
 				s.chainA.GetSimApp().AppCodec(),
 				runtime.NewKVStoreService(s.chainA.GetSimApp().GetKey(types.StoreKey)),
-				s.chainA.GetSimApp().GetSubspace(types.SubModuleName),
 				s.chainA.GetSimApp().IBCKeeper.ChannelKeeper,
 				s.chainA.GetSimApp().IBCKeeper.ChannelKeeper,
 				s.chainA.GetSimApp().MsgServiceRouter(),
-=======
-				suite.chainA.GetSimApp().AppCodec(),
-				runtime.NewKVStoreService(suite.chainA.GetSimApp().GetKey(types.StoreKey)),
-				suite.chainA.GetSimApp().IBCKeeper.ChannelKeeper,
-				suite.chainA.GetSimApp().IBCKeeper.ChannelKeeper,
-				suite.chainA.GetSimApp().MsgServiceRouter(),
->>>>>>> 06931892
 				"", // authority
 			)
 		}, "authority must be non-empty"},
