package keeper

import (
	"strings"

	sdk "github.com/cosmos/cosmos-sdk/types"
	sdkerrors "github.com/cosmos/cosmos-sdk/types/errors"
	capabilitytypes "github.com/cosmos/cosmos-sdk/x/capability/types"

	icatypes "github.com/cosmos/ibc-go/v3/modules/apps/27-interchain-accounts/types"
	channeltypes "github.com/cosmos/ibc-go/v3/modules/core/04-channel/types"
	porttypes "github.com/cosmos/ibc-go/v3/modules/core/05-port/types"
)

// OnChanOpenInit performs basic validation of channel initialization.
// The channel order must be ORDERED, the counterparty port identifier
// must be the host chain representation as defined in the types package,
// the channel version must be equal to the version in the types package,
// there must not be an active channel for the specfied port identifier,
// and the interchain accounts module must be able to claim the channel
// capability.
func (k Keeper) OnChanOpenInit(
	ctx sdk.Context,
	order channeltypes.Order,
	connectionHops []string,
	portID string,
	channelID string,
	chanCap *capabilitytypes.Capability,
	counterparty channeltypes.Counterparty,
	version string,
) error {
	if order != channeltypes.ORDERED {
		return sdkerrors.Wrapf(channeltypes.ErrInvalidChannelOrdering, "expected %s channel, got %s", channeltypes.ORDERED, order)
	}

	if !strings.HasPrefix(portID, icatypes.PortPrefix) {
<<<<<<< HEAD
		return sdkerrors.Wrapf(icatypes.ErrInvalidControllerPort, "controller port %s does not contain expected prefix %s", portID, icatypes.PortPrefix)
=======
		return sdkerrors.Wrapf(icatypes.ErrInvalidControllerPort, "expected %s{owner-account-address}, got %s", icatypes.PortPrefix, portID)
>>>>>>> a4b95176
	}

	if counterparty.PortId != icatypes.PortID {
		return sdkerrors.Wrapf(icatypes.ErrInvalidHostPort, "expected %s, got %s", icatypes.PortID, counterparty.PortId)
	}

	var metadata icatypes.Metadata
	if err := icatypes.ModuleCdc.UnmarshalJSON([]byte(version), &metadata); err != nil {
<<<<<<< HEAD
		return sdkerrors.Wrapf(icatypes.ErrUnknownDataType, "cannot unmarshal ICS-27 interchain account metadata")
	}

	if err := icatypes.ValidateMetadata(ctx, k.channelKeeper, connectionHops, metadata); err != nil {
		return err
=======
		return sdkerrors.Wrapf(icatypes.ErrUnknownDataType, "cannot unmarshal ICS-27 interchain accounts metadata")
	}

	if err := k.validateConnectionParams(ctx, connectionHops, metadata.ControllerConnectionId, metadata.HostConnectionId); err != nil {
		return err
	}

	if metadata.Version != icatypes.Version {
		return sdkerrors.Wrapf(icatypes.ErrInvalidVersion, "expected %s, got %s", icatypes.Version, metadata.Version)
>>>>>>> a4b95176
	}

	activeChannelID, found := k.GetActiveChannelID(ctx, portID)
	if found {
		return sdkerrors.Wrapf(porttypes.ErrInvalidPort, "existing active channel %s for portID %s", activeChannelID, portID)
	}

	return nil
}

// OnChanOpenAck sets the active channel for the interchain account/owner pair
// and stores the associated interchain account address in state keyed by it's corresponding port identifier
func (k Keeper) OnChanOpenAck(
	ctx sdk.Context,
	portID,
	channelID string,
	counterpartyVersion string,
) error {
	if portID == icatypes.PortID {
		return sdkerrors.Wrapf(icatypes.ErrInvalidControllerPort, "portID cannot be host chain port ID: %s", icatypes.PortID)
	}

	if !strings.HasPrefix(portID, icatypes.PortPrefix) {
<<<<<<< HEAD
		return sdkerrors.Wrapf(icatypes.ErrInvalidControllerPort, "controller port %s does not contain expected prefix %s", portID, icatypes.PortPrefix)
=======
		return sdkerrors.Wrapf(icatypes.ErrInvalidControllerPort, "expected %s{owner-account-address}, got %s", icatypes.PortPrefix, portID)
>>>>>>> a4b95176
	}

	var metadata icatypes.Metadata
	if err := icatypes.ModuleCdc.UnmarshalJSON([]byte(counterpartyVersion), &metadata); err != nil {
<<<<<<< HEAD
		return sdkerrors.Wrapf(icatypes.ErrUnknownDataType, "cannot unmarshal ICS-27 interchain account metadata")
	}

	channel, found := k.channelKeeper.GetChannel(ctx, portID, channelID)
	if !found {
		return sdkerrors.Wrapf(channeltypes.ErrChannelNotFound, "failed to retrieve channel %s on port %s", channelID, portID)
	}

	if err := icatypes.ValidateMetadata(ctx, k.channelKeeper, channel.ConnectionHops, metadata); err != nil {
		return err
	}

=======
		return sdkerrors.Wrapf(icatypes.ErrUnknownDataType, "cannot unmarshal ICS-27 interchain accounts metadata")
	}

	if err := icatypes.ValidateAccountAddress(metadata.Address); err != nil {
		return err
	}

	if metadata.Version != icatypes.Version {
		return sdkerrors.Wrapf(icatypes.ErrInvalidVersion, "expected %s, got %s", icatypes.Version, metadata.Version)
	}

>>>>>>> a4b95176
	k.SetActiveChannelID(ctx, portID, channelID)
	k.SetInterchainAccountAddress(ctx, portID, metadata.Address)

	return nil
}

// OnChanCloseConfirm removes the active channel stored in state
func (k Keeper) OnChanCloseConfirm(
	ctx sdk.Context,
	portID,
	channelID string,
) error {

	k.DeleteActiveChannelID(ctx, portID)

	return nil
<<<<<<< HEAD
=======
}

// validateConnectionParams asserts the provided controller and host connection identifiers match that of the associated connection stored in state
func (k Keeper) validateConnectionParams(ctx sdk.Context, connectionHops []string, controllerConnectionID, hostConnectionID string) error {
	connectionID := connectionHops[0]
	connection, err := k.channelKeeper.GetConnection(ctx, connectionID)
	if err != nil {
		return err
	}

	if controllerConnectionID != connectionID {
		return sdkerrors.Wrapf(connectiontypes.ErrInvalidConnection, "expected %s, got %s", connectionID, controllerConnectionID)
	}

	if hostConnectionID != connection.GetCounterparty().GetConnectionID() {
		return sdkerrors.Wrapf(connectiontypes.ErrInvalidConnection, "expected %s, got %s", connection.GetCounterparty().GetConnectionID(), hostConnectionID)
	}

	return nil
>>>>>>> a4b95176
}<|MERGE_RESOLUTION|>--- conflicted
+++ resolved
@@ -34,11 +34,7 @@
 	}
 
 	if !strings.HasPrefix(portID, icatypes.PortPrefix) {
-<<<<<<< HEAD
-		return sdkerrors.Wrapf(icatypes.ErrInvalidControllerPort, "controller port %s does not contain expected prefix %s", portID, icatypes.PortPrefix)
-=======
 		return sdkerrors.Wrapf(icatypes.ErrInvalidControllerPort, "expected %s{owner-account-address}, got %s", icatypes.PortPrefix, portID)
->>>>>>> a4b95176
 	}
 
 	if counterparty.PortId != icatypes.PortID {
@@ -47,23 +43,11 @@
 
 	var metadata icatypes.Metadata
 	if err := icatypes.ModuleCdc.UnmarshalJSON([]byte(version), &metadata); err != nil {
-<<<<<<< HEAD
-		return sdkerrors.Wrapf(icatypes.ErrUnknownDataType, "cannot unmarshal ICS-27 interchain account metadata")
+		return sdkerrors.Wrapf(icatypes.ErrUnknownDataType, "cannot unmarshal ICS-27 interchain accounts metadata")
 	}
 
 	if err := icatypes.ValidateMetadata(ctx, k.channelKeeper, connectionHops, metadata); err != nil {
 		return err
-=======
-		return sdkerrors.Wrapf(icatypes.ErrUnknownDataType, "cannot unmarshal ICS-27 interchain accounts metadata")
-	}
-
-	if err := k.validateConnectionParams(ctx, connectionHops, metadata.ControllerConnectionId, metadata.HostConnectionId); err != nil {
-		return err
-	}
-
-	if metadata.Version != icatypes.Version {
-		return sdkerrors.Wrapf(icatypes.ErrInvalidVersion, "expected %s, got %s", icatypes.Version, metadata.Version)
->>>>>>> a4b95176
 	}
 
 	activeChannelID, found := k.GetActiveChannelID(ctx, portID)
@@ -87,17 +71,12 @@
 	}
 
 	if !strings.HasPrefix(portID, icatypes.PortPrefix) {
-<<<<<<< HEAD
-		return sdkerrors.Wrapf(icatypes.ErrInvalidControllerPort, "controller port %s does not contain expected prefix %s", portID, icatypes.PortPrefix)
-=======
 		return sdkerrors.Wrapf(icatypes.ErrInvalidControllerPort, "expected %s{owner-account-address}, got %s", icatypes.PortPrefix, portID)
->>>>>>> a4b95176
 	}
 
 	var metadata icatypes.Metadata
 	if err := icatypes.ModuleCdc.UnmarshalJSON([]byte(counterpartyVersion), &metadata); err != nil {
-<<<<<<< HEAD
-		return sdkerrors.Wrapf(icatypes.ErrUnknownDataType, "cannot unmarshal ICS-27 interchain account metadata")
+		return sdkerrors.Wrapf(icatypes.ErrUnknownDataType, "cannot unmarshal ICS-27 interchain accounts metadata")
 	}
 
 	channel, found := k.channelKeeper.GetChannel(ctx, portID, channelID)
@@ -109,19 +88,6 @@
 		return err
 	}
 
-=======
-		return sdkerrors.Wrapf(icatypes.ErrUnknownDataType, "cannot unmarshal ICS-27 interchain accounts metadata")
-	}
-
-	if err := icatypes.ValidateAccountAddress(metadata.Address); err != nil {
-		return err
-	}
-
-	if metadata.Version != icatypes.Version {
-		return sdkerrors.Wrapf(icatypes.ErrInvalidVersion, "expected %s, got %s", icatypes.Version, metadata.Version)
-	}
-
->>>>>>> a4b95176
 	k.SetActiveChannelID(ctx, portID, channelID)
 	k.SetInterchainAccountAddress(ctx, portID, metadata.Address)
 
@@ -138,26 +104,4 @@
 	k.DeleteActiveChannelID(ctx, portID)
 
 	return nil
-<<<<<<< HEAD
-=======
-}
-
-// validateConnectionParams asserts the provided controller and host connection identifiers match that of the associated connection stored in state
-func (k Keeper) validateConnectionParams(ctx sdk.Context, connectionHops []string, controllerConnectionID, hostConnectionID string) error {
-	connectionID := connectionHops[0]
-	connection, err := k.channelKeeper.GetConnection(ctx, connectionID)
-	if err != nil {
-		return err
-	}
-
-	if controllerConnectionID != connectionID {
-		return sdkerrors.Wrapf(connectiontypes.ErrInvalidConnection, "expected %s, got %s", connectionID, controllerConnectionID)
-	}
-
-	if hostConnectionID != connection.GetCounterparty().GetConnectionID() {
-		return sdkerrors.Wrapf(connectiontypes.ErrInvalidConnection, "expected %s, got %s", connection.GetCounterparty().GetConnectionID(), hostConnectionID)
-	}
-
-	return nil
->>>>>>> a4b95176
 }