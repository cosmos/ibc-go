package keeper

import (
	"strings"

	sdk "github.com/cosmos/cosmos-sdk/types"
	sdkerrors "github.com/cosmos/cosmos-sdk/types/errors"
	capabilitytypes "github.com/cosmos/cosmos-sdk/x/capability/types"

	icatypes "github.com/cosmos/ibc-go/v3/modules/apps/27-interchain-accounts/types"
	channeltypes "github.com/cosmos/ibc-go/v3/modules/core/04-channel/types"
	porttypes "github.com/cosmos/ibc-go/v3/modules/core/05-port/types"
)

// OnChanOpenInit performs basic validation of channel initialization.
// The channel order must be ORDERED, the counterparty port identifier
// must be the host chain representation as defined in the types package,
// the channel version must be equal to the version in the types package,
// there must not be an active channel for the specfied port identifier,
// and the interchain accounts module must be able to claim the channel
// capability.
func (k Keeper) OnChanOpenInit(
	ctx sdk.Context,
	order channeltypes.Order,
	connectionHops []string,
	portID string,
	channelID string,
	chanCap *capabilitytypes.Capability,
	counterparty channeltypes.Counterparty,
	version string,
) error {
	if order != channeltypes.ORDERED {
		return sdkerrors.Wrapf(channeltypes.ErrInvalidChannelOrdering, "expected %s channel, got %s", channeltypes.ORDERED, order)
	}

	if !strings.HasPrefix(portID, icatypes.PortPrefix) {
		return sdkerrors.Wrapf(icatypes.ErrInvalidControllerPort, "expected %s{owner-account-address}, got %s", icatypes.PortPrefix, portID)
	}

	if counterparty.PortId != icatypes.PortID {
		return sdkerrors.Wrapf(icatypes.ErrInvalidHostPort, "expected %s, got %s", icatypes.PortID, counterparty.PortId)
	}

	var metadata icatypes.Metadata
	if err := icatypes.ModuleCdc.UnmarshalJSON([]byte(version), &metadata); err != nil {
		return sdkerrors.Wrapf(icatypes.ErrUnknownDataType, "cannot unmarshal ICS-27 interchain accounts metadata")
	}

	if err := icatypes.ValidateControllerMetadata(ctx, k.channelKeeper, connectionHops, metadata); err != nil {
		return err
	}

<<<<<<< HEAD
	activeChannelID, found := k.GetActiveChannelID(ctx, portID)
=======
	if metadata.Version != icatypes.Version {
		return sdkerrors.Wrapf(icatypes.ErrInvalidVersion, "expected %s, got %s", icatypes.Version, metadata.Version)
	}

	activeChannelID, found := k.GetOpenActiveChannel(ctx, portID)
>>>>>>> 7415da73
	if found {
		return sdkerrors.Wrapf(porttypes.ErrInvalidPort, "existing active channel %s for portID %s", activeChannelID, portID)
	}

	return nil
}

// OnChanOpenAck sets the active channel for the interchain account/owner pair
// and stores the associated interchain account address in state keyed by it's corresponding port identifier
func (k Keeper) OnChanOpenAck(
	ctx sdk.Context,
	portID,
	channelID string,
	counterpartyVersion string,
) error {
	if portID == icatypes.PortID {
		return sdkerrors.Wrapf(icatypes.ErrInvalidControllerPort, "portID cannot be host chain port ID: %s", icatypes.PortID)
	}

	if !strings.HasPrefix(portID, icatypes.PortPrefix) {
		return sdkerrors.Wrapf(icatypes.ErrInvalidControllerPort, "expected %s{owner-account-address}, got %s", icatypes.PortPrefix, portID)
	}

	var metadata icatypes.Metadata
	if err := icatypes.ModuleCdc.UnmarshalJSON([]byte(counterpartyVersion), &metadata); err != nil {
		return sdkerrors.Wrapf(icatypes.ErrUnknownDataType, "cannot unmarshal ICS-27 interchain accounts metadata")
	}

	channel, found := k.channelKeeper.GetChannel(ctx, portID, channelID)
	if !found {
		return sdkerrors.Wrapf(channeltypes.ErrChannelNotFound, "failed to retrieve channel %s on port %s", channelID, portID)
	}

	if err := icatypes.ValidateControllerMetadata(ctx, k.channelKeeper, channel.ConnectionHops, metadata); err != nil {
		return err
	}

	if strings.TrimSpace(metadata.Address) == "" {
		return sdkerrors.Wrap(icatypes.ErrInvalidAccountAddress, "interchain account address cannot be empty")
	}

	k.SetActiveChannelID(ctx, portID, channelID)
	k.SetInterchainAccountAddress(ctx, portID, metadata.Address)

	return nil
}

// OnChanCloseConfirm removes the active channel stored in state
func (k Keeper) OnChanCloseConfirm(
	ctx sdk.Context,
	portID,
	channelID string,
) error {

	return nil
}<|MERGE_RESOLUTION|>--- conflicted
+++ resolved
@@ -50,15 +50,7 @@
 		return err
 	}
 
-<<<<<<< HEAD
-	activeChannelID, found := k.GetActiveChannelID(ctx, portID)
-=======
-	if metadata.Version != icatypes.Version {
-		return sdkerrors.Wrapf(icatypes.ErrInvalidVersion, "expected %s, got %s", icatypes.Version, metadata.Version)
-	}
-
 	activeChannelID, found := k.GetOpenActiveChannel(ctx, portID)
->>>>>>> 7415da73
 	if found {
 		return sdkerrors.Wrapf(porttypes.ErrInvalidPort, "existing active channel %s for portID %s", activeChannelID, portID)
 	}
