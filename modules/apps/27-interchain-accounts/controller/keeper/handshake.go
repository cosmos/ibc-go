--- conflicted
+++ resolved
@@ -37,13 +37,8 @@
 		return sdkerrors.Wrapf(icatypes.ErrInvalidControllerPort, "expected %s{owner-account-address}, got %s", icatypes.PortPrefix, portID)
 	}
 
-<<<<<<< HEAD
-	if err := k.validateControllerPortParams(ctx, connectionHops, connSequence, counterpartyConnSequence); err != nil {
-		return sdkerrors.Wrapf(err, "failed to validate controller port %s", portID)
-=======
 	if counterparty.PortId != icatypes.PortID {
 		return sdkerrors.Wrapf(icatypes.ErrInvalidHostPort, "expected %s, got %s", icatypes.PortID, counterparty.PortId)
->>>>>>> 89ffaafb
 	}
 
 	var metadata icatypes.Metadata
@@ -110,40 +105,5 @@
 	channelID string,
 ) error {
 
-<<<<<<< HEAD
-	k.DeleteActiveChannelID(ctx, portID)
-
-	return nil
-}
-
-// validateControllerPortParams asserts the provided connection sequence and counterparty connection sequence
-// match that of the associated connection stored in state
-func (k Keeper) validateControllerPortParams(ctx sdk.Context, connectionHops []string, connectionSeq, counterpartyConnectionSeq uint64) error {
-	connectionID := connectionHops[0]
-	connection, err := k.channelKeeper.GetConnection(ctx, connectionID)
-	if err != nil {
-		return err
-	}
-
-	connSeq, err := connectiontypes.ParseConnectionSequence(connectionID)
-	if err != nil {
-		return sdkerrors.Wrapf(err, "failed to parse connection sequence %s", connectionID)
-	}
-
-	counterpartyConnSeq, err := connectiontypes.ParseConnectionSequence(connection.GetCounterparty().GetConnectionID())
-	if err != nil {
-		return sdkerrors.Wrapf(err, "failed to parse counterparty connection sequence %s", connection.GetCounterparty().GetConnectionID())
-	}
-
-	if connSeq != connectionSeq {
-		return sdkerrors.Wrapf(connectiontypes.ErrInvalidConnection, "sequence mismatch, expected %d, got %d", connSeq, connectionSeq)
-	}
-
-	if counterpartyConnSeq != counterpartyConnectionSeq {
-		return sdkerrors.Wrapf(connectiontypes.ErrInvalidConnection, "counterparty sequence mismatch, expected %d, got %d", counterpartyConnSeq, counterpartyConnectionSeq)
-	}
-
-=======
->>>>>>> 89ffaafb
 	return nil
 }