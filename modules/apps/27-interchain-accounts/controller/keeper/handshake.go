--- conflicted
+++ resolved
@@ -43,15 +43,10 @@
 		return "", errorsmod.Wrapf(icatypes.ErrInvalidHostPort, "expected %s, got %s", icatypes.HostPortID, counterparty.PortId)
 	}
 
-<<<<<<< HEAD
-	var metadata icatypes.Metadata
-	var err error
-=======
 	var (
 		err      error
 		metadata icatypes.Metadata
 	)
->>>>>>> 6718e3c1
 	if strings.TrimSpace(version) == "" {
 		connection, err := k.channelKeeper.GetConnection(ctx, connectionHops[0])
 		if err != nil {
@@ -60,11 +55,7 @@
 
 		metadata = icatypes.NewDefaultMetadata(connectionHops[0], connection.GetCounterparty().GetConnectionID())
 	} else {
-<<<<<<< HEAD
-		metadata, err = icatypes.MedataFromVersion(version)
-=======
 		metadata, err = icatypes.MetadataFromVersion(version)
->>>>>>> 6718e3c1
 		if err != nil {
 			return "", err
 		}
@@ -114,12 +105,7 @@
 		return errorsmod.Wrapf(icatypes.ErrInvalidControllerPort, "expected %s{owner-account-address}, got %s", icatypes.ControllerPortPrefix, portID)
 	}
 
-<<<<<<< HEAD
-	var metadata icatypes.Metadata
-	metadata, err := icatypes.MedataFromVersion(counterpartyVersion)
-=======
 	metadata, err := icatypes.MetadataFromVersion(counterpartyVersion)
->>>>>>> 6718e3c1
 	if err != nil {
 		return err
 	}
