--- conflicted
+++ resolved
@@ -34,13 +34,8 @@
 	}
 
 	cmd.AddCommand(
-<<<<<<< HEAD
-		newRegisterAccountCmd(),
+		newRegisterInterchainAccountCmd(),
 		newSendTxCmd(),
-=======
-		newRegisterInterchainAccountCmd(),
-		newSubmitTxCmd(),
->>>>>>> f8f226df
 	)
 
 	return cmd
