package cli

import (
	"github.com/spf13/cobra"

	"github.com/cosmos/cosmos-sdk/client"
)

// GetQueryCmd returns the query commands for the ICA controller submodule
func GetQueryCmd() *cobra.Command {
	queryCmd := &cobra.Command{
		Use:                        "controller",
		Short:                      "interchain-accounts controller subcommands",
		DisableFlagParsing:         true,
		SuggestionsMinimumDistance: 2,
	}

	queryCmd.AddCommand(
		GetCmdQueryInterchainAccount(),
		GetCmdParams(),
	)

	return queryCmd
}
<<<<<<< HEAD
<<<<<<< HEAD
=======
=======
>>>>>>> c77f1b03

// NewTxCmd creates and returns the tx command
func NewTxCmd() *cobra.Command {
	cmd := &cobra.Command{
		Use:                        "controller",
		Short:                      "ica controller transactions subcommands",
		DisableFlagParsing:         true,
		SuggestionsMinimumDistance: 2,
		RunE:                       client.ValidateCmd,
	}

	cmd.AddCommand(
<<<<<<< HEAD
		newRegisterInterchainAccountCmd(),
=======
		newRegisterAccountCmd(),
>>>>>>> c77f1b03
		newSubmitTxCmd(),
	)

	return cmd
<<<<<<< HEAD
}
>>>>>>> f8f226d (chore: rename `RegisterAccount` rpc and msgs to `RegisterInterchainAccount` (#2253))
=======
}
>>>>>>> c77f1b03
<|MERGE_RESOLUTION|>--- conflicted
+++ resolved
@@ -22,11 +22,6 @@
 
 	return queryCmd
 }
-<<<<<<< HEAD
-<<<<<<< HEAD
-=======
-=======
->>>>>>> c77f1b03
 
 // NewTxCmd creates and returns the tx command
 func NewTxCmd() *cobra.Command {
@@ -39,18 +34,9 @@
 	}
 
 	cmd.AddCommand(
-<<<<<<< HEAD
 		newRegisterInterchainAccountCmd(),
-=======
-		newRegisterAccountCmd(),
->>>>>>> c77f1b03
 		newSubmitTxCmd(),
 	)
 
 	return cmd
-<<<<<<< HEAD
-}
->>>>>>> f8f226d (chore: rename `RegisterAccount` rpc and msgs to `RegisterInterchainAccount` (#2253))
-=======
-}
->>>>>>> c77f1b03
+}