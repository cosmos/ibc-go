package cli

import (
	"fmt"
	"os"
	"strings"

	"github.com/cosmos/cosmos-sdk/client"
	"github.com/cosmos/cosmos-sdk/client/flags"
	"github.com/cosmos/cosmos-sdk/client/tx"
	"github.com/cosmos/cosmos-sdk/codec"
	"github.com/spf13/cobra"

	"github.com/cosmos/ibc-go/v5/modules/apps/27-interchain-accounts/controller/types"
	icatypes "github.com/cosmos/ibc-go/v5/modules/apps/27-interchain-accounts/types"
	clienttypes "github.com/cosmos/ibc-go/v5/modules/core/02-client/types"
)

const (
	// The controller chain channel version
	flagVersion                = "version"
	flagPacketTimeoutHeight    = "packet-timeout-height"
	flagPacketTimeoutTimestamp = "packet-timeout-timestamp"
)

<<<<<<< HEAD
<<<<<<< HEAD
// NewTxCmd creates and returns the tx command
func NewTxCmd() *cobra.Command {
	cmd := &cobra.Command{
		Use:                        "controller",
		Short:                      "ica controller transactions subcommands",
		DisableFlagParsing:         true,
		SuggestionsMinimumDistance: 2,
		RunE:                       client.ValidateCmd,
	}

	cmd.AddCommand(
		newRegisterAccountCmd(),
		newSubmitTxCmd(),
	)

	return cmd
}

=======
>>>>>>> c77f1b03
func newRegisterAccountCmd() *cobra.Command {
=======
func newRegisterInterchainAccountCmd() *cobra.Command {
>>>>>>> f8f226d (chore: rename `RegisterAccount` rpc and msgs to `RegisterInterchainAccount` (#2253))
	cmd := &cobra.Command{
		Use:   "register [connection-id]",
		Short: "Register an interchain account on the provided connection.",
		Long: strings.TrimSpace(`Register an account on the counterparty chain via the 
connection id from the source chain. Connection identifier should be for the source chain 
and the interchain account will be created on the counterparty chain. Callers are expected to 
provide the appropriate application version string via {version} flag. Generates a new 
port identifier using the provided owner string, binds to the port identifier and claims 
the associated capability.`),
		Args: cobra.ExactArgs(1),
		RunE: func(cmd *cobra.Command, args []string) error {
			clientCtx, err := client.GetClientTxContext(cmd)
			if err != nil {
				return err
			}

			connectionID := args[0]
			owner := clientCtx.GetFromAddress().String()
			version, err := cmd.Flags().GetString(flagVersion)
			if err != nil {
				return err
			}

			msg := types.NewMsgRegisterInterchainAccount(connectionID, owner, version)

			return tx.GenerateOrBroadcastTxCLI(clientCtx, cmd.Flags(), msg)
		},
	}

	cmd.Flags().String(flagVersion, "", "Controller chain channel version")
	flags.AddTxFlagsToCmd(cmd)

	return cmd
}

func newSubmitTxCmd() *cobra.Command {
	cmd := &cobra.Command{
		Use:   "submit [connection-id] [path/to/packet_msg.json]",
		Short: "Submit an interchain account txn on the provided connection.",
		Long: strings.TrimSpace(`Submits pre-built packet data containing messages to be executed on the host chain 
and attempts to send the packet. Packet data is provided as json, file or string. An 
appropriate relative timeoutTimestamp must be provided with flag {packet-timeout-timestamp}, along with a timeoutHeight
via {packet-timeout-timestamp}`),
		Args: cobra.ExactArgs(2),
		RunE: func(cmd *cobra.Command, args []string) error {
			clientCtx, err := client.GetClientTxContext(cmd)
			if err != nil {
				return err
			}
			cdc := codec.NewProtoCodec(clientCtx.InterfaceRegistry)

			connectionID := args[0]
			owner := clientCtx.GetFromAddress().String()

			// attempt to unmarshal ica msg data argument
			var icaMsgData icatypes.InterchainAccountPacketData
			msgContentOrFileName := args[1]
			if err := cdc.UnmarshalInterfaceJSON([]byte(msgContentOrFileName), &icaMsgData); err != nil {

				// check for file path if JSON input is not provided
				contents, err := os.ReadFile(msgContentOrFileName)
				if err != nil {
					return fmt.Errorf("neither JSON input nor path to .json file for client state were provided: %w", err)
				}

				if err := cdc.UnmarshalInterfaceJSON(contents, &icaMsgData); err != nil {
					return fmt.Errorf("error unmarshalling client state file: %w", err)
				}
			}

			timeoutHeightStr, err := cmd.Flags().GetString(flagPacketTimeoutHeight)
			if err != nil {
				return err
			}
			timeoutHeight, err := clienttypes.ParseHeight(timeoutHeightStr)
			if err != nil {
				return err
			}

			timeoutTimestamp, err := cmd.Flags().GetUint64(flagPacketTimeoutTimestamp)
			if err != nil {
				return err
			}

			msg := types.NewMsgSubmitTx(owner, connectionID, timeoutHeight, timeoutTimestamp, icaMsgData)

			return tx.GenerateOrBroadcastTxCLI(clientCtx, cmd.Flags(), msg)
		},
	}

	cmd.Flags().String(flagPacketTimeoutHeight, icatypes.DefaultRelativePacketTimeoutHeight, "Packet timeout block height. The timeout is disabled when set to 0-0.")
	cmd.Flags().Uint64(flagPacketTimeoutTimestamp, icatypes.DefaultRelativePacketTimeoutTimestamp, "Packet timeout timestamp in nanoseconds from now. Default is 10 minutes. The timeout is disabled when set to 0.")
	flags.AddTxFlagsToCmd(cmd)

	return cmd
}<|MERGE_RESOLUTION|>--- conflicted
+++ resolved
@@ -23,8 +23,6 @@
 	flagPacketTimeoutTimestamp = "packet-timeout-timestamp"
 )
 
-<<<<<<< HEAD
-<<<<<<< HEAD
 // NewTxCmd creates and returns the tx command
 func NewTxCmd() *cobra.Command {
 	cmd := &cobra.Command{
@@ -43,12 +41,7 @@
 	return cmd
 }
 
-=======
->>>>>>> c77f1b03
-func newRegisterAccountCmd() *cobra.Command {
-=======
 func newRegisterInterchainAccountCmd() *cobra.Command {
->>>>>>> f8f226d (chore: rename `RegisterAccount` rpc and msgs to `RegisterInterchainAccount` (#2253))
 	cmd := &cobra.Command{
 		Use:   "register [connection-id]",
 		Short: "Register an interchain account on the provided connection.",
