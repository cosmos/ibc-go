package cli

import (
	"fmt"
	"os"
	"strings"

	"github.com/spf13/cobra"

	"github.com/cosmos/cosmos-sdk/client"
	"github.com/cosmos/cosmos-sdk/client/flags"
	"github.com/cosmos/cosmos-sdk/client/tx"
	"github.com/cosmos/cosmos-sdk/codec"

	"github.com/cosmos/ibc-go/v8/modules/apps/27-interchain-accounts/controller/types"
	icatypes "github.com/cosmos/ibc-go/v8/modules/apps/27-interchain-accounts/types"
<<<<<<< HEAD
=======
	connectiontypes "github.com/cosmos/ibc-go/v8/modules/core/03-connection/types"
>>>>>>> 9e9aae69
	channeltypes "github.com/cosmos/ibc-go/v8/modules/core/04-channel/types"
)

const (
	// The controller chain channel version
	flagVersion = "version"
	// The channel ordering
	flagOrdering              = "ordering"
	flagRelativePacketTimeout = "relative-packet-timeout"
)

func newRegisterInterchainAccountCmd() *cobra.Command {
	cmd := &cobra.Command{
		Use:   "register [connection-id]",
		Short: "Register an interchain account on the provided connection.",
		Long: strings.TrimSpace(`Register an account on the counterparty chain via the 
connection id from the source chain. Connection identifier should be for the source chain 
and the interchain account will be created on the counterparty chain. Callers are expected to 
provide the appropriate application version string via {version} flag and the desired ordering
via the {ordering} flag. Generates a new port identifier using the provided owner string, binds to the port identifier and claims 
the associated capability.`),
		Args: cobra.ExactArgs(1),
		RunE: func(cmd *cobra.Command, args []string) error {
			clientCtx, err := client.GetClientTxContext(cmd)
			if err != nil {
				return err
			}

			connectionID := args[0]
			owner := clientCtx.GetFromAddress().String()
			version, err := cmd.Flags().GetString(flagVersion)
			if err != nil {
				return err
			}

<<<<<<< HEAD
			msg := types.NewMsgRegisterInterchainAccount(connectionID, owner, version, channeltypes.ORDERED)
=======
			orderString, err := cmd.Flags().GetString(flagOrdering)
			if err != nil {
				return err
			}
			order, err := parseOrder(orderString)
			if err != nil {
				return err
			}

			msg := types.NewMsgRegisterInterchainAccount(connectionID, owner, version, order)
>>>>>>> 9e9aae69

			return tx.GenerateOrBroadcastTxCLI(clientCtx, cmd.Flags(), msg)
		},
	}

	cmd.Flags().String(flagVersion, "", "Controller chain channel version")
<<<<<<< HEAD

=======
	cmd.Flags().String(flagOrdering, "ORDER_ORDERED", fmt.Sprintf("Channel ordering, can be one of: %s", strings.Join(connectiontypes.SupportedOrderings, ", ")))
>>>>>>> 9e9aae69
	flags.AddTxFlagsToCmd(cmd)

	return cmd
}

func newSendTxCmd() *cobra.Command {
	cmd := &cobra.Command{
		Use:   "send-tx [connection-id] [path/to/packet_msg.json]",
		Short: "Send an interchain account tx on the provided connection.",
		Long: strings.TrimSpace(`Submits pre-built packet data containing messages to be executed on the host chain 
and attempts to send the packet. Packet data is provided as json, file or string. An 
appropriate relative timeoutTimestamp must be provided with flag {relative-packet-timeout}`),
		Args: cobra.ExactArgs(2),
		RunE: func(cmd *cobra.Command, args []string) error {
			clientCtx, err := client.GetClientTxContext(cmd)
			if err != nil {
				return err
			}
			cdc := codec.NewProtoCodec(clientCtx.InterfaceRegistry)

			connectionID := args[0]
			owner := clientCtx.GetFromAddress().String()

			// attempt to unmarshal ica msg data argument
			var icaMsgData icatypes.InterchainAccountPacketData
			msgContentOrFileName := args[1]
			if err := cdc.UnmarshalJSON([]byte(msgContentOrFileName), &icaMsgData); err != nil {
				// check for file path if JSON input is not provided
				contents, err := os.ReadFile(msgContentOrFileName)
				if err != nil {
					return fmt.Errorf("neither JSON input nor path to .json file for packet data with messages were provided: %w", err)
				}

				if err := cdc.UnmarshalJSON(contents, &icaMsgData); err != nil {
					return fmt.Errorf("error unmarshalling packet data with messages file: %w", err)
				}
			}

			relativeTimeoutTimestamp, err := cmd.Flags().GetUint64(flagRelativePacketTimeout)
			if err != nil {
				return err
			}

			msg := types.NewMsgSendTx(owner, connectionID, relativeTimeoutTimestamp, icaMsgData)

			return tx.GenerateOrBroadcastTxCLI(clientCtx, cmd.Flags(), msg)
		},
	}

	cmd.Flags().Uint64(flagRelativePacketTimeout, icatypes.DefaultRelativePacketTimeoutTimestamp, "Relative packet timeout in nanoseconds from now. Default is 10 minutes.")
	flags.AddTxFlagsToCmd(cmd)

	return cmd
}

// parseOrder returns the channel ordering from the provided string
func parseOrder(orderString string) (channeltypes.Order, error) {
	order, found := channeltypes.Order_value[strings.ToUpper(orderString)]
	if !found {
		return channeltypes.NONE, fmt.Errorf("invalid channel ordering: %s", orderString)
	}
	return channeltypes.Order(order), nil
}<|MERGE_RESOLUTION|>--- conflicted
+++ resolved
@@ -14,10 +14,7 @@
 
 	"github.com/cosmos/ibc-go/v8/modules/apps/27-interchain-accounts/controller/types"
 	icatypes "github.com/cosmos/ibc-go/v8/modules/apps/27-interchain-accounts/types"
-<<<<<<< HEAD
-=======
 	connectiontypes "github.com/cosmos/ibc-go/v8/modules/core/03-connection/types"
->>>>>>> 9e9aae69
 	channeltypes "github.com/cosmos/ibc-go/v8/modules/core/04-channel/types"
 )
 
@@ -53,9 +50,6 @@
 				return err
 			}
 
-<<<<<<< HEAD
-			msg := types.NewMsgRegisterInterchainAccount(connectionID, owner, version, channeltypes.ORDERED)
-=======
 			orderString, err := cmd.Flags().GetString(flagOrdering)
 			if err != nil {
 				return err
@@ -66,18 +60,14 @@
 			}
 
 			msg := types.NewMsgRegisterInterchainAccount(connectionID, owner, version, order)
->>>>>>> 9e9aae69
 
 			return tx.GenerateOrBroadcastTxCLI(clientCtx, cmd.Flags(), msg)
 		},
 	}
 
 	cmd.Flags().String(flagVersion, "", "Controller chain channel version")
-<<<<<<< HEAD
+	cmd.Flags().String(flagOrdering, "ORDER_ORDERED", fmt.Sprintf("Channel ordering, can be one of: %s", strings.Join(connectiontypes.SupportedOrderings, ", ")))
 
-=======
-	cmd.Flags().String(flagOrdering, "ORDER_ORDERED", fmt.Sprintf("Channel ordering, can be one of: %s", strings.Join(connectiontypes.SupportedOrderings, ", ")))
->>>>>>> 9e9aae69
 	flags.AddTxFlagsToCmd(cmd)
 
 	return cmd
