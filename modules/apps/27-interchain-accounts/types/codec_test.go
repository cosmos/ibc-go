package types_test

import (
	"github.com/cosmos/gogoproto/proto"

	sdkmath "cosmossdk.io/math"

	"github.com/cosmos/cosmos-sdk/codec"
	sdk "github.com/cosmos/cosmos-sdk/types"
	banktypes "github.com/cosmos/cosmos-sdk/x/bank/types"
	govtypes "github.com/cosmos/cosmos-sdk/x/gov/types/v1beta1"

	"github.com/cosmos/ibc-go/v7/modules/apps/27-interchain-accounts/types"
	"github.com/cosmos/ibc-go/v7/testing/simapp"
)

// mockSdkMsg defines a mock struct, used for testing codec error scenarios
type mockSdkMsg struct{}

// Reset implements sdk.Msg
func (mockSdkMsg) Reset() {
}

// String implements sdk.Msg
func (mockSdkMsg) String() string {
	return ""
}

// ProtoMessage implements sdk.Msg
func (mockSdkMsg) ProtoMessage() {
}

// ValidateBasic implements sdk.Msg
func (mockSdkMsg) ValidateBasic() error {
	return nil
}

// GetSigners implements sdk.Msg
func (mockSdkMsg) GetSigners() []sdk.AccAddress {
	return []sdk.AccAddress{}
}

func (s *TypesTestSuite) TestSerializeAndDeserializeCosmosTx() {
	testCases := []struct {
		name    string
		msgs    []proto.Message
		expPass bool
	}{
		{
			"single msg",
			[]proto.Message{
				&banktypes.MsgSend{
					FromAddress: TestOwnerAddress,
					ToAddress:   TestOwnerAddress,
					Amount:      sdk.NewCoins(sdk.NewCoin("bananas", sdkmath.NewInt(100))),
				},
			},
			true,
		},
		{
			"multiple msgs, same types",
			[]proto.Message{
				&banktypes.MsgSend{
					FromAddress: TestOwnerAddress,
					ToAddress:   TestOwnerAddress,
					Amount:      sdk.NewCoins(sdk.NewCoin("bananas", sdkmath.NewInt(100))),
				},
				&banktypes.MsgSend{
					FromAddress: TestOwnerAddress,
					ToAddress:   TestOwnerAddress,
					Amount:      sdk.NewCoins(sdk.NewCoin("bananas", sdkmath.NewInt(200))),
				},
			},
			true,
		},
		{
			"multiple msgs, different types",
			[]proto.Message{
				&banktypes.MsgSend{
					FromAddress: TestOwnerAddress,
					ToAddress:   TestOwnerAddress,
					Amount:      sdk.NewCoins(sdk.NewCoin("bananas", sdkmath.NewInt(100))),
				},
				&govtypes.MsgSubmitProposal{
					InitialDeposit: sdk.NewCoins(sdk.NewCoin("bananas", sdkmath.NewInt(100))),
					Proposer:       TestOwnerAddress,
				},
			},
			true,
		},
		{
			"unregistered msg type",
			[]proto.Message{
				&mockSdkMsg{},
			},
			false,
		},
		{
			"multiple unregistered msg types",
			[]proto.Message{
				&mockSdkMsg{},
				&mockSdkMsg{},
				&mockSdkMsg{},
			},
			false,
		},
	}

	for _, tc := range testCases {
		tc := tc

<<<<<<< HEAD
		s.Run(tc.name, func() {
			bz, err := types.SerializeCosmosTx(simapp.MakeTestEncodingConfig().Marshaler, tc.msgs)
			s.Require().NoError(err, tc.name)
=======
		suite.Run(tc.name, func() {
			bz, err := types.SerializeCosmosTx(simapp.MakeTestEncodingConfig().Codec, tc.msgs, types.EncodingProtobuf)
			suite.Require().NoError(err, tc.name)
>>>>>>> 6bb56d84

			msgs, err := types.DeserializeCosmosTx(simapp.MakeTestEncodingConfig().Codec, bz, types.EncodingProtobuf)
			if tc.expPass {
				s.Require().NoError(err, tc.name)
			} else {
				s.Require().Error(err, tc.name)
			}

			for i, msg := range msgs {
				s.Require().Equal(tc.msgs[i], msg)
			}
		})
	}

	// test serializing non sdk.Msg type
<<<<<<< HEAD
	bz, err := types.SerializeCosmosTx(simapp.MakeTestEncodingConfig().Marshaler, []proto.Message{&banktypes.MsgSendResponse{}})
	s.Require().NoError(err)
	s.Require().NotEmpty(bz)

	// test deserializing unknown bytes
	_, err = types.DeserializeCosmosTx(simapp.MakeTestEncodingConfig().Marshaler, bz)
	s.Require().Error(err) // unregistered type

	// test deserializing unknown bytes
	msgs, err := types.DeserializeCosmosTx(simapp.MakeTestEncodingConfig().Marshaler, []byte("invalid"))
	s.Require().Error(err)
	s.Require().Empty(msgs)
=======
	bz, err := types.SerializeCosmosTx(simapp.MakeTestEncodingConfig().Codec, []proto.Message{&banktypes.MsgSendResponse{}}, types.EncodingProtobuf)
	suite.Require().NoError(err)
	suite.Require().NotEmpty(bz)

	// test deserializing unknown bytes
	_, err = types.DeserializeCosmosTx(simapp.MakeTestEncodingConfig().Codec, bz, types.EncodingProtobuf)
	suite.Require().Error(err) // unregistered type

	// test deserializing unknown bytes
	msgs, err := types.DeserializeCosmosTx(simapp.MakeTestEncodingConfig().Codec, []byte("invalid"), types.EncodingProtobuf)
	suite.Require().Error(err)
	suite.Require().Empty(msgs)
>>>>>>> 6bb56d84
}

// unregistered bytes causes amino to panic.
// test that DeserializeCosmosTx gracefully returns an error on
// unsupported amino codec.
func (s *TypesTestSuite) TestDeserializeAndSerializeCosmosTxWithAmino() {
	cdc := codec.NewLegacyAmino()
	marshaler := codec.NewAminoCodec(cdc)

<<<<<<< HEAD
	msgs, err := types.SerializeCosmosTx(marshaler, []proto.Message{&banktypes.MsgSend{}})
	s.Require().Error(err)
	s.Require().Empty(msgs)

	bz, err := types.DeserializeCosmosTx(marshaler, []byte{0x10, 0})
	s.Require().Error(err)
	s.Require().Empty(bz)
=======
	msgs, err := types.SerializeCosmosTx(marshaler, []proto.Message{&banktypes.MsgSend{}}, types.EncodingProtobuf)
	suite.Require().Error(err)
	suite.Require().Empty(msgs)

	bz, err := types.DeserializeCosmosTx(marshaler, []byte{0x10, 0}, types.EncodingProtobuf)
	suite.Require().Error(err)
	suite.Require().Empty(bz)
>>>>>>> 6bb56d84
}<|MERGE_RESOLUTION|>--- conflicted
+++ resolved
@@ -40,7 +40,7 @@
 	return []sdk.AccAddress{}
 }
 
-func (s *TypesTestSuite) TestSerializeAndDeserializeCosmosTx() {
+func (suite *TypesTestSuite) TestSerializeAndDeserializeCosmosTx() {
 	testCases := []struct {
 		name    string
 		msgs    []proto.Message
@@ -109,44 +109,24 @@
 	for _, tc := range testCases {
 		tc := tc
 
-<<<<<<< HEAD
-		s.Run(tc.name, func() {
-			bz, err := types.SerializeCosmosTx(simapp.MakeTestEncodingConfig().Marshaler, tc.msgs)
-			s.Require().NoError(err, tc.name)
-=======
 		suite.Run(tc.name, func() {
 			bz, err := types.SerializeCosmosTx(simapp.MakeTestEncodingConfig().Codec, tc.msgs, types.EncodingProtobuf)
 			suite.Require().NoError(err, tc.name)
->>>>>>> 6bb56d84
 
 			msgs, err := types.DeserializeCosmosTx(simapp.MakeTestEncodingConfig().Codec, bz, types.EncodingProtobuf)
 			if tc.expPass {
-				s.Require().NoError(err, tc.name)
+				suite.Require().NoError(err, tc.name)
 			} else {
-				s.Require().Error(err, tc.name)
+				suite.Require().Error(err, tc.name)
 			}
 
 			for i, msg := range msgs {
-				s.Require().Equal(tc.msgs[i], msg)
+				suite.Require().Equal(tc.msgs[i], msg)
 			}
 		})
 	}
 
 	// test serializing non sdk.Msg type
-<<<<<<< HEAD
-	bz, err := types.SerializeCosmosTx(simapp.MakeTestEncodingConfig().Marshaler, []proto.Message{&banktypes.MsgSendResponse{}})
-	s.Require().NoError(err)
-	s.Require().NotEmpty(bz)
-
-	// test deserializing unknown bytes
-	_, err = types.DeserializeCosmosTx(simapp.MakeTestEncodingConfig().Marshaler, bz)
-	s.Require().Error(err) // unregistered type
-
-	// test deserializing unknown bytes
-	msgs, err := types.DeserializeCosmosTx(simapp.MakeTestEncodingConfig().Marshaler, []byte("invalid"))
-	s.Require().Error(err)
-	s.Require().Empty(msgs)
-=======
 	bz, err := types.SerializeCosmosTx(simapp.MakeTestEncodingConfig().Codec, []proto.Message{&banktypes.MsgSendResponse{}}, types.EncodingProtobuf)
 	suite.Require().NoError(err)
 	suite.Require().NotEmpty(bz)
@@ -159,25 +139,15 @@
 	msgs, err := types.DeserializeCosmosTx(simapp.MakeTestEncodingConfig().Codec, []byte("invalid"), types.EncodingProtobuf)
 	suite.Require().Error(err)
 	suite.Require().Empty(msgs)
->>>>>>> 6bb56d84
 }
 
 // unregistered bytes causes amino to panic.
 // test that DeserializeCosmosTx gracefully returns an error on
 // unsupported amino codec.
-func (s *TypesTestSuite) TestDeserializeAndSerializeCosmosTxWithAmino() {
+func (suite *TypesTestSuite) TestDeserializeAndSerializeCosmosTxWithAmino() {
 	cdc := codec.NewLegacyAmino()
 	marshaler := codec.NewAminoCodec(cdc)
 
-<<<<<<< HEAD
-	msgs, err := types.SerializeCosmosTx(marshaler, []proto.Message{&banktypes.MsgSend{}})
-	s.Require().Error(err)
-	s.Require().Empty(msgs)
-
-	bz, err := types.DeserializeCosmosTx(marshaler, []byte{0x10, 0})
-	s.Require().Error(err)
-	s.Require().Empty(bz)
-=======
 	msgs, err := types.SerializeCosmosTx(marshaler, []proto.Message{&banktypes.MsgSend{}}, types.EncodingProtobuf)
 	suite.Require().Error(err)
 	suite.Require().Empty(msgs)
@@ -185,5 +155,4 @@
 	bz, err := types.DeserializeCosmosTx(marshaler, []byte{0x10, 0}, types.EncodingProtobuf)
 	suite.Require().Error(err)
 	suite.Require().Empty(bz)
->>>>>>> 6bb56d84
 }