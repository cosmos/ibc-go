--- conflicted
+++ resolved
@@ -243,22 +243,14 @@
 			suite.Run(tc.name, func() {
 				tc.malleate()
 
-<<<<<<< HEAD
-				bz, err := types.SerializeCosmosTx(simapp.MakeTestEncodingConfig().Marshaler, msgs, encoding)
-=======
 				bz, err := types.SerializeCosmosTx(simapp.MakeTestEncodingConfig().Codec, msgs, encoding)
->>>>>>> 0dca4ae3
 				if encoding == types.EncodingJSON && !tc.expPass {
 					suite.Require().Error(err, tc.name)
 				} else {
 					suite.Require().NoError(err, tc.name)
 				}
 
-<<<<<<< HEAD
-				deserializedMsgs, err := types.DeserializeCosmosTx(simapp.MakeTestEncodingConfig().Marshaler, bz, encoding)
-=======
 				deserializedMsgs, err := types.DeserializeCosmosTx(simapp.MakeTestEncodingConfig().Codec, bz, encoding)
->>>>>>> 0dca4ae3
 				if tc.expPass {
 					suite.Require().NoError(err, tc.name)
 				} else {
@@ -284,28 +276,16 @@
 		}
 
 		// test serializing non sdk.Msg type
-<<<<<<< HEAD
-		bz, err := types.SerializeCosmosTx(simapp.MakeTestEncodingConfig().Marshaler, []proto.Message{&banktypes.MsgSendResponse{}}, encoding)
-=======
 		bz, err := types.SerializeCosmosTx(simapp.MakeTestEncodingConfig().Codec, []proto.Message{&banktypes.MsgSendResponse{}}, encoding)
->>>>>>> 0dca4ae3
 		suite.Require().NoError(err)
 		suite.Require().NotEmpty(bz)
 
 		// test deserializing unknown bytes
-<<<<<<< HEAD
-		_, err = types.DeserializeCosmosTx(simapp.MakeTestEncodingConfig().Marshaler, bz, encoding)
-		suite.Require().Error(err) // unregistered type
-
-		// test deserializing unknown bytes
-		msgs, err := types.DeserializeCosmosTx(simapp.MakeTestEncodingConfig().Marshaler, []byte("invalid"), types.EncodingProtobuf)
-=======
 		_, err = types.DeserializeCosmosTx(simapp.MakeTestEncodingConfig().Codec, bz, encoding)
 		suite.Require().Error(err) // unregistered type
 
 		// test deserializing unknown bytes
 		msgs, err := types.DeserializeCosmosTx(simapp.MakeTestEncodingConfig().Codec, []byte("invalid"), types.EncodingProtobuf)
->>>>>>> 0dca4ae3
 		suite.Require().Error(err)
 		suite.Require().Empty(msgs)
 	}
@@ -462,11 +442,7 @@
 
 		suite.Run(tc.name, func() {
 			tc.malleate()
-<<<<<<< HEAD
-			msgs, errDeserialize := types.DeserializeCosmosTx(simapp.MakeTestEncodingConfig().Marshaler, cwBytes, types.EncodingJSON)
-=======
 			msgs, errDeserialize := types.DeserializeCosmosTx(simapp.MakeTestEncodingConfig().Codec, cwBytes, types.EncodingJSON)
->>>>>>> 0dca4ae3
 			if tc.expPass {
 				suite.Require().NoError(errDeserialize, tc.name)
 				for i, msg := range msgs {
@@ -488,11 +464,7 @@
 			Amount:      sdk.NewCoins(sdk.NewCoin("bananas", sdkmath.NewInt(100))),
 		},
 	}
-<<<<<<< HEAD
-	_, err := types.SerializeCosmosTx(simapp.MakeTestEncodingConfig().Marshaler, msgs, "unsupported")
-=======
 	_, err := types.SerializeCosmosTx(simapp.MakeTestEncodingConfig().Codec, msgs, "unsupported")
->>>>>>> 0dca4ae3
 	suite.Require().Error(err)
 
 	// Test deserialize
@@ -503,14 +475,8 @@
 			Amount:      sdk.NewCoins(sdk.NewCoin("bananas", sdkmath.NewInt(100))),
 		},
 	}
-<<<<<<< HEAD
-	data, err := types.SerializeCosmosTx(simapp.MakeTestEncodingConfig().Marshaler, msgs, types.EncodingProtobuf)
-	suite.Require().NoError(err)
-	_, err = types.DeserializeCosmosTx(simapp.MakeTestEncodingConfig().Marshaler, data, "unsupported")
-=======
 	data, err := types.SerializeCosmosTx(simapp.MakeTestEncodingConfig().Codec, msgs, types.EncodingProtobuf)
 	suite.Require().NoError(err)
 	_, err = types.DeserializeCosmosTx(simapp.MakeTestEncodingConfig().Codec, data, "unsupported")
->>>>>>> 0dca4ae3
 	suite.Require().Error(err)
 }