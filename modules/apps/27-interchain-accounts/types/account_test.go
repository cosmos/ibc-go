--- conflicted
+++ resolved
@@ -1,7 +1,6 @@
 package types_test
 
 import (
-<<<<<<< HEAD
 	"encoding/json"
 	"fmt"
 	"testing"
@@ -11,24 +10,14 @@
 	authtypes "github.com/cosmos/cosmos-sdk/x/auth/types"
 	"github.com/stretchr/testify/suite"
 	"gopkg.in/yaml.v2"
-=======
-	"fmt"
-	"testing"
-
-	sdk "github.com/cosmos/cosmos-sdk/types"
-	"github.com/stretchr/testify/suite"
->>>>>>> e7cf4d31
 
 	"github.com/cosmos/ibc-go/modules/apps/27-interchain-accounts/types"
 	ibctesting "github.com/cosmos/ibc-go/testing"
-<<<<<<< HEAD
-=======
 )
 
 var (
 	// TestOwnerAddress defines a reusable bech32 address for testing purposes
 	TestOwnerAddress = "cosmos17dtl0mjt3t77kpuhg2edqzjpszulwhgzuj9ljs"
->>>>>>> e7cf4d31
 )
 
 type TypesTestSuite struct {
