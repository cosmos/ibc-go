package types

import (
	"github.com/cosmos/gogoproto/proto"

	errorsmod "cosmossdk.io/errors"

	"github.com/cosmos/cosmos-sdk/codec"
	codectypes "github.com/cosmos/cosmos-sdk/codec/types"
	sdk "github.com/cosmos/cosmos-sdk/types"
	authtypes "github.com/cosmos/cosmos-sdk/x/auth/types"
)

// ModuleCdc references the global interchain accounts module codec. Note, the codec
// should ONLY be used in certain instances of tests and for JSON encoding.
//
// The actual codec used for serialization should be provided to interchain accounts and
// defined at the application level.
var ModuleCdc = codec.NewProtoCodec(codectypes.NewInterfaceRegistry())

// RegisterInterfaces registers the interchain accounts controller types and the concrete InterchainAccount implementation
// against the associated x/auth AccountI and GenesisAccount interfaces.
func RegisterInterfaces(registry codectypes.InterfaceRegistry) {
	registry.RegisterImplementations((*authtypes.AccountI)(nil), &InterchainAccount{})
	registry.RegisterImplementations((*authtypes.GenesisAccount)(nil), &InterchainAccount{})
}

// SerializeCosmosTx serializes a slice of sdk.Msg's using the CosmosTx type. The sdk.Msg's are
// packed into Any's and inserted into the Messages field of a CosmosTx. The proto marshaled CosmosTx
// bytes are returned. Only the ProtoCodec is supported for serializing messages.
<<<<<<< HEAD
func SerializeCosmosTx(cdc codec.BinaryCodec, msgs []proto.Message, encoding string) ([]byte, error) {
	// ProtoCodec must be supported
=======
func SerializeCosmosTx(cdc codec.BinaryCodec, msgs []proto.Message, encoding string) (bz []byte, err error) {
	// only ProtoCodec is supported
>>>>>>> 6bb56d84
	if _, ok := cdc.(*codec.ProtoCodec); !ok {
		return nil, errorsmod.Wrap(ErrInvalidCodec, "ProtoCodec must be supported for receiving messages on the host chain")
	}

	var bz []byte
	var err error

	msgAnys := make([]*codectypes.Any, len(msgs))

	for i, msg := range msgs {
		msgAnys[i], err = codectypes.NewAnyWithValue(msg)
		if err != nil {
			return nil, err
		}
	}

	cosmosTx := &CosmosTx{
		Messages: msgAnys,
	}

	switch encoding {
	case EncodingProtobuf:
		bz, err = cdc.Marshal(cosmosTx)
		if err != nil {
			return nil, err
		}
	case EncodingJSON:
		bz, err = cdc.(*codec.ProtoCodec).MarshalJSON(cosmosTx)
		if err != nil {
			return nil, errorsmod.Wrapf(ErrUnknownDataType, "cannot marshal cosmosTx with json")
		}
	default:
		return nil, errorsmod.Wrapf(ErrUnsupportedEncoding, "encoding type %s is not supported", encoding)
	}

	return bz, nil
}

<<<<<<< HEAD
// DeserializeCosmosTx unmarshals and unpacks a slice of transaction bytes into a slice of sdk.Msg's.
func DeserializeCosmosTx(cdc codec.Codec, data []byte, encoding string) ([]sdk.Msg, error) {
	// ProtoCodec must be supported
=======
// DeserializeCosmosTx unmarshals and unpacks a slice of transaction bytes
// into a slice of sdk.Msg's. Only the ProtoCodec is supported for message
// deserialization.
func DeserializeCosmosTx(cdc codec.BinaryCodec, data []byte, encoding string) ([]sdk.Msg, error) {
	// only ProtoCodec is supported
>>>>>>> 6bb56d84
	if _, ok := cdc.(*codec.ProtoCodec); !ok {
		return nil, errorsmod.Wrap(ErrInvalidCodec, "ProtoCodec must be supported for receiving messages on the host chain")
	}

	var cosmosTx CosmosTx

	switch encoding {
	case EncodingProtobuf:
		if err := cdc.Unmarshal(data, &cosmosTx); err != nil {
			return nil, err
		}
	case EncodingJSON:
		if err := cdc.UnmarshalJSON(data, &cosmosTx); err != nil {
			return nil, errorsmod.Wrapf(ErrUnknownDataType, "cannot unmarshal cosmosTx with json")
		}
	default:
		return nil, errorsmod.Wrapf(ErrUnsupportedEncoding, "encoding type %s is not supported", encoding)
	}

	msgs := make([]sdk.Msg, len(cosmosTx.Messages))

	for i, protoAny := range cosmosTx.Messages {
		var msg sdk.Msg
		err := cdc.UnpackAny(protoAny, &msg)
		if err != nil {
			return nil, err
		}
		msgs[i] = msg
	}

	return msgs, nil
}<|MERGE_RESOLUTION|>--- conflicted
+++ resolved
@@ -28,13 +28,8 @@
 // SerializeCosmosTx serializes a slice of sdk.Msg's using the CosmosTx type. The sdk.Msg's are
 // packed into Any's and inserted into the Messages field of a CosmosTx. The proto marshaled CosmosTx
 // bytes are returned. Only the ProtoCodec is supported for serializing messages.
-<<<<<<< HEAD
 func SerializeCosmosTx(cdc codec.BinaryCodec, msgs []proto.Message, encoding string) ([]byte, error) {
 	// ProtoCodec must be supported
-=======
-func SerializeCosmosTx(cdc codec.BinaryCodec, msgs []proto.Message, encoding string) (bz []byte, err error) {
-	// only ProtoCodec is supported
->>>>>>> 6bb56d84
 	if _, ok := cdc.(*codec.ProtoCodec); !ok {
 		return nil, errorsmod.Wrap(ErrInvalidCodec, "ProtoCodec must be supported for receiving messages on the host chain")
 	}
@@ -73,17 +68,11 @@
 	return bz, nil
 }
 
-<<<<<<< HEAD
-// DeserializeCosmosTx unmarshals and unpacks a slice of transaction bytes into a slice of sdk.Msg's.
-func DeserializeCosmosTx(cdc codec.Codec, data []byte, encoding string) ([]sdk.Msg, error) {
-	// ProtoCodec must be supported
-=======
 // DeserializeCosmosTx unmarshals and unpacks a slice of transaction bytes
 // into a slice of sdk.Msg's. Only the ProtoCodec is supported for message
 // deserialization.
 func DeserializeCosmosTx(cdc codec.BinaryCodec, data []byte, encoding string) ([]sdk.Msg, error) {
 	// only ProtoCodec is supported
->>>>>>> 6bb56d84
 	if _, ok := cdc.(*codec.ProtoCodec); !ok {
 		return nil, errorsmod.Wrap(ErrInvalidCodec, "ProtoCodec must be supported for receiving messages on the host chain")
 	}
