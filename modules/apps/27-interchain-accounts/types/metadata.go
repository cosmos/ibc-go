--- conflicted
+++ resolved
@@ -54,13 +54,8 @@
 	return string(ModuleCdc.MustMarshalJSON(&metadata))
 }
 
-<<<<<<< HEAD
-// ParseMedataFromString parses Metadata from a json encoded version string.
-func ParseMedataFromString(versionString string) (Metadata, error) {
-=======
 // MetadataFromVersion parses Metadata from a json encoded version string.
 func MetadataFromVersion(versionString string) (Metadata, error) {
->>>>>>> 9eef6acc
 	var metadata Metadata
 	if err := ModuleCdc.UnmarshalJSON([]byte(versionString), &metadata); err != nil {
 		return Metadata{}, errorsmod.Wrapf(ErrUnknownDataType, "cannot unmarshal ICS-27 interchain accounts metadata")
