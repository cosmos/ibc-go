package types

import (
	sdkerrors "github.com/cosmos/cosmos-sdk/types/errors"
)

var (
	ErrUnknownDataType             = sdkerrors.Register(ModuleName, 2, "unknown data type")
	ErrAccountAlreadyExist         = sdkerrors.Register(ModuleName, 3, "account already exist")
	ErrPortAlreadyBound            = sdkerrors.Register(ModuleName, 4, "port is already bound")
	ErrInvalidChannelFlow          = sdkerrors.Register(ModuleName, 5, "invalid message sent to channel end")
	ErrInvalidOutgoingData         = sdkerrors.Register(ModuleName, 6, "invalid outgoing data")
	ErrInvalidRoute                = sdkerrors.Register(ModuleName, 7, "invalid route")
	ErrInterchainAccountNotFound   = sdkerrors.Register(ModuleName, 8, "interchain account not found")
	ErrInterchainAccountAlreadySet = sdkerrors.Register(ModuleName, 9, "interchain account is already set")
	ErrActiveChannelNotFound       = sdkerrors.Register(ModuleName, 10, "no active channel for this owner")
	ErrInvalidVersion              = sdkerrors.Register(ModuleName, 11, "invalid interchain accounts version")
	ErrInvalidAccountAddress       = sdkerrors.Register(ModuleName, 12, "invalid account address")
	ErrUnsupported                 = sdkerrors.Register(ModuleName, 13, "interchain account does not support this action")
	ErrInvalidControllerPort       = sdkerrors.Register(ModuleName, 14, "invalid controller port")
	ErrInvalidHostPort             = sdkerrors.Register(ModuleName, 15, "invalid host port")
<<<<<<< HEAD
	ErrInvalidCodec                = sdkerrors.Register(ModuleName, 16, "codec is not supported")
=======
	ErrInvalidTimeoutTimestamp     = sdkerrors.Register(ModuleName, 16, "timeout timestamp must be in the future")
>>>>>>> e2693b0f
)<|MERGE_RESOLUTION|>--- conflicted
+++ resolved
@@ -19,9 +19,6 @@
 	ErrUnsupported                 = sdkerrors.Register(ModuleName, 13, "interchain account does not support this action")
 	ErrInvalidControllerPort       = sdkerrors.Register(ModuleName, 14, "invalid controller port")
 	ErrInvalidHostPort             = sdkerrors.Register(ModuleName, 15, "invalid host port")
-<<<<<<< HEAD
-	ErrInvalidCodec                = sdkerrors.Register(ModuleName, 16, "codec is not supported")
-=======
 	ErrInvalidTimeoutTimestamp     = sdkerrors.Register(ModuleName, 16, "timeout timestamp must be in the future")
->>>>>>> e2693b0f
+	ErrInvalidCodec                = sdkerrors.Register(ModuleName, 17, "codec is not supported")
 )