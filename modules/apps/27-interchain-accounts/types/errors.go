package types

import (
	sdkerrors "github.com/cosmos/cosmos-sdk/types/errors"
)

var (
	ErrUnknownPacketData           = sdkerrors.Register(ModuleName, 2, "unknown packet data")
	ErrAccountAlreadyExist         = sdkerrors.Register(ModuleName, 3, "account already exist")
	ErrPortAlreadyBound            = sdkerrors.Register(ModuleName, 4, "port is already bound for address")
	ErrUnsupportedChain            = sdkerrors.Register(ModuleName, 5, "unsupported chain")
	ErrInvalidOutgoingData         = sdkerrors.Register(ModuleName, 6, "invalid outgoing data")
	ErrInvalidRoute                = sdkerrors.Register(ModuleName, 7, "invalid route")
	ErrInterchainAccountNotFound   = sdkerrors.Register(ModuleName, 8, "interchain account not found")
	ErrInterchainAccountAlreadySet = sdkerrors.Register(ModuleName, 9, "interchain account is already set")
	ErrActiveChannelNotFound       = sdkerrors.Register(ModuleName, 10, "no active channel for this owner")
	ErrInvalidVersion              = sdkerrors.Register(ModuleName, 11, "invalid interchain accounts version")
<<<<<<< HEAD
	ErrInvalidOwnerAddress         = sdkerrors.Register(ModuleName, 12, "invalid owner address")
	ErrAppCapabilityNotFound       = sdkerrors.Register(ModuleName, 13, "app capability not found")
=======
	ErrInvalidAccountAddress       = sdkerrors.Register(ModuleName, 12, "invalid account address")
	ErrUnsupported                 = sdkerrors.Register(ModuleName, 13, "interchain account does not support this action")
>>>>>>> 3271da82
)<|MERGE_RESOLUTION|>--- conflicted
+++ resolved
@@ -15,11 +15,7 @@
 	ErrInterchainAccountAlreadySet = sdkerrors.Register(ModuleName, 9, "interchain account is already set")
 	ErrActiveChannelNotFound       = sdkerrors.Register(ModuleName, 10, "no active channel for this owner")
 	ErrInvalidVersion              = sdkerrors.Register(ModuleName, 11, "invalid interchain accounts version")
-<<<<<<< HEAD
-	ErrInvalidOwnerAddress         = sdkerrors.Register(ModuleName, 12, "invalid owner address")
-	ErrAppCapabilityNotFound       = sdkerrors.Register(ModuleName, 13, "app capability not found")
-=======
 	ErrInvalidAccountAddress       = sdkerrors.Register(ModuleName, 12, "invalid account address")
 	ErrUnsupported                 = sdkerrors.Register(ModuleName, 13, "interchain account does not support this action")
->>>>>>> 3271da82
+	ErrAppCapabilityNotFound       = sdkerrors.Register(ModuleName, 14, "app capability not found")
 )