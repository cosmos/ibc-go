--- conflicted
+++ resolved
@@ -1,11 +1,8 @@
 package types
 
 import (
-<<<<<<< HEAD
+	"encoding/json"
 	"strings"
-=======
-	"encoding/json"
->>>>>>> a0a65263
 	"time"
 
 	errorsmod "cosmossdk.io/errors"
@@ -16,11 +13,10 @@
 	ibcexported "github.com/cosmos/ibc-go/v7/modules/core/exported"
 )
 
-<<<<<<< HEAD
-var _ ibcexported.PacketData = (*InterchainAccountPacketData)(nil)
-=======
-var _ ibcexported.PacketDataProvider = (*InterchainAccountPacketData)(nil)
->>>>>>> a0a65263
+var (
+	_ ibcexported.PacketData = (*InterchainAccountPacketData)(nil)
+	_ ibcexported.PacketDataProvider = (*InterchainAccountPacketData)(nil)
+)
 
 // MaxMemoCharLength defines the maximum length for the InterchainAccountPacketData memo field
 const MaxMemoCharLength = 256
@@ -78,7 +74,6 @@
 	return nil
 }
 
-<<<<<<< HEAD
 // GetPacketSender returns the sender address of the interchain accounts packet data.
 // It is obtained from the source port ID by cutting off the ControllerPortPrefix.
 // If the source port ID does not have the ControllerPortPrefix, then an empty string is returned.
@@ -93,7 +88,8 @@
 		return ""
 	}
 	return icaOwner
-=======
+}
+
 // GetCustomPacketData interprets the memo field of the packet data as a JSON object
 // and returns the value associated with the given key.
 // If the key is missing or the memo is not properly formatted, then nil is returned.
@@ -114,5 +110,4 @@
 	}
 
 	return memoData
->>>>>>> a0a65263
 }