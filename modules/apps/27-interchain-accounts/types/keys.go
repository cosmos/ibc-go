--- conflicted
+++ resolved
@@ -60,15 +60,12 @@
 
 // KeyOwnerAccount creates and returns a new key used for interchain account store operations
 func KeyOwnerAccount(portID string) []byte {
-<<<<<<< HEAD
 	return []byte(fmt.Sprintf("%s/%s", OwnerKeyPrefix, portID))
 }
 
 // KeyPort creates and returns a new key used for port store operations
 func KeyPort(portID string) []byte {
 	return []byte(fmt.Sprintf("%s/%s", PortKeyPrefix, portID))
-=======
-	return []byte(fmt.Sprintf("owner/%s", portID))
 }
 
 // ParseControllerConnSequence attempts to parse the controller connection sequence from the provided port identifier
@@ -111,5 +108,4 @@
 	}
 
 	return s[1], nil
->>>>>>> e072e672
 }