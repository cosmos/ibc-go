--- conflicted
+++ resolved
@@ -1,11 +1,7 @@
 package types_test
 
 import (
-<<<<<<< HEAD
-	"github.com/cosmos/ibc-go/v4/modules/apps/27-interchain-accounts/types"
-=======
 	"github.com/cosmos/ibc-go/v7/modules/apps/27-interchain-accounts/types"
->>>>>>> 682ba550
 )
 
 var largeMemo = "Lorem ipsum dolor sit amet, consectetur adipiscing elit, sed do eiusmod tempor incididunt ut labore et dolore magna aliqua. Ut enim ad minim veniam, quis nostrud exercitation ullamco laboris nisi ut aliquip ex ea commodo consequat. Duis aute irure dolor in reprehenderit in voluptate velit esse cillum dolore eu fugiat nulla pariatur. Excepteur sint occaecat cupidatat non proident, sunt in culpa qui officia deserunt mollit anim id est laborum"
