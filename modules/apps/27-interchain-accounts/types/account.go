package types

import (
	"encoding/json"
	"regexp"
	"strings"

	crypto "github.com/cosmos/cosmos-sdk/crypto/types"
	sdk "github.com/cosmos/cosmos-sdk/types"
	sdkaddress "github.com/cosmos/cosmos-sdk/types/address"
	sdkerrors "github.com/cosmos/cosmos-sdk/types/errors"
	authtypes "github.com/cosmos/cosmos-sdk/x/auth/types"
	yaml "gopkg.in/yaml.v2"
)

var (
	_ authtypes.GenesisAccount = (*InterchainAccount)(nil)
	_ InterchainAccountI       = (*InterchainAccount)(nil)
)

// DefaultMaxAddrLength defines the default maximum character length used in validation of addresses
var DefaultMaxAddrLength = 128

<<<<<<< HEAD
// IsValidAddr defines a regular expression to check if the provided string consists of
// strictly alphanumeric characters
var IsValidAddr = regexp.MustCompile("^[a-zA-Z0-9]*$").MatchString
=======
// isValidAddr defines a regular expression to check if the provided string consists of
// strictly alphanumeric characters and is non empty.
var isValidAddr = regexp.MustCompile("^[a-zA-Z0-9]+$").MatchString
>>>>>>> a4b95176

// InterchainAccountI wraps the authtypes.AccountI interface
type InterchainAccountI interface {
	authtypes.AccountI
}

// interchainAccountPretty defines an unexported struct used for encoding the InterchainAccount details
type interchainAccountPretty struct {
	Address       sdk.AccAddress `json:"address" yaml:"address"`
	PubKey        string         `json:"public_key" yaml:"public_key"`
	AccountNumber uint64         `json:"account_number" yaml:"account_number"`
	Sequence      uint64         `json:"sequence" yaml:"sequence"`
	AccountOwner  string         `json:"account_owner" yaml:"account_owner"`
}

// GenerateAddress returns an sdk.AccAddress derived using the provided module account address and port identifier.
// The sdk.AccAddress returned is a sub-address of the module account, using the controller chain's port identifier as the derivation key
func GenerateAddress(moduleAccAddr sdk.AccAddress, portID string) sdk.AccAddress {
	return sdk.AccAddress(sdkaddress.Derive(moduleAccAddr, []byte(portID)))
}

// ValidateAccountAddress performs basic validation of interchain account addresses, enforcing constraints
// on address length and character set
func ValidateAccountAddress(addr string) error {
<<<<<<< HEAD
	if !IsValidAddr(addr) || len(addr) == 0 || len(addr) > DefaultMaxAddrLength {
=======
	if !isValidAddr(addr) || len(addr) > DefaultMaxAddrLength {
>>>>>>> a4b95176
		return sdkerrors.Wrapf(
			ErrInvalidAccountAddress,
			"address must contain strictly alphanumeric characters, not exceeding %d characters in length",
			DefaultMaxAddrLength,
		)
	}

	return nil
}

// NewInterchainAccount creates and returns a new InterchainAccount type
func NewInterchainAccount(ba *authtypes.BaseAccount, accountOwner string) *InterchainAccount {
	return &InterchainAccount{
		BaseAccount:  ba,
		AccountOwner: accountOwner,
	}
}

// SetPubKey implements the authtypes.AccountI interface
func (ia InterchainAccount) SetPubKey(pubKey crypto.PubKey) error {
	return sdkerrors.Wrap(ErrUnsupported, "cannot set public key for interchain account")
}

// SetSequence implements the authtypes.AccountI interface
func (ia InterchainAccount) SetSequence(seq uint64) error {
	return sdkerrors.Wrap(ErrUnsupported, "cannot set sequence number for interchain account")
}

// Validate implements basic validation of the InterchainAccount
func (ia InterchainAccount) Validate() error {
	if strings.TrimSpace(ia.AccountOwner) == "" {
		return sdkerrors.Wrap(ErrInvalidAccountAddress, "AccountOwner cannot be empty")
	}

	return ia.BaseAccount.Validate()
}

// String returns a string representation of the InterchainAccount
func (ia InterchainAccount) String() string {
	out, _ := ia.MarshalYAML()
	return string(out)
}

// MarshalYAML returns the YAML representation of the InterchainAccount
func (ia InterchainAccount) MarshalYAML() ([]byte, error) {
	accAddr, err := sdk.AccAddressFromBech32(ia.Address)
	if err != nil {
		return nil, err
	}

	bz, err := yaml.Marshal(interchainAccountPretty{
		Address:       accAddr,
		PubKey:        "",
		AccountNumber: ia.AccountNumber,
		Sequence:      ia.Sequence,
		AccountOwner:  ia.AccountOwner,
	})

	if err != nil {
		return nil, err
	}

	return bz, nil
}

// MarshalJSON returns the JSON representation of the InterchainAccount
func (ia InterchainAccount) MarshalJSON() ([]byte, error) {
	accAddr, err := sdk.AccAddressFromBech32(ia.Address)
	if err != nil {
		return nil, err
	}

	bz, err := json.Marshal(interchainAccountPretty{
		Address:       accAddr,
		PubKey:        "",
		AccountNumber: ia.AccountNumber,
		Sequence:      ia.Sequence,
		AccountOwner:  ia.AccountOwner,
	})

	if err != nil {
		return nil, err
	}

	return bz, nil
}

// UnmarshalJSON unmarshals raw JSON bytes into the InterchainAccount
func (ia *InterchainAccount) UnmarshalJSON(bz []byte) error {
	var alias interchainAccountPretty
	if err := json.Unmarshal(bz, &alias); err != nil {
		return err
	}

	ia.BaseAccount = authtypes.NewBaseAccount(alias.Address, nil, alias.AccountNumber, alias.Sequence)
	ia.AccountOwner = alias.AccountOwner

	return nil
}<|MERGE_RESOLUTION|>--- conflicted
+++ resolved
@@ -21,15 +21,9 @@
 // DefaultMaxAddrLength defines the default maximum character length used in validation of addresses
 var DefaultMaxAddrLength = 128
 
-<<<<<<< HEAD
-// IsValidAddr defines a regular expression to check if the provided string consists of
-// strictly alphanumeric characters
-var IsValidAddr = regexp.MustCompile("^[a-zA-Z0-9]*$").MatchString
-=======
 // isValidAddr defines a regular expression to check if the provided string consists of
 // strictly alphanumeric characters and is non empty.
 var isValidAddr = regexp.MustCompile("^[a-zA-Z0-9]+$").MatchString
->>>>>>> a4b95176
 
 // InterchainAccountI wraps the authtypes.AccountI interface
 type InterchainAccountI interface {
@@ -54,11 +48,7 @@
 // ValidateAccountAddress performs basic validation of interchain account addresses, enforcing constraints
 // on address length and character set
 func ValidateAccountAddress(addr string) error {
-<<<<<<< HEAD
-	if !IsValidAddr(addr) || len(addr) == 0 || len(addr) > DefaultMaxAddrLength {
-=======
 	if !isValidAddr(addr) || len(addr) > DefaultMaxAddrLength {
->>>>>>> a4b95176
 		return sdkerrors.Wrapf(
 			ErrInvalidAccountAddress,
 			"address must contain strictly alphanumeric characters, not exceeding %d characters in length",
