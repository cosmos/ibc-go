package fee

import (
	"strings"

	sdk "github.com/cosmos/cosmos-sdk/types"
	sdkerrors "github.com/cosmos/cosmos-sdk/types/errors"
	capabilitytypes "github.com/cosmos/cosmos-sdk/x/capability/types"

	"github.com/cosmos/ibc-go/v5/modules/apps/29-fee/keeper"
	"github.com/cosmos/ibc-go/v5/modules/apps/29-fee/types"
	channeltypes "github.com/cosmos/ibc-go/v5/modules/core/04-channel/types"
	porttypes "github.com/cosmos/ibc-go/v5/modules/core/05-port/types"
	"github.com/cosmos/ibc-go/v5/modules/core/exported"
)

var _ porttypes.Middleware = &IBCMiddleware{}

// IBCMiddleware implements the ICS26 callbacks for the fee middleware given the
// fee keeper and the underlying application.
type IBCMiddleware struct {
	app    porttypes.IBCModule
	keeper keeper.Keeper
}

// NewIBCMiddleware creates a new IBCMiddlware given the keeper and underlying application
func NewIBCMiddleware(app porttypes.IBCModule, k keeper.Keeper) IBCMiddleware {
	return IBCMiddleware{
		app:    app,
		keeper: k,
	}
}

// OnChanOpenInit implements the IBCMiddleware interface
func (im IBCMiddleware) OnChanOpenInit(
	ctx sdk.Context,
	order channeltypes.Order,
	connectionHops []string,
	portID string,
	channelID string,
	chanCap *capabilitytypes.Capability,
	counterparty channeltypes.Counterparty,
	version string,
) (string, error) {
	var versionMetadata types.Metadata

	if strings.TrimSpace(version) == "" {
		// default version
		versionMetadata = types.Metadata{
			FeeVersion: types.Version,
			AppVersion: "",
		}
	} else {
		if err := types.ModuleCdc.UnmarshalJSON([]byte(version), &versionMetadata); err != nil {
			// Since it is valid for fee version to not be specified, the above middleware version may be for a middleware
			// lower down in the stack. Thus, if it is not a fee version we pass the entire version string onto the underlying
			// application.
			return im.app.OnChanOpenInit(ctx, order, connectionHops, portID, channelID,
				chanCap, counterparty, version)
		}
	}

	if versionMetadata.FeeVersion != types.Version {
		return "", sdkerrors.Wrapf(types.ErrInvalidVersion, "expected %s, got %s", types.Version, versionMetadata.FeeVersion)
	}

	appVersion, err := im.app.OnChanOpenInit(ctx, order, connectionHops, portID, channelID, chanCap, counterparty, versionMetadata.AppVersion)
	if err != nil {
		return "", err
	}

	versionMetadata.AppVersion = appVersion
	versionBytes, err := types.ModuleCdc.MarshalJSON(&versionMetadata)
	if err != nil {
		return "", err
	}

	im.keeper.SetFeeEnabled(ctx, portID, channelID)

	// call underlying app's OnChanOpenInit callback with the appVersion
	return string(versionBytes), nil
}

// OnChanOpenTry implements the IBCMiddleware interface
// If the channel is not fee enabled the underlying application version will be returned
// If the channel is fee enabled we merge the underlying application version with the ics29 version
func (im IBCMiddleware) OnChanOpenTry(
	ctx sdk.Context,
	order channeltypes.Order,
	connectionHops []string,
	portID,
	channelID string,
	chanCap *capabilitytypes.Capability,
	counterparty channeltypes.Counterparty,
	counterpartyVersion string,
) (string, error) {
	var versionMetadata types.Metadata
	if err := types.ModuleCdc.UnmarshalJSON([]byte(counterpartyVersion), &versionMetadata); err != nil {
		// Since it is valid for fee version to not be specified, the above middleware version may be for a middleware
		// lower down in the stack. Thus, if it is not a fee version we pass the entire version string onto the underlying
		// application.
		return im.app.OnChanOpenTry(ctx, order, connectionHops, portID, channelID, chanCap, counterparty, counterpartyVersion)
	}

	if versionMetadata.FeeVersion != types.Version {
		return "", sdkerrors.Wrapf(types.ErrInvalidVersion, "expected %s, got %s", types.Version, versionMetadata.FeeVersion)
	}

	im.keeper.SetFeeEnabled(ctx, portID, channelID)

	// call underlying app's OnChanOpenTry callback with the app versions
	appVersion, err := im.app.OnChanOpenTry(ctx, order, connectionHops, portID, channelID, chanCap, counterparty, versionMetadata.AppVersion)
	if err != nil {
		return "", err
	}

	versionMetadata.AppVersion = appVersion
	versionBytes, err := types.ModuleCdc.MarshalJSON(&versionMetadata)
	if err != nil {
		return "", err
	}

	return string(versionBytes), nil
}

// OnChanOpenAck implements the IBCMiddleware interface
func (im IBCMiddleware) OnChanOpenAck(
	ctx sdk.Context,
	portID,
	channelID string,
	counterpartyChannelID string,
	counterpartyVersion string,
) error {
	// If handshake was initialized with fee enabled it must complete with fee enabled.
	// If handshake was initialized with fee disabled it must complete with fee disabled.
	if im.keeper.IsFeeEnabled(ctx, portID, channelID) {
		var versionMetadata types.Metadata
		if err := types.ModuleCdc.UnmarshalJSON([]byte(counterpartyVersion), &versionMetadata); err != nil {
			return sdkerrors.Wrapf(err, "failed to unmarshal ICS29 counterparty version metadata: %s", counterpartyVersion)
		}

		if versionMetadata.FeeVersion != types.Version {
			return sdkerrors.Wrapf(types.ErrInvalidVersion, "expected counterparty fee version: %s, got: %s", types.Version, versionMetadata.FeeVersion)
		}

		// call underlying app's OnChanOpenAck callback with the counterparty app version.
		return im.app.OnChanOpenAck(ctx, portID, channelID, counterpartyChannelID, versionMetadata.AppVersion)
	}

	// call underlying app's OnChanOpenAck callback with the counterparty app version.
	return im.app.OnChanOpenAck(ctx, portID, channelID, counterpartyChannelID, counterpartyVersion)
}

// OnChanOpenConfirm implements the IBCMiddleware interface
func (im IBCMiddleware) OnChanOpenConfirm(
	ctx sdk.Context,
	portID,
	channelID string,
) error {
	// call underlying app's OnChanOpenConfirm callback.
	return im.app.OnChanOpenConfirm(ctx, portID, channelID)
}

// OnChanCloseInit implements the IBCMiddleware interface
func (im IBCMiddleware) OnChanCloseInit(
	ctx sdk.Context,
	portID,
	channelID string,
) error {
	if err := im.app.OnChanCloseInit(ctx, portID, channelID); err != nil {
		return err
	}

	if !im.keeper.IsFeeEnabled(ctx, portID, channelID) {
		return nil
	}

	if im.keeper.IsLocked(ctx) {
		return types.ErrFeeModuleLocked
	}

	if err := im.keeper.RefundFeesOnChannelClosure(ctx, portID, channelID); err != nil {
		return err
	}

	return nil
}

// OnChanCloseConfirm implements the IBCMiddleware interface
func (im IBCMiddleware) OnChanCloseConfirm(
	ctx sdk.Context,
	portID,
	channelID string,
) error {
	if err := im.app.OnChanCloseConfirm(ctx, portID, channelID); err != nil {
		return err
	}

	if !im.keeper.IsFeeEnabled(ctx, portID, channelID) {
		return nil
	}

	if im.keeper.IsLocked(ctx) {
		return types.ErrFeeModuleLocked
	}

	if err := im.keeper.RefundFeesOnChannelClosure(ctx, portID, channelID); err != nil {
		return err
	}

	return nil
}

// OnRecvPacket implements the IBCMiddleware interface.
// If fees are not enabled, this callback will default to the ibc-core packet callback
func (im IBCMiddleware) OnRecvPacket(
	ctx sdk.Context,
	packet channeltypes.Packet,
	relayer sdk.AccAddress,
) exported.Acknowledgement {
	if !im.keeper.IsFeeEnabled(ctx, packet.DestinationPort, packet.DestinationChannel) {
		return im.app.OnRecvPacket(ctx, packet, relayer)
	}

	ack := im.app.OnRecvPacket(ctx, packet, relayer)

	// in case of async aknowledgement (ack == nil) store the relayer address for use later during async WriteAcknowledgement
	if ack == nil {
		im.keeper.SetRelayerAddressForAsyncAck(ctx, channeltypes.NewPacketId(packet.GetDestPort(), packet.GetDestChannel(), packet.GetSequence()), relayer.String())
		return nil
	}

	// if forwardRelayer is not found we refund recv_fee
	forwardRelayer, _ := im.keeper.GetCounterpartyPayeeAddress(ctx, relayer.String(), packet.GetDestChannel())

	return types.NewIncentivizedAcknowledgement(forwardRelayer, ack.Acknowledgement(), ack.Success())
}

// OnAcknowledgementPacket implements the IBCMiddleware interface
// If fees are not enabled, this callback will default to the ibc-core packet callback
func (im IBCMiddleware) OnAcknowledgementPacket(
	ctx sdk.Context,
	packet channeltypes.Packet,
	acknowledgement []byte,
	relayer sdk.AccAddress,
) error {
	if !im.keeper.IsFeeEnabled(ctx, packet.SourcePort, packet.SourceChannel) {
		return im.app.OnAcknowledgementPacket(ctx, packet, acknowledgement, relayer)
	}
<<<<<<< HEAD

	ack := &types.IncentivizedAcknowledgement{}
	if err := types.ModuleCdc.UnmarshalJSON(acknowledgement, ack); err != nil {
=======
	var ack types.IncentivizedAcknowledgement
	if err := types.ModuleCdc.UnmarshalJSON(acknowledgement, &ack); err != nil {
>>>>>>> 48c456dd
		return sdkerrors.Wrapf(err, "cannot unmarshal ICS-29 incentivized packet acknowledgement: %v", ack)
	}

	if im.keeper.IsLocked(ctx) {
		// if the fee keeper is locked then fee logic should be skipped
		// this may occur in the presence of a severe bug which leads to invalid state
		// the fee keeper will be unlocked after manual intervention
		// the acknowledgement has been unmarshalled into an ics29 acknowledgement
		// since the counterparty is still sending incentivized acknowledgements
		// for fee enabled channels
		//
		// Please see ADR 004 for more information.
		return im.app.OnAcknowledgementPacket(ctx, packet, ack.AppAcknowledgement, relayer)
	}

	packetID := channeltypes.NewPacketId(packet.SourcePort, packet.SourceChannel, packet.Sequence)
	feesInEscrow, found := im.keeper.GetFeesInEscrow(ctx, packetID)
	if !found {
		// call underlying callback
		return im.app.OnAcknowledgementPacket(ctx, packet, ack.AppAcknowledgement, relayer)
	}

	payee, found := im.keeper.GetPayeeAddress(ctx, relayer.String(), packet.SourceChannel)
	if !found {
		im.keeper.DistributePacketFeesOnAcknowledgement(ctx, ack.ForwardRelayerAddress, relayer, feesInEscrow.PacketFees, packetID)

		// call underlying callback
		return im.app.OnAcknowledgementPacket(ctx, packet, ack.AppAcknowledgement, relayer)
	}

	payeeAddr, err := sdk.AccAddressFromBech32(payee)
	if err != nil {
		return sdkerrors.Wrapf(err, "failed to create sdk.Address from payee: %s", payee)
	}

	im.keeper.DistributePacketFeesOnAcknowledgement(ctx, ack.ForwardRelayerAddress, payeeAddr, feesInEscrow.PacketFees, packetID)

	// call underlying callback
	return im.app.OnAcknowledgementPacket(ctx, packet, ack.AppAcknowledgement, relayer)
}

// OnTimeoutPacket implements the IBCMiddleware interface
// If fees are not enabled, this callback will default to the ibc-core packet callback
func (im IBCMiddleware) OnTimeoutPacket(
	ctx sdk.Context,
	packet channeltypes.Packet,
	relayer sdk.AccAddress,
) error {
	// if the fee keeper is locked then fee logic should be skipped
	// this may occur in the presence of a severe bug which leads to invalid state
	// the fee keeper will be unlocked after manual intervention
	//
	// Please see ADR 004 for more information.
	if !im.keeper.IsFeeEnabled(ctx, packet.SourcePort, packet.SourceChannel) || im.keeper.IsLocked(ctx) {
		return im.app.OnTimeoutPacket(ctx, packet, relayer)
	}

	packetID := channeltypes.NewPacketId(packet.SourcePort, packet.SourceChannel, packet.Sequence)
	feesInEscrow, found := im.keeper.GetFeesInEscrow(ctx, packetID)
	if !found {
		// call underlying callback
		return im.app.OnTimeoutPacket(ctx, packet, relayer)
	}

	payee, found := im.keeper.GetPayeeAddress(ctx, relayer.String(), packet.SourceChannel)
	if !found {
		im.keeper.DistributePacketFeesOnTimeout(ctx, relayer, feesInEscrow.PacketFees, packetID)

		// call underlying callback
		return im.app.OnTimeoutPacket(ctx, packet, relayer)
	}

	payeeAddr, err := sdk.AccAddressFromBech32(payee)
	if err != nil {
		return sdkerrors.Wrapf(err, "failed to create sdk.Address from payee: %s", payee)
	}

	im.keeper.DistributePacketFeesOnTimeout(ctx, payeeAddr, feesInEscrow.PacketFees, packetID)

	// call underlying callback
	return im.app.OnTimeoutPacket(ctx, packet, relayer)
}

// SendPacket implements the ICS4 Wrapper interface
func (im IBCMiddleware) SendPacket(
	ctx sdk.Context,
	chanCap *capabilitytypes.Capability,
	packet exported.PacketI,
) error {
	return im.keeper.SendPacket(ctx, chanCap, packet)
}

// WriteAcknowledgement implements the ICS4 Wrapper interface
func (im IBCMiddleware) WriteAcknowledgement(
	ctx sdk.Context,
	chanCap *capabilitytypes.Capability,
	packet exported.PacketI,
	ack exported.Acknowledgement,
) error {
	return im.keeper.WriteAcknowledgement(ctx, chanCap, packet, ack)
}

// GetAppVersion returns the application version of the underlying application
func (im IBCMiddleware) GetAppVersion(ctx sdk.Context, portID, channelID string) (string, bool) {
	return im.keeper.GetAppVersion(ctx, portID, channelID)
}<|MERGE_RESOLUTION|>--- conflicted
+++ resolved
@@ -247,14 +247,9 @@
 	if !im.keeper.IsFeeEnabled(ctx, packet.SourcePort, packet.SourceChannel) {
 		return im.app.OnAcknowledgementPacket(ctx, packet, acknowledgement, relayer)
 	}
-<<<<<<< HEAD
-
-	ack := &types.IncentivizedAcknowledgement{}
-	if err := types.ModuleCdc.UnmarshalJSON(acknowledgement, ack); err != nil {
-=======
+
 	var ack types.IncentivizedAcknowledgement
 	if err := types.ModuleCdc.UnmarshalJSON(acknowledgement, &ack); err != nil {
->>>>>>> 48c456dd
 		return sdkerrors.Wrapf(err, "cannot unmarshal ICS-29 incentivized packet acknowledgement: %v", ack)
 	}
 
