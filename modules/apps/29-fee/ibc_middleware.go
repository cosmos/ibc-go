package fee

import (
	"encoding/json"
	"fmt"
	"strings"

	errorsmod "cosmossdk.io/errors"

	sdk "github.com/cosmos/cosmos-sdk/types"

	"github.com/cosmos/ibc-go/v9/modules/apps/29-fee/keeper"
	"github.com/cosmos/ibc-go/v9/modules/apps/29-fee/types"
	clienttypes "github.com/cosmos/ibc-go/v9/modules/core/02-client/types"
	channeltypes "github.com/cosmos/ibc-go/v9/modules/core/04-channel/types"
	porttypes "github.com/cosmos/ibc-go/v9/modules/core/05-port/types"
	ibcerrors "github.com/cosmos/ibc-go/v9/modules/core/errors"
	"github.com/cosmos/ibc-go/v9/modules/core/exported"
)

var (
	_ porttypes.Middleware            = (*IBCMiddleware)(nil)
	_ porttypes.PacketDataUnmarshaler = (*IBCMiddleware)(nil)
	_ porttypes.UpgradableModule      = (*IBCMiddleware)(nil)
	_ porttypes.VersionWrapper        = (*IBCMiddleware)(nil)
)

// IBCMiddleware implements the ICS26 callbacks for the fee middleware given the
// fee keeper and the underlying application.
type IBCMiddleware struct {
	app    porttypes.ClassicIBCModule
	keeper keeper.Keeper
}

// NewIBCMiddleware creates a new IBCMiddleware given the keeper and underlying application
func NewIBCMiddleware(app porttypes.ClassicIBCModule, k keeper.Keeper) IBCMiddleware {
	return IBCMiddleware{
		app:    app,
		keeper: k,
	}
}

// OnChanOpenInit implements the IBCMiddleware interface
func (im IBCMiddleware) OnChanOpenInit(
	ctx sdk.Context,
	order channeltypes.Order,
	connectionHops []string,
	portID string,
	channelID string,
	counterparty channeltypes.Counterparty,
	version string,
) (string, error) {
	if strings.TrimSpace(version) != "" && version != types.Version {
		return "", errorsmod.Wrapf(types.ErrInvalidVersion, "expected %s, got %s", types.Version, version)
	}

	im.keeper.SetFeeEnabled(ctx, portID, channelID)
	return types.Version, nil
}

// OnChanOpenTry implements the IBCMiddleware interface
// If the channel is not fee enabled the underlying application version will be returned
// If the channel is fee enabled we merge the underlying application version with the ics29 version
func (im IBCMiddleware) OnChanOpenTry(
	ctx sdk.Context,
	order channeltypes.Order,
	connectionHops []string,
	portID,
	channelID string,
	counterparty channeltypes.Counterparty,
	counterpartyVersion string,
) (string, error) {
<<<<<<< HEAD
	if strings.TrimSpace(counterpartyVersion) != "" && counterpartyVersion != types.Version {
=======
	if counterpartyVersion != types.Version {
>>>>>>> 94604008
		return "", errorsmod.Wrapf(types.ErrInvalidVersion, "expected %s, got %s", types.Version, counterpartyVersion)
	}
	im.keeper.SetFeeEnabled(ctx, portID, channelID)
	return counterpartyVersion, nil
}

// OnChanOpenAck implements the IBCMiddleware interface
func (im IBCMiddleware) OnChanOpenAck(
	ctx sdk.Context,
	portID,
	channelID string,
	counterpartyChannelID string,
	counterpartyVersion string,
) error {
	if im.keeper.IsFeeEnabled(ctx, portID, channelID) {
		versionMetadata, err := types.MetadataFromVersion(counterpartyVersion)
		if err != nil {
			// we pass the entire version string onto the underlying application.
			// and disable fees for this channel
			im.keeper.DeleteFeeEnabled(ctx, portID, channelID)
			return im.app.OnChanOpenAck(ctx, portID, channelID, counterpartyChannelID, counterpartyVersion)
		}

		if versionMetadata.FeeVersion != types.Version {
			return errorsmod.Wrapf(types.ErrInvalidVersion, "expected counterparty fee version: %s, got: %s", types.Version, versionMetadata.FeeVersion)
		}

		// call underlying app's OnChanOpenAck callback with the counterparty app version.
		return im.app.OnChanOpenAck(ctx, portID, channelID, counterpartyChannelID, versionMetadata.AppVersion)
	}

	// call underlying app's OnChanOpenAck callback with the counterparty app version.
	return im.app.OnChanOpenAck(ctx, portID, channelID, counterpartyChannelID, counterpartyVersion)
}

// OnChanOpenConfirm implements the IBCMiddleware interface
func (im IBCMiddleware) OnChanOpenConfirm(
	ctx sdk.Context,
	portID,
	channelID string,
) error {
	// call underlying app's OnChanOpenConfirm callback.
	return im.app.OnChanOpenConfirm(ctx, portID, channelID)
}

// OnChanCloseInit implements the IBCMiddleware interface
func (im IBCMiddleware) OnChanCloseInit(
	ctx sdk.Context,
	portID,
	channelID string,
) error {
	if err := im.app.OnChanCloseInit(ctx, portID, channelID); err != nil {
		return err
	}

	if !im.keeper.IsFeeEnabled(ctx, portID, channelID) {
		return nil
	}

	if im.keeper.IsLocked(ctx) {
		return types.ErrFeeModuleLocked
	}

	return im.keeper.RefundFeesOnChannelClosure(ctx, portID, channelID)
}

// OnChanCloseConfirm implements the IBCMiddleware interface
func (im IBCMiddleware) OnChanCloseConfirm(
	ctx sdk.Context,
	portID,
	channelID string,
) error {
	if err := im.app.OnChanCloseConfirm(ctx, portID, channelID); err != nil {
		return err
	}

	if !im.keeper.IsFeeEnabled(ctx, portID, channelID) {
		return nil
	}

	if im.keeper.IsLocked(ctx) {
		return types.ErrFeeModuleLocked
	}

	return im.keeper.RefundFeesOnChannelClosure(ctx, portID, channelID)
}

// OnSendPacket implements the IBCModule interface.
func (IBCMiddleware) OnSendPacket(
	ctx sdk.Context,
	portID string,
	channelID string,
	sequence uint64,
	timeoutHeight clienttypes.Height,
	timeoutTimestamp uint64,
	data []byte,
	signer sdk.AccAddress,
) error {
	return nil
}

// OnRecvPacket implements the IBCMiddleware interface.
// If fees are not enabled, this callback will default to the ibc-core packet callback
func (im IBCMiddleware) OnRecvPacket(
	ctx sdk.Context,
	channelVersion string,
	packet channeltypes.Packet,
	relayer sdk.AccAddress,
) exported.Acknowledgement {
	if !im.keeper.IsFeeEnabled(ctx, packet.DestinationPort, packet.DestinationChannel) {
		return im.app.OnRecvPacket(ctx, channelVersion, packet, relayer)
	}

	appVersion := unwrapAppVersion(channelVersion)
	ack := im.app.OnRecvPacket(ctx, appVersion, packet, relayer)

	// in case of async acknowledgement (ack == nil) store the relayer address for use later during async WriteAcknowledgement
	if ack == nil {
		im.keeper.SetRelayerAddressForAsyncAck(ctx, channeltypes.NewPacketID(packet.GetDestPort(), packet.GetDestChannel(), packet.GetSequence()), relayer.String())
		return nil
	}

	// if forwardRelayer is not found we refund recv_fee
	forwardRelayer, _ := im.keeper.GetCounterpartyPayeeAddress(ctx, relayer.String(), packet.GetDestChannel())

	return types.NewIncentivizedAcknowledgement(forwardRelayer, ack.Acknowledgement(), ack.Success())
}

// OnAcknowledgementPacket implements the IBCMiddleware interface
// If fees are not enabled, this callback will default to the ibc-core packet callback
func (im IBCMiddleware) OnAcknowledgementPacket(
	ctx sdk.Context,
	channelVersion string,
	packet channeltypes.Packet,
	acknowledgement []byte,
	relayer sdk.AccAddress,
) error {
	if !im.keeper.IsFeeEnabled(ctx, packet.SourcePort, packet.SourceChannel) {
		return im.app.OnAcknowledgementPacket(ctx, channelVersion, packet, acknowledgement, relayer)
	}

	appVersion := unwrapAppVersion(channelVersion)

	var ack types.IncentivizedAcknowledgement
	if err := json.Unmarshal(acknowledgement, &ack); err != nil {
		return errorsmod.Wrapf(ibcerrors.ErrInvalidType, "cannot unmarshal ICS-29 incentivized packet acknowledgement %v: %s", ack, err)
	}

	if im.keeper.IsLocked(ctx) {
		// if the fee keeper is locked then fee logic should be skipped
		// this may occur in the presence of a severe bug which leads to invalid state
		// the fee keeper will be unlocked after manual intervention
		// the acknowledgement has been unmarshalled into an ics29 acknowledgement
		// since the counterparty is still sending incentivized acknowledgements
		// for fee enabled channels
		//
		// Please see ADR 004 for more information.
		return im.app.OnAcknowledgementPacket(ctx, appVersion, packet, ack.AppAcknowledgement, relayer)
	}

	packetID := channeltypes.NewPacketID(packet.SourcePort, packet.SourceChannel, packet.Sequence)
	feesInEscrow, found := im.keeper.GetFeesInEscrow(ctx, packetID)
	if !found {
		// call underlying callback
		return im.app.OnAcknowledgementPacket(ctx, appVersion, packet, ack.AppAcknowledgement, relayer)
	}

	payee, found := im.keeper.GetPayeeAddress(ctx, relayer.String(), packet.SourceChannel)
	if !found {
		payee = relayer.String()
	}

	payeeAddr, err := sdk.AccAddressFromBech32(payee)
	if err != nil {
		return errorsmod.Wrapf(err, "failed to create sdk.Address from payee: %s", payee)
	}

	im.keeper.DistributePacketFeesOnAcknowledgement(ctx, ack.ForwardRelayerAddress, payeeAddr, feesInEscrow.PacketFees, packetID)

	// call underlying callback
	return im.app.OnAcknowledgementPacket(ctx, appVersion, packet, ack.AppAcknowledgement, relayer)
}

// OnTimeoutPacket implements the IBCMiddleware interface
// If fees are not enabled, this callback will default to the ibc-core packet callback
func (im IBCMiddleware) OnTimeoutPacket(
	ctx sdk.Context,
	channelVersion string,
	packet channeltypes.Packet,
	relayer sdk.AccAddress,
) error {
	if !im.keeper.IsFeeEnabled(ctx, packet.SourcePort, packet.SourceChannel) {
		return im.app.OnTimeoutPacket(ctx, channelVersion, packet, relayer)
	}

	appVersion := unwrapAppVersion(channelVersion)

	// if the fee keeper is locked then fee logic should be skipped
	// this may occur in the presence of a severe bug which leads to invalid state
	// the fee keeper will be unlocked after manual intervention
	//
	// Please see ADR 004 for more information.
	if im.keeper.IsLocked(ctx) {
		return im.app.OnTimeoutPacket(ctx, appVersion, packet, relayer)
	}

	packetID := channeltypes.NewPacketID(packet.SourcePort, packet.SourceChannel, packet.Sequence)
	feesInEscrow, found := im.keeper.GetFeesInEscrow(ctx, packetID)
	if !found {
		// call underlying callback
		return im.app.OnTimeoutPacket(ctx, appVersion, packet, relayer)
	}

	payee, found := im.keeper.GetPayeeAddress(ctx, relayer.String(), packet.SourceChannel)
	if !found {
		payee = relayer.String()
	}

	payeeAddr, err := sdk.AccAddressFromBech32(payee)
	if err != nil {
		return errorsmod.Wrapf(err, "failed to create sdk.Address from payee: %s", payee)
	}

	im.keeper.DistributePacketFeesOnTimeout(ctx, payeeAddr, feesInEscrow.PacketFees, packetID)

	// call underlying callback
	return im.app.OnTimeoutPacket(ctx, appVersion, packet, relayer)
}

// OnChanUpgradeInit implements the IBCModule interface
func (im IBCMiddleware) OnChanUpgradeInit(
	ctx sdk.Context,
	portID string,
	channelID string,
	proposedOrder channeltypes.Order,
	proposedConnectionHops []string,
	proposedVersion string,
) (string, error) {
	if proposedVersion != types.Version {
		return "", errorsmod.Wrapf(types.ErrInvalidVersion, "expected %s, got %s", types.Version, proposedVersion)
	}
	return types.Version, nil
}

// OnChanUpgradeTry implements the IBCModule interface
func (im IBCMiddleware) OnChanUpgradeTry(ctx sdk.Context, portID, channelID string, proposedOrder channeltypes.Order, proposedConnectionHops []string, counterpartyVersion string) (string, error) {
	cbs, ok := im.app.(porttypes.UpgradableModule)
	if !ok {
		return "", errorsmod.Wrap(porttypes.ErrInvalidRoute, "upgrade route not found to module in application callstack")
	}

	versionMetadata, err := types.MetadataFromVersion(counterpartyVersion)
	if err != nil {
		// since it is valid for fee version to not be specified, the counterparty upgrade version may be for a middleware
		// or application further down in the stack. Thus, pass through to next middleware or application in callstack.
		return cbs.OnChanUpgradeTry(ctx, portID, channelID, proposedOrder, proposedConnectionHops, counterpartyVersion)
	}

	if versionMetadata.FeeVersion != types.Version {
		return "", errorsmod.Wrapf(types.ErrInvalidVersion, "expected %s, got %s", types.Version, versionMetadata.FeeVersion)
	}

	appVersion, err := cbs.OnChanUpgradeTry(ctx, portID, channelID, proposedOrder, proposedConnectionHops, versionMetadata.AppVersion)
	if err != nil {
		return "", err
	}

	versionMetadata.AppVersion = appVersion
	versionBz, err := types.ModuleCdc.MarshalJSON(&versionMetadata)
	if err != nil {
		return "", err
	}

	return string(versionBz), nil
}

// OnChanUpgradeAck implements the IBCModule interface
func (im IBCMiddleware) OnChanUpgradeAck(ctx sdk.Context, portID, channelID, counterpartyVersion string) error {
	cbs, ok := im.app.(porttypes.UpgradableModule)
	if !ok {
		return errorsmod.Wrap(porttypes.ErrInvalidRoute, "upgrade route not found to module in application callstack")
	}

	versionMetadata, err := types.MetadataFromVersion(counterpartyVersion)
	if err != nil {
		// since it is valid for fee version to not be specified, the counterparty upgrade version may be for a middleware
		// or application further down in the stack. Thus, pass through to next middleware or application in callstack.
		return cbs.OnChanUpgradeAck(ctx, portID, channelID, counterpartyVersion)
	}

	if versionMetadata.FeeVersion != types.Version {
		return errorsmod.Wrapf(types.ErrInvalidVersion, "expected counterparty fee version: %s, got: %s", types.Version, versionMetadata.FeeVersion)
	}

	// call underlying app's OnChanUpgradeAck callback with the counterparty app version.
	return cbs.OnChanUpgradeAck(ctx, portID, channelID, versionMetadata.AppVersion)
}

// OnChanUpgradeOpen implements the IBCModule interface
func (im IBCMiddleware) OnChanUpgradeOpen(ctx sdk.Context, portID, channelID string, proposedOrder channeltypes.Order, proposedConnectionHops []string, proposedVersion string) {
	cbs, ok := im.app.(porttypes.UpgradableModule)
	if !ok {
		panic(errorsmod.Wrap(porttypes.ErrInvalidRoute, "upgrade route not found to module in application callstack"))
	}

	versionMetadata, err := types.MetadataFromVersion(proposedVersion)
	if err != nil {
		// set fee disabled and pass through to the next middleware or application in callstack.
		im.keeper.DeleteFeeEnabled(ctx, portID, channelID)
		cbs.OnChanUpgradeOpen(ctx, portID, channelID, proposedOrder, proposedConnectionHops, proposedVersion)
		return
	}

	// set fee enabled and pass through to the next middleware of application in callstack.
	im.keeper.SetFeeEnabled(ctx, portID, channelID)
	cbs.OnChanUpgradeOpen(ctx, portID, channelID, proposedOrder, proposedConnectionHops, versionMetadata.AppVersion)
}

// WriteAcknowledgement implements the ICS4 Wrapper interface
func (im IBCMiddleware) WriteAcknowledgement(
	ctx sdk.Context,
	packet exported.PacketI,
	ack exported.Acknowledgement,
) error {
	return im.keeper.WriteAcknowledgement(ctx, packet, ack)
}

// GetAppVersion returns the application version of the underlying application
func (im IBCMiddleware) GetAppVersion(ctx sdk.Context, portID, channelID string) (string, bool) {
	return im.keeper.GetAppVersion(ctx, portID, channelID)
}

// UnmarshalPacketData attempts to use the underlying app to unmarshal the packet data.
// If the underlying app does not support the PacketDataUnmarshaler interface, an error is returned.
// This function implements the optional PacketDataUnmarshaler interface required for ADR 008 support.
func (im IBCMiddleware) UnmarshalPacketData(ctx sdk.Context, portID string, channelID string, bz []byte) (interface{}, string, error) {
	unmarshaler, ok := im.app.(porttypes.PacketDataUnmarshaler)
	if !ok {
		return nil, "", errorsmod.Wrapf(types.ErrUnsupportedAction, "underlying app does not implement %T", (*porttypes.PacketDataUnmarshaler)(nil))
	}

	return unmarshaler.UnmarshalPacketData(ctx, portID, channelID, bz)
}

func unwrapAppVersion(channelVersion string) string {
	metadata, err := types.MetadataFromVersion(channelVersion)
	if err != nil {
		// This should not happen, as it would mean that the channel is broken. Only a severe bug would cause this.
		panic(errorsmod.Wrap(err, "failed to unwrap app version from channel version"))
	}

	return metadata.AppVersion
}

// WrapVersion returns the wrapped ics29 version based on the provided ics29 version and the underlying application version.
func (IBCMiddleware) WrapVersion(cbVersion, underlyingAppVersion string) string {
	if cbVersion != types.Version {
		panic(fmt.Errorf("invalid ics29 version provided. expected: %s, got: %s", types.Version, cbVersion))
	}

	metadata := types.Metadata{
		FeeVersion: cbVersion,
		AppVersion: underlyingAppVersion,
	}

	versionBytes := types.ModuleCdc.MustMarshalJSON(&metadata)

	return string(versionBytes)
}

// UnwrapVersionUnsafe attempts to unmarshal the version string into a ics29 version. An error is returned if unsuccessful.
func (IBCMiddleware) UnwrapVersionUnsafe(version string) (string, string, error) {
	metadata, err := types.MetadataFromVersion(version)
	if err != nil {
		// not an ics29 version
		return "", version, err
	}

	return metadata.FeeVersion, metadata.AppVersion, nil
}<|MERGE_RESOLUTION|>--- conflicted
+++ resolved
@@ -70,11 +70,7 @@
 	counterparty channeltypes.Counterparty,
 	counterpartyVersion string,
 ) (string, error) {
-<<<<<<< HEAD
-	if strings.TrimSpace(counterpartyVersion) != "" && counterpartyVersion != types.Version {
-=======
 	if counterpartyVersion != types.Version {
->>>>>>> 94604008
 		return "", errorsmod.Wrapf(types.ErrInvalidVersion, "expected %s, got %s", types.Version, counterpartyVersion)
 	}
 	im.keeper.SetFeeEnabled(ctx, portID, channelID)
@@ -305,7 +301,7 @@
 }
 
 // OnChanUpgradeInit implements the IBCModule interface
-func (im IBCMiddleware) OnChanUpgradeInit(
+func (IBCMiddleware) OnChanUpgradeInit(
 	ctx sdk.Context,
 	portID string,
 	channelID string,
