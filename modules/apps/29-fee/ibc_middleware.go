--- conflicted
+++ resolved
@@ -248,13 +248,8 @@
 		return im.app.OnAcknowledgementPacket(ctx, packet, acknowledgement, relayer)
 	}
 
-<<<<<<< HEAD
-	var ack = &types.IncentivizedAcknowledgement{}
-	if err := types.ModuleCdc.UnmarshalJSON(acknowledgement, ack); err != nil {
-=======
 	var ack types.IncentivizedAcknowledgement
 	if err := types.ModuleCdc.UnmarshalJSON(acknowledgement, &ack); err != nil {
->>>>>>> 10a5515e
 		return sdkerrors.Wrapf(err, "cannot unmarshal ICS-29 incentivized packet acknowledgement: %v", ack)
 	}
 
