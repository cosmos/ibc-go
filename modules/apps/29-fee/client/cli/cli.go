--- conflicted
+++ resolved
@@ -20,13 +20,10 @@
 		GetCmdTotalRecvFees(),
 		GetCmdTotalAckFees(),
 		GetCmdTotalTimeoutFees(),
-<<<<<<< HEAD
-		GetCmdIncentivizedPacketForChannel(),
-=======
+		GetCmdIncentivizedPacketsForChannel(),
 		GetCmdCounterpartyAddress(),
 		GetCmdFeeEnabledChannel(),
 		GetCmdFeeEnabledChannels(),
->>>>>>> c5897ae7
 	)
 
 	return queryCmd
