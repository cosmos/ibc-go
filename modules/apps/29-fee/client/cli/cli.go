package cli

import (
	"github.com/cosmos/cosmos-sdk/client"
	"github.com/spf13/cobra"
)

// GetQueryCmd returns the query commands for 29-fee
func GetQueryCmd() *cobra.Command {
	queryCmd := &cobra.Command{
		Use:                        "ibc-fee",
		Short:                      "IBC relayer incentivization query subcommands",
		DisableFlagParsing:         true,
		SuggestionsMinimumDistance: 2,
	}

	queryCmd.AddCommand(
		GetCmdTotalRecvFees(),
		GetCmdTotalAckFees(),
		GetCmdTotalTimeoutFees(),
<<<<<<< HEAD
		GetCmdCounterpartyAddress(),
=======
		GetCmdIncentivizedPacket(),
		GetCmdIncentivizedPackets(),
>>>>>>> 35427da7
	)

	return queryCmd
}

// NewTxCmd returns the transaction commands for 29-fee
func NewTxCmd() *cobra.Command {
	txCmd := &cobra.Command{
		Use:                        "ibc-fee",
		Short:                      "IBC relayer incentivization transaction subcommands",
		DisableFlagParsing:         true,
		SuggestionsMinimumDistance: 2,
		RunE:                       client.ValidateCmd,
	}

	txCmd.AddCommand(
		NewPayPacketFeeAsyncTxCmd(),
		NewRegisterCounterpartyAddress(),
	)

	return txCmd
}<|MERGE_RESOLUTION|>--- conflicted
+++ resolved
@@ -15,15 +15,12 @@
 	}
 
 	queryCmd.AddCommand(
+		GetCmdIncentivizedPacket(),
+		GetCmdIncentivizedPackets(),
 		GetCmdTotalRecvFees(),
 		GetCmdTotalAckFees(),
 		GetCmdTotalTimeoutFees(),
-<<<<<<< HEAD
 		GetCmdCounterpartyAddress(),
-=======
-		GetCmdIncentivizedPacket(),
-		GetCmdIncentivizedPackets(),
->>>>>>> 35427da7
 	)
 
 	return queryCmd
