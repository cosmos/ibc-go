package cli

import (
	"github.com/cosmos/cosmos-sdk/client"
	"github.com/spf13/cobra"
)

// GetQueryCmd returns the query commands for 29-fee
func GetQueryCmd() *cobra.Command {
	queryCmd := &cobra.Command{
		Use:                        "ibc-fee",
		Short:                      "IBC relayer incentivization query subcommands",
		DisableFlagParsing:         true,
		SuggestionsMinimumDistance: 2,
	}

	queryCmd.AddCommand(
		GetCmdIncentivizedPacket(),
		GetCmdIncentivizedPackets(),
		GetCmdTotalRecvFees(),
		GetCmdTotalAckFees(),
		GetCmdTotalTimeoutFees(),
		GetCmdIncentivizedPacketsForChannel(),
<<<<<<< HEAD
		GetCmdCounterpartyPayee(),
=======
		GetCmdPayee(),
		GetCmdCounterpartyAddress(),
>>>>>>> 49f585bf
		GetCmdFeeEnabledChannel(),
		GetCmdFeeEnabledChannels(),
	)

	return queryCmd
}

// NewTxCmd returns the transaction commands for 29-fee
func NewTxCmd() *cobra.Command {
	txCmd := &cobra.Command{
		Use:                        "ibc-fee",
		Short:                      "IBC relayer incentivization transaction subcommands",
		DisableFlagParsing:         true,
		SuggestionsMinimumDistance: 2,
		RunE:                       client.ValidateCmd,
	}

	txCmd.AddCommand(
		NewRegisterPayeeCmd(),
		NewRegisterCounterpartyPayeeCmd(),
		NewPayPacketFeeAsyncTxCmd(),
	)

	return txCmd
}<|MERGE_RESOLUTION|>--- conflicted
+++ resolved
@@ -21,12 +21,8 @@
 		GetCmdTotalAckFees(),
 		GetCmdTotalTimeoutFees(),
 		GetCmdIncentivizedPacketsForChannel(),
-<<<<<<< HEAD
+		GetCmdPayee(),
 		GetCmdCounterpartyPayee(),
-=======
-		GetCmdPayee(),
-		GetCmdCounterpartyAddress(),
->>>>>>> 49f585bf
 		GetCmdFeeEnabledChannel(),
 		GetCmdFeeEnabledChannels(),
 	)
