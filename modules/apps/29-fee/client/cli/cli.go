--- conflicted
+++ resolved
@@ -20,12 +20,9 @@
 		GetCmdTotalRecvFees(),
 		GetCmdTotalAckFees(),
 		GetCmdTotalTimeoutFees(),
-<<<<<<< HEAD
+		GetCmdCounterpartyAddress(),
 		GetCmdFeeEnabledChannel(),
 		GetCmdFeeEnabledChannels(),
-=======
-		GetCmdCounterpartyAddress(),
->>>>>>> 8451c633
 	)
 
 	return queryCmd
