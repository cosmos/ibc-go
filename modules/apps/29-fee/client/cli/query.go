package cli

import (
	"fmt"
	"strconv"

	"github.com/cosmos/cosmos-sdk/client"
	"github.com/cosmos/cosmos-sdk/client/flags"
	sdk "github.com/cosmos/cosmos-sdk/types"
	"github.com/cosmos/cosmos-sdk/version"
	"github.com/cosmos/ibc-go/v3/modules/apps/29-fee/types"
	channeltypes "github.com/cosmos/ibc-go/v3/modules/core/04-channel/types"
	"github.com/spf13/cobra"
)

// GetCmdIncentivizedPacket returns the unrelayed incentivized packet for a given packetID
func GetCmdIncentivizedPacket() *cobra.Command {
	cmd := &cobra.Command{
		Use:     "packet [port-id] [channel-id] [sequence]",
		Short:   "Query for an unrelayed incentivized packet by port-id, channel-id and packet sequence.",
		Long:    "Query for an unrelayed incentivized packet by port-id, channel-id and packet sequence.",
		Args:    cobra.ExactArgs(3),
		Example: fmt.Sprintf("%s query ibc-fee packet-by-id", version.AppName),
		RunE: func(cmd *cobra.Command, args []string) error {
			clientCtx, err := client.GetClientQueryContext(cmd)
			if err != nil {
				return err
			}

			seq, err := strconv.ParseUint(args[2], 10, 64)
			if err != nil {
				return err
			}

			packetID := channeltypes.PacketId{
				PortId:    args[0],
				ChannelId: args[1],
				Sequence:  seq,
			}

			req := &types.QueryIncentivizedPacketRequest{
				PacketId:    packetID,
				QueryHeight: uint64(clientCtx.Height),
			}

			queryClient := types.NewQueryClient(clientCtx)

			res, err := queryClient.IncentivizedPacket(cmd.Context(), req)
			if err != nil {
				return err
			}

			return clientCtx.PrintProto(res)
		},
	}

	flags.AddQueryFlagsToCmd(cmd)

	return cmd
}

// GetCmdIncentivizedPackets returns all of the unrelayed incentivized packets
func GetCmdIncentivizedPackets() *cobra.Command {
	cmd := &cobra.Command{
		Use:     "packets",
		Short:   "Query for all of the unrelayed incentivized packets and associated fees across all channels.",
		Long:    "Query for all of the unrelayed incentivized packets and associated fees across all channels.",
		Args:    cobra.NoArgs,
		Example: fmt.Sprintf("%s query ibc-fee packets", version.AppName),
		RunE: func(cmd *cobra.Command, args []string) error {
			clientCtx, err := client.GetClientQueryContext(cmd)
			if err != nil {
				return err
			}

			pageReq, err := client.ReadPageRequest(cmd.Flags())
			if err != nil {
				return err
			}

			req := &types.QueryIncentivizedPacketsRequest{
				Pagination:  pageReq,
				QueryHeight: uint64(clientCtx.Height),
			}

			queryClient := types.NewQueryClient(clientCtx)

			res, err := queryClient.IncentivizedPackets(cmd.Context(), req)
			if err != nil {
				return err
			}

			return clientCtx.PrintProto(res)
		},
	}

	flags.AddQueryFlagsToCmd(cmd)
	flags.AddPaginationFlagsToCmd(cmd, "packets")

	return cmd
}

// GetCmdTotalRecvFees returns the command handler for the Query/TotalRecvFees rpc.
func GetCmdTotalRecvFees() *cobra.Command {
	cmd := &cobra.Command{
		Use:     "total-recv-fees [port-id] [channel-id] [sequence]",
		Short:   "Query the total receive fees for a packet",
		Long:    "Query the total receive fees for a packet",
		Args:    cobra.ExactArgs(3),
		Example: fmt.Sprintf("%s query ibc-fee total-recv-fees transfer channel-5 100", version.AppName),
		RunE: func(cmd *cobra.Command, args []string) error {
			clientCtx, err := client.GetClientQueryContext(cmd)
			if err != nil {
				return err
			}

			portID, channelID := args[0], args[1]
			seq, err := strconv.ParseUint(args[2], 10, 64)
			if err != nil {
				return err
			}

			packetID := channeltypes.NewPacketId(channelID, portID, seq)

			if err := packetID.Validate(); err != nil {
				return err
			}

			queryClient := types.NewQueryClient(clientCtx)

			req := &types.QueryTotalRecvFeesRequest{
				PacketId: packetID,
			}

			res, err := queryClient.TotalRecvFees(cmd.Context(), req)
			if err != nil {
				return err
			}

			return clientCtx.PrintProto(res)
		},
	}

	flags.AddQueryFlagsToCmd(cmd)

	return cmd
}

// GetCmdTotalAckFees returns the command handler for the Query/TotalAckFees rpc.
func GetCmdTotalAckFees() *cobra.Command {
	cmd := &cobra.Command{
		Use:     "total-ack-fees [port-id] [channel-id] [sequence]",
		Short:   "Query the total acknowledgement fees for a packet",
		Long:    "Query the total acknowledgement fees for a packet",
		Args:    cobra.ExactArgs(3),
		Example: fmt.Sprintf("%s query ibc-fee total-ack-fees transfer channel-5 100", version.AppName),
		RunE: func(cmd *cobra.Command, args []string) error {
			clientCtx, err := client.GetClientQueryContext(cmd)
			if err != nil {
				return err
			}

			portID, channelID := args[0], args[1]
			seq, err := strconv.ParseUint(args[2], 10, 64)
			if err != nil {
				return err
			}

			packetID := channeltypes.NewPacketId(channelID, portID, seq)

			if err := packetID.Validate(); err != nil {
				return err
			}

			queryClient := types.NewQueryClient(clientCtx)

			req := &types.QueryTotalAckFeesRequest{
				PacketId: packetID,
			}

			res, err := queryClient.TotalAckFees(cmd.Context(), req)
			if err != nil {
				return err
			}

			return clientCtx.PrintProto(res)
		},
	}

	flags.AddQueryFlagsToCmd(cmd)

	return cmd
}

// GetCmdTotalTimeoutFees returns the command handler for the Query/TotalTimeoutFees rpc.
func GetCmdTotalTimeoutFees() *cobra.Command {
	cmd := &cobra.Command{
		Use:     "total-timeout-fees [port-id] [channel-id] [sequence]",
		Short:   "Query the total timeout fees for a packet",
		Long:    "Query the total timeout fees for a packet",
		Args:    cobra.ExactArgs(3),
		Example: fmt.Sprintf("%s query ibc-fee total-timeout-fees transfer channel-5 100", version.AppName),
		RunE: func(cmd *cobra.Command, args []string) error {
			clientCtx, err := client.GetClientQueryContext(cmd)
			if err != nil {
				return err
			}

			portID, channelID := args[0], args[1]
			seq, err := strconv.ParseUint(args[2], 10, 64)
			if err != nil {
				return err
			}

			packetID := channeltypes.NewPacketId(channelID, portID, seq)

			if err := packetID.Validate(); err != nil {
				return err
			}

			queryClient := types.NewQueryClient(clientCtx)

			req := &types.QueryTotalTimeoutFeesRequest{
				PacketId: packetID,
			}

			res, err := queryClient.TotalTimeoutFees(cmd.Context(), req)
			if err != nil {
				return err
			}

			return clientCtx.PrintProto(res)
		},
	}

	flags.AddQueryFlagsToCmd(cmd)

	return cmd
}

<<<<<<< HEAD
// GetCmdFeeEnabledChannels returns the command handler for the Query/FeeEnabledChannels rpc.
func GetCmdFeeEnabledChannels() *cobra.Command {
	cmd := &cobra.Command{
		Use:     "channels",
		Short:   "Query the ibc-fee enabled channels",
		Long:    "Query the ibc-fee enabled channels",
		Args:    cobra.NoArgs,
		Example: fmt.Sprintf("%s query ibc-fee channels", version.AppName),
=======
// GetCmdCounterpartyAddress returns the command handler for the Query/CounterpartyAddress rpc.
func GetCmdCounterpartyAddress() *cobra.Command {
	cmd := &cobra.Command{
		Use:     "counterparty-address [channel-id] [address]",
		Short:   "Query the relayer counterparty address on a given channel",
		Long:    "Query the relayer counterparty address on a given channel",
		Args:    cobra.ExactArgs(2),
		Example: fmt.Sprintf("%s query ibc-fee counterparty-address channel-5 cosmos1layxcsmyye0dc0har9sdfzwckaz8sjwlfsj8zs", version.AppName),
>>>>>>> 8451c633
		RunE: func(cmd *cobra.Command, args []string) error {
			clientCtx, err := client.GetClientQueryContext(cmd)
			if err != nil {
				return err
			}

<<<<<<< HEAD
			pageReq, err := client.ReadPageRequest(cmd.Flags())
			if err != nil {
				return err
			}

			req := &types.QueryFeeEnabledChannelsRequest{
				Pagination:  pageReq,
				QueryHeight: uint64(clientCtx.Height),
			}

			queryClient := types.NewQueryClient(clientCtx)

			res, err := queryClient.FeeEnabledChannels(cmd.Context(), req)
			if err != nil {
				return err
			}

			return clientCtx.PrintProto(res)
		},
	}

	flags.AddQueryFlagsToCmd(cmd)
	flags.AddPaginationFlagsToCmd(cmd, "channels")

	return cmd
}

// GetCmdFeeEnabledChannel returns the command handler for the Query/FeeEnabledChannel rpc.
func GetCmdFeeEnabledChannel() *cobra.Command {
	cmd := &cobra.Command{
		Use:     "channel [port-id] [channel-id]",
		Short:   "Query the ibc-fee enabled status of a channel",
		Long:    "Query the ibc-fee enabled status of a channel",
		Args:    cobra.ExactArgs(2),
		Example: fmt.Sprintf("%s query ibc-fee channel transfer channel-6", version.AppName),
		RunE: func(cmd *cobra.Command, args []string) error {
			clientCtx, err := client.GetClientQueryContext(cmd)
			if err != nil {
				return err
			}

			req := &types.QueryFeeEnabledChannelRequest{
				PortId:    args[0],
				ChannelId: args[1],
			}

			queryClient := types.NewQueryClient(clientCtx)

			res, err := queryClient.FeeEnabledChannel(cmd.Context(), req)
=======
			if _, err := sdk.AccAddressFromBech32(args[1]); err != nil {
				return err
			}

			queryClient := types.NewQueryClient(clientCtx)

			req := &types.QueryCounterpartyAddressRequest{
				ChannelId:      args[0],
				RelayerAddress: args[1],
			}

			res, err := queryClient.CounterpartyAddress(cmd.Context(), req)
>>>>>>> 8451c633
			if err != nil {
				return err
			}

			return clientCtx.PrintProto(res)
		},
	}

<<<<<<< HEAD
	flags.AddQueryFlagsToCmd(cmd)

=======
>>>>>>> 8451c633
	return cmd
}<|MERGE_RESOLUTION|>--- conflicted
+++ resolved
@@ -238,7 +238,43 @@
 	return cmd
 }
 
-<<<<<<< HEAD
+// GetCmdCounterpartyAddress returns the command handler for the Query/CounterpartyAddress rpc.
+func GetCmdCounterpartyAddress() *cobra.Command {
+	cmd := &cobra.Command{
+		Use:     "counterparty-address [channel-id] [address]",
+		Short:   "Query the relayer counterparty address on a given channel",
+		Long:    "Query the relayer counterparty address on a given channel",
+		Args:    cobra.ExactArgs(2),
+		Example: fmt.Sprintf("%s query ibc-fee counterparty-address channel-5 cosmos1layxcsmyye0dc0har9sdfzwckaz8sjwlfsj8zs", version.AppName),
+		RunE: func(cmd *cobra.Command, args []string) error {
+			clientCtx, err := client.GetClientQueryContext(cmd)
+			if err != nil {
+				return err
+			}
+
+			if _, err := sdk.AccAddressFromBech32(args[1]); err != nil {
+				return err
+			}
+
+			queryClient := types.NewQueryClient(clientCtx)
+
+			req := &types.QueryCounterpartyAddressRequest{
+				ChannelId:      args[0],
+				RelayerAddress: args[1],
+			}
+
+			res, err := queryClient.CounterpartyAddress(cmd.Context(), req)
+			if err != nil {
+				return err
+			}
+
+			return clientCtx.PrintProto(res)
+		},
+	}
+
+	return cmd
+}
+
 // GetCmdFeeEnabledChannels returns the command handler for the Query/FeeEnabledChannels rpc.
 func GetCmdFeeEnabledChannels() *cobra.Command {
 	cmd := &cobra.Command{
@@ -247,23 +283,12 @@
 		Long:    "Query the ibc-fee enabled channels",
 		Args:    cobra.NoArgs,
 		Example: fmt.Sprintf("%s query ibc-fee channels", version.AppName),
-=======
-// GetCmdCounterpartyAddress returns the command handler for the Query/CounterpartyAddress rpc.
-func GetCmdCounterpartyAddress() *cobra.Command {
-	cmd := &cobra.Command{
-		Use:     "counterparty-address [channel-id] [address]",
-		Short:   "Query the relayer counterparty address on a given channel",
-		Long:    "Query the relayer counterparty address on a given channel",
-		Args:    cobra.ExactArgs(2),
-		Example: fmt.Sprintf("%s query ibc-fee counterparty-address channel-5 cosmos1layxcsmyye0dc0har9sdfzwckaz8sjwlfsj8zs", version.AppName),
->>>>>>> 8451c633
-		RunE: func(cmd *cobra.Command, args []string) error {
-			clientCtx, err := client.GetClientQueryContext(cmd)
-			if err != nil {
-				return err
-			}
-
-<<<<<<< HEAD
+		RunE: func(cmd *cobra.Command, args []string) error {
+			clientCtx, err := client.GetClientQueryContext(cmd)
+			if err != nil {
+				return err
+			}
+
 			pageReq, err := client.ReadPageRequest(cmd.Flags())
 			if err != nil {
 				return err
@@ -313,32 +338,15 @@
 			queryClient := types.NewQueryClient(clientCtx)
 
 			res, err := queryClient.FeeEnabledChannel(cmd.Context(), req)
-=======
-			if _, err := sdk.AccAddressFromBech32(args[1]); err != nil {
-				return err
-			}
-
-			queryClient := types.NewQueryClient(clientCtx)
-
-			req := &types.QueryCounterpartyAddressRequest{
-				ChannelId:      args[0],
-				RelayerAddress: args[1],
-			}
-
-			res, err := queryClient.CounterpartyAddress(cmd.Context(), req)
->>>>>>> 8451c633
-			if err != nil {
-				return err
-			}
-
-			return clientCtx.PrintProto(res)
-		},
-	}
-
-<<<<<<< HEAD
-	flags.AddQueryFlagsToCmd(cmd)
-
-=======
->>>>>>> 8451c633
+			if err != nil {
+				return err
+			}
+
+			return clientCtx.PrintProto(res)
+		},
+	}
+
+	flags.AddQueryFlagsToCmd(cmd)
+
 	return cmd
 }