--- conflicted
+++ resolved
@@ -238,62 +238,127 @@
 	return cmd
 }
 
-<<<<<<< HEAD
-// GetCmdIncentivizedPacketForChannel returns all of the unrelayed incentivized packets on a given channel
-func GetCmdIncentivizedPacketForChannel() *cobra.Command {
+// GetCmdCounterpartyAddress returns the command handler for the Query/CounterpartyAddress rpc.
+func GetCmdCounterpartyAddress() *cobra.Command {
+	cmd := &cobra.Command{
+		Use:     "counterparty-address [channel-id] [address]",
+		Short:   "Query the relayer counterparty address on a given channel",
+		Long:    "Query the relayer counterparty address on a given channel",
+		Args:    cobra.ExactArgs(2),
+		Example: fmt.Sprintf("%s query ibc-fee counterparty-address channel-5 cosmos1layxcsmyye0dc0har9sdfzwckaz8sjwlfsj8zs", version.AppName),
+		RunE: func(cmd *cobra.Command, args []string) error {
+			clientCtx, err := client.GetClientQueryContext(cmd)
+			if err != nil {
+				return err
+			}
+
+			if _, err := sdk.AccAddressFromBech32(args[1]); err != nil {
+				return err
+			}
+
+			queryClient := types.NewQueryClient(clientCtx)
+
+			req := &types.QueryCounterpartyAddressRequest{
+				ChannelId:      args[0],
+				RelayerAddress: args[1],
+			}
+
+			res, err := queryClient.CounterpartyAddress(cmd.Context(), req)
+			if err != nil {
+				return err
+			}
+
+			return clientCtx.PrintProto(res)
+		},
+	}
+
+	return cmd
+}
+
+// GetCmdFeeEnabledChannels returns the command handler for the Query/FeeEnabledChannels rpc.
+func GetCmdFeeEnabledChannels() *cobra.Command {
+	cmd := &cobra.Command{
+		Use:     "channels",
+		Short:   "Query the ibc-fee enabled channels",
+		Long:    "Query the ibc-fee enabled channels",
+		Args:    cobra.NoArgs,
+		Example: fmt.Sprintf("%s query ibc-fee channels", version.AppName),
+		RunE: func(cmd *cobra.Command, args []string) error {
+			clientCtx, err := client.GetClientQueryContext(cmd)
+			if err != nil {
+				return err
+			}
+
+			pageReq, err := client.ReadPageRequest(cmd.Flags())
+			if err != nil {
+				return err
+			}
+
+			req := &types.QueryFeeEnabledChannelsRequest{
+				Pagination:  pageReq,
+				QueryHeight: uint64(clientCtx.Height),
+			}
+
+			queryClient := types.NewQueryClient(clientCtx)
+
+			res, err := queryClient.FeeEnabledChannels(cmd.Context(), req)
+			if err != nil {
+				return err
+			}
+
+			return clientCtx.PrintProto(res)
+		},
+	}
+
+	flags.AddQueryFlagsToCmd(cmd)
+	flags.AddPaginationFlagsToCmd(cmd, "channels")
+
+	return cmd
+}
+
+// GetCmdFeeEnabledChannel returns the command handler for the Query/FeeEnabledChannel rpc.
+func GetCmdFeeEnabledChannel() *cobra.Command {
+	cmd := &cobra.Command{
+		Use:     "channel [port-id] [channel-id]",
+		Short:   "Query the ibc-fee enabled status of a channel",
+		Long:    "Query the ibc-fee enabled status of a channel",
+		Args:    cobra.ExactArgs(2),
+		Example: fmt.Sprintf("%s query ibc-fee channel transfer channel-6", version.AppName),
+		RunE: func(cmd *cobra.Command, args []string) error {
+			clientCtx, err := client.GetClientQueryContext(cmd)
+			if err != nil {
+				return err
+			}
+
+			req := &types.QueryFeeEnabledChannelRequest{
+				PortId:    args[0],
+				ChannelId: args[1],
+			}
+
+			queryClient := types.NewQueryClient(clientCtx)
+
+			res, err := queryClient.FeeEnabledChannel(cmd.Context(), req)
+			if err != nil {
+				return err
+			}
+
+			return clientCtx.PrintProto(res)
+		},
+	}
+
+	flags.AddQueryFlagsToCmd(cmd)
+
+	return cmd
+}
+
+// GetCmdIncentivizedPacketsForChannel returns all of the unrelayed incentivized packets on a given channel
+func GetCmdIncentivizedPacketsForChannel() *cobra.Command {
 	cmd := &cobra.Command{
 		Use:     "packets-for-channel [port-id] [channel-id]",
 		Short:   "Query for all of the unrelayed incentivized packets on a given channel",
 		Long:    "Query for all of the unrelayed incentivized packets on a given channel. These are packets that have not yet been relayed.",
 		Args:    cobra.ExactArgs(2),
 		Example: fmt.Sprintf("%s query ibc-fee packets-for-channel", version.AppName),
-=======
-// GetCmdCounterpartyAddress returns the command handler for the Query/CounterpartyAddress rpc.
-func GetCmdCounterpartyAddress() *cobra.Command {
-	cmd := &cobra.Command{
-		Use:     "counterparty-address [channel-id] [address]",
-		Short:   "Query the relayer counterparty address on a given channel",
-		Long:    "Query the relayer counterparty address on a given channel",
-		Args:    cobra.ExactArgs(2),
-		Example: fmt.Sprintf("%s query ibc-fee counterparty-address channel-5 cosmos1layxcsmyye0dc0har9sdfzwckaz8sjwlfsj8zs", version.AppName),
-		RunE: func(cmd *cobra.Command, args []string) error {
-			clientCtx, err := client.GetClientQueryContext(cmd)
-			if err != nil {
-				return err
-			}
-
-			if _, err := sdk.AccAddressFromBech32(args[1]); err != nil {
-				return err
-			}
-
-			queryClient := types.NewQueryClient(clientCtx)
-
-			req := &types.QueryCounterpartyAddressRequest{
-				ChannelId:      args[0],
-				RelayerAddress: args[1],
-			}
-
-			res, err := queryClient.CounterpartyAddress(cmd.Context(), req)
-			if err != nil {
-				return err
-			}
-
-			return clientCtx.PrintProto(res)
-		},
-	}
-
-	return cmd
-}
-
-// GetCmdFeeEnabledChannels returns the command handler for the Query/FeeEnabledChannels rpc.
-func GetCmdFeeEnabledChannels() *cobra.Command {
-	cmd := &cobra.Command{
-		Use:     "channels",
-		Short:   "Query the ibc-fee enabled channels",
-		Long:    "Query the ibc-fee enabled channels",
-		Args:    cobra.NoArgs,
-		Example: fmt.Sprintf("%s query ibc-fee channels", version.AppName),
->>>>>>> c5897ae7
 		RunE: func(cmd *cobra.Command, args []string) error {
 			clientCtx, err := client.GetClientQueryContext(cmd)
 			if err != nil {
@@ -305,74 +370,26 @@
 				return err
 			}
 
-<<<<<<< HEAD
 			req := &types.QueryIncentivizedPacketsForChannelRequest{
 				Pagination:  pageReq,
 				PortId:      args[0],
 				ChannelId:   args[1],
-=======
-			req := &types.QueryFeeEnabledChannelsRequest{
-				Pagination:  pageReq,
->>>>>>> c5897ae7
 				QueryHeight: uint64(clientCtx.Height),
 			}
 
 			queryClient := types.NewQueryClient(clientCtx)
 
-<<<<<<< HEAD
 			res, err := queryClient.IncentivizedPacketsForChannel(cmd.Context(), req)
-=======
-			res, err := queryClient.FeeEnabledChannels(cmd.Context(), req)
-			if err != nil {
-				return err
-			}
-
-			return clientCtx.PrintProto(res)
-		},
-	}
-
-	flags.AddQueryFlagsToCmd(cmd)
-	flags.AddPaginationFlagsToCmd(cmd, "channels")
-
-	return cmd
-}
-
-// GetCmdFeeEnabledChannel returns the command handler for the Query/FeeEnabledChannel rpc.
-func GetCmdFeeEnabledChannel() *cobra.Command {
-	cmd := &cobra.Command{
-		Use:     "channel [port-id] [channel-id]",
-		Short:   "Query the ibc-fee enabled status of a channel",
-		Long:    "Query the ibc-fee enabled status of a channel",
-		Args:    cobra.ExactArgs(2),
-		Example: fmt.Sprintf("%s query ibc-fee channel transfer channel-6", version.AppName),
-		RunE: func(cmd *cobra.Command, args []string) error {
-			clientCtx, err := client.GetClientQueryContext(cmd)
-			if err != nil {
-				return err
-			}
-
-			req := &types.QueryFeeEnabledChannelRequest{
-				PortId:    args[0],
-				ChannelId: args[1],
-			}
-
-			queryClient := types.NewQueryClient(clientCtx)
-
-			res, err := queryClient.FeeEnabledChannel(cmd.Context(), req)
->>>>>>> c5897ae7
-			if err != nil {
-				return err
-			}
-
-			return clientCtx.PrintProto(res)
-		},
-	}
-
-	flags.AddQueryFlagsToCmd(cmd)
-<<<<<<< HEAD
-	flags.AddPaginationFlagsToCmd(cmd, "packets-by-channel")
-=======
->>>>>>> c5897ae7
+			if err != nil {
+				return err
+			}
+
+			return clientCtx.PrintProto(res)
+		},
+	}
+
+	flags.AddQueryFlagsToCmd(cmd)
+	flags.AddPaginationFlagsToCmd(cmd, "packets-for-channel")
 
 	return cmd
 }