--- conflicted
+++ resolved
@@ -464,9 +464,6 @@
 		{
 			"async write acknowledgement: ack is nil",
 			func() {
-<<<<<<< HEAD
-				suite.chainB.GetSimApp().IBCFeeKeeper.SetCounterpartyAddress(suite.chainB.GetContext(), suite.chainA.SenderAccount.GetAddress().String(), "", suite.path.EndpointB.ChannelID)
-=======
 				// setup mock callback
 				suite.chainB.GetSimApp().FeeMockModule.IBCApp.OnRecvPacket = func(
 					ctx sdk.Context,
@@ -475,7 +472,6 @@
 				) exported.Acknowledgement {
 					return nil
 				}
->>>>>>> 99db1434
 			},
 			true,
 			true,
@@ -491,7 +487,7 @@
 		{
 			"forward address is not found",
 			func() {
-				suite.chainB.GetSimApp().IBCFeeKeeper.SetCounterpartyAddress(suite.chainB.GetContext(), suite.chainA.SenderAccount.GetAddress().String(), "")
+				suite.chainB.GetSimApp().IBCFeeKeeper.SetCounterpartyAddress(suite.chainB.GetContext(), suite.chainA.SenderAccount.GetAddress().String(), "", suite.path.EndpointB.ChannelID)
 			},
 			false,
 			true,
