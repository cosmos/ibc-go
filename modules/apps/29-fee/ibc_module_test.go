--- conflicted
+++ resolved
@@ -303,38 +303,6 @@
 		expPass  bool
 	}{
 		{
-<<<<<<< HEAD
-			"success",
-			func(suite *FeeTestSuite) {
-				packetID := channeltypes.NewPacketId(
-					suite.path.EndpointA.ChannelConfig.PortID,
-					suite.path.EndpointA.ChannelID,
-					1,
-				)
-				refundAcc := suite.chainA.SenderAccount.GetAddress()
-				packetFee := types.NewPacketFee(types.Fee{validCoins, validCoins2, validCoins3}, refundAcc.String(), []string{})
-
-				suite.chainA.GetSimApp().IBCFeeKeeper.SetFeesInEscrow(suite.chainA.GetContext(), packetID, types.NewPacketFees([]types.PacketFee{packetFee}))
-				suite.chainA.GetSimApp().BankKeeper.SendCoinsFromAccountToModule(suite.chainA.GetContext(), refundAcc, types.ModuleName, packetFee.Fee.Total())
-			},
-			false,
-		},
-		{
-			"module account balance insufficient",
-			func(suite *FeeTestSuite) {
-				packetID := channeltypes.NewPacketId(
-					suite.path.EndpointA.ChannelConfig.PortID,
-					suite.path.EndpointA.ChannelID,
-					1,
-				)
-				refundAcc := suite.chainA.SenderAccount.GetAddress()
-				packetFee := types.NewPacketFee(types.Fee{validCoins, validCoins2, validCoins3}, refundAcc.String(), []string{})
-
-				suite.chainA.GetSimApp().IBCFeeKeeper.SetFeesInEscrow(suite.chainA.GetContext(), packetID, types.NewPacketFees([]types.PacketFee{packetFee}))
-				suite.chainA.GetSimApp().BankKeeper.SendCoinsFromAccountToModule(suite.chainA.GetContext(), refundAcc, types.ModuleName, packetFee.Fee.Total())
-
-				suite.chainA.GetSimApp().BankKeeper.SendCoinsFromModuleToAccount(suite.chainA.GetContext(), types.ModuleName, refundAcc, validCoins3)
-=======
 			"success", func() {}, true,
 		},
 		{
@@ -351,7 +319,6 @@
 				// store the fee in state & update escrow account balance
 				packetID := channeltypes.NewPacketId(suite.path.EndpointA.ChannelConfig.PortID, suite.path.EndpointA.ChannelID, uint64(1))
 				packetFees := types.NewPacketFees([]types.PacketFee{types.NewPacketFee(fee, "invalid refund address", nil)})
->>>>>>> e59a6d2b
 
 				suite.chainA.GetSimApp().IBCFeeKeeper.SetFeesInEscrow(suite.chainA.GetContext(), packetID, packetFees)
 				suite.chainA.GetSimApp().BankKeeper.SendCoinsFromAccountToModule(suite.chainA.GetContext(), refundAcc, types.ModuleName, fee.Total())
@@ -375,8 +342,9 @@
 
 			refundAcc = suite.chainA.SenderAccount.GetAddress()
 			packetFee := types.NewPacketFee(fee, refundAcc.String(), []string{})
-			err := suite.chainA.GetSimApp().IBCFeeKeeper.EscrowPacketFee(suite.chainA.GetContext(), packetID, packetFee)
-			suite.Require().NoError(err)
+
+			suite.chainA.GetSimApp().IBCFeeKeeper.SetFeesInEscrow(suite.chainA.GetContext(), packetID, types.NewPacketFees([]types.PacketFee{packetFee}))
+			suite.chainA.GetSimApp().BankKeeper.SendCoinsFromAccountToModule(suite.chainA.GetContext(), refundAcc, types.ModuleName, fee.Total())
 
 			tc.malleate()
 
@@ -410,24 +378,7 @@
 		expPass  bool
 	}{
 		{
-<<<<<<< HEAD
-			"success",
-			func(suite *FeeTestSuite) {
-				packetID := channeltypes.PacketId{
-					PortId:    suite.path.EndpointA.ChannelConfig.PortID,
-					ChannelId: suite.path.EndpointA.ChannelID,
-					Sequence:  1,
-				}
-				refundAcc := suite.chainA.SenderAccount.GetAddress()
-				packetFee := types.NewPacketFee(types.Fee{validCoins, validCoins2, validCoins3}, refundAcc.String(), []string{})
-
-				suite.chainA.GetSimApp().IBCFeeKeeper.SetFeesInEscrow(suite.chainA.GetContext(), packetID, types.NewPacketFees([]types.PacketFee{packetFee}))
-				suite.chainA.GetSimApp().BankKeeper.SendCoinsFromAccountToModule(suite.chainA.GetContext(), refundAcc, types.ModuleName, packetFee.Fee.Total())
-			},
-			false,
-=======
 			"success", func() {}, true,
->>>>>>> e59a6d2b
 		},
 		{
 			"application callback fails", func() {
@@ -436,15 +387,6 @@
 				) error {
 					return fmt.Errorf("application callback fails")
 				}
-<<<<<<< HEAD
-				refundAcc := suite.chainA.SenderAccount.GetAddress()
-				packetFee := types.NewPacketFee(types.Fee{validCoins, validCoins2, validCoins3}, refundAcc.String(), []string{})
-
-				suite.chainA.GetSimApp().IBCFeeKeeper.SetFeesInEscrow(suite.chainA.GetContext(), packetID, types.NewPacketFees([]types.PacketFee{packetFee}))
-				suite.chainA.GetSimApp().BankKeeper.SendCoinsFromAccountToModule(suite.chainA.GetContext(), refundAcc, types.ModuleName, packetFee.Fee.Total())
-
-				suite.chainA.GetSimApp().BankKeeper.SendCoinsFromModuleToAccount(suite.chainA.GetContext(), types.ModuleName, refundAcc, validCoins3)
-=======
 			}, false,
 		},
 		{
@@ -452,7 +394,6 @@
 				// store the fee in state & update escrow account balance
 				packetID := channeltypes.NewPacketId(suite.path.EndpointA.ChannelConfig.PortID, suite.path.EndpointA.ChannelID, uint64(1))
 				packetFees := types.NewPacketFees([]types.PacketFee{types.NewPacketFee(fee, "invalid refund address", nil)})
->>>>>>> e59a6d2b
 
 				suite.chainA.GetSimApp().IBCFeeKeeper.SetFeesInEscrow(suite.chainA.GetContext(), packetID, packetFees)
 				suite.chainA.GetSimApp().BankKeeper.SendCoinsFromAccountToModule(suite.chainA.GetContext(), refundAcc, types.ModuleName, fee.Total())
@@ -477,8 +418,9 @@
 
 			refundAcc = suite.chainA.SenderAccount.GetAddress()
 			packetFee := types.NewPacketFee(fee, refundAcc.String(), []string{})
-			err := suite.chainA.GetSimApp().IBCFeeKeeper.EscrowPacketFee(suite.chainA.GetContext(), packetID, packetFee)
-			suite.Require().NoError(err)
+
+			suite.chainA.GetSimApp().IBCFeeKeeper.SetFeesInEscrow(suite.chainA.GetContext(), packetID, types.NewPacketFees([]types.PacketFee{packetFee}))
+			suite.chainA.GetSimApp().BankKeeper.SendCoinsFromAccountToModule(suite.chainA.GetContext(), refundAcc, types.ModuleName, fee.Total())
 
 			tc.malleate()
 
