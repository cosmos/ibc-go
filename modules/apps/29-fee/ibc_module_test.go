--- conflicted
+++ resolved
@@ -309,32 +309,6 @@
 	}
 }
 
-<<<<<<< HEAD
-func (suite *FeeTestSuite) TestOnRecvPacket() {
-	testCases := []struct {
-		name      string
-		cpVersion string
-		malleate  func(suite *FeeTestSuite)
-		expPass   bool
-	}{
-		{
-			"success",
-			channeltypes.MergeChannelVersions(types.Version, transfertypes.Version),
-			func(suite *FeeTestSuite) {},
-			true,
-		},
-		{
-			"identified packet fee doesn't exist",
-			channeltypes.MergeChannelVersions("fee29-A", transfertypes.Version),
-			func(suite *FeeTestSuite) {},
-			false,
-		},
-		{
-			"refundAccount doesn't exist",
-			channeltypes.MergeChannelVersions(types.Version, "ics20-4"),
-			func(suite *FeeTestSuite) {},
-			false,
-=======
 // Tests OnChanCloseInit on chainA
 func (suite *FeeTestSuite) TestOnChanCloseInit() {
 	testCases := []struct {
@@ -376,7 +350,6 @@
 				suite.chainA.GetSimApp().IBCFeeKeeper.SetFeeEnabled(suite.chainA.GetContext(), "portID7", "channel-7")
 			},
 			true,
->>>>>>> e574499e
 		},
 	}
 
@@ -384,21 +357,11 @@
 		tc := tc
 		suite.Run(tc.name, func() {
 			suite.SetupTest()
-<<<<<<< HEAD
-			suite.coordinator.SetupConnections(suite.path)
-
-			// malleate test case
-			tc.malleate(suite)
-
-			suite.path.EndpointA.ChanOpenInit()
-			suite.path.EndpointB.ChanOpenTry()
-=======
 			suite.coordinator.Setup(suite.path) // setup channel
 
 			origBal := suite.chainA.GetSimApp().BankKeeper.GetAllBalances(suite.chainA.GetContext(), suite.chainA.SenderAccount.GetAddress())
 
 			tc.setup(suite)
->>>>>>> e574499e
 
 			module, _, err := suite.chainA.App.GetIBCKeeper().PortKeeper.LookupModuleByPort(suite.chainA.GetContext(), ibctesting.TransferPort)
 			suite.Require().NoError(err)
@@ -406,97 +369,6 @@
 			cbs, ok := suite.chainA.App.GetIBCKeeper().Router.GetRoute(module)
 			suite.Require().True(ok)
 
-<<<<<<< HEAD
-			err = cbs.OnTimeoutPacket(suite.chainA.GetContext(), packet, relayer)
-			if tc.expPass {
-				suite.Require().NoError(err, "unexpected error for case: %s", tc.name)
-			} else {
-				suite.Require().Error(err, "%s expected error but returned none", tc.name)
-			}
-		})
-	}
-}
-
-func (suite *FeeTestSuite) TestOnAcknowledgementPacket() {
-	testCases := []struct {
-		name      string
-		cpVersion string
-		malleate  func(suite *FeeTestSuite)
-		expPass   bool
-	}{
-		{
-			"success",
-			channeltypes.MergeChannelVersions(types.Version, transfertypes.Version),
-			func(suite *FeeTestSuite) {},
-			true,
-		},
-		{
-			"identified packet fee doesn't exist",
-			channeltypes.MergeChannelVersions("fee29-A", transfertypes.Version),
-			func(suite *FeeTestSuite) {},
-			false,
-		},
-		{
-			"refundAccount doesn't exist",
-			channeltypes.MergeChannelVersions(types.Version, "ics20-4"),
-			func(suite *FeeTestSuite) {},
-			false,
-		},
-	}
-
-	for _, tc := range testCases {
-		tc := tc
-		suite.Run(tc.name, func() {
-			suite.SetupTest()
-			suite.coordinator.SetupConnections(suite.path)
-
-			// malleate test case
-			tc.malleate(suite)
-
-			suite.path.EndpointA.ChanOpenInit()
-			suite.path.EndpointB.ChanOpenTry()
-
-			module, _, err := suite.chainA.App.GetIBCKeeper().PortKeeper.LookupModuleByPort(suite.chainA.GetContext(), ibctesting.TransferPort)
-			suite.Require().NoError(err)
-
-			cbs, ok := suite.chainA.App.GetIBCKeeper().Router.GetRoute(module)
-			suite.Require().True(ok)
-
-			err = cbs.OnTimeoutPacket(suite.chainA.GetContext(), packet, relayer)
-			if tc.expPass {
-				suite.Require().NoError(err, "unexpected error for case: %s", tc.name)
-			} else {
-				suite.Require().Error(err, "%s expected error but returned none", tc.name)
-			}
-		})
-	}
-}
-
-func (suite *FeeTestSuite) TestOnTimeoutPacket() {
-	testCases := []struct {
-		name      string
-		cpVersion string
-		malleate  func(suite *FeeTestSuite)
-		expPass   bool
-	}{
-		{
-			"success",
-			channeltypes.MergeChannelVersions(types.Version, transfertypes.Version),
-			func(suite *FeeTestSuite) {},
-			true,
-		},
-		{
-			"identified packet fee doesn't exist",
-			channeltypes.MergeChannelVersions("fee29-A", transfertypes.Version),
-			func(suite *FeeTestSuite) {},
-			false,
-		},
-		{
-			"refundAccount doesn't exist",
-			channeltypes.MergeChannelVersions(types.Version, "ics20-4"),
-			func(suite *FeeTestSuite) {},
-			false,
-=======
 			if tc.disabled {
 				suite.Require().True(
 					suite.chainA.GetSimApp().IBCFeeKeeper.IsFeeEnabled(suite.chainA.GetContext(), suite.path.EndpointA.ChannelConfig.PortID, suite.path.EndpointA.ChannelID),
@@ -558,7 +430,6 @@
 				suite.chainA.GetSimApp().IBCFeeKeeper.SetFeeEnabled(suite.chainA.GetContext(), "portID7", "channel-7")
 			},
 			true,
->>>>>>> e574499e
 		},
 	}
 
@@ -566,21 +437,11 @@
 		tc := tc
 		suite.Run(tc.name, func() {
 			suite.SetupTest()
-<<<<<<< HEAD
-			suite.coordinator.SetupConnections(suite.path)
-
-			// malleate test case
-			tc.malleate(suite)
-
-			suite.path.EndpointA.ChanOpenInit()
-			suite.path.EndpointB.ChanOpenTry()
-=======
 			suite.coordinator.Setup(suite.path) // setup channel
 
 			origBal := suite.chainA.GetSimApp().BankKeeper.GetAllBalances(suite.chainA.GetContext(), suite.chainA.SenderAccount.GetAddress())
 
 			tc.setup(suite)
->>>>>>> e574499e
 
 			module, _, err := suite.chainA.App.GetIBCKeeper().PortKeeper.LookupModuleByPort(suite.chainA.GetContext(), ibctesting.TransferPort)
 			suite.Require().NoError(err)
@@ -588,13 +449,6 @@
 			cbs, ok := suite.chainA.App.GetIBCKeeper().Router.GetRoute(module)
 			suite.Require().True(ok)
 
-<<<<<<< HEAD
-			err = cbs.OnTimeoutPacket(suite.chainA.GetContext(), packet, relayer)
-			if tc.expPass {
-				suite.Require().NoError(err, "unexpected error for case: %s", tc.name)
-			} else {
-				suite.Require().Error(err, "%s expected error but returned none", tc.name)
-=======
 			if tc.disabled {
 				suite.Require().True(
 					suite.chainA.GetSimApp().IBCFeeKeeper.IsFeeEnabled(suite.chainA.GetContext(), suite.path.EndpointA.ChannelConfig.PortID, suite.path.EndpointA.ChannelID),
@@ -610,7 +464,6 @@
 				cbs.OnChanCloseConfirm(suite.chainA.GetContext(), suite.path.EndpointA.ChannelConfig.PortID, suite.path.EndpointA.ChannelID)
 				afterBal := suite.chainA.GetSimApp().BankKeeper.GetAllBalances(suite.chainA.GetContext(), suite.chainA.SenderAccount.GetAddress())
 				suite.Require().Equal(origBal, afterBal, "balances of refund account not equal after all fees refunded")
->>>>>>> e574499e
 			}
 		})
 	}
