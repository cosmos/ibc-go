package keeper_test

import (
	sdk "github.com/cosmos/cosmos-sdk/types"

	"github.com/cosmos/ibc-go/v3/modules/apps/29-fee/types"
	channeltypes "github.com/cosmos/ibc-go/v3/modules/core/04-channel/types"
	ibctesting "github.com/cosmos/ibc-go/v3/testing"
)

func (suite *KeeperTestSuite) TestRegisterCounterpartyAddress() {
	var (
		sender       string
		counterparty string
	)

	testCases := []struct {
		name     string
		expPass  bool
		malleate func()
	}{
		{
			"success",
			true,
			func() {},
		},
		{
			"counterparty is an arbitrary string",
			true,
			func() { counterparty = "arbitrary-string" },
		},
	}

	for _, tc := range testCases {
		suite.SetupTest()
		ctx := suite.chainA.GetContext()

		sender = suite.chainA.SenderAccount.GetAddress().String()
		counterparty = suite.chainB.SenderAccount.GetAddress().String()
		tc.malleate()
		msg := types.NewMsgRegisterCounterpartyAddress(sender, counterparty, ibctesting.FirstChannelID)

		_, err := suite.chainA.SendMsgs(msg)

		if tc.expPass {
			suite.Require().NoError(err) // message committed

			counterpartyAddress, _ := suite.chainA.GetSimApp().IBCFeeKeeper.GetCounterpartyAddress(ctx, suite.chainA.SenderAccount.GetAddress().String(), ibctesting.FirstChannelID)
			suite.Require().Equal(counterparty, counterpartyAddress)
		} else {
			suite.Require().Error(err)
		}
	}
}

func (suite *KeeperTestSuite) TestPayPacketFee() {
	var (
		expEscrowBalance sdk.Coins
		msg              *types.MsgPayPacketFee
	)

	testCases := []struct {
		name     string
		malleate func()
		expPass  bool
	}{
		{
			"success",
			func() {},
			true,
		},
		{
			"success with existing packet fees in escrow",
			func() {
				fee := types.NewFee(defaultReceiveFee, defaultAckFee, defaultTimeoutFee)

				packetID := channeltypes.NewPacketId(suite.path.EndpointA.ChannelConfig.PortID, suite.path.EndpointA.ChannelID, 1)
				packetFee := types.NewPacketFee(fee, suite.chainA.SenderAccount.GetAddress().String(), []string{})
				feesInEscrow := types.NewPacketFees([]types.PacketFee{packetFee})

				suite.chainA.GetSimApp().IBCFeeKeeper.SetFeesInEscrow(suite.chainA.GetContext(), packetID, feesInEscrow)
				err := suite.chainA.GetSimApp().BankKeeper.SendCoinsFromAccountToModule(suite.chainA.GetContext(), suite.chainA.SenderAccount.GetAddress(), types.ModuleName, fee.Total())
				suite.Require().NoError(err)

				expEscrowBalance = expEscrowBalance.Add(fee.Total()...)
			},
			true,
		},
		{
			"fee module is locked",
			func() {
				lockFeeModule(suite.chainA)
			},
			false,
		},
		{
			"fee module disabled on channel",
			func() {
				msg.SourcePortId = "invalid-port"
				msg.SourceChannelId = "invalid-channel"
			},
			false,
		},
		{
			"invalid refund address",
			func() {
				msg.Signer = "invalid-address"
			},
			false,
		},
		{
			"refund account does not exist",
			func() {
				msg.Signer = suite.chainB.SenderAccount.GetAddress().String()
			},
			false,
		},
		{
			"acknowledgement fee balance not found",
			func() {
				msg.Fee.AckFee = invalidCoins
			},
			false,
		},
		{
			"receive fee balance not found",
			func() {
				msg.Fee.RecvFee = invalidCoins
			},
			false,
		},
		{
			"timeout fee balance not found",
			func() {
				msg.Fee.TimeoutFee = invalidCoins
			},
			false,
		},
	}

	for _, tc := range testCases {
<<<<<<< HEAD
		tc := tc
=======
		suite.SetupTest()
		suite.coordinator.Setup(suite.path) // setup channel

		refundAcc := suite.chainA.SenderAccount.GetAddress()
		channelID := suite.path.EndpointA.ChannelID
		fee := types.Fee{
			RecvFee:    defaultRecvFee,
			AckFee:     defaultAckFee,
			TimeoutFee: defaultTimeoutFee,
		}
		msg := types.NewMsgPayPacketFee(fee, suite.path.EndpointA.ChannelConfig.PortID, channelID, refundAcc.String(), []string{})
>>>>>>> 63c53414

		suite.Run(tc.name, func() {
			suite.SetupTest()
			suite.coordinator.Setup(suite.path) // setup channel

			fee := types.NewFee(defaultReceiveFee, defaultAckFee, defaultTimeoutFee)
			msg = types.NewMsgPayPacketFee(
				fee,
				suite.path.EndpointA.ChannelConfig.PortID,
				suite.path.EndpointA.ChannelID,
				suite.chainA.SenderAccount.GetAddress().String(),
				[]string{},
			)

			expEscrowBalance = fee.Total()

			tc.malleate()

			_, err := suite.chainA.GetSimApp().IBCFeeKeeper.PayPacketFee(sdk.WrapSDKContext(suite.chainA.GetContext()), msg)

			if tc.expPass {
				suite.Require().NoError(err) // message committed

				escrowBalance := suite.chainA.GetSimApp().BankKeeper.GetBalance(suite.chainA.GetContext(), suite.chainA.GetSimApp().IBCFeeKeeper.GetFeeModuleAddress(), sdk.DefaultBondDenom)
				suite.Require().Equal(expEscrowBalance.AmountOf(sdk.DefaultBondDenom), escrowBalance.Amount)
			} else {
				suite.Require().Error(err)

				escrowBalance := suite.chainA.GetSimApp().BankKeeper.GetBalance(suite.chainA.GetContext(), suite.chainA.GetSimApp().IBCFeeKeeper.GetFeeModuleAddress(), sdk.DefaultBondDenom)
				suite.Require().Equal(sdk.NewInt(0), escrowBalance.Amount)
			}
		})
	}
}

func (suite *KeeperTestSuite) TestPayPacketFeeAsync() {
	var (
		expEscrowBalance sdk.Coins
		msg              *types.MsgPayPacketFeeAsync
	)

	testCases := []struct {
		name     string
		malleate func()
		expPass  bool
	}{
		{
			"success",
			func() {},
			true,
		},
		{
			"success with existing packet fees in escrow",
			func() {
				fee := types.NewFee(defaultReceiveFee, defaultAckFee, defaultTimeoutFee)

				packetID := channeltypes.NewPacketId(suite.path.EndpointA.ChannelConfig.PortID, suite.path.EndpointA.ChannelID, 1)
				packetFee := types.NewPacketFee(fee, suite.chainA.SenderAccount.GetAddress().String(), []string{})
				feesInEscrow := types.NewPacketFees([]types.PacketFee{packetFee})

				suite.chainA.GetSimApp().IBCFeeKeeper.SetFeesInEscrow(suite.chainA.GetContext(), packetID, feesInEscrow)
				err := suite.chainA.GetSimApp().BankKeeper.SendCoinsFromAccountToModule(suite.chainA.GetContext(), suite.chainA.SenderAccount.GetAddress(), types.ModuleName, fee.Total())
				suite.Require().NoError(err)

				expEscrowBalance = expEscrowBalance.Add(fee.Total()...)
			},
			true,
		},
		{
			"fee module is locked",
			func() {
				lockFeeModule(suite.chainA)
			},
			false,
		},
		{
			"fee module disabled on channel",
			func() {
				msg.PacketId.PortId = "invalid-port"
				msg.PacketId.ChannelId = "invalid-channel"
			},
			false,
		},
		{
			"invalid refund address",
			func() {
				msg.PacketFee.RefundAddress = "invalid-address"
			},
			false,
		},
		{
			"refund account does not exist",
			func() {
				msg.PacketFee.RefundAddress = suite.chainB.SenderAccount.GetAddress().String()
			},
			false,
		},
		{
			"acknowledgement fee balance not found",
			func() {
				msg.PacketFee.Fee.AckFee = invalidCoins
			},
			false,
		},
		{
			"receive fee balance not found",
			func() {
				msg.PacketFee.Fee.RecvFee = invalidCoins
			},
			false,
		},
		{
			"timeout fee balance not found",
			func() {
				msg.PacketFee.Fee.TimeoutFee = invalidCoins
			},
			false,
		},
	}

	for _, tc := range testCases {
		tc := tc

		suite.Run(tc.name, func() {
			suite.SetupTest()
			suite.coordinator.Setup(suite.path) // setup channel

			packetID := channeltypes.NewPacketId(suite.path.EndpointA.ChannelConfig.PortID, suite.path.EndpointA.ChannelID, 1)
			fee := types.NewFee(defaultReceiveFee, defaultAckFee, defaultTimeoutFee)
			packetFee := types.NewPacketFee(fee, suite.chainA.SenderAccount.GetAddress().String(), nil)

<<<<<<< HEAD
			expEscrowBalance = fee.Total()
			msg = types.NewMsgPayPacketFeeAsync(packetID, packetFee)
=======
		// build packetID
		channelID := suite.path.EndpointA.ChannelID
		fee := types.Fee{
			RecvFee:    defaultRecvFee,
			AckFee:     defaultAckFee,
			TimeoutFee: defaultTimeoutFee,
		}
		seq, _ := suite.chainA.App.GetIBCKeeper().ChannelKeeper.GetNextSequenceSend(ctxA, suite.path.EndpointA.ChannelConfig.PortID, suite.path.EndpointA.ChannelID)
>>>>>>> 63c53414

			tc.malleate()

			_, err := suite.chainA.GetSimApp().IBCFeeKeeper.PayPacketFeeAsync(sdk.WrapSDKContext(suite.chainA.GetContext()), msg)

			if tc.expPass {
				suite.Require().NoError(err) // message committed

				escrowBalance := suite.chainA.GetSimApp().BankKeeper.GetBalance(suite.chainA.GetContext(), suite.chainA.GetSimApp().IBCFeeKeeper.GetFeeModuleAddress(), sdk.DefaultBondDenom)
				suite.Require().Equal(expEscrowBalance.AmountOf(sdk.DefaultBondDenom), escrowBalance.Amount)
			} else {
				suite.Require().Error(err)

				escrowBalance := suite.chainA.GetSimApp().BankKeeper.GetBalance(suite.chainA.GetContext(), suite.chainA.GetSimApp().IBCFeeKeeper.GetFeeModuleAddress(), sdk.DefaultBondDenom)
				suite.Require().Equal(sdk.NewInt(0), escrowBalance.Amount)
			}
		})
	}
}<|MERGE_RESOLUTION|>--- conflicted
+++ resolved
@@ -72,7 +72,7 @@
 		{
 			"success with existing packet fees in escrow",
 			func() {
-				fee := types.NewFee(defaultReceiveFee, defaultAckFee, defaultTimeoutFee)
+				fee := types.NewFee(defaultRecvFee, defaultAckFee, defaultTimeoutFee)
 
 				packetID := channeltypes.NewPacketId(suite.path.EndpointA.ChannelConfig.PortID, suite.path.EndpointA.ChannelID, 1)
 				packetFee := types.NewPacketFee(fee, suite.chainA.SenderAccount.GetAddress().String(), []string{})
@@ -139,27 +139,13 @@
 	}
 
 	for _, tc := range testCases {
-<<<<<<< HEAD
 		tc := tc
-=======
-		suite.SetupTest()
-		suite.coordinator.Setup(suite.path) // setup channel
-
-		refundAcc := suite.chainA.SenderAccount.GetAddress()
-		channelID := suite.path.EndpointA.ChannelID
-		fee := types.Fee{
-			RecvFee:    defaultRecvFee,
-			AckFee:     defaultAckFee,
-			TimeoutFee: defaultTimeoutFee,
-		}
-		msg := types.NewMsgPayPacketFee(fee, suite.path.EndpointA.ChannelConfig.PortID, channelID, refundAcc.String(), []string{})
->>>>>>> 63c53414
 
 		suite.Run(tc.name, func() {
 			suite.SetupTest()
 			suite.coordinator.Setup(suite.path) // setup channel
 
-			fee := types.NewFee(defaultReceiveFee, defaultAckFee, defaultTimeoutFee)
+			fee := types.NewFee(defaultRecvFee, defaultAckFee, defaultTimeoutFee)
 			msg = types.NewMsgPayPacketFee(
 				fee,
 				suite.path.EndpointA.ChannelConfig.PortID,
@@ -208,7 +194,7 @@
 		{
 			"success with existing packet fees in escrow",
 			func() {
-				fee := types.NewFee(defaultReceiveFee, defaultAckFee, defaultTimeoutFee)
+				fee := types.NewFee(defaultRecvFee, defaultAckFee, defaultTimeoutFee)
 
 				packetID := channeltypes.NewPacketId(suite.path.EndpointA.ChannelConfig.PortID, suite.path.EndpointA.ChannelID, 1)
 				packetFee := types.NewPacketFee(fee, suite.chainA.SenderAccount.GetAddress().String(), []string{})
@@ -282,22 +268,11 @@
 			suite.coordinator.Setup(suite.path) // setup channel
 
 			packetID := channeltypes.NewPacketId(suite.path.EndpointA.ChannelConfig.PortID, suite.path.EndpointA.ChannelID, 1)
-			fee := types.NewFee(defaultReceiveFee, defaultAckFee, defaultTimeoutFee)
+			fee := types.NewFee(defaultRecvFee, defaultAckFee, defaultTimeoutFee)
 			packetFee := types.NewPacketFee(fee, suite.chainA.SenderAccount.GetAddress().String(), nil)
 
-<<<<<<< HEAD
 			expEscrowBalance = fee.Total()
 			msg = types.NewMsgPayPacketFeeAsync(packetID, packetFee)
-=======
-		// build packetID
-		channelID := suite.path.EndpointA.ChannelID
-		fee := types.Fee{
-			RecvFee:    defaultRecvFee,
-			AckFee:     defaultAckFee,
-			TimeoutFee: defaultTimeoutFee,
-		}
-		seq, _ := suite.chainA.App.GetIBCKeeper().ChannelKeeper.GetNextSequenceSend(ctxA, suite.path.EndpointA.ChannelConfig.PortID, suite.path.EndpointA.ChannelID)
->>>>>>> 63c53414
 
 			tc.malleate()
 
