package keeper_test

import (
	sdk "github.com/cosmos/cosmos-sdk/types"
	"github.com/cosmos/ibc-go/v3/modules/apps/29-fee/types"
	transfertypes "github.com/cosmos/ibc-go/v3/modules/apps/transfer/types"
	channeltypes "github.com/cosmos/ibc-go/v3/modules/core/04-channel/types"
	"github.com/tendermint/tendermint/crypto/secp256k1"
)

func (suite *KeeperTestSuite) TestDistributeFee() {
	var (
		forwardRelayer    string
		forwardRelayerBal sdk.Coin
		reverseRelayer    sdk.AccAddress
		reverseRelayerBal sdk.Coin
		refundAcc         sdk.AccAddress
		refundAccBal      sdk.Coin
		packetFee         types.PacketFee
		packetFees        []types.PacketFee
	)

	testCases := []struct {
		name      string
		malleate  func()
		expResult func()
	}{
		{
			"success",
			func() {},
			func() {
				// check if fees has been deleted
				packetID := channeltypes.NewPacketID(suite.path.EndpointA.ChannelConfig.PortID, suite.path.EndpointA.ChannelID, 1)
				suite.Require().False(suite.chainA.GetSimApp().IBCFeeKeeper.HasFeesInEscrow(suite.chainA.GetContext(), packetID))

				// check if the reverse relayer is paid
				expectedReverseAccBal := reverseRelayerBal.Add(defaultAckFee[0]).Add(defaultAckFee[0])
				balance := suite.chainA.GetSimApp().BankKeeper.GetBalance(suite.chainA.GetContext(), reverseRelayer, sdk.DefaultBondDenom)
				suite.Require().Equal(expectedReverseAccBal, balance)

				// check if the forward relayer is paid
				forward, err := sdk.AccAddressFromBech32(forwardRelayer)
				suite.Require().NoError(err)

				expectedForwardAccBal := forwardRelayerBal.Add(defaultRecvFee[0]).Add(defaultRecvFee[0])
				balance = suite.chainA.GetSimApp().BankKeeper.GetBalance(suite.chainA.GetContext(), forward, sdk.DefaultBondDenom)
				suite.Require().Equal(expectedForwardAccBal, balance)

				// check if the refund acc has been refunded the timeoutFee
				expectedRefundAccBal := refundAccBal.Add(defaultTimeoutFee[0].Add(defaultTimeoutFee[0]))
				balance = suite.chainA.GetSimApp().BankKeeper.GetBalance(suite.chainA.GetContext(), refundAcc, sdk.DefaultBondDenom)
				suite.Require().Equal(expectedRefundAccBal, balance)

				// check the module acc wallet is now empty
				balance = suite.chainA.GetSimApp().BankKeeper.GetBalance(suite.chainA.GetContext(), suite.chainA.GetSimApp().IBCFeeKeeper.GetFeeModuleAddress(), sdk.DefaultBondDenom)
				suite.Require().Equal(sdk.NewCoin(sdk.DefaultBondDenom, sdk.NewInt(0)), balance)
			},
		},
		{
			"escrow account out of balance, fee module becomes locked - no distribution", func() {
				// pass in an extra packet fee
				packetFees = append(packetFees, packetFee)
			},
			func() {
				packetID := channeltypes.NewPacketID(suite.path.EndpointA.ChannelConfig.PortID, suite.path.EndpointA.ChannelID, 1)

				suite.Require().True(suite.chainA.GetSimApp().IBCFeeKeeper.IsLocked(suite.chainA.GetContext()))
				suite.Require().True(suite.chainA.GetSimApp().IBCFeeKeeper.HasFeesInEscrow(suite.chainA.GetContext(), packetID))

				// check if the module acc contains all the fees
				expectedModuleAccBal := packetFee.Fee.Total().Add(packetFee.Fee.Total()...)
				balance := suite.chainA.GetSimApp().BankKeeper.GetAllBalances(suite.chainA.GetContext(), suite.chainA.GetSimApp().IBCFeeKeeper.GetFeeModuleAddress())
				suite.Require().Equal(expectedModuleAccBal, balance)
			},
		},
		{
			"invalid forward address",
			func() {
				forwardRelayer = "invalid address"
			},
			func() {
				// check if the refund acc has been refunded the timeoutFee & recvFee
				expectedRefundAccBal := refundAccBal.Add(defaultTimeoutFee[0]).Add(defaultRecvFee[0]).Add(defaultTimeoutFee[0]).Add(defaultRecvFee[0])
				balance := suite.chainA.GetSimApp().BankKeeper.GetBalance(suite.chainA.GetContext(), refundAcc, sdk.DefaultBondDenom)
				suite.Require().Equal(expectedRefundAccBal, balance)
			},
		},
		{
			"invalid forward address: blocked address",
			func() {
				forwardRelayer = suite.chainA.GetSimApp().AccountKeeper.GetModuleAccount(suite.chainA.GetContext(), transfertypes.ModuleName).GetAddress().String()
			},
			func() {
				// check if the refund acc has been refunded the timeoutFee & recvFee
				expectedRefundAccBal := refundAccBal.Add(defaultTimeoutFee[0]).Add(defaultRecvFee[0]).Add(defaultTimeoutFee[0]).Add(defaultRecvFee[0])
				balance := suite.chainA.GetSimApp().BankKeeper.GetBalance(suite.chainA.GetContext(), refundAcc, sdk.DefaultBondDenom)
				suite.Require().Equal(expectedRefundAccBal, balance)
			},
		},
		{
			"invalid receiver address: ack fee returned to sender",
			func() {
				reverseRelayer = suite.chainA.GetSimApp().AccountKeeper.GetModuleAccount(suite.chainA.GetContext(), transfertypes.ModuleName).GetAddress()
			},
			func() {
				// check if the refund acc has been refunded the timeoutFee & ackFee
				expectedRefundAccBal := refundAccBal.Add(defaultTimeoutFee[0]).Add(defaultAckFee[0]).Add(defaultTimeoutFee[0]).Add(defaultAckFee[0])
				balance := suite.chainA.GetSimApp().BankKeeper.GetBalance(suite.chainA.GetContext(), refundAcc, sdk.DefaultBondDenom)
				suite.Require().Equal(expectedRefundAccBal, balance)
			},
		},
		{
			"invalid refund address: no-op, timeout fee remains in escrow",
			func() {
				packetFees[0].RefundAddress = suite.chainA.GetSimApp().AccountKeeper.GetModuleAccount(suite.chainA.GetContext(), transfertypes.ModuleName).GetAddress().String()
				packetFees[1].RefundAddress = suite.chainA.GetSimApp().AccountKeeper.GetModuleAccount(suite.chainA.GetContext(), transfertypes.ModuleName).GetAddress().String()
			},
			func() {
				// check if the module acc contains the timeoutFee
				expectedModuleAccBal := sdk.NewCoin(sdk.DefaultBondDenom, defaultTimeoutFee.Add(defaultTimeoutFee...).AmountOf(sdk.DefaultBondDenom))
				balance := suite.chainA.GetSimApp().BankKeeper.GetBalance(suite.chainA.GetContext(), suite.chainA.GetSimApp().IBCFeeKeeper.GetFeeModuleAddress(), sdk.DefaultBondDenom)
				suite.Require().Equal(expectedModuleAccBal, balance)
			},
		},
	}

	for _, tc := range testCases {
		tc := tc

		suite.Run(tc.name, func() {
			suite.SetupTest()                   // reset
			suite.coordinator.Setup(suite.path) // setup channel

			// setup accounts
			forwardRelayer = sdk.AccAddress(secp256k1.GenPrivKey().PubKey().Address()).String()
			reverseRelayer = sdk.AccAddress(secp256k1.GenPrivKey().PubKey().Address())
			refundAcc = suite.chainA.SenderAccount.GetAddress()

			packetID := channeltypes.NewPacketID(suite.path.EndpointA.ChannelConfig.PortID, suite.path.EndpointA.ChannelID, 1)
			fee := types.NewFee(defaultRecvFee, defaultAckFee, defaultTimeoutFee)

			// escrow the packet fees & store the fees in state
			packetFee = types.NewPacketFee(fee, refundAcc.String(), []string{})
			packetFees = []types.PacketFee{packetFee, packetFee}

			suite.chainA.GetSimApp().IBCFeeKeeper.SetFeesInEscrow(suite.chainA.GetContext(), packetID, types.NewPacketFees(packetFees))
			err := suite.chainA.GetSimApp().BankKeeper.SendCoinsFromAccountToModule(suite.chainA.GetContext(), refundAcc, types.ModuleName, packetFee.Fee.Total().Add(packetFee.Fee.Total()...))
			suite.Require().NoError(err)

			tc.malleate()

			// fetch the account balances before fee distribution (forward, reverse, refund)
			forwardAccAddress, _ := sdk.AccAddressFromBech32(forwardRelayer)
			forwardRelayerBal = suite.chainA.GetSimApp().BankKeeper.GetBalance(suite.chainA.GetContext(), forwardAccAddress, sdk.DefaultBondDenom)
			reverseRelayerBal = suite.chainA.GetSimApp().BankKeeper.GetBalance(suite.chainA.GetContext(), reverseRelayer, sdk.DefaultBondDenom)
			refundAccBal = suite.chainA.GetSimApp().BankKeeper.GetBalance(suite.chainA.GetContext(), refundAcc, sdk.DefaultBondDenom)

			suite.chainA.GetSimApp().IBCFeeKeeper.DistributePacketFeesOnAcknowledgement(suite.chainA.GetContext(), forwardRelayer, reverseRelayer, packetFees, packetID)
			tc.expResult()
		})
	}
}

func (suite *KeeperTestSuite) TestDistributePacketFeesOnTimeout() {
	var (
		timeoutRelayer    sdk.AccAddress
		timeoutRelayerBal sdk.Coin
		refundAcc         sdk.AccAddress
		refundAccBal      sdk.Coin
		packetFee         types.PacketFee
		packetFees        []types.PacketFee
	)

	testCases := []struct {
		name      string
		malleate  func()
		expResult func()
	}{
		{
			"success",
			func() {},
			func() {
				// check if the timeout relayer is paid
				expectedTimeoutAccBal := timeoutRelayerBal.Add(defaultTimeoutFee[0]).Add(defaultTimeoutFee[0])
				balance := suite.chainA.GetSimApp().BankKeeper.GetBalance(suite.chainA.GetContext(), timeoutRelayer, sdk.DefaultBondDenom)
				suite.Require().Equal(expectedTimeoutAccBal, balance)

				// check if the refund acc has been refunded the recv/ack fees
				expectedRefundAccBal := refundAccBal.Add(defaultAckFee[0]).Add(defaultAckFee[0]).Add(defaultRecvFee[0]).Add(defaultRecvFee[0])
				balance = suite.chainA.GetSimApp().BankKeeper.GetBalance(suite.chainA.GetContext(), refundAcc, sdk.DefaultBondDenom)
				suite.Require().Equal(expectedRefundAccBal, balance)

				// check the module acc wallet is now empty
				balance = suite.chainA.GetSimApp().BankKeeper.GetBalance(suite.chainA.GetContext(), suite.chainA.GetSimApp().IBCFeeKeeper.GetFeeModuleAddress(), sdk.DefaultBondDenom)
				suite.Require().Equal(sdk.NewCoin(sdk.DefaultBondDenom, sdk.NewInt(0)), balance)
			},
		},
		{
			"escrow account out of balance, fee module becomes locked - no distribution", func() {
				// pass in an extra packet fee
				packetFees = append(packetFees, packetFee)
			},
			func() {
				packetID := channeltypes.NewPacketID(suite.path.EndpointA.ChannelConfig.PortID, suite.path.EndpointA.ChannelID, 1)

				suite.Require().True(suite.chainA.GetSimApp().IBCFeeKeeper.IsLocked(suite.chainA.GetContext()))
				suite.Require().True(suite.chainA.GetSimApp().IBCFeeKeeper.HasFeesInEscrow(suite.chainA.GetContext(), packetID))

				// check if the module acc contains all the fees
				expectedModuleAccBal := packetFee.Fee.Total().Add(packetFee.Fee.Total()...)
				balance := suite.chainA.GetSimApp().BankKeeper.GetAllBalances(suite.chainA.GetContext(), suite.chainA.GetSimApp().IBCFeeKeeper.GetFeeModuleAddress())
				suite.Require().Equal(expectedModuleAccBal, balance)
			},
		},
		{
			"invalid timeout relayer address: timeout fee returned to sender",
			func() {
				timeoutRelayer = suite.chainA.GetSimApp().AccountKeeper.GetModuleAccount(suite.chainA.GetContext(), transfertypes.ModuleName).GetAddress()
			},
			func() {
				// check if the refund acc has been refunded the all the fees
				expectedRefundAccBal := sdk.Coins{refundAccBal}.Add(packetFee.Fee.Total()...).Add(packetFee.Fee.Total()...)[0]
				balance := suite.chainA.GetSimApp().BankKeeper.GetBalance(suite.chainA.GetContext(), refundAcc, sdk.DefaultBondDenom)
				suite.Require().Equal(expectedRefundAccBal, balance)
			},
		},
		{
			"invalid refund address: no-op, recv and ack fees remain in escrow",
			func() {
				packetFees[0].RefundAddress = suite.chainA.GetSimApp().AccountKeeper.GetModuleAccount(suite.chainA.GetContext(), transfertypes.ModuleName).GetAddress().String()
				packetFees[1].RefundAddress = suite.chainA.GetSimApp().AccountKeeper.GetModuleAccount(suite.chainA.GetContext(), transfertypes.ModuleName).GetAddress().String()
			},
			func() {
				// check if the module acc contains the timeoutFee
				expectedModuleAccBal := sdk.NewCoin(sdk.DefaultBondDenom, defaultRecvFee.Add(defaultRecvFee[0]).Add(defaultAckFee[0]).Add(defaultAckFee[0]).AmountOf(sdk.DefaultBondDenom))
				balance := suite.chainA.GetSimApp().BankKeeper.GetBalance(suite.chainA.GetContext(), suite.chainA.GetSimApp().IBCFeeKeeper.GetFeeModuleAddress(), sdk.DefaultBondDenom)
				suite.Require().Equal(expectedModuleAccBal, balance)
			},
		},
	}

	for _, tc := range testCases {
		tc := tc

		suite.Run(tc.name, func() {
			suite.SetupTest()                   // reset
			suite.coordinator.Setup(suite.path) // setup channel

			// setup accounts
			timeoutRelayer = sdk.AccAddress(secp256k1.GenPrivKey().PubKey().Address())
			refundAcc = suite.chainA.SenderAccount.GetAddress()

			packetID := channeltypes.NewPacketID(suite.path.EndpointA.ChannelConfig.PortID, suite.path.EndpointA.ChannelID, 1)
			fee := types.NewFee(defaultRecvFee, defaultAckFee, defaultTimeoutFee)

			// escrow the packet fees & store the fees in state
			packetFee = types.NewPacketFee(fee, refundAcc.String(), []string{})
			packetFees = []types.PacketFee{packetFee, packetFee}

			suite.chainA.GetSimApp().IBCFeeKeeper.SetFeesInEscrow(suite.chainA.GetContext(), packetID, types.NewPacketFees(packetFees))
			err := suite.chainA.GetSimApp().BankKeeper.SendCoinsFromAccountToModule(suite.chainA.GetContext(), refundAcc, types.ModuleName, packetFee.Fee.Total().Add(packetFee.Fee.Total()...))
			suite.Require().NoError(err)

			tc.malleate()

			// fetch the account balances before fee distribution (forward, reverse, refund)
			timeoutRelayerBal = suite.chainA.GetSimApp().BankKeeper.GetBalance(suite.chainA.GetContext(), timeoutRelayer, sdk.DefaultBondDenom)
			refundAccBal = suite.chainA.GetSimApp().BankKeeper.GetBalance(suite.chainA.GetContext(), refundAcc, sdk.DefaultBondDenom)

			suite.chainA.GetSimApp().IBCFeeKeeper.DistributePacketFeesOnTimeout(suite.chainA.GetContext(), timeoutRelayer, packetFees, packetID)

			tc.expResult()
		})
	}
}

func (suite *KeeperTestSuite) TestRefundFeesOnChannelClosure() {
	var (
		expIdentifiedPacketFees     []types.IdentifiedPacketFees
		expEscrowBal                sdk.Coins
		expRefundBal                sdk.Coins
		refundAcc                   sdk.AccAddress
		fee                         types.Fee
		locked                      bool
		expectEscrowFeesToBeDeleted bool
	)

	testCases := []struct {
		name     string
		malleate func()
		expPass  bool
	}{
		{
			"success", func() {
				for i := 1; i < 6; i++ {
					// store the fee in state & update escrow account balance
					packetID := channeltypes.NewPacketID(suite.path.EndpointA.ChannelConfig.PortID, suite.path.EndpointA.ChannelID, uint64(i))
					packetFees := types.NewPacketFees([]types.PacketFee{types.NewPacketFee(fee, refundAcc.String(), nil)})
					identifiedPacketFees := types.NewIdentifiedPacketFees(packetID, packetFees.PacketFees)

					suite.chainA.GetSimApp().IBCFeeKeeper.SetFeesInEscrow(suite.chainA.GetContext(), packetID, packetFees)

					err := suite.chainA.GetSimApp().BankKeeper.SendCoinsFromAccountToModule(suite.chainA.GetContext(), refundAcc, types.ModuleName, fee.Total())
					suite.Require().NoError(err)

					expIdentifiedPacketFees = append(expIdentifiedPacketFees, identifiedPacketFees)
				}
			}, true,
		},
		{
			"success with undistributed packet fees on a different channel", func() {
				for i := 1; i < 6; i++ {
					// store the fee in state & update escrow account balance
					packetID := channeltypes.NewPacketID(suite.path.EndpointA.ChannelConfig.PortID, suite.path.EndpointA.ChannelID, uint64(i))
					packetFees := types.NewPacketFees([]types.PacketFee{types.NewPacketFee(fee, refundAcc.String(), nil)})
					identifiedPacketFees := types.NewIdentifiedPacketFees(packetID, packetFees.PacketFees)

					suite.chainA.GetSimApp().IBCFeeKeeper.SetFeesInEscrow(suite.chainA.GetContext(), packetID, packetFees)

					err := suite.chainA.GetSimApp().BankKeeper.SendCoinsFromAccountToModule(suite.chainA.GetContext(), refundAcc, types.ModuleName, fee.Total())
					suite.Require().NoError(err)

					expIdentifiedPacketFees = append(expIdentifiedPacketFees, identifiedPacketFees)
				}

				// set packet fee for a different channel
				packetID := channeltypes.NewPacketID(suite.path.EndpointA.ChannelConfig.PortID, "channel-1", uint64(1))
				packetFees := types.NewPacketFees([]types.PacketFee{types.NewPacketFee(fee, refundAcc.String(), nil)})
				suite.chainA.GetSimApp().IBCFeeKeeper.SetFeeEnabled(suite.chainA.GetContext(), suite.path.EndpointA.ChannelConfig.PortID, "channel-1")

				suite.chainA.GetSimApp().IBCFeeKeeper.SetFeesInEscrow(suite.chainA.GetContext(), packetID, packetFees)
				err := suite.chainA.GetSimApp().BankKeeper.SendCoinsFromAccountToModule(suite.chainA.GetContext(), refundAcc, types.ModuleName, fee.Total())
				suite.Require().NoError(err)

				expEscrowBal = fee.Total()
				expRefundBal = expRefundBal.Sub(fee.Total())
			}, true,
		},
		{
			"escrow account empty, module should become locked", func() {
				locked = true

				// store the fee in state without updating escrow account balance
				packetID := channeltypes.NewPacketID(suite.path.EndpointA.ChannelConfig.PortID, suite.path.EndpointA.ChannelID, uint64(1))
				packetFees := types.NewPacketFees([]types.PacketFee{types.NewPacketFee(fee, refundAcc.String(), nil)})
				identifiedPacketFees := types.NewIdentifiedPacketFees(packetID, packetFees.PacketFees)

				suite.chainA.GetSimApp().IBCFeeKeeper.SetFeesInEscrow(suite.chainA.GetContext(), packetID, packetFees)

				expIdentifiedPacketFees = []types.IdentifiedPacketFees{identifiedPacketFees}
			},
			true,
		},
		{
			"escrow account goes negative on second packet, module should become locked", func() {
				locked = true

				// store 2 fees in state
				packetID1 := channeltypes.NewPacketID(suite.path.EndpointA.ChannelConfig.PortID, suite.path.EndpointA.ChannelID, uint64(1))
				packetID2 := channeltypes.NewPacketID(suite.path.EndpointA.ChannelConfig.PortID, suite.path.EndpointA.ChannelID, uint64(2))
				packetFees := types.NewPacketFees([]types.PacketFee{types.NewPacketFee(fee, refundAcc.String(), nil)})
				identifiedPacketFee1 := types.NewIdentifiedPacketFees(packetID1, packetFees.PacketFees)
				identifiedPacketFee2 := types.NewIdentifiedPacketFees(packetID2, packetFees.PacketFees)

				suite.chainA.GetSimApp().IBCFeeKeeper.SetFeesInEscrow(suite.chainA.GetContext(), packetID1, packetFees)
				suite.chainA.GetSimApp().IBCFeeKeeper.SetFeesInEscrow(suite.chainA.GetContext(), packetID2, packetFees)

				// update escrow account balance for 1 fee
				err := suite.chainA.GetSimApp().BankKeeper.SendCoinsFromAccountToModule(suite.chainA.GetContext(), refundAcc, types.ModuleName, fee.Total())
				suite.Require().NoError(err)

				expIdentifiedPacketFees = []types.IdentifiedPacketFees{identifiedPacketFee1, identifiedPacketFee2}
			}, true,
		},
		{
			"invalid refund acc address", func() {
				// store the fee in state & update escrow account balance
<<<<<<< HEAD
				packetID := channeltypes.NewPacketID(suite.path.EndpointA.ChannelConfig.PortID, suite.path.EndpointA.ChannelID, uint64(1))
=======
				expectEscrowFeesToBeDeleted = false
				packetID := channeltypes.NewPacketId(suite.path.EndpointA.ChannelConfig.PortID, suite.path.EndpointA.ChannelID, uint64(1))
>>>>>>> 22a51ec3
				packetFees := types.NewPacketFees([]types.PacketFee{types.NewPacketFee(fee, "invalid refund address", nil)})
				identifiedPacketFees := types.NewIdentifiedPacketFees(packetID, packetFees.PacketFees)

				suite.chainA.GetSimApp().IBCFeeKeeper.SetFeesInEscrow(suite.chainA.GetContext(), packetID, packetFees)

				err := suite.chainA.GetSimApp().BankKeeper.SendCoinsFromAccountToModule(suite.chainA.GetContext(), refundAcc, types.ModuleName, fee.Total())
				suite.Require().NoError(err)

				expIdentifiedPacketFees = []types.IdentifiedPacketFees{identifiedPacketFees}

				expEscrowBal = fee.Total()
				expRefundBal = expRefundBal.Sub(fee.Total())
			}, true,
		},
		{
			"distributing to blocked address is skipped", func() {
				expectEscrowFeesToBeDeleted = false
				blockedAddr := suite.chainA.GetSimApp().AccountKeeper.GetModuleAccount(suite.chainA.GetContext(), transfertypes.ModuleName).GetAddress().String()

				// store the fee in state & update escrow account balance
				packetID := channeltypes.NewPacketID(suite.path.EndpointA.ChannelConfig.PortID, suite.path.EndpointA.ChannelID, uint64(1))
				packetFees := types.NewPacketFees([]types.PacketFee{types.NewPacketFee(fee, blockedAddr, nil)})
				identifiedPacketFees := types.NewIdentifiedPacketFees(packetID, packetFees.PacketFees)

				suite.chainA.GetSimApp().IBCFeeKeeper.SetFeesInEscrow(suite.chainA.GetContext(), packetID, packetFees)

				err := suite.chainA.GetSimApp().BankKeeper.SendCoinsFromAccountToModule(suite.chainA.GetContext(), refundAcc, types.ModuleName, fee.Total())
				suite.Require().NoError(err)

				expIdentifiedPacketFees = []types.IdentifiedPacketFees{identifiedPacketFees}

				expEscrowBal = fee.Total()
				expRefundBal = expRefundBal.Sub(fee.Total())
			}, true,
		},
	}

	for _, tc := range testCases {
		tc := tc

		suite.Run(tc.name, func() {
			suite.SetupTest()                   // reset
			suite.coordinator.Setup(suite.path) // setup channel
			expIdentifiedPacketFees = []types.IdentifiedPacketFees{}
			expEscrowBal = sdk.Coins{}
			locked = false
			expectEscrowFeesToBeDeleted = true

			// setup
			refundAcc = suite.chainA.SenderAccount.GetAddress()
			moduleAcc := suite.chainA.GetSimApp().IBCFeeKeeper.GetFeeModuleAddress()

			// expected refund balance if the refunds are successful
			// NOTE: tc.malleate() should transfer from refund balance to correctly set the escrow balance
			expRefundBal = suite.chainA.GetSimApp().BankKeeper.GetAllBalances(suite.chainA.GetContext(), refundAcc)

			fee = types.Fee{
				RecvFee:    defaultRecvFee,
				AckFee:     defaultAckFee,
				TimeoutFee: defaultTimeoutFee,
			}

			tc.malleate()

			// refundAcc balance before distribution
			originalRefundBal := suite.chainA.GetSimApp().BankKeeper.GetAllBalances(suite.chainA.GetContext(), refundAcc)
			originalEscrowBal := suite.chainA.GetSimApp().BankKeeper.GetAllBalances(suite.chainA.GetContext(), moduleAcc)

			err := suite.chainA.GetSimApp().IBCFeeKeeper.RefundFeesOnChannelClosure(suite.chainA.GetContext(), suite.path.EndpointA.ChannelConfig.PortID, suite.path.EndpointA.ChannelID)

			// refundAcc balance after RefundFeesOnChannelClosure
			refundBal := suite.chainA.GetSimApp().BankKeeper.GetAllBalances(suite.chainA.GetContext(), refundAcc)
			escrowBal := suite.chainA.GetSimApp().BankKeeper.GetAllBalances(suite.chainA.GetContext(), moduleAcc)

			if tc.expPass {
				suite.Require().NoError(err)
			} else {
				suite.Require().Error(err)
			}

			suite.Require().Equal(locked, suite.chainA.GetSimApp().IBCFeeKeeper.IsLocked(suite.chainA.GetContext()))

			if locked || !tc.expPass {
				// refund account and escrow account balances should remain unchanged
				suite.Require().Equal(originalRefundBal, refundBal)
				suite.Require().Equal(originalEscrowBal, escrowBal)

				// ensure none of the fees were deleted
				suite.Require().Equal(expIdentifiedPacketFees, suite.chainA.GetSimApp().IBCFeeKeeper.GetIdentifiedPacketFeesForChannel(suite.chainA.GetContext(), suite.path.EndpointA.ChannelConfig.PortID, suite.path.EndpointA.ChannelID))
			} else {
				suite.Require().Equal(expEscrowBal, escrowBal) // escrow balance should be empty
				suite.Require().Equal(expRefundBal, refundBal) // all packets should have been refunded

				// all fees in escrow should be deleted if expected for this channel
				suite.Require().Equal(expectEscrowFeesToBeDeleted, len(suite.chainA.GetSimApp().IBCFeeKeeper.GetIdentifiedPacketFeesForChannel(suite.chainA.GetContext(), suite.path.EndpointA.ChannelConfig.PortID, suite.path.EndpointA.ChannelID)) == 0)
			}
		})
	}
}<|MERGE_RESOLUTION|>--- conflicted
+++ resolved
@@ -375,12 +375,8 @@
 		{
 			"invalid refund acc address", func() {
 				// store the fee in state & update escrow account balance
-<<<<<<< HEAD
+				expectEscrowFeesToBeDeleted = false
 				packetID := channeltypes.NewPacketID(suite.path.EndpointA.ChannelConfig.PortID, suite.path.EndpointA.ChannelID, uint64(1))
-=======
-				expectEscrowFeesToBeDeleted = false
-				packetID := channeltypes.NewPacketId(suite.path.EndpointA.ChannelConfig.PortID, suite.path.EndpointA.ChannelID, uint64(1))
->>>>>>> 22a51ec3
 				packetFees := types.NewPacketFees([]types.PacketFee{types.NewPacketFee(fee, "invalid refund address", nil)})
 				identifiedPacketFees := types.NewIdentifiedPacketFees(packetID, packetFees.PacketFees)
 
