package keeper_test

import (
	sdk "github.com/cosmos/cosmos-sdk/types"
	"github.com/tendermint/tendermint/crypto/secp256k1"

	"github.com/cosmos/ibc-go/modules/apps/29-fee/types"
	channeltypes "github.com/cosmos/ibc-go/modules/core/04-channel/types"
)

var (
	validCoins   = sdk.Coins{sdk.Coin{Denom: sdk.DefaultBondDenom, Amount: sdk.NewInt(100)}}
	validCoins2  = sdk.Coins{sdk.Coin{Denom: sdk.DefaultBondDenom, Amount: sdk.NewInt(200)}}
	validCoins3  = sdk.Coins{sdk.Coin{Denom: sdk.DefaultBondDenom, Amount: sdk.NewInt(300)}}
	invalidCoins = sdk.Coins{sdk.Coin{Denom: "invalidDenom", Amount: sdk.NewInt(100)}}
)

func (suite *KeeperTestSuite) TestEscrowPacketFee() {
	var (
		err        error
		refundAcc  sdk.AccAddress
		ackFee     sdk.Coins
		receiveFee sdk.Coins
		timeoutFee sdk.Coins
	)

	// refundAcc does not have balance for the following Coin
	validChannelId := "channel-0"

	testCases := []struct {
		name     string
		malleate func()
		expPass  bool
	}{
		{
			"success", func() {}, true,
		},
		{
			"refundAcc does not exist", func() {
				// this acc does not exist on chainA
				refundAcc = suite.chainB.SenderAccount.GetAddress()
			}, false,
		},
		{
			"ackFee balance not found", func() {
				ackFee = invalidCoins
			}, false,
		},
		{
			"receive balance not found", func() {
				receiveFee = invalidCoins
			}, false,
		},
		{
			"timeout balance not found", func() {
				timeoutFee = invalidCoins
			}, false,
		},
	}

	for _, tc := range testCases {
		tc := tc

		suite.Run(tc.name, func() {
			suite.SetupTest() // reset

			// setup
			refundAcc = suite.chainA.SenderAccount.GetAddress()
			ackFee = validCoins
			receiveFee = validCoins2
			timeoutFee = validCoins3
			packetId := &channeltypes.PacketId{ChannelId: validChannelId, PortId: types.PortID, Sequence: uint64(1)}

			tc.malleate()
<<<<<<< HEAD
			fee := types.Fee{
				ReceiveFee: ackFee,
				AckFee:     receiveFee,
				TimeoutFee: timeoutFee,
			}
=======
			fee := types.Fee{ackFee, receiveFee, timeoutFee}
>>>>>>> d4199728
			identifiedPacketFee := &types.IdentifiedPacketFee{PacketId: packetId, Fee: fee, RefundAddress: refundAcc.String(), Relayers: []string{}}

			// refundAcc balance before escrow
			originalBal := suite.chainA.GetSimApp().BankKeeper.GetBalance(suite.chainA.GetContext(), refundAcc, sdk.DefaultBondDenom)

			// escrow the packet fee
			err = suite.chainA.GetSimApp().IBCFeeKeeper.EscrowPacketFee(suite.chainA.GetContext(), identifiedPacketFee)

			if tc.expPass {
				feeInEscrow, _ := suite.chainA.GetSimApp().IBCFeeKeeper.GetFeeInEscrow(suite.chainA.GetContext(), packetId)
				// check if the escrowed fee is set in state
				suite.Require().True(feeInEscrow.Fee.AckFee.IsEqual(fee.AckFee))
				suite.Require().True(feeInEscrow.Fee.ReceiveFee.IsEqual(fee.ReceiveFee))
				suite.Require().True(feeInEscrow.Fee.TimeoutFee.IsEqual(fee.TimeoutFee))
				// check if the fee is escrowed correctly
				hasBalance := suite.chainA.GetSimApp().BankKeeper.HasBalance(suite.chainA.GetContext(), suite.chainA.GetSimApp().IBCFeeKeeper.GetFeeModuleAddress(), sdk.Coin{Denom: sdk.DefaultBondDenom, Amount: sdk.NewInt(600)})
				suite.Require().True(hasBalance)
				expectedBal := originalBal.Amount.Sub(sdk.NewInt(600))
				// check if the refund acc has sent the fee
				hasBalance = suite.chainA.GetSimApp().BankKeeper.HasBalance(suite.chainA.GetContext(), refundAcc, sdk.Coin{Denom: sdk.DefaultBondDenom, Amount: expectedBal})
				suite.Require().True(hasBalance)
				suite.Require().NoError(err)
			} else {
				suite.Require().Error(err)
			}
		})
	}
}

func (suite *KeeperTestSuite) TestDistributeFee() {
	var (
		err            error
		ackFee         sdk.Coins
		receiveFee     sdk.Coins
		timeoutFee     sdk.Coins
		packetId       *channeltypes.PacketId
		reverseRelayer sdk.AccAddress
		forwardRelayer sdk.AccAddress
		refundAcc      sdk.AccAddress
	)

	// refundAcc does not have balance for the following Coin
	validChannelId := "channel-0"
	validSeq := uint64(1)

	testCases := []struct {
		name     string
		malleate func()
		expPass  bool
	}{
		{
			"success", func() {}, true,
		},
		{
			"fee not found for packet", func() {
				// setting packetId with an invalid sequence of 2
				packetId = &channeltypes.PacketId{ChannelId: validChannelId, PortId: types.PortID, Sequence: uint64(2)}
			}, false,
		},
	}

	for _, tc := range testCases {
		tc := tc

		suite.Run(tc.name, func() {
			suite.SetupTest() // reset

			// setup
			refundAcc = suite.chainA.SenderAccount.GetAddress()
			reverseRelayer = sdk.AccAddress(secp256k1.GenPrivKey().PubKey().Address())
			forwardRelayer = sdk.AccAddress(secp256k1.GenPrivKey().PubKey().Address())

			ackFee = validCoins
			receiveFee = validCoins2
			timeoutFee = validCoins3
<<<<<<< HEAD
			packetId = &channeltypes.PacketId{ChannelId: validChannelId, PortId: types.PortKey, Sequence: validSeq}
			fee := types.Fee{ReceiveFee: receiveFee, AckFee: ackFee, TimeoutFee: timeoutFee}
=======
			packetId = &channeltypes.PacketId{ChannelId: validChannelId, PortId: types.PortID, Sequence: validSeq}
			fee := types.Fee{receiveFee, ackFee, timeoutFee}
>>>>>>> d4199728

			// escrow the packet fee & store the fee in state
			identifiedPacketFee := types.IdentifiedPacketFee{PacketId: packetId, Fee: fee, RefundAddress: refundAcc.String(), Relayers: []string{}}

			err = suite.chainA.GetSimApp().IBCFeeKeeper.EscrowPacketFee(suite.chainA.GetContext(), &identifiedPacketFee)
			suite.Require().NoError(err)

			tc.malleate()

			// refundAcc balance after escrow
			refundAccBal := suite.chainA.GetSimApp().BankKeeper.GetBalance(suite.chainA.GetContext(), refundAcc, sdk.DefaultBondDenom)

			err = suite.chainA.GetSimApp().IBCFeeKeeper.DistributeFee(suite.chainA.GetContext(), refundAcc, forwardRelayer, reverseRelayer, packetId)

			if tc.expPass {
				suite.Require().NoError(err)
				hasFeeInEscrow := suite.chainA.GetSimApp().IBCFeeKeeper.HasFeeInEscrow(suite.chainA.GetContext(), packetId)
				// there should no longer be a fee in escrow for this packet
				suite.Require().False(hasFeeInEscrow)
				// check if the reverse relayer is paid
				hasBalance := suite.chainA.GetSimApp().BankKeeper.HasBalance(suite.chainA.GetContext(), reverseRelayer, ackFee[0])
				suite.Require().True(hasBalance)
				// check if the forward relayer is paid
				hasBalance = suite.chainA.GetSimApp().BankKeeper.HasBalance(suite.chainA.GetContext(), forwardRelayer, receiveFee[0])
				suite.Require().True(hasBalance)
				// check if the refund acc has been refunded the timeoutFee
				expectedRefundAccBal := refundAccBal.Add(timeoutFee[0])
				hasBalance = suite.chainA.GetSimApp().BankKeeper.HasBalance(suite.chainA.GetContext(), refundAcc, expectedRefundAccBal)
				suite.Require().True(hasBalance)
				// check the module acc wallet is now empty
				hasBalance = suite.chainA.GetSimApp().BankKeeper.HasBalance(suite.chainA.GetContext(), suite.chainA.GetSimApp().IBCFeeKeeper.GetFeeModuleAddress(), sdk.Coin{Denom: sdk.DefaultBondDenom, Amount: sdk.NewInt(0)})
				suite.Require().True(hasBalance)

				suite.Require().NoError(err)

			} else {
				suite.Require().Error(err)
				invalidPacketID := &channeltypes.PacketId{PortId: types.PortID, ChannelId: validChannelId, Sequence: 1}
				hasFeeInEscrow := suite.chainA.GetSimApp().IBCFeeKeeper.HasFeeInEscrow(suite.chainA.GetContext(), invalidPacketID)
				// there should still be a fee in escrow for this packet
				suite.Require().True(hasFeeInEscrow)
			}
		})
	}
}

func (suite *KeeperTestSuite) TestDistributeTimeoutFee() {
	var (
		err        error
		ackFee     sdk.Coins
		receiveFee sdk.Coins
		timeoutFee sdk.Coins
		packetId   *channeltypes.PacketId
		refundAcc  sdk.AccAddress
	)

	// refundAcc does not have balance for the following Coin
	validChannelId := "channel-0"
	validSeq := uint64(1)

	testCases := []struct {
		name     string
		malleate func()
		expPass  bool
	}{
		{
			"success", func() {}, true,
		},
		{
			"fee not found for packet", func() {
				// setting packetId with an invalid sequence of 2
				packetId = &channeltypes.PacketId{ChannelId: validChannelId, PortId: types.PortID, Sequence: uint64(2)}
			}, false,
		},
	}

	for _, tc := range testCases {
		tc := tc

		suite.Run(tc.name, func() {
			suite.SetupTest() // reset

			// setup
			refundAcc = suite.chainA.SenderAccount.GetAddress()
			timeoutRelayer := sdk.AccAddress(secp256k1.GenPrivKey().PubKey().Address())

			ackFee = validCoins
			receiveFee = validCoins2
			timeoutFee = validCoins3
			packetId = &channeltypes.PacketId{ChannelId: validChannelId, PortId: types.PortID, Sequence: validSeq}
			fee := types.Fee{receiveFee, ackFee, timeoutFee}

			// escrow the packet fee & store the fee in state
			identifiedPacketFee := types.IdentifiedPacketFee{PacketId: packetId, Fee: fee, RefundAddress: refundAcc.String(), Relayers: []string{}}
			err = suite.chainA.GetSimApp().IBCFeeKeeper.EscrowPacketFee(suite.chainA.GetContext(), &identifiedPacketFee)
			suite.Require().NoError(err)

			tc.malleate()

			// refundAcc balance after escrow
			refundAccBal := suite.chainA.GetSimApp().BankKeeper.GetBalance(suite.chainA.GetContext(), refundAcc, sdk.DefaultBondDenom)

			err = suite.chainA.GetSimApp().IBCFeeKeeper.DistributeFeeTimeout(suite.chainA.GetContext(), refundAcc, timeoutRelayer, packetId)

			if tc.expPass {
				suite.Require().NoError(err)
				hasFeeInEscrow := suite.chainA.GetSimApp().IBCFeeKeeper.HasFeeInEscrow(suite.chainA.GetContext(), packetId)
				// there should no longer be a fee in escrow for this packet
				suite.Require().False(hasFeeInEscrow)
				// check if the timeoutRelayer has been paid
				hasBalance := suite.chainA.GetSimApp().BankKeeper.HasBalance(suite.chainA.GetContext(), timeoutRelayer, timeoutFee[0])
				suite.Require().True(hasBalance)
				// check if the refund acc has been refunded the recv & ack fees
				expectedRefundAccBal := refundAccBal.Add(ackFee[0])
				expectedRefundAccBal = refundAccBal.Add(receiveFee[0])
				hasBalance = suite.chainA.GetSimApp().BankKeeper.HasBalance(suite.chainA.GetContext(), refundAcc, expectedRefundAccBal)
				suite.Require().True(hasBalance)
				// check the module acc wallet is now empty
				hasBalance = suite.chainA.GetSimApp().BankKeeper.HasBalance(suite.chainA.GetContext(), suite.chainA.GetSimApp().IBCFeeKeeper.GetFeeModuleAddress(), sdk.Coin{Denom: sdk.DefaultBondDenom, Amount: sdk.NewInt(0)})
				suite.Require().True(hasBalance)

			} else {
				suite.Require().Error(err)
				invalidPacketID := &channeltypes.PacketId{PortId: types.PortID, ChannelId: validChannelId, Sequence: 1}
				hasFeeInEscrow := suite.chainA.GetSimApp().IBCFeeKeeper.HasFeeInEscrow(suite.chainA.GetContext(), invalidPacketID)
				// there should still be a fee in escrow for this packet
				suite.Require().True(hasFeeInEscrow)
			}
		})
	}
}<|MERGE_RESOLUTION|>--- conflicted
+++ resolved
@@ -72,15 +72,7 @@
 			packetId := &channeltypes.PacketId{ChannelId: validChannelId, PortId: types.PortID, Sequence: uint64(1)}
 
 			tc.malleate()
-<<<<<<< HEAD
-			fee := types.Fee{
-				ReceiveFee: ackFee,
-				AckFee:     receiveFee,
-				TimeoutFee: timeoutFee,
-			}
-=======
 			fee := types.Fee{ackFee, receiveFee, timeoutFee}
->>>>>>> d4199728
 			identifiedPacketFee := &types.IdentifiedPacketFee{PacketId: packetId, Fee: fee, RefundAddress: refundAcc.String(), Relayers: []string{}}
 
 			// refundAcc balance before escrow
@@ -156,13 +148,8 @@
 			ackFee = validCoins
 			receiveFee = validCoins2
 			timeoutFee = validCoins3
-<<<<<<< HEAD
-			packetId = &channeltypes.PacketId{ChannelId: validChannelId, PortId: types.PortKey, Sequence: validSeq}
-			fee := types.Fee{ReceiveFee: receiveFee, AckFee: ackFee, TimeoutFee: timeoutFee}
-=======
 			packetId = &channeltypes.PacketId{ChannelId: validChannelId, PortId: types.PortID, Sequence: validSeq}
 			fee := types.Fee{receiveFee, ackFee, timeoutFee}
->>>>>>> d4199728
 
 			// escrow the packet fee & store the fee in state
 			identifiedPacketFee := types.IdentifiedPacketFee{PacketId: packetId, Fee: fee, RefundAddress: refundAcc.String(), Relayers: []string{}}
