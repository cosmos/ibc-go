--- conflicted
+++ resolved
@@ -174,7 +174,24 @@
 	}, nil
 }
 
-<<<<<<< HEAD
+// CounterpartyAddress implements the Query/CounterpartyAddress gRPC method and returns the registered counterparty address for forward relaying
+func (k Keeper) CounterpartyAddress(goCtx context.Context, req *types.QueryCounterpartyAddressRequest) (*types.QueryCounterpartyAddressResponse, error) {
+	if req == nil {
+		return nil, status.Error(codes.InvalidArgument, "empty request")
+	}
+
+	ctx := sdk.UnwrapSDKContext(goCtx)
+
+	counterpartyAddr, found := k.GetCounterpartyAddress(ctx, req.RelayerAddress, req.ChannelId)
+	if !found {
+		return nil, status.Errorf(codes.NotFound, "counterparty address not found for address: %s on channel: %s", req.RelayerAddress, req.ChannelId)
+	}
+
+	return &types.QueryCounterpartyAddressResponse{
+		CounterpartyAddress: counterpartyAddr,
+	}, nil
+}
+
 // FeeEnabledChannels implements the Query/FeeEnabledChannels gRPC method and returns a list of fee enabled channels
 func (k Keeper) FeeEnabledChannels(goCtx context.Context, req *types.QueryFeeEnabledChannelsRequest) (*types.QueryFeeEnabledChannelsResponse, error) {
 	if req == nil {
@@ -213,29 +230,15 @@
 // FeeEnabledChannel implements the Query/FeeEnabledChannel gRPC method and returns true if the provided
 // port and channel identifiers belong to a fee enabled channel
 func (k Keeper) FeeEnabledChannel(goCtx context.Context, req *types.QueryFeeEnabledChannelRequest) (*types.QueryFeeEnabledChannelResponse, error) {
-=======
-// CounterpartyAddress implements the Query/CounterpartyAddress gRPC method and returns the registered counterparty address for forward relaying
-func (k Keeper) CounterpartyAddress(goCtx context.Context, req *types.QueryCounterpartyAddressRequest) (*types.QueryCounterpartyAddressResponse, error) {
->>>>>>> 8451c633
-	if req == nil {
-		return nil, status.Error(codes.InvalidArgument, "empty request")
-	}
-
-	ctx := sdk.UnwrapSDKContext(goCtx)
-
-<<<<<<< HEAD
+	if req == nil {
+		return nil, status.Error(codes.InvalidArgument, "empty request")
+	}
+
+	ctx := sdk.UnwrapSDKContext(goCtx)
+
 	isFeeEnabled := k.IsFeeEnabled(ctx, req.PortId, req.ChannelId)
 
 	return &types.QueryFeeEnabledChannelResponse{
 		FeeEnabled: isFeeEnabled,
-=======
-	counterpartyAddr, found := k.GetCounterpartyAddress(ctx, req.RelayerAddress, req.ChannelId)
-	if !found {
-		return nil, status.Errorf(codes.NotFound, "counterparty address not found for address: %s on channel: %s", req.RelayerAddress, req.ChannelId)
-	}
-
-	return &types.QueryCounterpartyAddressResponse{
-		CounterpartyAddress: counterpartyAddr,
->>>>>>> 8451c633
 	}, nil
 }