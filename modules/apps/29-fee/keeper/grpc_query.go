package keeper

import (
	"context"

	"github.com/cosmos/cosmos-sdk/store/prefix"
	sdk "github.com/cosmos/cosmos-sdk/types"
	sdkerrors "github.com/cosmos/cosmos-sdk/types/errors"
	"github.com/cosmos/cosmos-sdk/types/query"
	"google.golang.org/grpc/codes"
	"google.golang.org/grpc/status"

	"github.com/cosmos/ibc-go/v3/modules/apps/29-fee/types"
)

var _ types.QueryServer = Keeper{}

// IncentivizedPackets implements the Query/IncentivizedPackets gRPC method
func (k Keeper) IncentivizedPackets(goCtx context.Context, req *types.QueryIncentivizedPacketsRequest) (*types.QueryIncentivizedPacketsResponse, error) {
	if req == nil {
		return nil, status.Error(codes.InvalidArgument, "empty request")
	}

	ctx := sdk.UnwrapSDKContext(goCtx).WithBlockHeight(int64(req.QueryHeight))

	var identifiedPackets []types.IdentifiedPacketFees
	store := prefix.NewStore(ctx.KVStore(k.storeKey), []byte(types.FeesInEscrowPrefix))
	_, err := query.Paginate(store, req.Pagination, func(key, value []byte) error {
		packetID, err := types.ParseKeyFeesInEscrow(types.FeesInEscrowPrefix + string(key))
		if err != nil {
			return err
		}

		packetFees := k.MustUnmarshalFees(value)
		identifiedPackets = append(identifiedPackets, types.NewIdentifiedPacketFees(packetID, packetFees.PacketFees))
		return nil
	})
	if err != nil {
		return nil, status.Error(codes.NotFound, err.Error())
	}

	return &types.QueryIncentivizedPacketsResponse{
		IncentivizedPackets: identifiedPackets,
	}, nil
}

// IncentivizedPacket implements the Query/IncentivizedPacket gRPC method
func (k Keeper) IncentivizedPacket(goCtx context.Context, req *types.QueryIncentivizedPacketRequest) (*types.QueryIncentivizedPacketResponse, error) {
	if req == nil {
		return nil, status.Error(codes.InvalidArgument, "empty request")
	}

	ctx := sdk.UnwrapSDKContext(goCtx).WithBlockHeight(int64(req.QueryHeight))

	feesInEscrow, exists := k.GetFeesInEscrow(ctx, req.PacketId)
	if !exists {
		return nil, status.Error(
			codes.NotFound,
			sdkerrors.Wrapf(types.ErrFeeNotFound, "channel: %s, port: %s, sequence: %d", req.PacketId.ChannelId, req.PacketId.PortId, req.PacketId.Sequence).Error())
	}

	return &types.QueryIncentivizedPacketResponse{
		IncentivizedPacket: types.NewIdentifiedPacketFees(req.PacketId, feesInEscrow.PacketFees),
	}, nil
}

// IncentivizedPacketsForChannel implements the Query/IncentivizedPacketsForChannel gRPC method
func (k Keeper) IncentivizedPacketsForChannel(goCtx context.Context, req *types.QueryIncentivizedPacketsForChannelRequest) (*types.QueryIncentivizedPacketsForChannelResponse, error) {
	if req == nil {
		return nil, status.Error(codes.InvalidArgument, "empty request")
	}

	ctx := sdk.UnwrapSDKContext(goCtx).WithBlockHeight(int64(req.QueryHeight))

	var packets []*types.IdentifiedPacketFees
	keyPrefix := types.KeyFeesInEscrowChannelPrefix(req.PortId, req.ChannelId)
	store := prefix.NewStore(ctx.KVStore(k.storeKey), keyPrefix)
	_, err := query.Paginate(store, req.Pagination, func(key, value []byte) error {
		packetID, err := types.ParseKeyFeesInEscrow(string(keyPrefix) + string(key))
		if err != nil {
			return err
		}

		packetFees := k.MustUnmarshalFees(value)

		identifiedPacketFees := types.NewIdentifiedPacketFees(packetID, packetFees.PacketFees)
		packets = append(packets, &identifiedPacketFees)

		return nil
	})
	if err != nil {
		return nil, status.Error(codes.NotFound, err.Error())
	}

	return &types.QueryIncentivizedPacketsForChannelResponse{
		IncentivizedPackets: packets,
	}, nil
}

// TotalRecvFees implements the Query/TotalRecvFees gRPC method
func (k Keeper) TotalRecvFees(goCtx context.Context, req *types.QueryTotalRecvFeesRequest) (*types.QueryTotalRecvFeesResponse, error) {
	ctx := sdk.UnwrapSDKContext(goCtx)

	feesInEscrow, found := k.GetFeesInEscrow(ctx, req.PacketId)
	if !found {
		return nil, status.Errorf(
			codes.NotFound,
			sdkerrors.Wrapf(types.ErrFeeNotFound, "channel: %s, port: %s, sequence: %d", req.PacketId.ChannelId, req.PacketId.PortId, req.PacketId.Sequence).Error(),
		)
	}

	var recvFees sdk.Coins
	for _, packetFee := range feesInEscrow.PacketFees {
		recvFees = recvFees.Add(packetFee.Fee.RecvFee...)
	}

	return &types.QueryTotalRecvFeesResponse{
		RecvFees: recvFees,
	}, nil
}

// TotalAckFees implements the Query/TotalAckFees gRPC method
func (k Keeper) TotalAckFees(goCtx context.Context, req *types.QueryTotalAckFeesRequest) (*types.QueryTotalAckFeesResponse, error) {
	if req == nil {
		return nil, status.Error(codes.InvalidArgument, "empty request")
	}

	ctx := sdk.UnwrapSDKContext(goCtx)

	feesInEscrow, found := k.GetFeesInEscrow(ctx, req.PacketId)
	if !found {
		return nil, status.Errorf(
			codes.NotFound,
			sdkerrors.Wrapf(types.ErrFeeNotFound, "channel: %s, port: %s, sequence: %d", req.PacketId.ChannelId, req.PacketId.PortId, req.PacketId.Sequence).Error(),
		)
	}

	var ackFees sdk.Coins
	for _, packetFee := range feesInEscrow.PacketFees {
		ackFees = ackFees.Add(packetFee.Fee.AckFee...)
	}

	return &types.QueryTotalAckFeesResponse{
		AckFees: ackFees,
	}, nil
}

// TotalTimeoutFees implements the Query/TotalTimeoutFees gRPC method
func (k Keeper) TotalTimeoutFees(goCtx context.Context, req *types.QueryTotalTimeoutFeesRequest) (*types.QueryTotalTimeoutFeesResponse, error) {
	if req == nil {
		return nil, status.Error(codes.InvalidArgument, "empty request")
	}

	ctx := sdk.UnwrapSDKContext(goCtx)

	feesInEscrow, found := k.GetFeesInEscrow(ctx, req.PacketId)
	if !found {
		return nil, status.Errorf(
			codes.NotFound,
			sdkerrors.Wrapf(types.ErrFeeNotFound, "channel: %s, port: %s, sequence: %d", req.PacketId.ChannelId, req.PacketId.PortId, req.PacketId.Sequence).Error(),
		)
	}

	var timeoutFees sdk.Coins
	for _, packetFee := range feesInEscrow.PacketFees {
		timeoutFees = timeoutFees.Add(packetFee.Fee.TimeoutFee...)
	}

	return &types.QueryTotalTimeoutFeesResponse{
		TimeoutFees: timeoutFees,
	}, nil
}

<<<<<<< HEAD
// CounterpartyPayee implements the Query/CounterpartyPayee gRPC method and returns the registered counterparty payee address for forward relaying
func (k Keeper) CounterpartyPayee(goCtx context.Context, req *types.QueryCounterpartyPayeeRequest) (*types.QueryCounterpartyPayeeResponse, error) {
=======
// Payee implements the Query/Payee gRPC method and returns the registered payee address to which packet fees are paid out
func (k Keeper) Payee(goCtx context.Context, req *types.QueryPayeeRequest) (*types.QueryPayeeResponse, error) {
	if req == nil {
		return nil, status.Error(codes.InvalidArgument, "empty request")
	}

	ctx := sdk.UnwrapSDKContext(goCtx)

	payeeAddr, found := k.GetPayeeAddress(ctx, req.RelayerAddress, req.ChannelId)
	if !found {
		return nil, status.Errorf(codes.NotFound, "payee address not found for address: %s on channel: %s", req.RelayerAddress, req.ChannelId)
	}

	return &types.QueryPayeeResponse{
		PayeeAddress: payeeAddr,
	}, nil
}

// CounterpartyAddress implements the Query/CounterpartyAddress gRPC method and returns the registered counterparty address for forward relaying
func (k Keeper) CounterpartyAddress(goCtx context.Context, req *types.QueryCounterpartyAddressRequest) (*types.QueryCounterpartyAddressResponse, error) {
>>>>>>> 49f585bf
	if req == nil {
		return nil, status.Error(codes.InvalidArgument, "empty request")
	}

	ctx := sdk.UnwrapSDKContext(goCtx)

	counterpartyPayeeAddr, found := k.GetCounterpartyPayeeAddress(ctx, req.RelayerAddress, req.ChannelId)
	if !found {
		return nil, status.Errorf(codes.NotFound, "counterparty payee address not found for address: %s on channel: %s", req.RelayerAddress, req.ChannelId)
	}

	return &types.QueryCounterpartyPayeeResponse{
		CounterpartyPayee: counterpartyPayeeAddr,
	}, nil
}

// FeeEnabledChannels implements the Query/FeeEnabledChannels gRPC method and returns a list of fee enabled channels
func (k Keeper) FeeEnabledChannels(goCtx context.Context, req *types.QueryFeeEnabledChannelsRequest) (*types.QueryFeeEnabledChannelsResponse, error) {
	if req == nil {
		return nil, status.Error(codes.InvalidArgument, "empty request")
	}

	ctx := sdk.UnwrapSDKContext(goCtx).WithBlockHeight(int64(req.QueryHeight))

	var feeEnabledChannels []types.FeeEnabledChannel
	store := prefix.NewStore(ctx.KVStore(k.storeKey), []byte(types.FeeEnabledKeyPrefix))
	_, err := query.Paginate(store, req.Pagination, func(key, value []byte) error {
		portID, channelID, err := types.ParseKeyFeeEnabled(types.FeeEnabledKeyPrefix + string(key))
		if err != nil {
			return err
		}

		feeEnabledChannel := types.FeeEnabledChannel{
			PortId:    portID,
			ChannelId: channelID,
		}

		feeEnabledChannels = append(feeEnabledChannels, feeEnabledChannel)

		return nil
	})
	if err != nil {
		return nil, status.Error(codes.NotFound, err.Error())
	}

	return &types.QueryFeeEnabledChannelsResponse{
		FeeEnabledChannels: feeEnabledChannels,
	}, nil
}

// FeeEnabledChannel implements the Query/FeeEnabledChannel gRPC method and returns true if the provided
// port and channel identifiers belong to a fee enabled channel
func (k Keeper) FeeEnabledChannel(goCtx context.Context, req *types.QueryFeeEnabledChannelRequest) (*types.QueryFeeEnabledChannelResponse, error) {
	if req == nil {
		return nil, status.Error(codes.InvalidArgument, "empty request")
	}

	ctx := sdk.UnwrapSDKContext(goCtx)

	isFeeEnabled := k.IsFeeEnabled(ctx, req.PortId, req.ChannelId)

	return &types.QueryFeeEnabledChannelResponse{
		FeeEnabled: isFeeEnabled,
	}, nil
}<|MERGE_RESOLUTION|>--- conflicted
+++ resolved
@@ -171,40 +171,35 @@
 	}, nil
 }
 
-<<<<<<< HEAD
+// Payee implements the Query/Payee gRPC method and returns the registered payee address to which packet fees are paid out
+func (k Keeper) Payee(goCtx context.Context, req *types.QueryPayeeRequest) (*types.QueryPayeeResponse, error) {
+	if req == nil {
+		return nil, status.Error(codes.InvalidArgument, "empty request")
+	}
+
+	ctx := sdk.UnwrapSDKContext(goCtx)
+
+	payeeAddr, found := k.GetPayeeAddress(ctx, req.Relayer, req.ChannelId)
+	if !found {
+		return nil, status.Errorf(codes.NotFound, "payee address not found for address: %s on channel: %s", req.Relayer, req.ChannelId)
+	}
+
+	return &types.QueryPayeeResponse{
+		PayeeAddress: payeeAddr,
+	}, nil
+}
+
 // CounterpartyPayee implements the Query/CounterpartyPayee gRPC method and returns the registered counterparty payee address for forward relaying
 func (k Keeper) CounterpartyPayee(goCtx context.Context, req *types.QueryCounterpartyPayeeRequest) (*types.QueryCounterpartyPayeeResponse, error) {
-=======
-// Payee implements the Query/Payee gRPC method and returns the registered payee address to which packet fees are paid out
-func (k Keeper) Payee(goCtx context.Context, req *types.QueryPayeeRequest) (*types.QueryPayeeResponse, error) {
-	if req == nil {
-		return nil, status.Error(codes.InvalidArgument, "empty request")
-	}
-
-	ctx := sdk.UnwrapSDKContext(goCtx)
-
-	payeeAddr, found := k.GetPayeeAddress(ctx, req.RelayerAddress, req.ChannelId)
-	if !found {
-		return nil, status.Errorf(codes.NotFound, "payee address not found for address: %s on channel: %s", req.RelayerAddress, req.ChannelId)
-	}
-
-	return &types.QueryPayeeResponse{
-		PayeeAddress: payeeAddr,
-	}, nil
-}
-
-// CounterpartyAddress implements the Query/CounterpartyAddress gRPC method and returns the registered counterparty address for forward relaying
-func (k Keeper) CounterpartyAddress(goCtx context.Context, req *types.QueryCounterpartyAddressRequest) (*types.QueryCounterpartyAddressResponse, error) {
->>>>>>> 49f585bf
-	if req == nil {
-		return nil, status.Error(codes.InvalidArgument, "empty request")
-	}
-
-	ctx := sdk.UnwrapSDKContext(goCtx)
-
-	counterpartyPayeeAddr, found := k.GetCounterpartyPayeeAddress(ctx, req.RelayerAddress, req.ChannelId)
-	if !found {
-		return nil, status.Errorf(codes.NotFound, "counterparty payee address not found for address: %s on channel: %s", req.RelayerAddress, req.ChannelId)
+	if req == nil {
+		return nil, status.Error(codes.InvalidArgument, "empty request")
+	}
+
+	ctx := sdk.UnwrapSDKContext(goCtx)
+
+	counterpartyPayeeAddr, found := k.GetCounterpartyPayeeAddress(ctx, req.Relayer, req.ChannelId)
+	if !found {
+		return nil, status.Errorf(codes.NotFound, "counterparty payee address not found for address: %s on channel: %s", req.Relayer, req.ChannelId)
 	}
 
 	return &types.QueryCounterpartyPayeeResponse{
