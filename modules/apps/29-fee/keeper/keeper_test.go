package keeper_test

import (
	"fmt"
	"testing"

	"github.com/cosmos/cosmos-sdk/baseapp"
	sdk "github.com/cosmos/cosmos-sdk/types"
	"github.com/stretchr/testify/suite"

	"github.com/cosmos/ibc-go/v3/modules/apps/29-fee/types"
	channeltypes "github.com/cosmos/ibc-go/v3/modules/core/04-channel/types"
	ibctesting "github.com/cosmos/ibc-go/v3/testing"
	ibcmock "github.com/cosmos/ibc-go/v3/testing/mock"
)

var (
	defaultReceiveFee = sdk.Coins{sdk.Coin{Denom: sdk.DefaultBondDenom, Amount: sdk.NewInt(100)}}
	defaultAckFee     = sdk.Coins{sdk.Coin{Denom: sdk.DefaultBondDenom, Amount: sdk.NewInt(200)}}
	defaultTimeoutFee = sdk.Coins{sdk.Coin{Denom: sdk.DefaultBondDenom, Amount: sdk.NewInt(300)}}
	invalidCoins      = sdk.Coins{sdk.Coin{Denom: "invalidDenom", Amount: sdk.NewInt(100)}}
)

type KeeperTestSuite struct {
	suite.Suite

	coordinator *ibctesting.Coordinator

	// testing chains used for convenience and readability
	chainA *ibctesting.TestChain
	chainB *ibctesting.TestChain
	chainC *ibctesting.TestChain

	path     *ibctesting.Path
	pathAToC *ibctesting.Path

	queryClient types.QueryClient
}

func (suite *KeeperTestSuite) SetupTest() {
	suite.coordinator = ibctesting.NewCoordinator(suite.T(), 3)
	suite.chainA = suite.coordinator.GetChain(ibctesting.GetChainID(1))
	suite.chainB = suite.coordinator.GetChain(ibctesting.GetChainID(2))
	suite.chainC = suite.coordinator.GetChain(ibctesting.GetChainID(3))

	path := ibctesting.NewPath(suite.chainA, suite.chainB)
	mockFeeVersion := string(types.ModuleCdc.MustMarshalJSON(&types.Metadata{FeeVersion: types.Version, AppVersion: ibcmock.Version}))
	path.EndpointA.ChannelConfig.Version = mockFeeVersion
	path.EndpointB.ChannelConfig.Version = mockFeeVersion
	path.EndpointA.ChannelConfig.PortID = ibctesting.MockFeePort
	path.EndpointB.ChannelConfig.PortID = ibctesting.MockFeePort
	suite.path = path

	path = ibctesting.NewPath(suite.chainA, suite.chainC)
	path.EndpointA.ChannelConfig.Version = mockFeeVersion
	path.EndpointB.ChannelConfig.Version = mockFeeVersion
	path.EndpointA.ChannelConfig.PortID = ibctesting.MockFeePort
	path.EndpointB.ChannelConfig.PortID = ibctesting.MockFeePort
	suite.pathAToC = path

	queryHelper := baseapp.NewQueryServerTestHelper(suite.chainA.GetContext(), suite.chainA.GetSimApp().InterfaceRegistry())
	types.RegisterQueryServer(queryHelper, suite.chainA.GetSimApp().IBCFeeKeeper)
	suite.queryClient = types.NewQueryClient(queryHelper)
}

func TestKeeperTestSuite(t *testing.T) {
	suite.Run(t, new(KeeperTestSuite))
}

<<<<<<< HEAD
// helper function
func lockFeeModule(chain *ibctesting.TestChain) {
	ctx := chain.GetContext()
	storeKey := chain.GetSimApp().GetKey(types.ModuleName)
	store := ctx.KVStore(storeKey)
	store.Set(types.KeyLocked(), []byte{1})
}

func (suite *KeeperTestSuite) TestFeeInEscrow() {
=======
func (suite *KeeperTestSuite) TestFeesInEscrow() {
>>>>>>> 71167c45
	suite.coordinator.Setup(suite.path)

	// escrow five fees for packet sequence 1
	packetID := channeltypes.NewPacketId(suite.path.EndpointA.ChannelID, suite.path.EndpointA.ChannelConfig.PortID, 1)
	fee := types.NewFee(defaultReceiveFee, defaultAckFee, defaultTimeoutFee)

	for i := 1; i < 6; i++ {
		packetFee := types.NewPacketFee(fee, suite.chainA.SenderAccount.GetAddress().String(), nil)
		suite.chainA.GetSimApp().IBCFeeKeeper.EscrowPacketFee(suite.chainA.GetContext(), packetID, packetFee)
	}

	// retrieve the fees in escrow and assert the length of PacketFees
	feesInEscrow, found := suite.chainA.GetSimApp().IBCFeeKeeper.GetFeesInEscrow(suite.chainA.GetContext(), packetID)
	suite.Require().True(found)
	suite.Require().Len(feesInEscrow.PacketFees, 5, fmt.Sprintf("expected length 5, but got %d", len(feesInEscrow.PacketFees)))

	// delete fees for packet sequence 1
	suite.chainA.GetSimApp().IBCFeeKeeper.DeleteFeesInEscrow(suite.chainA.GetContext(), packetID)
	hasFeesInEscrow := suite.chainA.GetSimApp().IBCFeeKeeper.HasFeesInEscrow(suite.chainA.GetContext(), packetID)
	suite.Require().False(hasFeesInEscrow)
}

func (suite *KeeperTestSuite) TestIsLocked() {
	ctx := suite.chainA.GetContext()
	suite.Require().False(suite.chainA.GetSimApp().IBCFeeKeeper.IsLocked(ctx))

	lockFeeModule(suite.chainA)

	suite.Require().True(suite.chainA.GetSimApp().IBCFeeKeeper.IsLocked(ctx))
}

func (suite *KeeperTestSuite) TestDisableAllChannels() {
	suite.chainA.GetSimApp().IBCFeeKeeper.SetFeeEnabled(suite.chainA.GetContext(), "port1", "channel1")
	suite.chainA.GetSimApp().IBCFeeKeeper.SetFeeEnabled(suite.chainA.GetContext(), "port2", "channel2")
	suite.chainA.GetSimApp().IBCFeeKeeper.SetFeeEnabled(suite.chainA.GetContext(), "port3", "channel3")

	suite.chainA.GetSimApp().IBCFeeKeeper.DisableAllChannels(suite.chainA.GetContext())

	suite.Require().False(suite.chainA.GetSimApp().IBCFeeKeeper.IsFeeEnabled(suite.chainA.GetContext(), "port1", "channel1"),
		"fee is still enabled on channel-1 after DisableAllChannels call")
	suite.Require().False(suite.chainA.GetSimApp().IBCFeeKeeper.IsFeeEnabled(suite.chainA.GetContext(), "port2", "channel2"),
		"fee is still enabled on channel-2 after DisableAllChannels call")
	suite.Require().False(suite.chainA.GetSimApp().IBCFeeKeeper.IsFeeEnabled(suite.chainA.GetContext(), "port3", "channel3"),
		"fee is still enabled on channel-3 after DisableAllChannels call")
}

func (suite *KeeperTestSuite) TestGetAllIdentifiedPacketFees() {
	suite.coordinator.Setup(suite.path)

	// escrow a fee
	refundAcc := suite.chainA.SenderAccount.GetAddress()
	packetID := channeltypes.NewPacketId(suite.path.EndpointA.ChannelID, suite.path.EndpointA.ChannelConfig.PortID, 1)
	fee := types.Fee{
		AckFee:     defaultAckFee,
		RecvFee:    defaultReceiveFee,
		TimeoutFee: defaultTimeoutFee,
	}

	// escrow the packet fee
	packetFee := types.NewPacketFee(fee, refundAcc.String(), []string{})
	suite.chainA.GetSimApp().IBCFeeKeeper.SetFeesInEscrow(suite.chainA.GetContext(), packetID, types.NewPacketFees([]types.PacketFee{packetFee}))

	expectedFees := []types.IdentifiedPacketFees{
		{
			PacketId: packetID,
			PacketFees: []types.PacketFee{
				{
					Fee:           fee,
					RefundAddress: refundAcc.String(),
					Relayers:      nil,
				},
			},
		},
	}

	identifiedFees := suite.chainA.GetSimApp().IBCFeeKeeper.GetAllIdentifiedPacketFees(suite.chainA.GetContext())
	suite.Require().Len(identifiedFees, len(expectedFees))
	suite.Require().Equal(identifiedFees, expectedFees)
}

func (suite *KeeperTestSuite) TestGetAllFeeEnabledChannels() {
	validPortId := "ibcmoduleport"
	// set two channels enabled
	suite.chainA.GetSimApp().IBCFeeKeeper.SetFeeEnabled(suite.chainA.GetContext(), ibctesting.MockFeePort, ibctesting.FirstChannelID)
	suite.chainA.GetSimApp().IBCFeeKeeper.SetFeeEnabled(suite.chainA.GetContext(), validPortId, ibctesting.FirstChannelID)

	expectedCh := []types.FeeEnabledChannel{
		{
			PortId:    validPortId,
			ChannelId: ibctesting.FirstChannelID,
		},
		{
			PortId:    ibctesting.MockFeePort,
			ChannelId: ibctesting.FirstChannelID,
		},
	}

	ch := suite.chainA.GetSimApp().IBCFeeKeeper.GetAllFeeEnabledChannels(suite.chainA.GetContext())
	suite.Require().Len(ch, len(expectedCh))
	suite.Require().Equal(ch, expectedCh)
}

func (suite *KeeperTestSuite) TestGetAllRelayerAddresses() {
	sender := suite.chainA.SenderAccount.GetAddress().String()
	counterparty := suite.chainB.SenderAccount.GetAddress().String()

	suite.chainA.GetSimApp().IBCFeeKeeper.SetCounterpartyAddress(suite.chainA.GetContext(), sender, counterparty, ibctesting.FirstChannelID)

	expectedAddr := []types.RegisteredRelayerAddress{
		{
			Address:             sender,
			CounterpartyAddress: counterparty,
			ChannelId:           ibctesting.FirstChannelID,
		},
	}

	addr := suite.chainA.GetSimApp().IBCFeeKeeper.GetAllRelayerAddresses(suite.chainA.GetContext())
	suite.Require().Len(addr, len(expectedAddr))
	suite.Require().Equal(addr, expectedAddr)
}<|MERGE_RESOLUTION|>--- conflicted
+++ resolved
@@ -67,7 +67,6 @@
 	suite.Run(t, new(KeeperTestSuite))
 }
 
-<<<<<<< HEAD
 // helper function
 func lockFeeModule(chain *ibctesting.TestChain) {
 	ctx := chain.GetContext()
@@ -76,10 +75,7 @@
 	store.Set(types.KeyLocked(), []byte{1})
 }
 
-func (suite *KeeperTestSuite) TestFeeInEscrow() {
-=======
 func (suite *KeeperTestSuite) TestFeesInEscrow() {
->>>>>>> 71167c45
 	suite.coordinator.Setup(suite.path)
 
 	// escrow five fees for packet sequence 1
