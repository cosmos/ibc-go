--- conflicted
+++ resolved
@@ -67,14 +67,14 @@
 	suite.Run(t, new(KeeperTestSuite))
 }
 
-<<<<<<< HEAD
 // helper function
 func lockFeeModule(chain *ibctesting.TestChain) {
 	ctx := chain.GetContext()
 	storeKey := chain.GetSimApp().GetKey(types.ModuleName)
 	store := ctx.KVStore(storeKey)
 	store.Set(types.KeyLocked(), []byte{1})
-=======
+}
+
 func (suite *KeeperTestSuite) TestEscrowAccountHasBalance() {
 	fee := types.Fee{
 		AckFee:     defaultAckFee,
@@ -93,8 +93,6 @@
 	// increase ack fee
 	fee.AckFee = fee.AckFee.Add(defaultAckFee...)
 	suite.Require().False(suite.chainA.GetSimApp().IBCFeeKeeper.EscrowAccountHasBalance(suite.chainA.GetContext(), fee.Total()))
-
->>>>>>> b33b0a77
 }
 
 func (suite *KeeperTestSuite) TestFeesInEscrow() {
