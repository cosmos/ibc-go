--- conflicted
+++ resolved
@@ -52,31 +52,10 @@
 	suite.queryClient = types.NewQueryClient(queryHelper)
 }
 
-func SetupFeePath(path *ibctesting.Path) error {
-	if err := path.EndpointA.ChanOpenInit(); err != nil {
-		return err
-	}
-
-	if err := path.EndpointB.ChanOpenTry(); err != nil {
-		return err
-	}
-
-	if err := path.EndpointA.ChanOpenAck(); err != nil {
-		return err
-	}
-
-	if err := path.EndpointB.ChanOpenConfirm(); err != nil {
-		return err
-	}
-
-	return nil
-}
-
 func TestKeeperTestSuite(t *testing.T) {
 	suite.Run(t, new(KeeperTestSuite))
 }
 
-<<<<<<< HEAD
 func (suite *KeeperTestSuite) TestFeeInEscrow() {
 	ackFee := validCoins
 	receiveFee := validCoins2
@@ -85,19 +64,19 @@
 
 	// set some fees
 	for i := 1; i < 6; i++ {
-		packetId := types.NewPacketId(fmt.Sprintf("channel-1"), uint64(i))
+		packetId := types.NewPacketId(fmt.Sprintf("channel-1"), transfertypes.PortID, uint64(i))
 		fee := types.NewIdentifiedPacketFee(packetId, fee, suite.chainA.SenderAccount.GetAddress().String(), []string{})
 		suite.chainA.GetSimApp().IBCFeeKeeper.SetFeeInEscrow(suite.chainA.GetContext(), fee)
 	}
 
 	// delete 1 fee
-	packetId := types.NewPacketId("channel-1", 3)
+	packetId := types.NewPacketId("channel-1", transfertypes.PortID, 3)
 	suite.chainA.GetSimApp().IBCFeeKeeper.DeleteFeeInEscrow(suite.chainA.GetContext(), packetId)
 
 	// iterate over remaining fees
 	arr := []int64{}
 	expectedArr := []int64{1, 2, 4, 5}
-	suite.chainA.GetSimApp().IBCFeeKeeper.IterateChannelFeesInEscrow(suite.chainA.GetContext(), types.PortKey, "channel-1", func(identifiedFee types.IdentifiedPacketFee) (stop bool) {
+	suite.chainA.GetSimApp().IBCFeeKeeper.IterateChannelFeesInEscrow(suite.chainA.GetContext(), transfertypes.PortID, "channel-1", func(identifiedFee types.IdentifiedPacketFee) (stop bool) {
 		arr = append(arr, int64(identifiedFee.PacketId.Sequence))
 		return false
 	})
@@ -117,14 +96,18 @@
 		"fee is still enabled on channel-2 after DisableAllChannels call")
 	suite.Require().False(suite.chainA.GetSimApp().IBCFeeKeeper.IsFeeEnabled(suite.chainA.GetContext(), "port3", "channel3"),
 		"fee is still enabled on channel-3 after DisableAllChannels call")
-=======
+}
+
 func (suite *KeeperTestSuite) TestGetAllIdentifiedPacketFees() {
+	// setup channel
+	suite.coordinator.Setup(suite.path)
+
 	// escrow a fee
 	refundAcc := suite.chainA.SenderAccount.GetAddress()
 	ackFee := validCoins
 	receiveFee := validCoins2
 	timeoutFee := validCoins3
-	packetId := &channeltypes.PacketId{ChannelId: ibctesting.FirstChannelID, PortId: types.PortID, Sequence: uint64(1)}
+	packetId := &channeltypes.PacketId{ChannelId: suite.path.EndpointA.ChannelID, PortId: transfertypes.PortID, Sequence: uint64(1)}
 	fee := types.Fee{ackFee, receiveFee, timeoutFee}
 	identifiedPacketFee := &types.IdentifiedPacketFee{PacketId: packetId, Fee: fee, RefundAddress: refundAcc.String(), Relayers: []string{}}
 
@@ -188,5 +171,4 @@
 	addr := suite.chainA.GetSimApp().IBCFeeKeeper.GetAllRelayerAddresses(suite.chainA.GetContext())
 	suite.Require().Len(addr, len(expectedAddr))
 	suite.Require().Equal(addr, expectedAddr)
->>>>>>> d4199728
 }