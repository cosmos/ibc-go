package keeper

import (
	"fmt"

	sdk "github.com/cosmos/cosmos-sdk/types"
	sdkerrors "github.com/cosmos/cosmos-sdk/types/errors"

	"github.com/cosmos/ibc-go/v3/modules/apps/29-fee/types"
)

// EscrowPacketFee sends the packet fee to the 29-fee module account to hold in escrow
func (k Keeper) EscrowPacketFee(ctx sdk.Context, identifiedFee types.IdentifiedPacketFee) error {
	if !k.IsFeeEnabled(ctx, identifiedFee.PacketId.PortId, identifiedFee.PacketId.ChannelId) {
		// users may not escrow fees on this channel. Must send packets without a fee message
		return sdkerrors.Wrap(types.ErrFeeNotEnabled, "cannot escrow fee for packet")
	}
	// check if the refund account exists
	refundAcc, err := sdk.AccAddressFromBech32(identifiedFee.RefundAddress)
	if err != nil {
		return err
	}

	hasRefundAcc := k.authKeeper.GetAccount(ctx, refundAcc)
	if hasRefundAcc == nil {
		return sdkerrors.Wrapf(types.ErrRefundAccNotFound, "account with address: %s not found", refundAcc)
	}

	coins := identifiedFee.Fee.Total()
	if err := k.bankKeeper.SendCoinsFromAccountToModule(ctx, refundAcc, types.ModuleName, coins); err != nil {
		return err
	}

	packetFees := []types.IdentifiedPacketFee{identifiedFee}
	if feesInEscrow, found := k.GetFeesInEscrow(ctx, identifiedFee.PacketId); found {
		packetFees = append(packetFees, feesInEscrow.PacketFees...)
	}

	identifiedFees := types.NewIdentifiedPacketFees(packetFees)
	k.SetFeesInEscrow(ctx, identifiedFee.PacketId, identifiedFees)

	return nil
}

// DistributePacketFees pays the acknowledgement fee & receive fee for a given packetId while refunding the timeout fee to the refund account associated with the Fee.
func (k Keeper) DistributePacketFees(ctx sdk.Context, forwardRelayer string, reverseRelayer sdk.AccAddress, feesInEscrow []types.IdentifiedPacketFee) {
	// distribute fee for forward relaying
	forwardAddr, fErr := sdk.AccAddressFromBech32(forwardRelayer)

	for _, packetFee := range feesInEscrow {
		if fErr == nil {
			k.distributeFee(ctx, forwardAddr, packetFee.Fee.RecvFee)
		}

		// distribute fee for reverse relaying
		k.distributeFee(ctx, reverseRelayer, packetFee.Fee.AckFee)

		// refund timeout fee refund,
		refundAddr, err := sdk.AccAddressFromBech32(packetFee.RefundAddress)
		if err != nil {
			panic(fmt.Sprintf("could not parse refundAcc %s to sdk.AccAddress", packetFee.RefundAddress))
		}

		if fErr != nil {
			// refund onRecv fee as forward relayer is not valid address
			k.distributeFee(ctx, refundAddr, packetFee.Fee.RecvFee)
		}

<<<<<<< HEAD
		// refund timeout fee for unused timeout
		k.distributeFee(ctx, refundAddr, packetFee.Fee.TimeoutFee)
=======
// DistributePacketsFeesTimeout pays the timeout fee for a given packetId while refunding the acknowledgement fee & receive fee to the refund account associated with the Fee
func (k Keeper) DistributePacketFeesOnTimeout(ctx sdk.Context, refundAcc string, timeoutRelayer sdk.AccAddress, feeInEscrow types.IdentifiedPacketFee) {
	refundAddr, err := sdk.AccAddressFromBech32(refundAcc)
	if err != nil {
		panic(fmt.Sprintf("could not parse refundAcc %s to sdk.AccAddress", refundAcc))
>>>>>>> 323c5742
	}
}

// DistributePacketsFeesTimeout pays the timeout fee for a given packetId while refunding the acknowledgement fee & receive fee to the refund account associated with the Fee
func (k Keeper) DistributePacketFeesOnTimeout(ctx sdk.Context, timeoutRelayer sdk.AccAddress, feesInEscrow []types.IdentifiedPacketFee) {
	for _, feeInEscrow := range feesInEscrow {
		// check if refundAcc address works
		refundAddr, err := sdk.AccAddressFromBech32(feeInEscrow.RefundAddress)
		if err != nil {
			panic(fmt.Sprintf("could not parse refundAcc %s to sdk.AccAddress", feeInEscrow.RefundAddress))
		}

		// refund receive fee for unused forward relaying
		k.distributeFee(ctx, refundAddr, feeInEscrow.Fee.RecvFee)

		// refund ack fee for unused reverse relaying
		k.distributeFee(ctx, refundAddr, feeInEscrow.Fee.AckFee)

		// distribute fee for timeout relaying
		k.distributeFee(ctx, timeoutRelayer, feeInEscrow.Fee.TimeoutFee)
	}
}

// distributeFee will attempt to distribute the escrowed fee to the receiver address.
// If the distribution fails for any reason (such as the receiving address being blocked),
// the state changes will be discarded.
func (k Keeper) distributeFee(ctx sdk.Context, receiver sdk.AccAddress, fee sdk.Coins) {
	// cache context before trying to distribute fees
	cacheCtx, writeFn := ctx.CacheContext()

	err := k.bankKeeper.SendCoinsFromModuleToAccount(cacheCtx, types.ModuleName, receiver, fee)
	if err == nil {
		// write the cache
		writeFn()

		// NOTE: The context returned by CacheContext() refers to a new EventManager, so it needs to explicitly set events to the original context.
		ctx.EventManager().EmitEvents(cacheCtx.EventManager().Events())
	}
}

func (k Keeper) RefundFeesOnChannel(ctx sdk.Context, portID, channelID string) error {

	var refundErr error

	k.IterateIdentifiedChannelFeesInEscrow(ctx, portID, channelID, func(identifiedFees types.IdentifiedPacketFees) (stop bool) {
		for _, identifiedFee := range identifiedFees.PacketFees {
			refundAccAddr, err := sdk.AccAddressFromBech32(identifiedFee.RefundAddress)
			if err != nil {
				refundErr = err
				return true
			}

			// refund all fees to refund address
			// Use SendCoins rather than the module account send functions since refund address may be a user account or module address.
			// if any `SendCoins` call returns an error, we return error and stop iteration
			if err = k.bankKeeper.SendCoinsFromModuleToAccount(ctx, types.ModuleName, refundAccAddr, identifiedFee.Fee.RecvFee); err != nil {
				refundErr = err
				return true
			}
			if err = k.bankKeeper.SendCoinsFromModuleToAccount(ctx, types.ModuleName, refundAccAddr, identifiedFee.Fee.AckFee); err != nil {
				refundErr = err
				return true
			}
			if err = k.bankKeeper.SendCoinsFromModuleToAccount(ctx, types.ModuleName, refundAccAddr, identifiedFee.Fee.TimeoutFee); err != nil {
				refundErr = err
				return true
			}
		}

		return false
	})

	return refundErr
}<|MERGE_RESOLUTION|>--- conflicted
+++ resolved
@@ -66,16 +66,8 @@
 			k.distributeFee(ctx, refundAddr, packetFee.Fee.RecvFee)
 		}
 
-<<<<<<< HEAD
 		// refund timeout fee for unused timeout
 		k.distributeFee(ctx, refundAddr, packetFee.Fee.TimeoutFee)
-=======
-// DistributePacketsFeesTimeout pays the timeout fee for a given packetId while refunding the acknowledgement fee & receive fee to the refund account associated with the Fee
-func (k Keeper) DistributePacketFeesOnTimeout(ctx sdk.Context, refundAcc string, timeoutRelayer sdk.AccAddress, feeInEscrow types.IdentifiedPacketFee) {
-	refundAddr, err := sdk.AccAddressFromBech32(refundAcc)
-	if err != nil {
-		panic(fmt.Sprintf("could not parse refundAcc %s to sdk.AccAddress", refundAcc))
->>>>>>> 323c5742
 	}
 }
 
