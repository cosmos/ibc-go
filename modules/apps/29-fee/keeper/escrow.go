package keeper

import (
	"fmt"

	sdk "github.com/cosmos/cosmos-sdk/types"
	sdkerrors "github.com/cosmos/cosmos-sdk/types/errors"

	"github.com/cosmos/ibc-go/v3/modules/apps/29-fee/types"
)

// EscrowPacketFee sends the packet fee to the 29-fee module account to hold in escrow
func (k Keeper) EscrowPacketFee(ctx sdk.Context, identifiedFee types.IdentifiedPacketFee) error {
	if !k.IsFeeEnabled(ctx, identifiedFee.PacketId.PortId, identifiedFee.PacketId.ChannelId) {
		// users may not escrow fees on this channel. Must send packets without a fee message
		return sdkerrors.Wrap(types.ErrFeeNotEnabled, "cannot escrow fee for packet")
	}
	// check if the refund account exists
	refundAcc, err := sdk.AccAddressFromBech32(identifiedFee.RefundAddress)
	if err != nil {
		return err
	}

	hasRefundAcc := k.authKeeper.GetAccount(ctx, refundAcc)
	if hasRefundAcc == nil {
		return sdkerrors.Wrapf(types.ErrRefundAccNotFound, "account with address: %s not found", refundAcc)
	}

	coins := identifiedFee.Fee.RecvFee
	coins = coins.Add(identifiedFee.Fee.AckFee...)
	coins = coins.Add(identifiedFee.Fee.TimeoutFee...)

	if err := k.bankKeeper.SendCoinsFromAccountToModule(
		ctx, refundAcc, types.ModuleName, coins,
	); err != nil {
		return err
	}

	// Store fee in state for reference later
	k.SetFeeInEscrow(ctx, identifiedFee)
	return nil
}

// DistributePacketFees pays the acknowledgement fee & receive fee for a given packetId while refunding the timeout fee to the refund account associated with the Fee.
func (k Keeper) DistributePacketFees(ctx sdk.Context, refundAcc, forwardRelayer string, reverseRelayer sdk.AccAddress, feeInEscrow types.IdentifiedPacketFee) {
	// distribute fee for forward relaying
	forward, err := sdk.AccAddressFromBech32(forwardRelayer)
	if err == nil {
		k.distributeFee(ctx, forward, feeInEscrow.Fee.RecvFee)
	}

	// distribute fee for reverse relaying
	k.distributeFee(ctx, reverseRelayer, feeInEscrow.Fee.AckFee)

	// refund timeout fee refund,
	refundAddr, err := sdk.AccAddressFromBech32(refundAcc)
	if err != nil {
		panic(fmt.Sprintf("could not parse refundAcc %s to sdk.AccAddress", refundAcc))
	}

	// refund timeout fee for unused timeout
	k.distributeFee(ctx, refundAddr, feeInEscrow.Fee.TimeoutFee)

	// removes the fee from the store as fee is now paid
	k.DeleteFeeInEscrow(ctx, feeInEscrow.PacketId)
}

// DistributePacketsFeesTimeout pays the timeout fee for a given packetId while refunding the acknowledgement fee & receive fee to the refund account associated with the Fee
func (k Keeper) DistributePacketFeesOnTimeout(ctx sdk.Context, refundAcc string, timeoutRelayer sdk.AccAddress, feeInEscrow types.IdentifiedPacketFee) {
	// check if refundAcc address works
	refundAddr, err := sdk.AccAddressFromBech32(refundAcc)
	if err != nil {
		panic(fmt.Sprintf("could not parse refundAcc %s to sdk.AccAddress", refundAcc))
	}

	// refund receive fee for unused forward relaying
	k.distributeFee(ctx, refundAddr, feeInEscrow.Fee.RecvFee)

	// refund ack fee for unused reverse relaying
	k.distributeFee(ctx, refundAddr, feeInEscrow.Fee.AckFee)

	// distribute fee for timeout relaying
	k.distributeFee(ctx, timeoutRelayer, feeInEscrow.Fee.TimeoutFee)

	// removes the fee from the store as fee is now paid
	k.DeleteFeeInEscrow(ctx, feeInEscrow.PacketId)
}

// distributeFee will attempt to distribute the escrowed fee to the receiver address.
// If the distribution fails for any reason (such as the receiving address being blocked),
// the state changes will be discarded.
func (k Keeper) distributeFee(ctx sdk.Context, receiver sdk.AccAddress, fee sdk.Coins) {
	// cache context before trying to send to reverse relayer
	cacheCtx, writeFn := ctx.CacheContext()

	err := k.bankKeeper.SendCoinsFromModuleToAccount(cacheCtx, types.ModuleName, receiver, fee)
	if err == nil {
		// write the cache
		writeFn()

		// NOTE: The context returned by CacheContext() refers to a new EventManager, so it needs to explicitly set events to the original context.
		ctx.EventManager().EmitEvents(cacheCtx.EventManager().Events())
	}
}

func (k Keeper) RefundFeesOnChannel(ctx sdk.Context, portID, channelID string) error {

	var refundErr error

	k.IterateChannelFeesInEscrow(ctx, portID, channelID, func(identifiedFee types.IdentifiedPacketFee) (stop bool) {
		refundAccAddr, err := sdk.AccAddressFromBech32(identifiedFee.RefundAddress)
		if err != nil {
			refundErr = err
			return true
		}

		// refund all fees to refund address
		// Use SendCoins rather than the module account send functions since refund address may be a user account or module address.
		// if any `SendCoins` call returns an error, we return error and stop iteration
		if err = k.bankKeeper.SendCoinsFromModuleToAccount(ctx, types.ModuleName, refundAccAddr, identifiedFee.Fee.RecvFee); err != nil {
			refundErr = err
			return true
		}
<<<<<<< HEAD
		if err = k.bankKeeper.SendCoinsFromModuleToAccount(ctx, types.ModuleName, refundAccAddr, identifiedFee.Fee.AckFee); err != nil {
=======

		err = k.bankKeeper.SendCoinsFromModuleToAccount(ctx, types.ModuleName, refundAccAddr, identifiedFee.Fee.AckFee)
		if err != nil {
>>>>>>> f552fb2a
			refundErr = err
			return true
		}
		if err = k.bankKeeper.SendCoinsFromModuleToAccount(ctx, types.ModuleName, refundAccAddr, identifiedFee.Fee.TimeoutFee); err != nil {
			refundErr = err
			return true
		}
		return false
	})

	return refundErr
}<|MERGE_RESOLUTION|>--- conflicted
+++ resolved
@@ -121,13 +121,7 @@
 			refundErr = err
 			return true
 		}
-<<<<<<< HEAD
 		if err = k.bankKeeper.SendCoinsFromModuleToAccount(ctx, types.ModuleName, refundAccAddr, identifiedFee.Fee.AckFee); err != nil {
-=======
-
-		err = k.bankKeeper.SendCoinsFromModuleToAccount(ctx, types.ModuleName, refundAccAddr, identifiedFee.Fee.AckFee)
-		if err != nil {
->>>>>>> f552fb2a
 			refundErr = err
 			return true
 		}
