--- conflicted
+++ resolved
@@ -31,12 +31,6 @@
 		return err
 	}
 
-<<<<<<< HEAD
-	// Store fee in state for reference later
-	k.SetFeeInEscrow(ctx, identifiedFee)
-
-	EmitIncentivizedPacket(ctx, identifiedFee)
-=======
 	packetFees := []types.IdentifiedPacketFee{identifiedFee}
 	if feesInEscrow, found := k.GetFeesInEscrow(ctx, identifiedFee.PacketId); found {
 		packetFees = append(packetFees, feesInEscrow.PacketFees...)
@@ -44,7 +38,8 @@
 
 	identifiedFees := types.NewIdentifiedPacketFees(packetFees)
 	k.SetFeesInEscrow(ctx, identifiedFee.PacketId, identifiedFees)
->>>>>>> ff153359
+
+	EmitIncentivizedPacket(ctx, identifiedFee)
 
 	return nil
 }
