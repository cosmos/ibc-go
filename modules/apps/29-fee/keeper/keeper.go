--- conflicted
+++ resolved
@@ -218,11 +218,7 @@
 
 	var registeredCounterpartyPayees []types.RegisteredCounterpartyPayee
 	for ; iterator.Valid(); iterator.Next() {
-<<<<<<< HEAD
-		relayerAddr, channelID, err := types.ParseKeyCounterpartyRelayer(string(iterator.Key()))
-=======
-		address, channelID, err := types.ParseKeyCounterpartyPayee(string(iterator.Key()))
->>>>>>> 3a235af8
+		relayerAddr, channelID, err := types.ParseKeyCounterpartyPayee(string(iterator.Key()))
 		if err != nil {
 			panic(err)
 		}
