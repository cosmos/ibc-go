package keeper_test

import (
<<<<<<< HEAD
=======
	sdkmath "cosmossdk.io/math"

>>>>>>> 8b82ec4c
	sdk "github.com/cosmos/cosmos-sdk/types"

	abcitypes "github.com/cometbft/cometbft/abci/types"

	"github.com/cosmos/ibc-go/v7/modules/apps/29-fee/types"
	transfertypes "github.com/cosmos/ibc-go/v7/modules/apps/transfer/types"
	clienttypes "github.com/cosmos/ibc-go/v7/modules/core/02-client/types"
	channeltypes "github.com/cosmos/ibc-go/v7/modules/core/04-channel/types"
	host "github.com/cosmos/ibc-go/v7/modules/core/24-host"
	ibctesting "github.com/cosmos/ibc-go/v7/testing"
)

func (suite *KeeperTestSuite) TestIncentivizePacketEvent() {
	var (
		expRecvFees    sdk.Coins
		expAckFees     sdk.Coins
		expTimeoutFees sdk.Coins
	)

	suite.coordinator.Setup(suite.path)

	fee := types.NewFee(defaultRecvFee, defaultAckFee, defaultTimeoutFee)
	msg := types.NewMsgPayPacketFee(
		fee,
		suite.path.EndpointA.ChannelConfig.PortID,
		suite.path.EndpointA.ChannelID,
		suite.chainA.SenderAccount.GetAddress().String(),
		nil,
	)

	expRecvFees = expRecvFees.Add(fee.RecvFee...)
	expAckFees = expAckFees.Add(fee.AckFee...)
	expTimeoutFees = expTimeoutFees.Add(fee.TimeoutFee...)

	result, err := suite.chainA.SendMsgs(msg)
	suite.Require().NoError(err)

	var incentivizedPacketEvent abcitypes.Event
	for _, event := range result.Events {
		if event.Type == types.EventTypeIncentivizedPacket {
			incentivizedPacketEvent = event
		}
	}

	for _, attr := range incentivizedPacketEvent.Attributes {
		switch attr.Key {
		case types.AttributeKeyRecvFee:
			suite.Require().Equal(expRecvFees.String(), attr.Value)

		case types.AttributeKeyAckFee:
			suite.Require().Equal(expAckFees.String(), attr.Value)

		case types.AttributeKeyTimeoutFee:
			suite.Require().Equal(expTimeoutFees.String(), attr.Value)
		}
	}

	// send the same messages again a few times
	for i := 0; i < 3; i++ {
		expRecvFees = expRecvFees.Add(fee.RecvFee...)
		expAckFees = expAckFees.Add(fee.AckFee...)
		expTimeoutFees = expTimeoutFees.Add(fee.TimeoutFee...)

		result, err = suite.chainA.SendMsgs(msg)
		suite.Require().NoError(err)
	}

	for _, event := range result.Events {
		if event.Type == types.EventTypeIncentivizedPacket {
			incentivizedPacketEvent = event
		}
	}

	for _, attr := range incentivizedPacketEvent.Attributes {
		switch attr.Key {
		case types.AttributeKeyRecvFee:
			suite.Require().Equal(expRecvFees.String(), attr.Value)

		case types.AttributeKeyAckFee:
			suite.Require().Equal(expAckFees.String(), attr.Value)

		case types.AttributeKeyTimeoutFee:
			suite.Require().Equal(expTimeoutFees.String(), attr.Value)
		}
	}
}

func (suite *KeeperTestSuite) TestDistributeFeeEvent() {
	// create an incentivized transfer path
	path := ibctesting.NewPath(suite.chainA, suite.chainB)
	feeTransferVersion := string(types.ModuleCdc.MustMarshalJSON(&types.Metadata{FeeVersion: types.Version, AppVersion: transfertypes.Version}))
	path.EndpointA.ChannelConfig.Version = feeTransferVersion
	path.EndpointB.ChannelConfig.Version = feeTransferVersion
	path.EndpointA.ChannelConfig.PortID = transfertypes.PortID
	path.EndpointB.ChannelConfig.PortID = transfertypes.PortID

	suite.coordinator.Setup(path)

	// send a new MsgPayPacketFee and MsgTransfer to chainA
	fee := types.NewFee(defaultRecvFee, defaultAckFee, defaultTimeoutFee)
	msgPayPacketFee := types.NewMsgPayPacketFee(
		fee,
		path.EndpointA.ChannelConfig.PortID,
		path.EndpointA.ChannelID,
		suite.chainA.SenderAccount.GetAddress().String(),
		nil,
	)

	msgTransfer := transfertypes.NewMsgTransfer(
		path.EndpointA.ChannelConfig.PortID, path.EndpointA.ChannelID,
		sdk.NewCoin(sdk.DefaultBondDenom, sdkmath.NewInt(100)), suite.chainA.SenderAccount.GetAddress().String(), suite.chainB.SenderAccount.GetAddress().String(),
		clienttypes.NewHeight(1, 100), 0, "",
	)

	res, err := suite.chainA.SendMsgs(msgPayPacketFee, msgTransfer)
	suite.Require().NoError(err)
	suite.Require().NotNil(res)

	// parse the packet from result events and recv packet on chainB
	packet, err := ibctesting.ParsePacketFromEvents(res.GetEvents())
	suite.Require().NoError(err)
	suite.Require().NotNil(packet)

	err = path.EndpointB.UpdateClient()
	suite.Require().NoError(err)

	res, err = path.EndpointB.RecvPacketWithResult(packet)
	suite.Require().NoError(err)
	suite.Require().NotNil(res)

	// parse the acknowledgement from result events and acknowledge packet on chainA
	ack, err := ibctesting.ParseAckFromEvents(res.GetEvents())
	suite.Require().NoError(err)
	suite.Require().NotNil(ack)

	packetKey := host.PacketAcknowledgementKey(packet.GetDestPort(), packet.GetDestChannel(), packet.GetSequence())
	proof, proofHeight := path.EndpointA.Counterparty.QueryProof(packetKey)

	msgAcknowledgement := channeltypes.NewMsgAcknowledgement(packet, ack, proof, proofHeight, path.EndpointA.Chain.SenderAccount.GetAddress().String())
	res, err = suite.chainA.SendMsgs(msgAcknowledgement)
	suite.Require().NoError(err)
	suite.Require().NotNil(res)

	events := res.GetEvents()
	expectedEvents := sdk.Events{
		sdk.NewEvent(
			types.EventTypeDistributeFee,
			sdk.NewAttribute(types.AttributeKeyReceiver, suite.chainA.SenderAccount.GetAddress().String()),
			sdk.NewAttribute(types.AttributeKeyFee, defaultRecvFee.String()),
		),
		sdk.NewEvent(
			types.EventTypeDistributeFee,
			sdk.NewAttribute(types.AttributeKeyReceiver, suite.chainA.SenderAccount.GetAddress().String()),
			sdk.NewAttribute(types.AttributeKeyFee, defaultAckFee.String()),
		),
		sdk.NewEvent(
			types.EventTypeDistributeFee,
			sdk.NewAttribute(types.AttributeKeyReceiver, suite.chainA.SenderAccount.GetAddress().String()),
			sdk.NewAttribute(types.AttributeKeyFee, defaultTimeoutFee.String()),
		),
	}

	for _, evt := range expectedEvents {
		suite.Require().Contains(events, evt)
	}
}<|MERGE_RESOLUTION|>--- conflicted
+++ resolved
@@ -1,11 +1,7 @@
 package keeper_test
 
 import (
-<<<<<<< HEAD
-=======
 	sdkmath "cosmossdk.io/math"
-
->>>>>>> 8b82ec4c
 	sdk "github.com/cosmos/cosmos-sdk/types"
 
 	abcitypes "github.com/cometbft/cometbft/abci/types"
