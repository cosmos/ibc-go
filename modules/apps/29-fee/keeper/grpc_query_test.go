package keeper_test

import (
	"fmt"

	sdk "github.com/cosmos/cosmos-sdk/types"
	"github.com/cosmos/cosmos-sdk/types/query"
	"github.com/tendermint/tendermint/crypto/secp256k1"

	"github.com/cosmos/ibc-go/v3/modules/apps/29-fee/types"
	channeltypes "github.com/cosmos/ibc-go/v3/modules/core/04-channel/types"
	ibctesting "github.com/cosmos/ibc-go/v3/testing"
)

func (suite *KeeperTestSuite) TestQueryIncentivizedPackets() {
	var (
		req             *types.QueryIncentivizedPacketsRequest
		expectedPackets []types.IdentifiedPacketFees
	)

	testCases := []struct {
		name     string
		malleate func()
		expPass  bool
	}{
		{
			"success",
			func() {
				suite.chainA.GetSimApp().IBCFeeKeeper.SetFeeEnabled(suite.chainA.GetContext(), ibctesting.MockFeePort, ibctesting.FirstChannelID)

				fee := types.NewFee(defaultReceiveFee, defaultAckFee, defaultTimeoutFee)
				packetFee := types.NewPacketFee(fee, suite.chainA.SenderAccount.GetAddress().String(), []string(nil))

				for i := 0; i < 3; i++ {
					// escrow packet fees for three different packets
					packetID := channeltypes.NewPacketId(ibctesting.FirstChannelID, ibctesting.MockFeePort, uint64(i+1))
					suite.chainA.GetSimApp().IBCFeeKeeper.EscrowPacketFee(suite.chainA.GetContext(), packetID, packetFee)

					expectedPackets = append(expectedPackets, types.NewIdentifiedPacketFees(packetID, []types.PacketFee{packetFee}))
				}

				req = &types.QueryIncentivizedPacketsRequest{
					Pagination: &query.PageRequest{
						Limit:      5,
						CountTotal: false,
					},
					QueryHeight: 0,
				}
			},
			true,
		},
		{
			"empty pagination",
			func() {
				expectedPackets = nil
				req = &types.QueryIncentivizedPacketsRequest{}
			},
			true,
		},
	}

	for _, tc := range testCases {
		suite.Run(tc.name, func() {
			suite.SetupTest() // reset

			tc.malleate() // malleate mutates test data

			ctx := sdk.WrapSDKContext(suite.chainA.GetContext())
			res, err := suite.queryClient.IncentivizedPackets(ctx, req)

			if tc.expPass {
				suite.Require().NoError(err)
				suite.Require().NotNil(res)
				suite.Require().Equal(expectedPackets, res.IncentivizedPackets)
			} else {
				suite.Require().Error(err)
			}
		})
	}
}

func (suite *KeeperTestSuite) TestQueryIncentivizedPacket() {
	var (
		req *types.QueryIncentivizedPacketRequest
	)

	testCases := []struct {
		name     string
		malleate func()
		expPass  bool
	}{
		{
			"success",
			func() {},
			true,
		},
		{
			"fees not found for packet id",
			func() {
				req = &types.QueryIncentivizedPacketRequest{
					PacketId:    channeltypes.NewPacketId(ibctesting.FirstChannelID, ibctesting.MockFeePort, 100),
					QueryHeight: 0,
				}
			},
			false,
		},
	}

	for _, tc := range testCases {
		suite.Run(tc.name, func() {
			suite.SetupTest() // reset

			suite.chainA.GetSimApp().IBCFeeKeeper.SetFeeEnabled(suite.chainA.GetContext(), ibctesting.MockFeePort, ibctesting.FirstChannelID)

			packetID := channeltypes.NewPacketId(ibctesting.FirstChannelID, ibctesting.MockFeePort, 1)
			fee := types.NewFee(defaultReceiveFee, defaultAckFee, defaultTimeoutFee)
			packetFee := types.NewPacketFee(fee, suite.chainA.SenderAccount.GetAddress().String(), []string(nil))

			for i := 0; i < 3; i++ {
				// escrow three packet fees for the same packet
				err := suite.chainA.GetSimApp().IBCFeeKeeper.EscrowPacketFee(suite.chainA.GetContext(), packetID, packetFee)
				suite.Require().NoError(err)
			}

			req = &types.QueryIncentivizedPacketRequest{
				PacketId:    packetID,
				QueryHeight: 0,
			}

			tc.malleate() // malleate mutates test data

			ctx := sdk.WrapSDKContext(suite.chainA.GetContext())
			res, err := suite.queryClient.IncentivizedPacket(ctx, req)

			if tc.expPass {
				suite.Require().NoError(err)
				suite.Require().NotNil(res)
				suite.Require().Equal(types.NewIdentifiedPacketFees(packetID, []types.PacketFee{packetFee, packetFee, packetFee}), res.IncentivizedPacket)
			} else {
				suite.Require().Error(err)
			}
		})
	}
}

func (suite *KeeperTestSuite) TestQueryIncentivizedPacketsForChannel() {
	var (
		req                     *types.QueryIncentivizedPacketsForChannelRequest
		expIdentifiedPacketFees []*types.IdentifiedPacketFees
	)

	fee := types.Fee{
		AckFee:     sdk.Coins{sdk.Coin{Denom: sdk.DefaultBondDenom, Amount: sdk.NewInt(100)}},
		RecvFee:    sdk.Coins{sdk.Coin{Denom: sdk.DefaultBondDenom, Amount: sdk.NewInt(100)}},
		TimeoutFee: sdk.Coins{sdk.Coin{Denom: sdk.DefaultBondDenom, Amount: sdk.NewInt(100)}},
	}

	testCases := []struct {
		msg      string
		malleate func()
		expPass  bool
	}{
		{
			"empty pagination",
			func() {
				expIdentifiedPacketFees = nil
				req = &types.QueryIncentivizedPacketsForChannelRequest{}
			},
			true,
		},
		{
			"success",
			func() {
				req = &types.QueryIncentivizedPacketsForChannelRequest{
					Pagination: &query.PageRequest{
						Limit:      5,
						CountTotal: false,
					},
					PortId:      ibctesting.MockFeePort,
					ChannelId:   ibctesting.FirstChannelID,
					QueryHeight: 0,
				}
			},
			true,
		},
		{
			"no packets for specified channel",
			func() {
				expIdentifiedPacketFees = nil
				req = &types.QueryIncentivizedPacketsForChannelRequest{
					Pagination: &query.PageRequest{
						Limit:      5,
						CountTotal: false,
					},
					PortId:      ibctesting.MockFeePort,
					ChannelId:   "channel-10",
					QueryHeight: 0,
				}
			},
			true,
		},
	}

	for _, tc := range testCases {
		suite.Run(fmt.Sprintf("Case %s", tc.msg), func() {
			suite.SetupTest() // reset

			// setup
			refundAcc := suite.chainA.SenderAccount.GetAddress()
			packetFee := types.NewPacketFee(fee, refundAcc.String(), nil)
			packetFees := types.NewPacketFees([]types.PacketFee{packetFee, packetFee, packetFee})

			identifiedFees1 := types.NewIdentifiedPacketFees(channeltypes.NewPacketId(ibctesting.FirstChannelID, ibctesting.MockFeePort, 1), packetFees.PacketFees)
			identifiedFees2 := types.NewIdentifiedPacketFees(channeltypes.NewPacketId(ibctesting.FirstChannelID, ibctesting.MockFeePort, 2), packetFees.PacketFees)
			identifiedFees3 := types.NewIdentifiedPacketFees(channeltypes.NewPacketId(ibctesting.FirstChannelID, ibctesting.MockFeePort, 3), packetFees.PacketFees)

			expIdentifiedPacketFees = append(expIdentifiedPacketFees, &identifiedFees1, &identifiedFees2, &identifiedFees3)

			suite.chainA.GetSimApp().IBCFeeKeeper.SetFeeEnabled(suite.chainA.GetContext(), ibctesting.MockFeePort, ibctesting.FirstChannelID)
			for _, identifiedPacketFees := range expIdentifiedPacketFees {
				suite.chainA.GetSimApp().IBCFeeKeeper.SetFeesInEscrow(suite.chainA.GetContext(), identifiedPacketFees.PacketId, types.NewPacketFees(identifiedPacketFees.PacketFees))
			}

			tc.malleate()
			ctx := sdk.WrapSDKContext(suite.chainA.GetContext())

			res, err := suite.queryClient.IncentivizedPacketsForChannel(ctx, req)

			if tc.expPass {
				suite.Require().NoError(err)
				suite.Require().NotNil(res)
				suite.Require().Equal(expIdentifiedPacketFees, res.IncentivizedPackets)
			} else {
				suite.Require().Error(err)
			}
		})
	}
}

func (suite *KeeperTestSuite) TestQueryTotalRecvFees() {
	var (
		req *types.QueryTotalRecvFeesRequest
	)

	testCases := []struct {
		name     string
		malleate func()
		expPass  bool
	}{
		{
			"success",
			func() {},
			true,
		},
		{
			"packet not found",
			func() {
				req.PacketId = channeltypes.NewPacketId(ibctesting.FirstChannelID, ibctesting.MockFeePort, 100)
			},
			false,
		},
	}

	for _, tc := range testCases {
		suite.Run(tc.name, func() {
			suite.SetupTest() // reset

			suite.chainA.GetSimApp().IBCFeeKeeper.SetFeeEnabled(suite.chainA.GetContext(), ibctesting.MockFeePort, ibctesting.FirstChannelID)

			packetID := channeltypes.NewPacketId(ibctesting.FirstChannelID, ibctesting.MockFeePort, 1)

			fee := types.NewFee(defaultReceiveFee, defaultAckFee, defaultTimeoutFee)
			packetFee := types.NewPacketFee(fee, suite.chainA.SenderAccount.GetAddress().String(), []string(nil))

			for i := 0; i < 3; i++ {
				// escrow three packet fees for the same packet
				err := suite.chainA.GetSimApp().IBCFeeKeeper.EscrowPacketFee(suite.chainA.GetContext(), packetID, packetFee)
				suite.Require().NoError(err)
			}

			req = &types.QueryTotalRecvFeesRequest{
				PacketId: packetID,
			}

			tc.malleate()

			ctx := sdk.WrapSDKContext(suite.chainA.GetContext())
			res, err := suite.queryClient.TotalRecvFees(ctx, req)

			if tc.expPass {
				suite.Require().NoError(err)
				suite.Require().NotNil(res)

				// expected total is three times the default recv fee
				expectedFees := defaultReceiveFee.Add(defaultReceiveFee...).Add(defaultReceiveFee...)
				suite.Require().Equal(expectedFees, res.RecvFees)
			} else {
				suite.Require().Error(err)
			}
		})
	}
}

func (suite *KeeperTestSuite) TestQueryTotalAckFees() {
	var (
		req *types.QueryTotalAckFeesRequest
	)

	testCases := []struct {
		name     string
		malleate func()
		expPass  bool
	}{
		{
			"success",
			func() {},
			true,
		},
		{
			"packet not found",
			func() {
				req.PacketId = channeltypes.NewPacketId(ibctesting.FirstChannelID, ibctesting.MockFeePort, 100)
			},
			false,
		},
	}

	for _, tc := range testCases {
		suite.Run(tc.name, func() {
			suite.SetupTest() // reset

			suite.chainA.GetSimApp().IBCFeeKeeper.SetFeeEnabled(suite.chainA.GetContext(), ibctesting.MockFeePort, ibctesting.FirstChannelID)

			packetID := channeltypes.NewPacketId(ibctesting.FirstChannelID, ibctesting.MockFeePort, 1)

			fee := types.NewFee(defaultReceiveFee, defaultAckFee, defaultTimeoutFee)
			packetFee := types.NewPacketFee(fee, suite.chainA.SenderAccount.GetAddress().String(), []string(nil))

			for i := 0; i < 3; i++ {
				// escrow three packet fees for the same packet
				err := suite.chainA.GetSimApp().IBCFeeKeeper.EscrowPacketFee(suite.chainA.GetContext(), packetID, packetFee)
				suite.Require().NoError(err)
			}

			req = &types.QueryTotalAckFeesRequest{
				PacketId: packetID,
			}

			tc.malleate()

			ctx := sdk.WrapSDKContext(suite.chainA.GetContext())
			res, err := suite.queryClient.TotalAckFees(ctx, req)

			if tc.expPass {
				suite.Require().NoError(err)
				suite.Require().NotNil(res)

				// expected total is three times the default acknowledgement fee
				expectedFees := defaultAckFee.Add(defaultAckFee...).Add(defaultAckFee...)
				suite.Require().Equal(expectedFees, res.AckFees)
			} else {
				suite.Require().Error(err)
			}
		})
	}
}

func (suite *KeeperTestSuite) TestQueryTotalTimeoutFees() {
	var (
		req *types.QueryTotalTimeoutFeesRequest
	)

	testCases := []struct {
		name     string
		malleate func()
		expPass  bool
	}{
		{
			"success",
			func() {},
			true,
		},
		{
			"packet not found",
			func() {
				req.PacketId = channeltypes.NewPacketId(ibctesting.FirstChannelID, ibctesting.MockFeePort, 100)
			},
			false,
		},
	}

	for _, tc := range testCases {
		suite.Run(tc.name, func() {
			suite.SetupTest() // reset

			suite.chainA.GetSimApp().IBCFeeKeeper.SetFeeEnabled(suite.chainA.GetContext(), ibctesting.MockFeePort, ibctesting.FirstChannelID)

			packetID := channeltypes.NewPacketId(ibctesting.FirstChannelID, ibctesting.MockFeePort, 1)

			fee := types.NewFee(defaultReceiveFee, defaultAckFee, defaultTimeoutFee)
			packetFee := types.NewPacketFee(fee, suite.chainA.SenderAccount.GetAddress().String(), []string(nil))

			for i := 0; i < 3; i++ {
				// escrow three packet fees for the same packet
				err := suite.chainA.GetSimApp().IBCFeeKeeper.EscrowPacketFee(suite.chainA.GetContext(), packetID, packetFee)
				suite.Require().NoError(err)
			}

			req = &types.QueryTotalTimeoutFeesRequest{
				PacketId: packetID,
			}

			tc.malleate()

			ctx := sdk.WrapSDKContext(suite.chainA.GetContext())
			res, err := suite.queryClient.TotalTimeoutFees(ctx, req)

			if tc.expPass {
				suite.Require().NoError(err)
				suite.Require().NotNil(res)

				// expected total is three times the default acknowledgement fee
				expectedFees := defaultTimeoutFee.Add(defaultTimeoutFee...).Add(defaultTimeoutFee...)
				suite.Require().Equal(expectedFees, res.TimeoutFees)
			} else {
				suite.Require().Error(err)
			}
		})
	}
}

<<<<<<< HEAD
func (suite *KeeperTestSuite) TestQueryFeeEnabledChannels() {
	var (
		req                   *types.QueryFeeEnabledChannelsRequest
		expFeeEnabledChannels []types.FeeEnabledChannel
=======
func (suite *KeeperTestSuite) TestQueryCounterpartyAddress() {
	var (
		req *types.QueryCounterpartyAddressRequest
>>>>>>> 8451c633
	)

	testCases := []struct {
		name     string
		malleate func()
		expPass  bool
	}{
		{
			"success",
			func() {},
			true,
		},
		{
<<<<<<< HEAD
			"success: empty pagination",
			func() {
				req = &types.QueryFeeEnabledChannelsRequest{}
			},
			true,
		},
		{
			"success: with multiple fee enabled channels",
			func() {
				suite.coordinator.Setup(suite.pathAToC)

				expChannel := types.FeeEnabledChannel{
					PortId:    suite.pathAToC.EndpointA.ChannelConfig.PortID,
					ChannelId: suite.pathAToC.EndpointA.ChannelID,
				}

				expFeeEnabledChannels = append(expFeeEnabledChannels, expChannel)
			},
			true,
		},
		{
			"success: pagination with multiple fee enabled channels",
			func() {
				// start at index 1, as channel-0 is already added to expFeeEnabledChannels below
				for i := 1; i < 10; i++ {
					channelID := channeltypes.FormatChannelIdentifier(uint64(i))
					suite.chainA.GetSimApp().IBCFeeKeeper.SetFeeEnabled(suite.chainA.GetContext(), ibctesting.MockFeePort, channelID)

					expChannel := types.FeeEnabledChannel{
						PortId:    ibctesting.MockFeePort,
						ChannelId: channelID,
					}

					if i < 5 { // add only the first 5 channels, as our default pagination limit is 5
						expFeeEnabledChannels = append(expFeeEnabledChannels, expChannel)
					}
				}

				suite.chainA.NextBlock()
			},
			true,
		},
		{
			"empty response",
			func() {
				suite.chainA.GetSimApp().IBCFeeKeeper.DeleteFeeEnabled(suite.chainA.GetContext(), suite.path.EndpointA.ChannelConfig.PortID, suite.path.EndpointA.ChannelID)
				expFeeEnabledChannels = nil

				suite.chainA.NextBlock()
			},
			true,
=======
			"counterparty address not found: invalid channel",
			func() {
				req.ChannelId = "invalid-channel-id"
			},
			false,
		},
		{
			"counterparty address not found: invalid address",
			func() {
				req.RelayerAddress = "invalid-addr"
			},
			false,
>>>>>>> 8451c633
		},
	}

	for _, tc := range testCases {
		suite.Run(tc.name, func() {
			suite.SetupTest() // reset

<<<<<<< HEAD
			suite.coordinator.Setup(suite.path)

			expChannel := types.FeeEnabledChannel{
				PortId:    suite.path.EndpointA.ChannelConfig.PortID,
				ChannelId: suite.path.EndpointA.ChannelID,
			}

			expFeeEnabledChannels = []types.FeeEnabledChannel{expChannel}

			req = &types.QueryFeeEnabledChannelsRequest{
				Pagination: &query.PageRequest{
					Limit:      5,
					CountTotal: false,
				},
				QueryHeight: 0,
=======
			pk := secp256k1.GenPrivKey().PubKey()
			expectedCounterpartyAddr := sdk.AccAddress(pk.Address())

			suite.chainA.GetSimApp().IBCFeeKeeper.SetCounterpartyAddress(
				suite.chainA.GetContext(),
				suite.chainA.SenderAccount.GetAddress().String(),
				expectedCounterpartyAddr.String(),
				suite.path.EndpointA.ChannelID,
			)

			req = &types.QueryCounterpartyAddressRequest{
				ChannelId:      suite.path.EndpointA.ChannelID,
				RelayerAddress: suite.chainA.SenderAccount.GetAddress().String(),
>>>>>>> 8451c633
			}

			tc.malleate()

			ctx := sdk.WrapSDKContext(suite.chainA.GetContext())
<<<<<<< HEAD
			res, err := suite.queryClient.FeeEnabledChannels(ctx, req)

			if tc.expPass {
				suite.Require().NoError(err)
				suite.Require().Equal(expFeeEnabledChannels, res.FeeEnabledChannels)
=======
			res, err := suite.queryClient.CounterpartyAddress(ctx, req)

			if tc.expPass {
				suite.Require().NoError(err)
				suite.Require().Equal(expectedCounterpartyAddr.String(), res.CounterpartyAddress)
>>>>>>> 8451c633
			} else {
				suite.Require().Error(err)
			}
		})
	}
<<<<<<< HEAD
}

func (suite *KeeperTestSuite) TestQueryFeeEnabledChannel() {
	var (
		req *types.QueryFeeEnabledChannelRequest
	)

	testCases := []struct {
		name     string
		malleate func()
		expPass  bool
	}{
		{
			"success",
			func() {},
			true,
		},
		{
			"fee not enabled on channel",
			func() {
				req.ChannelId = "invalid-channel-id"
				req.PortId = "invalid-port-id"
			},
			false,
		},
	}

	for _, tc := range testCases {
		suite.Run(tc.name, func() {
			suite.SetupTest() // reset

			suite.coordinator.Setup(suite.path)

			req = &types.QueryFeeEnabledChannelRequest{
				PortId:    suite.path.EndpointA.ChannelConfig.PortID,
				ChannelId: suite.path.EndpointA.ChannelID,
			}

			tc.malleate()

			ctx := sdk.WrapSDKContext(suite.chainA.GetContext())
			res, err := suite.queryClient.FeeEnabledChannel(ctx, req)

			if tc.expPass {
				suite.Require().NoError(err)
				suite.Require().True(res.FeeEnabled)
			} else {
				suite.Require().False(res.FeeEnabled)
			}
		})
	}
=======
>>>>>>> 8451c633
}<|MERGE_RESOLUTION|>--- conflicted
+++ resolved
@@ -429,16 +429,75 @@
 	}
 }
 
-<<<<<<< HEAD
+func (suite *KeeperTestSuite) TestQueryCounterpartyAddress() {
+	var (
+		req *types.QueryCounterpartyAddressRequest
+	)
+
+	testCases := []struct {
+		name     string
+		malleate func()
+		expPass  bool
+	}{
+		{
+			"success",
+			func() {},
+			true,
+		},
+		{
+			"counterparty address not found: invalid channel",
+			func() {
+				req.ChannelId = "invalid-channel-id"
+			},
+			false,
+		},
+		{
+			"counterparty address not found: invalid address",
+			func() {
+				req.RelayerAddress = "invalid-addr"
+			},
+			false,
+		},
+	}
+
+	for _, tc := range testCases {
+		suite.Run(tc.name, func() {
+			suite.SetupTest() // reset
+
+			pk := secp256k1.GenPrivKey().PubKey()
+			expectedCounterpartyAddr := sdk.AccAddress(pk.Address())
+
+			suite.chainA.GetSimApp().IBCFeeKeeper.SetCounterpartyAddress(
+				suite.chainA.GetContext(),
+				suite.chainA.SenderAccount.GetAddress().String(),
+				expectedCounterpartyAddr.String(),
+				suite.path.EndpointA.ChannelID,
+			)
+
+			req = &types.QueryCounterpartyAddressRequest{
+				ChannelId:      suite.path.EndpointA.ChannelID,
+				RelayerAddress: suite.chainA.SenderAccount.GetAddress().String(),
+			}
+
+			tc.malleate()
+
+			ctx := sdk.WrapSDKContext(suite.chainA.GetContext())
+			res, err := suite.queryClient.CounterpartyAddress(ctx, req)
+
+			if tc.expPass {
+				suite.Require().NoError(err)
+				suite.Require().Equal(expectedCounterpartyAddr.String(), res.CounterpartyAddress)
+			} else {
+				suite.Require().Error(err)
+			}
+		})
+	}
+}
+
 func (suite *KeeperTestSuite) TestQueryFeeEnabledChannels() {
 	var (
 		req                   *types.QueryFeeEnabledChannelsRequest
 		expFeeEnabledChannels []types.FeeEnabledChannel
-=======
-func (suite *KeeperTestSuite) TestQueryCounterpartyAddress() {
-	var (
-		req *types.QueryCounterpartyAddressRequest
->>>>>>> 8451c633
 	)
 
 	testCases := []struct {
@@ -452,7 +511,6 @@
 			true,
 		},
 		{
-<<<<<<< HEAD
 			"success: empty pagination",
 			func() {
 				req = &types.QueryFeeEnabledChannelsRequest{}
@@ -504,28 +562,13 @@
 				suite.chainA.NextBlock()
 			},
 			true,
-=======
-			"counterparty address not found: invalid channel",
-			func() {
-				req.ChannelId = "invalid-channel-id"
-			},
-			false,
-		},
-		{
-			"counterparty address not found: invalid address",
-			func() {
-				req.RelayerAddress = "invalid-addr"
-			},
-			false,
->>>>>>> 8451c633
-		},
-	}
-
-	for _, tc := range testCases {
-		suite.Run(tc.name, func() {
-			suite.SetupTest() // reset
-
-<<<<<<< HEAD
+		},
+	}
+
+	for _, tc := range testCases {
+		suite.Run(tc.name, func() {
+			suite.SetupTest() // reset
+
 			suite.coordinator.Setup(suite.path)
 
 			expChannel := types.FeeEnabledChannel{
@@ -541,45 +584,21 @@
 					CountTotal: false,
 				},
 				QueryHeight: 0,
-=======
-			pk := secp256k1.GenPrivKey().PubKey()
-			expectedCounterpartyAddr := sdk.AccAddress(pk.Address())
-
-			suite.chainA.GetSimApp().IBCFeeKeeper.SetCounterpartyAddress(
-				suite.chainA.GetContext(),
-				suite.chainA.SenderAccount.GetAddress().String(),
-				expectedCounterpartyAddr.String(),
-				suite.path.EndpointA.ChannelID,
-			)
-
-			req = &types.QueryCounterpartyAddressRequest{
-				ChannelId:      suite.path.EndpointA.ChannelID,
-				RelayerAddress: suite.chainA.SenderAccount.GetAddress().String(),
->>>>>>> 8451c633
 			}
 
 			tc.malleate()
 
 			ctx := sdk.WrapSDKContext(suite.chainA.GetContext())
-<<<<<<< HEAD
 			res, err := suite.queryClient.FeeEnabledChannels(ctx, req)
 
 			if tc.expPass {
 				suite.Require().NoError(err)
 				suite.Require().Equal(expFeeEnabledChannels, res.FeeEnabledChannels)
-=======
-			res, err := suite.queryClient.CounterpartyAddress(ctx, req)
-
-			if tc.expPass {
-				suite.Require().NoError(err)
-				suite.Require().Equal(expectedCounterpartyAddr.String(), res.CounterpartyAddress)
->>>>>>> 8451c633
-			} else {
-				suite.Require().Error(err)
-			}
-		})
-	}
-<<<<<<< HEAD
+			} else {
+				suite.Require().Error(err)
+			}
+		})
+	}
 }
 
 func (suite *KeeperTestSuite) TestQueryFeeEnabledChannel() {
@@ -631,6 +650,4 @@
 			}
 		})
 	}
-=======
->>>>>>> 8451c633
 }