package keeper_test

import (
	"fmt"

	sdk "github.com/cosmos/cosmos-sdk/types"
	"github.com/cosmos/cosmos-sdk/types/query"

	"github.com/cosmos/ibc-go/v3/modules/apps/29-fee/types"
	channeltypes "github.com/cosmos/ibc-go/v3/modules/core/04-channel/types"
	ibctesting "github.com/cosmos/ibc-go/v3/testing"
)

func (suite *KeeperTestSuite) TestQueryIncentivizedPacketI() {

	var (
		req *types.QueryIncentivizedPacketRequest
	)

	// setup
	suite.coordinator.Setup(suite.path) // setup channel
	validPacketId := channeltypes.NewPacketId(suite.path.EndpointA.ChannelID, suite.path.EndpointA.ChannelConfig.PortID, 1)
	invalidPacketId := channeltypes.NewPacketId(ibctesting.FirstChannelID, ibctesting.MockFeePort, 2)
	identifiedPacketFee := types.NewIdentifiedPacketFee(
		validPacketId,
		types.Fee{
			AckFee:     sdk.NewCoins(sdk.NewCoin(sdk.DefaultBondDenom, sdk.NewInt(100))),
			RecvFee:    sdk.NewCoins(sdk.NewCoin(sdk.DefaultBondDenom, sdk.NewInt(100))),
			TimeoutFee: sdk.NewCoins(sdk.NewCoin(sdk.DefaultBondDenom, sdk.NewInt(100))),
		},
		"", // leave empty here and then populate on each testcase since suite resets
		[]string(nil),
	)

	testCases := []struct {
		name     string
		malleate func()
		expPass  bool
	}{
		{
			"success",
			func() {
				req = &types.QueryIncentivizedPacketRequest{
					PacketId:    validPacketId,
					QueryHeight: 0,
				}
			},
			true,
		},
		{
			"packetId not found",
			func() {
				req = &types.QueryIncentivizedPacketRequest{
					PacketId:    invalidPacketId,
					QueryHeight: 0,
				}
			},
			false,
		},
	}

	for _, tc := range testCases {
		suite.Run(tc.name, func() {
			suite.SetupTest() // reset

			refundAcc := suite.chainA.SenderAccount.GetAddress()
			// populate RefundAddress field
			identifiedPacketFee.RefundAddress = refundAcc.String()

<<<<<<< HEAD
			suite.chainA.GetSimApp().IBCFeeKeeper.SetFeeEnabled(suite.chainA.GetContext(), validPacketId.PortId, validPacketId.ChannelId)

			err := suite.chainA.GetSimApp().IBCFeeKeeper.EscrowPacketFee(suite.chainA.GetContext(), identifiedPacketFee)
			suite.Require().NoError(err)

			tc.malleate()
=======
			tc.malleate()
			suite.chainA.GetSimApp().IBCFeeKeeper.SetFeeEnabled(suite.chainA.GetContext(), transfertypes.PortID, ibctesting.FirstChannelID)
			suite.chainA.GetSimApp().IBCFeeKeeper.SetFeeInEscrow(suite.chainA.GetContext(), identifiedPacketFee)
>>>>>>> 1fb4b5af

			ctx := sdk.WrapSDKContext(suite.chainA.GetContext())
			res, err := suite.queryClient.IncentivizedPacket(ctx, req)

			if tc.expPass {
				suite.Require().NoError(err)
				suite.Require().NotNil(res)
				suite.Require().Equal(&identifiedPacketFee, res.IncentivizedPacket)
			} else {
				suite.Require().Error(err)
			}
		})
	}
}

func (suite *KeeperTestSuite) TestQueryIncentivizedPackets() {
	var (
		req        *types.QueryIncentivizedPacketsRequest
		expPackets []*types.IdentifiedPacketFee
	)

	fee := types.Fee{
		AckFee:     sdk.Coins{sdk.Coin{Denom: sdk.DefaultBondDenom, Amount: sdk.NewInt(100)}},
		RecvFee:    sdk.Coins{sdk.Coin{Denom: sdk.DefaultBondDenom, Amount: sdk.NewInt(100)}},
		TimeoutFee: sdk.Coins{sdk.Coin{Denom: sdk.DefaultBondDenom, Amount: sdk.NewInt(100)}},
	}

	testCases := []struct {
		msg      string
		malleate func()
		expPass  bool
	}{
		{
			"empty pagination",
			func() {
				req = &types.QueryIncentivizedPacketsRequest{}
			},
			true,
		},
		{
			"success",
			func() {
				refundAcc := suite.chainA.SenderAccount.GetAddress()

				fee1 := types.NewIdentifiedPacketFee(channeltypes.NewPacketId(ibctesting.FirstChannelID, ibctesting.MockFeePort, 1), fee, refundAcc.String(), []string(nil))
				fee2 := types.NewIdentifiedPacketFee(channeltypes.NewPacketId(ibctesting.FirstChannelID, ibctesting.MockFeePort, 2), fee, refundAcc.String(), []string(nil))
				fee3 := types.NewIdentifiedPacketFee(channeltypes.NewPacketId(ibctesting.FirstChannelID, ibctesting.MockFeePort, 3), fee, refundAcc.String(), []string(nil))

				expPackets = []*types.IdentifiedPacketFee{}
				expPackets = append(expPackets, &fee1, &fee2, &fee3)

<<<<<<< HEAD
				suite.chainA.GetSimApp().IBCFeeKeeper.SetFeeEnabled(suite.chainA.GetContext(), ibctesting.MockFeePort, ibctesting.FirstChannelID)
				for _, p := range expPackets {
					suite.chainA.GetSimApp().IBCFeeKeeper.EscrowPacketFee(suite.chainA.GetContext(), *p)
=======
				suite.chainA.GetSimApp().IBCFeeKeeper.SetFeeEnabled(suite.chainA.GetContext(), transfertypes.PortID, ibctesting.FirstChannelID)
				for _, packetFee := range expPackets {
					suite.chainA.GetSimApp().IBCFeeKeeper.SetFeeInEscrow(suite.chainA.GetContext(), *packetFee)
>>>>>>> 1fb4b5af
				}

				req = &types.QueryIncentivizedPacketsRequest{
					Pagination: &query.PageRequest{
						Limit:      5,
						CountTotal: false,
					},
					QueryHeight: 0,
				}
			},
			true,
		},
	}

	for _, tc := range testCases {
		suite.Run(fmt.Sprintf("Case %s", tc.msg), func() {
			suite.SetupTest() // reset
			tc.malleate()
			ctx := sdk.WrapSDKContext(suite.chainA.GetContext())

			res, err := suite.queryClient.IncentivizedPackets(ctx, req)

			if tc.expPass {
				suite.Require().NoError(err)
				suite.Require().NotNil(res)
				suite.Require().Equal(expPackets, res.IncentivizedPackets)
			} else {
				suite.Require().Error(err)
			}
		})
	}
}<|MERGE_RESOLUTION|>--- conflicted
+++ resolved
@@ -67,18 +67,10 @@
 			// populate RefundAddress field
 			identifiedPacketFee.RefundAddress = refundAcc.String()
 
-<<<<<<< HEAD
+			tc.malleate()
+
 			suite.chainA.GetSimApp().IBCFeeKeeper.SetFeeEnabled(suite.chainA.GetContext(), validPacketId.PortId, validPacketId.ChannelId)
-
-			err := suite.chainA.GetSimApp().IBCFeeKeeper.EscrowPacketFee(suite.chainA.GetContext(), identifiedPacketFee)
-			suite.Require().NoError(err)
-
-			tc.malleate()
-=======
-			tc.malleate()
-			suite.chainA.GetSimApp().IBCFeeKeeper.SetFeeEnabled(suite.chainA.GetContext(), transfertypes.PortID, ibctesting.FirstChannelID)
 			suite.chainA.GetSimApp().IBCFeeKeeper.SetFeeInEscrow(suite.chainA.GetContext(), identifiedPacketFee)
->>>>>>> 1fb4b5af
 
 			ctx := sdk.WrapSDKContext(suite.chainA.GetContext())
 			res, err := suite.queryClient.IncentivizedPacket(ctx, req)
@@ -130,15 +122,9 @@
 				expPackets = []*types.IdentifiedPacketFee{}
 				expPackets = append(expPackets, &fee1, &fee2, &fee3)
 
-<<<<<<< HEAD
 				suite.chainA.GetSimApp().IBCFeeKeeper.SetFeeEnabled(suite.chainA.GetContext(), ibctesting.MockFeePort, ibctesting.FirstChannelID)
-				for _, p := range expPackets {
-					suite.chainA.GetSimApp().IBCFeeKeeper.EscrowPacketFee(suite.chainA.GetContext(), *p)
-=======
-				suite.chainA.GetSimApp().IBCFeeKeeper.SetFeeEnabled(suite.chainA.GetContext(), transfertypes.PortID, ibctesting.FirstChannelID)
 				for _, packetFee := range expPackets {
 					suite.chainA.GetSimApp().IBCFeeKeeper.SetFeeInEscrow(suite.chainA.GetContext(), *packetFee)
->>>>>>> 1fb4b5af
 				}
 
 				req = &types.QueryIncentivizedPacketsRequest{
