package keeper_test

import (
	"fmt"

	sdk "github.com/cosmos/cosmos-sdk/types"
	"github.com/cosmos/cosmos-sdk/types/query"
	"github.com/tendermint/tendermint/crypto/secp256k1"

	"github.com/cosmos/ibc-go/v3/modules/apps/29-fee/types"
	channeltypes "github.com/cosmos/ibc-go/v3/modules/core/04-channel/types"
	ibctesting "github.com/cosmos/ibc-go/v3/testing"
)

func (suite *KeeperTestSuite) TestQueryIncentivizedPackets() {
	var (
		req             *types.QueryIncentivizedPacketsRequest
		expectedPackets []types.IdentifiedPacketFees
	)

	testCases := []struct {
		name     string
		malleate func()
		expPass  bool
	}{
		{
			"success",
			func() {
				suite.chainA.GetSimApp().IBCFeeKeeper.SetFeeEnabled(suite.chainA.GetContext(), ibctesting.MockFeePort, ibctesting.FirstChannelID)

				fee := types.NewFee(defaultRecvFee, defaultAckFee, defaultTimeoutFee)
				packetFee := types.NewPacketFee(fee, suite.chainA.SenderAccount.GetAddress().String(), []string(nil))

				for i := 0; i < 3; i++ {
					// escrow packet fees for three different packets
					packetID := channeltypes.NewPacketId(ibctesting.MockFeePort, ibctesting.FirstChannelID, uint64(i+1))
					suite.chainA.GetSimApp().IBCFeeKeeper.SetFeesInEscrow(suite.chainA.GetContext(), packetID, types.NewPacketFees([]types.PacketFee{packetFee}))

					expectedPackets = append(expectedPackets, types.NewIdentifiedPacketFees(packetID, []types.PacketFee{packetFee}))
				}

				req = &types.QueryIncentivizedPacketsRequest{
					Pagination: &query.PageRequest{
						Limit:      5,
						CountTotal: false,
					},
					QueryHeight: 0,
				}
			},
			true,
		},
		{
			"empty pagination",
			func() {
				expectedPackets = nil
				req = &types.QueryIncentivizedPacketsRequest{}
			},
			true,
		},
	}

	for _, tc := range testCases {
		suite.Run(tc.name, func() {
			suite.SetupTest() // reset

			tc.malleate() // malleate mutates test data

			ctx := sdk.WrapSDKContext(suite.chainA.GetContext())
			res, err := suite.queryClient.IncentivizedPackets(ctx, req)

			if tc.expPass {
				suite.Require().NoError(err)
				suite.Require().NotNil(res)
				suite.Require().Equal(expectedPackets, res.IncentivizedPackets)
			} else {
				suite.Require().Error(err)
			}
		})
	}
}

func (suite *KeeperTestSuite) TestQueryIncentivizedPacket() {
	var req *types.QueryIncentivizedPacketRequest

	testCases := []struct {
		name     string
		malleate func()
		expPass  bool
	}{
		{
			"success",
			func() {},
			true,
		},
		{
			"fees not found for packet id",
			func() {
				req = &types.QueryIncentivizedPacketRequest{
					PacketId:    channeltypes.NewPacketId(ibctesting.MockFeePort, ibctesting.FirstChannelID, 100),
					QueryHeight: 0,
				}
			},
			false,
		},
	}

	for _, tc := range testCases {
		suite.Run(tc.name, func() {
			suite.SetupTest() // reset

			suite.chainA.GetSimApp().IBCFeeKeeper.SetFeeEnabled(suite.chainA.GetContext(), ibctesting.MockFeePort, ibctesting.FirstChannelID)

			packetID := channeltypes.NewPacketId(ibctesting.MockFeePort, ibctesting.FirstChannelID, 1)
			fee := types.NewFee(defaultRecvFee, defaultAckFee, defaultTimeoutFee)
			packetFee := types.NewPacketFee(fee, suite.chainA.SenderAccount.GetAddress().String(), []string(nil))

			packetFees := []types.PacketFee{packetFee, packetFee, packetFee}
			suite.chainA.GetSimApp().IBCFeeKeeper.SetFeesInEscrow(suite.chainA.GetContext(), packetID, types.NewPacketFees(packetFees))

			req = &types.QueryIncentivizedPacketRequest{
				PacketId:    packetID,
				QueryHeight: 0,
			}

			tc.malleate() // malleate mutates test data

			ctx := sdk.WrapSDKContext(suite.chainA.GetContext())
			res, err := suite.queryClient.IncentivizedPacket(ctx, req)

			if tc.expPass {
				suite.Require().NoError(err)
				suite.Require().NotNil(res)
				suite.Require().Equal(types.NewIdentifiedPacketFees(packetID, []types.PacketFee{packetFee, packetFee, packetFee}), res.IncentivizedPacket)
			} else {
				suite.Require().Error(err)
			}
		})
	}
}

func (suite *KeeperTestSuite) TestQueryIncentivizedPacketsForChannel() {
	var (
		req                     *types.QueryIncentivizedPacketsForChannelRequest
		expIdentifiedPacketFees []*types.IdentifiedPacketFees
	)

	fee := types.Fee{
		AckFee:     sdk.Coins{sdk.Coin{Denom: sdk.DefaultBondDenom, Amount: sdk.NewInt(100)}},
		RecvFee:    sdk.Coins{sdk.Coin{Denom: sdk.DefaultBondDenom, Amount: sdk.NewInt(100)}},
		TimeoutFee: sdk.Coins{sdk.Coin{Denom: sdk.DefaultBondDenom, Amount: sdk.NewInt(100)}},
	}

	testCases := []struct {
		msg      string
		malleate func()
		expPass  bool
	}{
		{
			"empty pagination",
			func() {
				expIdentifiedPacketFees = nil
				req = &types.QueryIncentivizedPacketsForChannelRequest{}
			},
			true,
		},
		{
			"success",
			func() {
				req = &types.QueryIncentivizedPacketsForChannelRequest{
					Pagination: &query.PageRequest{
						Limit:      5,
						CountTotal: false,
					},
					PortId:      ibctesting.MockFeePort,
					ChannelId:   ibctesting.FirstChannelID,
					QueryHeight: 0,
				}
			},
			true,
		},
		{
			"no packets for specified channel",
			func() {
				expIdentifiedPacketFees = nil
				req = &types.QueryIncentivizedPacketsForChannelRequest{
					Pagination: &query.PageRequest{
						Limit:      5,
						CountTotal: false,
					},
					PortId:      ibctesting.MockFeePort,
					ChannelId:   "channel-10",
					QueryHeight: 0,
				}
			},
			true,
		},
	}

	for _, tc := range testCases {
		suite.Run(fmt.Sprintf("Case %s", tc.msg), func() {
			suite.SetupTest() // reset

			// setup
			refundAcc := suite.chainA.SenderAccount.GetAddress()
			packetFee := types.NewPacketFee(fee, refundAcc.String(), nil)
			packetFees := types.NewPacketFees([]types.PacketFee{packetFee, packetFee, packetFee})

			identifiedFees1 := types.NewIdentifiedPacketFees(channeltypes.NewPacketId(ibctesting.MockFeePort, ibctesting.FirstChannelID, 1), packetFees.PacketFees)
			identifiedFees2 := types.NewIdentifiedPacketFees(channeltypes.NewPacketId(ibctesting.MockFeePort, ibctesting.FirstChannelID, 2), packetFees.PacketFees)
			identifiedFees3 := types.NewIdentifiedPacketFees(channeltypes.NewPacketId(ibctesting.MockFeePort, ibctesting.FirstChannelID, 3), packetFees.PacketFees)

			expIdentifiedPacketFees = append(expIdentifiedPacketFees, &identifiedFees1, &identifiedFees2, &identifiedFees3)

			suite.chainA.GetSimApp().IBCFeeKeeper.SetFeeEnabled(suite.chainA.GetContext(), ibctesting.MockFeePort, ibctesting.FirstChannelID)
			for _, identifiedPacketFees := range expIdentifiedPacketFees {
				suite.chainA.GetSimApp().IBCFeeKeeper.SetFeesInEscrow(suite.chainA.GetContext(), identifiedPacketFees.PacketId, types.NewPacketFees(identifiedPacketFees.PacketFees))
			}

			tc.malleate()
			ctx := sdk.WrapSDKContext(suite.chainA.GetContext())

			res, err := suite.queryClient.IncentivizedPacketsForChannel(ctx, req)

			if tc.expPass {
				suite.Require().NoError(err)
				suite.Require().NotNil(res)
				suite.Require().Equal(expIdentifiedPacketFees, res.IncentivizedPackets)
			} else {
				suite.Require().Error(err)
			}
		})
	}
}

func (suite *KeeperTestSuite) TestQueryTotalRecvFees() {
	var req *types.QueryTotalRecvFeesRequest

	testCases := []struct {
		name     string
		malleate func()
		expPass  bool
	}{
		{
			"success",
			func() {},
			true,
		},
		{
			"packet not found",
			func() {
				req.PacketId = channeltypes.NewPacketId(ibctesting.MockFeePort, ibctesting.FirstChannelID, 100)
			},
			false,
		},
	}

	for _, tc := range testCases {
		suite.Run(tc.name, func() {
			suite.SetupTest() // reset

			suite.chainA.GetSimApp().IBCFeeKeeper.SetFeeEnabled(suite.chainA.GetContext(), ibctesting.MockFeePort, ibctesting.FirstChannelID)

			packetID := channeltypes.NewPacketId(ibctesting.MockFeePort, ibctesting.FirstChannelID, 1)

			fee := types.NewFee(defaultRecvFee, defaultAckFee, defaultTimeoutFee)
			packetFee := types.NewPacketFee(fee, suite.chainA.SenderAccount.GetAddress().String(), []string(nil))

			packetFees := []types.PacketFee{packetFee, packetFee, packetFee}
			suite.chainA.GetSimApp().IBCFeeKeeper.SetFeesInEscrow(suite.chainA.GetContext(), packetID, types.NewPacketFees(packetFees))

			req = &types.QueryTotalRecvFeesRequest{
				PacketId: packetID,
			}

			tc.malleate()

			ctx := sdk.WrapSDKContext(suite.chainA.GetContext())
			res, err := suite.queryClient.TotalRecvFees(ctx, req)

			if tc.expPass {
				suite.Require().NoError(err)
				suite.Require().NotNil(res)

				// expected total is three times the default recv fee
				expectedFees := defaultRecvFee.Add(defaultRecvFee...).Add(defaultRecvFee...)
				suite.Require().Equal(expectedFees, res.RecvFees)
			} else {
				suite.Require().Error(err)
			}
		})
	}
}

func (suite *KeeperTestSuite) TestQueryTotalAckFees() {
	var req *types.QueryTotalAckFeesRequest

	testCases := []struct {
		name     string
		malleate func()
		expPass  bool
	}{
		{
			"success",
			func() {},
			true,
		},
		{
			"packet not found",
			func() {
				req.PacketId = channeltypes.NewPacketId(ibctesting.MockFeePort, ibctesting.FirstChannelID, 100)
			},
			false,
		},
	}

	for _, tc := range testCases {
		suite.Run(tc.name, func() {
			suite.SetupTest() // reset

			suite.chainA.GetSimApp().IBCFeeKeeper.SetFeeEnabled(suite.chainA.GetContext(), ibctesting.MockFeePort, ibctesting.FirstChannelID)

			packetID := channeltypes.NewPacketId(ibctesting.MockFeePort, ibctesting.FirstChannelID, 1)

			fee := types.NewFee(defaultRecvFee, defaultAckFee, defaultTimeoutFee)
			packetFee := types.NewPacketFee(fee, suite.chainA.SenderAccount.GetAddress().String(), []string(nil))

			packetFees := []types.PacketFee{packetFee, packetFee, packetFee}
			suite.chainA.GetSimApp().IBCFeeKeeper.SetFeesInEscrow(suite.chainA.GetContext(), packetID, types.NewPacketFees(packetFees))

			req = &types.QueryTotalAckFeesRequest{
				PacketId: packetID,
			}

			tc.malleate()

			ctx := sdk.WrapSDKContext(suite.chainA.GetContext())
			res, err := suite.queryClient.TotalAckFees(ctx, req)

			if tc.expPass {
				suite.Require().NoError(err)
				suite.Require().NotNil(res)

				// expected total is three times the default acknowledgement fee
				expectedFees := defaultAckFee.Add(defaultAckFee...).Add(defaultAckFee...)
				suite.Require().Equal(expectedFees, res.AckFees)
			} else {
				suite.Require().Error(err)
			}
		})
	}
}

func (suite *KeeperTestSuite) TestQueryTotalTimeoutFees() {
	var req *types.QueryTotalTimeoutFeesRequest

	testCases := []struct {
		name     string
		malleate func()
		expPass  bool
	}{
		{
			"success",
			func() {},
			true,
		},
		{
			"packet not found",
			func() {
				req.PacketId = channeltypes.NewPacketId(ibctesting.MockFeePort, ibctesting.FirstChannelID, 100)
			},
			false,
		},
	}

	for _, tc := range testCases {
		suite.Run(tc.name, func() {
			suite.SetupTest() // reset

			suite.chainA.GetSimApp().IBCFeeKeeper.SetFeeEnabled(suite.chainA.GetContext(), ibctesting.MockFeePort, ibctesting.FirstChannelID)

			packetID := channeltypes.NewPacketId(ibctesting.MockFeePort, ibctesting.FirstChannelID, 1)

			fee := types.NewFee(defaultRecvFee, defaultAckFee, defaultTimeoutFee)
			packetFee := types.NewPacketFee(fee, suite.chainA.SenderAccount.GetAddress().String(), []string(nil))

			packetFees := []types.PacketFee{packetFee, packetFee, packetFee}
			suite.chainA.GetSimApp().IBCFeeKeeper.SetFeesInEscrow(suite.chainA.GetContext(), packetID, types.NewPacketFees(packetFees))

			req = &types.QueryTotalTimeoutFeesRequest{
				PacketId: packetID,
			}

			tc.malleate()

			ctx := sdk.WrapSDKContext(suite.chainA.GetContext())
			res, err := suite.queryClient.TotalTimeoutFees(ctx, req)

			if tc.expPass {
				suite.Require().NoError(err)
				suite.Require().NotNil(res)

				// expected total is three times the default acknowledgement fee
				expectedFees := defaultTimeoutFee.Add(defaultTimeoutFee...).Add(defaultTimeoutFee...)
				suite.Require().Equal(expectedFees, res.TimeoutFees)
			} else {
				suite.Require().Error(err)
			}
		})
	}
}

<<<<<<< HEAD
func (suite *KeeperTestSuite) TestQueryCounterpartyPayee() {
	var req *types.QueryCounterpartyPayeeRequest
=======
func (suite *KeeperTestSuite) TestQueryPayee() {
	var req *types.QueryPayeeRequest

	testCases := []struct {
		name     string
		malleate func()
		expPass  bool
	}{
		{
			"success",
			func() {},
			true,
		},
		{
			"payee address not found: invalid channel",
			func() {
				req.ChannelId = "invalid-channel-id"
			},
			false,
		},
		{
			"payee address not found: invalid relayer address",
			func() {
				req.RelayerAddress = "invalid-addr"
			},
			false,
		},
	}

	for _, tc := range testCases {
		suite.Run(tc.name, func() {
			suite.SetupTest() // reset

			pk := secp256k1.GenPrivKey().PubKey()
			expPayeeAddr := sdk.AccAddress(pk.Address())

			suite.chainA.GetSimApp().IBCFeeKeeper.SetPayeeAddress(
				suite.chainA.GetContext(),
				suite.chainA.SenderAccount.GetAddress().String(),
				expPayeeAddr.String(),
				suite.path.EndpointA.ChannelID,
			)

			req = &types.QueryPayeeRequest{
				ChannelId:      suite.path.EndpointA.ChannelID,
				RelayerAddress: suite.chainA.SenderAccount.GetAddress().String(),
			}

			tc.malleate()

			ctx := sdk.WrapSDKContext(suite.chainA.GetContext())
			res, err := suite.queryClient.Payee(ctx, req)

			if tc.expPass {
				suite.Require().NoError(err)
				suite.Require().Equal(expPayeeAddr.String(), res.PayeeAddress)
			} else {
				suite.Require().Error(err)
			}
		})
	}
}

func (suite *KeeperTestSuite) TestQueryCounterpartyAddress() {
	var req *types.QueryCounterpartyAddressRequest
>>>>>>> 49f585bf

	testCases := []struct {
		name     string
		malleate func()
		expPass  bool
	}{
		{
			"success",
			func() {},
			true,
		},
		{
			"counterparty address not found: invalid channel",
			func() {
				req.ChannelId = "invalid-channel-id"
			},
			false,
		},
		{
			"counterparty address not found: invalid address",
			func() {
				req.RelayerAddress = "invalid-addr"
			},
			false,
		},
	}

	for _, tc := range testCases {
		suite.Run(tc.name, func() {
			suite.SetupTest() // reset

			pk := secp256k1.GenPrivKey().PubKey()
			expCounterpartyPayeeAddr := sdk.AccAddress(pk.Address())

			suite.chainA.GetSimApp().IBCFeeKeeper.SetCounterpartyPayeeAddress(
				suite.chainA.GetContext(),
				suite.chainA.SenderAccount.GetAddress().String(),
				expCounterpartyPayeeAddr.String(),
				suite.path.EndpointA.ChannelID,
			)

			req = &types.QueryCounterpartyPayeeRequest{
				ChannelId:      suite.path.EndpointA.ChannelID,
				RelayerAddress: suite.chainA.SenderAccount.GetAddress().String(),
			}

			tc.malleate()

			ctx := sdk.WrapSDKContext(suite.chainA.GetContext())
			res, err := suite.queryClient.CounterpartyPayee(ctx, req)

			if tc.expPass {
				suite.Require().NoError(err)
				suite.Require().Equal(expCounterpartyPayeeAddr.String(), res.CounterpartyPayee)
			} else {
				suite.Require().Error(err)
			}
		})
	}
}

func (suite *KeeperTestSuite) TestQueryFeeEnabledChannels() {
	var (
		req                   *types.QueryFeeEnabledChannelsRequest
		expFeeEnabledChannels []types.FeeEnabledChannel
	)

	testCases := []struct {
		name     string
		malleate func()
		expPass  bool
	}{
		{
			"success",
			func() {},
			true,
		},
		{
			"success: empty pagination",
			func() {
				req = &types.QueryFeeEnabledChannelsRequest{}
			},
			true,
		},
		{
			"success: with multiple fee enabled channels",
			func() {
				suite.coordinator.Setup(suite.pathAToC)

				expChannel := types.FeeEnabledChannel{
					PortId:    suite.pathAToC.EndpointA.ChannelConfig.PortID,
					ChannelId: suite.pathAToC.EndpointA.ChannelID,
				}

				expFeeEnabledChannels = append(expFeeEnabledChannels, expChannel)
			},
			true,
		},
		{
			"success: pagination with multiple fee enabled channels",
			func() {
				// start at index 1, as channel-0 is already added to expFeeEnabledChannels below
				for i := 1; i < 10; i++ {
					channelID := channeltypes.FormatChannelIdentifier(uint64(i))
					suite.chainA.GetSimApp().IBCFeeKeeper.SetFeeEnabled(suite.chainA.GetContext(), ibctesting.MockFeePort, channelID)

					expChannel := types.FeeEnabledChannel{
						PortId:    ibctesting.MockFeePort,
						ChannelId: channelID,
					}

					if i < 5 { // add only the first 5 channels, as our default pagination limit is 5
						expFeeEnabledChannels = append(expFeeEnabledChannels, expChannel)
					}
				}

				suite.chainA.NextBlock()
			},
			true,
		},
		{
			"empty response",
			func() {
				suite.chainA.GetSimApp().IBCFeeKeeper.DeleteFeeEnabled(suite.chainA.GetContext(), suite.path.EndpointA.ChannelConfig.PortID, suite.path.EndpointA.ChannelID)
				expFeeEnabledChannels = nil

				suite.chainA.NextBlock()
			},
			true,
		},
	}

	for _, tc := range testCases {
		suite.Run(tc.name, func() {
			suite.SetupTest() // reset

			suite.coordinator.Setup(suite.path)

			expChannel := types.FeeEnabledChannel{
				PortId:    suite.path.EndpointA.ChannelConfig.PortID,
				ChannelId: suite.path.EndpointA.ChannelID,
			}

			expFeeEnabledChannels = []types.FeeEnabledChannel{expChannel}

			req = &types.QueryFeeEnabledChannelsRequest{
				Pagination: &query.PageRequest{
					Limit:      5,
					CountTotal: false,
				},
				QueryHeight: 0,
			}

			tc.malleate()

			ctx := sdk.WrapSDKContext(suite.chainA.GetContext())
			res, err := suite.queryClient.FeeEnabledChannels(ctx, req)

			if tc.expPass {
				suite.Require().NoError(err)
				suite.Require().Equal(expFeeEnabledChannels, res.FeeEnabledChannels)
			} else {
				suite.Require().Error(err)
			}
		})
	}
}

func (suite *KeeperTestSuite) TestQueryFeeEnabledChannel() {
	var req *types.QueryFeeEnabledChannelRequest

	testCases := []struct {
		name     string
		malleate func()
		expPass  bool
	}{
		{
			"success",
			func() {},
			true,
		},
		{
			"fee not enabled on channel",
			func() {
				req.ChannelId = "invalid-channel-id"
				req.PortId = "invalid-port-id"
			},
			false,
		},
	}

	for _, tc := range testCases {
		suite.Run(tc.name, func() {
			suite.SetupTest() // reset

			suite.coordinator.Setup(suite.path)

			req = &types.QueryFeeEnabledChannelRequest{
				PortId:    suite.path.EndpointA.ChannelConfig.PortID,
				ChannelId: suite.path.EndpointA.ChannelID,
			}

			tc.malleate()

			ctx := sdk.WrapSDKContext(suite.chainA.GetContext())
			res, err := suite.queryClient.FeeEnabledChannel(ctx, req)

			if tc.expPass {
				suite.Require().NoError(err)
				suite.Require().True(res.FeeEnabled)
			} else {
				suite.Require().False(res.FeeEnabled)
			}
		})
	}
}<|MERGE_RESOLUTION|>--- conflicted
+++ resolved
@@ -409,10 +409,6 @@
 	}
 }
 
-<<<<<<< HEAD
-func (suite *KeeperTestSuite) TestQueryCounterpartyPayee() {
-	var req *types.QueryCounterpartyPayeeRequest
-=======
 func (suite *KeeperTestSuite) TestQueryPayee() {
 	var req *types.QueryPayeeRequest
 
@@ -436,7 +432,7 @@
 		{
 			"payee address not found: invalid relayer address",
 			func() {
-				req.RelayerAddress = "invalid-addr"
+				req.Relayer = "invalid-addr"
 			},
 			false,
 		},
@@ -457,8 +453,8 @@
 			)
 
 			req = &types.QueryPayeeRequest{
-				ChannelId:      suite.path.EndpointA.ChannelID,
-				RelayerAddress: suite.chainA.SenderAccount.GetAddress().String(),
+				ChannelId: suite.path.EndpointA.ChannelID,
+				Relayer:   suite.chainA.SenderAccount.GetAddress().String(),
 			}
 
 			tc.malleate()
@@ -476,9 +472,8 @@
 	}
 }
 
-func (suite *KeeperTestSuite) TestQueryCounterpartyAddress() {
-	var req *types.QueryCounterpartyAddressRequest
->>>>>>> 49f585bf
+func (suite *KeeperTestSuite) TestQueryCounterpartyPayee() {
+	var req *types.QueryCounterpartyPayeeRequest
 
 	testCases := []struct {
 		name     string
@@ -500,7 +495,7 @@
 		{
 			"counterparty address not found: invalid address",
 			func() {
-				req.RelayerAddress = "invalid-addr"
+				req.Relayer = "invalid-addr"
 			},
 			false,
 		},
@@ -521,8 +516,8 @@
 			)
 
 			req = &types.QueryCounterpartyPayeeRequest{
-				ChannelId:      suite.path.EndpointA.ChannelID,
-				RelayerAddress: suite.chainA.SenderAccount.GetAddress().String(),
+				ChannelId: suite.path.EndpointA.ChannelID,
+				Relayer:   suite.chainA.SenderAccount.GetAddress().String(),
 			}
 
 			tc.malleate()
