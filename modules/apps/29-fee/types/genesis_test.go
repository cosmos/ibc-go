--- conflicted
+++ resolved
@@ -33,44 +33,21 @@
 		{
 			"invalid packetID: invalid port ID",
 			func() {
-<<<<<<< HEAD
-				packetID = channeltypes.NewPacketID(
-					portID,
-					"",
-					seq,
-				)
-=======
-				genState.IdentifiedFees[0].PacketId = channeltypes.NewPacketId("", ibctesting.FirstChannelID, 1)
->>>>>>> 22a51ec3
+				genState.IdentifiedFees[0].PacketId = channeltypes.NewPacketID("", ibctesting.FirstChannelID, 1)
 			},
 			false,
 		},
 		{
 			"invalid packetID: invalid channel ID",
 			func() {
-<<<<<<< HEAD
-				packetID = channeltypes.NewPacketID(
-					"",
-					channelID,
-					seq,
-				)
-=======
-				genState.IdentifiedFees[0].PacketId = channeltypes.NewPacketId(ibctesting.MockFeePort, "", 1)
->>>>>>> 22a51ec3
+				genState.IdentifiedFees[0].PacketId = channeltypes.NewPacketID(ibctesting.MockFeePort, "", 1)
 			},
 			false,
 		},
 		{
 			"invalid packetID: invalid sequence",
 			func() {
-<<<<<<< HEAD
-				packetID = channeltypes.NewPacketID(
-					portID,
-					channelID,
-					0,
-				)
-=======
-				genState.IdentifiedFees[0].PacketId = channeltypes.NewPacketId(ibctesting.MockFeePort, ibctesting.FirstChannelID, 0)
+				genState.IdentifiedFees[0].PacketId = channeltypes.NewPacketID(ibctesting.MockFeePort, ibctesting.FirstChannelID, 0)
 			},
 			false,
 		},
@@ -92,7 +69,6 @@
 			"invalid fee enabled channel: invalid port ID",
 			func() {
 				genState.FeeEnabledChannels[0].PortId = ""
->>>>>>> 22a51ec3
 			},
 			false,
 		},
@@ -155,40 +131,10 @@
 	}
 
 	for _, tc := range testCases {
-<<<<<<< HEAD
-		portID = transfertypes.PortID
-		channelID = ibctesting.FirstChannelID
-		packetChannelID = ibctesting.FirstChannelID
-		seq = uint64(1)
-
-		// build PacketId & Fee
-		packetID = channeltypes.NewPacketID(
-			portID,
-			channelID,
-			seq,
-		)
-		fee = types.Fee{
-			validCoins,
-			validCoins2,
-			validCoins3,
-		}
-
-		refundAcc = addr1
-
-		// relayer addresses
-		sender = addr1
-		counterparty = addr2
-		forwardAddr = addr2
-
-		tc.malleate()
-
-		genState := types.GenesisState{
-=======
 		genState = &types.GenesisState{
->>>>>>> 22a51ec3
 			IdentifiedFees: []types.IdentifiedPacketFees{
 				{
-					PacketId:   channeltypes.NewPacketId(ibctesting.MockFeePort, ibctesting.FirstChannelID, 1),
+					PacketId:   channeltypes.NewPacketID(ibctesting.MockFeePort, ibctesting.FirstChannelID, 1),
 					PacketFees: []types.PacketFee{types.NewPacketFee(types.NewFee(defaultRecvFee, defaultAckFee, defaultTimeoutFee), defaultAccAddress, nil)},
 				},
 			},
@@ -207,12 +153,8 @@
 			},
 			ForwardRelayers: []types.ForwardRelayerAddress{
 				{
-<<<<<<< HEAD
-					Address:  forwardAddr,
-					PacketId: channeltypes.NewPacketID(portID, packetChannelID, 1),
-=======
 					Address:  defaultAccAddress,
-					PacketId: channeltypes.NewPacketId(ibctesting.MockFeePort, ibctesting.FirstChannelID, 1),
+					PacketId: channeltypes.NewPacketID(ibctesting.MockFeePort, ibctesting.FirstChannelID, 1),
 				},
 			},
 			RegisteredPayees: []types.RegisteredPayee{
@@ -220,7 +162,6 @@
 					Relayer:   sdk.AccAddress(secp256k1.GenPrivKey().PubKey().Address()).String(),
 					Payee:     sdk.AccAddress(secp256k1.GenPrivKey().PubKey().Address()).String(),
 					ChannelId: ibctesting.FirstChannelID,
->>>>>>> 22a51ec3
 				},
 			},
 		}
