package types

import (
	"strings"

	sdk "github.com/cosmos/cosmos-sdk/types"
	sdkerrors "github.com/cosmos/cosmos-sdk/types/errors"
<<<<<<< HEAD

=======
>>>>>>> 9ece5da9
	channeltypes "github.com/cosmos/ibc-go/v3/modules/core/04-channel/types"
)

// NewPacketFee creates and returns a new PacketFee struct including the incentivization fees, refund addres and relayers
func NewPacketFee(fee Fee, refundAddr string, relayers []string) PacketFee {
	return PacketFee{
		Fee:           fee,
		RefundAddress: refundAddr,
		Relayers:      relayers,
	}
}

// Validate performs basic stateless validation of the associated PacketFee
func (p PacketFee) Validate() error {
	_, err := sdk.AccAddressFromBech32(p.RefundAddress)
	if err != nil {
		return sdkerrors.Wrap(err, "failed to convert RefundAddress into sdk.AccAddress")
	}

	// enforce relayer is nil
	if p.Relayers != nil {
		return ErrRelayersNotNil
	}

	if err := p.Fee.Validate(); err != nil {
		return err
	}

	return nil
}

// NewPacketFees creates and returns a new PacketFees struct including a list of type PacketFee
func NewPacketFees(packetFees []PacketFee) PacketFees {
	return PacketFees{
		PacketFees: packetFees,
	}
}

// NewIdentifiedPacketFees creates and returns a new IdentifiedPacketFees struct containing a packet ID and packet fees
func NewIdentifiedPacketFees(packetID channeltypes.PacketId, packetFees []PacketFee) IdentifiedPacketFees {
	return IdentifiedPacketFees{
		PacketId:   packetID,
		PacketFees: packetFees,
	}
}

// NewFee creates and returns a new Fee struct encapsulating the receive, acknowledgement and timeout fees as sdk.Coins
func NewFee(recvFee, ackFee, timeoutFee sdk.Coins) Fee {
	return Fee{
		RecvFee:    recvFee,
		AckFee:     ackFee,
		TimeoutFee: timeoutFee,
	}
}

// Total returns the total amount for a given Fee
func (f Fee) Total() sdk.Coins {
	return f.RecvFee.Add(f.AckFee...).Add(f.TimeoutFee...)
}

// Validate asserts that each Fee is valid and all three Fees are not empty or zero
func (fee Fee) Validate() error {
	var errFees []string
	if !fee.AckFee.IsValid() {
		errFees = append(errFees, "ack fee invalid")
	}
	if !fee.RecvFee.IsValid() {
		errFees = append(errFees, "recv fee invalid")
	}
	if !fee.TimeoutFee.IsValid() {
		errFees = append(errFees, "timeout fee invalid")
	}

	if len(errFees) > 0 {
		return sdkerrors.Wrapf(sdkerrors.ErrInvalidCoins, "contains invalid fees: %s", strings.Join(errFees, " , "))
	}

	// if all three fee's are zero or empty return an error
	if fee.AckFee.IsZero() && fee.RecvFee.IsZero() && fee.TimeoutFee.IsZero() {
		return sdkerrors.Wrap(sdkerrors.ErrInvalidCoins, "all fees are zero")
	}

	return nil
}

// NewIdentifiedPacketFees returns a IdentifiedPacketFees struct
func NewIdentifiedPacketFees(packetID channeltypes.PacketId, packetFees []PacketFee) IdentifiedPacketFees {
	return IdentifiedPacketFees{
		PacketId:   packetID,
		PacketFees: packetFees,
	}
}<|MERGE_RESOLUTION|>--- conflicted
+++ resolved
@@ -5,10 +5,7 @@
 
 	sdk "github.com/cosmos/cosmos-sdk/types"
 	sdkerrors "github.com/cosmos/cosmos-sdk/types/errors"
-<<<<<<< HEAD
 
-=======
->>>>>>> 9ece5da9
 	channeltypes "github.com/cosmos/ibc-go/v3/modules/core/04-channel/types"
 )
 
@@ -92,12 +89,4 @@
 	}
 
 	return nil
-}
-
-// NewIdentifiedPacketFees returns a IdentifiedPacketFees struct
-func NewIdentifiedPacketFees(packetID channeltypes.PacketId, packetFees []PacketFee) IdentifiedPacketFees {
-	return IdentifiedPacketFees{
-		PacketId:   packetID,
-		PacketFees: packetFees,
-	}
 }