package types

import "fmt"

const (
	// ModuleName defines the 29-fee name
	ModuleName = "feeibc"

	// StoreKey is the store key string for IBC transfer
	StoreKey = ModuleName

	// PortKey is the port id that is wrapped by fee middleware
	PortKey = "feetransfer"

	// RouterKey is the message route for IBC transfer
	RouterKey = ModuleName

	// QuerierRoute is the querier route for IBC transfer
	QuerierRoute = ModuleName

	Version = "fee29-1"

<<<<<<< HEAD
	KeyAppCapability = "app_capabilities"
)

func AppCapabilityName(channelID, portID string) string {
	return fmt.Sprintf("%s/%s/%s", KeyAppCapability, channelID, portID)
=======
	// FeeEnabledPrefix is the key prefix for storing fee enabled flag
	FeeEnabledKeyPrefix = "feeEnabled"

	// RelayerAddressKeyPrefix is the key prefix for relayer address mapping
	RelayerAddressKeyPrefix = "relayerAddress"
)

// FeeEnabledKey returns the key that stores a flag to determine if fee logic should
// be enabled for the given port and channel identifiers.
func FeeEnabledKey(portID, channelID string) []byte {
	return []byte(fmt.Sprintf("%s/%s/%s", FeeEnabledKeyPrefix, portID, channelID))
}

// KeyRelayerAddress returns the key for relayer address -> counteryparty address mapping
func KeyRelayerAddress(address string) []byte {
	return []byte(fmt.Sprintf("%s/%s", RelayerAddressKeyPrefix, address))
>>>>>>> dd4f8c7f
}<|MERGE_RESOLUTION|>--- conflicted
+++ resolved
@@ -20,13 +20,6 @@
 
 	Version = "fee29-1"
 
-<<<<<<< HEAD
-	KeyAppCapability = "app_capabilities"
-)
-
-func AppCapabilityName(channelID, portID string) string {
-	return fmt.Sprintf("%s/%s/%s", KeyAppCapability, channelID, portID)
-=======
 	// FeeEnabledPrefix is the key prefix for storing fee enabled flag
 	FeeEnabledKeyPrefix = "feeEnabled"
 
@@ -43,5 +36,4 @@
 // KeyRelayerAddress returns the key for relayer address -> counteryparty address mapping
 func KeyRelayerAddress(address string) []byte {
 	return []byte(fmt.Sprintf("%s/%s", RelayerAddressKeyPrefix, address))
->>>>>>> dd4f8c7f
 }