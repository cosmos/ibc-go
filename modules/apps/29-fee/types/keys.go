--- conflicted
+++ resolved
@@ -18,19 +18,17 @@
 	// QuerierRoute is the querier route for IBC transfer
 	QuerierRoute = ModuleName
 
-<<<<<<< HEAD
 	Version = "fee29-1"
+
+	// RelayerAddressKeyPrefix is the key prefix for relayer address mapping
+	RelayerAddressKeyPrefix = "relayerAddress"
 )
 
 func FeeEnabledKey(portID, channelID string) []byte {
 	return []byte(fmt.Sprintf("fee_enabled/%s/%s", portID, channelID))
-=======
-	// RelayerAddressKeyPrefix is the key prefix for relayer address mapping
-	RelayerAddressKeyPrefix = "relayerAddress"
-)
+}
 
 // KeyRelayerAddress returns the key for relayer address -> counteryparty address mapping
 func KeyRelayerAddress(address string) []byte {
 	return []byte(fmt.Sprintf("%s/%s", RelayerAddressKeyPrefix, address))
->>>>>>> 70c58afa
 }