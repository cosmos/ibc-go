--- conflicted
+++ resolved
@@ -80,20 +80,9 @@
 		return ErrRelayersNotNil
 	}
 
-<<<<<<< HEAD
 	// validate Fee
 	if err := msg.Fee.Validate(); err != nil {
 		return err
-=======
-	// if any of the fee's are invalid return an error
-	if !msg.Fee.AckFee.IsValid() || !msg.Fee.RecvFee.IsValid() || !msg.Fee.TimeoutFee.IsValid() {
-		return sdkerrors.ErrInvalidCoins
-	}
-
-	// if all three fee's are zero or empty return an error
-	if msg.Fee.AckFee.IsZero() && msg.Fee.RecvFee.IsZero() && msg.Fee.TimeoutFee.IsZero() {
-		return sdkerrors.ErrInvalidCoins
->>>>>>> d7619829
 	}
 
 	return nil
@@ -162,7 +151,6 @@
 		return sdkerrors.Wrap(err, "failed to convert RefundAddress into sdk.AccAddress")
 	}
 
-<<<<<<< HEAD
 	// enforce relayer is nil
 	if fee.Relayers != nil {
 		return ErrRelayersNotNil
@@ -171,16 +159,6 @@
 	// validate Fee
 	if err := fee.Fee.Validate(); err != nil {
 		return err
-=======
-	// if any of the fee's are invalid return an error
-	if !fee.Fee.AckFee.IsValid() || !fee.Fee.RecvFee.IsValid() || !fee.Fee.TimeoutFee.IsValid() {
-		return sdkerrors.ErrInvalidCoins
-	}
-
-	// if all three fee's are zero or empty return an error
-	if fee.Fee.AckFee.IsZero() && fee.Fee.RecvFee.IsZero() && fee.Fee.TimeoutFee.IsZero() {
-		return sdkerrors.ErrInvalidCoins
->>>>>>> d7619829
 	}
 
 	return nil
@@ -189,12 +167,12 @@
 // Validate asserts that each Fee is valid and all three Fees are not empty or zero
 func (fee Fee) Validate() error {
 	// if any of the fee's are invalid return an error
-	if !fee.AckFee.IsValid() || !fee.ReceiveFee.IsValid() || !fee.TimeoutFee.IsValid() {
+	if !fee.AckFee.IsValid() || !fee.RecvFee.IsValid() || !fee.TimeoutFee.IsValid() {
 		return sdkerrors.Wrap(sdkerrors.ErrInvalidCoins, "contains one or more invalid fees")
 	}
 
 	// if all three fee's are zero or empty return an error
-	if fee.AckFee.IsZero() && fee.ReceiveFee.IsZero() && fee.TimeoutFee.IsZero() {
+	if fee.AckFee.IsZero() && fee.RecvFee.IsZero() && fee.TimeoutFee.IsZero() {
 		return sdkerrors.Wrap(sdkerrors.ErrInvalidCoins, "contains one or more invalid fees")
 	}
 
