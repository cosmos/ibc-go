--- conflicted
+++ resolved
@@ -83,23 +83,13 @@
 	}
 
 	// if any of the fee's are invalid return an error
-<<<<<<< HEAD
-	if !msg.Fee.AckFee.IsValid() || !msg.Fee.ReceiveFee.IsValid() || !msg.Fee.TimeoutFee.IsValid() {
-		return ErrInvalidFee
-	}
-
-	// if all three fee's are zero or empty return an error
-	if msg.Fee.AckFee.IsZero() && msg.Fee.ReceiveFee.IsZero() && msg.Fee.TimeoutFee.IsZero() {
-		return ErrInvalidFee
-=======
 	if !msg.Fee.AckFee.IsValid() || !msg.Fee.RecvFee.IsValid() || !msg.Fee.TimeoutFee.IsValid() {
-		return sdkerrors.ErrInvalidCoins
+		return sdkerrors.Wrap(sdkerrors.ErrInvalidCoins, "contains one or more invalid fees")
 	}
 
 	// if all three fee's are zero or empty return an error
 	if msg.Fee.AckFee.IsZero() && msg.Fee.RecvFee.IsZero() && msg.Fee.TimeoutFee.IsZero() {
-		return sdkerrors.ErrInvalidCoins
->>>>>>> d7619829
+		return sdkerrors.Wrap(sdkerrors.ErrInvalidCoins, "contains one or more invalid fees")
 	}
 
 	return nil
