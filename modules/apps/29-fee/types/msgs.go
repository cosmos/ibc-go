package types

import (
	"strings"

	sdk "github.com/cosmos/cosmos-sdk/types"
	sdkerrors "github.com/cosmos/cosmos-sdk/types/errors"

	channeltypes "github.com/cosmos/ibc-go/v3/modules/core/04-channel/types"
	host "github.com/cosmos/ibc-go/v3/modules/core/24-host"
)

// msg types
const (
	TypeMsgRegisterCounterpartyAddress = "registerCounterpartyAddress"
)

// NewMsgRegisterCounterpartyAddress creates a new instance of MsgRegisterCounterpartyAddress
func NewMsgRegisterCounterpartyAddress(address, counterpartyAddress string) *MsgRegisterCounterpartyAddress {
	return &MsgRegisterCounterpartyAddress{
		Address:             address,
		CounterpartyAddress: counterpartyAddress,
	}
}

// ValidateBasic performs a basic check of the MsgRegisterCounterpartyAddress fields
func (msg MsgRegisterCounterpartyAddress) ValidateBasic() error {
	_, err := sdk.AccAddressFromBech32(msg.Address)
	if err != nil {
		return sdkerrors.Wrap(err, "failed to convert msg.Address into sdk.AccAddress")
	}

	if strings.TrimSpace(msg.CounterpartyAddress) == "" {
		return ErrCounterpartyAddressEmpty
	}

	return nil
}

// GetSigners implements sdk.Msg
func (msg MsgRegisterCounterpartyAddress) GetSigners() []sdk.AccAddress {
	signer, err := sdk.AccAddressFromBech32(msg.Address)
	if err != nil {
		panic(err)
	}
	return []sdk.AccAddress{signer}
}

// NewMsgPayPacketFee creates a new instance of MsgPayPacketFee
func NewMsgPayPacketFee(fee Fee, sourcePortId, sourceChannelId, signer string, relayers []string) *MsgPayPacketFee {
	return &MsgPayPacketFee{
		Fee:             fee,
		SourcePortId:    sourcePortId,
		SourceChannelId: sourceChannelId,
		Signer:          signer,
		Relayers:        relayers,
	}
}

// ValidateBasic performs a basic check of the MsgPayPacketFee fields
func (msg MsgPayPacketFee) ValidateBasic() error {
	// validate channelId
	if err := host.ChannelIdentifierValidator(msg.SourceChannelId); err != nil {
		return err
	}

	// validate portId
	if err := host.PortIdentifierValidator(msg.SourcePortId); err != nil {
		return err
	}

	// signer check
	if _, err := sdk.AccAddressFromBech32(msg.Signer); err != nil {
		return sdkerrors.Wrap(err, "failed to convert msg.Signer into sdk.AccAddress")
	}

	// enforce relayer is nil
	if msg.Relayers != nil {
		return ErrRelayersNotNil
	}

<<<<<<< HEAD
	// validate Fee
	if err := msg.Fee.Validate(); err != nil {
		return err
=======
	// if any of the fee's are invalid return an error
	if !msg.Fee.AckFee.IsValid() || !msg.Fee.RecvFee.IsValid() || !msg.Fee.TimeoutFee.IsValid() {
		return sdkerrors.Wrap(sdkerrors.ErrInvalidCoins, "contains one or more invalid fees")
	}

	// if all three fee's are zero or empty return an error
	if msg.Fee.AckFee.IsZero() && msg.Fee.RecvFee.IsZero() && msg.Fee.TimeoutFee.IsZero() {
		return sdkerrors.Wrap(sdkerrors.ErrInvalidCoins, "contains one or more invalid fees")
>>>>>>> 16e452b6
	}

	return nil
}

// GetSigners implements sdk.Msg
func (msg MsgPayPacketFee) GetSigners() []sdk.AccAddress {
	signer, err := sdk.AccAddressFromBech32(msg.Signer)
	if err != nil {
		panic(err)
	}
	return []sdk.AccAddress{signer}
}

// NewMsgPayPacketAsync creates a new instance of MsgPayPacketFee
func NewMsgPayPacketFeeAsync(identifiedPacketFee IdentifiedPacketFee) *MsgPayPacketFeeAsync {
	return &MsgPayPacketFeeAsync{
		IdentifiedPacketFee: identifiedPacketFee,
	}
}

// ValidateBasic performs a basic check of the MsgPayPacketFeeAsync fields
func (msg MsgPayPacketFeeAsync) ValidateBasic() error {
	// signer check
	_, err := sdk.AccAddressFromBech32(msg.IdentifiedPacketFee.RefundAddress)
	if err != nil {
		return sdkerrors.Wrap(err, "failed to convert msg.Signer into sdk.AccAddress")
	}

	if err = msg.IdentifiedPacketFee.Validate(); err != nil {
		return sdkerrors.Wrap(err, "Invalid IdentifiedPacketFee")
	}

	return nil
}

// GetSigners implements sdk.Msg
// The signer of the fee message must be the refund address
func (msg MsgPayPacketFeeAsync) GetSigners() []sdk.AccAddress {
	signer, err := sdk.AccAddressFromBech32(msg.IdentifiedPacketFee.RefundAddress)
	if err != nil {
		panic(err)
	}
	return []sdk.AccAddress{signer}
}

func NewIdentifiedPacketFee(packetId channeltypes.PacketId, fee Fee, refundAddr string, relayers []string) IdentifiedPacketFee {
	return IdentifiedPacketFee{
		PacketId:      packetId,
		Fee:           fee,
		RefundAddress: refundAddr,
		Relayers:      relayers,
	}
}

// Validate performs a stateless check of the IdentifiedPacketFee fields
func (fee IdentifiedPacketFee) Validate() error {
	// validate PacketId
<<<<<<< HEAD
	err := fee.PacketId.Validate()
	if err != nil {
		return sdkerrors.Wrap(err, "invalid PacketId")
=======
	if err := fee.PacketId.Validate(); err != nil {
		return sdkerrors.Wrap(err, "Invalid PacketId")
>>>>>>> 16e452b6
	}

	_, err := sdk.AccAddressFromBech32(fee.RefundAddress)
	if err != nil {
		return sdkerrors.Wrap(err, "failed to convert RefundAddress into sdk.AccAddress")
	}

	// enforce relayer is nil
	if fee.Relayers != nil {
		return ErrRelayersNotNil
	}

	// validate Fee
	if err := fee.Fee.Validate(); err != nil {
		return err
	}

	return nil
}

// Validate asserts that each Fee is valid and all three Fees are not empty or zero
func (fee Fee) Validate() error {
	// if any of the fee's are invalid return an error
	if !fee.AckFee.IsValid() || !fee.RecvFee.IsValid() || !fee.TimeoutFee.IsValid() {
		return sdkerrors.Wrap(sdkerrors.ErrInvalidCoins, "contains one or more invalid fees")
	}

	// if all three fee's are zero or empty return an error
	if fee.AckFee.IsZero() && fee.RecvFee.IsZero() && fee.TimeoutFee.IsZero() {
		return sdkerrors.Wrap(sdkerrors.ErrInvalidCoins, "contains one or more invalid fees")
	}

	return nil
}<|MERGE_RESOLUTION|>--- conflicted
+++ resolved
@@ -79,20 +79,9 @@
 		return ErrRelayersNotNil
 	}
 
-<<<<<<< HEAD
 	// validate Fee
 	if err := msg.Fee.Validate(); err != nil {
 		return err
-=======
-	// if any of the fee's are invalid return an error
-	if !msg.Fee.AckFee.IsValid() || !msg.Fee.RecvFee.IsValid() || !msg.Fee.TimeoutFee.IsValid() {
-		return sdkerrors.Wrap(sdkerrors.ErrInvalidCoins, "contains one or more invalid fees")
-	}
-
-	// if all three fee's are zero or empty return an error
-	if msg.Fee.AckFee.IsZero() && msg.Fee.RecvFee.IsZero() && msg.Fee.TimeoutFee.IsZero() {
-		return sdkerrors.Wrap(sdkerrors.ErrInvalidCoins, "contains one or more invalid fees")
->>>>>>> 16e452b6
 	}
 
 	return nil
@@ -151,14 +140,8 @@
 // Validate performs a stateless check of the IdentifiedPacketFee fields
 func (fee IdentifiedPacketFee) Validate() error {
 	// validate PacketId
-<<<<<<< HEAD
-	err := fee.PacketId.Validate()
-	if err != nil {
-		return sdkerrors.Wrap(err, "invalid PacketId")
-=======
 	if err := fee.PacketId.Validate(); err != nil {
 		return sdkerrors.Wrap(err, "Invalid PacketId")
->>>>>>> 16e452b6
 	}
 
 	_, err := sdk.AccAddressFromBech32(fee.RefundAddress)
