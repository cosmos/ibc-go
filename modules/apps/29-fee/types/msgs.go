package types

import (
	"strings"

	sdk "github.com/cosmos/cosmos-sdk/types"
	sdkerrors "github.com/cosmos/cosmos-sdk/types/errors"

	channeltypes "github.com/cosmos/ibc-go/v3/modules/core/04-channel/types"
	host "github.com/cosmos/ibc-go/v3/modules/core/24-host"
)

// msg types
const (
	TypeMsgRegisterCounterpartyAddress = "registerCounterpartyAddress"
)

// NewMsgRegisterCounterpartyAddress creates a new instance of MsgRegisterCounterpartyAddress
func NewMsgRegisterCounterpartyAddress(address, counterpartyAddress string) *MsgRegisterCounterpartyAddress {
	return &MsgRegisterCounterpartyAddress{
		Address:             address,
		CounterpartyAddress: counterpartyAddress,
	}
}

// ValidateBasic performs a basic check of the MsgRegisterCounterpartyAddress fields
func (msg MsgRegisterCounterpartyAddress) ValidateBasic() error {
	_, err := sdk.AccAddressFromBech32(msg.Address)
	if err != nil {
		return sdkerrors.Wrap(err, "failed to convert msg.Address into sdk.AccAddress")
	}

	if strings.TrimSpace(msg.CounterpartyAddress) == "" {
		return ErrCounterpartyAddressEmpty
	}

	return nil
}

// GetSigners implements sdk.Msg
func (msg MsgRegisterCounterpartyAddress) GetSigners() []sdk.AccAddress {
	signer, err := sdk.AccAddressFromBech32(msg.Address)
	if err != nil {
		panic(err)
	}
	return []sdk.AccAddress{signer}
}

// NewMsgPayPacketFee creates a new instance of MsgPayPacketFee
func NewMsgPayPacketFee(fee Fee, sourcePortId, sourceChannelId, signer string, relayers []string) *MsgPayPacketFee {
	return &MsgPayPacketFee{
		Fee:             fee,
		SourcePortId:    sourcePortId,
		SourceChannelId: sourceChannelId,
		Signer:          signer,
		Relayers:        relayers,
	}
}

// ValidateBasic performs a basic check of the MsgPayPacketFee fields
func (msg MsgPayPacketFee) ValidateBasic() error {
	// validate channelId
	if err := host.ChannelIdentifierValidator(msg.SourceChannelId); err != nil {
		return err
	}

	// validate portId
	if err := host.PortIdentifierValidator(msg.SourcePortId); err != nil {
		return err
	}

	// signer check
	if _, err := sdk.AccAddressFromBech32(msg.Signer); err != nil {
		return sdkerrors.Wrap(err, "failed to convert msg.Signer into sdk.AccAddress")
	}

	// enforce relayer is nil
	if msg.Relayers != nil {
		return ErrRelayersNotNil
	}

	// if any of the fee's are invalid return an error
	if !msg.Fee.AckFee.IsValid() || !msg.Fee.RecvFee.IsValid() || !msg.Fee.TimeoutFee.IsValid() {
		return sdkerrors.Wrap(sdkerrors.ErrInvalidCoins, "contains one or more invalid fees")
	}

	// if all three fee's are zero or empty return an error
	if msg.Fee.AckFee.IsZero() && msg.Fee.RecvFee.IsZero() && msg.Fee.TimeoutFee.IsZero() {
		return sdkerrors.Wrap(sdkerrors.ErrInvalidCoins, "contains one or more invalid fees")
	}

	return nil
}

// GetSigners implements sdk.Msg
func (msg MsgPayPacketFee) GetSigners() []sdk.AccAddress {
	signer, err := sdk.AccAddressFromBech32(msg.Signer)
	if err != nil {
		panic(err)
	}
	return []sdk.AccAddress{signer}
}

// NewMsgPayPacketAsync creates a new instance of MsgPayPacketFee
func NewMsgPayPacketFeeAsync(identifiedPacketFee IdentifiedPacketFee) *MsgPayPacketFeeAsync {
	return &MsgPayPacketFeeAsync{
		IdentifiedPacketFee: identifiedPacketFee,
	}
}

// ValidateBasic performs a basic check of the MsgPayPacketFeeAsync fields
func (msg MsgPayPacketFeeAsync) ValidateBasic() error {
	// signer check
	_, err := sdk.AccAddressFromBech32(msg.IdentifiedPacketFee.RefundAddress)
	if err != nil {
		return sdkerrors.Wrap(err, "failed to convert msg.Signer into sdk.AccAddress")
	}

<<<<<<< HEAD
	if err = msg.IdentifiedPacketFee.Validate(); err != nil {
		return sdkerrors.Wrap(err, "Invalid IdentifiedPacketFee")
=======
	err = msg.IdentifiedPacketFee.Validate()
	if err != nil {
		return sdkerrors.Wrap(err, "invalid IdentifiedPacketFee")
>>>>>>> f552fb2a
	}

	return nil
}

// GetSigners implements sdk.Msg
// The signer of the fee message must be the refund address
func (msg MsgPayPacketFeeAsync) GetSigners() []sdk.AccAddress {
	signer, err := sdk.AccAddressFromBech32(msg.IdentifiedPacketFee.RefundAddress)
	if err != nil {
		panic(err)
	}
	return []sdk.AccAddress{signer}
}

func NewIdentifiedPacketFee(packetId channeltypes.PacketId, fee Fee, refundAddr string, relayers []string) IdentifiedPacketFee {
	return IdentifiedPacketFee{
		PacketId:      packetId,
		Fee:           fee,
		RefundAddress: refundAddr,
		Relayers:      relayers,
	}
}

// Validate performs a stateless check of the IdentifiedPacketFee fields
func (fee IdentifiedPacketFee) Validate() error {
	// validate PacketId
<<<<<<< HEAD
	if err := fee.PacketId.Validate(); err != nil {
		return sdkerrors.Wrap(err, "Invalid PacketId")
=======
	err := fee.PacketId.Validate()
	if err != nil {
		return sdkerrors.Wrap(err, "invalid PacketId")
>>>>>>> f552fb2a
	}

	_, err := sdk.AccAddressFromBech32(fee.RefundAddress)
	if err != nil {
		return sdkerrors.Wrap(err, "failed to convert RefundAddress into sdk.AccAddress")
	}

	// if any of the fee's are invalid return an error
	if !fee.Fee.AckFee.IsValid() || !fee.Fee.RecvFee.IsValid() || !fee.Fee.TimeoutFee.IsValid() {
		return sdkerrors.ErrInvalidCoins
	}

	// if all three fee's are zero or empty return an error
	if fee.Fee.AckFee.IsZero() && fee.Fee.RecvFee.IsZero() && fee.Fee.TimeoutFee.IsZero() {
		return sdkerrors.ErrInvalidCoins
	}

	// enforce relayer is nil
	if fee.Relayers != nil {
		return ErrRelayersNotNil
	}

	return nil
}<|MERGE_RESOLUTION|>--- conflicted
+++ resolved
@@ -116,14 +116,8 @@
 		return sdkerrors.Wrap(err, "failed to convert msg.Signer into sdk.AccAddress")
 	}
 
-<<<<<<< HEAD
 	if err = msg.IdentifiedPacketFee.Validate(); err != nil {
 		return sdkerrors.Wrap(err, "Invalid IdentifiedPacketFee")
-=======
-	err = msg.IdentifiedPacketFee.Validate()
-	if err != nil {
-		return sdkerrors.Wrap(err, "invalid IdentifiedPacketFee")
->>>>>>> f552fb2a
 	}
 
 	return nil
@@ -151,14 +145,8 @@
 // Validate performs a stateless check of the IdentifiedPacketFee fields
 func (fee IdentifiedPacketFee) Validate() error {
 	// validate PacketId
-<<<<<<< HEAD
 	if err := fee.PacketId.Validate(); err != nil {
 		return sdkerrors.Wrap(err, "Invalid PacketId")
-=======
-	err := fee.PacketId.Validate()
-	if err != nil {
-		return sdkerrors.Wrap(err, "invalid PacketId")
->>>>>>> f552fb2a
 	}
 
 	_, err := sdk.AccAddressFromBech32(fee.RefundAddress)
