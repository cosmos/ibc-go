--- conflicted
+++ resolved
@@ -135,11 +135,7 @@
 }
 
 // RegisterStoreDecoder registers a decoder for 29-fee module's types
-<<<<<<< HEAD
-func (am AppModule) RegisterStoreDecoder(_ simtypes.StoreDecoderRegistry) {
-=======
 func (AppModule) RegisterStoreDecoder(_ simtypes.StoreDecoderRegistry) {
->>>>>>> d0ab8285
 }
 
 // WeightedOperations returns the all the 29-fee module operations with their respective weights.
