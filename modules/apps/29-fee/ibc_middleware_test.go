package fee_test

import (
	"context"
	"encoding/json"
	"errors"
	"fmt"

	errorsmod "cosmossdk.io/errors"
	sdkmath "cosmossdk.io/math"

	sdk "github.com/cosmos/cosmos-sdk/types"

	capabilitytypes "github.com/cosmos/ibc-go/modules/capability/types"
	ibcfee "github.com/cosmos/ibc-go/v9/modules/apps/29-fee"
	feekeeper "github.com/cosmos/ibc-go/v9/modules/apps/29-fee/keeper"
	"github.com/cosmos/ibc-go/v9/modules/apps/29-fee/types"
	transfertypes "github.com/cosmos/ibc-go/v9/modules/apps/transfer/types"
	channeltypes "github.com/cosmos/ibc-go/v9/modules/core/04-channel/types"
	porttypes "github.com/cosmos/ibc-go/v9/modules/core/05-port/types"
	host "github.com/cosmos/ibc-go/v9/modules/core/24-host"
	ibcerrors "github.com/cosmos/ibc-go/v9/modules/core/errors"
	"github.com/cosmos/ibc-go/v9/modules/core/exported"
	ibctesting "github.com/cosmos/ibc-go/v9/testing"
	ibcmock "github.com/cosmos/ibc-go/v9/testing/mock"
)

var (
	defaultRecvFee    = sdk.Coins{sdk.Coin{Denom: sdk.DefaultBondDenom, Amount: sdkmath.NewInt(100)}}
	defaultAckFee     = sdk.Coins{sdk.Coin{Denom: sdk.DefaultBondDenom, Amount: sdkmath.NewInt(200)}}
	defaultTimeoutFee = sdk.Coins{sdk.Coin{Denom: sdk.DefaultBondDenom, Amount: sdkmath.NewInt(300)}}
)

// Tests OnChanOpenInit on ChainA
func (suite *FeeTestSuite) TestOnChanOpenInit() {
	testCases := []struct {
		name         string
		version      string
		isFeeEnabled bool
		expErr       error
	}{
		{
			"success - valid fee middleware and mock version",
			string(types.ModuleCdc.MustMarshalJSON(&types.Metadata{FeeVersion: types.Version, AppVersion: ibcmock.Version})),
			true,
			nil,
		},
		{
			"success - fee version not included, only perform mock logic",
			ibcmock.Version,
			false,
			nil,
		},
		{
			"passing an empty string returns default version",
			"",
			true,
			nil,
		},
		{
			"invalid fee middleware version",
			string(types.ModuleCdc.MustMarshalJSON(&types.Metadata{FeeVersion: "invalid-ics29-1", AppVersion: ibcmock.Version})),
			false,
			types.ErrInvalidVersion,
		},
		{
			"invalid mock version",
			string(types.ModuleCdc.MustMarshalJSON(&types.Metadata{FeeVersion: types.Version, AppVersion: "invalid-mock-version"})),
			false,
			errors.New("incorrect mock version"),
		},
		{
			"mock version not wrapped",
			types.Version,
			false,
			errors.New("incorrect mock version"),
		},
	}

	for _, ordering := range []channeltypes.Order{channeltypes.UNORDERED, channeltypes.ORDERED} {
		for _, tc := range testCases {
			tc := tc

			suite.Run(tc.name, func() {
				// reset suite
				suite.SetupTest()
				suite.path.SetupConnections()

				// setup mock callback
				suite.chainA.GetSimApp().FeeMockModule.IBCApp.OnChanOpenInit = func(ctx context.Context, order channeltypes.Order, connectionHops []string,
					portID, channelID string, chanCap *capabilitytypes.Capability,
					counterparty channeltypes.Counterparty, version string,
				) (string, error) {
					if version != ibcmock.Version {
						return "", fmt.Errorf("incorrect mock version")
					}
					return ibcmock.Version, nil
				}

				suite.path.EndpointA.ChannelID = ibctesting.FirstChannelID

				counterparty := channeltypes.NewCounterparty(suite.path.EndpointB.ChannelConfig.PortID, suite.path.EndpointB.ChannelID)
				channel := &channeltypes.Channel{
					State:          channeltypes.INIT,
					Ordering:       ordering,
					Counterparty:   counterparty,
					ConnectionHops: []string{suite.path.EndpointA.ConnectionID},
					Version:        tc.version,
				}

				module, _, err := suite.chainA.App.GetIBCKeeper().PortKeeper.LookupModuleByPort(suite.chainA.GetContext(), ibctesting.MockFeePort)
				suite.Require().NoError(err)

				chanCap, err := suite.chainA.App.GetScopedIBCKeeper().NewCapability(suite.chainA.GetContext(), host.ChannelCapabilityPath(suite.path.EndpointA.ChannelConfig.PortID, suite.path.EndpointA.ChannelID))
				suite.Require().NoError(err)

				cbs, ok := suite.chainA.App.GetIBCKeeper().PortKeeper.Route(module)
				suite.Require().True(ok)

				version, err := cbs.OnChanOpenInit(suite.chainA.GetContext(), channel.Ordering, channel.ConnectionHops,
					suite.path.EndpointA.ChannelConfig.PortID, suite.path.EndpointA.ChannelID, chanCap, counterparty, channel.Version)

				if tc.expErr == nil {
					// check if the channel is fee enabled. If so version string should include metaData
					if tc.isFeeEnabled {
						versionMetadata := types.Metadata{
							FeeVersion: types.Version,
							AppVersion: ibcmock.Version,
						}

						versionBytes, err := types.ModuleCdc.MarshalJSON(&versionMetadata)
						suite.Require().NoError(err)

						suite.Require().Equal(version, string(versionBytes))
					} else {
						suite.Require().Equal(ibcmock.Version, version)
					}

					suite.Require().NoError(err, "unexpected error from version: %s", tc.version)
				} else {
					ibctesting.RequireErrorIsOrContains(suite.T(), err, tc.expErr, "error not returned for version: %s or error %s is not %s", tc.version, err, tc.expErr)
					suite.Require().Equal("", version)
				}
			})
		}
	}
}

// Tests OnChanOpenTry on ChainA
func (suite *FeeTestSuite) TestOnChanOpenTry() {
	testCases := []struct {
		name      string
		cpVersion string
		expErr    error
	}{
		{
			"success - valid fee middleware version",
			string(types.ModuleCdc.MustMarshalJSON(&types.Metadata{FeeVersion: types.Version, AppVersion: ibcmock.Version})),
			nil,
		},
		{
			"success - valid mock version",
			ibcmock.Version,
			nil,
		},
		{
			"invalid fee middleware version",
			string(types.ModuleCdc.MustMarshalJSON(&types.Metadata{FeeVersion: "invalid-ics29-1", AppVersion: ibcmock.Version})),
			types.ErrInvalidVersion,
		},
		{
			"invalid mock version",
			string(types.ModuleCdc.MustMarshalJSON(&types.Metadata{FeeVersion: types.Version, AppVersion: "invalid-mock-version"})),
			errors.New("incorrect mock version"),
		},
	}

	for _, ordering := range []channeltypes.Order{channeltypes.UNORDERED, channeltypes.ORDERED} {
		for _, tc := range testCases {
			tc := tc

			suite.Run(tc.name, func() {
				// reset suite
				suite.SetupTest()
				suite.path.SetupConnections()
				err := suite.path.EndpointB.ChanOpenInit()
				suite.Require().NoError(err)

				// setup mock callback
				suite.chainA.GetSimApp().FeeMockModule.IBCApp.OnChanOpenTry = func(ctx context.Context, order channeltypes.Order, connectionHops []string,
					portID, channelID string, chanCap *capabilitytypes.Capability,
					counterparty channeltypes.Counterparty, counterpartyVersion string,
				) (string, error) {
					if counterpartyVersion != ibcmock.Version {
						return "", fmt.Errorf("incorrect mock version")
					}
					return ibcmock.Version, nil
				}

				var (
					chanCap *capabilitytypes.Capability
					ok      bool
				)

				chanCap, err = suite.chainA.App.GetScopedIBCKeeper().NewCapability(suite.chainA.GetContext(), host.ChannelCapabilityPath(suite.path.EndpointA.ChannelConfig.PortID, suite.path.EndpointA.ChannelID))
				suite.Require().NoError(err)

				suite.path.EndpointA.ChannelID = ibctesting.FirstChannelID

				counterparty := channeltypes.NewCounterparty(suite.path.EndpointB.ChannelConfig.PortID, suite.path.EndpointB.ChannelID)
				channel := &channeltypes.Channel{
					State:          channeltypes.INIT,
					Ordering:       ordering,
					Counterparty:   counterparty,
					ConnectionHops: []string{suite.path.EndpointA.ConnectionID},
					Version:        tc.cpVersion,
				}

				module, _, err := suite.chainA.App.GetIBCKeeper().PortKeeper.LookupModuleByPort(suite.chainA.GetContext(), ibctesting.MockFeePort)
				suite.Require().NoError(err)

				cbs, ok := suite.chainA.App.GetIBCKeeper().PortKeeper.Route(module)
				suite.Require().True(ok)

				_, err = cbs.OnChanOpenTry(suite.chainA.GetContext(), channel.Ordering, channel.ConnectionHops,
					suite.path.EndpointA.ChannelConfig.PortID, suite.path.EndpointA.ChannelID, chanCap, counterparty, tc.cpVersion)

				if tc.expErr == nil {
					suite.Require().NoError(err)
				} else {
					ibctesting.RequireErrorIsOrContains(suite.T(), err, tc.expErr, err.Error())
				}
			})
		}
	}
}

// Tests OnChanOpenAck on ChainA
func (suite *FeeTestSuite) TestOnChanOpenAck() {
	testCases := []struct {
		name      string
		cpVersion string
		malleate  func(suite *FeeTestSuite)
		expErr    error
	}{
		{
			"success",
			string(types.ModuleCdc.MustMarshalJSON(&types.Metadata{FeeVersion: types.Version, AppVersion: ibcmock.Version})),
			func(suite *FeeTestSuite) {},
			nil,
		},
		{
			"invalid fee version",
			string(types.ModuleCdc.MustMarshalJSON(&types.Metadata{FeeVersion: "invalid-ics29-1", AppVersion: ibcmock.Version})),
			func(suite *FeeTestSuite) {},
			types.ErrInvalidVersion,
		},
		{
			"invalid mock version",
			string(types.ModuleCdc.MustMarshalJSON(&types.Metadata{FeeVersion: types.Version, AppVersion: "invalid-mock-version"})),
			func(suite *FeeTestSuite) {},
			errors.New("incorrect mock version"),
		},
		{
			"invalid version fails to unmarshal metadata",
			ibctesting.InvalidID,
			func(suite *FeeTestSuite) {},
			errors.New("incorrect mock version"),
		},
		{
			"previous INIT set without fee, however counterparty set fee version", // note this can only happen with incompetent or malicious counterparty chain
			string(types.ModuleCdc.MustMarshalJSON(&types.Metadata{FeeVersion: types.Version, AppVersion: ibcmock.Version})),
			func(suite *FeeTestSuite) {
				// do the first steps without fee version, then pass the fee version as counterparty version in ChanOpenACK
				suite.path.EndpointA.ChannelConfig.Version = ibcmock.Version
				suite.path.EndpointB.ChannelConfig.Version = ibcmock.Version
			},
			errors.New("incorrect mock version"),
		},
	}

	for _, tc := range testCases {
		tc := tc
		suite.Run(tc.name, func() {
			suite.SetupTest()
			suite.path.SetupConnections()

			// setup mock callback
			suite.chainA.GetSimApp().FeeMockModule.IBCApp.OnChanOpenAck = func(
				ctx context.Context, portID, channelID string, counterpartyChannelID string, counterpartyVersion string,
			) error {
				if counterpartyVersion != ibcmock.Version {
					return fmt.Errorf("incorrect mock version")
				}
				return nil
			}

			// malleate test case
			tc.malleate(suite)

			err := suite.path.EndpointA.ChanOpenInit()
			suite.Require().NoError(err)
			err = suite.path.EndpointB.ChanOpenTry()
			suite.Require().NoError(err)

			module, _, err := suite.chainA.App.GetIBCKeeper().PortKeeper.LookupModuleByPort(suite.chainA.GetContext(), ibctesting.MockFeePort)
			suite.Require().NoError(err)

			cbs, ok := suite.chainA.App.GetIBCKeeper().PortKeeper.Route(module)
			suite.Require().True(ok)

			err = cbs.OnChanOpenAck(suite.chainA.GetContext(), suite.path.EndpointA.ChannelConfig.PortID, suite.path.EndpointA.ChannelID, suite.path.EndpointA.Counterparty.ChannelID, tc.cpVersion)
			if tc.expErr == nil {
				suite.Require().NoError(err, "unexpected error for case: %s", tc.name)
			} else {
				ibctesting.RequireErrorIsOrContains(suite.T(), err, tc.expErr, err.Error())
			}
		})
	}
}

func (suite *FeeTestSuite) TestOnChanCloseInit() {
	var (
		refundAcc sdk.AccAddress
		fee       types.Fee
	)

	testCases := []struct {
		name     string
		malleate func()
		expErr   error
	}{
		{
			"success", func() {}, nil,
		},
		{
<<<<<<< HEAD
			"application callback fails", func() {
				suite.chainA.GetSimApp().FeeMockModule.IBCApp.OnChanCloseInit = func(
					ctx context.Context, portID, channelID string,
				) error {
					return fmt.Errorf("application callback fails")
				}
			}, false,
=======
			"fee module is not enabled", func() {
				suite.chainA.GetSimApp().IBCFeeKeeper.DeleteFeeEnabled(suite.chainA.GetContext(), suite.path.EndpointA.ChannelConfig.PortID, suite.path.EndpointA.ChannelID)
			},
			nil,
>>>>>>> 5db55dd1
		},
		{
			"RefundFeesOnChannelClosure continues - invalid refund address", func() {
				// store the fee in state & update escrow account balance
				packetID := channeltypes.NewPacketID(suite.path.EndpointA.ChannelConfig.PortID, suite.path.EndpointA.ChannelID, uint64(1))
				packetFees := types.NewPacketFees([]types.PacketFee{types.NewPacketFee(fee, "invalid refund address", nil)})

				suite.chainA.GetSimApp().IBCFeeKeeper.SetFeesInEscrow(suite.chainA.GetContext(), packetID, packetFees)
				err := suite.chainA.GetSimApp().BankKeeper.SendCoinsFromAccountToModule(suite.chainA.GetContext(), refundAcc, types.ModuleName, fee.Total())
				suite.Require().NoError(err)
			},
			nil,
		},
		{
			"application callback fails", func() {
				suite.chainA.GetSimApp().FeeMockModule.IBCApp.OnChanCloseInit = func(
					ctx sdk.Context, portID, channelID string,
				) error {
					return fmt.Errorf("application callback fails")
				}
			}, errors.New("application callback fails"),
		},
		{
			"fee module locked", func() {
				lockFeeModule(suite.chainA)
			},
			types.ErrFeeModuleLocked,
		},
	}

	for _, tc := range testCases {
		tc := tc
		suite.Run(tc.name, func() {
			suite.SetupTest()
			suite.path.Setup() // setup channel

			packetID := channeltypes.NewPacketID(suite.path.EndpointA.ChannelConfig.PortID, suite.path.EndpointA.ChannelID, 1)
			fee = types.Fee{
				RecvFee:    defaultRecvFee,
				AckFee:     defaultAckFee,
				TimeoutFee: defaultTimeoutFee,
			}

			refundAcc = suite.chainA.SenderAccount.GetAddress()
			packetFee := types.NewPacketFee(fee, refundAcc.String(), []string{})

			suite.chainA.GetSimApp().IBCFeeKeeper.SetFeesInEscrow(suite.chainA.GetContext(), packetID, types.NewPacketFees([]types.PacketFee{packetFee}))
			err := suite.chainA.GetSimApp().BankKeeper.SendCoinsFromAccountToModule(suite.chainA.GetContext(), refundAcc, types.ModuleName, fee.Total())
			suite.Require().NoError(err)

			tc.malleate()

			module, _, err := suite.chainA.App.GetIBCKeeper().PortKeeper.LookupModuleByPort(suite.chainA.GetContext(), ibctesting.MockFeePort)
			suite.Require().NoError(err)

			cbs, ok := suite.chainA.App.GetIBCKeeper().PortKeeper.Route(module)
			suite.Require().True(ok)

			err = cbs.OnChanCloseInit(suite.chainA.GetContext(), suite.path.EndpointA.ChannelConfig.PortID, suite.path.EndpointA.ChannelID)

			if tc.expErr == nil {
				suite.Require().NoError(err)
			} else {
				ibctesting.RequireErrorIsOrContains(suite.T(), err, tc.expErr, err.Error())
			}
		})
	}
}

// Tests OnChanCloseConfirm on chainA
func (suite *FeeTestSuite) TestOnChanCloseConfirm() {
	var (
		refundAcc sdk.AccAddress
		fee       types.Fee
	)

	testCases := []struct {
		name     string
		malleate func()
		expErr   error
	}{
		{
			"success", func() {}, nil,
		},
		{
<<<<<<< HEAD
			"application callback fails", func() {
				suite.chainA.GetSimApp().FeeMockModule.IBCApp.OnChanCloseConfirm = func(
					ctx context.Context, portID, channelID string,
				) error {
					return fmt.Errorf("application callback fails")
				}
			}, false,
=======
			"fee module is not enabled", func() {
				suite.chainA.GetSimApp().IBCFeeKeeper.DeleteFeeEnabled(suite.chainA.GetContext(), suite.path.EndpointA.ChannelConfig.PortID, suite.path.EndpointA.ChannelID)
			},
			nil,
>>>>>>> 5db55dd1
		},
		{
			"RefundChannelFeesOnClosure continues - refund address is invalid", func() {
				// store the fee in state & update escrow account balance
				packetID := channeltypes.NewPacketID(suite.path.EndpointA.ChannelConfig.PortID, suite.path.EndpointA.ChannelID, uint64(1))
				packetFees := types.NewPacketFees([]types.PacketFee{types.NewPacketFee(fee, "invalid refund address", nil)})

				suite.chainA.GetSimApp().IBCFeeKeeper.SetFeesInEscrow(suite.chainA.GetContext(), packetID, packetFees)
				err := suite.chainA.GetSimApp().BankKeeper.SendCoinsFromAccountToModule(suite.chainA.GetContext(), refundAcc, types.ModuleName, fee.Total())
				suite.Require().NoError(err)
			},
			nil,
		},
		{
			"application callback fails", func() {
				suite.chainA.GetSimApp().FeeMockModule.IBCApp.OnChanCloseConfirm = func(
					ctx sdk.Context, portID, channelID string,
				) error {
					return fmt.Errorf("application callback fails")
				}
			}, errors.New("application callback fails"),
		},
		{
			"fee module locked", func() {
				lockFeeModule(suite.chainA)
			},
			types.ErrFeeModuleLocked,
		},
	}

	for _, tc := range testCases {
		tc := tc

		suite.Run(tc.name, func() {
			suite.SetupTest()
			suite.path.Setup() // setup channel

			packetID := channeltypes.NewPacketID(suite.path.EndpointA.ChannelConfig.PortID, suite.path.EndpointA.ChannelID, 1)
			fee = types.Fee{
				RecvFee:    defaultRecvFee,
				AckFee:     defaultAckFee,
				TimeoutFee: defaultTimeoutFee,
			}

			refundAcc = suite.chainA.SenderAccount.GetAddress()
			packetFee := types.NewPacketFee(fee, refundAcc.String(), []string{})

			suite.chainA.GetSimApp().IBCFeeKeeper.SetFeesInEscrow(suite.chainA.GetContext(), packetID, types.NewPacketFees([]types.PacketFee{packetFee}))
			err := suite.chainA.GetSimApp().BankKeeper.SendCoinsFromAccountToModule(suite.chainA.GetContext(), refundAcc, types.ModuleName, fee.Total())
			suite.Require().NoError(err)

			tc.malleate()

			module, _, err := suite.chainA.App.GetIBCKeeper().PortKeeper.LookupModuleByPort(suite.chainA.GetContext(), ibctesting.MockFeePort)
			suite.Require().NoError(err)

			cbs, ok := suite.chainA.App.GetIBCKeeper().PortKeeper.Route(module)
			suite.Require().True(ok)

			err = cbs.OnChanCloseConfirm(suite.chainA.GetContext(), suite.path.EndpointA.ChannelConfig.PortID, suite.path.EndpointA.ChannelID)

			if tc.expErr == nil {
				suite.Require().NoError(err)
			} else {
				ibctesting.RequireErrorIsOrContains(suite.T(), err, tc.expErr, err.Error())
			}
		})
	}
}

func (suite *FeeTestSuite) TestOnRecvPacket() {
	testCases := []struct {
		name     string
		malleate func()
		// forwardRelayer bool indicates if there is a forwardRelayer address set
		forwardRelayer bool
		feeEnabled     bool
	}{
		{
			"success",
			func() {},
			true,
			true,
		},
		{
			"async write acknowledgement: ack is nil",
			func() {
				// setup mock callback
				suite.chainB.GetSimApp().FeeMockModule.IBCApp.OnRecvPacket = func(
					ctx context.Context,
					channelVersion string,
					packet channeltypes.Packet,
					relayer sdk.AccAddress,
				) exported.Acknowledgement {
					return nil
				}
			},
			true,
			true,
		},
		{
			"fee not enabled",
			func() {
				suite.chainB.GetSimApp().IBCFeeKeeper.DeleteFeeEnabled(suite.chainB.GetContext(), suite.path.EndpointB.ChannelConfig.PortID, suite.path.EndpointB.ChannelID)
			},
			true,
			false,
		},
		{
			"forward address is not found",
			func() {
				suite.chainB.GetSimApp().IBCFeeKeeper.SetCounterpartyPayeeAddress(suite.chainB.GetContext(), suite.chainA.SenderAccount.GetAddress().String(), "", suite.path.EndpointB.ChannelID)
			},
			false,
			true,
		},
	}

	for _, tc := range testCases {
		tc := tc
		suite.Run(tc.name, func() {
			suite.SetupTest()
			// setup pathAToC (chainA -> chainC) first in order to have different channel IDs for chainA & chainB
			suite.pathAToC.Setup()
			// setup path for chainA -> chainB
			suite.path.Setup()

			suite.chainB.GetSimApp().IBCFeeKeeper.SetFeeEnabled(suite.chainB.GetContext(), suite.path.EndpointB.ChannelConfig.PortID, suite.path.EndpointB.ChannelID)

			packet := suite.CreateMockPacket()

			// set up module and callbacks
			module, _, err := suite.chainB.App.GetIBCKeeper().PortKeeper.LookupModuleByPort(suite.chainB.GetContext(), ibctesting.MockFeePort)
			suite.Require().NoError(err)

			cbs, ok := suite.chainB.App.GetIBCKeeper().PortKeeper.Route(module)
			suite.Require().True(ok)

			suite.chainB.GetSimApp().IBCFeeKeeper.SetCounterpartyPayeeAddress(suite.chainB.GetContext(), suite.chainA.SenderAccount.GetAddress().String(), suite.chainB.SenderAccount.GetAddress().String(), suite.path.EndpointB.ChannelID)

			// malleate test case
			tc.malleate()

			result := cbs.OnRecvPacket(suite.chainB.GetContext(), suite.path.EndpointB.GetChannel().Version, packet, suite.chainA.SenderAccount.GetAddress())

			switch {
			case tc.name == "success":
				forwardAddr, _ := suite.chainB.GetSimApp().IBCFeeKeeper.GetCounterpartyPayeeAddress(suite.chainB.GetContext(), suite.chainA.SenderAccount.GetAddress().String(), suite.path.EndpointB.ChannelID)

				expectedAck := types.IncentivizedAcknowledgement{
					AppAcknowledgement:    ibcmock.MockAcknowledgement.Acknowledgement(),
					ForwardRelayerAddress: forwardAddr,
					UnderlyingAppSuccess:  true,
				}
				suite.Require().Equal(expectedAck, result)

			case !tc.feeEnabled:
				suite.Require().Equal(ibcmock.MockAcknowledgement, result)

			case tc.forwardRelayer && result == nil:
				suite.Require().Equal(nil, result)
				packetID := channeltypes.NewPacketID(packet.GetDestPort(), packet.GetDestChannel(), packet.GetSequence())

				// retrieve the forward relayer that was stored in `onRecvPacket`
				relayer, _ := suite.chainB.GetSimApp().IBCFeeKeeper.GetRelayerAddressForAsyncAck(suite.chainB.GetContext(), packetID)
				suite.Require().Equal(relayer, suite.chainA.SenderAccount.GetAddress().String())

			case !tc.forwardRelayer:
				expectedAck := types.IncentivizedAcknowledgement{
					AppAcknowledgement:    ibcmock.MockAcknowledgement.Acknowledgement(),
					ForwardRelayerAddress: "",
					UnderlyingAppSuccess:  true,
				}
				suite.Require().Equal(expectedAck, result)
			}
		})
	}
}

func (suite *FeeTestSuite) TestOnAcknowledgementPacket() {
	var (
		ack                 []byte
		packetID            channeltypes.PacketId
		packetFee           types.PacketFee
		refundAddr          sdk.AccAddress
		relayerAddr         sdk.AccAddress
		escrowAmount        sdk.Coins
		initialRefundAccBal sdk.Coins
		expRefundAccBalance sdk.Coins
		expPayeeAccBalance  sdk.Coins
	)

	testCases := []struct {
		name      string
		malleate  func()
		expErr    error
		expResult func()
	}{
		{
			"success",
			func() {
				// retrieve the relayer acc balance and add the expected recv and ack fees
				relayerAccBalance := sdk.NewCoins(suite.chainA.GetSimApp().BankKeeper.GetBalance(suite.chainA.GetContext(), relayerAddr, sdk.DefaultBondDenom))
				expPayeeAccBalance = relayerAccBalance.Add(packetFee.Fee.RecvFee...).Add(packetFee.Fee.AckFee...)
			},
			nil,
			func() {
				// assert that the packet fees have been distributed
				found := suite.chainA.GetSimApp().IBCFeeKeeper.HasFeesInEscrow(suite.chainA.GetContext(), packetID)
				suite.Require().False(found)

				relayerAccBalance := suite.chainA.GetSimApp().BankKeeper.GetBalance(suite.chainA.GetContext(), relayerAddr, sdk.DefaultBondDenom)
				suite.Require().Equal(expPayeeAccBalance, sdk.NewCoins(relayerAccBalance))

				refundAccBalance := suite.chainA.GetSimApp().BankKeeper.GetBalance(suite.chainA.GetContext(), refundAddr, sdk.DefaultBondDenom)
				suite.Require().Equal(initialRefundAccBal, sdk.NewCoins(refundAccBalance))
			},
		},
		{
			"success: some refunds",
			func() {
				// set timeout_fee > recv_fee + ack_fee
				packetFee.Fee.TimeoutFee = packetFee.Fee.Total().Add(sdk.NewCoins(ibctesting.TestCoin)...)

				escrowAmount = packetFee.Fee.Total()

				// retrieve the relayer acc balance and add the expected recv and ack fees
				relayerAccBalance := sdk.NewCoins(suite.chainA.GetSimApp().BankKeeper.GetBalance(suite.chainA.GetContext(), relayerAddr, sdk.DefaultBondDenom))
				expPayeeAccBalance = relayerAccBalance.Add(packetFee.Fee.RecvFee...).Add(packetFee.Fee.AckFee...)
			},
			nil,
			func() {
				// assert that the packet fees have been distributed
				found := suite.chainA.GetSimApp().IBCFeeKeeper.HasFeesInEscrow(suite.chainA.GetContext(), packetID)
				suite.Require().False(found)

				relayerAccBalance := suite.chainA.GetSimApp().BankKeeper.GetBalance(suite.chainA.GetContext(), relayerAddr, sdk.DefaultBondDenom)
				suite.Require().Equal(expPayeeAccBalance, sdk.NewCoins(relayerAccBalance))

				// expect the correct refunds
				refundCoins := packetFee.Fee.Total().Sub(packetFee.Fee.RecvFee...).Sub(packetFee.Fee.AckFee...)
				expRefundAccBalance = initialRefundAccBal.Add(refundCoins...)
				refundAccBalance := suite.chainA.GetSimApp().BankKeeper.GetBalance(suite.chainA.GetContext(), refundAddr, sdk.DefaultBondDenom)
				suite.Require().Equal(expRefundAccBalance, sdk.NewCoins(refundAccBalance))
			},
		},
		{
			"success: with registered payee address",
			func() {
				payeeAddr := suite.chainA.SenderAccounts[2].SenderAccount.GetAddress()
				suite.chainA.GetSimApp().IBCFeeKeeper.SetPayeeAddress(
					suite.chainA.GetContext(),
					suite.chainA.SenderAccount.GetAddress().String(),
					payeeAddr.String(),
					suite.path.EndpointA.ChannelID,
				)

				// reassign ack.ForwardRelayerAddress to the registered payee address
				ack = types.NewIncentivizedAcknowledgement(payeeAddr.String(), ibcmock.MockAcknowledgement.Acknowledgement(), true).Acknowledgement()

				// retrieve the payee acc balance and add the expected recv and ack fees
				payeeAccBalance := sdk.NewCoins(suite.chainA.GetSimApp().BankKeeper.GetBalance(suite.chainA.GetContext(), payeeAddr, sdk.DefaultBondDenom))
				expPayeeAccBalance = payeeAccBalance.Add(packetFee.Fee.RecvFee...).Add(packetFee.Fee.AckFee...)
			},
			nil,
			func() {
				// assert that the packet fees have been distributed
				found := suite.chainA.GetSimApp().IBCFeeKeeper.HasFeesInEscrow(suite.chainA.GetContext(), packetID)
				suite.Require().False(found)

				payeeAddr := suite.chainA.SenderAccounts[2].SenderAccount.GetAddress()
				payeeAccBalance := suite.chainA.GetSimApp().BankKeeper.GetBalance(suite.chainA.GetContext(), payeeAddr, sdk.DefaultBondDenom)
				suite.Require().Equal(expPayeeAccBalance, sdk.NewCoins(payeeAccBalance))

				// expect zero refunds
				refundAccBalance := suite.chainA.GetSimApp().BankKeeper.GetBalance(suite.chainA.GetContext(), refundAddr, sdk.DefaultBondDenom)
				suite.Require().Equal(initialRefundAccBal, sdk.NewCoins(refundAccBalance))
			},
		},
		{
			"success: no op without a packet fee",
			func() {
				suite.chainA.GetSimApp().IBCFeeKeeper.DeleteFeesInEscrow(suite.chainA.GetContext(), packetID)

				ack = types.IncentivizedAcknowledgement{
					AppAcknowledgement:    ibcmock.MockAcknowledgement.Acknowledgement(),
					ForwardRelayerAddress: "",
				}.Acknowledgement()
			},
			nil,
			func() {
				found := suite.chainA.GetSimApp().IBCFeeKeeper.HasFeesInEscrow(suite.chainA.GetContext(), packetID)
				suite.Require().False(found)
			},
		},
		{
			"success: channel is not fee enabled",
			func() {
				suite.chainA.GetSimApp().IBCFeeKeeper.DeleteFeeEnabled(suite.chainA.GetContext(), suite.path.EndpointA.ChannelConfig.PortID, suite.path.EndpointA.ChannelID)
				ack = ibcmock.MockAcknowledgement.Acknowledgement()
			},
			nil,
			func() {},
		},
		{
			"success: fee module is disabled, skip fee logic",
			func() {
				lockFeeModule(suite.chainA)
			},
			nil,
			func() {
				suite.Require().Equal(true, suite.chainA.GetSimApp().IBCFeeKeeper.IsLocked(suite.chainA.GetContext()))
			},
		},
		{
			"success: fail to distribute recv fee (blocked address), returned to refund account",
			func() {
				blockedAddr := suite.chainA.GetSimApp().AccountKeeper.GetModuleAccount(suite.chainA.GetContext(), transfertypes.ModuleName).GetAddress()

				// reassign ack.ForwardRelayerAddress to a blocked address
				ack = types.NewIncentivizedAcknowledgement(blockedAddr.String(), ibcmock.MockAcknowledgement.Acknowledgement(), true).Acknowledgement()

				// retrieve the relayer acc balance and add the expected ack fees
				relayerAccBalance := sdk.NewCoins(suite.chainA.GetSimApp().BankKeeper.GetBalance(suite.chainA.GetContext(), relayerAddr, sdk.DefaultBondDenom))
				expPayeeAccBalance = relayerAccBalance.Add(packetFee.Fee.AckFee...)
			},
			nil,
			func() {
				// assert that the packet fees have been distributed
				found := suite.chainA.GetSimApp().IBCFeeKeeper.HasFeesInEscrow(suite.chainA.GetContext(), packetID)
				suite.Require().False(found)

				relayerAccBalance := suite.chainA.GetSimApp().BankKeeper.GetBalance(suite.chainA.GetContext(), relayerAddr, sdk.DefaultBondDenom)
				suite.Require().Equal(expPayeeAccBalance, sdk.NewCoins(relayerAccBalance))

				// expect only recv fee to be refunded
				expRefundAccBalance = initialRefundAccBal.Add(packetFee.Fee.RecvFee...)
				refundAccBalance := suite.chainA.GetSimApp().BankKeeper.GetBalance(suite.chainA.GetContext(), refundAddr, sdk.DefaultBondDenom)
				suite.Require().Equal(expRefundAccBalance, sdk.NewCoins(refundAccBalance))
			},
		},
		{
			"fail: fee distribution fails and fee module is locked when escrow account does not have sufficient funds",
			func() {
				escrowAmount = sdk.NewCoins()
			},
			nil,
			func() {
				suite.Require().Equal(true, suite.chainA.GetSimApp().IBCFeeKeeper.IsLocked(suite.chainA.GetContext()))
			},
		},
		{
			"ack wrong format",
			func() {
				ack = []byte("unsupported acknowledgement format")
			},
			ibcerrors.ErrInvalidType,
			func() {},
		},
		{
			"invalid registered payee address",
			func() {
				payeeAddr := "invalid-address"
				suite.chainA.GetSimApp().IBCFeeKeeper.SetPayeeAddress(
					suite.chainA.GetContext(),
					suite.chainA.SenderAccount.GetAddress().String(),
					payeeAddr,
					suite.path.EndpointA.ChannelID,
				)
			},
			errors.New("failed to create sdk.Address from payee"),
			func() {},
		},
		{
			"application callback fails",
			func() {
				suite.chainA.GetSimApp().FeeMockModule.IBCApp.OnAcknowledgementPacket = func(_ context.Context, _ string, _ channeltypes.Packet, _ []byte, _ sdk.AccAddress) error {
					return fmt.Errorf("mock fee app callback fails")
				}
			},
			errors.New("mock fee app callback fails"),
			func() {},
		},
	}

	for _, tc := range testCases {
		tc := tc
		suite.Run(tc.name, func() {
			suite.SetupTest()
			suite.path.Setup()

			relayerAddr = suite.chainA.SenderAccounts[0].SenderAccount.GetAddress()
			refundAddr = suite.chainA.SenderAccounts[1].SenderAccount.GetAddress()

			packet := suite.CreateMockPacket()
			packetID = channeltypes.NewPacketID(packet.GetSourcePort(), packet.GetSourceChannel(), packet.GetSequence())
			packetFee = types.NewPacketFee(types.NewFee(defaultRecvFee, defaultAckFee, defaultTimeoutFee), refundAddr.String(), nil)
			escrowAmount = packetFee.Fee.Total()

			ack = types.NewIncentivizedAcknowledgement(relayerAddr.String(), ibcmock.MockAcknowledgement.Acknowledgement(), true).Acknowledgement()

			tc.malleate() // malleate mutates test data

			suite.chainA.GetSimApp().IBCFeeKeeper.SetFeesInEscrow(suite.chainA.GetContext(), packetID, types.NewPacketFees([]types.PacketFee{packetFee}))

			err := suite.chainA.GetSimApp().BankKeeper.SendCoinsFromAccountToModule(suite.chainA.GetContext(), refundAddr, types.ModuleName, escrowAmount)
			suite.Require().NoError(err)

			initialRefundAccBal = sdk.NewCoins(suite.chainA.GetSimApp().BankKeeper.GetBalance(suite.chainA.GetContext(), refundAddr, sdk.DefaultBondDenom))

			// retrieve module callbacks
			module, _, err := suite.chainA.App.GetIBCKeeper().PortKeeper.LookupModuleByPort(suite.chainA.GetContext(), ibctesting.MockFeePort)
			suite.Require().NoError(err)

			cbs, ok := suite.chainA.App.GetIBCKeeper().PortKeeper.Route(module)
			suite.Require().True(ok)

			err = cbs.OnAcknowledgementPacket(suite.chainA.GetContext(), suite.path.EndpointA.GetChannel().Version, packet, ack, relayerAddr)

			if tc.expErr == nil {
				suite.Require().NoError(err)
			} else {
				ibctesting.RequireErrorIsOrContains(suite.T(), err, tc.expErr, err.Error())
			}

			tc.expResult()
		})
	}
}

func (suite *FeeTestSuite) TestOnTimeoutPacket() {
	var (
		packetID             channeltypes.PacketId
		packetFee            types.PacketFee
		refundAddr           sdk.AccAddress
		relayerAddr          sdk.AccAddress
		escrowAmount         sdk.Coins
		initialRelayerAccBal sdk.Coins
		expRefundAccBalance  sdk.Coins
		expPayeeAccBalance   sdk.Coins
	)

	testCases := []struct {
		name      string
		malleate  func()
		expErr    error
		expResult func()
	}{
		{
			"success: no refund",
			func() {
				// expect zero refunds
				refundAccBalance := sdk.NewCoins(suite.chainA.GetSimApp().BankKeeper.GetBalance(suite.chainA.GetContext(), refundAddr, sdk.DefaultBondDenom))
				expRefundAccBalance = refundAccBalance
			},
			nil,
			func() {
				// assert that the packet fees have been distributed
				found := suite.chainA.GetSimApp().IBCFeeKeeper.HasFeesInEscrow(suite.chainA.GetContext(), packetID)
				suite.Require().False(found)

				expPayeeAccBalance = initialRelayerAccBal.Add(packetFee.Fee.TimeoutFee...)
				relayerAccBalance := suite.chainA.GetSimApp().BankKeeper.GetBalance(suite.chainA.GetContext(), relayerAddr, sdk.DefaultBondDenom)
				suite.Require().Equal(expPayeeAccBalance, sdk.NewCoins(relayerAccBalance))

				refundAccBalance := suite.chainA.GetSimApp().BankKeeper.GetBalance(suite.chainA.GetContext(), refundAddr, sdk.DefaultBondDenom)
				suite.Require().Equal(expRefundAccBalance, sdk.NewCoins(refundAccBalance))
			},
		},
		{
			"success: refund (recv_fee + ack_fee) - timeout_fee",
			func() {
				// set recv_fee + ack_fee > timeout_fee
				packetFee.Fee.RecvFee = packetFee.Fee.Total().Add(sdk.NewCoins(ibctesting.TestCoin)...)

				escrowAmount = packetFee.Fee.Total()

				// retrieve the refund acc balance and add the expected recv and ack fees
				refundCoins := packetFee.Fee.Total().Sub(packetFee.Fee.TimeoutFee...)
				refundAccBalance := sdk.NewCoins(suite.chainA.GetSimApp().BankKeeper.GetBalance(suite.chainA.GetContext(), refundAddr, sdk.DefaultBondDenom))
				expRefundAccBalance = refundAccBalance.Add(refundCoins...)
			},
			nil,
			func() {
				// assert that the packet fees have been distributed
				found := suite.chainA.GetSimApp().IBCFeeKeeper.HasFeesInEscrow(suite.chainA.GetContext(), packetID)
				suite.Require().False(found)

				expPayeeAccBalance = initialRelayerAccBal.Add(packetFee.Fee.TimeoutFee...)
				relayerAccBalance := suite.chainA.GetSimApp().BankKeeper.GetBalance(suite.chainA.GetContext(), relayerAddr, sdk.DefaultBondDenom)
				suite.Require().Equal(expPayeeAccBalance, sdk.NewCoins(relayerAccBalance))

				refundAccBalance := suite.chainA.GetSimApp().BankKeeper.GetBalance(suite.chainA.GetContext(), refundAddr, sdk.DefaultBondDenom)
				suite.Require().Equal(expRefundAccBalance, sdk.NewCoins(refundAccBalance))
			},
		},
		{
			"success: with registered payee address",
			func() {
				payeeAddr := suite.chainA.SenderAccounts[2].SenderAccount.GetAddress()
				suite.chainA.GetSimApp().IBCFeeKeeper.SetPayeeAddress(
					suite.chainA.GetContext(),
					suite.chainA.SenderAccount.GetAddress().String(),
					payeeAddr.String(),
					suite.path.EndpointA.ChannelID,
				)

				// retrieve the relayer acc balance and add the expected timeout fees
				payeeAccBalance := sdk.NewCoins(suite.chainA.GetSimApp().BankKeeper.GetBalance(suite.chainA.GetContext(), payeeAddr, sdk.DefaultBondDenom))
				expPayeeAccBalance = payeeAccBalance.Add(packetFee.Fee.TimeoutFee...)

				// expect zero refunds
				refundAccBalance := sdk.NewCoins(suite.chainA.GetSimApp().BankKeeper.GetBalance(suite.chainA.GetContext(), refundAddr, sdk.DefaultBondDenom))
				expRefundAccBalance = refundAccBalance
			},
			nil,
			func() {
				// assert that the packet fees have been distributed
				found := suite.chainA.GetSimApp().IBCFeeKeeper.HasFeesInEscrow(suite.chainA.GetContext(), packetID)
				suite.Require().False(found)

				payeeAddr := suite.chainA.SenderAccounts[2].SenderAccount.GetAddress()
				payeeAccBalance := suite.chainA.GetSimApp().BankKeeper.GetBalance(suite.chainA.GetContext(), payeeAddr, sdk.DefaultBondDenom)
				suite.Require().Equal(expPayeeAccBalance, sdk.NewCoins(payeeAccBalance))

				refundAccBalance := suite.chainA.GetSimApp().BankKeeper.GetBalance(suite.chainA.GetContext(), refundAddr, sdk.DefaultBondDenom)
				suite.Require().Equal(expRefundAccBalance, sdk.NewCoins(refundAccBalance))
			},
		},
		{
			"success: channel is not fee enabled",
			func() {
				suite.chainA.GetSimApp().IBCFeeKeeper.DeleteFeeEnabled(suite.chainA.GetContext(), suite.path.EndpointA.ChannelConfig.PortID, suite.path.EndpointA.ChannelID)
			},
			nil,
			func() {},
		},
		{
			"success: fee module is disabled, skip fee logic",
			func() {
				lockFeeModule(suite.chainA)
			},
			nil,
			func() {
				suite.Require().Equal(true, suite.chainA.GetSimApp().IBCFeeKeeper.IsLocked(suite.chainA.GetContext()))
			},
		},
		{
			"success: no op if identified packet fee doesn't exist",
			func() {
				suite.chainA.GetSimApp().IBCFeeKeeper.DeleteFeesInEscrow(suite.chainA.GetContext(), packetID)
			},
			nil,
			func() {},
		},
		{
			"success: fail to distribute timeout fee (blocked address), returned to refund account",
			func() {
				relayerAddr = suite.chainA.GetSimApp().AccountKeeper.GetModuleAccount(suite.chainA.GetContext(), transfertypes.ModuleName).GetAddress()
			},
			nil,
			func() {},
		},
		{
			"fee distribution fails and fee module is locked when escrow account does not have sufficient funds",
			func() {
				escrowAmount = sdk.NewCoins()
			},
			nil,
			func() {
				suite.Require().Equal(true, suite.chainA.GetSimApp().IBCFeeKeeper.IsLocked(suite.chainA.GetContext()))
			},
		},
		{
			"invalid registered payee address",
			func() {
				payeeAddr := "invalid-address"
				suite.chainA.GetSimApp().IBCFeeKeeper.SetPayeeAddress(
					suite.chainA.GetContext(),
					suite.chainA.SenderAccount.GetAddress().String(),
					payeeAddr,
					suite.path.EndpointA.ChannelID,
				)
			},
			errors.New("failed to create sdk.Address from payee"),
			func() {},
		},
		{
			"application callback fails",
			func() {
				suite.chainA.GetSimApp().FeeMockModule.IBCApp.OnTimeoutPacket = func(_ context.Context, _ string, _ channeltypes.Packet, _ sdk.AccAddress) error {
					return fmt.Errorf("mock fee app callback fails")
				}
			},
			errors.New("mock fee app callback fails"),
			func() {},
		},
	}

	for _, tc := range testCases {
		tc := tc
		suite.Run(tc.name, func() {
			suite.SetupTest()
			suite.path.Setup()

			relayerAddr = suite.chainA.SenderAccounts[0].SenderAccount.GetAddress()
			refundAddr = suite.chainA.SenderAccounts[1].SenderAccount.GetAddress()

			packet := suite.CreateMockPacket()
			packetID = channeltypes.NewPacketID(packet.GetSourcePort(), packet.GetSourceChannel(), packet.GetSequence())
			packetFee = types.NewPacketFee(types.NewFee(defaultRecvFee, defaultAckFee, defaultTimeoutFee), refundAddr.String(), nil)
			escrowAmount = packetFee.Fee.Total()

			tc.malleate() // malleate mutates test data

			suite.chainA.GetSimApp().IBCFeeKeeper.SetFeesInEscrow(suite.chainA.GetContext(), packetID, types.NewPacketFees([]types.PacketFee{packetFee}))
			err := suite.chainA.GetSimApp().BankKeeper.SendCoinsFromAccountToModule(suite.chainA.GetContext(), suite.chainA.SenderAccount.GetAddress(), types.ModuleName, escrowAmount)
			suite.Require().NoError(err)

			initialRelayerAccBal = sdk.NewCoins(suite.chainA.GetSimApp().BankKeeper.GetBalance(suite.chainA.GetContext(), relayerAddr, sdk.DefaultBondDenom))

			// retrieve module callbacks
			module, _, err := suite.chainA.App.GetIBCKeeper().PortKeeper.LookupModuleByPort(suite.chainA.GetContext(), ibctesting.MockFeePort)
			suite.Require().NoError(err)

			cbs, ok := suite.chainA.App.GetIBCKeeper().PortKeeper.Route(module)
			suite.Require().True(ok)

			err = cbs.OnTimeoutPacket(suite.chainA.GetContext(), suite.path.EndpointA.GetChannel().Version, packet, relayerAddr)

			if tc.expErr == nil {
				suite.Require().NoError(err)
			} else {
				ibctesting.RequireErrorIsOrContains(suite.T(), err, tc.expErr, err.Error())
			}

			tc.expResult()
		})
	}
}

func (suite *FeeTestSuite) TestOnChanUpgradeInit() {
	var path *ibctesting.Path

	testCases := []struct {
		name     string
		malleate func()
		expError error
	}{
		{
			"success",
			func() {},
			nil,
		},
		{
			"success with downgraded version",
			func() {
				// create a new path using a fee enabled channel and downgrade it to disable fees
				path = ibctesting.NewPathWithFeeEnabled(suite.chainA, suite.chainB)

				upgradeVersion := ibcmock.Version
				path.EndpointA.ChannelConfig.ProposedUpgrade.Fields.Version = upgradeVersion
				path.EndpointB.ChannelConfig.ProposedUpgrade.Fields.Version = upgradeVersion

				path.Setup()
			},
			nil,
		},
		{
			"invalid upgrade version",
			func() {
				path.EndpointA.ChannelConfig.ProposedUpgrade.Fields.Version = ibctesting.InvalidID
				path.EndpointB.ChannelConfig.ProposedUpgrade.Fields.Version = ibctesting.InvalidID

				suite.chainA.GetSimApp().FeeMockModule.IBCApp.OnChanUpgradeInit = func(_ context.Context, _, _ string, _ channeltypes.Order, _ []string, _ string) (string, error) {
					// intentionally force the error here so we can assert that a passthrough occurs when fees should not be enabled for this channel
					return "", ibcmock.MockApplicationCallbackError
				}
			},
			ibcmock.MockApplicationCallbackError,
		},
		{
			"invalid fee version",
			func() {
				upgradeVersion := string(types.ModuleCdc.MustMarshalJSON(&types.Metadata{FeeVersion: ibctesting.InvalidID, AppVersion: ibcmock.Version}))
				path.EndpointA.ChannelConfig.ProposedUpgrade.Fields.Version = upgradeVersion
				path.EndpointB.ChannelConfig.ProposedUpgrade.Fields.Version = upgradeVersion
			},
			types.ErrInvalidVersion,
		},
		{
			"underlying app callback returns error",
			func() {
				suite.chainA.GetSimApp().FeeMockModule.IBCApp.OnChanUpgradeInit = func(_ context.Context, _, _ string, _ channeltypes.Order, _ []string, _ string) (string, error) {
					return "", ibcmock.MockApplicationCallbackError
				}
			},
			ibcmock.MockApplicationCallbackError,
		},
	}

	for _, tc := range testCases {
		tc := tc
		suite.Run(tc.name, func() {
			suite.SetupTest()

			path = ibctesting.NewPath(suite.chainA, suite.chainB)

			// configure the initial path to create an unincentivized mock channel
			path.EndpointA.ChannelConfig.PortID = ibctesting.MockFeePort
			path.EndpointB.ChannelConfig.PortID = ibctesting.MockFeePort
			path.EndpointA.ChannelConfig.Version = ibcmock.Version
			path.EndpointB.ChannelConfig.Version = ibcmock.Version

			path.Setup()

			// configure the channel upgrade version to enabled ics29 fee middleware
			upgradeVersion := string(types.ModuleCdc.MustMarshalJSON(&types.Metadata{FeeVersion: types.Version, AppVersion: ibcmock.Version}))
			path.EndpointA.ChannelConfig.ProposedUpgrade.Fields.Version = upgradeVersion
			path.EndpointB.ChannelConfig.ProposedUpgrade.Fields.Version = upgradeVersion

			tc.malleate()

			err := path.EndpointA.ChanUpgradeInit()

			expPass := tc.expError == nil
			if expPass {
				suite.Require().NoError(err)
			} else {
				suite.Require().Error(err)
				suite.Require().Contains(err.Error(), tc.expError.Error())
			}
		})
	}
}

func (suite *FeeTestSuite) TestOnChanUpgradeTry() {
	var path *ibctesting.Path

	testCases := []struct {
		name     string
		malleate func()
		expError error
	}{
		{
			"success",
			func() {},
			nil,
		},
		{
			"success disable fees",
			func() {
				// create a new path using a fee enabled channel and downgrade it to disable fees
				path = ibctesting.NewPath(suite.chainA, suite.chainB)

				mockFeeVersion := string(types.ModuleCdc.MustMarshalJSON(&types.Metadata{FeeVersion: types.Version, AppVersion: ibcmock.Version}))
				path.EndpointA.ChannelConfig.PortID = ibctesting.MockFeePort
				path.EndpointB.ChannelConfig.PortID = ibctesting.MockFeePort
				path.EndpointA.ChannelConfig.Version = mockFeeVersion
				path.EndpointB.ChannelConfig.Version = mockFeeVersion

				upgradeVersion := ibcmock.Version
				path.EndpointA.ChannelConfig.ProposedUpgrade.Fields.Version = upgradeVersion
				path.EndpointB.ChannelConfig.ProposedUpgrade.Fields.Version = upgradeVersion

				path.Setup()
				err := path.EndpointA.ChanUpgradeInit()
				suite.Require().NoError(err)
			},
			nil,
		},
		{
			"invalid upgrade version",
			func() {
				counterpartyUpgrade := path.EndpointA.GetChannelUpgrade()
				counterpartyUpgrade.Fields.Version = ibctesting.InvalidID
				path.EndpointA.SetChannelUpgrade(counterpartyUpgrade)

				suite.coordinator.CommitBlock(suite.chainA)

				// intentionally force the error here so we can assert that a passthrough occurs when fees should not be enabled for this channel
				suite.chainB.GetSimApp().FeeMockModule.IBCApp.OnChanUpgradeTry = func(_ context.Context, _, _ string, _ channeltypes.Order, _ []string, _ string) (string, error) {
					return "", ibcmock.MockApplicationCallbackError
				}
			},
			ibcmock.MockApplicationCallbackError,
		},
		{
			"invalid fee version",
			func() {
				upgradeVersion := string(types.ModuleCdc.MustMarshalJSON(&types.Metadata{FeeVersion: ibctesting.InvalidID, AppVersion: ibcmock.Version}))

				counterpartyUpgrade := path.EndpointA.GetChannelUpgrade()
				counterpartyUpgrade.Fields.Version = upgradeVersion
				path.EndpointA.SetChannelUpgrade(counterpartyUpgrade)

				suite.coordinator.CommitBlock(suite.chainA)
			},
			types.ErrInvalidVersion,
		},
		{
			"underlying app callback returns error",
			func() {
				suite.chainB.GetSimApp().FeeMockModule.IBCApp.OnChanUpgradeTry = func(_ context.Context, _, _ string, _ channeltypes.Order, _ []string, _ string) (string, error) {
					return "", ibcmock.MockApplicationCallbackError
				}
			},
			ibcmock.MockApplicationCallbackError,
		},
	}

	for _, tc := range testCases {
		tc := tc
		suite.Run(tc.name, func() {
			suite.SetupTest()

			path = ibctesting.NewPath(suite.chainA, suite.chainB)

			// configure the initial path to create an unincentivized mock channel
			path.EndpointA.ChannelConfig.PortID = ibctesting.MockFeePort
			path.EndpointB.ChannelConfig.PortID = ibctesting.MockFeePort
			path.EndpointA.ChannelConfig.Version = ibcmock.Version
			path.EndpointB.ChannelConfig.Version = ibcmock.Version

			path.Setup()

			// configure the channel upgrade version to enabled ics29 fee middleware
			upgradeVersion := string(types.ModuleCdc.MustMarshalJSON(&types.Metadata{FeeVersion: types.Version, AppVersion: ibcmock.Version}))
			path.EndpointA.ChannelConfig.ProposedUpgrade.Fields.Version = upgradeVersion
			path.EndpointB.ChannelConfig.ProposedUpgrade.Fields.Version = upgradeVersion

			err := path.EndpointA.ChanUpgradeInit()
			suite.Require().NoError(err)

			tc.malleate()

			err = path.EndpointB.ChanUpgradeTry()

			expPass := tc.expError == nil
			if expPass {
				suite.Require().NoError(err)
			} else {
				suite.Require().Error(err)
				suite.Require().Contains(err.Error(), tc.expError.Error())
			}
		})
	}
}

func (suite *FeeTestSuite) TestOnChanUpgradeAck() {
	var path *ibctesting.Path

	testCases := []struct {
		name     string
		malleate func()
		expError error
	}{
		{
			"success",
			func() {},
			nil,
		},
		{
			"success with fee middleware disabled",
			func() {
				suite.chainA.GetSimApp().IBCFeeKeeper.DeleteFeeEnabled(suite.chainA.GetContext(), path.EndpointA.ChannelConfig.PortID, path.EndpointA.ChannelID)
			},
			nil,
		},
		{
			"invalid upgrade version",
			func() {
				counterpartyUpgrade := path.EndpointB.GetChannelUpgrade()
				counterpartyUpgrade.Fields.Version = ibctesting.InvalidID
				path.EndpointB.SetChannelUpgrade(counterpartyUpgrade)

				suite.coordinator.CommitBlock(suite.chainB)

				suite.chainA.GetSimApp().FeeMockModule.IBCApp.OnChanUpgradeAck = func(_ context.Context, _, _, _ string) error {
					return types.ErrInvalidVersion
				}
			},
			types.ErrInvalidVersion,
		},
		{
			"invalid fee version",
			func() {
				upgradeVersion := string(types.ModuleCdc.MustMarshalJSON(&types.Metadata{FeeVersion: ibctesting.InvalidID, AppVersion: ibcmock.Version}))

				counterpartyUpgrade := path.EndpointB.GetChannelUpgrade()
				counterpartyUpgrade.Fields.Version = upgradeVersion
				path.EndpointB.SetChannelUpgrade(counterpartyUpgrade)

				suite.coordinator.CommitBlock(suite.chainB)
			},
			types.ErrInvalidVersion,
		},
		{
			"underlying app callback returns error",
			func() {
				suite.chainA.GetSimApp().FeeMockModule.IBCApp.OnChanUpgradeAck = func(_ context.Context, _, _, _ string) error {
					return ibcmock.MockApplicationCallbackError
				}
			},
			ibcmock.MockApplicationCallbackError,
		},
	}

	for _, tc := range testCases {
		tc := tc
		suite.Run(tc.name, func() {
			suite.SetupTest()

			path = ibctesting.NewPath(suite.chainA, suite.chainB)

			// configure the initial path to create an unincentivized mock channel
			path.EndpointA.ChannelConfig.PortID = ibctesting.MockFeePort
			path.EndpointB.ChannelConfig.PortID = ibctesting.MockFeePort
			path.EndpointA.ChannelConfig.Version = ibcmock.Version
			path.EndpointB.ChannelConfig.Version = ibcmock.Version

			path.Setup()
			// configure the channel upgrade version to enabled ics29 fee middleware
			upgradeVersion := string(types.ModuleCdc.MustMarshalJSON(&types.Metadata{FeeVersion: types.Version, AppVersion: ibcmock.Version}))
			path.EndpointA.ChannelConfig.ProposedUpgrade.Fields.Version = upgradeVersion
			path.EndpointB.ChannelConfig.ProposedUpgrade.Fields.Version = upgradeVersion

			err := path.EndpointA.ChanUpgradeInit()
			suite.Require().NoError(err)

			err = path.EndpointB.ChanUpgradeTry()
			suite.Require().NoError(err)

			tc.malleate()

			counterpartyUpgrade := path.EndpointB.GetChannelUpgrade()

			module, _, err := suite.chainA.App.GetIBCKeeper().PortKeeper.LookupModuleByPort(suite.chainA.GetContext(), ibctesting.MockFeePort)
			suite.Require().NoError(err)

			app, ok := suite.chainA.App.GetIBCKeeper().PortKeeper.Route(module)
			suite.Require().True(ok)

			cbs, ok := app.(porttypes.UpgradableModule)
			suite.Require().True(ok)

			err = cbs.OnChanUpgradeAck(suite.chainA.GetContext(), path.EndpointA.ChannelConfig.PortID, path.EndpointA.ChannelID, counterpartyUpgrade.Fields.Version)

			expPass := tc.expError == nil
			if expPass {
				suite.Require().NoError(err)
			} else {
				suite.Require().Error(err)
				suite.Require().ErrorIs(err, tc.expError)
			}
		})
	}
}

func (suite *FeeTestSuite) TestOnChanUpgradeOpen() {
	var path *ibctesting.Path

	testCases := []struct {
		name          string
		malleate      func()
		expFeeEnabled bool
	}{
		{
			"success: enable fees",
			func() {
				// Assert in callback that correct upgrade information is passed
				suite.chainA.GetSimApp().FeeMockModule.IBCApp.OnChanUpgradeOpen = func(_ context.Context, portID, channelID string, order channeltypes.Order, connectionHops []string, version string) {
					suite.Require().Equal(path.EndpointA.ChannelConfig.PortID, portID)
					suite.Require().Equal(path.EndpointA.ChannelID, channelID)
					suite.Require().Equal(channeltypes.UNORDERED, order)
					suite.Require().Equal([]string{path.EndpointA.ConnectionID}, connectionHops)
					suite.Require().Equal(ibcmock.Version, version)
				}
			},
			true,
		},
		{
			"success: disable fees",
			func() {
				// create a new path using a fee enabled channel and downgrade it to disable fees
				path = ibctesting.NewPath(suite.chainA, suite.chainB)

				mockFeeVersion := &types.Metadata{FeeVersion: types.Version, AppVersion: ibcmock.Version}
				mockFeeVersionBz := string(types.ModuleCdc.MustMarshalJSON(mockFeeVersion))
				path.EndpointA.ChannelConfig.PortID = ibctesting.MockFeePort
				path.EndpointB.ChannelConfig.PortID = ibctesting.MockFeePort
				path.EndpointA.ChannelConfig.Version = mockFeeVersionBz
				path.EndpointB.ChannelConfig.Version = mockFeeVersionBz

				upgradeVersion := ibcmock.Version
				path.EndpointA.ChannelConfig.ProposedUpgrade.Fields.Version = upgradeVersion
				path.EndpointB.ChannelConfig.ProposedUpgrade.Fields.Version = upgradeVersion

				path.Setup()

				// Assert in callback that correct version is passed
				suite.chainA.GetSimApp().FeeMockModule.IBCApp.OnChanUpgradeOpen = func(_ context.Context, portID, channelID string, order channeltypes.Order, connectionHops []string, version string) {
					suite.Require().Equal(path.EndpointA.ChannelConfig.PortID, portID)
					suite.Require().Equal(path.EndpointA.ChannelID, channelID)
					suite.Require().Equal(channeltypes.UNORDERED, order)
					suite.Require().Equal([]string{path.EndpointA.ConnectionID}, connectionHops)
					suite.Require().Equal(mockFeeVersion.AppVersion, version)
				}
			},
			false,
		},
	}

	for _, tc := range testCases {
		tc := tc
		suite.Run(tc.name, func() {
			suite.SetupTest()

			path = ibctesting.NewPath(suite.chainA, suite.chainB)

			// configure the initial path to create an unincentivized mock channel
			path.EndpointA.ChannelConfig.PortID = ibctesting.MockFeePort
			path.EndpointB.ChannelConfig.PortID = ibctesting.MockFeePort
			path.EndpointA.ChannelConfig.Version = ibcmock.Version
			path.EndpointB.ChannelConfig.Version = ibcmock.Version

			path.Setup()

			// configure the channel upgrade version to enabled ics29 fee middleware
			upgradeVersion := string(types.ModuleCdc.MustMarshalJSON(&types.Metadata{FeeVersion: types.Version, AppVersion: ibcmock.Version}))
			path.EndpointA.ChannelConfig.ProposedUpgrade.Fields.Version = upgradeVersion
			path.EndpointB.ChannelConfig.ProposedUpgrade.Fields.Version = upgradeVersion

			tc.malleate()

			err := path.EndpointA.ChanUpgradeInit()
			suite.Require().NoError(err)

			err = path.EndpointB.ChanUpgradeTry()
			suite.Require().NoError(err)

			err = path.EndpointA.ChanUpgradeAck()
			suite.Require().NoError(err)

			err = path.EndpointB.ChanUpgradeConfirm()
			suite.Require().NoError(err)

			module, _, err := suite.chainA.App.GetIBCKeeper().PortKeeper.LookupModuleByPort(suite.chainA.GetContext(), ibctesting.MockFeePort)
			suite.Require().NoError(err)

			app, ok := suite.chainA.App.GetIBCKeeper().PortKeeper.Route(module)
			suite.Require().True(ok)

			cbs, ok := app.(porttypes.UpgradableModule)
			suite.Require().True(ok)

			upgrade := path.EndpointA.GetChannelUpgrade()
			cbs.OnChanUpgradeOpen(suite.chainA.GetContext(), path.EndpointA.ChannelConfig.PortID, path.EndpointA.ChannelID, upgrade.Fields.Ordering, upgrade.Fields.ConnectionHops, upgrade.Fields.Version)

			isFeeEnabled := suite.chainA.GetSimApp().IBCFeeKeeper.IsFeeEnabled(suite.chainA.GetContext(), path.EndpointA.ChannelConfig.PortID, path.EndpointA.ChannelID)
			if tc.expFeeEnabled {
				suite.Require().True(isFeeEnabled)
			} else {
				suite.Require().False(isFeeEnabled)
			}
		})
	}
}

func (suite *FeeTestSuite) TestGetAppVersion() {
	var (
		portID        string
		channelID     string
		expAppVersion string
	)
	testCases := []struct {
		name     string
		malleate func()
		expFound bool
	}{
		{
			"success for fee enabled channel",
			func() {
				expAppVersion = ibcmock.Version
			},
			true,
		},
		{
			"success for non fee enabled channel",
			func() {
				path := ibctesting.NewPath(suite.chainA, suite.chainB)
				path.EndpointA.ChannelConfig.PortID = ibctesting.MockFeePort
				path.EndpointB.ChannelConfig.PortID = ibctesting.MockFeePort
				// by default a new path uses a non fee channel
				path.Setup()
				portID = path.EndpointA.ChannelConfig.PortID
				channelID = path.EndpointA.ChannelID

				expAppVersion = ibcmock.Version
			},
			true,
		},
		{
			"channel does not exist",
			func() {
				channelID = "does not exist"
			},
			false,
		},
	}

	for _, tc := range testCases {
		tc := tc
		suite.Run(tc.name, func() {
			suite.SetupTest()
			suite.path.Setup()

			portID = suite.path.EndpointA.ChannelConfig.PortID
			channelID = suite.path.EndpointA.ChannelID

			// malleate test case
			tc.malleate()

			module, _, err := suite.chainA.App.GetIBCKeeper().PortKeeper.LookupModuleByPort(suite.chainA.GetContext(), ibctesting.MockFeePort)
			suite.Require().NoError(err)

			cbs, ok := suite.chainA.App.GetIBCKeeper().PortKeeper.Route(module)
			suite.Require().True(ok)

			feeModule, ok := cbs.(porttypes.ICS4Wrapper)
			suite.Require().True(ok)

			appVersion, found := feeModule.GetAppVersion(suite.chainA.GetContext(), portID, channelID)

			if tc.expFound {
				suite.Require().True(found)
				suite.Require().Equal(expAppVersion, appVersion)
			} else {
				suite.Require().False(found)
				suite.Require().Empty(appVersion)
			}
		})
	}
}

func (suite *FeeTestSuite) TestPacketDataUnmarshalerInterface() {
	module, _, err := suite.chainA.App.GetIBCKeeper().PortKeeper.LookupModuleByPort(suite.chainA.GetContext(), ibctesting.MockFeePort)
	suite.Require().NoError(err)

	cbs, ok := suite.chainA.App.GetIBCKeeper().PortKeeper.Route(module)
	suite.Require().True(ok)

	feeModule, ok := cbs.(porttypes.PacketDataUnmarshaler)
	suite.Require().True(ok)

	// Context, port identifier, channel identifier are not used in current wiring of fee.
	packetData, version, err := feeModule.UnmarshalPacketData(suite.chainA.GetContext(), suite.path.EndpointA.ChannelConfig.PortID, suite.path.EndpointA.ChannelID, ibcmock.MockPacketData)
	suite.Require().NoError(err)
	suite.Require().NotEmpty(version)
	suite.Require().Equal(ibcmock.MockPacketData, packetData)
}

func (suite *FeeTestSuite) TestPacketDataUnmarshalerInterfaceError() {
	// test the case when the underlying application cannot be casted to a PacketDataUnmarshaler
	mockFeeMiddleware := ibcfee.NewIBCMiddleware(nil, feekeeper.Keeper{})

	// Context, port identifier, channel identifier are not used in mockFeeMiddleware.
	_, _, err := mockFeeMiddleware.UnmarshalPacketData(suite.chainA.GetContext(), "", "", ibcmock.MockPacketData)
	expError := errorsmod.Wrapf(types.ErrUnsupportedAction, "underlying app does not implement %T", (*porttypes.PacketDataUnmarshaler)(nil))
	suite.Require().ErrorIs(err, expError)
}

func (suite *FeeTestSuite) TestAckUnmarshal() {
	testCases := []struct {
		name     string
		ackBytes []byte
		expPass  bool
	}{
		{
			"success",
			[]byte(`{"app_acknowledgement": "eyJyZXN1bHQiOiJiVzlqYXlCaFkydHViM2RzWldsblpXMWxiblE9In0=", "forward_relayer_address": "relayer", "underlying_app_success": true}`),
			true,
		},
		{
			"failure: unknown fields",
			[]byte(`{"app_acknowledgement": "eyJyZXN1bHQiOiJiVzlqYXlCaFkydHViM2RzWldsblpXMWxiblE9In0=", "forward_relayer_address": "relayer", "underlying_app_success": true, "extra_field": "foo"}`),
			false,
		},
	}
	for _, tc := range testCases {
		suite.Run(tc.name, func() {
			ack := &types.IncentivizedAcknowledgement{}
			err := json.Unmarshal(tc.ackBytes, ack)

			if tc.expPass {
				suite.Require().NoError(err)
			} else {
				suite.Require().Error(err)
			}
		})
	}
}<|MERGE_RESOLUTION|>--- conflicted
+++ resolved
@@ -334,20 +334,10 @@
 			"success", func() {}, nil,
 		},
 		{
-<<<<<<< HEAD
-			"application callback fails", func() {
-				suite.chainA.GetSimApp().FeeMockModule.IBCApp.OnChanCloseInit = func(
-					ctx context.Context, portID, channelID string,
-				) error {
-					return fmt.Errorf("application callback fails")
-				}
-			}, false,
-=======
 			"fee module is not enabled", func() {
 				suite.chainA.GetSimApp().IBCFeeKeeper.DeleteFeeEnabled(suite.chainA.GetContext(), suite.path.EndpointA.ChannelConfig.PortID, suite.path.EndpointA.ChannelID)
 			},
 			nil,
->>>>>>> 5db55dd1
 		},
 		{
 			"RefundFeesOnChannelClosure continues - invalid refund address", func() {
@@ -364,7 +354,7 @@
 		{
 			"application callback fails", func() {
 				suite.chainA.GetSimApp().FeeMockModule.IBCApp.OnChanCloseInit = func(
-					ctx sdk.Context, portID, channelID string,
+					ctx context.Context, portID, channelID string,
 				) error {
 					return fmt.Errorf("application callback fails")
 				}
@@ -433,20 +423,10 @@
 			"success", func() {}, nil,
 		},
 		{
-<<<<<<< HEAD
-			"application callback fails", func() {
-				suite.chainA.GetSimApp().FeeMockModule.IBCApp.OnChanCloseConfirm = func(
-					ctx context.Context, portID, channelID string,
-				) error {
-					return fmt.Errorf("application callback fails")
-				}
-			}, false,
-=======
 			"fee module is not enabled", func() {
 				suite.chainA.GetSimApp().IBCFeeKeeper.DeleteFeeEnabled(suite.chainA.GetContext(), suite.path.EndpointA.ChannelConfig.PortID, suite.path.EndpointA.ChannelID)
 			},
 			nil,
->>>>>>> 5db55dd1
 		},
 		{
 			"RefundChannelFeesOnClosure continues - refund address is invalid", func() {
@@ -463,7 +443,7 @@
 		{
 			"application callback fails", func() {
 				suite.chainA.GetSimApp().FeeMockModule.IBCApp.OnChanCloseConfirm = func(
-					ctx sdk.Context, portID, channelID string,
+					ctx context.Context, portID, channelID string,
 				) error {
 					return fmt.Errorf("application callback fails")
 				}
