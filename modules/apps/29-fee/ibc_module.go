package fee

import (
	sdk "github.com/cosmos/cosmos-sdk/types"
	sdkerrors "github.com/cosmos/cosmos-sdk/types/errors"
	capabilitytypes "github.com/cosmos/cosmos-sdk/x/capability/types"

	"github.com/cosmos/ibc-go/v3/modules/apps/29-fee/keeper"
	"github.com/cosmos/ibc-go/v3/modules/apps/29-fee/types"
	channeltypes "github.com/cosmos/ibc-go/v3/modules/core/04-channel/types"
	porttypes "github.com/cosmos/ibc-go/v3/modules/core/05-port/types"
	"github.com/cosmos/ibc-go/v3/modules/core/exported"
)

// IBCModule implements the ICS26 callbacks for the fee middleware given the fee keeper and the underlying application.
type IBCModule struct {
	keeper keeper.Keeper
	app    porttypes.IBCModule
}

// NewIBCModule creates a new IBCModule given the keeper and underlying application
func NewIBCModule(k keeper.Keeper, app porttypes.IBCModule) IBCModule {
	return IBCModule{
		keeper: k,
		app:    app,
	}
}

// OnChanOpenInit implements the IBCModule interface
func (im IBCModule) OnChanOpenInit(
	ctx sdk.Context,
	order channeltypes.Order,
	connectionHops []string,
	portID string,
	channelID string,
	chanCap *capabilitytypes.Capability,
	counterparty channeltypes.Counterparty,
	version string,
) error {
	var versionMetadata types.Metadata
	if err := types.ModuleCdc.UnmarshalJSON([]byte(version), &versionMetadata); err != nil {
		// Since it is valid for fee version to not be specified, the above middleware version may be for a middleware
		// lower down in the stack. Thus, if it is not a fee version we pass the entire version string onto the underlying
		// application.
		return im.app.OnChanOpenInit(ctx, order, connectionHops, portID, channelID,
			chanCap, counterparty, version)
	}

	if versionMetadata.FeeVersion != types.Version {
		return sdkerrors.Wrapf(types.ErrInvalidVersion, "expected %s, got %s", types.Version, versionMetadata.FeeVersion)
	}

	im.keeper.SetFeeEnabled(ctx, portID, channelID)

	// call underlying app's OnChanOpenInit callback with the appVersion
	return im.app.OnChanOpenInit(ctx, order, connectionHops, portID, channelID,
		chanCap, counterparty, versionMetadata.AppVersion)
}

// OnChanOpenTry implements the IBCModule interface
// If the channel is not fee enabled the underlying application version will be returned
// If the channel is fee enabled we merge the underlying application version with the ics29 version
func (im IBCModule) OnChanOpenTry(
	ctx sdk.Context,
	order channeltypes.Order,
	connectionHops []string,
	portID,
	channelID string,
	chanCap *capabilitytypes.Capability,
	counterparty channeltypes.Counterparty,
	counterpartyVersion string,
) (string, error) {
	var versionMetadata types.Metadata
	if err := types.ModuleCdc.UnmarshalJSON([]byte(counterpartyVersion), &versionMetadata); err != nil {
		// Since it is valid for fee version to not be specified, the above middleware version may be for a middleware
		// lower down in the stack. Thus, if it is not a fee version we pass the entire version string onto the underlying
		// application.
		return im.app.OnChanOpenTry(ctx, order, connectionHops, portID, channelID, chanCap, counterparty, counterpartyVersion)
	}

	if versionMetadata.FeeVersion != types.Version {
		return "", sdkerrors.Wrapf(types.ErrInvalidVersion, "expected %s, got %s", types.Version, versionMetadata.FeeVersion)
	}

	im.keeper.SetFeeEnabled(ctx, portID, channelID)

	// call underlying app's OnChanOpenTry callback with the app versions
	appVersion, err := im.app.OnChanOpenTry(ctx, order, connectionHops, portID, channelID, chanCap, counterparty, versionMetadata.AppVersion)
	if err != nil {
		return "", err
	}

	versionMetadata.AppVersion = appVersion

	versionBytes, err := types.ModuleCdc.MarshalJSON(&versionMetadata)
	if err != nil {
		return "", err
	}

	return string(versionBytes), nil
}

// OnChanOpenAck implements the IBCModule interface
func (im IBCModule) OnChanOpenAck(
	ctx sdk.Context,
	portID,
	channelID string,
	counterpartyVersion string,
) error {
	// If handshake was initialized with fee enabled it must complete with fee enabled.
	// If handshake was initialized with fee disabled it must complete with fee disabled.
	if im.keeper.IsFeeEnabled(ctx, portID, channelID) {
		var versionMetadata types.Metadata
		if err := types.ModuleCdc.UnmarshalJSON([]byte(counterpartyVersion), &versionMetadata); err != nil {
			return sdkerrors.Wrap(types.ErrInvalidVersion, "failed to unmarshal ICS29 counterparty version metadata")
		}

		if versionMetadata.FeeVersion != types.Version {
			return sdkerrors.Wrapf(types.ErrInvalidVersion, "expected counterparty fee version: %s, got: %s", types.Version, versionMetadata.FeeVersion)
		}

		// call underlying app's OnChanOpenAck callback with the counterparty app version.
		return im.app.OnChanOpenAck(ctx, portID, channelID, versionMetadata.AppVersion)
	}

	// call underlying app's OnChanOpenAck callback with the counterparty app version.
	return im.app.OnChanOpenAck(ctx, portID, channelID, counterpartyVersion)
}

// OnChanOpenConfirm implements the IBCModule interface
func (im IBCModule) OnChanOpenConfirm(
	ctx sdk.Context,
	portID,
	channelID string,
) error {
	// call underlying app's OnChanOpenConfirm callback.
	return im.app.OnChanOpenConfirm(ctx, portID, channelID)
}

// OnChanCloseInit implements the IBCModule interface
func (im IBCModule) OnChanCloseInit(
	ctx sdk.Context,
	portID,
	channelID string,
) error {
<<<<<<< HEAD
	if err := im.keeper.RefundFeesOnChannelClosure(ctx, portID, channelID); err != nil {
		return err
	}

	im.keeper.DeleteFeeEnabled(ctx, portID, channelID)

	return im.app.OnChanCloseInit(ctx, portID, channelID)
=======
	if err := im.app.OnChanCloseInit(ctx, portID, channelID); err != nil {
		return err
	}

	// delete fee enabled on channel
	// and refund any remaining fees escrowed on channel
	im.keeper.DeleteFeeEnabled(ctx, portID, channelID)
	err := im.keeper.RefundFeesOnChannel(ctx, portID, channelID)
	// error should only be non-nil if there is a bug in the code
	// that causes module account to have insufficient funds to refund
	// all escrowed fees on the channel.
	// Disable all channels to allow for coordinated fix to the issue
	// and mitigate/reverse damage.
	// NOTE: Underlying application's packets will still go through, but
	// fee module will be disabled for all channels
	if err != nil {
		im.keeper.DisableAllChannels(ctx)
	}

	return nil
>>>>>>> 8d380baa
}

// OnChanCloseConfirm implements the IBCModule interface
func (im IBCModule) OnChanCloseConfirm(
	ctx sdk.Context,
	portID,
	channelID string,
) error {
	if err := im.keeper.RefundFeesOnChannelClosure(ctx, portID, channelID); err != nil {
		return err
	}

	im.keeper.DeleteFeeEnabled(ctx, portID, channelID)

	return im.app.OnChanCloseConfirm(ctx, portID, channelID)
}

// OnRecvPacket implements the IBCModule interface.
// If fees are not enabled, this callback will default to the ibc-core packet callback
func (im IBCModule) OnRecvPacket(
	ctx sdk.Context,
	packet channeltypes.Packet,
	relayer sdk.AccAddress,
) exported.Acknowledgement {
	if !im.keeper.IsFeeEnabled(ctx, packet.DestinationPort, packet.DestinationChannel) {
		return im.app.OnRecvPacket(ctx, packet, relayer)
	}

	ack := im.app.OnRecvPacket(ctx, packet, relayer)

	// incase of async aknowledgement (ack == nil) store the relayer address for use later during async WriteAcknowledgement
	if ack == nil {
		im.keeper.SetRelayerAddressForAsyncAck(ctx, channeltypes.NewPacketId(packet.GetDestChannel(), packet.GetDestPort(), packet.GetSequence()), relayer.String())
		return nil
	}

	// if forwardRelayer is not found we refund recv_fee
	forwardRelayer, _ := im.keeper.GetCounterpartyAddress(ctx, relayer.String(), packet.GetDestChannel())

	return types.NewIncentivizedAcknowledgement(forwardRelayer, ack.Acknowledgement(), ack.Success())
}

// OnAcknowledgementPacket implements the IBCModule interface
// If fees are not enabled, this callback will default to the ibc-core packet callback
func (im IBCModule) OnAcknowledgementPacket(
	ctx sdk.Context,
	packet channeltypes.Packet,
	acknowledgement []byte,
	relayer sdk.AccAddress,
) error {
	if !im.keeper.IsFeeEnabled(ctx, packet.SourcePort, packet.SourceChannel) {
		return im.app.OnAcknowledgementPacket(ctx, packet, acknowledgement, relayer)
	}

	ack := new(types.IncentivizedAcknowledgement)
	if err := types.ModuleCdc.UnmarshalJSON(acknowledgement, ack); err != nil {
		return sdkerrors.Wrapf(err, "cannot unmarshal ICS-29 incentivized packet acknowledgement: %v", ack)
	}

	packetID := channeltypes.NewPacketId(packet.SourceChannel, packet.SourcePort, packet.Sequence)
	feesInEscrow, found := im.keeper.GetFeesInEscrow(ctx, packetID)
	if !found {
		// return underlying callback if no fee found for given packetID
		return im.app.OnAcknowledgementPacket(ctx, packet, ack.Result, relayer)
	}

	im.keeper.DistributePacketFees(ctx, ack.ForwardRelayerAddress, relayer, feesInEscrow.PacketFees)

	// removes the fees from the store as fees are now paid
	im.keeper.DeleteFeesInEscrow(ctx, packetID)

	// call underlying callback
	return im.app.OnAcknowledgementPacket(ctx, packet, ack.Result, relayer)
}

// OnTimeoutPacket implements the IBCModule interface
// If fees are not enabled, this callback will default to the ibc-core packet callback
func (im IBCModule) OnTimeoutPacket(
	ctx sdk.Context,
	packet channeltypes.Packet,
	relayer sdk.AccAddress,
) error {
	if !im.keeper.IsFeeEnabled(ctx, packet.SourcePort, packet.SourceChannel) {
		return im.app.OnTimeoutPacket(ctx, packet, relayer)
	}

	packetID := channeltypes.NewPacketId(packet.SourceChannel, packet.SourcePort, packet.Sequence)
	feesInEscrow, found := im.keeper.GetFeesInEscrow(ctx, packetID)
	if !found {
		// return underlying callback if fee not found for given packetID
		return im.app.OnTimeoutPacket(ctx, packet, relayer)
	}

	im.keeper.DistributePacketFeesOnTimeout(ctx, relayer, feesInEscrow.PacketFees)

	// removes the fee from the store as fee is now paid
	im.keeper.DeleteFeesInEscrow(ctx, packetID)

	// call underlying callback
	return im.app.OnTimeoutPacket(ctx, packet, relayer)
}<|MERGE_RESOLUTION|>--- conflicted
+++ resolved
@@ -143,36 +143,17 @@
 	portID,
 	channelID string,
 ) error {
-<<<<<<< HEAD
+	if err := im.app.OnChanCloseInit(ctx, portID, channelID); err != nil {
+		return err
+	}
+
 	if err := im.keeper.RefundFeesOnChannelClosure(ctx, portID, channelID); err != nil {
 		return err
 	}
 
 	im.keeper.DeleteFeeEnabled(ctx, portID, channelID)
 
-	return im.app.OnChanCloseInit(ctx, portID, channelID)
-=======
-	if err := im.app.OnChanCloseInit(ctx, portID, channelID); err != nil {
-		return err
-	}
-
-	// delete fee enabled on channel
-	// and refund any remaining fees escrowed on channel
-	im.keeper.DeleteFeeEnabled(ctx, portID, channelID)
-	err := im.keeper.RefundFeesOnChannel(ctx, portID, channelID)
-	// error should only be non-nil if there is a bug in the code
-	// that causes module account to have insufficient funds to refund
-	// all escrowed fees on the channel.
-	// Disable all channels to allow for coordinated fix to the issue
-	// and mitigate/reverse damage.
-	// NOTE: Underlying application's packets will still go through, but
-	// fee module will be disabled for all channels
-	if err != nil {
-		im.keeper.DisableAllChannels(ctx)
-	}
-
 	return nil
->>>>>>> 8d380baa
 }
 
 // OnChanCloseConfirm implements the IBCModule interface
