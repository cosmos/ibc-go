--- conflicted
+++ resolved
@@ -425,7 +425,7 @@
 
 			case panicError:
 				s.Require().PanicsWithValue(sdk.ErrorOutOfGas{
-					Descriptor: fmt.Sprintf("mock %s callback panic", types.CallbackTriggerTimeoutPacket),
+					Descriptor: fmt.Sprintf("mock %s callback panic", types.CallbackTypeTimeoutPacket),
 				}, func() {
 					_ = onTimeoutPacket()
 				})
@@ -446,14 +446,14 @@
 
 			case callbackFailed:
 				s.Require().Len(sourceCounters, 2)
-				s.Require().Equal(1, sourceCounters[types.CallbackTriggerTimeoutPacket])
-				s.Require().Equal(1, sourceCounters[types.CallbackTriggerSendPacket])
+				s.Require().Equal(1, sourceCounters[types.CallbackTypeTimeoutPacket])
+				s.Require().Equal(1, sourceCounters[types.CallbackTypeSendPacket])
 				s.Require().Equal(uint8(1), sourceStatefulCounter)
 
 			case callbackSuccess:
 				s.Require().Len(sourceCounters, 2)
-				s.Require().Equal(1, sourceCounters[types.CallbackTriggerTimeoutPacket])
-				s.Require().Equal(1, sourceCounters[types.CallbackTriggerSendPacket])
+				s.Require().Equal(1, sourceCounters[types.CallbackTypeTimeoutPacket])
+				s.Require().Equal(1, sourceCounters[types.CallbackTypeSendPacket])
 				s.Require().Equal(uint8(2), sourceStatefulCounter)
 			}
 		})
@@ -721,42 +721,4 @@
 	}, func() {
 		_ = transferStackMw.WriteAcknowledgement(modifiedCtx, chanCap, packet, ack)
 	})
-<<<<<<< HEAD
-=======
-}
-
-func (s *CallbacksTestSuite) TestOnTimeoutPacketLowRelayerGas() {
-	s.SetupTransferTest()
-
-	timeoutHeight := clienttypes.GetSelfHeight(s.chainB.GetContext())
-	timeoutTimestamp := uint64(s.chainB.GetContext().BlockTime().UnixNano())
-
-	amount := ibctesting.TestCoin
-	msg := transfertypes.NewMsgTransfer(
-		s.path.EndpointA.ChannelConfig.PortID, s.path.EndpointA.ChannelID,
-		amount, s.chainA.SenderAccount.GetAddress().String(),
-		s.chainB.SenderAccount.GetAddress().String(), timeoutHeight, timeoutTimestamp,
-		fmt.Sprintf(`{"src_callback": {"address":"%s", "gas_limit":"350000"}}`, ibctesting.TestAccAddress),
-	)
-
-	res, err := s.chainA.SendMsgs(msg)
-	s.Require().NoError(err) // message committed
-
-	packet, err := ibctesting.ParsePacketFromEvents(res.GetEvents().ToABCIEvents())
-	s.Require().NoError(err) // packet committed
-	s.Require().NotNil(packet)
-
-	// need to update chainA's client representing chainB to prove missing ack
-	err = s.path.EndpointA.UpdateClient()
-	s.Require().NoError(err)
-
-	transferStack, ok := s.chainA.App.GetIBCKeeper().Router.GetRoute(transfertypes.ModuleName)
-	s.Require().True(ok)
-	modifiedCtx := s.chainA.GetContext().WithGasMeter(sdk.NewGasMeter(300_000))
-	s.Require().PanicsWithValue(sdk.ErrorOutOfGas{
-		Descriptor: fmt.Sprintf("mock %s callback panic", types.CallbackTypeTimeoutPacket),
-	}, func() {
-		_ = transferStack.OnTimeoutPacket(modifiedCtx, packet, s.chainA.SenderAccount.GetAddress())
-	})
->>>>>>> 4b546778
 }