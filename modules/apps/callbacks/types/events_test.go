package types_test

import (
	sdk "github.com/cosmos/cosmos-sdk/types"

	"github.com/cosmos/ibc-go/modules/apps/callbacks/types"
	clienttypes "github.com/cosmos/ibc-go/v7/modules/core/02-client/types"
	channeltypes "github.com/cosmos/ibc-go/v7/modules/core/04-channel/types"
	ibctesting "github.com/cosmos/ibc-go/v7/testing"
)

func (s *CallbacksTypesTestSuite) TestEvents() {
	constEvents := func() ibctesting.EventsMap {
		return ibctesting.EventsMap{
			types.EventTypeSourceCallback: {
				sdk.AttributeKeyModule:                    types.ModuleName,
				types.AttributeKeyCallbackType:            string(types.CallbackTypeAcknowledgementPacket),
				types.AttributeKeyCallbackAddress:         ibctesting.TestAccAddress,
				types.AttributeKeyCallbackGasLimit:        "100000",
				types.AttributeKeyCallbackCommitGasLimit:  "200000",
				types.AttributeKeyCallbackSourcePortID:    ibctesting.MockPort,
				types.AttributeKeyCallbackSourceChannelID: ibctesting.FirstChannelID,
				types.AttributeKeyCallbackSequence:        "1",
				types.AttributeKeyCallbackResult:          types.AttributeValueCallbackSuccess,
			},
			types.EventTypeDestinationCallback: {
				sdk.AttributeKeyModule:                   types.ModuleName,
				types.AttributeKeyCallbackType:           string(types.CallbackTypeReceivePacket),
				types.AttributeKeyCallbackAddress:        ibctesting.TestAccAddress,
				types.AttributeKeyCallbackGasLimit:       "100000",
				types.AttributeKeyCallbackCommitGasLimit: "200000",
				types.AttributeKeyCallbackDestPortID:     ibctesting.MockFeePort,
				types.AttributeKeyCallbackDestChannelID:  ibctesting.InvalidID,
				types.AttributeKeyCallbackSequence:       "1",
				types.AttributeKeyCallbackResult:         types.AttributeValueCallbackSuccess,
			},
		}
	}

	var expEvents ibctesting.EventsMap
	testCases := []struct {
		name          string
		packet        channeltypes.Packet
		callbackType  types.CallbackType
		callbackData  types.CallbackData
		callbackError error
		malleate      func()
	}{
		{
			"success: ack callback",
			channeltypes.NewPacket(
				ibctesting.MockPacketData, 1, ibctesting.MockPort, ibctesting.FirstChannelID,
				ibctesting.MockFeePort, ibctesting.InvalidID, clienttypes.NewHeight(1, 100), 0,
			),
			types.CallbackTypeAcknowledgementPacket,
			types.CallbackData{
				CallbackAddress:   ibctesting.TestAccAddress,
				ExecutionGasLimit: 100_000,
				CommitGasLimit:    200_000,
			},
			nil,
			func() {},
		},
		{
			"success: send packet callback",
			channeltypes.NewPacket(
				ibctesting.MockPacketData, 1, ibctesting.MockPort, ibctesting.FirstChannelID,
				ibctesting.MockFeePort, ibctesting.InvalidID, clienttypes.NewHeight(1, 100), 0,
			),
			types.CallbackTypeSendPacket,
			types.CallbackData{
				CallbackAddress:   ibctesting.TestAccAddress,
				ExecutionGasLimit: 100_000,
				CommitGasLimit:    200_000,
			},
			nil,
			func() {
				expEvents[types.EventTypeSourceCallback][types.AttributeKeyCallbackType] = string(types.CallbackTypeSendPacket)
			},
		},
		{
			"success: timeout callback",
			channeltypes.NewPacket(
				ibctesting.MockPacketData, 1, ibctesting.MockPort, ibctesting.FirstChannelID,
				ibctesting.MockFeePort, ibctesting.InvalidID, clienttypes.NewHeight(1, 100), 0,
			),
			types.CallbackTypeTimeoutPacket,
			types.CallbackData{
				CallbackAddress:   ibctesting.TestAccAddress,
				ExecutionGasLimit: 100_000,
				CommitGasLimit:    200_000,
			},
			nil,
			func() {
				expEvents[types.EventTypeSourceCallback][types.AttributeKeyCallbackType] = string(types.CallbackTypeTimeoutPacket)
			},
		},
		{
			"success: receive packet callback",
			channeltypes.NewPacket(
				ibctesting.MockPacketData, 1, ibctesting.MockPort, ibctesting.FirstChannelID,
				ibctesting.MockFeePort, ibctesting.InvalidID, clienttypes.NewHeight(1, 100), 0,
			),
			types.CallbackTypeReceivePacket,
			types.CallbackData{
				CallbackAddress:   ibctesting.TestAccAddress,
				ExecutionGasLimit: 100_000,
				CommitGasLimit:    200_000,
			},
			nil,
			func() {},
		},
		{
			"success: unknown callback",
			channeltypes.NewPacket(
				ibctesting.MockPacketData, 1, ibctesting.MockPort, ibctesting.FirstChannelID,
				ibctesting.MockFeePort, ibctesting.InvalidID, clienttypes.NewHeight(1, 100), 0,
			),
			"something",
			types.CallbackData{
				CallbackAddress:   ibctesting.TestAccAddress,
				ExecutionGasLimit: 100_000,
				CommitGasLimit:    200_000,
			},
			nil,
			func() {
				expEvents[types.EventTypeSourceCallback][types.AttributeKeyCallbackType] = "something"
			},
		},
		{
			"failure: ack callback with error",
			channeltypes.NewPacket(
				ibctesting.MockPacketData, 1, ibctesting.MockPort, ibctesting.FirstChannelID,
				ibctesting.MockFeePort, ibctesting.InvalidID, clienttypes.NewHeight(1, 100), 0,
			),
			types.CallbackTypeAcknowledgementPacket,
			types.CallbackData{
				CallbackAddress:   ibctesting.TestAccAddress,
				ExecutionGasLimit: 100_000,
				CommitGasLimit:    200_000,
			},
			types.ErrNotPacketDataProvider,
			func() {
				expEvents[types.EventTypeSourceCallback][types.AttributeKeyCallbackResult] = types.AttributeValueCallbackFailure
				expEvents[types.EventTypeSourceCallback][types.AttributeKeyCallbackError] = types.ErrNotPacketDataProvider.Error()
			},
		},
	}

	for _, tc := range testCases {
		tc := tc
		s.Run(tc.name, func() {
			expEvents = constEvents()
			tc.malleate()
			newCtx := sdk.Context{}.WithEventManager(sdk.NewEventManager())

			switch tc.callbackType {
			case types.CallbackTypeReceivePacket:
				delete(expEvents, types.EventTypeSourceCallback)
				types.EmitCallbackEvent(
					newCtx, tc.packet.GetDestPort(), tc.packet.GetDestChannel(),
					tc.packet.GetSequence(), tc.callbackType, tc.callbackData, tc.callbackError,
				)

			default:
				delete(expEvents, types.EventTypeDestinationCallback)
				types.EmitCallbackEvent(
					newCtx, tc.packet.GetSourcePort(), tc.packet.GetSourceChannel(),
					tc.packet.GetSequence(), tc.callbackType, tc.callbackData, tc.callbackError,
				)
			}

			events := newCtx.EventManager().Events().ToABCIEvents()
<<<<<<< HEAD
			ibctesting.AssertEventsLegacy(&s.Suite, tc.expEvents, events)
=======
			ibctesting.AssertEvents(&s.Suite, expEvents, events)
>>>>>>> cef7ee23
		})
	}
}<|MERGE_RESOLUTION|>--- conflicted
+++ resolved
@@ -171,11 +171,7 @@
 			}
 
 			events := newCtx.EventManager().Events().ToABCIEvents()
-<<<<<<< HEAD
 			ibctesting.AssertEventsLegacy(&s.Suite, tc.expEvents, events)
-=======
-			ibctesting.AssertEvents(&s.Suite, expEvents, events)
->>>>>>> cef7ee23
 		})
 	}
 }