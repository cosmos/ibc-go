package ibccallbacks_test

import (
	"fmt"

	sdkmath "cosmossdk.io/math"

	sdk "github.com/cosmos/cosmos-sdk/types"

	"github.com/cosmos/ibc-go/modules/apps/callbacks/testing/simapp"
	"github.com/cosmos/ibc-go/modules/apps/callbacks/types"
	feetypes "github.com/cosmos/ibc-go/v7/modules/apps/29-fee/types"
	channeltypes "github.com/cosmos/ibc-go/v7/modules/core/04-channel/types"
	ibctesting "github.com/cosmos/ibc-go/v7/testing"
)

var (
	defaultRecvFee    = sdk.Coins{sdk.Coin{Denom: sdk.DefaultBondDenom, Amount: sdkmath.NewInt(100)}}
	defaultAckFee     = sdk.Coins{sdk.Coin{Denom: sdk.DefaultBondDenom, Amount: sdkmath.NewInt(200)}}
	defaultTimeoutFee = sdk.Coins{sdk.Coin{Denom: sdk.DefaultBondDenom, Amount: sdkmath.NewInt(300)}}
)

func (s *CallbacksTestSuite) TestIncentivizedTransferCallbacks() {
	var transferMemo string

	testCases := []struct {
		name        string
		malleate    func()
		expCallback types.CallbackType
		expSuccess  bool
	}{
		{
			"success: transfer with no memo",
			func() {},
			"none",
			true,
		},
		{
			"success: dest callback",
<<<<<<< HEAD
			func() {
				transferMemo = fmt.Sprintf(`{"dest_callback": {"address": "%s"}}`, simapp.SuccessContract)
			},
=======
			fmt.Sprintf(`{"dest_callback": {"address": "%s"}}`, simapp.SuccessContract),
>>>>>>> 68bc27e7
			types.CallbackTypeReceivePacket,
			true,
		},
		{
			"success: dest callback with other json fields",
<<<<<<< HEAD
			func() {
				transferMemo = fmt.Sprintf(`{"dest_callback": {"address": "%s"}, "something_else": {}}`, simapp.SuccessContract)
			},
=======
			fmt.Sprintf(`{"dest_callback": {"address": "%s"}, "something_else": {}}`, simapp.SuccessContract),
>>>>>>> 68bc27e7
			types.CallbackTypeReceivePacket,
			true,
		},
		{
			"success: dest callback with malformed json",
<<<<<<< HEAD
			func() {
				transferMemo = fmt.Sprintf(`{"dest_callback": {"address": "%s"}, malformed}`, simapp.SuccessContract)
			},
=======
			fmt.Sprintf(`{"dest_callback": {"address": "%s"}, malformed}`, simapp.SuccessContract),
>>>>>>> 68bc27e7
			"none",
			true,
		},
		{
			"success: dest callback with missing address",
			func() {
				//nolint:goconst
				transferMemo = `{"dest_callback": {"address": ""}}`
			},
			"none",
			true,
		},
		{
			"success: source callback",
<<<<<<< HEAD
			func() {
				transferMemo = fmt.Sprintf(`{"src_callback": {"address": "%s"}}`, simapp.SuccessContract)
			},
=======
			fmt.Sprintf(`{"src_callback": {"address": "%s"}}`, simapp.SuccessContract),
>>>>>>> 68bc27e7
			types.CallbackTypeAcknowledgementPacket,
			true,
		},
		{
			"success: source callback with other json fields",
<<<<<<< HEAD
			func() {
				transferMemo = fmt.Sprintf(`{"src_callback": {"address": "%s"}, "something_else": {}}`, simapp.SuccessContract)
			},
=======
			fmt.Sprintf(`{"src_callback": {"address": "%s"}, "something_else": {}}`, simapp.SuccessContract),
>>>>>>> 68bc27e7
			types.CallbackTypeAcknowledgementPacket,
			true,
		},
		{
			"success: source callback with malformed json",
<<<<<<< HEAD
			func() {
				transferMemo = fmt.Sprintf(`{"src_callback": {"address": "%s"}, malformed}`, simapp.SuccessContract)
			},
=======
			fmt.Sprintf(`{"src_callback": {"address": "%s"}, malformed}`, simapp.SuccessContract),
>>>>>>> 68bc27e7
			"none",
			true,
		},
		{
			"success: source callback with missing address",
			func() {
				//nolint:goconst
				transferMemo = `{"src_callback": {"address": ""}}`
			},
			"none",
			true,
		},
		{
			"success: acknowledgement",
			func() {
				transferMemo = fmt.Sprintf(`{"src_callback": {"address": "%s"}}`, simapp.SuccessContract)

				k := GetSimApp(s.chainA).MockContractKeeper

				k.IBCOnAcknowledgementPacketCallbackFn = func(
					cachedCtx sdk.Context,
					_ channeltypes.Packet,
					acknowledgement []byte,
					_ sdk.AccAddress,
					contractAddress,
					_ string,
				) error {
					expAck := channeltypes.NewResultAcknowledgement([]byte{byte(1)}).Acknowledgement()
					s.Require().Equal(expAck, acknowledgement)

					return k.ProcessMockCallback(cachedCtx, types.CallbackTypeAcknowledgementPacket, contractAddress)
				}
			},
			types.CallbackTypeAcknowledgementPacket,
			true,
		},
		{
			"failure: dest callback with low gas (panic)",
<<<<<<< HEAD
			func() {
				transferMemo = fmt.Sprintf(`{"dest_callback": {"address": "%s"}}`, simapp.OogPanicContract)
			},
=======
			fmt.Sprintf(`{"dest_callback": {"address": "%s"}}`, simapp.OogPanicContract),
>>>>>>> 68bc27e7
			types.CallbackTypeReceivePacket,
			false,
		},
		{
			"failure: dest callback with low gas (error)",
<<<<<<< HEAD
			func() {
				transferMemo = fmt.Sprintf(`{"dest_callback": {"address": "%s"}}`, simapp.OogErrorContract)
			},
=======
			fmt.Sprintf(`{"dest_callback": {"address": "%s"}}`, simapp.OogErrorContract),
>>>>>>> 68bc27e7
			types.CallbackTypeReceivePacket,
			false,
		},
		{
			"failure: source callback with low gas (panic)",
<<<<<<< HEAD
			func() {
				transferMemo = fmt.Sprintf(`{"src_callback": {"address": "%s"}}`, simapp.OogPanicContract)
			},
=======
			fmt.Sprintf(`{"src_callback": {"address": "%s"}}`, simapp.OogPanicContract),
>>>>>>> 68bc27e7
			types.CallbackTypeSendPacket,
			false,
		},
		{
			"failure: source callback with low gas (error)",
<<<<<<< HEAD
			func() {
				transferMemo = fmt.Sprintf(`{"src_callback": {"address": "%s"}}`, simapp.OogErrorContract)
			},
=======
			fmt.Sprintf(`{"src_callback": {"address": "%s"}}`, simapp.OogErrorContract),
>>>>>>> 68bc27e7
			types.CallbackTypeSendPacket,
			false,
		},
	}

	for _, tc := range testCases {
		s.Run(tc.name, func() {
			s.SetupFeeTransferTest()
			transferMemo = ""

			tc.malleate()

			fee := feetypes.NewFee(defaultRecvFee, defaultAckFee, defaultTimeoutFee)

			s.ExecutePayPacketFeeMsg(fee)
			preRelaySenderBalance := sdk.NewCoins(GetSimApp(s.chainA).BankKeeper.GetBalance(s.chainA.GetContext(), s.chainA.SenderAccount.GetAddress(), ibctesting.TestCoin.Denom))
			s.ExecuteTransfer(transferMemo)
			// we manually subtract the transfer amount from the preRelaySenderBalance because ExecuteTransfer
			// also relays the packet, which will trigger the fee payments.
			preRelaySenderBalance = preRelaySenderBalance.Sub(ibctesting.TestCoin)

			// after incentivizing the packets
			s.AssertHasExecutedExpectedCallbackWithFee(tc.expCallback, tc.expSuccess, false, preRelaySenderBalance, fee)
		})
	}
}

func (s *CallbacksTestSuite) TestIncentivizedTransferTimeoutCallbacks() {
	testCases := []struct {
		name         string
		transferMemo string
		expCallback  types.CallbackType
		expSuccess   bool
	}{
		{
			"success: transfer with no memo",
			"",
			"none",
			true,
		},
		{
			"success: dest callback",
			fmt.Sprintf(`{"dest_callback": {"address": "%s"}}`, simapp.SuccessContract),
			"none",
			true, // timeouts don't reach destination chain execution
		},
		{
			"success: source callback",
			fmt.Sprintf(`{"src_callback": {"address": "%s"}}`, simapp.SuccessContract),
			types.CallbackTypeTimeoutPacket,
			true,
		},
		{
			"success: dest callback with low gas (panic)",
			fmt.Sprintf(`{"dest_callback": {"address": "%s"}}`, simapp.OogPanicContract),
			"none", // timeouts don't reach destination chain execution
			false,
		},
		{
			"failure: source callback with low gas (panic)",
			fmt.Sprintf(`{"src_callback": {"address": "%s"}}`, simapp.OogPanicContract),
			types.CallbackTypeSendPacket,
			false,
		},
		{
			"success: dest callback with low gas (error)",
			fmt.Sprintf(`{"dest_callback": {"address": "%s"}}`, simapp.OogErrorContract),
			"none", // timeouts don't reach destination chain execution
			false,
		},
		{
			"failure: source callback with low gas (error)",
			fmt.Sprintf(`{"src_callback": {"address": "%s"}}`, simapp.OogErrorContract),
			types.CallbackTypeSendPacket,
			false,
		},
	}

	for _, tc := range testCases {
		s.Run(tc.name, func() {
			s.SetupFeeTransferTest()

			fee := feetypes.NewFee(defaultRecvFee, defaultAckFee, defaultTimeoutFee)

			s.ExecutePayPacketFeeMsg(fee)
			preRelaySenderBalance := sdk.NewCoins(GetSimApp(s.chainA).BankKeeper.GetBalance(s.chainA.GetContext(), s.chainA.SenderAccount.GetAddress(), ibctesting.TestCoin.Denom))
			s.ExecuteTransferTimeout(tc.transferMemo)

			// after incentivizing the packets
			s.AssertHasExecutedExpectedCallbackWithFee(tc.expCallback, tc.expSuccess, true, preRelaySenderBalance, fee)
		})
	}
}

func (s *CallbacksTestSuite) ExecutePayPacketFeeMsg(fee feetypes.Fee) {
	msg := feetypes.NewMsgPayPacketFee(
		fee, s.path.EndpointA.ChannelConfig.PortID, s.path.EndpointA.ChannelID,
		s.chainA.SenderAccount.GetAddress().String(), nil,
	)

	// fetch the account balance before fees are escrowed and assert the difference below
	preEscrowBalance := GetSimApp(s.chainA).BankKeeper.GetBalance(s.chainA.GetContext(), s.chainA.SenderAccount.GetAddress(), sdk.DefaultBondDenom)

	res, err := s.chainA.SendMsgs(msg)
	s.Require().NoError(err)
	s.Require().NotNil(res)

	postEscrowBalance := GetSimApp(s.chainA).BankKeeper.GetBalance(s.chainA.GetContext(), s.chainA.SenderAccount.GetAddress(), sdk.DefaultBondDenom)
	s.Require().Equal(postEscrowBalance.AddAmount(fee.Total().AmountOf(sdk.DefaultBondDenom)), preEscrowBalance)

	// register counterparty address on chainB
	// relayerAddress is address of sender account on chainB, but we will use it on chainA
	// to differentiate from the chainA.SenderAccount for checking successful relay payouts
	relayerAddress := s.chainB.SenderAccount.GetAddress()

	msgRegister := feetypes.NewMsgRegisterCounterpartyPayee(
		s.path.EndpointB.ChannelConfig.PortID, s.path.EndpointB.ChannelID,
		s.chainB.SenderAccount.GetAddress().String(), relayerAddress.String(),
	)
	_, err = s.chainB.SendMsgs(msgRegister)
	s.Require().NoError(err) // message committed
}<|MERGE_RESOLUTION|>--- conflicted
+++ resolved
@@ -37,37 +37,25 @@
 		},
 		{
 			"success: dest callback",
-<<<<<<< HEAD
 			func() {
 				transferMemo = fmt.Sprintf(`{"dest_callback": {"address": "%s"}}`, simapp.SuccessContract)
 			},
-=======
-			fmt.Sprintf(`{"dest_callback": {"address": "%s"}}`, simapp.SuccessContract),
->>>>>>> 68bc27e7
 			types.CallbackTypeReceivePacket,
 			true,
 		},
 		{
 			"success: dest callback with other json fields",
-<<<<<<< HEAD
 			func() {
 				transferMemo = fmt.Sprintf(`{"dest_callback": {"address": "%s"}, "something_else": {}}`, simapp.SuccessContract)
 			},
-=======
-			fmt.Sprintf(`{"dest_callback": {"address": "%s"}, "something_else": {}}`, simapp.SuccessContract),
->>>>>>> 68bc27e7
 			types.CallbackTypeReceivePacket,
 			true,
 		},
 		{
 			"success: dest callback with malformed json",
-<<<<<<< HEAD
 			func() {
 				transferMemo = fmt.Sprintf(`{"dest_callback": {"address": "%s"}, malformed}`, simapp.SuccessContract)
 			},
-=======
-			fmt.Sprintf(`{"dest_callback": {"address": "%s"}, malformed}`, simapp.SuccessContract),
->>>>>>> 68bc27e7
 			"none",
 			true,
 		},
@@ -82,37 +70,25 @@
 		},
 		{
 			"success: source callback",
-<<<<<<< HEAD
 			func() {
 				transferMemo = fmt.Sprintf(`{"src_callback": {"address": "%s"}}`, simapp.SuccessContract)
 			},
-=======
-			fmt.Sprintf(`{"src_callback": {"address": "%s"}}`, simapp.SuccessContract),
->>>>>>> 68bc27e7
 			types.CallbackTypeAcknowledgementPacket,
 			true,
 		},
 		{
 			"success: source callback with other json fields",
-<<<<<<< HEAD
 			func() {
 				transferMemo = fmt.Sprintf(`{"src_callback": {"address": "%s"}, "something_else": {}}`, simapp.SuccessContract)
 			},
-=======
-			fmt.Sprintf(`{"src_callback": {"address": "%s"}, "something_else": {}}`, simapp.SuccessContract),
->>>>>>> 68bc27e7
 			types.CallbackTypeAcknowledgementPacket,
 			true,
 		},
 		{
 			"success: source callback with malformed json",
-<<<<<<< HEAD
 			func() {
 				transferMemo = fmt.Sprintf(`{"src_callback": {"address": "%s"}, malformed}`, simapp.SuccessContract)
 			},
-=======
-			fmt.Sprintf(`{"src_callback": {"address": "%s"}, malformed}`, simapp.SuccessContract),
->>>>>>> 68bc27e7
 			"none",
 			true,
 		},
@@ -151,49 +127,33 @@
 		},
 		{
 			"failure: dest callback with low gas (panic)",
-<<<<<<< HEAD
 			func() {
 				transferMemo = fmt.Sprintf(`{"dest_callback": {"address": "%s"}}`, simapp.OogPanicContract)
 			},
-=======
-			fmt.Sprintf(`{"dest_callback": {"address": "%s"}}`, simapp.OogPanicContract),
->>>>>>> 68bc27e7
 			types.CallbackTypeReceivePacket,
 			false,
 		},
 		{
 			"failure: dest callback with low gas (error)",
-<<<<<<< HEAD
 			func() {
 				transferMemo = fmt.Sprintf(`{"dest_callback": {"address": "%s"}}`, simapp.OogErrorContract)
 			},
-=======
-			fmt.Sprintf(`{"dest_callback": {"address": "%s"}}`, simapp.OogErrorContract),
->>>>>>> 68bc27e7
 			types.CallbackTypeReceivePacket,
 			false,
 		},
 		{
 			"failure: source callback with low gas (panic)",
-<<<<<<< HEAD
 			func() {
 				transferMemo = fmt.Sprintf(`{"src_callback": {"address": "%s"}}`, simapp.OogPanicContract)
 			},
-=======
-			fmt.Sprintf(`{"src_callback": {"address": "%s"}}`, simapp.OogPanicContract),
->>>>>>> 68bc27e7
 			types.CallbackTypeSendPacket,
 			false,
 		},
 		{
 			"failure: source callback with low gas (error)",
-<<<<<<< HEAD
 			func() {
 				transferMemo = fmt.Sprintf(`{"src_callback": {"address": "%s"}}`, simapp.OogErrorContract)
 			},
-=======
-			fmt.Sprintf(`{"src_callback": {"address": "%s"}}`, simapp.OogErrorContract),
->>>>>>> 68bc27e7
 			types.CallbackTypeSendPacket,
 			false,
 		},
