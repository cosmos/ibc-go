--- conflicted
+++ resolved
@@ -39,18 +39,6 @@
 func NewIBCMiddleware(
 	contractKeeper types.ContractKeeper, maxCallbackGas uint64,
 ) *IBCMiddleware {
-<<<<<<< HEAD
-=======
-	packetDataUnmarshalerApp, ok := app.(porttypes.PacketUnmarshalarModule)
-	if !ok {
-		panic(fmt.Errorf("underlying application does not implement %T", (*porttypes.PacketUnmarshalarModule)(nil)))
-	}
-
-	if ics4Wrapper == nil {
-		panic(errors.New("ICS4Wrapper cannot be nil"))
-	}
-
->>>>>>> 1dae4324
 	if contractKeeper == nil {
 		panic(errors.New("contract keeper cannot be nil"))
 	}
@@ -60,11 +48,6 @@
 	}
 
 	return &IBCMiddleware{
-<<<<<<< HEAD
-=======
-		app:            packetDataUnmarshalerApp,
-		ics4Wrapper:    ics4Wrapper,
->>>>>>> 1dae4324
 		contractKeeper: contractKeeper,
 		maxCallbackGas: maxCallbackGas,
 	}
