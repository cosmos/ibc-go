package simulation_test

import (
	"fmt"
	"testing"

	"github.com/stretchr/testify/require"

	"github.com/cosmos/cosmos-sdk/types/kv"

	"github.com/cosmos/ibc-go/v7/modules/core/03-connection/simulation"
	"github.com/cosmos/ibc-go/v7/modules/core/03-connection/types"
	host "github.com/cosmos/ibc-go/v7/modules/core/24-host"
	"github.com/cosmos/ibc-go/v7/testing/simapp"
)

func TestDecodeStore(t *testing.T) {
<<<<<<< HEAD
	app := simapp.Setup()
=======
	app := simapp.Setup(t, false)
>>>>>>> d281d840
	cdc := app.AppCodec()

	connectionID := "connectionidone"

	connection := types.ConnectionEnd{
		ClientId: "clientidone",
		Versions: types.ExportedVersionsToProto(types.GetCompatibleVersions()),
	}

	paths := types.ClientPaths{
		Paths: []string{connectionID},
	}

	kvPairs := kv.Pairs{
		Pairs: []kv.Pair{
			{
				Key:   host.ClientConnectionsKey(connection.ClientId),
				Value: cdc.MustMarshal(&paths),
			},
			{
				Key:   host.ConnectionKey(connectionID),
				Value: cdc.MustMarshal(&connection),
			},
			{
				Key:   []byte{0x99},
				Value: []byte{0x99},
			},
		},
	}
	tests := []struct {
		name        string
		expectedLog string
	}{
		{"ClientPaths", fmt.Sprintf("ClientPaths A: %v\nClientPaths B: %v", paths, paths)},
		{"ConnectionEnd", fmt.Sprintf("ConnectionEnd A: %v\nConnectionEnd B: %v", connection, connection)},
		{"other", ""},
	}

	for i, tt := range tests {
		i, tt := i, tt
		t.Run(tt.name, func(t *testing.T) {
			res, found := simulation.NewDecodeStore(cdc, kvPairs.Pairs[i], kvPairs.Pairs[i])
			if i == len(tests)-1 {
				require.False(t, found, string(kvPairs.Pairs[i].Key))
				require.Empty(t, res, string(kvPairs.Pairs[i].Key))
			} else {
				require.True(t, found, string(kvPairs.Pairs[i].Key))
				require.Equal(t, tt.expectedLog, res, string(kvPairs.Pairs[i].Key))
			}
		})
	}
}<|MERGE_RESOLUTION|>--- conflicted
+++ resolved
@@ -15,11 +15,7 @@
 )
 
 func TestDecodeStore(t *testing.T) {
-<<<<<<< HEAD
-	app := simapp.Setup()
-=======
 	app := simapp.Setup(t, false)
->>>>>>> d281d840
 	cdc := app.AppCodec()
 
 	connectionID := "connectionidone"
