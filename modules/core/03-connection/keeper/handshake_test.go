--- conflicted
+++ resolved
@@ -234,11 +234,7 @@
 				},
 			}
 
-<<<<<<< HEAD
-			suite.chainB.App.GetIBCKeeper().ClientKeeper.SetSelfConsensusHost(&mockValidator)
-=======
 			suite.chainB.App.GetIBCKeeper().SetConsensusHost(&mockValidator)
->>>>>>> 4ea883f5
 		}, false},
 	}
 
