package keeper_test

import (
	"fmt"
	"time"

	clienttypes "github.com/cosmos/ibc-go/v7/modules/core/02-client/types"
	"github.com/cosmos/ibc-go/v7/modules/core/03-connection/types"
	channeltypes "github.com/cosmos/ibc-go/v7/modules/core/04-channel/types"
	host "github.com/cosmos/ibc-go/v7/modules/core/24-host"
	"github.com/cosmos/ibc-go/v7/modules/core/exported"
	ibctm "github.com/cosmos/ibc-go/v7/modules/light-clients/07-tendermint"
	ibctesting "github.com/cosmos/ibc-go/v7/testing"
	ibcmock "github.com/cosmos/ibc-go/v7/testing/mock"
)

var defaultTimeoutHeight = clienttypes.NewHeight(1, 100000)

// TestVerifyClientState verifies a client state of chainA
// stored on path.EndpointB (which is on chainB)
func (suite *KeeperTestSuite) TestVerifyClientState() {
	var (
		path       *ibctesting.Path
		heightDiff uint64
	)
	cases := []struct {
		name     string
		malleate func()
		expPass  bool
	}{
		{"verification success", func() {}, true},
		{"client state not found", func() {
			connection := path.EndpointA.GetConnection()
			connection.ClientId = ibctesting.InvalidID
			path.EndpointA.SetConnection(connection)
		}, false},
		{"consensus state for proof height not found", func() {
			heightDiff = 5
		}, false},
		{"verification failed", func() {
			counterpartyClient := path.EndpointB.GetClientState().(*ibctm.ClientState)
			counterpartyClient.ChainId = "wrongChainID"
			path.EndpointB.SetClientState(counterpartyClient)
		}, false},
		{"client status is not active - client is expired", func() {
			clientState := path.EndpointA.GetClientState().(*ibctm.ClientState)
			clientState.FrozenHeight = clienttypes.NewHeight(0, 1)
			path.EndpointA.SetClientState(clientState)
		}, false},
	}

	for _, tc := range cases {
		tc := tc

		suite.Run(tc.name, func() {
			suite.SetupTest() // reset
			heightDiff = 0    // must be explicitly changed

			path = ibctesting.NewPath(suite.chainA, suite.chainB)
			suite.coordinator.SetupConnections(path)

			tc.malleate()

			counterpartyClient, clientProof := path.EndpointB.QueryClientStateProof()
			proofHeight := clienttypes.NewHeight(1, uint64(suite.chainB.GetContext().BlockHeight()-1))

			connection := path.EndpointA.GetConnection()

			err := suite.chainA.App.GetIBCKeeper().ConnectionKeeper.VerifyClientState(
				suite.chainA.GetContext(), connection,
				malleateHeight(proofHeight, heightDiff), clientProof, counterpartyClient,
			)

			if tc.expPass {
				suite.Require().NoError(err)
			} else {
				suite.Require().Error(err)
			}
		})
	}
}

// TestVerifyClientConsensusState verifies that the consensus state of
// chainA stored on path.EndpointB.ClientID (which is on chainB) matches the consensus
// state for chainA at that height.
func (suite *KeeperTestSuite) TestVerifyClientConsensusState() {
	var (
		path       *ibctesting.Path
		heightDiff uint64
	)
	cases := []struct {
		name     string
		malleate func()
		expPass  bool
	}{
		{"verification success", func() {}, true},
		{"client state not found", func() {
			connection := path.EndpointA.GetConnection()
			connection.ClientId = ibctesting.InvalidID
			path.EndpointA.SetConnection(connection)
		}, false},
		{"consensus state not found", func() {
			heightDiff = 5
		}, false},
		{"verification failed", func() {
			clientState := suite.chainB.GetClientState(path.EndpointB.ClientID)

			// give chainB wrong consensus state for chainA
			consState, found := suite.chainB.App.GetIBCKeeper().ClientKeeper.GetLatestClientConsensusState(suite.chainB.GetContext(), path.EndpointB.ClientID)
			suite.Require().True(found)

			tmConsState, ok := consState.(*ibctm.ConsensusState)
			suite.Require().True(ok)

			tmConsState.Timestamp = time.Now()
			suite.chainB.App.GetIBCKeeper().ClientKeeper.SetClientConsensusState(suite.chainB.GetContext(), path.EndpointB.ClientID, clientState.GetLatestHeight(), tmConsState)

			suite.coordinator.CommitBlock(suite.chainB)
		}, false},
		{"client status is not active - client is expired", func() {
			clientState := path.EndpointA.GetClientState().(*ibctm.ClientState)
			clientState.FrozenHeight = clienttypes.NewHeight(0, 1)
			path.EndpointA.SetClientState(clientState)
		}, false},
	}

	for _, tc := range cases {
		tc := tc

		suite.Run(tc.name, func() {
			suite.SetupTest() // reset
			heightDiff = 0    // must be explicitly changed in malleate
			path = ibctesting.NewPath(suite.chainA, suite.chainB)
			suite.coordinator.SetupConnections(path)

			tc.malleate()

			connection := path.EndpointA.GetConnection()

			proof, consensusHeight := suite.chainB.QueryConsensusStateProof(path.EndpointB.ClientID)
			proofHeight := clienttypes.NewHeight(1, uint64(suite.chainB.GetContext().BlockHeight()-1))
			consensusState, err := suite.chainA.App.GetIBCKeeper().ClientKeeper.GetSelfConsensusState(suite.chainA.GetContext(), consensusHeight)
			suite.Require().NoError(err)

			err = suite.chainA.App.GetIBCKeeper().ConnectionKeeper.VerifyClientConsensusState(
				suite.chainA.GetContext(), connection,
				malleateHeight(proofHeight, heightDiff), consensusHeight, proof, consensusState,
			)

			if tc.expPass {
				suite.Require().NoError(err)
			} else {
				suite.Require().Error(err)
			}
		})
	}
}

// TestVerifyConnectionState verifies the connection state of the connection
// on chainB. The connections on chainA and chainB are fully opened.
func (suite *KeeperTestSuite) TestVerifyConnectionState() {
	var (
		path       *ibctesting.Path
		heightDiff uint64
	)
	cases := []struct {
		name     string
		malleate func()
		expPass  bool
	}{
		{"verification success", func() {}, true},
		{"client state not found - changed client ID", func() {
			connection := path.EndpointA.GetConnection()
			connection.ClientId = ibctesting.InvalidID
			path.EndpointA.SetConnection(connection)
		}, false},
		{"consensus state not found - increased proof height", func() {
			heightDiff = 5
		}, false},
		{"verification failed - connection state is different than proof", func() {
			connection := path.EndpointA.GetConnection()
			connection.State = types.TRYOPEN
			path.EndpointA.SetConnection(connection)
		}, false},
		{"client status is not active - client is expired", func() {
			clientState := path.EndpointA.GetClientState().(*ibctm.ClientState)
			clientState.FrozenHeight = clienttypes.NewHeight(0, 1)
			path.EndpointA.SetClientState(clientState)
		}, false},
	}

	for _, tc := range cases {
		tc := tc

		suite.Run(tc.name, func() {
			suite.SetupTest() // reset

			path = ibctesting.NewPath(suite.chainA, suite.chainB)
			suite.coordinator.SetupConnections(path)

			connectionKey := host.ConnectionKey(path.EndpointB.ConnectionID)
			proof, proofHeight := suite.chainB.QueryProof(connectionKey)

			tc.malleate()

			connection := path.EndpointA.GetConnection()

			expectedConnection := path.EndpointB.GetConnection()

			err := suite.chainA.App.GetIBCKeeper().ConnectionKeeper.VerifyConnectionState(
				suite.chainA.GetContext(), connection,
				malleateHeight(proofHeight, heightDiff), proof, path.EndpointB.ConnectionID, expectedConnection,
			)

			if tc.expPass {
				suite.Require().NoError(err)
			} else {
				suite.Require().Error(err)
			}
		})
	}
}

// TestVerifyChannelState verifies the channel state of the channel on
// chainB. The channels on chainA and chainB are fully opened.
func (suite *KeeperTestSuite) TestVerifyChannelState() {
	var (
		path       *ibctesting.Path
		heightDiff uint64
	)
	cases := []struct {
		name     string
		malleate func()
		expPass  bool
	}{
		{"verification success", func() {}, true},
		{"client state not found- changed client ID", func() {
			connection := path.EndpointA.GetConnection()
			connection.ClientId = ibctesting.InvalidID
			path.EndpointA.SetConnection(connection)
		}, false},
		{"consensus state not found - increased proof height", func() {
			heightDiff = 5
		}, false},
		{"verification failed - changed channel state", func() {
			channel := path.EndpointA.GetChannel()
			channel.State = channeltypes.TRYOPEN
			path.EndpointA.SetChannel(channel)
		}, false},
		{"client status is not active - client is expired", func() {
			clientState := path.EndpointA.GetClientState().(*ibctm.ClientState)
			clientState.FrozenHeight = clienttypes.NewHeight(0, 1)
			path.EndpointA.SetClientState(clientState)
		}, false},
	}

	for _, tc := range cases {
		tc := tc

		suite.Run(fmt.Sprintf("Case %s", tc.name), func() {
			suite.SetupTest() // reset

			path = ibctesting.NewPath(suite.chainA, suite.chainB)
			suite.coordinator.Setup(path)

			channelKey := host.ChannelKey(path.EndpointB.ChannelConfig.PortID, path.EndpointB.ChannelID)
			proof, proofHeight := suite.chainB.QueryProof(channelKey)

			tc.malleate()
			connection := path.EndpointA.GetConnection()

			channel := path.EndpointB.GetChannel()

			err := suite.chainA.App.GetIBCKeeper().ConnectionKeeper.VerifyChannelState(
				suite.chainA.GetContext(), connection, malleateHeight(proofHeight, heightDiff), proof,
				path.EndpointB.ChannelConfig.PortID, path.EndpointB.ChannelID, channel,
			)

			if tc.expPass {
				suite.Require().NoError(err)
			} else {
				suite.Require().Error(err)
			}
		})
	}
}

// TestVerifyPacketCommitmentState has chainB verify the packet commitment
// on channelA. The channels on chainA and chainB are fully opened and a
// packet is sent from chainA to chainB, but has not been received.
func (suite *KeeperTestSuite) TestVerifyPacketCommitment() {
	var (
		path            *ibctesting.Path
		packet          channeltypes.Packet
		heightDiff      uint64
		delayTimePeriod uint64
		timePerBlock    uint64
	)
	cases := []struct {
		name     string
		malleate func()
		expPass  bool
	}{
		{"verification success", func() {}, true},
		{"verification success: delay period passed", func() {
			delayTimePeriod = uint64(1 * time.Second.Nanoseconds())
		}, true},
		{"delay time period has not passed", func() {
			delayTimePeriod = uint64(1 * time.Hour.Nanoseconds())
		}, false},
		{"delay block period has not passed", func() {
			// make timePerBlock 1 nanosecond so that block delay is not passed.
			// must also set a non-zero time delay to ensure block delay is enforced.
			delayTimePeriod = uint64(1 * time.Second.Nanoseconds())
			timePerBlock = 1
		}, false},
		{"client state not found- changed client ID", func() {
			connection := path.EndpointB.GetConnection()
			connection.ClientId = ibctesting.InvalidID
			path.EndpointB.SetConnection(connection)
		}, false},
		{"consensus state not found - increased proof height", func() {
			heightDiff = 5
		}, false},
		{"verification failed - changed packet commitment state", func() {
			packet.Data = []byte(ibctesting.InvalidID)
		}, false},
		{"client status is not active - client is expired", func() {
			clientState := path.EndpointB.GetClientState().(*ibctm.ClientState)
			clientState.FrozenHeight = clienttypes.NewHeight(0, 1)
			path.EndpointB.SetClientState(clientState)
		}, false},
	}

	for _, tc := range cases {
		tc := tc

		suite.Run(tc.name, func() {
			suite.SetupTest() // reset

			path = ibctesting.NewPath(suite.chainA, suite.chainB)
			suite.coordinator.Setup(path)

			sequence, err := path.EndpointA.SendPacket(defaultTimeoutHeight, 0, ibctesting.MockPacketData)
			suite.Require().NoError(err)
			packet = channeltypes.NewPacket(ibctesting.MockPacketData, sequence, path.EndpointA.ChannelConfig.PortID, path.EndpointA.ChannelID, path.EndpointB.ChannelConfig.PortID, path.EndpointB.ChannelID, defaultTimeoutHeight, 0)

			// reset variables
			heightDiff = 0
			delayTimePeriod = 0
			timePerBlock = 0
			tc.malleate()

			connection := path.EndpointB.GetConnection()
			connection.DelayPeriod = delayTimePeriod
			commitmentKey := host.PacketCommitmentKey(packet.GetSourcePort(), packet.GetSourceChannel(), packet.GetSequence())
			proof, proofHeight := suite.chainA.QueryProof(commitmentKey)

			// set time per block param
			if timePerBlock != 0 {
				suite.chainB.App.GetIBCKeeper().ConnectionKeeper.SetParams(suite.chainB.GetContext(), types.NewParams(timePerBlock))
			}

			commitment := channeltypes.CommitPacket(suite.chainB.App.GetIBCKeeper().Codec(), packet)
			err = suite.chainB.App.GetIBCKeeper().ConnectionKeeper.VerifyPacketCommitment(
				suite.chainB.GetContext(), connection, malleateHeight(proofHeight, heightDiff), proof,
				packet.GetSourcePort(), packet.GetSourceChannel(), packet.GetSequence(), commitment,
			)

			if tc.expPass {
				suite.Require().NoError(err)
			} else {
				suite.Require().Error(err)
			}
		})
	}
}

// TestVerifyPacketAcknowledgement has chainA verify the acknowledgement on
// channelB. The channels on chainA and chainB are fully opened and a packet
// is sent from chainA to chainB and received.
func (suite *KeeperTestSuite) TestVerifyPacketAcknowledgement() {
	var (
		path            *ibctesting.Path
		ack             exported.Acknowledgement
		heightDiff      uint64
		delayTimePeriod uint64
		timePerBlock    uint64
	)

	cases := []struct {
		name     string
		malleate func()
		expPass  bool
	}{
		{"verification success", func() {}, true},
		{"verification success: delay period passed", func() {
			delayTimePeriod = uint64(1 * time.Second.Nanoseconds())
		}, true},
		{"delay time period has not passed", func() {
			delayTimePeriod = uint64(1 * time.Hour.Nanoseconds())
		}, false},
		{"delay block period has not passed", func() {
			// make timePerBlock 1 nanosecond so that block delay is not passed.
			// must also set a non-zero time delay to ensure block delay is enforced.
			delayTimePeriod = uint64(1 * time.Second.Nanoseconds())
			timePerBlock = 1
		}, false},
		{"client state not found- changed client ID", func() {
			connection := path.EndpointA.GetConnection()
			connection.ClientId = ibctesting.InvalidID
			path.EndpointA.SetConnection(connection)
		}, false},
		{"consensus state not found - increased proof height", func() {
			heightDiff = 5
		}, false},
		{"verification failed - changed acknowledgement", func() {
			ack = ibcmock.MockFailAcknowledgement
		}, false},
		{"client status is not active - client is expired", func() {
			clientState := path.EndpointA.GetClientState().(*ibctm.ClientState)
			clientState.FrozenHeight = clienttypes.NewHeight(0, 1)
			path.EndpointA.SetClientState(clientState)
		}, false},
	}

	for _, tc := range cases {
		tc := tc

		suite.Run(tc.name, func() {
			suite.SetupTest()                 // reset
			ack = ibcmock.MockAcknowledgement // must be explicitly changed

			path = ibctesting.NewPath(suite.chainA, suite.chainB)
			suite.coordinator.Setup(path)

			// send and receive packet
			sequence, err := path.EndpointA.SendPacket(defaultTimeoutHeight, 0, ibctesting.MockPacketData)
			suite.Require().NoError(err)

			// increment receiving chain's (chainB) time by 2 hour to always pass receive
			suite.coordinator.IncrementTimeBy(time.Hour * 2)
			suite.coordinator.CommitBlock(suite.chainB)

			packet := channeltypes.NewPacket(ibctesting.MockPacketData, sequence, path.EndpointA.ChannelConfig.PortID, path.EndpointA.ChannelID, path.EndpointB.ChannelConfig.PortID, path.EndpointB.ChannelID, defaultTimeoutHeight, 0)
			err = path.EndpointB.RecvPacket(packet)
			suite.Require().NoError(err)

			packetAckKey := host.PacketAcknowledgementKey(packet.GetDestPort(), packet.GetDestChannel(), packet.GetSequence())
			proof, proofHeight := suite.chainB.QueryProof(packetAckKey)

			// reset variables
			heightDiff = 0
			delayTimePeriod = 0
			timePerBlock = 0
			tc.malleate()

			connection := path.EndpointA.GetConnection()
			connection.DelayPeriod = delayTimePeriod

			// set time per block param
			if timePerBlock != 0 {
				suite.chainA.App.GetIBCKeeper().ConnectionKeeper.SetParams(suite.chainA.GetContext(), types.NewParams(timePerBlock))
			}

			err = suite.chainA.App.GetIBCKeeper().ConnectionKeeper.VerifyPacketAcknowledgement(
				suite.chainA.GetContext(), connection, malleateHeight(proofHeight, heightDiff), proof,
				packet.GetDestPort(), packet.GetDestChannel(), packet.GetSequence(), ack.Acknowledgement(),
			)

			if tc.expPass {
				suite.Require().NoError(err)
			} else {
				suite.Require().Error(err)
			}
		})
	}
}

// TestVerifyPacketReceiptAbsence has chainA verify the receipt
// absence on channelB. The channels on chainA and chainB are fully opened and
// a packet is sent from chainA to chainB and not received.
func (suite *KeeperTestSuite) TestVerifyPacketReceiptAbsence() {
	var (
		path            *ibctesting.Path
		packet          channeltypes.Packet
		heightDiff      uint64
		delayTimePeriod uint64
		timePerBlock    uint64
	)

	cases := []struct {
		name     string
		malleate func()
		expPass  bool
	}{
		{"verification success", func() {}, true},
		{"verification success: delay period passed", func() {
			delayTimePeriod = uint64(1 * time.Second.Nanoseconds())
		}, true},
		{"delay time period has not passed", func() {
			delayTimePeriod = uint64(1 * time.Hour.Nanoseconds())
		}, false},
		{"delay block period has not passed", func() {
			// make timePerBlock 1 nanosecond so that block delay is not passed.
			// must also set a non-zero time delay to ensure block delay is enforced.
			delayTimePeriod = uint64(1 * time.Second.Nanoseconds())
			timePerBlock = 1
		}, false},
		{"client state not found - changed client ID", func() {
			connection := path.EndpointA.GetConnection()
			connection.ClientId = ibctesting.InvalidID
			path.EndpointA.SetConnection(connection)
		}, false},
		{"consensus state not found - increased proof height", func() {
			heightDiff = 5
		}, false},
		{"verification failed - acknowledgement was received", func() {
			// increment receiving chain's (chainB) time by 2 hour to always pass receive
			suite.coordinator.IncrementTimeBy(time.Hour * 2)
			suite.coordinator.CommitBlock(suite.chainB)

			err := path.EndpointB.RecvPacket(packet)
			suite.Require().NoError(err)
		}, false},
		{"client status is not active - client is expired", func() {
			clientState := path.EndpointA.GetClientState().(*ibctm.ClientState)
			clientState.FrozenHeight = clienttypes.NewHeight(0, 1)
			path.EndpointA.SetClientState(clientState)
		}, false},
	}

	for _, tc := range cases {
		tc := tc

		suite.Run(tc.name, func() {
			suite.SetupTest() // reset

			path = ibctesting.NewPath(suite.chainA, suite.chainB)
			suite.coordinator.Setup(path)

			// send, only receive in malleate if applicable
			sequence, err := path.EndpointA.SendPacket(defaultTimeoutHeight, 0, ibctesting.MockPacketData)
			suite.Require().NoError(err)
			packet = channeltypes.NewPacket(ibctesting.MockPacketData, sequence, path.EndpointA.ChannelConfig.PortID, path.EndpointA.ChannelID, path.EndpointB.ChannelConfig.PortID, path.EndpointB.ChannelID, defaultTimeoutHeight, 0)

			// reset variables
			heightDiff = 0
			delayTimePeriod = 0
			timePerBlock = 0
			tc.malleate()

			connection := path.EndpointA.GetConnection()
			connection.DelayPeriod = delayTimePeriod

			clientState := path.EndpointA.GetClientState().(*ibctm.ClientState)
			if clientState.FrozenHeight.IsZero() {
				// need to update height to prove absence or receipt
				suite.coordinator.CommitBlock(suite.chainA, suite.chainB)
				err = path.EndpointA.UpdateClient()
				suite.Require().NoError(err)
			}

			packetReceiptKey := host.PacketReceiptKey(packet.GetDestPort(), packet.GetDestChannel(), packet.GetSequence())
			proof, proofHeight := suite.chainB.QueryProof(packetReceiptKey)

			// set time per block param
			if timePerBlock != 0 {
				suite.chainA.App.GetIBCKeeper().ConnectionKeeper.SetParams(suite.chainA.GetContext(), types.NewParams(timePerBlock))
			}

			err = suite.chainA.App.GetIBCKeeper().ConnectionKeeper.VerifyPacketReceiptAbsence(
				suite.chainA.GetContext(), connection, malleateHeight(proofHeight, heightDiff), proof,
				packet.GetDestPort(), packet.GetDestChannel(), packet.GetSequence(),
			)

			if tc.expPass {
				suite.Require().NoError(err)
			} else {
				suite.Require().Error(err)
			}
		})
	}
}

// TestVerifyNextSequenceRecv has chainA verify the next sequence receive on
// channelB. The channels on chainA and chainB are fully opened and a packet
// is sent from chainA to chainB and received.
func (suite *KeeperTestSuite) TestVerifyNextSequenceRecv() {
	var (
		path            *ibctesting.Path
		heightDiff      uint64
		delayTimePeriod uint64
		timePerBlock    uint64
		offsetSeq       uint64
	)

	cases := []struct {
		name     string
		malleate func()
		expPass  bool
	}{
		{"verification success", func() {}, true},
		{"verification success: delay period passed", func() {
			delayTimePeriod = uint64(1 * time.Second.Nanoseconds())
		}, true},
		{"delay time period has not passed", func() {
			delayTimePeriod = uint64(1 * time.Hour.Nanoseconds())
		}, false},
		{"delay block period has not passed", func() {
			// make timePerBlock 1 nanosecond so that block delay is not passed.
			// must also set a non-zero time delay to ensure block delay is enforced.
			delayTimePeriod = uint64(1 * time.Second.Nanoseconds())
			timePerBlock = 1
		}, false},
		{"client state not found- changed client ID", func() {
			connection := path.EndpointA.GetConnection()
			connection.ClientId = ibctesting.InvalidID
			path.EndpointA.SetConnection(connection)
		}, false},
		{"consensus state not found - increased proof height", func() {
			heightDiff = 5
		}, false},
		{"verification failed - wrong expected next seq recv", func() {
			offsetSeq = 1
		}, false},
		{"client status is not active - client is expired", func() {
			clientState := path.EndpointA.GetClientState().(*ibctm.ClientState)
			clientState.FrozenHeight = clienttypes.NewHeight(0, 1)
			path.EndpointA.SetClientState(clientState)
		}, false},
	}

	for _, tc := range cases {
		tc := tc

		suite.Run(tc.name, func() {
			suite.SetupTest() // reset

			path = ibctesting.NewPath(suite.chainA, suite.chainB)
			suite.coordinator.Setup(path)

			// send and receive packet
			sequence, err := path.EndpointA.SendPacket(defaultTimeoutHeight, 0, ibctesting.MockPacketData)
			suite.Require().NoError(err)

			// increment receiving chain's (chainB) time by 2 hour to always pass receive
			suite.coordinator.IncrementTimeBy(time.Hour * 2)
			suite.coordinator.CommitBlock(suite.chainB)

			packet := channeltypes.NewPacket(ibctesting.MockPacketData, sequence, path.EndpointA.ChannelConfig.PortID, path.EndpointA.ChannelID, path.EndpointB.ChannelConfig.PortID, path.EndpointB.ChannelID, defaultTimeoutHeight, 0)
			err = path.EndpointB.RecvPacket(packet)
			suite.Require().NoError(err)

			nextSeqRecvKey := host.NextSequenceRecvKey(packet.GetDestPort(), packet.GetDestChannel())
			proof, proofHeight := suite.chainB.QueryProof(nextSeqRecvKey)

			// reset variables
			heightDiff = 0
			delayTimePeriod = 0
			timePerBlock = 0
			tc.malleate()

			// set time per block param
			if timePerBlock != 0 {
				suite.chainA.App.GetIBCKeeper().ConnectionKeeper.SetParams(suite.chainA.GetContext(), types.NewParams(timePerBlock))
			}

			connection := path.EndpointA.GetConnection()
			connection.DelayPeriod = delayTimePeriod
			err = suite.chainA.App.GetIBCKeeper().ConnectionKeeper.VerifyNextSequenceRecv(
				suite.chainA.GetContext(), connection, malleateHeight(proofHeight, heightDiff), proof,
				packet.GetDestPort(), packet.GetDestChannel(), packet.GetSequence()+offsetSeq,
			)

			if tc.expPass {
				suite.Require().NoError(err)
			} else {
				suite.Require().Error(err)
			}
		})
	}
}

func (suite *KeeperTestSuite) TestVerifyUpgradeSequence() {
	var (
		path                    *ibctesting.Path
		expectedUpgradeSequence uint64
	)

	cases := []struct {
		name     string
		malleate func()
		expPass  bool
	}{
		{
			name:     "success",
			malleate: func() {},
			expPass:  true,
		},
		{
			name: "fails with different upgrade sequence",
			malleate: func() {
				expectedUpgradeSequence = 10
			},
			expPass: false,
		},
		{
			name: "fails when client state is frozen",
			malleate: func() {
				clientState := path.EndpointB.GetClientState().(*ibctm.ClientState)
				clientState.FrozenHeight = clienttypes.NewHeight(0, 1)
				path.EndpointB.SetClientState(clientState)
			},
			expPass: false,
		},
		{
			name: "fails with bad client id",
			malleate: func() {
				connection := path.EndpointB.GetConnection()
				connection.ClientId = ibctesting.InvalidID
				path.EndpointB.SetConnection(connection)
			},
			expPass: false,
		},
		{
			name: "verification fails when the key does not exist",
			malleate: func() {
				storeKey := path.EndpointA.Chain.GetSimApp().GetKey(exported.StoreKey)
				kvStore := path.EndpointA.Chain.GetContext().KVStore(storeKey)
				kvStore.Delete(host.ChannelUpgradeSequenceKey(path.EndpointA.ChannelConfig.PortID, path.EndpointA.ChannelID))
				suite.coordinator.CommitBlock(suite.chainA)
			},
			expPass: false,
		},
	}

	for _, tc := range cases {
		tc := tc

		suite.Run(tc.name, func() {
			suite.SetupTest() // reset

			expectedUpgradeSequence = 1

			path = ibctesting.NewPath(suite.chainA, suite.chainB)
			suite.coordinator.Setup(path)

			// specify a new version to upgrade to.
			path.EndpointA.ChannelConfig.Version = fmt.Sprintf("%s-v2", ibcmock.Version)

			err := path.EndpointA.ChanUpgradeInit(path.EndpointB.Chain.GetTimeoutHeight(), 0)
			suite.Require().NoError(err)

			tc.malleate()

			upgradeSequenceKey := host.ChannelUpgradeSequenceKey(path.EndpointA.ChannelConfig.PortID, path.EndpointA.ChannelID)
			proof, proofHeight := suite.chainA.QueryProof(upgradeSequenceKey)

			err = suite.chainB.GetSimApp().IBCKeeper.ConnectionKeeper.VerifyChannelUpgradeSequence(suite.chainB.GetContext(), path.EndpointB.GetConnection(), proofHeight, proof, path.EndpointB.ChannelConfig.PortID, path.EndpointB.ChannelID, expectedUpgradeSequence)

			if tc.expPass {
				suite.Require().NoError(err)
			} else {
				suite.Require().Error(err)
			}
		})
	}
}

func (suite *KeeperTestSuite) TestVerifyUpgradeTimeout() {
	var (
		path           *ibctesting.Path
		upgradeTimeout channeltypes.UpgradeTimeout
	)

	cases := []struct {
		name     string
		malleate func()
		expPass  bool
	}{
		{
			name: "success",
			malleate: func() {
			},
			expPass: true,
		},
		{
			name: "fails when client state is frozen",
			malleate: func() {
				clientState := path.EndpointB.GetClientState().(*ibctm.ClientState)
				clientState.FrozenHeight = clienttypes.NewHeight(0, 1)
				path.EndpointB.SetClientState(clientState)
			},
			expPass: false,
		},
		{
			name: "fails with bad client id",
			malleate: func() {
				connection := path.EndpointB.GetConnection()
				connection.ClientId = ibctesting.InvalidID
				path.EndpointB.SetConnection(connection)
			},
			expPass: false,
		},
		{
			name: "verification fails when the key does not exist",
			malleate: func() {
				storeKey := path.EndpointA.Chain.GetSimApp().GetKey(exported.StoreKey)
				kvStore := path.EndpointA.Chain.GetContext().KVStore(storeKey)
				kvStore.Delete(host.ChannelUpgradeTimeoutKey(path.EndpointB.ChannelConfig.PortID, path.EndpointB.ChannelID))
				suite.coordinator.CommitBlock(suite.chainA)
			},
			expPass: false,
		},
	}

	for _, tc := range cases {
		tc := tc

		suite.Run(tc.name, func() {
			suite.SetupTest() // reset

			height := clienttypes.GetSelfHeight(suite.chainB.GetContext())
			timestamp := uint64(suite.chainB.GetContext().BlockTime().UnixNano())

			upgradeTimeout = channeltypes.UpgradeTimeout{
				TimeoutHeight:    height,
				TimeoutTimestamp: timestamp,
			}

			path = ibctesting.NewPath(suite.chainA, suite.chainB)
			suite.coordinator.Setup(path)

			// specify a new version to upgrade to.
			path.EndpointA.ChannelConfig.Version = fmt.Sprintf("%s-v2", ibcmock.Version)

			// chain A initiates an upgrade and stores the timeout height/timestamp by which point chain B must have proceeded
			// to the TRY step. In this case, we set it to the current height/timestamp to ensure timeout.
			err := path.EndpointA.ChanUpgradeInit(height, timestamp)
			suite.Require().NoError(err)

			tc.malleate()

			upgradeTimeoutKey := host.ChannelUpgradeTimeoutKey(path.EndpointB.ChannelConfig.PortID, path.EndpointB.ChannelID)
			proof, proofHeight := suite.chainA.QueryProof(upgradeTimeoutKey)

			// The VerifyChannelUpgrade step is called by chain B, and will prove the timeout values set by chain A
			// have not passed on chain B.
			err = suite.chainB.GetSimApp().IBCKeeper.ConnectionKeeper.VerifyChannelUpgradeTimeout(
				suite.chainB.GetContext(),
				path.EndpointB.GetConnection(),
				proofHeight,
				proof,
				// this should be the counterparty port and channel id (chain A)
				path.EndpointA.ChannelConfig.PortID,
				path.EndpointA.ChannelID,
				upgradeTimeout,
			)

			if tc.expPass {
				suite.Require().NoError(err)
			} else {
				suite.Require().Error(err)
			}
		})
	}
}

func (suite *KeeperTestSuite) TestVerifyUpgradeErrorReceipt() {
	var (
		path         *ibctesting.Path
		errorReceipt channeltypes.ErrorReceipt
	)

	cases := []struct {
		name     string
		malleate func()
		expPass  bool
	}{
		{
			name:     "success",
			malleate: func() {},
			expPass:  true,
		},
		{
			name: "fails when client state is frozen",
			malleate: func() {
				clientState := path.EndpointB.GetClientState().(*ibctm.ClientState)
				clientState.FrozenHeight = clienttypes.NewHeight(0, 1)
				path.EndpointB.SetClientState(clientState)
			},
			expPass: false,
		},
		{
			name: "fails with bad client id",
			malleate: func() {
				connection := path.EndpointB.GetConnection()
				connection.ClientId = ibctesting.InvalidID
				path.EndpointB.SetConnection(connection)
			},
			expPass: false,
		},
		{
			name: "verification fails when the key does not exist",
			malleate: func() {
				suite.chainA.DeleteKey(host.ChannelUpgradeErrorKey(path.EndpointA.ChannelConfig.PortID, path.EndpointA.ChannelID))
				suite.coordinator.CommitBlock(suite.chainA)
			},
			expPass: false,
		},
		{
			name: "verification fails when message differs",
			malleate: func() {
				errorReceipt.Error = "new error"
			},
			expPass: false,
		},
	}

	for _, tc := range cases {
		tc := tc

		suite.Run(tc.name, func() {
			suite.SetupTest() // reset

			path = ibctesting.NewPath(suite.chainA, suite.chainB)
			suite.coordinator.Setup(path)

			errorReceipt = channeltypes.NewErrorReceipt(1, channeltypes.ErrInvalidChannel)
			suite.chainA.GetSimApp().IBCKeeper.ChannelKeeper.SetUpgradeErrorReceipt(suite.chainA.GetContext(), path.EndpointA.ChannelConfig.PortID, path.EndpointA.ChannelID, errorReceipt)

			suite.chainA.Coordinator.CommitBlock(suite.chainA)
			suite.Require().NoError(path.EndpointB.UpdateClient())

			tc.malleate()

			upgradeErrorReceiptKey := host.ChannelUpgradeErrorKey(path.EndpointA.ChannelConfig.PortID, path.EndpointA.ChannelID)
			proof, proofHeight := suite.chainA.QueryProof(upgradeErrorReceiptKey)

			err := suite.chainB.GetSimApp().IBCKeeper.ConnectionKeeper.VerifyChannelUpgradeError(suite.chainB.GetContext(), path.EndpointB.GetConnection(), proofHeight, proof, path.EndpointB.ChannelConfig.PortID, path.EndpointB.ChannelID, errorReceipt)

			if tc.expPass {
				suite.Require().NoError(err)
			} else {
				suite.Require().Error(err)
			}
		})
	}
}

<<<<<<< HEAD
func (suite *KeeperTestSuite) TestVerifyUpgradeErrorReceiptAbsence() {
	var path *ibctesting.Path

	cases := []struct {
		name     string
		malleate func()
		expPass  bool
	}{
		{
			name:     "success",
			malleate: func() {},
			expPass:  true,
		},
		{
			name: "fails when client state is frozen",
			malleate: func() {
				clientState := path.EndpointB.GetClientState().(*ibctm.ClientState)
				clientState.FrozenHeight = clienttypes.NewHeight(0, 1)
				path.EndpointB.SetClientState(clientState)
			},
			expPass: false,
		},
		{
			name: "fails with bad client id",
			malleate: func() {
				connection := path.EndpointB.GetConnection()
				connection.ClientId = ibctesting.InvalidID
				path.EndpointB.SetConnection(connection)
			},
			expPass: false,
		},
		{
			name: "verification fails when the key exists",
			malleate: func() {
				errorReceipt := channeltypes.ErrorReceipt{
					Sequence: 1,
					Error:    "error message",
				}

				suite.chainA.GetSimApp().IBCKeeper.ChannelKeeper.SetUpgradeErrorReceipt(suite.chainA.GetContext(), path.EndpointA.ChannelConfig.PortID, path.EndpointA.ChannelID, errorReceipt)
				suite.chainA.Coordinator.CommitBlock(suite.chainA)
				suite.Require().NoError(path.EndpointB.UpdateClient())
			},
			expPass: false,
		},
	}

	for _, tc := range cases {
		tc := tc

		suite.Run(tc.name, func() {
			suite.SetupTest() // reset

			path = ibctesting.NewPath(suite.chainA, suite.chainB)
			suite.coordinator.Setup(path)

			suite.chainA.Coordinator.CommitBlock(suite.chainA)
			suite.Require().NoError(path.EndpointB.UpdateClient())

			tc.malleate()

			upgradeErrorReceiptKey := host.ChannelUpgradeErrorKey(path.EndpointA.ChannelConfig.PortID, path.EndpointA.ChannelID)
			proof, proofHeight := suite.chainA.QueryProof(upgradeErrorReceiptKey)

			err := suite.chainB.GetSimApp().IBCKeeper.ConnectionKeeper.VerifyChannelUpgradeErrorAbsence(suite.chainB.GetContext(), path.EndpointB.GetConnection(), proofHeight, proof, path.EndpointB.ChannelConfig.PortID, path.EndpointB.ChannelID)

			if tc.expPass {
				suite.Require().NoError(err)
			} else {
				suite.Require().Error(err)
			}
		})
	}
}

=======
>>>>>>> f2674b16
func malleateHeight(height exported.Height, diff uint64) exported.Height {
	return clienttypes.NewHeight(height.GetRevisionNumber(), height.GetRevisionHeight()+diff)
}<|MERGE_RESOLUTION|>--- conflicted
+++ resolved
@@ -949,7 +949,6 @@
 	}
 }
 
-<<<<<<< HEAD
 func (suite *KeeperTestSuite) TestVerifyUpgradeErrorReceiptAbsence() {
 	var path *ibctesting.Path
 
@@ -984,11 +983,7 @@
 		{
 			name: "verification fails when the key exists",
 			malleate: func() {
-				errorReceipt := channeltypes.ErrorReceipt{
-					Sequence: 1,
-					Error:    "error message",
-				}
-
+				errorReceipt := channeltypes.NewErrorReceipt(1, channeltypes.ErrInvalidChannel)
 				suite.chainA.GetSimApp().IBCKeeper.ChannelKeeper.SetUpgradeErrorReceipt(suite.chainA.GetContext(), path.EndpointA.ChannelConfig.PortID, path.EndpointA.ChannelID, errorReceipt)
 				suite.chainA.Coordinator.CommitBlock(suite.chainA)
 				suite.Require().NoError(path.EndpointB.UpdateClient())
@@ -1025,8 +1020,6 @@
 	}
 }
 
-=======
->>>>>>> f2674b16
 func malleateHeight(height exported.Height, diff uint64) exported.Height {
 	return clienttypes.NewHeight(height.GetRevisionNumber(), height.GetRevisionHeight()+diff)
 }