package keeper

import (
	"math"

	errorsmod "cosmossdk.io/errors"
	sdk "github.com/cosmos/cosmos-sdk/types"

	ibcerrors "github.com/cosmos/ibc-go/v7/internal/errors"
	clienttypes "github.com/cosmos/ibc-go/v7/modules/core/02-client/types"
	connectiontypes "github.com/cosmos/ibc-go/v7/modules/core/03-connection/types"
	channeltypes "github.com/cosmos/ibc-go/v7/modules/core/04-channel/types"
	commitmenttypes "github.com/cosmos/ibc-go/v7/modules/core/23-commitment/types"
	host "github.com/cosmos/ibc-go/v7/modules/core/24-host"
	"github.com/cosmos/ibc-go/v7/modules/core/exported"
)

// VerifyClientState verifies a proof of a client state of the running machine
// stored on the target machine
func (k Keeper) VerifyClientState(
	ctx sdk.Context,
	connection exported.ConnectionI,
	height exported.Height,
	proof []byte,
	clientState exported.ClientState,
) error {
	clientID := connection.GetClientID()
	targetClient, clientStore, err := k.getClientStateAndVerificationStore(ctx, clientID)
	if err != nil {
		return err
	}

	if status := k.clientKeeper.GetClientStatus(ctx, targetClient, clientID); status != exported.Active {
		return errorsmod.Wrapf(clienttypes.ErrClientNotActive, "client (%s) status is %s", clientID, status)
	}

	merklePath := commitmenttypes.NewMerklePath(host.FullClientStatePath(connection.GetCounterparty().GetClientID()))
	merklePath, err = commitmenttypes.ApplyPrefix(connection.GetCounterparty().GetPrefix(), merklePath)
	if err != nil {
		return err
	}

	bz, err := k.cdc.MarshalInterface(clientState)
	if err != nil {
		return err
	}

	if err := targetClient.VerifyMembership(
		ctx, clientStore, k.cdc, height,
		0, 0, // skip delay period checks for non-packet processing verification
		proof, merklePath, bz,
	); err != nil {
		return errorsmod.Wrapf(err, "failed client state verification for target client: %s", clientID)
	}

	return nil
}

// VerifyClientConsensusState verifies a proof of the consensus state of the
// specified client stored on the target machine.
func (k Keeper) VerifyClientConsensusState(
	ctx sdk.Context,
	connection exported.ConnectionI,
	height exported.Height,
	consensusHeight exported.Height,
	proof []byte,
	consensusState exported.ConsensusState,
) error {
	clientID := connection.GetClientID()
	clientState, clientStore, err := k.getClientStateAndVerificationStore(ctx, clientID)
	if err != nil {
		return err
	}

	if status := k.clientKeeper.GetClientStatus(ctx, clientState, clientID); status != exported.Active {
		return errorsmod.Wrapf(clienttypes.ErrClientNotActive, "client (%s) status is %s", clientID, status)
	}

	merklePath := commitmenttypes.NewMerklePath(host.FullConsensusStatePath(connection.GetCounterparty().GetClientID(), consensusHeight))
	merklePath, err = commitmenttypes.ApplyPrefix(connection.GetCounterparty().GetPrefix(), merklePath)
	if err != nil {
		return err
	}

	bz, err := k.cdc.MarshalInterface(consensusState)
	if err != nil {
		return err
	}

	if err := clientState.VerifyMembership(
		ctx, clientStore, k.cdc, height,
		0, 0, // skip delay period checks for non-packet processing verification
		proof, merklePath, bz,
	); err != nil {
		return errorsmod.Wrapf(err, "failed consensus state verification for client (%s)", clientID)
	}

	return nil
}

// VerifyConnectionState verifies a proof of the connection state of the
// specified connection end stored on the target machine.
func (k Keeper) VerifyConnectionState(
	ctx sdk.Context,
	connection exported.ConnectionI,
	height exported.Height,
	proof []byte,
	connectionID string,
	counterpartyConnection exported.ConnectionI, // opposite connection
) error {
	clientID := connection.GetClientID()
	clientState, clientStore, err := k.getClientStateAndVerificationStore(ctx, clientID)
	if err != nil {
		return err
	}

	if status := k.clientKeeper.GetClientStatus(ctx, clientState, clientID); status != exported.Active {
		return errorsmod.Wrapf(clienttypes.ErrClientNotActive, "client (%s) status is %s", clientID, status)
	}

	merklePath := commitmenttypes.NewMerklePath(host.ConnectionPath(connectionID))
	merklePath, err = commitmenttypes.ApplyPrefix(connection.GetCounterparty().GetPrefix(), merklePath)
	if err != nil {
		return err
	}

	connectionEnd, ok := counterpartyConnection.(connectiontypes.ConnectionEnd)
	if !ok {
		return errorsmod.Wrapf(ibcerrors.ErrInvalidType, "invalid connection type %T", counterpartyConnection)
	}

	bz, err := k.cdc.Marshal(&connectionEnd)
	if err != nil {
		return err
	}

	if err := clientState.VerifyMembership(
		ctx, clientStore, k.cdc, height,
		0, 0, // skip delay period checks for non-packet processing verification
		proof, merklePath, bz,
	); err != nil {
		return errorsmod.Wrapf(err, "failed connection state verification for client (%s)", clientID)
	}

	return nil
}

// VerifyChannelState verifies a proof of the channel state of the specified
// channel end, under the specified port, stored on the target machine.
func (k Keeper) VerifyChannelState(
	ctx sdk.Context,
	connection exported.ConnectionI,
	height exported.Height,
	proof []byte,
	portID,
	channelID string,
	channel exported.ChannelI,
) error {
	clientID := connection.GetClientID()
	clientState, clientStore, err := k.getClientStateAndVerificationStore(ctx, clientID)
	if err != nil {
		return err
	}

	if status := k.clientKeeper.GetClientStatus(ctx, clientState, clientID); status != exported.Active {
		return errorsmod.Wrapf(clienttypes.ErrClientNotActive, "client (%s) status is %s", clientID, status)
	}

	merklePath := commitmenttypes.NewMerklePath(host.ChannelPath(portID, channelID))
	merklePath, err = commitmenttypes.ApplyPrefix(connection.GetCounterparty().GetPrefix(), merklePath)
	if err != nil {
		return err
	}

	channelEnd, ok := channel.(channeltypes.Channel)
	if !ok {
		return errorsmod.Wrapf(ibcerrors.ErrInvalidType, "invalid channel type %T", channel)
	}

	bz, err := k.cdc.Marshal(&channelEnd)
	if err != nil {
		return err
	}

	if err := clientState.VerifyMembership(
		ctx, clientStore, k.cdc, height,
		0, 0, // skip delay period checks for non-packet processing verification
		proof, merklePath, bz,
	); err != nil {
		return errorsmod.Wrapf(err, "failed channel state verification for client (%s)", clientID)
	}

	return nil
}

// VerifyPacketCommitment verifies a proof of an outgoing packet commitment at
// the specified port, specified channel, and specified sequence.
func (k Keeper) VerifyPacketCommitment(
	ctx sdk.Context,
	connection exported.ConnectionI,
	height exported.Height,
	proof []byte,
	portID,
	channelID string,
	sequence uint64,
	commitmentBytes []byte,
) error {
	clientID := connection.GetClientID()
	clientState, clientStore, err := k.getClientStateAndVerificationStore(ctx, clientID)
	if err != nil {
		return err
	}

	if status := k.clientKeeper.GetClientStatus(ctx, clientState, clientID); status != exported.Active {
		return errorsmod.Wrapf(clienttypes.ErrClientNotActive, "client (%s) status is %s", clientID, status)
	}

	// get time and block delays
	timeDelay := connection.GetDelayPeriod()
	blockDelay := k.getBlockDelay(ctx, connection)

	merklePath := commitmenttypes.NewMerklePath(host.PacketCommitmentPath(portID, channelID, sequence))
	merklePath, err = commitmenttypes.ApplyPrefix(connection.GetCounterparty().GetPrefix(), merklePath)
	if err != nil {
		return err
	}

	if err := clientState.VerifyMembership(
		ctx, clientStore, k.cdc, height,
		timeDelay, blockDelay,
		proof, merklePath, commitmentBytes,
	); err != nil {
		return errorsmod.Wrapf(err, "failed packet commitment verification for client (%s)", clientID)
	}

	return nil
}

// VerifyPacketAcknowledgement verifies a proof of an incoming packet
// acknowledgement at the specified port, specified channel, and specified sequence.
func (k Keeper) VerifyPacketAcknowledgement(
	ctx sdk.Context,
	connection exported.ConnectionI,
	height exported.Height,
	proof []byte,
	portID,
	channelID string,
	sequence uint64,
	acknowledgement []byte,
) error {
	clientID := connection.GetClientID()
	clientState, clientStore, err := k.getClientStateAndVerificationStore(ctx, clientID)
	if err != nil {
		return err
	}

	if status := k.clientKeeper.GetClientStatus(ctx, clientState, clientID); status != exported.Active {
		return errorsmod.Wrapf(clienttypes.ErrClientNotActive, "client (%s) status is %s", clientID, status)
	}

	// get time and block delays
	timeDelay := connection.GetDelayPeriod()
	blockDelay := k.getBlockDelay(ctx, connection)

	merklePath := commitmenttypes.NewMerklePath(host.PacketAcknowledgementPath(portID, channelID, sequence))
	merklePath, err = commitmenttypes.ApplyPrefix(connection.GetCounterparty().GetPrefix(), merklePath)
	if err != nil {
		return err
	}

	if err := clientState.VerifyMembership(
		ctx, clientStore, k.cdc, height,
		timeDelay, blockDelay,
		proof, merklePath, channeltypes.CommitAcknowledgement(acknowledgement),
	); err != nil {
		return errorsmod.Wrapf(err, "failed packet acknowledgement verification for client (%s)", clientID)
	}

	return nil
}

// VerifyPacketReceiptAbsence verifies a proof of the absence of an
// incoming packet receipt at the specified port, specified channel, and
// specified sequence.
func (k Keeper) VerifyPacketReceiptAbsence(
	ctx sdk.Context,
	connection exported.ConnectionI,
	height exported.Height,
	proof []byte,
	portID,
	channelID string,
	sequence uint64,
) error {
	clientID := connection.GetClientID()
	clientState, clientStore, err := k.getClientStateAndVerificationStore(ctx, clientID)
	if err != nil {
		return err
	}

	if status := k.clientKeeper.GetClientStatus(ctx, clientState, clientID); status != exported.Active {
		return errorsmod.Wrapf(clienttypes.ErrClientNotActive, "client (%s) status is %s", clientID, status)
	}

	// get time and block delays
	timeDelay := connection.GetDelayPeriod()
	blockDelay := k.getBlockDelay(ctx, connection)

	merklePath := commitmenttypes.NewMerklePath(host.PacketReceiptPath(portID, channelID, sequence))
	merklePath, err = commitmenttypes.ApplyPrefix(connection.GetCounterparty().GetPrefix(), merklePath)
	if err != nil {
		return err
	}

	if err := clientState.VerifyNonMembership(
		ctx, clientStore, k.cdc, height,
		timeDelay, blockDelay,
		proof, merklePath,
	); err != nil {
		return errorsmod.Wrapf(err, "failed packet receipt absence verification for client (%s)", clientID)
	}

	return nil
}

// VerifyNextSequenceRecv verifies a proof of the next sequence number to be
// received of the specified channel at the specified port.
func (k Keeper) VerifyNextSequenceRecv(
	ctx sdk.Context,
	connection exported.ConnectionI,
	height exported.Height,
	proof []byte,
	portID,
	channelID string,
	nextSequenceRecv uint64,
) error {
	clientID := connection.GetClientID()
	clientState, clientStore, err := k.getClientStateAndVerificationStore(ctx, clientID)
	if err != nil {
		return err
	}

	if status := k.clientKeeper.GetClientStatus(ctx, clientState, clientID); status != exported.Active {
		return errorsmod.Wrapf(clienttypes.ErrClientNotActive, "client (%s) status is %s", clientID, status)
	}

	// get time and block delays
	timeDelay := connection.GetDelayPeriod()
	blockDelay := k.getBlockDelay(ctx, connection)

	merklePath := commitmenttypes.NewMerklePath(host.NextSequenceRecvPath(portID, channelID))
	merklePath, err = commitmenttypes.ApplyPrefix(connection.GetCounterparty().GetPrefix(), merklePath)
	if err != nil {
		return err
	}

	if err := clientState.VerifyMembership(
		ctx, clientStore, k.cdc, height,
		timeDelay, blockDelay,
		proof, merklePath, sdk.Uint64ToBigEndian(nextSequenceRecv),
	); err != nil {
		return errorsmod.Wrapf(err, "failed next sequence receive verification for client (%s)", clientID)
	}

	return nil
}

// VerifyChannelUpgradeSequence verifies a proof of the upgrade sequence number to be
// used during channel upgrades.
func (k Keeper) VerifyChannelUpgradeSequence(
	ctx sdk.Context,
	connection exported.ConnectionI,
	height exported.Height,
	proof []byte,
	portID,
	channelID string,
	upgradeSequence uint64,
) error {
	clientID := connection.GetClientID()
	clientState, clientStore, err := k.getClientStateAndVerificationStore(ctx, clientID)
	if err != nil {
		return err
	}

	if status := k.clientKeeper.GetClientStatus(ctx, clientState, clientID); status != exported.Active {
		return errorsmod.Wrapf(clienttypes.ErrClientNotActive, "client (%s) status is %s", clientID, status)
	}

	merklePath := commitmenttypes.NewMerklePath(host.ChannelUpgradeSequencePath(portID, channelID))
	merklePath, err = commitmenttypes.ApplyPrefix(connection.GetCounterparty().GetPrefix(), merklePath)
	if err != nil {
		return err
	}

	if err := clientState.VerifyMembership(
		ctx, clientStore, k.cdc, height,
		0, 0, // skip delay period checks for non-packet processing verification
		proof, merklePath, sdk.Uint64ToBigEndian(upgradeSequence),
	); err != nil {
		return errorsmod.Wrapf(err, "failed upgrade sequence verification for client (%s)", clientID)
	}

	return nil
}

<<<<<<< HEAD
// VerifyChannelUpgradeError verifies a proof of the provided upgrade error receipt.
func (k Keeper) VerifyChannelUpgradeError(
=======
// VerifyChannelUpgradeTimeout verifies the proof that a particular timeout has been stored in the upgrade timeout path.
func (k Keeper) VerifyChannelUpgradeTimeout(
>>>>>>> 3e341718
	ctx sdk.Context,
	connection exported.ConnectionI,
	height exported.Height,
	proof []byte,
	portID,
	channelID string,
<<<<<<< HEAD
	errorReceipt channeltypes.ErrorReceipt,
=======
	upgradeTimeout channeltypes.UpgradeTimeout,
>>>>>>> 3e341718
) error {
	clientID := connection.GetClientID()
	clientState, clientStore, err := k.getClientStateAndVerificationStore(ctx, clientID)
	if err != nil {
		return err
	}

	if status := k.clientKeeper.GetClientStatus(ctx, clientState, clientID); status != exported.Active {
		return errorsmod.Wrapf(clienttypes.ErrClientNotActive, "client (%s) status is %s", clientID, status)
	}

<<<<<<< HEAD
	merklePath := commitmenttypes.NewMerklePath(host.ChannelUpgradeErrorPath(portID, channelID))
=======
	merklePath := commitmenttypes.NewMerklePath(host.ChannelUpgradeTimeoutPath(portID, channelID))
>>>>>>> 3e341718
	merklePath, err = commitmenttypes.ApplyPrefix(connection.GetCounterparty().GetPrefix(), merklePath)
	if err != nil {
		return err
	}

<<<<<<< HEAD
	bz, err := k.cdc.Marshal(&errorReceipt)
=======
	bz, err := k.cdc.Marshal(&upgradeTimeout)
>>>>>>> 3e341718
	if err != nil {
		return err
	}

	if err := clientState.VerifyMembership(
		ctx, clientStore, k.cdc, height,
		0, 0, // skip delay period checks for non-packet processing verification
		proof, merklePath, bz,
	); err != nil {
<<<<<<< HEAD
		return errorsmod.Wrapf(err, "failed upgrade error receipt verification for client (%s)", clientID)
=======
		return errorsmod.Wrapf(err, "failed upgrade timeout verification for client (%s) on channel (%s)", clientID, channelID)
>>>>>>> 3e341718
	}

	return nil
}

// getBlockDelay calculates the block delay period from the time delay of the connection
// and the maximum expected time per block.
func (k Keeper) getBlockDelay(ctx sdk.Context, connection exported.ConnectionI) uint64 {
	// expectedTimePerBlock should never be zero, however if it is then return a 0 blcok delay for safety
	// as the expectedTimePerBlock parameter was not set.
	expectedTimePerBlock := k.GetMaxExpectedTimePerBlock(ctx)
	if expectedTimePerBlock == 0 {
		return 0
	}
	// calculate minimum block delay by dividing time delay period
	// by the expected time per block. Round up the block delay.
	timeDelay := connection.GetDelayPeriod()
	return uint64(math.Ceil(float64(timeDelay) / float64(expectedTimePerBlock)))
}

// getClientStateAndVerificationStore returns the client state and associated KVStore for the provided client identifier.
// If the client type is localhost then the core IBC KVStore is returned, otherwise the client prefixed store is returned.
func (k Keeper) getClientStateAndVerificationStore(ctx sdk.Context, clientID string) (exported.ClientState, sdk.KVStore, error) {
	clientState, found := k.clientKeeper.GetClientState(ctx, clientID)
	if !found {
		return nil, nil, errorsmod.Wrap(clienttypes.ErrClientNotFound, clientID)
	}

	store := k.clientKeeper.ClientStore(ctx, clientID)
	if clientID == exported.LocalhostClientID {
		store = ctx.KVStore(k.storeKey)
	}

	return clientState, store, nil
}<|MERGE_RESOLUTION|>--- conflicted
+++ resolved
@@ -402,50 +402,75 @@
 	return nil
 }
 
-<<<<<<< HEAD
+// VerifyChannelUpgradeTimeout verifies the proof that a particular timeout has been stored in the upgrade timeout path.
+func (k Keeper) VerifyChannelUpgradeTimeout(
+	ctx sdk.Context,
+	connection exported.ConnectionI,
+	height exported.Height,
+	proof []byte,
+	portID,
+	channelID string,
+	upgradeTimeout channeltypes.UpgradeTimeout,
+) error {
+	clientID := connection.GetClientID()
+	clientState, clientStore, err := k.getClientStateAndVerificationStore(ctx, clientID)
+	if err != nil {
+		return err
+	}
+
+	if status := k.clientKeeper.GetClientStatus(ctx, clientState, clientID); status != exported.Active {
+		return errorsmod.Wrapf(clienttypes.ErrClientNotActive, "client (%s) status is %s", clientID, status)
+	}
+
+	merklePath := commitmenttypes.NewMerklePath(host.ChannelUpgradeTimeoutPath(portID, channelID))
+	merklePath, err = commitmenttypes.ApplyPrefix(connection.GetCounterparty().GetPrefix(), merklePath)
+	if err != nil {
+		return err
+	}
+
+	bz, err := k.cdc.Marshal(&upgradeTimeout)
+	if err != nil {
+		return err
+	}
+
+	if err := clientState.VerifyMembership(
+		ctx, clientStore, k.cdc, height,
+		0, 0, // skip delay period checks for non-packet processing verification
+		proof, merklePath, bz,
+	); err != nil {
+		return errorsmod.Wrapf(err, "failed upgrade timeout verification for client (%s) on channel (%s)", clientID, channelID)
+	}
+
+	return nil
+}
+
 // VerifyChannelUpgradeError verifies a proof of the provided upgrade error receipt.
 func (k Keeper) VerifyChannelUpgradeError(
-=======
-// VerifyChannelUpgradeTimeout verifies the proof that a particular timeout has been stored in the upgrade timeout path.
-func (k Keeper) VerifyChannelUpgradeTimeout(
->>>>>>> 3e341718
-	ctx sdk.Context,
-	connection exported.ConnectionI,
-	height exported.Height,
-	proof []byte,
-	portID,
-	channelID string,
-<<<<<<< HEAD
+	ctx sdk.Context,
+	connection exported.ConnectionI,
+	height exported.Height,
+	proof []byte,
+	portID,
+	channelID string,
 	errorReceipt channeltypes.ErrorReceipt,
-=======
-	upgradeTimeout channeltypes.UpgradeTimeout,
->>>>>>> 3e341718
-) error {
-	clientID := connection.GetClientID()
-	clientState, clientStore, err := k.getClientStateAndVerificationStore(ctx, clientID)
-	if err != nil {
-		return err
-	}
-
-	if status := k.clientKeeper.GetClientStatus(ctx, clientState, clientID); status != exported.Active {
-		return errorsmod.Wrapf(clienttypes.ErrClientNotActive, "client (%s) status is %s", clientID, status)
-	}
-
-<<<<<<< HEAD
+) error {
+	clientID := connection.GetClientID()
+	clientState, clientStore, err := k.getClientStateAndVerificationStore(ctx, clientID)
+	if err != nil {
+		return err
+	}
+
+	if status := k.clientKeeper.GetClientStatus(ctx, clientState, clientID); status != exported.Active {
+		return errorsmod.Wrapf(clienttypes.ErrClientNotActive, "client (%s) status is %s", clientID, status)
+	}
+
 	merklePath := commitmenttypes.NewMerklePath(host.ChannelUpgradeErrorPath(portID, channelID))
-=======
-	merklePath := commitmenttypes.NewMerklePath(host.ChannelUpgradeTimeoutPath(portID, channelID))
->>>>>>> 3e341718
-	merklePath, err = commitmenttypes.ApplyPrefix(connection.GetCounterparty().GetPrefix(), merklePath)
-	if err != nil {
-		return err
-	}
-
-<<<<<<< HEAD
+	merklePath, err = commitmenttypes.ApplyPrefix(connection.GetCounterparty().GetPrefix(), merklePath)
+	if err != nil {
+		return err
+	}
+
 	bz, err := k.cdc.Marshal(&errorReceipt)
-=======
-	bz, err := k.cdc.Marshal(&upgradeTimeout)
->>>>>>> 3e341718
 	if err != nil {
 		return err
 	}
@@ -455,11 +480,7 @@
 		0, 0, // skip delay period checks for non-packet processing verification
 		proof, merklePath, bz,
 	); err != nil {
-<<<<<<< HEAD
 		return errorsmod.Wrapf(err, "failed upgrade error receipt verification for client (%s)", clientID)
-=======
-		return errorsmod.Wrapf(err, "failed upgrade timeout verification for client (%s) on channel (%s)", clientID, channelID)
->>>>>>> 3e341718
 	}
 
 	return nil
