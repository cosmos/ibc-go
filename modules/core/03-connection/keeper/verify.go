package keeper

import (
	"math"

	errorsmod "cosmossdk.io/errors"
	sdk "github.com/cosmos/cosmos-sdk/types"

	ibcerrors "github.com/cosmos/ibc-go/v7/internal/errors"
	clienttypes "github.com/cosmos/ibc-go/v7/modules/core/02-client/types"
	connectiontypes "github.com/cosmos/ibc-go/v7/modules/core/03-connection/types"
	channeltypes "github.com/cosmos/ibc-go/v7/modules/core/04-channel/types"
	commitmenttypes "github.com/cosmos/ibc-go/v7/modules/core/23-commitment/types"
	host "github.com/cosmos/ibc-go/v7/modules/core/24-host"
	"github.com/cosmos/ibc-go/v7/modules/core/exported"
)

// VerifyClientState verifies a proof of a client state of the running machine
// stored on the target machine
func (k Keeper) VerifyClientState(
	ctx sdk.Context,
	connection exported.ConnectionI,
	height exported.Height,
	proof []byte,
	clientState exported.ClientState,
) error {
	clientID := connection.GetClientID()
<<<<<<< HEAD
	targetClient, clientStore, err := k.getClientStateAndVerificationStore(ctx, clientID)
	if err != nil {
		return err
=======
	clientStore := k.clientKeeper.ClientStore(ctx, clientID)

	targetClient, found := k.clientKeeper.GetClientState(ctx, clientID)
	if !found {
		return errorsmod.Wrap(clienttypes.ErrClientNotFound, clientID)
>>>>>>> a24a6c65
	}

	if status := targetClient.Status(ctx, clientStore, k.cdc); status != exported.Active {
		return errorsmod.Wrapf(clienttypes.ErrClientNotActive, "client (%s) status is %s", clientID, status)
	}

	merklePath := commitmenttypes.NewMerklePath(host.FullClientStatePath(connection.GetCounterparty().GetClientID()))
	merklePath, err = commitmenttypes.ApplyPrefix(connection.GetCounterparty().GetPrefix(), merklePath)
	if err != nil {
		return err
	}

	bz, err := k.cdc.MarshalInterface(clientState)
	if err != nil {
		return err
	}

	if err := targetClient.VerifyMembership(
		ctx, clientStore, k.cdc, height,
		0, 0, // skip delay period checks for non-packet processing verification
		proof, merklePath, bz,
	); err != nil {
		return errorsmod.Wrapf(err, "failed client state verification for target client: %s", clientID)
	}

	return nil
}

// VerifyClientConsensusState verifies a proof of the consensus state of the
// specified client stored on the target machine.
func (k Keeper) VerifyClientConsensusState(
	ctx sdk.Context,
	connection exported.ConnectionI,
	height exported.Height,
	consensusHeight exported.Height,
	proof []byte,
	consensusState exported.ConsensusState,
) error {
	clientID := connection.GetClientID()
<<<<<<< HEAD
	clientState, clientStore, err := k.getClientStateAndVerificationStore(ctx, clientID)
	if err != nil {
		return err
=======
	clientStore := k.clientKeeper.ClientStore(ctx, clientID)

	clientState, found := k.clientKeeper.GetClientState(ctx, clientID)
	if !found {
		return errorsmod.Wrap(clienttypes.ErrClientNotFound, clientID)
>>>>>>> a24a6c65
	}

	if status := clientState.Status(ctx, clientStore, k.cdc); status != exported.Active {
		return errorsmod.Wrapf(clienttypes.ErrClientNotActive, "client (%s) status is %s", clientID, status)
	}

	merklePath := commitmenttypes.NewMerklePath(host.FullConsensusStatePath(connection.GetCounterparty().GetClientID(), consensusHeight))
	merklePath, err = commitmenttypes.ApplyPrefix(connection.GetCounterparty().GetPrefix(), merklePath)
	if err != nil {
		return err
	}

	bz, err := k.cdc.MarshalInterface(consensusState)
	if err != nil {
		return err
	}

	if err := clientState.VerifyMembership(
		ctx, clientStore, k.cdc, height,
		0, 0, // skip delay period checks for non-packet processing verification
		proof, merklePath, bz,
	); err != nil {
		return errorsmod.Wrapf(err, "failed consensus state verification for client (%s)", clientID)
	}

	return nil
}

// VerifyConnectionState verifies a proof of the connection state of the
// specified connection end stored on the target machine.
func (k Keeper) VerifyConnectionState(
	ctx sdk.Context,
	connection exported.ConnectionI,
	height exported.Height,
	proof []byte,
	connectionID string,
	counterpartyConnection exported.ConnectionI, // opposite connection
) error {
	clientID := connection.GetClientID()
<<<<<<< HEAD
	clientState, clientStore, err := k.getClientStateAndVerificationStore(ctx, clientID)
	if err != nil {
		return err
=======
	clientStore := k.clientKeeper.ClientStore(ctx, clientID)

	clientState, found := k.clientKeeper.GetClientState(ctx, clientID)
	if !found {
		return errorsmod.Wrap(clienttypes.ErrClientNotFound, clientID)
>>>>>>> a24a6c65
	}

	if status := clientState.Status(ctx, clientStore, k.cdc); status != exported.Active {
		return errorsmod.Wrapf(clienttypes.ErrClientNotActive, "client (%s) status is %s", clientID, status)
	}

	merklePath := commitmenttypes.NewMerklePath(host.ConnectionPath(connectionID))
	merklePath, err = commitmenttypes.ApplyPrefix(connection.GetCounterparty().GetPrefix(), merklePath)
	if err != nil {
		return err
	}

	connectionEnd, ok := counterpartyConnection.(connectiontypes.ConnectionEnd)
	if !ok {
		return errorsmod.Wrapf(ibcerrors.ErrInvalidType, "invalid connection type %T", counterpartyConnection)
	}

	bz, err := k.cdc.Marshal(&connectionEnd)
	if err != nil {
		return err
	}

	if err := clientState.VerifyMembership(
		ctx, clientStore, k.cdc, height,
		0, 0, // skip delay period checks for non-packet processing verification
		proof, merklePath, bz,
	); err != nil {
		return errorsmod.Wrapf(err, "failed connection state verification for client (%s)", clientID)
	}

	return nil
}

// VerifyChannelState verifies a proof of the channel state of the specified
// channel end, under the specified port, stored on the target machine.
func (k Keeper) VerifyChannelState(
	ctx sdk.Context,
	connection exported.ConnectionI,
	height exported.Height,
	proof []byte,
	portID,
	channelID string,
	channel exported.ChannelI,
) error {
	clientID := connection.GetClientID()
<<<<<<< HEAD
	clientState, clientStore, err := k.getClientStateAndVerificationStore(ctx, clientID)
	if err != nil {
		return err
=======
	clientStore := k.clientKeeper.ClientStore(ctx, clientID)

	clientState, found := k.clientKeeper.GetClientState(ctx, clientID)
	if !found {
		return errorsmod.Wrap(clienttypes.ErrClientNotFound, clientID)
>>>>>>> a24a6c65
	}

	if status := clientState.Status(ctx, clientStore, k.cdc); status != exported.Active {
		return errorsmod.Wrapf(clienttypes.ErrClientNotActive, "client (%s) status is %s", clientID, status)
	}

	merklePath := commitmenttypes.NewMerklePath(host.ChannelPath(portID, channelID))
	merklePath, err = commitmenttypes.ApplyPrefix(connection.GetCounterparty().GetPrefix(), merklePath)
	if err != nil {
		return err
	}

	channelEnd, ok := channel.(channeltypes.Channel)
	if !ok {
		return errorsmod.Wrapf(ibcerrors.ErrInvalidType, "invalid channel type %T", channel)
	}

	bz, err := k.cdc.Marshal(&channelEnd)
	if err != nil {
		return err
	}

	if err := clientState.VerifyMembership(
		ctx, clientStore, k.cdc, height,
		0, 0, // skip delay period checks for non-packet processing verification
		proof, merklePath, bz,
	); err != nil {
		return errorsmod.Wrapf(err, "failed channel state verification for client (%s)", clientID)
	}

	return nil
}

// VerifyPacketCommitment verifies a proof of an outgoing packet commitment at
// the specified port, specified channel, and specified sequence.
func (k Keeper) VerifyPacketCommitment(
	ctx sdk.Context,
	connection exported.ConnectionI,
	height exported.Height,
	proof []byte,
	portID,
	channelID string,
	sequence uint64,
	commitmentBytes []byte,
) error {
	clientID := connection.GetClientID()
<<<<<<< HEAD
	clientState, clientStore, err := k.getClientStateAndVerificationStore(ctx, clientID)
	if err != nil {
		return err
=======
	clientStore := k.clientKeeper.ClientStore(ctx, clientID)

	clientState, found := k.clientKeeper.GetClientState(ctx, clientID)
	if !found {
		return errorsmod.Wrap(clienttypes.ErrClientNotFound, clientID)
>>>>>>> a24a6c65
	}

	if status := clientState.Status(ctx, clientStore, k.cdc); status != exported.Active {
		return errorsmod.Wrapf(clienttypes.ErrClientNotActive, "client (%s) status is %s", clientID, status)
	}

	// get time and block delays
	timeDelay := connection.GetDelayPeriod()
	blockDelay := k.getBlockDelay(ctx, connection)

	merklePath := commitmenttypes.NewMerklePath(host.PacketCommitmentPath(portID, channelID, sequence))
	merklePath, err = commitmenttypes.ApplyPrefix(connection.GetCounterparty().GetPrefix(), merklePath)
	if err != nil {
		return err
	}

	if err := clientState.VerifyMembership(
		ctx, clientStore, k.cdc, height,
		timeDelay, blockDelay,
		proof, merklePath, commitmentBytes,
	); err != nil {
		return errorsmod.Wrapf(err, "failed packet commitment verification for client (%s)", clientID)
	}

	return nil
}

// VerifyPacketAcknowledgement verifies a proof of an incoming packet
// acknowledgement at the specified port, specified channel, and specified sequence.
func (k Keeper) VerifyPacketAcknowledgement(
	ctx sdk.Context,
	connection exported.ConnectionI,
	height exported.Height,
	proof []byte,
	portID,
	channelID string,
	sequence uint64,
	acknowledgement []byte,
) error {
	clientID := connection.GetClientID()
<<<<<<< HEAD
	clientState, clientStore, err := k.getClientStateAndVerificationStore(ctx, clientID)
	if err != nil {
		return err
=======
	clientStore := k.clientKeeper.ClientStore(ctx, clientID)

	clientState, found := k.clientKeeper.GetClientState(ctx, clientID)
	if !found {
		return errorsmod.Wrap(clienttypes.ErrClientNotFound, clientID)
>>>>>>> a24a6c65
	}

	if status := clientState.Status(ctx, clientStore, k.cdc); status != exported.Active {
		return errorsmod.Wrapf(clienttypes.ErrClientNotActive, "client (%s) status is %s", clientID, status)
	}

	// get time and block delays
	timeDelay := connection.GetDelayPeriod()
	blockDelay := k.getBlockDelay(ctx, connection)

	merklePath := commitmenttypes.NewMerklePath(host.PacketAcknowledgementPath(portID, channelID, sequence))
	merklePath, err = commitmenttypes.ApplyPrefix(connection.GetCounterparty().GetPrefix(), merklePath)
	if err != nil {
		return err
	}

	if err := clientState.VerifyMembership(
		ctx, clientStore, k.cdc, height,
		timeDelay, blockDelay,
		proof, merklePath, channeltypes.CommitAcknowledgement(acknowledgement),
	); err != nil {
		return errorsmod.Wrapf(err, "failed packet acknowledgement verification for client (%s)", clientID)
	}

	return nil
}

// VerifyPacketReceiptAbsence verifies a proof of the absence of an
// incoming packet receipt at the specified port, specified channel, and
// specified sequence.
func (k Keeper) VerifyPacketReceiptAbsence(
	ctx sdk.Context,
	connection exported.ConnectionI,
	height exported.Height,
	proof []byte,
	portID,
	channelID string,
	sequence uint64,
) error {
	clientID := connection.GetClientID()
<<<<<<< HEAD
	clientState, clientStore, err := k.getClientStateAndVerificationStore(ctx, clientID)
	if err != nil {
		return err
=======
	clientStore := k.clientKeeper.ClientStore(ctx, clientID)

	clientState, found := k.clientKeeper.GetClientState(ctx, clientID)
	if !found {
		return errorsmod.Wrap(clienttypes.ErrClientNotFound, clientID)
>>>>>>> a24a6c65
	}

	if status := clientState.Status(ctx, clientStore, k.cdc); status != exported.Active {
		return errorsmod.Wrapf(clienttypes.ErrClientNotActive, "client (%s) status is %s", clientID, status)
	}

	// get time and block delays
	timeDelay := connection.GetDelayPeriod()
	blockDelay := k.getBlockDelay(ctx, connection)

	merklePath := commitmenttypes.NewMerklePath(host.PacketReceiptPath(portID, channelID, sequence))
	merklePath, err = commitmenttypes.ApplyPrefix(connection.GetCounterparty().GetPrefix(), merklePath)
	if err != nil {
		return err
	}

	if err := clientState.VerifyNonMembership(
		ctx, clientStore, k.cdc, height,
		timeDelay, blockDelay,
		proof, merklePath,
	); err != nil {
		return errorsmod.Wrapf(err, "failed packet receipt absence verification for client (%s)", clientID)
	}

	return nil
}

// VerifyNextSequenceRecv verifies a proof of the next sequence number to be
// received of the specified channel at the specified port.
func (k Keeper) VerifyNextSequenceRecv(
	ctx sdk.Context,
	connection exported.ConnectionI,
	height exported.Height,
	proof []byte,
	portID,
	channelID string,
	nextSequenceRecv uint64,
) error {
	clientID := connection.GetClientID()
<<<<<<< HEAD
	clientState, clientStore, err := k.getClientStateAndVerificationStore(ctx, clientID)
	if err != nil {
		return err
=======
	clientStore := k.clientKeeper.ClientStore(ctx, clientID)

	clientState, found := k.clientKeeper.GetClientState(ctx, clientID)
	if !found {
		return errorsmod.Wrap(clienttypes.ErrClientNotFound, clientID)
>>>>>>> a24a6c65
	}

	if status := clientState.Status(ctx, clientStore, k.cdc); status != exported.Active {
		return errorsmod.Wrapf(clienttypes.ErrClientNotActive, "client (%s) status is %s", clientID, status)
	}

	// get time and block delays
	timeDelay := connection.GetDelayPeriod()
	blockDelay := k.getBlockDelay(ctx, connection)

	merklePath := commitmenttypes.NewMerklePath(host.NextSequenceRecvPath(portID, channelID))
	merklePath, err = commitmenttypes.ApplyPrefix(connection.GetCounterparty().GetPrefix(), merklePath)
	if err != nil {
		return err
	}

	if err := clientState.VerifyMembership(
		ctx, clientStore, k.cdc, height,
		timeDelay, blockDelay,
		proof, merklePath, sdk.Uint64ToBigEndian(nextSequenceRecv),
	); err != nil {
		return errorsmod.Wrapf(err, "failed next sequence receive verification for client (%s)", clientID)
	}

	return nil
}

// getBlockDelay calculates the block delay period from the time delay of the connection
// and the maximum expected time per block.
func (k Keeper) getBlockDelay(ctx sdk.Context, connection exported.ConnectionI) uint64 {
	// expectedTimePerBlock should never be zero, however if it is then return a 0 blcok delay for safety
	// as the expectedTimePerBlock parameter was not set.
	expectedTimePerBlock := k.GetMaxExpectedTimePerBlock(ctx)
	if expectedTimePerBlock == 0 {
		return 0
	}
	// calculate minimum block delay by dividing time delay period
	// by the expected time per block. Round up the block delay.
	timeDelay := connection.GetDelayPeriod()
	return uint64(math.Ceil(float64(timeDelay) / float64(expectedTimePerBlock)))
}

// getClientStateAndVerificationStore returns the client state and associated KVStore for the provided client identifier.
// If the client type is localhost then the core IBC KVStore is returned, otherwise the client prefixed store is returned.
func (k Keeper) getClientStateAndVerificationStore(ctx sdk.Context, clientID string) (exported.ClientState, sdk.KVStore, error) {
	clientState, found := k.clientKeeper.GetClientState(ctx, clientID)
	if !found {
		return nil, nil, sdkerrors.Wrap(clienttypes.ErrClientNotFound, clientID)
	}

	store := k.clientKeeper.ClientStore(ctx, clientID)
	if clientID == exported.LocalhostClientID {
		store = ctx.KVStore(k.storeKey)
	}

	return clientState, store, nil
}<|MERGE_RESOLUTION|>--- conflicted
+++ resolved
@@ -25,17 +25,9 @@
 	clientState exported.ClientState,
 ) error {
 	clientID := connection.GetClientID()
-<<<<<<< HEAD
 	targetClient, clientStore, err := k.getClientStateAndVerificationStore(ctx, clientID)
 	if err != nil {
 		return err
-=======
-	clientStore := k.clientKeeper.ClientStore(ctx, clientID)
-
-	targetClient, found := k.clientKeeper.GetClientState(ctx, clientID)
-	if !found {
-		return errorsmod.Wrap(clienttypes.ErrClientNotFound, clientID)
->>>>>>> a24a6c65
 	}
 
 	if status := targetClient.Status(ctx, clientStore, k.cdc); status != exported.Active {
@@ -75,17 +67,9 @@
 	consensusState exported.ConsensusState,
 ) error {
 	clientID := connection.GetClientID()
-<<<<<<< HEAD
-	clientState, clientStore, err := k.getClientStateAndVerificationStore(ctx, clientID)
-	if err != nil {
-		return err
-=======
-	clientStore := k.clientKeeper.ClientStore(ctx, clientID)
-
-	clientState, found := k.clientKeeper.GetClientState(ctx, clientID)
-	if !found {
-		return errorsmod.Wrap(clienttypes.ErrClientNotFound, clientID)
->>>>>>> a24a6c65
+	clientState, clientStore, err := k.getClientStateAndVerificationStore(ctx, clientID)
+	if err != nil {
+		return err
 	}
 
 	if status := clientState.Status(ctx, clientStore, k.cdc); status != exported.Active {
@@ -125,17 +109,9 @@
 	counterpartyConnection exported.ConnectionI, // opposite connection
 ) error {
 	clientID := connection.GetClientID()
-<<<<<<< HEAD
-	clientState, clientStore, err := k.getClientStateAndVerificationStore(ctx, clientID)
-	if err != nil {
-		return err
-=======
-	clientStore := k.clientKeeper.ClientStore(ctx, clientID)
-
-	clientState, found := k.clientKeeper.GetClientState(ctx, clientID)
-	if !found {
-		return errorsmod.Wrap(clienttypes.ErrClientNotFound, clientID)
->>>>>>> a24a6c65
+	clientState, clientStore, err := k.getClientStateAndVerificationStore(ctx, clientID)
+	if err != nil {
+		return err
 	}
 
 	if status := clientState.Status(ctx, clientStore, k.cdc); status != exported.Active {
@@ -181,17 +157,9 @@
 	channel exported.ChannelI,
 ) error {
 	clientID := connection.GetClientID()
-<<<<<<< HEAD
-	clientState, clientStore, err := k.getClientStateAndVerificationStore(ctx, clientID)
-	if err != nil {
-		return err
-=======
-	clientStore := k.clientKeeper.ClientStore(ctx, clientID)
-
-	clientState, found := k.clientKeeper.GetClientState(ctx, clientID)
-	if !found {
-		return errorsmod.Wrap(clienttypes.ErrClientNotFound, clientID)
->>>>>>> a24a6c65
+	clientState, clientStore, err := k.getClientStateAndVerificationStore(ctx, clientID)
+	if err != nil {
+		return err
 	}
 
 	if status := clientState.Status(ctx, clientStore, k.cdc); status != exported.Active {
@@ -238,17 +206,9 @@
 	commitmentBytes []byte,
 ) error {
 	clientID := connection.GetClientID()
-<<<<<<< HEAD
-	clientState, clientStore, err := k.getClientStateAndVerificationStore(ctx, clientID)
-	if err != nil {
-		return err
-=======
-	clientStore := k.clientKeeper.ClientStore(ctx, clientID)
-
-	clientState, found := k.clientKeeper.GetClientState(ctx, clientID)
-	if !found {
-		return errorsmod.Wrap(clienttypes.ErrClientNotFound, clientID)
->>>>>>> a24a6c65
+	clientState, clientStore, err := k.getClientStateAndVerificationStore(ctx, clientID)
+	if err != nil {
+		return err
 	}
 
 	if status := clientState.Status(ctx, clientStore, k.cdc); status != exported.Active {
@@ -289,17 +249,9 @@
 	acknowledgement []byte,
 ) error {
 	clientID := connection.GetClientID()
-<<<<<<< HEAD
-	clientState, clientStore, err := k.getClientStateAndVerificationStore(ctx, clientID)
-	if err != nil {
-		return err
-=======
-	clientStore := k.clientKeeper.ClientStore(ctx, clientID)
-
-	clientState, found := k.clientKeeper.GetClientState(ctx, clientID)
-	if !found {
-		return errorsmod.Wrap(clienttypes.ErrClientNotFound, clientID)
->>>>>>> a24a6c65
+	clientState, clientStore, err := k.getClientStateAndVerificationStore(ctx, clientID)
+	if err != nil {
+		return err
 	}
 
 	if status := clientState.Status(ctx, clientStore, k.cdc); status != exported.Active {
@@ -340,17 +292,9 @@
 	sequence uint64,
 ) error {
 	clientID := connection.GetClientID()
-<<<<<<< HEAD
-	clientState, clientStore, err := k.getClientStateAndVerificationStore(ctx, clientID)
-	if err != nil {
-		return err
-=======
-	clientStore := k.clientKeeper.ClientStore(ctx, clientID)
-
-	clientState, found := k.clientKeeper.GetClientState(ctx, clientID)
-	if !found {
-		return errorsmod.Wrap(clienttypes.ErrClientNotFound, clientID)
->>>>>>> a24a6c65
+	clientState, clientStore, err := k.getClientStateAndVerificationStore(ctx, clientID)
+	if err != nil {
+		return err
 	}
 
 	if status := clientState.Status(ctx, clientStore, k.cdc); status != exported.Active {
@@ -390,17 +334,9 @@
 	nextSequenceRecv uint64,
 ) error {
 	clientID := connection.GetClientID()
-<<<<<<< HEAD
-	clientState, clientStore, err := k.getClientStateAndVerificationStore(ctx, clientID)
-	if err != nil {
-		return err
-=======
-	clientStore := k.clientKeeper.ClientStore(ctx, clientID)
-
-	clientState, found := k.clientKeeper.GetClientState(ctx, clientID)
-	if !found {
-		return errorsmod.Wrap(clienttypes.ErrClientNotFound, clientID)
->>>>>>> a24a6c65
+	clientState, clientStore, err := k.getClientStateAndVerificationStore(ctx, clientID)
+	if err != nil {
+		return err
 	}
 
 	if status := clientState.Status(ctx, clientStore, k.cdc); status != exported.Active {
@@ -448,7 +384,7 @@
 func (k Keeper) getClientStateAndVerificationStore(ctx sdk.Context, clientID string) (exported.ClientState, sdk.KVStore, error) {
 	clientState, found := k.clientKeeper.GetClientState(ctx, clientID)
 	if !found {
-		return nil, nil, sdkerrors.Wrap(clienttypes.ErrClientNotFound, clientID)
+		return nil, nil, errorsmod.Wrap(clienttypes.ErrClientNotFound, clientID)
 	}
 
 	store := k.clientKeeper.ClientStore(ctx, clientID)
