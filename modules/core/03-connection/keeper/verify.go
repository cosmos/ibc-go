package keeper

import (
	"math"

	errorsmod "cosmossdk.io/errors"

	sdk "github.com/cosmos/cosmos-sdk/types"

	clienttypes "github.com/cosmos/ibc-go/v8/modules/core/02-client/types"
	"github.com/cosmos/ibc-go/v8/modules/core/03-connection/types"
	channeltypes "github.com/cosmos/ibc-go/v8/modules/core/04-channel/types"
	commitmenttypes "github.com/cosmos/ibc-go/v8/modules/core/23-commitment/types"
	host "github.com/cosmos/ibc-go/v8/modules/core/24-host"
	"github.com/cosmos/ibc-go/v8/modules/core/exported"
)

// VerifyClientState verifies a proof of a client state of the running machine
// stored on the target machine
func (k *Keeper) VerifyClientState(
	ctx sdk.Context,
	connection types.ConnectionEnd,
	height exported.Height,
	proof []byte,
	clientState exported.ClientState,
) error {
	clientID := connection.ClientId
	if status := k.clientKeeper.GetClientStatus(ctx, clientID); status != exported.Active {
		return errorsmod.Wrapf(clienttypes.ErrClientNotActive, "client (%s) status is %s", clientID, status)
	}

	merklePath := commitmenttypes.NewMerklePath(host.FullClientStateKey(connection.Counterparty.ClientId))
	merklePath, err := commitmenttypes.ApplyPrefix(connection.Counterparty.Prefix, merklePath)
	if err != nil {
		return err
	}

	bz, err := k.cdc.MarshalInterface(clientState)
	if err != nil {
		return err
	}

<<<<<<< HEAD
	if err := k.clientKeeper.VerifyMembership(
=======
	if err := k.clientKeeper.VerifyMembershipProof(
>>>>>>> ecbf479f
		ctx, clientID, height,
		0, 0, // skip delay period checks for non-packet processing verification
		proof, merklePath, bz,
	); err != nil {
		return errorsmod.Wrapf(err, "failed client state verification for target client: %s", clientID)
	}

	return nil
}

// VerifyClientConsensusState verifies a proof of the consensus state of the
// specified client stored on the target machine.
func (k *Keeper) VerifyClientConsensusState(
	ctx sdk.Context,
	connection types.ConnectionEnd,
	height exported.Height,
	consensusHeight exported.Height,
	proof []byte,
	consensusState exported.ConsensusState,
) error {
	clientID := connection.ClientId
	if status := k.clientKeeper.GetClientStatus(ctx, clientID); status != exported.Active {
		return errorsmod.Wrapf(clienttypes.ErrClientNotActive, "client (%s) status is %s", clientID, status)
	}

	merklePath := commitmenttypes.NewMerklePath(host.FullConsensusStateKey(connection.Counterparty.ClientId, consensusHeight))
	merklePath, err := commitmenttypes.ApplyPrefix(connection.Counterparty.Prefix, merklePath)
	if err != nil {
		return err
	}

	bz, err := k.cdc.MarshalInterface(consensusState)
	if err != nil {
		return err
	}

<<<<<<< HEAD
	if err := k.clientKeeper.VerifyMembership(
=======
	if err := k.clientKeeper.VerifyMembershipProof(
>>>>>>> ecbf479f
		ctx, clientID, height,
		0, 0, // skip delay period checks for non-packet processing verification
		proof, merklePath, bz,
	); err != nil {
		return errorsmod.Wrapf(err, "failed consensus state verification for client (%s)", clientID)
	}

	return nil
}

// VerifyConnectionState verifies a proof of the connection state of the
// specified connection end stored on the target machine.
func (k *Keeper) VerifyConnectionState(
	ctx sdk.Context,
	connection types.ConnectionEnd,
	height exported.Height,
	proof []byte,
	connectionID string,
	counterpartyConnection types.ConnectionEnd, // opposite connection
) error {
	clientID := connection.ClientId
	if status := k.clientKeeper.GetClientStatus(ctx, clientID); status != exported.Active {
		return errorsmod.Wrapf(clienttypes.ErrClientNotActive, "client (%s) status is %s", clientID, status)
	}

	merklePath := commitmenttypes.NewMerklePath(host.ConnectionKey(connectionID))
	merklePath, err := commitmenttypes.ApplyPrefix(connection.Counterparty.Prefix, merklePath)
	if err != nil {
		return err
	}

	bz, err := k.cdc.Marshal(&counterpartyConnection)
	if err != nil {
		return err
	}

<<<<<<< HEAD
	if err := k.clientKeeper.VerifyMembership(
=======
	if err := k.clientKeeper.VerifyMembershipProof(
>>>>>>> ecbf479f
		ctx, clientID, height,
		0, 0, // skip delay period checks for non-packet processing verification
		proof, merklePath, bz,
	); err != nil {
		return errorsmod.Wrapf(err, "failed connection state verification for client (%s)", clientID)
	}

	return nil
}

// VerifyChannelState verifies a proof of the channel state of the specified
// channel end, under the specified port, stored on the target machine.
func (k *Keeper) VerifyChannelState(
	ctx sdk.Context,
	connection types.ConnectionEnd,
	height exported.Height,
	proof []byte,
	portID,
	channelID string,
	channel channeltypes.Channel,
) error {
	clientID := connection.ClientId
	if status := k.clientKeeper.GetClientStatus(ctx, clientID); status != exported.Active {
		return errorsmod.Wrapf(clienttypes.ErrClientNotActive, "client (%s) status is %s", clientID, status)
	}

	merklePath := commitmenttypes.NewMerklePath(host.ChannelKey(portID, channelID))
	merklePath, err := commitmenttypes.ApplyPrefix(connection.Counterparty.Prefix, merklePath)
	if err != nil {
		return err
	}

	bz, err := k.cdc.Marshal(&channel)
	if err != nil {
		return err
	}

<<<<<<< HEAD
	if err := k.clientKeeper.VerifyMembership(
=======
	if err := k.clientKeeper.VerifyMembershipProof(
>>>>>>> ecbf479f
		ctx, clientID, height,
		0, 0, // skip delay period checks for non-packet processing verification
		proof, merklePath, bz,
	); err != nil {
		return errorsmod.Wrapf(err, "failed channel state verification for client (%s)", clientID)
	}

	return nil
}

// VerifyPacketCommitment verifies a proof of an outgoing packet commitment at
// the specified port, specified channel, and specified sequence.
func (k *Keeper) VerifyPacketCommitment(
	ctx sdk.Context,
	connection types.ConnectionEnd,
	height exported.Height,
	proof []byte,
	portID,
	channelID string,
	sequence uint64,
	commitmentBytes []byte,
) error {
	clientID := connection.ClientId
	if status := k.clientKeeper.GetClientStatus(ctx, clientID); status != exported.Active {
		return errorsmod.Wrapf(clienttypes.ErrClientNotActive, "client (%s) status is %s", clientID, status)
	}

	// get time and block delays
	timeDelay := connection.DelayPeriod
	blockDelay := k.getBlockDelay(ctx, connection)

	merklePath := commitmenttypes.NewMerklePath(host.PacketCommitmentKey(portID, channelID, sequence))
	merklePath, err := commitmenttypes.ApplyPrefix(connection.Counterparty.Prefix, merklePath)
	if err != nil {
		return err
	}

<<<<<<< HEAD
	if err := k.clientKeeper.VerifyMembership(
=======
	if err := k.clientKeeper.VerifyMembershipProof(
>>>>>>> ecbf479f
		ctx, clientID, height, timeDelay, blockDelay, proof, merklePath, commitmentBytes,
	); err != nil {
		return errorsmod.Wrapf(err, "failed packet commitment verification for client (%s)", clientID)
	}

	return nil
}

// VerifyPacketAcknowledgement verifies a proof of an incoming packet
// acknowledgement at the specified port, specified channel, and specified sequence.
func (k *Keeper) VerifyPacketAcknowledgement(
	ctx sdk.Context,
	connection types.ConnectionEnd,
	height exported.Height,
	proof []byte,
	portID,
	channelID string,
	sequence uint64,
	acknowledgement []byte,
) error {
	clientID := connection.ClientId
	if status := k.clientKeeper.GetClientStatus(ctx, clientID); status != exported.Active {
		return errorsmod.Wrapf(clienttypes.ErrClientNotActive, "client (%s) status is %s", clientID, status)
	}

	// get time and block delays
	timeDelay := connection.DelayPeriod
	blockDelay := k.getBlockDelay(ctx, connection)

	merklePath := commitmenttypes.NewMerklePath(host.PacketAcknowledgementKey(portID, channelID, sequence))
	merklePath, err := commitmenttypes.ApplyPrefix(connection.Counterparty.Prefix, merklePath)
	if err != nil {
		return err
	}

<<<<<<< HEAD
	if err := k.clientKeeper.VerifyMembership(
=======
	if err := k.clientKeeper.VerifyMembershipProof(
>>>>>>> ecbf479f
		ctx, clientID, height, timeDelay, blockDelay,
		proof, merklePath, channeltypes.CommitAcknowledgement(acknowledgement),
	); err != nil {
		return errorsmod.Wrapf(err, "failed packet acknowledgement verification for client (%s)", clientID)
	}

	return nil
}

// VerifyPacketReceiptAbsence verifies a proof of the absence of an
// incoming packet receipt at the specified port, specified channel, and
// specified sequence.
func (k *Keeper) VerifyPacketReceiptAbsence(
	ctx sdk.Context,
	connection types.ConnectionEnd,
	height exported.Height,
	proof []byte,
	portID,
	channelID string,
	sequence uint64,
) error {
	clientID := connection.ClientId
	if status := k.clientKeeper.GetClientStatus(ctx, clientID); status != exported.Active {
		return errorsmod.Wrapf(clienttypes.ErrClientNotActive, "client (%s) status is %s", clientID, status)
	}

	// get time and block delays
	timeDelay := connection.DelayPeriod
	blockDelay := k.getBlockDelay(ctx, connection)

	merklePath := commitmenttypes.NewMerklePath(host.PacketReceiptKey(portID, channelID, sequence))
	merklePath, err := commitmenttypes.ApplyPrefix(connection.Counterparty.Prefix, merklePath)
	if err != nil {
		return err
	}

	if err := k.clientKeeper.VerifyNonMembership(
		ctx, clientID, height, timeDelay, blockDelay, proof, merklePath,
	); err != nil {
		return errorsmod.Wrapf(err, "failed packet receipt absence verification for client (%s)", clientID)
	}

	return nil
}

// VerifyNextSequenceRecv verifies a proof of the next sequence number to be
// received of the specified channel at the specified port.
func (k *Keeper) VerifyNextSequenceRecv(
	ctx sdk.Context,
	connection types.ConnectionEnd,
	height exported.Height,
	proof []byte,
	portID,
	channelID string,
	nextSequenceRecv uint64,
) error {
	clientID := connection.ClientId
	if status := k.clientKeeper.GetClientStatus(ctx, clientID); status != exported.Active {
		return errorsmod.Wrapf(clienttypes.ErrClientNotActive, "client (%s) status is %s", clientID, status)
	}

	// get time and block delays
	timeDelay := connection.DelayPeriod
	blockDelay := k.getBlockDelay(ctx, connection)

	merklePath := commitmenttypes.NewMerklePath(host.NextSequenceRecvKey(portID, channelID))
	merklePath, err := commitmenttypes.ApplyPrefix(connection.Counterparty.Prefix, merklePath)
	if err != nil {
		return err
	}

<<<<<<< HEAD
	if err := k.clientKeeper.VerifyMembership(
=======
	if err := k.clientKeeper.VerifyMembershipProof(
>>>>>>> ecbf479f
		ctx, clientID, height,
		timeDelay, blockDelay,
		proof, merklePath, sdk.Uint64ToBigEndian(nextSequenceRecv),
	); err != nil {
		return errorsmod.Wrapf(err, "failed next sequence receive verification for client (%s)", clientID)
	}

	return nil
}

// VerifyChannelUpgradeError verifies a proof of the provided upgrade error receipt.
func (k *Keeper) VerifyChannelUpgradeError(
	ctx sdk.Context,
	connection types.ConnectionEnd,
	height exported.Height,
	proof []byte,
	portID,
	channelID string,
	errorReceipt channeltypes.ErrorReceipt,
) error {
	clientID := connection.ClientId
	if status := k.clientKeeper.GetClientStatus(ctx, clientID); status != exported.Active {
		return errorsmod.Wrapf(clienttypes.ErrClientNotActive, "client (%s) status is %s", clientID, status)
	}

	merklePath := commitmenttypes.NewMerklePath(host.ChannelUpgradeErrorKey(portID, channelID))
	merklePath, err := commitmenttypes.ApplyPrefix(connection.Counterparty.Prefix, merklePath)
	if err != nil {
		return err
	}

	bz, err := k.cdc.Marshal(&errorReceipt)
	if err != nil {
		return err
	}

<<<<<<< HEAD
	if err := k.clientKeeper.VerifyMembership(
=======
	if err := k.clientKeeper.VerifyMembershipProof(
>>>>>>> ecbf479f
		ctx, clientID, height,
		0, 0, // skip delay period checks for non-packet processing verification
		proof, merklePath, bz,
	); err != nil {
		return errorsmod.Wrapf(err, "failed upgrade error receipt verification for client (%s)", clientID)
	}

	return nil
}

// VerifyChannelUpgrade verifies the proof that a particular proposed upgrade has been stored in the upgrade path.
func (k *Keeper) VerifyChannelUpgrade(
	ctx sdk.Context,
	connection types.ConnectionEnd,
	proofHeight exported.Height,
	upgradeProof []byte,
	portID,
	channelID string,
	upgrade channeltypes.Upgrade,
) error {
	clientID := connection.ClientId
	if status := k.clientKeeper.GetClientStatus(ctx, clientID); status != exported.Active {
		return errorsmod.Wrapf(clienttypes.ErrClientNotActive, "client (%s) status is %s", clientID, status)
	}

	merklePath := commitmenttypes.NewMerklePath(host.ChannelUpgradeKey(portID, channelID))
	merklePath, err := commitmenttypes.ApplyPrefix(connection.Counterparty.Prefix, merklePath)
	if err != nil {
		return err
	}

	bz, err := k.cdc.Marshal(&upgrade)
	if err != nil {
		return err
	}

<<<<<<< HEAD
	if err := k.clientKeeper.VerifyMembership(
=======
	if err := k.clientKeeper.VerifyMembershipProof(
>>>>>>> ecbf479f
		ctx, clientID, proofHeight,
		0, 0, // skip delay period checks for non-packet processing verification
		upgradeProof, merklePath, bz,
	); err != nil {
		return errorsmod.Wrapf(err, "failed upgrade verification for client (%s) on channel (%s)", clientID, channelID)
	}

	return nil
}

// getBlockDelay calculates the block delay period from the time delay of the connection
// and the maximum expected time per block.
func (k *Keeper) getBlockDelay(ctx sdk.Context, connection types.ConnectionEnd) uint64 {
	// expectedTimePerBlock should never be zero, however if it is then return a 0 block delay for safety
	// as the expectedTimePerBlock parameter was not set.
	expectedTimePerBlock := k.GetParams(ctx).MaxExpectedTimePerBlock
	if expectedTimePerBlock == 0 {
		return 0
	}
	// calculate minimum block delay by dividing time delay period
	// by the expected time per block. Round up the block delay.
	timeDelay := connection.DelayPeriod
	return uint64(math.Ceil(float64(timeDelay) / float64(expectedTimePerBlock)))
}<|MERGE_RESOLUTION|>--- conflicted
+++ resolved
@@ -40,11 +40,7 @@
 		return err
 	}
 
-<<<<<<< HEAD
-	if err := k.clientKeeper.VerifyMembership(
-=======
-	if err := k.clientKeeper.VerifyMembershipProof(
->>>>>>> ecbf479f
+	if err := k.clientKeeper.VerifyMembershipProof(
 		ctx, clientID, height,
 		0, 0, // skip delay period checks for non-packet processing verification
 		proof, merklePath, bz,
@@ -81,11 +77,7 @@
 		return err
 	}
 
-<<<<<<< HEAD
-	if err := k.clientKeeper.VerifyMembership(
-=======
-	if err := k.clientKeeper.VerifyMembershipProof(
->>>>>>> ecbf479f
+	if err := k.clientKeeper.VerifyMembershipProof(
 		ctx, clientID, height,
 		0, 0, // skip delay period checks for non-packet processing verification
 		proof, merklePath, bz,
@@ -122,11 +114,7 @@
 		return err
 	}
 
-<<<<<<< HEAD
-	if err := k.clientKeeper.VerifyMembership(
-=======
-	if err := k.clientKeeper.VerifyMembershipProof(
->>>>>>> ecbf479f
+	if err := k.clientKeeper.VerifyMembershipProof(
 		ctx, clientID, height,
 		0, 0, // skip delay period checks for non-packet processing verification
 		proof, merklePath, bz,
@@ -164,11 +152,7 @@
 		return err
 	}
 
-<<<<<<< HEAD
-	if err := k.clientKeeper.VerifyMembership(
-=======
-	if err := k.clientKeeper.VerifyMembershipProof(
->>>>>>> ecbf479f
+	if err := k.clientKeeper.VerifyMembershipProof(
 		ctx, clientID, height,
 		0, 0, // skip delay period checks for non-packet processing verification
 		proof, merklePath, bz,
@@ -206,11 +190,7 @@
 		return err
 	}
 
-<<<<<<< HEAD
-	if err := k.clientKeeper.VerifyMembership(
-=======
-	if err := k.clientKeeper.VerifyMembershipProof(
->>>>>>> ecbf479f
+	if err := k.clientKeeper.VerifyMembershipProof(
 		ctx, clientID, height, timeDelay, blockDelay, proof, merklePath, commitmentBytes,
 	); err != nil {
 		return errorsmod.Wrapf(err, "failed packet commitment verification for client (%s)", clientID)
@@ -246,11 +226,7 @@
 		return err
 	}
 
-<<<<<<< HEAD
-	if err := k.clientKeeper.VerifyMembership(
-=======
-	if err := k.clientKeeper.VerifyMembershipProof(
->>>>>>> ecbf479f
+	if err := k.clientKeeper.VerifyMembershipProof(
 		ctx, clientID, height, timeDelay, blockDelay,
 		proof, merklePath, channeltypes.CommitAcknowledgement(acknowledgement),
 	); err != nil {
@@ -322,11 +298,7 @@
 		return err
 	}
 
-<<<<<<< HEAD
-	if err := k.clientKeeper.VerifyMembership(
-=======
-	if err := k.clientKeeper.VerifyMembershipProof(
->>>>>>> ecbf479f
+	if err := k.clientKeeper.VerifyMembershipProof(
 		ctx, clientID, height,
 		timeDelay, blockDelay,
 		proof, merklePath, sdk.Uint64ToBigEndian(nextSequenceRecv),
@@ -363,11 +335,7 @@
 		return err
 	}
 
-<<<<<<< HEAD
-	if err := k.clientKeeper.VerifyMembership(
-=======
-	if err := k.clientKeeper.VerifyMembershipProof(
->>>>>>> ecbf479f
+	if err := k.clientKeeper.VerifyMembershipProof(
 		ctx, clientID, height,
 		0, 0, // skip delay period checks for non-packet processing verification
 		proof, merklePath, bz,
@@ -404,11 +372,7 @@
 		return err
 	}
 
-<<<<<<< HEAD
-	if err := k.clientKeeper.VerifyMembership(
-=======
-	if err := k.clientKeeper.VerifyMembershipProof(
->>>>>>> ecbf479f
+	if err := k.clientKeeper.VerifyMembershipProof(
 		ctx, clientID, proofHeight,
 		0, 0, // skip delay period checks for non-packet processing verification
 		upgradeProof, merklePath, bz,
