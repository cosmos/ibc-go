--- conflicted
+++ resolved
@@ -29,16 +29,7 @@
 		return errorsmod.Wrapf(clienttypes.ErrClientNotActive, "client (%s) status is %s", clientID, status)
 	}
 
-<<<<<<< HEAD
-	merklePath := commitmenttypes.NewMerklePath(host.FullClientStatePath(connection.Counterparty.ClientId))
-=======
-	clientModule, found := k.clientKeeper.Route(clientID)
-	if !found {
-		return errorsmod.Wrap(clienttypes.ErrRouteNotFound, clientID)
-	}
-
 	merklePath := commitmenttypes.NewMerklePath(host.FullClientStateKey(connection.Counterparty.ClientId))
->>>>>>> 356e433c
 	merklePath, err := commitmenttypes.ApplyPrefix(connection.Counterparty.Prefix, merklePath)
 	if err != nil {
 		return err
@@ -75,16 +66,7 @@
 		return errorsmod.Wrapf(clienttypes.ErrClientNotActive, "client (%s) status is %s", clientID, status)
 	}
 
-<<<<<<< HEAD
-	merklePath := commitmenttypes.NewMerklePath(host.FullConsensusStatePath(connection.Counterparty.ClientId, consensusHeight))
-=======
-	clientModule, found := k.clientKeeper.Route(clientID)
-	if !found {
-		return errorsmod.Wrap(clienttypes.ErrRouteNotFound, clientID)
-	}
-
 	merklePath := commitmenttypes.NewMerklePath(host.FullConsensusStateKey(connection.Counterparty.ClientId, consensusHeight))
->>>>>>> 356e433c
 	merklePath, err := commitmenttypes.ApplyPrefix(connection.Counterparty.Prefix, merklePath)
 	if err != nil {
 		return err
@@ -121,16 +103,7 @@
 		return errorsmod.Wrapf(clienttypes.ErrClientNotActive, "client (%s) status is %s", clientID, status)
 	}
 
-<<<<<<< HEAD
-	merklePath := commitmenttypes.NewMerklePath(host.ConnectionPath(connectionID))
-=======
-	clientModule, found := k.clientKeeper.Route(clientID)
-	if !found {
-		return errorsmod.Wrap(clienttypes.ErrRouteNotFound, clientID)
-	}
-
 	merklePath := commitmenttypes.NewMerklePath(host.ConnectionKey(connectionID))
->>>>>>> 356e433c
 	merklePath, err := commitmenttypes.ApplyPrefix(connection.Counterparty.Prefix, merklePath)
 	if err != nil {
 		return err
@@ -168,16 +141,7 @@
 		return errorsmod.Wrapf(clienttypes.ErrClientNotActive, "client (%s) status is %s", clientID, status)
 	}
 
-<<<<<<< HEAD
-	merklePath := commitmenttypes.NewMerklePath(host.ChannelPath(portID, channelID))
-=======
-	clientModule, found := k.clientKeeper.Route(clientID)
-	if !found {
-		return errorsmod.Wrap(clienttypes.ErrRouteNotFound, clientID)
-	}
-
 	merklePath := commitmenttypes.NewMerklePath(host.ChannelKey(portID, channelID))
->>>>>>> 356e433c
 	merklePath, err := commitmenttypes.ApplyPrefix(connection.Counterparty.Prefix, merklePath)
 	if err != nil {
 		return err
@@ -293,13 +257,8 @@
 	timeDelay := connection.DelayPeriod
 	blockDelay := k.getBlockDelay(ctx, connection)
 
-<<<<<<< HEAD
-	merklePath := commitmenttypes.NewMerklePath(host.PacketReceiptPath(portID, channelID, sequence))
-	merklePath, err := commitmenttypes.ApplyPrefix(connection.Counterparty.Prefix, merklePath)
-=======
 	merklePath := commitmenttypes.NewMerklePath(host.PacketReceiptKey(portID, channelID, sequence))
-	merklePath, err = commitmenttypes.ApplyPrefix(connection.Counterparty.Prefix, merklePath)
->>>>>>> 356e433c
+	merklePath, err := commitmenttypes.ApplyPrefix(connection.Counterparty.Prefix, merklePath)
 	if err != nil {
 		return err
 	}
@@ -365,16 +324,7 @@
 		return errorsmod.Wrapf(clienttypes.ErrClientNotActive, "client (%s) status is %s", clientID, status)
 	}
 
-<<<<<<< HEAD
-	merklePath := commitmenttypes.NewMerklePath(host.ChannelUpgradeErrorPath(portID, channelID))
-=======
-	clientModule, found := k.clientKeeper.Route(clientID)
-	if !found {
-		return errorsmod.Wrap(clienttypes.ErrRouteNotFound, clientID)
-	}
-
 	merklePath := commitmenttypes.NewMerklePath(host.ChannelUpgradeErrorKey(portID, channelID))
->>>>>>> 356e433c
 	merklePath, err := commitmenttypes.ApplyPrefix(connection.Counterparty.Prefix, merklePath)
 	if err != nil {
 		return err
@@ -411,16 +361,7 @@
 		return errorsmod.Wrapf(clienttypes.ErrClientNotActive, "client (%s) status is %s", clientID, status)
 	}
 
-<<<<<<< HEAD
-	merklePath := commitmenttypes.NewMerklePath(host.ChannelUpgradePath(portID, channelID))
-=======
-	clientModule, found := k.clientKeeper.Route(clientID)
-	if !found {
-		return errorsmod.Wrap(clienttypes.ErrRouteNotFound, clientID)
-	}
-
 	merklePath := commitmenttypes.NewMerklePath(host.ChannelUpgradeKey(portID, channelID))
->>>>>>> 356e433c
 	merklePath, err := commitmenttypes.ApplyPrefix(connection.Counterparty.Prefix, merklePath)
 	if err != nil {
 		return err
