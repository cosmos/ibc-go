--- conflicted
+++ resolved
@@ -1,11 +1,7 @@
 package types
 
 import (
-<<<<<<< HEAD
-	context "context"
-=======
 	"context"
->>>>>>> 1af0bfc1
 
 	sdk "github.com/cosmos/cosmos-sdk/types"
 	paramtypes "github.com/cosmos/cosmos-sdk/x/params/types"
