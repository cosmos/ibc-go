package types_test

import (
	"fmt"
	"testing"
	"time"

	"github.com/stretchr/testify/require"
	"github.com/stretchr/testify/suite"

	"github.com/cosmos/cosmos-sdk/store/iavl"
	"github.com/cosmos/cosmos-sdk/store/rootmulti"
	storetypes "github.com/cosmos/cosmos-sdk/store/types"
	sdk "github.com/cosmos/cosmos-sdk/types"

	dbm "github.com/cometbft/cometbft-db"
	abci "github.com/cometbft/cometbft/abci/types"
	log "github.com/cometbft/cometbft/libs/log"

	clienttypes "github.com/cosmos/ibc-go/v7/modules/core/02-client/types"
	"github.com/cosmos/ibc-go/v7/modules/core/03-connection/types"
	commitmenttypes "github.com/cosmos/ibc-go/v7/modules/core/23-commitment/types"
	"github.com/cosmos/ibc-go/v7/modules/core/exported"
	ibctm "github.com/cosmos/ibc-go/v7/modules/light-clients/07-tendermint"
	ibctesting "github.com/cosmos/ibc-go/v7/testing"
	"github.com/cosmos/ibc-go/v7/testing/simapp"
)

var (
	signer = "cosmos1ckgw5d7jfj7wwxjzs9fdrdev9vc8dzcw3n2lht"

	emptyPrefix = commitmenttypes.MerklePrefix{}
	emptyProof  = []byte{}
)

type MsgTestSuite struct {
	suite.Suite

	coordinator *ibctesting.Coordinator

	chainA *ibctesting.TestChain
	chainB *ibctesting.TestChain

	proof []byte
}

func (s *MsgTestSuite) SetupTest() {
	s.coordinator = ibctesting.NewCoordinator(s.T(), 2)

	s.chainA = s.coordinator.GetChain(ibctesting.GetChainID(1))
	s.chainB = s.coordinator.GetChain(ibctesting.GetChainID(2))

<<<<<<< HEAD
	app := simapp.Setup()
=======
	app := simapp.Setup(suite.T(), false)
>>>>>>> d281d840
	db := dbm.NewMemDB()
	dblog := log.TestingLogger()
	store := rootmulti.NewStore(db, dblog)
	storeKey := storetypes.NewKVStoreKey("iavlStoreKey")

	store.MountStoreWithDB(storeKey, storetypes.StoreTypeIAVL, nil)
	err := store.LoadVersion(0)
	s.Require().NoError(err)
	iavlStore := store.GetCommitStore(storeKey).(*iavl.Store)

	iavlStore.Set([]byte("KEY"), []byte("VALUE"))
	_ = store.Commit()

	res := store.Query(abci.RequestQuery{
		Path:  fmt.Sprintf("/%s/key", storeKey.Name()), // required path to get key/value+proof
		Data:  []byte("KEY"),
		Prove: true,
	})

	merkleProof, err := commitmenttypes.ConvertProofs(res.ProofOps)
	s.Require().NoError(err)
	proof, err := app.AppCodec().Marshal(&merkleProof)
	s.Require().NoError(err)

	s.proof = proof
}

func TestMsgTestSuite(t *testing.T) {
	suite.Run(t, new(MsgTestSuite))
}

func (s *MsgTestSuite) TestNewMsgConnectionOpenInit() {
	prefix := commitmenttypes.NewMerklePrefix([]byte("storePrefixKey"))
	// empty versions are considered valid, the default compatible versions
	// will be used in protocol.
	var version *types.Version

	testCases := []struct {
		name    string
		msg     *types.MsgConnectionOpenInit
		expPass bool
	}{
		{"localhost client ID", types.NewMsgConnectionOpenInit(exported.LocalhostClientID, "clienttotest", prefix, version, 500, signer), false},
		{"invalid client ID", types.NewMsgConnectionOpenInit("test/iris", "clienttotest", prefix, version, 500, signer), false},
		{"invalid counterparty client ID", types.NewMsgConnectionOpenInit("clienttotest", "(clienttotest)", prefix, version, 500, signer), false},
		{"invalid counterparty connection ID", &types.MsgConnectionOpenInit{connectionID, types.NewCounterparty("clienttotest", "connectiontotest", prefix), version, 500, signer}, false},
		{"empty counterparty prefix", types.NewMsgConnectionOpenInit("clienttotest", "clienttotest", emptyPrefix, version, 500, signer), false},
		{"supplied version fails basic validation", types.NewMsgConnectionOpenInit("clienttotest", "clienttotest", prefix, &types.Version{}, 500, signer), false},
		{"empty singer", types.NewMsgConnectionOpenInit("clienttotest", "clienttotest", prefix, version, 500, ""), false},
		{"success", types.NewMsgConnectionOpenInit("clienttotest", "clienttotest", prefix, version, 500, signer), true},
	}

	for _, tc := range testCases {
		err := tc.msg.ValidateBasic()
		if tc.expPass {
			s.Require().NoError(err, tc.name)
		} else {
			s.Require().Error(err, tc.name)
		}
	}
}

func (s *MsgTestSuite) TestNewMsgConnectionOpenTry() {
	prefix := commitmenttypes.NewMerklePrefix([]byte("storePrefixKey"))

	clientState := ibctm.NewClientState(
		chainID, ibctm.DefaultTrustLevel, ibctesting.TrustingPeriod, ibctesting.UnbondingPeriod, ibctesting.MaxClockDrift, clientHeight, commitmenttypes.GetSDKSpecs(), ibctesting.UpgradePath,
	)
	protoAny, err := clienttypes.PackClientState(clientState)
	s.Require().NoError(err)

	// Pack consensus state into any to test unpacking error
	consState := ibctm.NewConsensusState(
		time.Now(), commitmenttypes.NewMerkleRoot([]byte("root")), []byte("nextValsHash"),
	)
	invalidAny := clienttypes.MustPackConsensusState(consState)
	counterparty := types.NewCounterparty("connectiontotest", "clienttotest", prefix)

	// invalidClientState fails validateBasic
	invalidClient := ibctm.NewClientState(
		chainID, ibctm.DefaultTrustLevel, ibctesting.TrustingPeriod, ibctesting.UnbondingPeriod, ibctesting.MaxClockDrift, clienttypes.ZeroHeight(), commitmenttypes.GetSDKSpecs(), ibctesting.UpgradePath,
	)

	testCases := []struct {
		name    string
		msg     *types.MsgConnectionOpenTry
		expPass bool
	}{
		{"non empty connection ID", &types.MsgConnectionOpenTry{"connection-0", "clienttotesta", protoAny, counterparty, 500, []*types.Version{ibctesting.ConnectionVersion}, clientHeight, s.proof, s.proof, s.proof, clientHeight, signer, nil}, false},
		{"localhost client ID", types.NewMsgConnectionOpenTry(exported.LocalhostClientID, "connectiontotest", "clienttotest", clientState, prefix, []*types.Version{ibctesting.ConnectionVersion}, 500, s.proof, s.proof, s.proof, clientHeight, clientHeight, signer), false},
		{"invalid client ID", types.NewMsgConnectionOpenTry("test/iris", "connectiontotest", "clienttotest", clientState, prefix, []*types.Version{ibctesting.ConnectionVersion}, 500, s.proof, s.proof, s.proof, clientHeight, clientHeight, signer), false},
		{"invalid counterparty connection ID", types.NewMsgConnectionOpenTry("clienttotesta", "ibc/test", "clienttotest", clientState, prefix, []*types.Version{ibctesting.ConnectionVersion}, 500, s.proof, s.proof, s.proof, clientHeight, clientHeight, signer), false},
		{"invalid counterparty client ID", types.NewMsgConnectionOpenTry("clienttotesta", "connectiontotest", "test/conn1", clientState, prefix, []*types.Version{ibctesting.ConnectionVersion}, 500, s.proof, s.proof, s.proof, clientHeight, clientHeight, signer), false},
		{"invalid nil counterparty client", types.NewMsgConnectionOpenTry("clienttotesta", "connectiontotest", "clienttotest", nil, prefix, []*types.Version{ibctesting.ConnectionVersion}, 500, s.proof, s.proof, s.proof, clientHeight, clientHeight, signer), false},
		{"invalid client unpacking", &types.MsgConnectionOpenTry{"", "clienttotesta", invalidAny, counterparty, 500, []*types.Version{ibctesting.ConnectionVersion}, clientHeight, s.proof, s.proof, s.proof, clientHeight, signer, nil}, false},
		{"counterparty failed validate", types.NewMsgConnectionOpenTry("clienttotesta", "connectiontotest", "clienttotest", invalidClient, prefix, []*types.Version{ibctesting.ConnectionVersion}, 500, s.proof, s.proof, s.proof, clientHeight, clientHeight, signer), false},
		{"empty counterparty prefix", types.NewMsgConnectionOpenTry("clienttotesta", "connectiontotest", "clienttotest", clientState, emptyPrefix, []*types.Version{ibctesting.ConnectionVersion}, 500, s.proof, s.proof, s.proof, clientHeight, clientHeight, signer), false},
		{"empty counterpartyVersions", types.NewMsgConnectionOpenTry("clienttotesta", "connectiontotest", "clienttotest", clientState, prefix, []*types.Version{}, 500, s.proof, s.proof, s.proof, clientHeight, clientHeight, signer), false},
		{"empty proofInit", types.NewMsgConnectionOpenTry("clienttotesta", "connectiontotest", "clienttotest", clientState, prefix, []*types.Version{ibctesting.ConnectionVersion}, 500, emptyProof, s.proof, s.proof, clientHeight, clientHeight, signer), false},
		{"empty proofClient", types.NewMsgConnectionOpenTry("clienttotesta", "connectiontotest", "clienttotest", clientState, prefix, []*types.Version{ibctesting.ConnectionVersion}, 500, s.proof, emptyProof, s.proof, clientHeight, clientHeight, signer), false},
		{"empty proofConsensus", types.NewMsgConnectionOpenTry("clienttotesta", "connectiontotest", "clienttotest", clientState, prefix, []*types.Version{ibctesting.ConnectionVersion}, 500, s.proof, s.proof, emptyProof, clientHeight, clientHeight, signer), false},
		{"invalid consensusHeight", types.NewMsgConnectionOpenTry("clienttotesta", "connectiontotest", "clienttotest", clientState, prefix, []*types.Version{ibctesting.ConnectionVersion}, 500, s.proof, s.proof, s.proof, clientHeight, clienttypes.ZeroHeight(), signer), false},
		{"empty singer", types.NewMsgConnectionOpenTry("clienttotesta", "connectiontotest", "clienttotest", clientState, prefix, []*types.Version{ibctesting.ConnectionVersion}, 500, s.proof, s.proof, s.proof, clientHeight, clientHeight, ""), false},
		{"success", types.NewMsgConnectionOpenTry("clienttotesta", "connectiontotest", "clienttotest", clientState, prefix, []*types.Version{ibctesting.ConnectionVersion}, 500, s.proof, s.proof, s.proof, clientHeight, clientHeight, signer), true},
		{"invalid version", types.NewMsgConnectionOpenTry("clienttotesta", "connectiontotest", "clienttotest", clientState, prefix, []*types.Version{{}}, 500, s.proof, s.proof, s.proof, clientHeight, clientHeight, signer), false},
	}

	for _, tc := range testCases {
		err := tc.msg.ValidateBasic()
		if tc.expPass {
			s.Require().NoError(err, tc.name)
		} else {
			s.Require().Error(err, tc.name)
		}
	}
}

func (s *MsgTestSuite) TestNewMsgConnectionOpenAck() {
	clientState := ibctm.NewClientState(
		chainID, ibctm.DefaultTrustLevel, ibctesting.TrustingPeriod, ibctesting.UnbondingPeriod, ibctesting.MaxClockDrift, clientHeight, commitmenttypes.GetSDKSpecs(), ibctesting.UpgradePath,
	)

	// Pack consensus state into any to test unpacking error
	consState := ibctm.NewConsensusState(
		time.Now(), commitmenttypes.NewMerkleRoot([]byte("root")), []byte("nextValsHash"),
	)
	invalidAny := clienttypes.MustPackConsensusState(consState)

	// invalidClientState fails validateBasic
	invalidClient := ibctm.NewClientState(
		chainID, ibctm.DefaultTrustLevel, ibctesting.TrustingPeriod, ibctesting.UnbondingPeriod, ibctesting.MaxClockDrift, clienttypes.ZeroHeight(), commitmenttypes.GetSDKSpecs(), ibctesting.UpgradePath,
	)
	connectionID := "connection-0"

	testCases := []struct {
		name    string
		msg     *types.MsgConnectionOpenAck
		expPass bool
	}{
		{"invalid connection ID", types.NewMsgConnectionOpenAck("test/conn1", connectionID, clientState, s.proof, s.proof, s.proof, clientHeight, clientHeight, ibctesting.ConnectionVersion, signer), false},
		{"invalid counterparty connection ID", types.NewMsgConnectionOpenAck(connectionID, "test/conn1", clientState, s.proof, s.proof, s.proof, clientHeight, clientHeight, ibctesting.ConnectionVersion, signer), false},
		{"invalid nil counterparty client", types.NewMsgConnectionOpenAck(connectionID, connectionID, nil, s.proof, s.proof, s.proof, clientHeight, clientHeight, ibctesting.ConnectionVersion, signer), false},
		{"invalid unpacking counterparty client", &types.MsgConnectionOpenAck{connectionID, connectionID, ibctesting.ConnectionVersion, invalidAny, clientHeight, s.proof, s.proof, s.proof, clientHeight, signer, nil}, false},
		{"counterparty client failed validate", types.NewMsgConnectionOpenAck(connectionID, connectionID, invalidClient, s.proof, s.proof, s.proof, clientHeight, clientHeight, ibctesting.ConnectionVersion, signer), false},
		{"empty proofTry", types.NewMsgConnectionOpenAck(connectionID, connectionID, clientState, emptyProof, s.proof, s.proof, clientHeight, clientHeight, ibctesting.ConnectionVersion, signer), false},
		{"empty proofClient", types.NewMsgConnectionOpenAck(connectionID, connectionID, clientState, s.proof, emptyProof, s.proof, clientHeight, clientHeight, ibctesting.ConnectionVersion, signer), false},
		{"empty proofConsensus", types.NewMsgConnectionOpenAck(connectionID, connectionID, clientState, s.proof, s.proof, emptyProof, clientHeight, clientHeight, ibctesting.ConnectionVersion, signer), false},
		{"invalid consensusHeight", types.NewMsgConnectionOpenAck(connectionID, connectionID, clientState, s.proof, s.proof, s.proof, clientHeight, clienttypes.ZeroHeight(), ibctesting.ConnectionVersion, signer), false},
		{"invalid version", types.NewMsgConnectionOpenAck(connectionID, connectionID, clientState, s.proof, s.proof, s.proof, clientHeight, clientHeight, &types.Version{}, signer), false},
		{"empty signer", types.NewMsgConnectionOpenAck(connectionID, connectionID, clientState, s.proof, s.proof, s.proof, clientHeight, clientHeight, ibctesting.ConnectionVersion, ""), false},
		{"success", types.NewMsgConnectionOpenAck(connectionID, connectionID, clientState, s.proof, s.proof, s.proof, clientHeight, clientHeight, ibctesting.ConnectionVersion, signer), true},
	}

	for _, tc := range testCases {
		err := tc.msg.ValidateBasic()
		if tc.expPass {
			s.Require().NoError(err, tc.name)
		} else {
			s.Require().Error(err, tc.name)
		}
	}
}

func (s *MsgTestSuite) TestNewMsgConnectionOpenConfirm() {
	testCases := []struct {
		name    string
		msg     *types.MsgConnectionOpenConfirm
		expPass bool
	}{
		{"invalid connection ID", types.NewMsgConnectionOpenConfirm("test/conn1", s.proof, clientHeight, signer), false},
		{"empty proofTry", types.NewMsgConnectionOpenConfirm(connectionID, emptyProof, clientHeight, signer), false},
		{"empty signer", types.NewMsgConnectionOpenConfirm(connectionID, s.proof, clientHeight, ""), false},
		{"success", types.NewMsgConnectionOpenConfirm(connectionID, s.proof, clientHeight, signer), true},
	}

	for _, tc := range testCases {
		err := tc.msg.ValidateBasic()
		if tc.expPass {
			s.Require().NoError(err, tc.name)
		} else {
			s.Require().Error(err, tc.name)
		}
	}
}

// TestMsgUpdateParamsValidateBasic tests ValidateBasic for MsgUpdateParams
func (s *MsgTestSuite) TestMsgUpdateParamsValidateBasic() {
	authority := s.chainA.App.GetIBCKeeper().GetAuthority()
	testCases := []struct {
		name    string
		msg     *types.MsgUpdateParams
		expPass bool
	}{
		{
			"success: valid authority and params",
			types.NewMsgUpdateParams(authority, types.DefaultParams()),
			true,
		},
		{
			"failure: invalid authority address",
			types.NewMsgUpdateParams("invalid", types.DefaultParams()),
			false,
		},
		{
			"failure: invalid time per block",
			types.NewMsgUpdateParams(authority, types.NewParams(0)),
			false,
		},
	}

	for _, tc := range testCases {
		err := tc.msg.ValidateBasic()
		if tc.expPass {
			s.Require().NoError(err, "valid case %s failed", tc.name)
		} else {
			s.Require().Error(err, "invalid case %s passed", tc.name)
		}
	}
}

// TestMsgUpdateParamsGetSigners tests GetSigners for MsgUpdateParams
func TestMsgUpdateParamsGetSigners(t *testing.T) {
	testCases := []struct {
		name    string
		address sdk.AccAddress
		expPass bool
	}{
		{"success: valid address", sdk.AccAddress(ibctesting.TestAccAddress), true},
		{"failure: nil address", nil, false},
	}

	for _, tc := range testCases {
		msg := types.MsgUpdateParams{
			Authority: tc.address.String(),
			Params:    types.DefaultParams(),
		}
		if tc.expPass {
			require.Equal(t, []sdk.AccAddress{tc.address}, msg.GetSigners())
		} else {
			require.Panics(t, func() {
				msg.GetSigners()
			})
		}
	}
}<|MERGE_RESOLUTION|>--- conflicted
+++ resolved
@@ -50,11 +50,7 @@
 	s.chainA = s.coordinator.GetChain(ibctesting.GetChainID(1))
 	s.chainB = s.coordinator.GetChain(ibctesting.GetChainID(2))
 
-<<<<<<< HEAD
-	app := simapp.Setup()
-=======
-	app := simapp.Setup(suite.T(), false)
->>>>>>> d281d840
+	app := simapp.Setup(s.T(), false)
 	db := dbm.NewMemDB()
 	dblog := log.TestingLogger()
 	store := rootmulti.NewStore(db, dblog)
