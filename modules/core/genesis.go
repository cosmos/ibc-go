package ibc

import (
	sdk "github.com/cosmos/cosmos-sdk/types"

	client "github.com/cosmos/ibc-go/v9/modules/core/02-client"
	clientv2 "github.com/cosmos/ibc-go/v9/modules/core/02-client/v2"
	connection "github.com/cosmos/ibc-go/v9/modules/core/03-connection"
	channel "github.com/cosmos/ibc-go/v9/modules/core/04-channel"
	"github.com/cosmos/ibc-go/v9/modules/core/keeper"
	"github.com/cosmos/ibc-go/v9/modules/core/types"
)

// InitGenesis initializes the ibc state from a provided genesis
// state.
func InitGenesis(ctx sdk.Context, k keeper.Keeper, gs *types.GenesisState) {
	client.InitGenesis(ctx, k.ClientKeeper, gs.ClientGenesis)
	connection.InitGenesis(ctx, k.ConnectionKeeper, gs.ConnectionGenesis)
	channel.InitGenesis(ctx, k.ChannelKeeper, gs.ChannelGenesis)
<<<<<<< HEAD

	return clientv2.InitGenesis(ctx, k.ClientV2Keeper, gs.ClientV2Genesis)
}

// ExportGenesis returns the ibc exported genesis.
func ExportGenesis(ctx context.Context, k keeper.Keeper) (*types.GenesisState, error) {
	clientGenState, err := client.ExportGenesis(ctx, k.ClientKeeper)
	if err != nil {
		return nil, err
	}

	return &types.GenesisState{
		ClientGenesis:     clientGenState,
		ClientV2Genesis:   clientv2.ExportGenesis(ctx, k.ClientV2Keeper),
=======
}

// ExportGenesis returns the ibc exported genesis.
func ExportGenesis(ctx sdk.Context, k keeper.Keeper) *types.GenesisState {
	return &types.GenesisState{
		ClientGenesis:     client.ExportGenesis(ctx, k.ClientKeeper),
>>>>>>> cc944ead
		ConnectionGenesis: connection.ExportGenesis(ctx, k.ConnectionKeeper),
		ChannelGenesis:    channel.ExportGenesis(ctx, k.ChannelKeeper),
	}
}<|MERGE_RESOLUTION|>--- conflicted
+++ resolved
@@ -17,29 +17,14 @@
 	client.InitGenesis(ctx, k.ClientKeeper, gs.ClientGenesis)
 	connection.InitGenesis(ctx, k.ConnectionKeeper, gs.ConnectionGenesis)
 	channel.InitGenesis(ctx, k.ChannelKeeper, gs.ChannelGenesis)
-<<<<<<< HEAD
-
-	return clientv2.InitGenesis(ctx, k.ClientV2Keeper, gs.ClientV2Genesis)
-}
-
-// ExportGenesis returns the ibc exported genesis.
-func ExportGenesis(ctx context.Context, k keeper.Keeper) (*types.GenesisState, error) {
-	clientGenState, err := client.ExportGenesis(ctx, k.ClientKeeper)
-	if err != nil {
-		return nil, err
-	}
-
-	return &types.GenesisState{
-		ClientGenesis:     clientGenState,
-		ClientV2Genesis:   clientv2.ExportGenesis(ctx, k.ClientV2Keeper),
-=======
+	clientv2.InitGenesis(ctx, k.ClientV2Keeper, gs.ClientV2Genesis)
 }
 
 // ExportGenesis returns the ibc exported genesis.
 func ExportGenesis(ctx sdk.Context, k keeper.Keeper) *types.GenesisState {
 	return &types.GenesisState{
 		ClientGenesis:     client.ExportGenesis(ctx, k.ClientKeeper),
->>>>>>> cc944ead
+		ClientV2Genesis:   clientv2.ExportGenesis(ctx, k.ClientV2Keeper),
 		ConnectionGenesis: connection.ExportGenesis(ctx, k.ConnectionKeeper),
 		ChannelGenesis:    channel.ExportGenesis(ctx, k.ChannelKeeper),
 	}
