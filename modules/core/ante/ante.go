--- conflicted
+++ resolved
@@ -41,15 +41,9 @@
 				// there we must start the if statement on ctx.IsReCheckTx() to correctly
 				// determine which mode we are in
 				if ctx.IsReCheckTx() {
-<<<<<<< HEAD
 					response, err = rrd.recvPacketReCheckTx(ctx, msg)
 				} else {
-					response, err = rrd.k.RecvPacket(ctx, msg)
-=======
-					response, err = rrd.k.RecvPacket(ctx, msg)
-				} else {
 					response, err = rrd.recvPacketCheckTx(ctx, msg)
->>>>>>> 0993246f
 				}
 				if err != nil {
 					return ctx, err
@@ -111,16 +105,6 @@
 	return next(ctx, tx, simulate)
 }
 
-<<<<<<< HEAD
-// recvPacketReCheckTx runs a subset of ibc recv packet logic to be used specifically within the RedundantRelayDecorator AnteHandler.
-// It only performs core IBC receiving logic and skips any application logic.
-func (rrd RedundantRelayDecorator) recvPacketReCheckTx(ctx sdk.Context, msg *channeltypes.MsgRecvPacket) (*channeltypes.MsgRecvPacketResponse, error) {
-	err := rrd.k.ChannelKeeper.RecvPacketReCheckTx(ctx, msg.Packet)
-
-	switch err {
-	case nil:
-		return &channeltypes.MsgRecvPacketResponse{Result: channeltypes.SUCCESS}, nil
-=======
 // recvPacketCheckTx runs a subset of ibc recv packet logic to be used specifically within the RedundantRelayDecorator AnteHandler.
 // It only performs core IBC receiving logic and skips any application logic.
 func (rrd RedundantRelayDecorator) recvPacketCheckTx(ctx sdk.Context, msg *channeltypes.MsgRecvPacket) (*channeltypes.MsgRecvPacketResponse, error) {
@@ -138,17 +122,29 @@
 	switch err {
 	case nil:
 		writeFn()
->>>>>>> 0993246f
 	case channeltypes.ErrNoOpMsg:
 		return &channeltypes.MsgRecvPacketResponse{Result: channeltypes.NOOP}, nil
 	default:
 		return nil, errorsmod.Wrap(err, "receive packet verification failed")
 	}
-<<<<<<< HEAD
-=======
 
 	return &channeltypes.MsgRecvPacketResponse{Result: channeltypes.SUCCESS}, nil
->>>>>>> 0993246f
+}
+
+// recvPacketReCheckTx runs a subset of ibc recv packet logic to be used specifically within the RedundantRelayDecorator AnteHandler.
+// It only performs core IBC receiving logic and skips any application logic.
+func (rrd RedundantRelayDecorator) recvPacketReCheckTx(ctx sdk.Context, msg *channeltypes.MsgRecvPacket) (*channeltypes.MsgRecvPacketResponse, error) {
+	err := rrd.k.ChannelKeeper.RecvPacketReCheckTx(ctx, msg.Packet)
+
+	switch err {
+	case nil:
+		return &channeltypes.MsgRecvPacketResponse{Result: channeltypes.SUCCESS}, nil
+	case channeltypes.ErrNoOpMsg:
+		return &channeltypes.MsgRecvPacketResponse{Result: channeltypes.NOOP}, nil
+	default:
+		return nil, errorsmod.Wrap(err, "receive packet verification failed")
+	}
+
 }
 
 // updateClientCheckTx runs a subset of ibc client update logic to be used specifically within the RedundantRelayDecorator AnteHandler.
