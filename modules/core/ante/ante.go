package ante

import (
	errorsmod "cosmossdk.io/errors"

	sdk "github.com/cosmos/cosmos-sdk/types"
	sdkerrors "github.com/cosmos/cosmos-sdk/types/errors"

	clienttypes "github.com/cosmos/ibc-go/v7/modules/core/02-client/types"
	channeltypes "github.com/cosmos/ibc-go/v7/modules/core/04-channel/types"
	"github.com/cosmos/ibc-go/v7/modules/core/exported"
	"github.com/cosmos/ibc-go/v7/modules/core/keeper"
	solomachine "github.com/cosmos/ibc-go/v7/modules/light-clients/06-solomachine"
	tendermint "github.com/cosmos/ibc-go/v7/modules/light-clients/07-tendermint"
)

type RedundantRelayDecorator struct {
	k *keeper.Keeper
}

func NewRedundantRelayDecorator(k *keeper.Keeper) RedundantRelayDecorator {
	return RedundantRelayDecorator{k: k}
}

// RedundantRelayDecorator returns an error if a multiMsg tx only contains packet messages (Recv, Ack, Timeout) and additional update messages
// and all packet messages are redundant. If the transaction is just a single UpdateClient message, or the multimsg transaction
// contains some other message type, then the antedecorator returns no error and continues processing to ensure these transactions
// are included. This will ensure that relayers do not waste fees on multiMsg transactions when another relayer has already submitted
// all packets, by rejecting the tx at the mempool layer.
func (rrd RedundantRelayDecorator) AnteHandle(ctx sdk.Context, tx sdk.Tx, simulate bool, next sdk.AnteHandler) (sdk.Context, error) {
	// do not run redundancy check on DeliverTx or simulate
	if (ctx.IsCheckTx() || ctx.IsReCheckTx()) && !simulate {
		// keep track of total packet messages and number of redundancies across `RecvPacket`, `AcknowledgePacket`, and `TimeoutPacket/OnClose`
		redundancies := 0
		packetMsgs := 0
		for _, m := range tx.GetMsgs() {
			switch msg := m.(type) {
			case *channeltypes.MsgRecvPacket:
				var (
					response *channeltypes.MsgRecvPacketResponse
					err      error
				)
				// when we are in ReCheckTx mode, ctx.IsCheckTx() will also return true
				// therefore we must start the if statement on ctx.IsReCheckTx() to correctly
				// determine which mode we are in
				if ctx.IsReCheckTx() {
					response, err = rrd.recvPacketReCheckTx(ctx, msg)
				} else {
					response, err = rrd.recvPacketCheckTx(ctx, msg)
				}
				if err != nil {
					return ctx, err
				}

				if response.Result == channeltypes.NOOP {
					redundancies++
				}
				packetMsgs++

			case *channeltypes.MsgAcknowledgement:
				response, err := rrd.k.Acknowledgement(sdk.WrapSDKContext(ctx), msg)
				if err != nil {
					return ctx, err
				}
				if response.Result == channeltypes.NOOP {
					redundancies++
				}
				packetMsgs++

			case *channeltypes.MsgTimeout:
				response, err := rrd.k.Timeout(sdk.WrapSDKContext(ctx), msg)
				if err != nil {
					return ctx, err
				}
				if response.Result == channeltypes.NOOP {
					redundancies++
				}
				packetMsgs++

			case *channeltypes.MsgTimeoutOnClose:
				response, err := rrd.k.TimeoutOnClose(sdk.WrapSDKContext(ctx), msg)
				if err != nil {
					return ctx, err
				}
				if response.Result == channeltypes.NOOP {
					redundancies++
				}
				packetMsgs++

			case *clienttypes.MsgUpdateClient:
				if err := rrd.updateClientCheckTx(ctx, msg); err != nil {
					return ctx, err
				}

			default:
				// if the multiMsg tx has a msg that is not a packet msg or update msg, then we will not return error
				// regardless of if all packet messages are redundant. This ensures that non-packet messages get processed
				// even if they get batched with redundant packet messages.
				return next(ctx, tx, simulate)
			}
		}

		// only return error if all packet messages are redundant
		if redundancies == packetMsgs && packetMsgs > 0 {
			return ctx, channeltypes.ErrRedundantTx
		}
	}
	return next(ctx, tx, simulate)
}

<<<<<<< HEAD
// updateClientCheckTx runs a subset of ibc client update logic to be used specifically within the RedundantRelayDecorator AnteHandler.
// The following function performs ibc client message verification for CheckTx only and state updates in both CheckTx and ReCheckTx.
// Note that misbehaviour checks are omitted.
func (rrd RedundantRelayDecorator) updateClientCheckTx(ctx sdk.Context, msg *clienttypes.MsgUpdateClient) error {
	clientMsg, err := clienttypes.UnpackClientMessage(msg.ClientMessage)
	if err != nil {
		return err
	}

	clientState, found := rrd.k.ClientKeeper.GetClientState(ctx, msg.ClientId)
	if !found {
		return errorsmod.Wrapf(clienttypes.ErrClientNotFound, msg.ClientId)
	}

	if status := rrd.k.ClientKeeper.GetClientStatus(ctx, clientState, msg.ClientId); status != exported.Active {
		return errorsmod.Wrapf(clienttypes.ErrClientNotActive, "cannot update client (%s) with status %s", msg.ClientId, status)
	}

	clientStore := rrd.k.ClientKeeper.ClientStore(ctx, msg.ClientId)

	if !ctx.IsReCheckTx() {
		if err := clientState.VerifyClientMessage(ctx, rrd.k.Codec(), clientStore, clientMsg); err != nil {
			return err
		}
	}

	// NOTE: the following avoids panics in ante handler client updates for ibc-go v7.4.x
	// without state machine breaking changes within light client modules.
	switch clientMsg.(type) {
	case *solomachine.Misbehaviour:
		// ignore solomachine misbehaviour for update state in ante
	case *tendermint.Misbehaviour:
		// ignore tendermint misbehaviour for update state in ante
	default:
		heights := clientState.UpdateState(ctx, rrd.k.Codec(), clientStore, clientMsg)
		ctx.Logger().With("module", "x/"+exported.ModuleName).Debug("ante ibc client update", "consensusHeights", heights)
	}

	return nil
=======
// recvPacketCheckTx runs a subset of ibc recv packet logic to be used specifically within the RedundantRelayDecorator AnteHandler.
// It only performs core IBC receiving logic and skips any application logic.
func (rrd RedundantRelayDecorator) recvPacketCheckTx(ctx sdk.Context, msg *channeltypes.MsgRecvPacket) (*channeltypes.MsgRecvPacketResponse, error) {
	// grab channel capability
	_, capability, err := rrd.k.ChannelKeeper.LookupModuleByChannel(ctx, msg.Packet.DestinationPort, msg.Packet.DestinationChannel)
	if err != nil {
		return nil, sdkerrors.Wrap(err, "could not retrieve module from port-id")
	}

	// If the packet was already received, perform a no-op
	// Use a cached context to prevent accidental state changes
	cacheCtx, writeFn := ctx.CacheContext()
	err = rrd.k.ChannelKeeper.RecvPacket(cacheCtx, capability, msg.Packet, msg.ProofCommitment, msg.ProofHeight)

	switch err {
	case nil:
		writeFn()
	case channeltypes.ErrNoOpMsg:
		return &channeltypes.MsgRecvPacketResponse{Result: channeltypes.NOOP}, nil
	default:
		return nil, sdkerrors.Wrap(err, "receive packet verification failed")
	}

	return &channeltypes.MsgRecvPacketResponse{Result: channeltypes.SUCCESS}, nil
}

// recvPacketReCheckTx runs a subset of ibc recv packet logic to be used specifically within the RedundantRelayDecorator AnteHandler.
// It only performs core IBC receiving logic and skips any application logic.
func (rrd RedundantRelayDecorator) recvPacketReCheckTx(ctx sdk.Context, msg *channeltypes.MsgRecvPacket) (*channeltypes.MsgRecvPacketResponse, error) {
	// If the packet was already received, perform a no-op
	// Use a cached context to prevent accidental state changes
	cacheCtx, writeFn := ctx.CacheContext()
	err := rrd.k.ChannelKeeper.RecvPacketReCheckTx(cacheCtx, msg.Packet)

	switch err {
	case nil:
		writeFn()
	case channeltypes.ErrNoOpMsg:
		return &channeltypes.MsgRecvPacketResponse{Result: channeltypes.NOOP}, nil
	default:
		return nil, sdkerrors.Wrap(err, "receive packet verification failed")
	}

	return &channeltypes.MsgRecvPacketResponse{Result: channeltypes.SUCCESS}, nil
>>>>>>> f60998db
}<|MERGE_RESOLUTION|>--- conflicted
+++ resolved
@@ -108,47 +108,6 @@
 	return next(ctx, tx, simulate)
 }
 
-<<<<<<< HEAD
-// updateClientCheckTx runs a subset of ibc client update logic to be used specifically within the RedundantRelayDecorator AnteHandler.
-// The following function performs ibc client message verification for CheckTx only and state updates in both CheckTx and ReCheckTx.
-// Note that misbehaviour checks are omitted.
-func (rrd RedundantRelayDecorator) updateClientCheckTx(ctx sdk.Context, msg *clienttypes.MsgUpdateClient) error {
-	clientMsg, err := clienttypes.UnpackClientMessage(msg.ClientMessage)
-	if err != nil {
-		return err
-	}
-
-	clientState, found := rrd.k.ClientKeeper.GetClientState(ctx, msg.ClientId)
-	if !found {
-		return errorsmod.Wrapf(clienttypes.ErrClientNotFound, msg.ClientId)
-	}
-
-	if status := rrd.k.ClientKeeper.GetClientStatus(ctx, clientState, msg.ClientId); status != exported.Active {
-		return errorsmod.Wrapf(clienttypes.ErrClientNotActive, "cannot update client (%s) with status %s", msg.ClientId, status)
-	}
-
-	clientStore := rrd.k.ClientKeeper.ClientStore(ctx, msg.ClientId)
-
-	if !ctx.IsReCheckTx() {
-		if err := clientState.VerifyClientMessage(ctx, rrd.k.Codec(), clientStore, clientMsg); err != nil {
-			return err
-		}
-	}
-
-	// NOTE: the following avoids panics in ante handler client updates for ibc-go v7.4.x
-	// without state machine breaking changes within light client modules.
-	switch clientMsg.(type) {
-	case *solomachine.Misbehaviour:
-		// ignore solomachine misbehaviour for update state in ante
-	case *tendermint.Misbehaviour:
-		// ignore tendermint misbehaviour for update state in ante
-	default:
-		heights := clientState.UpdateState(ctx, rrd.k.Codec(), clientStore, clientMsg)
-		ctx.Logger().With("module", "x/"+exported.ModuleName).Debug("ante ibc client update", "consensusHeights", heights)
-	}
-
-	return nil
-=======
 // recvPacketCheckTx runs a subset of ibc recv packet logic to be used specifically within the RedundantRelayDecorator AnteHandler.
 // It only performs core IBC receiving logic and skips any application logic.
 func (rrd RedundantRelayDecorator) recvPacketCheckTx(ctx sdk.Context, msg *channeltypes.MsgRecvPacket) (*channeltypes.MsgRecvPacketResponse, error) {
@@ -193,5 +152,45 @@
 	}
 
 	return &channeltypes.MsgRecvPacketResponse{Result: channeltypes.SUCCESS}, nil
->>>>>>> f60998db
+}
+
+// updateClientCheckTx runs a subset of ibc client update logic to be used specifically within the RedundantRelayDecorator AnteHandler.
+// The following function performs ibc client message verification for CheckTx only and state updates in both CheckTx and ReCheckTx.
+// Note that misbehaviour checks are omitted.
+func (rrd RedundantRelayDecorator) updateClientCheckTx(ctx sdk.Context, msg *clienttypes.MsgUpdateClient) error {
+	clientMsg, err := clienttypes.UnpackClientMessage(msg.ClientMessage)
+	if err != nil {
+		return err
+	}
+
+	clientState, found := rrd.k.ClientKeeper.GetClientState(ctx, msg.ClientId)
+	if !found {
+		return errorsmod.Wrapf(clienttypes.ErrClientNotFound, msg.ClientId)
+	}
+
+	if status := rrd.k.ClientKeeper.GetClientStatus(ctx, clientState, msg.ClientId); status != exported.Active {
+		return errorsmod.Wrapf(clienttypes.ErrClientNotActive, "cannot update client (%s) with status %s", msg.ClientId, status)
+	}
+
+	clientStore := rrd.k.ClientKeeper.ClientStore(ctx, msg.ClientId)
+
+	if !ctx.IsReCheckTx() {
+		if err := clientState.VerifyClientMessage(ctx, rrd.k.Codec(), clientStore, clientMsg); err != nil {
+			return err
+		}
+	}
+
+	// NOTE: the following avoids panics in ante handler client updates for ibc-go v7.4.x
+	// without state machine breaking changes within light client modules.
+	switch clientMsg.(type) {
+	case *solomachine.Misbehaviour:
+		// ignore solomachine misbehaviour for update state in ante
+	case *tendermint.Misbehaviour:
+		// ignore tendermint misbehaviour for update state in ante
+	default:
+		heights := clientState.UpdateState(ctx, rrd.k.Codec(), clientStore, clientMsg)
+		ctx.Logger().With("module", "x/"+exported.ModuleName).Debug("ante ibc client update", "consensusHeights", heights)
+	}
+
+	return nil
 }