package ante

import (
	sdk "github.com/cosmos/cosmos-sdk/types"

	clienttypes "github.com/cosmos/ibc-go/v5/modules/core/02-client/types"
	channeltypes "github.com/cosmos/ibc-go/v5/modules/core/04-channel/types"
	"github.com/cosmos/ibc-go/v5/modules/core/keeper"
)

<<<<<<< HEAD
type AnteDecorator struct {
	k *keeper.Keeper
}

func NewAnteDecorator(k *keeper.Keeper) AnteDecorator {
	return AnteDecorator{k: k}
}

// AnteDecorator returns an error if a multiMsg tx only contains packet messages (Recv, Ack, Timeout) and additional update messages
=======
type RedundantRelayDecorator struct {
	k *keeper.Keeper
}

func NewRedundantRelayDecorator(k *keeper.Keeper) RedundantRelayDecorator {
	return RedundantRelayDecorator{k: k}
}

// RedundantRelayDecorator returns an error if a multiMsg tx only contains packet messages (Recv, Ack, Timeout) and additional update messages
>>>>>>> 59693049
// and all packet messages are redundant. If the transaction is just a single UpdateClient message, or the multimsg transaction
// contains some other message type, then the antedecorator returns no error and continues processing to ensure these transactions
// are included. This will ensure that relayers do not waste fees on multiMsg transactions when another relayer has already submitted
// all packets, by rejecting the tx at the mempool layer.
<<<<<<< HEAD
func (ad AnteDecorator) AnteHandle(ctx sdk.Context, tx sdk.Tx, simulate bool, next sdk.AnteHandler) (sdk.Context, error) {
=======
func (rrd RedundantRelayDecorator) AnteHandle(ctx sdk.Context, tx sdk.Tx, simulate bool, next sdk.AnteHandler) (sdk.Context, error) {
>>>>>>> 59693049
	// do not run redundancy check on DeliverTx or simulate
	if (ctx.IsCheckTx() || ctx.IsReCheckTx()) && !simulate {
		// keep track of total packet messages and number of redundancies across `RecvPacket`, `AcknowledgePacket`, and `TimeoutPacket/OnClose`
		redundancies := 0
		packetMsgs := 0
		for _, m := range tx.GetMsgs() {
			switch msg := m.(type) {
			case *channeltypes.MsgRecvPacket:
<<<<<<< HEAD
				response, err := ad.k.RecvPacket(sdk.WrapSDKContext(ctx), msg)
				if err != nil {
					return ctx, err
				}
				if response.Result == channeltypes.NOOP {
					redundancies += 1
=======
				response, err := rrd.k.RecvPacket(sdk.WrapSDKContext(ctx), msg)
				if err != nil {
					return ctx, err
>>>>>>> 59693049
				}
				if response.Result == channeltypes.NOOP {
					redundancies++
				}
				packetMsgs++

			case *channeltypes.MsgAcknowledgement:
<<<<<<< HEAD
				response, err := ad.k.Acknowledgement(sdk.WrapSDKContext(ctx), msg)
=======
				response, err := rrd.k.Acknowledgement(sdk.WrapSDKContext(ctx), msg)
>>>>>>> 59693049
				if err != nil {
					return ctx, err
				}
				if response.Result == channeltypes.NOOP {
<<<<<<< HEAD
					redundancies += 1
=======
					redundancies++
>>>>>>> 59693049
				}
				packetMsgs++

			case *channeltypes.MsgTimeout:
<<<<<<< HEAD
				response, err := ad.k.Timeout(sdk.WrapSDKContext(ctx), msg)
=======
				response, err := rrd.k.Timeout(sdk.WrapSDKContext(ctx), msg)
>>>>>>> 59693049
				if err != nil {
					return ctx, err
				}
				if response.Result == channeltypes.NOOP {
<<<<<<< HEAD
					redundancies += 1
=======
					redundancies++
>>>>>>> 59693049
				}
				packetMsgs++

			case *channeltypes.MsgTimeoutOnClose:
<<<<<<< HEAD
				response, err := ad.k.TimeoutOnClose(sdk.WrapSDKContext(ctx), msg)
				if err != nil {
					return ctx, err
				}
				if response.Result == channeltypes.NOOP {
					redundancies += 1
=======
				response, err := rrd.k.TimeoutOnClose(sdk.WrapSDKContext(ctx), msg)
				if err != nil {
					return ctx, err
>>>>>>> 59693049
				}
				if response.Result == channeltypes.NOOP {
					redundancies++
				}
				packetMsgs++

			case *clienttypes.MsgUpdateClient:
<<<<<<< HEAD
				_, err := ad.k.UpdateClient(sdk.WrapSDKContext(ctx), msg)
=======
				_, err := rrd.k.UpdateClient(sdk.WrapSDKContext(ctx), msg)
>>>>>>> 59693049
				if err != nil {
					return ctx, err
				}

			default:
				// if the multiMsg tx has a msg that is not a packet msg or update msg, then we will not return error
				// regardless of if all packet messages are redundant. This ensures that non-packet messages get processed
				// even if they get batched with redundant packet messages.
				return next(ctx, tx, simulate)
			}
		}

		// only return error if all packet messages are redundant
		if redundancies == packetMsgs && packetMsgs > 0 {
			return ctx, channeltypes.ErrRedundantTx
		}
	}
	return next(ctx, tx, simulate)
}<|MERGE_RESOLUTION|>--- conflicted
+++ resolved
@@ -8,17 +8,6 @@
 	"github.com/cosmos/ibc-go/v5/modules/core/keeper"
 )
 
-<<<<<<< HEAD
-type AnteDecorator struct {
-	k *keeper.Keeper
-}
-
-func NewAnteDecorator(k *keeper.Keeper) AnteDecorator {
-	return AnteDecorator{k: k}
-}
-
-// AnteDecorator returns an error if a multiMsg tx only contains packet messages (Recv, Ack, Timeout) and additional update messages
-=======
 type RedundantRelayDecorator struct {
 	k *keeper.Keeper
 }
@@ -28,16 +17,11 @@
 }
 
 // RedundantRelayDecorator returns an error if a multiMsg tx only contains packet messages (Recv, Ack, Timeout) and additional update messages
->>>>>>> 59693049
 // and all packet messages are redundant. If the transaction is just a single UpdateClient message, or the multimsg transaction
 // contains some other message type, then the antedecorator returns no error and continues processing to ensure these transactions
 // are included. This will ensure that relayers do not waste fees on multiMsg transactions when another relayer has already submitted
 // all packets, by rejecting the tx at the mempool layer.
-<<<<<<< HEAD
-func (ad AnteDecorator) AnteHandle(ctx sdk.Context, tx sdk.Tx, simulate bool, next sdk.AnteHandler) (sdk.Context, error) {
-=======
 func (rrd RedundantRelayDecorator) AnteHandle(ctx sdk.Context, tx sdk.Tx, simulate bool, next sdk.AnteHandler) (sdk.Context, error) {
->>>>>>> 59693049
 	// do not run redundancy check on DeliverTx or simulate
 	if (ctx.IsCheckTx() || ctx.IsReCheckTx()) && !simulate {
 		// keep track of total packet messages and number of redundancies across `RecvPacket`, `AcknowledgePacket`, and `TimeoutPacket/OnClose`
@@ -46,18 +30,9 @@
 		for _, m := range tx.GetMsgs() {
 			switch msg := m.(type) {
 			case *channeltypes.MsgRecvPacket:
-<<<<<<< HEAD
-				response, err := ad.k.RecvPacket(sdk.WrapSDKContext(ctx), msg)
-				if err != nil {
-					return ctx, err
-				}
-				if response.Result == channeltypes.NOOP {
-					redundancies += 1
-=======
 				response, err := rrd.k.RecvPacket(sdk.WrapSDKContext(ctx), msg)
 				if err != nil {
 					return ctx, err
->>>>>>> 59693049
 				}
 				if response.Result == channeltypes.NOOP {
 					redundancies++
@@ -65,54 +40,29 @@
 				packetMsgs++
 
 			case *channeltypes.MsgAcknowledgement:
-<<<<<<< HEAD
-				response, err := ad.k.Acknowledgement(sdk.WrapSDKContext(ctx), msg)
-=======
 				response, err := rrd.k.Acknowledgement(sdk.WrapSDKContext(ctx), msg)
->>>>>>> 59693049
 				if err != nil {
 					return ctx, err
 				}
 				if response.Result == channeltypes.NOOP {
-<<<<<<< HEAD
-					redundancies += 1
-=======
 					redundancies++
->>>>>>> 59693049
 				}
 				packetMsgs++
 
 			case *channeltypes.MsgTimeout:
-<<<<<<< HEAD
-				response, err := ad.k.Timeout(sdk.WrapSDKContext(ctx), msg)
-=======
 				response, err := rrd.k.Timeout(sdk.WrapSDKContext(ctx), msg)
->>>>>>> 59693049
 				if err != nil {
 					return ctx, err
 				}
 				if response.Result == channeltypes.NOOP {
-<<<<<<< HEAD
-					redundancies += 1
-=======
 					redundancies++
->>>>>>> 59693049
 				}
 				packetMsgs++
 
 			case *channeltypes.MsgTimeoutOnClose:
-<<<<<<< HEAD
-				response, err := ad.k.TimeoutOnClose(sdk.WrapSDKContext(ctx), msg)
-				if err != nil {
-					return ctx, err
-				}
-				if response.Result == channeltypes.NOOP {
-					redundancies += 1
-=======
 				response, err := rrd.k.TimeoutOnClose(sdk.WrapSDKContext(ctx), msg)
 				if err != nil {
 					return ctx, err
->>>>>>> 59693049
 				}
 				if response.Result == channeltypes.NOOP {
 					redundancies++
@@ -120,11 +70,7 @@
 				packetMsgs++
 
 			case *clienttypes.MsgUpdateClient:
-<<<<<<< HEAD
-				_, err := ad.k.UpdateClient(sdk.WrapSDKContext(ctx), msg)
-=======
 				_, err := rrd.k.UpdateClient(sdk.WrapSDKContext(ctx), msg)
->>>>>>> 59693049
 				if err != nil {
 					return ctx, err
 				}
