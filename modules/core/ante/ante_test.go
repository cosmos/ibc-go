package ante_test

import (
	"errors"
	"testing"
	"time"

	"github.com/stretchr/testify/require"
	testifysuite "github.com/stretchr/testify/suite"

	codectypes "github.com/cosmos/cosmos-sdk/codec/types"
	sdk "github.com/cosmos/cosmos-sdk/types"

	"github.com/cometbft/cometbft/crypto/tmhash"
	cmtproto "github.com/cometbft/cometbft/proto/tendermint/types"
	cmtprotoversion "github.com/cometbft/cometbft/proto/tendermint/version"
	cmttypes "github.com/cometbft/cometbft/types"
	cmtversion "github.com/cometbft/cometbft/version"

	clienttypes "github.com/cosmos/ibc-go/v10/modules/core/02-client/types"
	channeltypes "github.com/cosmos/ibc-go/v10/modules/core/04-channel/types"
	channeltypesv2 "github.com/cosmos/ibc-go/v10/modules/core/04-channel/v2/types"
	commitmenttypes "github.com/cosmos/ibc-go/v10/modules/core/23-commitment/types"
	host "github.com/cosmos/ibc-go/v10/modules/core/24-host"
	hostv2 "github.com/cosmos/ibc-go/v10/modules/core/24-host/v2"
	"github.com/cosmos/ibc-go/v10/modules/core/ante"
	"github.com/cosmos/ibc-go/v10/modules/core/exported"
	ibctm "github.com/cosmos/ibc-go/v10/modules/light-clients/07-tendermint"
	ibctesting "github.com/cosmos/ibc-go/v10/testing"
	"github.com/cosmos/ibc-go/v10/testing/mock/v2"
)

type AnteTestSuite struct {
	testifysuite.Suite

	coordinator *ibctesting.Coordinator

	// testing chains used for convenience and readability
	chainA *ibctesting.TestChain
	chainB *ibctesting.TestChain

	path *ibctesting.Path
}

// SetupTest creates a coordinator with 2 test chains.
func (s *AnteTestSuite) SetupTest() {
	s.coordinator = ibctesting.NewCoordinator(s.T(), 2)
	s.chainA = s.coordinator.GetChain(ibctesting.GetChainID(1))
	s.chainB = s.coordinator.GetChain(ibctesting.GetChainID(2))
	// commit some blocks so that QueryProof returns valid proof (cannot return valid query if height <= 1)
	s.coordinator.CommitNBlocks(s.chainA, 2)
	s.coordinator.CommitNBlocks(s.chainB, 2)
	s.path = ibctesting.NewPath(s.chainA, s.chainB)
	s.path.Setup()
}

// TestAnteTestSuite runs all the tests within this package.
func TestAnteTestSuite(t *testing.T) {
	testifysuite.Run(t, new(AnteTestSuite))
}

// createRecvPacketMessage creates a RecvPacket message for a packet sent from chain A to chain B.
func (s *AnteTestSuite) createRecvPacketMessage(isRedundant bool) *channeltypes.MsgRecvPacket {
	sequence, err := s.path.EndpointA.SendPacket(clienttypes.NewHeight(2, 0), 0, ibctesting.MockPacketData)
	s.Require().NoError(err)

	packet := channeltypes.NewPacket(ibctesting.MockPacketData, sequence,
		s.path.EndpointA.ChannelConfig.PortID, s.path.EndpointA.ChannelID,
		s.path.EndpointB.ChannelConfig.PortID, s.path.EndpointB.ChannelID,
		clienttypes.NewHeight(2, 0), 0)

	if isRedundant {
		err = s.path.EndpointB.RecvPacket(packet)
		s.Require().NoError(err)
	}

	err = s.path.EndpointB.UpdateClient()
	s.Require().NoError(err)

	packetKey := host.PacketCommitmentKey(packet.GetSourcePort(), packet.GetSourceChannel(), packet.GetSequence())
	proof, proofHeight := s.chainA.QueryProof(packetKey)

	return channeltypes.NewMsgRecvPacket(packet, proof, proofHeight, s.path.EndpointA.Chain.SenderAccount.GetAddress().String())
}

// createRecvPacketMessageV2 creates a V2 RecvPacket message for a packet sent from chain A to chain B.
func (s *AnteTestSuite) createRecvPacketMessageV2(isRedundant bool) *channeltypesv2.MsgRecvPacket {
	packet, err := s.path.EndpointA.MsgSendPacket(s.chainA.GetTimeoutTimestampSecs(), mock.NewMockPayload(mock.ModuleNameA, mock.ModuleNameB))
	s.Require().NoError(err)

	if isRedundant {
		err = s.path.EndpointB.MsgRecvPacket(packet)
		s.Require().NoError(err)
	}

	err = s.path.EndpointB.UpdateClient()
	s.Require().NoError(err)

	packetKey := hostv2.PacketCommitmentKey(packet.SourceClient, packet.Sequence)
	proof, proofHeight := s.chainA.QueryProof(packetKey)

	return channeltypesv2.NewMsgRecvPacket(packet, proof, proofHeight, s.path.EndpointA.Chain.SenderAccount.GetAddress().String())
}

// createAcknowledgementMessage creates an Acknowledgement message for a packet sent from chain B to chain A.
func (s *AnteTestSuite) createAcknowledgementMessage(isRedundant bool) sdk.Msg {
	sequence, err := s.path.EndpointB.SendPacket(clienttypes.NewHeight(2, 0), 0, ibctesting.MockPacketData)
	s.Require().NoError(err)

	packet := channeltypes.NewPacket(ibctesting.MockPacketData, sequence,
		s.path.EndpointB.ChannelConfig.PortID, s.path.EndpointB.ChannelID,
		s.path.EndpointA.ChannelConfig.PortID, s.path.EndpointA.ChannelID,
		clienttypes.NewHeight(2, 0), 0)
	err = s.path.EndpointA.RecvPacket(packet)
	s.Require().NoError(err)

	if isRedundant {
		err = s.path.EndpointB.AcknowledgePacket(packet, ibctesting.MockAcknowledgement)
		s.Require().NoError(err)
	}

	packetKey := host.PacketAcknowledgementKey(packet.GetDestPort(), packet.GetDestChannel(), packet.GetSequence())
	proof, proofHeight := s.chainA.QueryProof(packetKey)

	return channeltypes.NewMsgAcknowledgement(packet, ibctesting.MockAcknowledgement, proof, proofHeight, s.path.EndpointA.Chain.SenderAccount.GetAddress().String())
}

// createAcknowledgementMessageV2 creates a V2 Acknowledgement message for a packet sent from chain B to chain A.
func (s *AnteTestSuite) createAcknowledgementMessageV2(isRedundant bool) *channeltypesv2.MsgAcknowledgement {
	packet, err := s.path.EndpointB.MsgSendPacket(s.chainB.GetTimeoutTimestampSecs(), mock.NewMockPayload(mock.ModuleNameA, mock.ModuleNameB))
	s.Require().NoError(err)

	err = s.path.EndpointA.MsgRecvPacket(packet)
	s.Require().NoError(err)

	ack := channeltypesv2.Acknowledgement{AppAcknowledgements: [][]byte{mock.MockRecvPacketResult.Acknowledgement}}
	if isRedundant {
		err = s.path.EndpointB.MsgAcknowledgePacket(packet, ack)
		s.Require().NoError(err)
	}

	packetKey := hostv2.PacketAcknowledgementKey(packet.DestinationClient, packet.Sequence)
	proof, proofHeight := s.chainA.QueryProof(packetKey)

	return channeltypesv2.NewMsgAcknowledgement(packet, ack, proof, proofHeight, s.path.EndpointA.Chain.SenderAccount.GetAddress().String())
}

// createTimeoutMessage creates an Timeout message for a packet sent from chain B to chain A.
func (s *AnteTestSuite) createTimeoutMessage(isRedundant bool) sdk.Msg {
	height := s.chainA.LatestCommittedHeader.GetHeight()
	timeoutHeight := clienttypes.NewHeight(height.GetRevisionNumber(), height.GetRevisionHeight()+1)

	sequence, err := s.path.EndpointB.SendPacket(timeoutHeight, 0, ibctesting.MockPacketData)
	s.Require().NoError(err)

	s.coordinator.CommitNBlocks(s.chainA, 3)

	err = s.path.EndpointB.UpdateClient()
	s.Require().NoError(err)

	packet := channeltypes.NewPacket(ibctesting.MockPacketData, sequence,
		s.path.EndpointB.ChannelConfig.PortID, s.path.EndpointB.ChannelID,
		s.path.EndpointA.ChannelConfig.PortID, s.path.EndpointA.ChannelID,
		timeoutHeight, 0)

	if isRedundant {
		err = s.path.EndpointB.TimeoutPacket(packet)
		s.Require().NoError(err)
	}

	packetKey := host.PacketReceiptKey(packet.GetSourcePort(), packet.GetSourceChannel(), packet.GetSequence())
	proof, proofHeight := s.chainA.QueryProof(packetKey)

	return channeltypes.NewMsgTimeout(packet, sequence, proof, proofHeight, s.path.EndpointA.Chain.SenderAccount.GetAddress().String())
}

// createTimeoutMessageV2 creates a V2 Timeout message for a packet sent from chain B to chain A.
func (s *AnteTestSuite) createTimeoutMessageV2(isRedundant bool) *channeltypesv2.MsgTimeout {
	timeoutTimestamp := uint64(s.chainB.GetContext().BlockTime().Add(time.Second).Unix())
	packet, err := s.path.EndpointB.MsgSendPacket(timeoutTimestamp, mock.NewMockPayload(mock.ModuleNameA, mock.ModuleNameB))
	s.Require().NoError(err)

	s.coordinator.IncrementTimeBy(time.Hour)
	err = s.path.EndpointB.UpdateClient()
	s.Require().NoError(err)

	if isRedundant {
		err = s.path.EndpointB.MsgTimeoutPacket(packet)
		s.Require().NoError(err)
	}

	packetKey := hostv2.PacketReceiptKey(packet.SourceClient, packet.Sequence)
	proof, proofHeight := s.chainA.QueryProof(packetKey)

	return channeltypesv2.NewMsgTimeout(packet, proof, proofHeight, s.path.EndpointA.Chain.SenderAccount.GetAddress().String())
}

// createTimeoutOnCloseMessage creates an TimeoutOnClose message for a packet sent from chain B to chain A.
func (s *AnteTestSuite) createTimeoutOnCloseMessage(isRedundant bool) sdk.Msg {
	height := s.chainA.LatestCommittedHeader.GetHeight()
	timeoutHeight := clienttypes.NewHeight(height.GetRevisionNumber(), height.GetRevisionHeight()+1)

	sequence, err := s.path.EndpointB.SendPacket(timeoutHeight, 0, ibctesting.MockPacketData)
	s.Require().NoError(err)
	s.path.EndpointA.UpdateChannel(func(channel *channeltypes.Channel) { channel.State = channeltypes.CLOSED })

	packet := channeltypes.NewPacket(ibctesting.MockPacketData, sequence,
		s.path.EndpointB.ChannelConfig.PortID, s.path.EndpointB.ChannelID,
		s.path.EndpointA.ChannelConfig.PortID, s.path.EndpointA.ChannelID,
		timeoutHeight, 0)

	if isRedundant {
		err = s.path.EndpointB.TimeoutOnClose(packet)
		s.Require().NoError(err)
	}

	packetKey := host.PacketReceiptKey(packet.GetDestPort(), packet.GetDestChannel(), packet.GetSequence())
	proof, proofHeight := s.chainA.QueryProof(packetKey)

	channelKey := host.ChannelKey(packet.GetDestPort(), packet.GetDestChannel())
	closedProof, _ := s.chainA.QueryProof(channelKey)

	return channeltypes.NewMsgTimeoutOnClose(packet, 1, proof, closedProof, proofHeight, s.path.EndpointA.Chain.SenderAccount.GetAddress().String())
}

func (s *AnteTestSuite) createUpdateClientMessage() sdk.Msg {
	endpoint := s.path.EndpointB

	// ensure counterparty has committed state
	endpoint.Chain.Coordinator.CommitBlock(endpoint.Counterparty.Chain)

	var header exported.ClientMessage

	switch endpoint.ClientConfig.GetClientType() {
	case exported.Tendermint:
		trustedHeight := endpoint.GetClientLatestHeight()
		header, _ = endpoint.Counterparty.Chain.IBCClientHeader(endpoint.Counterparty.Chain.LatestCommittedHeader, trustedHeight.(clienttypes.Height))

	default:
	}

	msg, err := clienttypes.NewMsgUpdateClient(
		endpoint.ClientID, header,
		endpoint.Chain.SenderAccount.GetAddress().String(),
	)
	require.NoError(endpoint.Chain.TB, err)

	return msg
}

<<<<<<< HEAD
func (s *AnteTestSuite) TestAnteDecoratorCheckTx() {
=======
func (suite *AnteTestSuite) createMaliciousUpdateClientMessage() sdk.Msg {
	endpoint := suite.path.EndpointB

	// ensure counterparty has committed state
	endpoint.Chain.Coordinator.CommitBlock(endpoint.Counterparty.Chain)

	trustedHeight, ok := endpoint.GetClientLatestHeight().(clienttypes.Height)
	if !ok {
		require.True(endpoint.Chain.TB, ok, "bad height conversion")
	}

	currentHeader := endpoint.Counterparty.Chain.LatestCommittedHeader.Header

	validators := endpoint.Counterparty.Chain.Vals.Validators
	signers := endpoint.Counterparty.Chain.Signers

	// Signers must be in the same order as
	// the validators when signing.
	signerArr := make([]cmttypes.PrivValidator, len(validators))
	for i, v := range validators {
		signerArr[i] = signers[v.Address.String()]
	}
	cmtTrustedVals, ok := endpoint.Counterparty.Chain.TrustedValidators[trustedHeight.RevisionHeight]
	if !ok {
		require.True(endpoint.Chain.TB, ok, "no validators")
	}

	maliciousHeader, err := createMaliciousTMHeader(endpoint.Counterparty.Chain.ChainID, int64(trustedHeight.RevisionHeight+1), trustedHeight, currentHeader.Time, endpoint.Counterparty.Chain.Vals, cmtTrustedVals, signerArr, currentHeader)
	require.NoError(endpoint.Chain.TB, err, "invalid header update")

	msg, err := clienttypes.NewMsgUpdateClient(
		endpoint.ClientID, maliciousHeader,
		endpoint.Chain.SenderAccount.GetAddress().String(),
	)
	require.NoError(endpoint.Chain.TB, err, "msg update")

	return msg
}

func (suite *AnteTestSuite) TestAnteDecoratorCheckTx() {
>>>>>>> 68e944f6
	testCases := []struct {
		name     string
		malleate func(s *AnteTestSuite) []sdk.Msg
		expError error
	}{
		{
			"success on one new RecvPacket message",
			func(s *AnteTestSuite) []sdk.Msg {
				// the RecvPacket message has not been submitted to the chain yet, so it will succeed
				return []sdk.Msg{s.createRecvPacketMessage(false)}
			},
			nil,
		},
		{
			"success on one new V2 RecvPacket message",
			func(s *AnteTestSuite) []sdk.Msg {
				s.path.SetupV2()
				// the RecvPacket message has not been submitted to the chain yet, so it will succeed
				return []sdk.Msg{s.createRecvPacketMessageV2(false)}
			},
			nil,
		},
		{
			"success on one new Acknowledgement message",
			func(s *AnteTestSuite) []sdk.Msg {
				// the Acknowledgement message has not been submitted to the chain yet, so it will succeed
				return []sdk.Msg{s.createAcknowledgementMessage(false)}
			},
			nil,
		},
		{
			"success on one new V2 Acknowledgement message",
			func(s *AnteTestSuite) []sdk.Msg {
				s.path.SetupV2()
				// the Acknowledgement message has not been submitted to the chain yet, so it will succeed
				return []sdk.Msg{s.createAcknowledgementMessageV2(false)}
			},
			nil,
		},
		{
			"success on one new Timeout message",
			func(s *AnteTestSuite) []sdk.Msg {
				// the Timeout message has not been submitted to the chain yet, so it will succeed
				return []sdk.Msg{s.createTimeoutMessage(false)}
			},
			nil,
		},
		{
			"success on one new Timeout V2 message",
			func(s *AnteTestSuite) []sdk.Msg {
				s.path.SetupV2()
				// the Timeout message has not been submitted to the chain yet, so it will succeed
				return []sdk.Msg{s.createTimeoutMessageV2(false)}
			},
			nil,
		},
		{
			"success on one new TimeoutOnClose message",
			func(s *AnteTestSuite) []sdk.Msg {
				// the TimeoutOnClose message has not been submitted to the chain yet, so it will succeed
				return []sdk.Msg{s.createTimeoutOnCloseMessage(false)}
			},
			nil,
		},
		{
			"success on three new messages of each type",
			func(s *AnteTestSuite) []sdk.Msg {
				var msgs []sdk.Msg

				// none of the messages of each type has been submitted to the chain yet,
				// the first message is succeed and the next two of each type will be rejected
				// because they are redundant.

				// from A to B
				for i := 1; i <= 3; i++ {
					msgs = append(msgs, s.createRecvPacketMessage(false))
				}

				// from B to A
				for i := 1; i <= 9; i++ {
					switch {
					case i >= 1 && i <= 3:
						msgs = append(msgs, s.createAcknowledgementMessage(false))
					case i >= 4 && i <= 6:
						msgs = append(msgs, s.createTimeoutMessage(false))
					case i >= 7 && i <= 9:
						msgs = append(msgs, s.createTimeoutOnCloseMessage(false))
					}
				}
				return msgs
			},
			nil,
		},
		{
			"success on three redundant messages of RecvPacket, Acknowledgement and TimeoutOnClose, and one new Timeout message",
			func(s *AnteTestSuite) []sdk.Msg {
				var msgs []sdk.Msg

				// we pass three messages of RecvPacket, Acknowledgement and TimeoutOnClose that
				// are all redundant (i.e. those messages have already been submitted and
				// processed by the chain). But these messages will not be rejected because the
				// Timeout message is new.

				// from A to B
				for i := 1; i <= 3; i++ {
					msgs = append(msgs, s.createRecvPacketMessage(true))
				}

				// from B to A
				for i := 1; i <= 7; i++ {
					switch {
					case i >= 1 && i <= 3:
						msgs = append(msgs, s.createAcknowledgementMessage(true))
					case i == 4:
						msgs = append(msgs, s.createTimeoutMessage(false))
					case i >= 5 && i <= 7:
						msgs = append(msgs, s.createTimeoutOnCloseMessage(true))
					}
				}
				return msgs
			},
			nil,
		},
		{
			"success on one new message and two redundant messages of each type",
			func(s *AnteTestSuite) []sdk.Msg {
				var msgs []sdk.Msg

				// For each type there is a new message and two messages that are redundant
				// (i.e. they have been already submitted and processed by the chain). But all
				// the redundant messages will not be rejected because there is a new message
				// of each type.

				// from A to B
				for i := 1; i <= 3; i++ {
					msgs = append(msgs, s.createRecvPacketMessage(i != 2))
				}

				// from B to A
				for i := 1; i <= 9; i++ {
					switch {
					case i >= 1 && i <= 3:
						msgs = append(msgs, s.createAcknowledgementMessage(i != 2))
					case i >= 4 && i <= 6:
						msgs = append(msgs, s.createTimeoutMessage(i != 5))
					case i >= 7 && i <= 9:
						msgs = append(msgs, s.createTimeoutOnCloseMessage(i != 8))
					}
				}
				return msgs
			},
			nil,
		},
		{
			"success on one new UpdateClient message",
			func(s *AnteTestSuite) []sdk.Msg {
				return []sdk.Msg{s.createUpdateClientMessage()}
			},
			nil,
		},
		{
			"success on three new UpdateClient messages",
			func(s *AnteTestSuite) []sdk.Msg {
				return []sdk.Msg{s.createUpdateClientMessage(), s.createUpdateClientMessage(), s.createUpdateClientMessage()}
			},
			nil,
		},
		{
			"success on three new Updateclient messages and one new RecvPacket message",
			func(s *AnteTestSuite) []sdk.Msg {
				return []sdk.Msg{
					s.createUpdateClientMessage(),
					s.createUpdateClientMessage(),
					s.createUpdateClientMessage(),
					s.createRecvPacketMessage(false),
				}
			},
			nil,
		},
		{
<<<<<<< HEAD
			"success on three redundant RecvPacket messages and one SubmitMisbehaviour message",
			func(s *AnteTestSuite) []sdk.Msg {
				msgs := []sdk.Msg{s.createUpdateClientMessage()}

				for i := 1; i <= 3; i++ {
					msgs = append(msgs, s.createRecvPacketMessage(true))
				}

				// append non packet and update message to msgs to ensure multimsg tx should pass
				msgs = append(msgs, &clienttypes.MsgSubmitMisbehaviour{}) //nolint:staticcheck // we're using the deprecated message for testing
				return msgs
			},
			nil,
		},
		{
=======
>>>>>>> 68e944f6
			"success on app callback error, app callbacks are skipped for performance",
			func(s *AnteTestSuite) []sdk.Msg {
				s.chainB.GetSimApp().IBCMockModule.IBCApp.OnRecvPacket = func(
					ctx sdk.Context, channelVersion string, packet channeltypes.Packet, relayer sdk.AccAddress,
				) exported.Acknowledgement {
					panic(errors.New("failed OnRecvPacket mock callback"))
				}

				// the RecvPacket message has not been submitted to the chain yet, so it will succeed
				return []sdk.Msg{s.createRecvPacketMessage(false)}
			},
			nil,
		},
		{
			"no success on one redundant RecvPacket message",
			func(s *AnteTestSuite) []sdk.Msg {
				return []sdk.Msg{s.createRecvPacketMessage(true)}
			},
			channeltypes.ErrRedundantTx,
		},
		{
			"no success on one redundant V2 RecvPacket message",
			func(s *AnteTestSuite) []sdk.Msg {
				s.path.SetupV2()
				return []sdk.Msg{s.createRecvPacketMessageV2(true)}
			},
			channeltypes.ErrRedundantTx,
		},
		{
			"no success on three redundant messages of each type",
			func(s *AnteTestSuite) []sdk.Msg {
				var msgs []sdk.Msg

				// from A to B
				for i := 1; i <= 3; i++ {
					msgs = append(msgs, s.createRecvPacketMessage(true))
				}

				// from B to A
				for i := 1; i <= 9; i++ {
					switch {
					case i >= 1 && i <= 3:
						msgs = append(msgs, s.createAcknowledgementMessage(true))
					case i >= 4 && i <= 6:
						msgs = append(msgs, s.createTimeoutMessage(true))
					case i >= 7 && i <= 9:
						msgs = append(msgs, s.createTimeoutOnCloseMessage(true))
					}
				}
				return msgs
			},
			channeltypes.ErrRedundantTx,
		},
		{
			"no success on one new UpdateClient message and three redundant RecvPacket messages",
			func(s *AnteTestSuite) []sdk.Msg {
				msgs := []sdk.Msg{s.createUpdateClientMessage()}

				for i := 1; i <= 3; i++ {
					msgs = append(msgs, s.createRecvPacketMessage(true))
				}

				return msgs
			},
			channeltypes.ErrRedundantTx,
		},
		{
			"no success on one new malicious UpdateClient message and three redundant RecvPacket messages",
			func(suite *AnteTestSuite) []sdk.Msg {
				msgs := []sdk.Msg{suite.createMaliciousUpdateClientMessage()}

				for i := 1; i <= 3; i++ {
					msgs = append(msgs, suite.createRecvPacketMessage(true))
				}

				return msgs
			},
			channeltypes.ErrRedundantTx,
		},
		{
			"no success on one new UpdateClient message: invalid client identifier",
			func(s *AnteTestSuite) []sdk.Msg {
				clientMsg, err := codectypes.NewAnyWithValue(&ibctm.Header{})
				s.Require().NoError(err)

				msgs := []sdk.Msg{&clienttypes.MsgUpdateClient{ClientId: ibctesting.InvalidID, ClientMessage: clientMsg}}
				return msgs
			},
			clienttypes.ErrClientNotActive,
		},
		{
			"no success on one new UpdateClient message: client module not found",
			func(s *AnteTestSuite) []sdk.Msg {
				clientMsg, err := codectypes.NewAnyWithValue(&ibctm.Header{})
				s.Require().NoError(err)

				msgs := []sdk.Msg{&clienttypes.MsgUpdateClient{ClientId: clienttypes.FormatClientIdentifier("08-wasm", 1), ClientMessage: clientMsg}}
				return msgs
			},
			clienttypes.ErrClientNotActive,
		},
		{
			"no success on one new UpdateClient message: no consensus state for trusted height",
			func(s *AnteTestSuite) []sdk.Msg {
				clientMsg, err := codectypes.NewAnyWithValue(&ibctm.Header{TrustedHeight: clienttypes.NewHeight(1, 10000)})
				s.Require().NoError(err)

				msgs := []sdk.Msg{&clienttypes.MsgUpdateClient{ClientId: s.path.EndpointA.ClientID, ClientMessage: clientMsg}}
				return msgs
			},
			clienttypes.ErrConsensusStateNotFound,
		},
		{
			"no success on three new UpdateClient messages and three redundant messages of each type",
			func(s *AnteTestSuite) []sdk.Msg {
				msgs := []sdk.Msg{s.createUpdateClientMessage(), s.createUpdateClientMessage(), s.createUpdateClientMessage()}

				// from A to B
				for i := 1; i <= 3; i++ {
					msgs = append(msgs, s.createRecvPacketMessage(true))
				}

				// from B to A
				for i := 1; i <= 9; i++ {
					switch {
					case i >= 1 && i <= 3:
						msgs = append(msgs, s.createAcknowledgementMessage(true))
					case i >= 4 && i <= 6:
						msgs = append(msgs, s.createTimeoutMessage(true))
					case i >= 7 && i <= 9:
						msgs = append(msgs, s.createTimeoutOnCloseMessage(true))
					}
				}
				return msgs
			},
			channeltypes.ErrRedundantTx,
		},
		{
			"no success on one new message and one invalid message",
			func(s *AnteTestSuite) []sdk.Msg {
				packet := channeltypes.NewPacket(ibctesting.MockPacketData, 2,
					s.path.EndpointA.ChannelConfig.PortID, s.path.EndpointA.ChannelID,
					s.path.EndpointB.ChannelConfig.PortID, s.path.EndpointB.ChannelID,
					clienttypes.NewHeight(2, 0), 0)

				return []sdk.Msg{
					s.createRecvPacketMessage(false),
					channeltypes.NewMsgRecvPacket(packet, []byte("proof"), clienttypes.NewHeight(1, 1), "signer"),
				}
			},
			commitmenttypes.ErrInvalidProof,
		},
		{
			"no success on one new message and one redundant message in the same block",
			func(s *AnteTestSuite) []sdk.Msg {
				msg := s.createRecvPacketMessage(false)

				// We want to be able to run check tx with the non-redundant message without
				// committing it to a block, so that the when check tx runs with the redundant
				// message they are both in the same block
				k := s.chainB.App.GetIBCKeeper()
				decorator := ante.NewRedundantRelayDecorator(k)
				checkCtx := s.chainB.GetContext().WithIsCheckTx(true)
				next := func(ctx sdk.Context, tx sdk.Tx, simulate bool) (sdk.Context, error) { return ctx, nil }
				txBuilder := s.chainB.TxConfig.NewTxBuilder()
				err := txBuilder.SetMsgs([]sdk.Msg{msg}...)
				s.Require().NoError(err)
				tx := txBuilder.GetTx()

				_, err = decorator.AnteHandle(checkCtx, tx, false, next)
				s.Require().NoError(err)

				return []sdk.Msg{msg}
			},
			channeltypes.ErrRedundantTx,
		},
	}

	for _, tc := range testCases {
		s.Run(tc.name, func() {
			// reset suite
			s.SetupTest()

			k := s.chainB.App.GetIBCKeeper()
			decorator := ante.NewRedundantRelayDecorator(k)

			msgs := tc.malleate(s)

			deliverCtx := s.chainB.GetContext().WithIsCheckTx(false)
			checkCtx := s.chainB.GetContext().WithIsCheckTx(true)

			// create multimsg tx
			txBuilder := s.chainB.TxConfig.NewTxBuilder()
			err := txBuilder.SetMsgs(msgs...)
			s.Require().NoError(err)
			tx := txBuilder.GetTx()

			next := func(ctx sdk.Context, tx sdk.Tx, simulate bool) (sdk.Context, error) { return ctx, nil }

			_, err = decorator.AnteHandle(deliverCtx, tx, false, next)
			s.Require().NoError(err, "antedecorator should not error on DeliverTx")

			_, err = decorator.AnteHandle(checkCtx, tx, false, next)
			if tc.expError == nil {
				s.Require().NoError(err, "non-strict decorator did not pass as expected")
			} else {
				s.Require().ErrorIs(err, tc.expError, "non-strict antehandler did not return error as expected")
			}
		})
	}
}

func (s *AnteTestSuite) TestAnteDecoratorReCheckTx() {
	testCases := []struct {
		name     string
		malleate func(s *AnteTestSuite) []sdk.Msg
		expError error
	}{
		{
			"success on one new RecvPacket message",
			func(s *AnteTestSuite) []sdk.Msg {
				// the RecvPacket message has not been submitted to the chain yet, so it will succeed
				return []sdk.Msg{s.createRecvPacketMessage(false)}
			},
			nil,
		},
		{
			"success on one new V2 RecvPacket message",
			func(s *AnteTestSuite) []sdk.Msg {
				s.path.SetupV2()
				// the RecvPacket message has not been submitted to the chain yet, so it will succeed
				return []sdk.Msg{s.createRecvPacketMessageV2(false)}
			},
			nil,
		},
		{
			"success on one redundant and one new RecvPacket message",
			func(s *AnteTestSuite) []sdk.Msg {
				return []sdk.Msg{
					s.createRecvPacketMessage(true),
					s.createRecvPacketMessage(false),
				}
			},
			nil,
		},
		{
			"success on invalid proof (proof checks occur in checkTx)",
			func(s *AnteTestSuite) []sdk.Msg {
				msg := s.createRecvPacketMessage(false)
				msg.ProofCommitment = []byte("invalid-proof")
				return []sdk.Msg{msg}
			},
			nil,
		},
		{
			"success on app callback error, app callbacks are skipped for performance",
			func(s *AnteTestSuite) []sdk.Msg {
				s.chainB.GetSimApp().IBCMockModule.IBCApp.OnRecvPacket = func(
					ctx sdk.Context, channelVersion string, packet channeltypes.Packet, relayer sdk.AccAddress,
				) exported.Acknowledgement {
					panic(errors.New("failed OnRecvPacket mock callback"))
				}

				// the RecvPacket message has not been submitted to the chain yet, so it will succeed
				return []sdk.Msg{s.createRecvPacketMessage(false)}
			},
			nil,
		},
		{
			"no success on one redundant RecvPacket message",
			func(s *AnteTestSuite) []sdk.Msg {
				return []sdk.Msg{s.createRecvPacketMessage(true)}
			},
			channeltypes.ErrRedundantTx,
		},
		{
			"no success on one redundant V2 RecvPacket message",
			func(s *AnteTestSuite) []sdk.Msg {
				s.path.SetupV2()
				return []sdk.Msg{s.createRecvPacketMessageV2(true)}
			},
			channeltypes.ErrRedundantTx,
		},
	}

	for _, tc := range testCases {
		s.Run(tc.name, func() {
			// reset suite
			s.SetupTest()

			k := s.chainB.App.GetIBCKeeper()
			decorator := ante.NewRedundantRelayDecorator(k)

			msgs := tc.malleate(s)

			deliverCtx := s.chainB.GetContext().WithIsCheckTx(false)
			reCheckCtx := s.chainB.GetContext().WithIsReCheckTx(true)

			// create multimsg tx
			txBuilder := s.chainB.TxConfig.NewTxBuilder()
			err := txBuilder.SetMsgs(msgs...)
			s.Require().NoError(err)
			tx := txBuilder.GetTx()

			next := func(ctx sdk.Context, tx sdk.Tx, simulate bool) (sdk.Context, error) { return ctx, nil }
			_, err = decorator.AnteHandle(deliverCtx, tx, false, next)
			s.Require().NoError(err, "antedecorator should not error on DeliverTx")

			_, err = decorator.AnteHandle(reCheckCtx, tx, false, next)
			if tc.expError == nil {
				s.Require().NoError(err, "non-strict decorator did not pass as expected")
			} else {
				s.Require().ErrorIs(err, tc.expError, "non-strict antehandler did not return error as expected")
			}
		})
	}
}

// createMaliciousTMHeader creates a header with the provided trusted height with an invalid app hash.
func createMaliciousTMHeader(chainID string, blockHeight int64, trustedHeight clienttypes.Height, timestamp time.Time, tmValSet, tmTrustedVals *cmttypes.ValidatorSet, signers []cmttypes.PrivValidator, oldHeader *cmtproto.Header) (*ibctm.Header, error) {
	const (
		invalidHashValue = "invalid_hash"
	)

	tmHeader := cmttypes.Header{
		Version:            cmtprotoversion.Consensus{Block: cmtversion.BlockProtocol, App: 2},
		ChainID:            chainID,
		Height:             blockHeight,
		Time:               timestamp,
		LastBlockID:        ibctesting.MakeBlockID(make([]byte, tmhash.Size), 10_000, make([]byte, tmhash.Size)),
		LastCommitHash:     oldHeader.GetLastCommitHash(),
		ValidatorsHash:     tmValSet.Hash(),
		NextValidatorsHash: tmValSet.Hash(),
		DataHash:           tmhash.Sum([]byte(invalidHashValue)),
		ConsensusHash:      tmhash.Sum([]byte(invalidHashValue)),
		AppHash:            tmhash.Sum([]byte(invalidHashValue)),
		LastResultsHash:    tmhash.Sum([]byte(invalidHashValue)),
		EvidenceHash:       tmhash.Sum([]byte(invalidHashValue)),
		ProposerAddress:    tmValSet.Proposer.Address, //nolint:staticcheck
	}

	hhash := tmHeader.Hash()
	blockID := ibctesting.MakeBlockID(hhash, 3, tmhash.Sum([]byte(invalidHashValue)))
	voteSet := cmttypes.NewVoteSet(chainID, blockHeight, 1, cmtproto.PrecommitType, tmValSet)

	extCommit, err := cmttypes.MakeExtCommit(blockID, blockHeight, 1, voteSet, signers, timestamp, false)
	if err != nil {
		return nil, err
	}

	signedHeader := &cmtproto.SignedHeader{
		Header: tmHeader.ToProto(),
		Commit: extCommit.ToCommit().ToProto(),
	}

	valSet, err := tmValSet.ToProto()
	if err != nil {
		return nil, err
	}

	trustedVals, err := tmTrustedVals.ToProto()
	if err != nil {
		return nil, err
	}

	return &ibctm.Header{
		SignedHeader:      signedHeader,
		ValidatorSet:      valSet,
		TrustedHeight:     trustedHeight,
		TrustedValidators: trustedVals,
	}, nil
}<|MERGE_RESOLUTION|>--- conflicted
+++ resolved
@@ -248,11 +248,8 @@
 	return msg
 }
 
-<<<<<<< HEAD
-func (s *AnteTestSuite) TestAnteDecoratorCheckTx() {
-=======
-func (suite *AnteTestSuite) createMaliciousUpdateClientMessage() sdk.Msg {
-	endpoint := suite.path.EndpointB
+func (s *AnteTestSuite) createMaliciousUpdateClientMessage() sdk.Msg {
+	endpoint := s.path.EndpointB
 
 	// ensure counterparty has committed state
 	endpoint.Chain.Coordinator.CommitBlock(endpoint.Counterparty.Chain)
@@ -290,8 +287,7 @@
 	return msg
 }
 
-func (suite *AnteTestSuite) TestAnteDecoratorCheckTx() {
->>>>>>> 68e944f6
+func (s *AnteTestSuite) TestAnteDecoratorCheckTx() {
 	testCases := []struct {
 		name     string
 		malleate func(s *AnteTestSuite) []sdk.Msg
@@ -472,24 +468,6 @@
 			nil,
 		},
 		{
-<<<<<<< HEAD
-			"success on three redundant RecvPacket messages and one SubmitMisbehaviour message",
-			func(s *AnteTestSuite) []sdk.Msg {
-				msgs := []sdk.Msg{s.createUpdateClientMessage()}
-
-				for i := 1; i <= 3; i++ {
-					msgs = append(msgs, s.createRecvPacketMessage(true))
-				}
-
-				// append non packet and update message to msgs to ensure multimsg tx should pass
-				msgs = append(msgs, &clienttypes.MsgSubmitMisbehaviour{}) //nolint:staticcheck // we're using the deprecated message for testing
-				return msgs
-			},
-			nil,
-		},
-		{
-=======
->>>>>>> 68e944f6
 			"success on app callback error, app callbacks are skipped for performance",
 			func(s *AnteTestSuite) []sdk.Msg {
 				s.chainB.GetSimApp().IBCMockModule.IBCApp.OnRecvPacket = func(
