--- conflicted
+++ resolved
@@ -138,27 +138,9 @@
 	return version, nil
 }
 
-<<<<<<< HEAD
-// OnChanOpenTry implements the IBCModule interface.
-func (LegacyIBCModule) OnChanOpenTry(
-	ctx sdk.Context,
-	order channeltypes.Order,
-	connectionHops []string,
-	portID,
-	channelID string,
-	counterparty channeltypes.Counterparty,
-	counterpartyVersion string,
-) (string, error) {
-	return "", nil
-}
-
 // OnChanOpenAck implements the IBCModule interface.
 // NOTE: The callback will occur for all applications in the callback list.
 func (im *LegacyIBCModule) OnChanOpenAck(
-=======
-// OnChanOpenAck implements the IBCModule interface
-func (LegacyIBCModule) OnChanOpenAck(
->>>>>>> 94604008
 	ctx sdk.Context,
 	portID,
 	channelID string,
