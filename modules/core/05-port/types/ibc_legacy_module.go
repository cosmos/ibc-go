package types

import (
	"strings"

	errorsmod "cosmossdk.io/errors"

	sdk "github.com/cosmos/cosmos-sdk/types"

	clienttypes "github.com/cosmos/ibc-go/v9/modules/core/02-client/types"
	channeltypes "github.com/cosmos/ibc-go/v9/modules/core/04-channel/types"
	ibcerrors "github.com/cosmos/ibc-go/v9/modules/core/errors"
	ibcexported "github.com/cosmos/ibc-go/v9/modules/core/exported"
)

// LegacyIBCModule implements the ICS26 interface for transfer given the transfer keeper.
type LegacyIBCModule struct {
	cbs []ClassicIBCModule
}

// TODO: added this for testing purposes, we can remove later if tests are refactored.
func (im *LegacyIBCModule) GetCallbacks() []ClassicIBCModule {
	return im.cbs
}

// NewLegacyIBCModule creates a new IBCModule given the keeper
func NewLegacyIBCModule(cbs ...ClassicIBCModule) ClassicIBCModule {
	return &LegacyIBCModule{
		cbs: cbs,
	}
}

// OnChanOpenInit implements the IBCModule interface.
// NOTE: The application callback is skipped if all the following are true:
// - the relayer provided channel version is not empty
// - the callback application is a VersionWrapper
// - the application cannot unwrap the version
func (im *LegacyIBCModule) OnChanOpenInit(
	ctx sdk.Context,
	order channeltypes.Order,
	connectionHops []string,
	portID string,
	channelID string,
	counterparty channeltypes.Counterparty,
	version string,
) (string, error) {
	negotiatedVersions := make([]string, len(im.cbs))

	for i := len(im.cbs) - 1; i >= 0; i-- {
		cbVersion := version

		// To maintain backwards compatibility, we must handle two cases:
		// - relayer provides empty version (use default versions)
		// - relayer provides version which chooses to not enable a middleware
		//
		// If an application is a VersionWrapper which means it modifies the version string
		// and the version string is non-empty (don't use default), then the application must
		// attempt to unmarshal the version using the UnwrapVersionUnsafe interface function.
		// If it is unsuccessful, no callback will occur to this application as the version
		// indicates it should be disabled.
		if wrapper, ok := im.cbs[i].(VersionWrapper); ok && strings.TrimSpace(version) != "" {
			appVersion, underlyingAppVersion, err := wrapper.UnwrapVersionUnsafe(version)
			if err != nil {
				// middleware disabled
				negotiatedVersions[i] = ""
				continue
			}
			cbVersion, version = appVersion, underlyingAppVersion
		}

		negotiatedVersion, err := im.cbs[i].OnChanOpenInit(ctx, order, connectionHops, portID, channelID, counterparty, cbVersion)
		if err != nil {
			return "", errorsmod.Wrapf(err, "channel open init callback failed for port ID: %s, channel ID: %s", portID, channelID)
		}
		negotiatedVersions[i] = negotiatedVersion
	}

	return reconstructVersion(im.cbs, negotiatedVersions)
}

// OnChanOpenTry implements the IBCModule interface.
// NOTE: The application callback is skipped if all the following are true:
// - the relayer provided channel version is not empty
// - the callback application is a VersionWrapper
// - the application cannot unwrap the version
func (im *LegacyIBCModule) OnChanOpenTry(
	ctx sdk.Context,
	order channeltypes.Order,
	connectionHops []string,
	portID,
	channelID string,
	counterparty channeltypes.Counterparty,
	counterpartyVersion string,
) (string, error) {
	negotiatedVersions := make([]string, len(im.cbs))

	for i := len(im.cbs) - 1; i >= 0; i-- {
		cbVersion := counterpartyVersion

		// To maintain backwards compatibility, we must handle two cases:
		// - relayer provides empty version (use default versions)
		// - relayer provides version which chooses to not enable a middleware
		//
		// If an application is a VersionWrapper which means it modifies the version string
		// and the version string is non-empty (don't use default), then the application must
		// attempt to unmarshal the version using the UnwrapVersionUnsafe interface function.
		// If it is unsuccessful, no callback will occur to this application as the version
		// indicates it should be disabled.
		if wrapper, ok := im.cbs[i].(VersionWrapper); ok && strings.TrimSpace(counterpartyVersion) != "" {
			appVersion, underlyingAppVersion, err := wrapper.UnwrapVersionUnsafe(counterpartyVersion)
			if err != nil {
				// middleware disabled
				negotiatedVersions[i] = ""
				continue
			}
			cbVersion, counterpartyVersion = appVersion, underlyingAppVersion
		}

		negotiatedVersion, err := im.cbs[i].OnChanOpenTry(ctx, order, connectionHops, portID, channelID, counterparty, cbVersion)
		if err != nil {
			return "", errorsmod.Wrapf(err, "channel open try callback failed for port ID: %s, channel ID: %s", portID, channelID)
		}
		negotiatedVersions[i] = negotiatedVersion
	}

	return reconstructVersion(im.cbs, negotiatedVersions)
}

<<<<<<< HEAD
// OnChanOpenAck implements the IBCModule interface
func (LegacyIBCModule) OnChanOpenAck(
=======
// reconstructVersion will generate the channel version by applying any version wrapping as necessary.
// Version wrapping will only occur if the negotiated version is non=empty and the application is a VersionWrapper.
func reconstructVersion(cbs []ClassicIBCModule, negotiatedVersions []string) (string, error) {
	version := negotiatedVersions[0] // base version
	for i := 1; i < len(cbs); i++ {  // iterate over the remaining callbacks
		if strings.TrimSpace(negotiatedVersions[i]) != "" {
			wrapper, ok := cbs[i].(VersionWrapper)
			if !ok {
				return "", ibcerrors.ErrInvalidVersion
			}
			version = wrapper.WrapVersion(negotiatedVersions[i], version)
		}
	}
	return version, nil
}

// OnChanOpenAck implements the IBCModule interface.
// NOTE: The callback will occur for all applications in the callback list.
// If the application is provided an empty string for the counterparty version,
// this indicates the module should be disabled for this portID and channelID.
func (im *LegacyIBCModule) OnChanOpenAck(
>>>>>>> 6ec1efa9
	ctx sdk.Context,
	portID,
	channelID string,
	counterpartyChannelID string,
	counterpartyVersion string,
) error {
	for i := len(im.cbs) - 1; i >= 0; i-- {
		cbVersion := counterpartyVersion

		// To maintain backwards compatibility, we must handle counterparty version negotiation.
		// This means the version may have changed, and applications must be allowed to be disabled.
		// Applications should be disabled when receiving an empty counterparty version. Callbacks
		// for all applications must occur to allow disabling.
		if wrapper, ok := im.cbs[i].(VersionWrapper); ok {
			appVersion, underlyingAppVersion, err := wrapper.UnwrapVersionUnsafe(counterpartyVersion)
			if err != nil {
				cbVersion = "" // disable application
			} else {
				cbVersion, counterpartyVersion = appVersion, underlyingAppVersion
			}
		}

		err := im.cbs[i].OnChanOpenAck(ctx, portID, channelID, counterpartyChannelID, cbVersion)
		if err != nil {
			return errorsmod.Wrapf(err, "channel open ack callback failed for port ID: %s, channel ID: %s", portID, channelID)
		}
	}

	return nil
}

// OnChanOpenConfirm implements the IBCModule interface
func (LegacyIBCModule) OnChanOpenConfirm(
	ctx sdk.Context,
	portID,
	channelID string,
) error {
	return nil
}

// OnChanCloseInit implements the IBCModule interface
func (LegacyIBCModule) OnChanCloseInit(
	ctx sdk.Context,
	portID,
	channelID string,
) error {
	return nil
}

// OnChanCloseConfirm implements the IBCModule interface
func (LegacyIBCModule) OnChanCloseConfirm(
	ctx sdk.Context,
	portID,
	channelID string,
) error {
	return nil
}

// OnSendPacket implements the IBCModule interface.
func (im LegacyIBCModule) OnSendPacket(
	ctx sdk.Context,
	portID string,
	channelID string,
	sequence uint64,
	timeoutHeight clienttypes.Height,
	timeoutTimestamp uint64,
	dataBz []byte,
	signer sdk.AccAddress,
) error {
	// to maintain backwards compatibility, OnSendPacket iterates over the callbacks in order, as they are wired from bottom to top of the stack.
	for _, cb := range im.cbs {
		if err := cb.OnSendPacket(ctx, portID, channelID, sequence, timeoutHeight, timeoutTimestamp, dataBz, signer); err != nil {
			return errorsmod.Wrapf(err, "send packet callback failed for portID %s channelID %s", portID, channelID)
		}
	}
	return nil
}

// OnRecvPacket implements the IBCModule interface. A successful acknowledgement
// is returned if the packet data is successfully decoded and the receive application
// logic returns without error.
// A nil acknowledgement may be returned when using the packet forwarding feature. This signals to core IBC that the acknowledgement will be written asynchronously.
func (LegacyIBCModule) OnRecvPacket(
	ctx sdk.Context,
	channelVersion string,
	packet channeltypes.Packet,
	relayer sdk.AccAddress,
) ibcexported.Acknowledgement {
	return nil
}

// OnAcknowledgementPacket implements the IBCModule interface
func (LegacyIBCModule) OnAcknowledgementPacket(
	ctx sdk.Context,
	channelVersion string,
	packet channeltypes.Packet,
	acknowledgement []byte,
	relayer sdk.AccAddress,
) error {
	return nil
}

// OnTimeoutPacket implements the IBCModule interface
func (LegacyIBCModule) OnTimeoutPacket(
	ctx sdk.Context,
	channelVersion string,
	packet channeltypes.Packet,
	relayer sdk.AccAddress,
) error {
	return nil
}

// OnChanUpgradeInit implements the IBCModule interface
func (im *LegacyIBCModule) OnChanUpgradeInit(ctx sdk.Context, portID, channelID string, proposedOrder channeltypes.Order, proposedConnectionHops []string, proposedVersion string) (string, error) {
	negotiatedVersions := make([]string, len(im.cbs))

	for i := len(im.cbs) - 1; i >= 0; i-- {
		cbVersion := proposedVersion

		// To maintain backwards compatibility, we must handle two cases:
		// - relayer provides empty version (use default versions)
		// - relayer provides version which chooses to not enable a middleware
		//
		// If an application is a VersionWrapper which means it modifies the version string
		// and the version string is non-empty (don't use default), then the application must
		// attempt to unmarshal the version using the UnwrapVersionUnsafe interface function.
		// If it is unsuccessful, no callback will occur to this application as the version
		// indicates it should be disabled.
		if wrapper, ok := im.cbs[i].(VersionWrapper); ok && strings.TrimSpace(proposedVersion) != "" {
			appVersion, underlyingAppVersion, err := wrapper.UnwrapVersionUnsafe(proposedVersion)
			if err != nil {
				// middleware disabled
				negotiatedVersions[i] = ""
				continue
			}
			cbVersion, proposedVersion = appVersion, underlyingAppVersion
		}

		// in order to maintain backwards compatibility, every callback in the stack must implement the UpgradableModule interface.
		upgradableModule, ok := im.cbs[i].(UpgradableModule)
		if !ok {
			return "", errorsmod.Wrap(ErrInvalidRoute, "upgrade route not found to module in application callstack")
		}

		negotiatedVersion, err := upgradableModule.OnChanUpgradeInit(ctx, portID, channelID, proposedOrder, proposedConnectionHops, cbVersion)
		if err != nil {
			return "", errorsmod.Wrapf(err, "channel open init callback failed for port ID: %s, channel ID: %s", portID, channelID)
		}
		negotiatedVersions[i] = negotiatedVersion
	}

	return reconstructVersion(im.cbs, negotiatedVersions)
}

// OnChanUpgradeTry implements the IBCModule interface
func (LegacyIBCModule) OnChanUpgradeTry(ctx sdk.Context, portID, channelID string, proposedOrder channeltypes.Order, proposedConnectionHops []string, counterpartyVersion string) (string, error) {
	return "", nil
}

// OnChanUpgradeAck implements the IBCModule interface
func (LegacyIBCModule) OnChanUpgradeAck(ctx sdk.Context, portID, channelID, counterpartyVersion string) error {
	return nil
}

// OnChanUpgradeOpen implements the IBCModule interface
func (LegacyIBCModule) OnChanUpgradeOpen(ctx sdk.Context, portID, channelID string, proposedOrder channeltypes.Order, proposedConnectionHops []string, proposedVersion string) {
}

// UnmarshalPacketData attempts to unmarshal the provided packet data bytes
// into a FungibleTokenPacketData. This function implements the optional
// PacketDataUnmarshaler interface required for ADR 008 support.
func (LegacyIBCModule) UnmarshalPacketData(ctx sdk.Context, portID, channelID string, bz []byte) (interface{}, error) {
	return nil, nil
}

// reconstructVersion will generate the channel version by applying any version wrapping as necessary.
// Version wrapping will only occur if the negotiated version is non=empty and the application is a VersionWrapper.
func reconstructVersion(cbs []ClassicIBCModule, negotiatedVersions []string) (string, error) {
	version := negotiatedVersions[0] // base version
	for i := 1; i < len(cbs); i++ {  // iterate over the remaining callbacks
		if strings.TrimSpace(negotiatedVersions[i]) != "" {
			wrapper, ok := cbs[i].(VersionWrapper)
			if !ok {
				return "", ibcerrors.ErrInvalidVersion
			}
			version = wrapper.WrapVersion(negotiatedVersions[i], version)
		}
	}
	return version, nil
}<|MERGE_RESOLUTION|>--- conflicted
+++ resolved
@@ -126,32 +126,11 @@
 	return reconstructVersion(im.cbs, negotiatedVersions)
 }
 
-<<<<<<< HEAD
-// OnChanOpenAck implements the IBCModule interface
-func (LegacyIBCModule) OnChanOpenAck(
-=======
-// reconstructVersion will generate the channel version by applying any version wrapping as necessary.
-// Version wrapping will only occur if the negotiated version is non=empty and the application is a VersionWrapper.
-func reconstructVersion(cbs []ClassicIBCModule, negotiatedVersions []string) (string, error) {
-	version := negotiatedVersions[0] // base version
-	for i := 1; i < len(cbs); i++ {  // iterate over the remaining callbacks
-		if strings.TrimSpace(negotiatedVersions[i]) != "" {
-			wrapper, ok := cbs[i].(VersionWrapper)
-			if !ok {
-				return "", ibcerrors.ErrInvalidVersion
-			}
-			version = wrapper.WrapVersion(negotiatedVersions[i], version)
-		}
-	}
-	return version, nil
-}
-
 // OnChanOpenAck implements the IBCModule interface.
 // NOTE: The callback will occur for all applications in the callback list.
 // If the application is provided an empty string for the counterparty version,
 // this indicates the module should be disabled for this portID and channelID.
 func (im *LegacyIBCModule) OnChanOpenAck(
->>>>>>> 6ec1efa9
 	ctx sdk.Context,
 	portID,
 	channelID string,
