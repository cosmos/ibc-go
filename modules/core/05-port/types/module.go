--- conflicted
+++ resolved
@@ -148,21 +148,7 @@
 		ctx sdk.Context,
 		portID,
 		channelID string,
-<<<<<<< HEAD
-=======
 	)
-
-	// OnChanUpgradeTimeout times out an outstanding upgrade when the counterparty chain has not responded.
-	OnChanUpgradeTimeout(
-		ctx sdk.Context,
-		portID, channelID string,
-		counterpartyChannel channeltypes.Channel,
-		prevErrorReceipt channeltypes.ErrorReceipt,
-		proofCounterpartyChannel,
-		proofErrorReceipt []byte,
-		proofHeight exported.Height,
->>>>>>> 6453bd4a
-	) error
 }
 
 // ICS4Wrapper implements the ICS4 interfaces that IBC applications use to send packets and acknowledgements.
