package types

import (
	sdk "github.com/cosmos/cosmos-sdk/types"

	capabilitytypes "github.com/cosmos/ibc-go/modules/capability/types"
	clienttypes "github.com/cosmos/ibc-go/v8/modules/core/02-client/types"
	channeltypes "github.com/cosmos/ibc-go/v8/modules/core/04-channel/types"
	"github.com/cosmos/ibc-go/v8/modules/core/exported"
)

// IBCModule defines an interface that implements all the callbacks
// that modules must define as specified in ICS-26
type IBCModule interface {
	// OnChanOpenInit will verify that the relayer-chosen parameters
	// are valid and perform any custom INIT logic.
	// It may return an error if the chosen parameters are invalid
	// in which case the handshake is aborted.
	// If the provided version string is non-empty, OnChanOpenInit should return
	// the version string if valid or an error if the provided version is invalid.
	// If the version string is empty, OnChanOpenInit is expected to
	// return a default version string representing the version(s) it supports.
	// If there is no default version string for the application,
	// it should return an error if provided version is empty string.
	OnChanOpenInit(
		ctx sdk.Context,
		order channeltypes.Order,
		connectionHops []string,
		portID string,
		channelID string,
		channelCap *capabilitytypes.Capability,
		counterparty channeltypes.Counterparty,
		version string,
	) (string, error)

	// OnChanOpenTry will verify the relayer-chosen parameters along with the
	// counterparty-chosen version string and perform custom TRY logic.
	// If the relayer-chosen parameters are invalid, the callback must return
	// an error to abort the handshake. If the counterparty-chosen version is not
	// compatible with this modules supported versions, the callback must return
	// an error to abort the handshake. If the versions are compatible, the try callback
	// must select the final version string and return it to core IBC.
	// OnChanOpenTry may also perform custom initialization logic
	OnChanOpenTry(
		ctx sdk.Context,
		order channeltypes.Order,
		connectionHops []string,
		portID,
		channelID string,
		channelCap *capabilitytypes.Capability,
		counterparty channeltypes.Counterparty,
		counterpartyVersion string,
	) (version string, err error)

	// OnChanOpenAck will error if the counterparty selected version string
	// is invalid to abort the handshake. It may also perform custom ACK logic.
	OnChanOpenAck(
		ctx sdk.Context,
		portID,
		channelID string,
		counterpartyChannelID string,
		counterpartyVersion string,
	) error

	// OnChanOpenConfirm will perform custom CONFIRM logic and may error to abort the handshake.
	OnChanOpenConfirm(
		ctx sdk.Context,
		portID,
		channelID string,
	) error

	OnChanCloseInit(
		ctx sdk.Context,
		portID,
		channelID string,
	) error

	OnChanCloseConfirm(
		ctx sdk.Context,
		portID,
		channelID string,
	) error

	// OnRecvPacket must return an acknowledgement that implements the Acknowledgement interface.
	// In the case of an asynchronous acknowledgement, nil should be returned.
	// If the acknowledgement returned is successful, the state changes on callback are written,
	// otherwise the application state changes are discarded. In either case the packet is received
	// and the acknowledgement is written (in synchronous cases).
	OnRecvPacket(
		ctx sdk.Context,
		packet channeltypes.Packet,
		relayer sdk.AccAddress,
	) exported.Acknowledgement

	OnAcknowledgementPacket(
		ctx sdk.Context,
		packet channeltypes.Packet,
		acknowledgement []byte,
		relayer sdk.AccAddress,
	) error

	OnTimeoutPacket(
		ctx sdk.Context,
		packet channeltypes.Packet,
		relayer sdk.AccAddress,
	) error
}

// UpgradableModule defines the callbacks required to perform a channel upgrade.
<<<<<<< HEAD
type UpgradableModule interface {
	// OnChanUpgradeInit initializes the channel upgrade handshake.
=======
// Note: applications must ensure that state related to packet processing remains unmodified until the OnChanUpgradeOpen callback is executed.
// This guarantees that in-flight packets are correctly flushed using the existing channel parameters.
type UpgradableModule interface {
	// OnChanUpgradeInit enables additional custom logic to be executed when the channel upgrade is initialized.
	// It must validate the proposed version, order, and connection hops.
	// Note: in the case of crossing hellos, this callback may be executed on both chains.
>>>>>>> bf12ce32
	OnChanUpgradeInit(
		ctx sdk.Context,
		portID, channelID string,
		order channeltypes.Order,
		connectionHops []string,
		version string,
	) (string, error)

<<<<<<< HEAD
	// OnChanUpgradeTry verifies the counterparty upgrade and sets the upgrade on TRY chain
=======
	// OnChanUpgradeTry enables additional custom logic to be executed in the ChannelUpgradeTry step of the
	// channel upgrade handshake. It must validate the proposed version (provided by the counterparty), order,
	// and connection hops.
>>>>>>> bf12ce32
	OnChanUpgradeTry(
		ctx sdk.Context,
		portID, channelID string,
		order channeltypes.Order,
		connectionHops []string,
		counterpartyVersion string,
	) (string, error)

<<<<<<< HEAD
	// OnChanUpgradeAck TODO
=======
	// OnChanUpgradeAck enables additional custom logic to be executed in the ChannelUpgradeAck step of the
	// channel upgrade handshake. It must validate the version proposed by the counterparty.
>>>>>>> bf12ce32
	OnChanUpgradeAck(
		ctx sdk.Context,
		portID,
		channelID,
		counterpartyVersion string,
	) error

<<<<<<< HEAD
	// OnChanUpgradeOpen TODO
=======
	// OnChanUpgradeOpen enables additional custom logic to be executed when the channel upgrade has successfully completed, and the channel
	// has returned to the OPEN state. Any logic associated with changing of the channel fields should be performed
	// in this callback.
>>>>>>> bf12ce32
	OnChanUpgradeOpen(
		ctx sdk.Context,
		portID,
		channelID string,
		order channeltypes.Order,
		connectionHops []string,
		version string,
	)

<<<<<<< HEAD
	// OnChanUpgradeRestore TODO
=======
	// OnChanUpgradeRestore enables additional custom logic to be executed when any of the following occur:
	//    - the channel upgrade is aborted.
	//    - the channel upgrade is cancelled.
	//    - the channel upgrade times out.
	// Any logic set due to an upgrade attempt should be reverted in this callback.
>>>>>>> bf12ce32
	OnChanUpgradeRestore(
		ctx sdk.Context,
		portID,
		channelID string,
	)
}

// ICS4Wrapper implements the ICS4 interfaces that IBC applications use to send packets and acknowledgements.
type ICS4Wrapper interface {
	SendPacket(
		ctx sdk.Context,
		chanCap *capabilitytypes.Capability,
		sourcePort string,
		sourceChannel string,
		timeoutHeight clienttypes.Height,
		timeoutTimestamp uint64,
		data []byte,
	) (sequence uint64, err error)

	WriteAcknowledgement(
		ctx sdk.Context,
		chanCap *capabilitytypes.Capability,
		packet exported.PacketI,
		ack exported.Acknowledgement,
	) error

	GetAppVersion(
		ctx sdk.Context,
		portID,
		channelID string,
	) (string, bool)
}

// Middleware must implement IBCModule to wrap communication from core IBC to underlying application
// and ICS4Wrapper to wrap communication from underlying application to core IBC.
type Middleware interface {
	IBCModule
	ICS4Wrapper
}

// PacketDataUnmarshaler defines an optional interface which allows a middleware to
// request the packet data to be unmarshaled by the base application.
type PacketDataUnmarshaler interface {
	// UnmarshalPacketData unmarshals the packet data into a concrete type
	UnmarshalPacketData([]byte) (interface{}, error)
}<|MERGE_RESOLUTION|>--- conflicted
+++ resolved
@@ -107,17 +107,12 @@
 }
 
 // UpgradableModule defines the callbacks required to perform a channel upgrade.
-<<<<<<< HEAD
-type UpgradableModule interface {
-	// OnChanUpgradeInit initializes the channel upgrade handshake.
-=======
 // Note: applications must ensure that state related to packet processing remains unmodified until the OnChanUpgradeOpen callback is executed.
 // This guarantees that in-flight packets are correctly flushed using the existing channel parameters.
 type UpgradableModule interface {
 	// OnChanUpgradeInit enables additional custom logic to be executed when the channel upgrade is initialized.
 	// It must validate the proposed version, order, and connection hops.
 	// Note: in the case of crossing hellos, this callback may be executed on both chains.
->>>>>>> bf12ce32
 	OnChanUpgradeInit(
 		ctx sdk.Context,
 		portID, channelID string,
@@ -126,13 +121,9 @@
 		version string,
 	) (string, error)
 
-<<<<<<< HEAD
-	// OnChanUpgradeTry verifies the counterparty upgrade and sets the upgrade on TRY chain
-=======
 	// OnChanUpgradeTry enables additional custom logic to be executed in the ChannelUpgradeTry step of the
 	// channel upgrade handshake. It must validate the proposed version (provided by the counterparty), order,
 	// and connection hops.
->>>>>>> bf12ce32
 	OnChanUpgradeTry(
 		ctx sdk.Context,
 		portID, channelID string,
@@ -141,12 +132,8 @@
 		counterpartyVersion string,
 	) (string, error)
 
-<<<<<<< HEAD
-	// OnChanUpgradeAck TODO
-=======
 	// OnChanUpgradeAck enables additional custom logic to be executed in the ChannelUpgradeAck step of the
 	// channel upgrade handshake. It must validate the version proposed by the counterparty.
->>>>>>> bf12ce32
 	OnChanUpgradeAck(
 		ctx sdk.Context,
 		portID,
@@ -154,13 +141,9 @@
 		counterpartyVersion string,
 	) error
 
-<<<<<<< HEAD
-	// OnChanUpgradeOpen TODO
-=======
 	// OnChanUpgradeOpen enables additional custom logic to be executed when the channel upgrade has successfully completed, and the channel
 	// has returned to the OPEN state. Any logic associated with changing of the channel fields should be performed
 	// in this callback.
->>>>>>> bf12ce32
 	OnChanUpgradeOpen(
 		ctx sdk.Context,
 		portID,
@@ -170,15 +153,11 @@
 		version string,
 	)
 
-<<<<<<< HEAD
-	// OnChanUpgradeRestore TODO
-=======
 	// OnChanUpgradeRestore enables additional custom logic to be executed when any of the following occur:
 	//    - the channel upgrade is aborted.
 	//    - the channel upgrade is cancelled.
 	//    - the channel upgrade times out.
 	// Any logic set due to an upgrade attempt should be reverted in this callback.
->>>>>>> bf12ce32
 	OnChanUpgradeRestore(
 		ctx sdk.Context,
 		portID,
