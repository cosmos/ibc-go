package types

import (
	"errors"
	"fmt"
	"strings"

	sdk "github.com/cosmos/cosmos-sdk/types"
)

// The router is a map from module name to the IBCModule
// which contains all the module-defined callbacks required by ICS-26
type Router struct {
	routes map[string]ClassicIBCModule
	sealed bool
}

func NewRouter() *Router {
	return &Router{
		routes: make(map[string]ClassicIBCModule),
	}
}

// Seal prevents the Router from any subsequent route handlers to be registered.
// Seal will panic if called more than once.
func (rtr *Router) Seal() {
	if rtr.sealed {
		panic(errors.New("router already sealed"))
	}
	rtr.sealed = true
}

// Sealed returns a boolean signifying if the Router is sealed or not.
func (rtr Router) Sealed() bool {
	return rtr.sealed
}

// AddRoute adds IBCModule for a given module name. It returns the Router
// so AddRoute calls can be linked. It will panic if the Router is sealed.
func (rtr *Router) AddRoute(module string, cbs ClassicIBCModule) *Router {
	if rtr.sealed {
		panic(fmt.Errorf("router sealed; cannot register %s route callbacks", module))
	}
	if !sdk.IsAlphaNumeric(module) {
		panic(errors.New("route expressions can only contain alphanumeric characters"))
	}
	if rtr.HasRoute(module) {
		panic(fmt.Errorf("route %s has already been registered", module))
	}

	rtr.routes[module] = cbs
	return rtr
}

// HasRoute returns true if the Router has a module registered or false otherwise.
func (rtr *Router) HasRoute(module string) bool {
	_, ok := rtr.routes[module]
	return ok
}

// GetRoute returns a IBCModule for a given module.
<<<<<<< HEAD
func (rtr *Router) GetRoute(module string) (ClassicIBCModule, bool) {
	if !rtr.HasRoute(module) {
		return nil, false
=======
func (rtr *Router) GetRoute(module string) (IBCModule, bool) {
	route, ok := rtr.routes[module]
	if ok {
		return route, true
>>>>>>> 832a0fc2
	}

	// it's possible that some routes have been dynamically added e.g. with interchain accounts.
	// in this case, we need to check if the module has the specified prefix.
	for prefix := range rtr.routes {
		if strings.Contains(module, prefix) {
			return rtr.routes[prefix], true
		}
	}
	return nil, false
}<|MERGE_RESOLUTION|>--- conflicted
+++ resolved
@@ -59,16 +59,10 @@
 }
 
 // GetRoute returns a IBCModule for a given module.
-<<<<<<< HEAD
 func (rtr *Router) GetRoute(module string) (ClassicIBCModule, bool) {
-	if !rtr.HasRoute(module) {
-		return nil, false
-=======
-func (rtr *Router) GetRoute(module string) (IBCModule, bool) {
 	route, ok := rtr.routes[module]
 	if ok {
 		return route, true
->>>>>>> 832a0fc2
 	}
 
 	// it's possible that some routes have been dynamically added e.g. with interchain accounts.
