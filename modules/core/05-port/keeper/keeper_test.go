--- conflicted
+++ resolved
@@ -28,11 +28,7 @@
 
 func (s *KeeperTestSuite) SetupTest() {
 	isCheckTx := false
-<<<<<<< HEAD
-	app := simapp.Setup()
-=======
-	app := simapp.Setup(suite.T(), isCheckTx)
->>>>>>> d281d840
+	app := simapp.Setup(s.T(), isCheckTx)
 
 	s.ctx = app.BaseApp.NewContext(isCheckTx, tmproto.Header{})
 	s.keeper = &app.IBCKeeper.PortKeeper
