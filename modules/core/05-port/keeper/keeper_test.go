--- conflicted
+++ resolved
@@ -28,13 +28,8 @@
 	isCheckTx := false
 	app := simapp.Setup(suite.T(), isCheckTx)
 
-<<<<<<< HEAD
-	suite.ctx = app.BaseApp.NewContext(isCheckTx, tmproto.Header{})
+	suite.ctx = app.BaseApp.NewContext(isCheckTx)
 	suite.keeper = app.IBCKeeper.PortKeeper
-=======
-	suite.ctx = app.BaseApp.NewContext(isCheckTx)
-	suite.keeper = &app.IBCKeeper.PortKeeper
->>>>>>> 432db298
 }
 
 func TestKeeperTestSuite(t *testing.T) {
