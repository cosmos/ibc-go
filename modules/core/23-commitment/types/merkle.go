--- conflicted
+++ resolved
@@ -7,13 +7,7 @@
 
 	errorsmod "cosmossdk.io/errors"
 
-<<<<<<< HEAD
-	cmtprotocrypto "github.com/cometbft/cometbft/api/cometbft/crypto/v1"
-
-	v2 "github.com/cosmos/ibc-go/v9/modules/core/23-commitment/types/v2"
-=======
 	"github.com/cosmos/ibc-go/v9/modules/core/23-commitment/types/v2"
->>>>>>> a766bce9
 	"github.com/cosmos/ibc-go/v9/modules/core/exported"
 )
 
@@ -194,32 +188,6 @@
 	return nil
 }
 
-<<<<<<< HEAD
-// blankMerkleProof and blankProofOps will be used to compare against their zero values,
-// and are declared as globals to avoid having to unnecessarily re-allocate on every comparison.
-var (
-	blankMerkleProof = &MerkleProof{}
-	blankProofOps    = &cmtprotocrypto.ProofOps{}
-)
-
-// Empty returns true if the root is empty
-func (proof *MerkleProof) Empty() bool {
-	return proof == nil || proto.Equal(proof, blankMerkleProof) || proto.Equal(proof, blankProofOps)
-}
-
-// ValidateBasic checks if the proof is empty.
-func (proof MerkleProof) ValidateBasic() error {
-	if proof.Empty() {
-		return ErrInvalidProof
-	}
-	return nil
-}
-
-// validateVerificationArgs verifies the proof arguments are valid
-func (proof MerkleProof) validateVerificationArgs(specs []*ics23.ProofSpec, root exported.Root) error {
-	if proof.Empty() {
-		return errorsmod.Wrap(ErrInvalidMerkleProof, "proof cannot be empty")
-=======
 // validateVerificationArgs verifies the proof arguments are valid.
 // The merkle path and merkle proof contain a list of keys and their proofs
 // which correspond to individual trees. The length of these keys and their proofs
@@ -227,7 +195,6 @@
 func validateVerificationArgs(proof MerkleProof, path v2.MerklePath, specs []*ics23.ProofSpec, root exported.Root) error {
 	if proof.GetProofs() == nil {
 		return errorsmod.Wrap(ErrInvalidMerkleProof, "proof must not be empty")
->>>>>>> a766bce9
 	}
 
 	if root == nil || root.Empty() {
