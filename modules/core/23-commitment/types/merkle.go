package types

import (
	"bytes"
	"fmt"
	"net/url"

	sdkerrors "github.com/cosmos/cosmos-sdk/types/errors"
	"github.com/cosmos/gogoproto/proto"
	ics23 "github.com/cosmos/ics23/go"
	tmcrypto "github.com/tendermint/tendermint/proto/tendermint/crypto"

<<<<<<< HEAD
	"github.com/cosmos/ibc-go/v4/modules/core/exported"
=======
	"github.com/cosmos/ibc-go/v7/modules/core/exported"
>>>>>>> 682ba550
)

// var representing the proofspecs for a SDK chain
var sdkSpecs = []*ics23.ProofSpec{ics23.IavlSpec, ics23.TendermintSpec}

// ICS 023 Merkle Types Implementation
//
// This file defines Merkle commitment types that implements ICS 023.

// Merkle proof implementation of the Proof interface
// Applied on SDK-based IBC implementation
var _ exported.Root = (*MerkleRoot)(nil)

// GetSDKSpecs is a getter function for the proofspecs of an sdk chain
func GetSDKSpecs() []*ics23.ProofSpec {
	return sdkSpecs
}

// NewMerkleRoot constructs a new MerkleRoot
func NewMerkleRoot(hash []byte) MerkleRoot {
	return MerkleRoot{
		Hash: hash,
	}
}

// GetHash implements RootI interface
func (mr MerkleRoot) GetHash() []byte {
	return mr.Hash
}

// Empty returns true if the root is empty
func (mr MerkleRoot) Empty() bool {
	return len(mr.GetHash()) == 0
}

var _ exported.Prefix = (*MerklePrefix)(nil)

// NewMerklePrefix constructs new MerklePrefix instance
func NewMerklePrefix(keyPrefix []byte) MerklePrefix {
	return MerklePrefix{
		KeyPrefix: keyPrefix,
	}
}

// Bytes returns the key prefix bytes
func (mp MerklePrefix) Bytes() []byte {
	return mp.KeyPrefix
}

// Empty returns true if the prefix is empty
func (mp MerklePrefix) Empty() bool {
	return len(mp.Bytes()) == 0
}

var _ exported.Path = (*MerklePath)(nil)

// NewMerklePath creates a new MerklePath instance
// The keys must be passed in from root-to-leaf order
func NewMerklePath(keyPath ...string) MerklePath {
	return MerklePath{
		KeyPath: keyPath,
	}
}

// String implements fmt.Stringer.
// This represents the path in the same way the tendermint KeyPath will
// represent a key path. The backslashes partition the key path into
// the respective stores they belong to.
func (mp MerklePath) String() string {
	pathStr := ""
	for _, k := range mp.KeyPath {
		pathStr += "/" + url.PathEscape(k)
	}
	return pathStr
}

// Pretty returns the unescaped path of the URL string.
// This function will unescape any backslash within a particular store key.
// This makes the keypath more human-readable while removing information
// about the exact partitions in the key path.
func (mp MerklePath) Pretty() string {
	path, err := url.PathUnescape(mp.String())
	if err != nil {
		panic(err)
	}
	return path
}

// GetKey will return a byte representation of the key
// after URL escaping the key element
func (mp MerklePath) GetKey(i uint64) ([]byte, error) {
	if i >= uint64(len(mp.KeyPath)) {
		return nil, fmt.Errorf("index out of range. %d (index) >= %d (len)", i, len(mp.KeyPath))
	}
	key, err := url.PathUnescape(mp.KeyPath[i])
	if err != nil {
		return nil, err
	}
	return []byte(key), nil
}

// Empty returns true if the path is empty
func (mp MerklePath) Empty() bool {
	return len(mp.KeyPath) == 0
}

// ApplyPrefix constructs a new commitment path from the arguments. It prepends the prefix key
// with the given path.
func ApplyPrefix(prefix exported.Prefix, path MerklePath) (MerklePath, error) {
	if prefix == nil || prefix.Empty() {
		return MerklePath{}, sdkerrors.Wrap(ErrInvalidPrefix, "prefix can't be empty")
	}
	return NewMerklePath(append([]string{string(prefix.Bytes())}, path.KeyPath...)...), nil
}

var _ exported.Proof = (*MerkleProof)(nil)

// VerifyMembership verifies the membership of a merkle proof against the given root, path, and value.
<<<<<<< HEAD
=======
// Note that the path is expected as []string{<store key of module>, <key corresponding to requested value>}.
>>>>>>> 682ba550
func (proof MerkleProof) VerifyMembership(specs []*ics23.ProofSpec, root exported.Root, path exported.Path, value []byte) error {
	if err := proof.validateVerificationArgs(specs, root); err != nil {
		return err
	}

	// VerifyMembership specific argument validation
	mpath, ok := path.(MerklePath)
	if !ok {
		return sdkerrors.Wrapf(ErrInvalidProof, "path %v is not of type MerklePath", path)
	}
	if len(mpath.KeyPath) != len(specs) {
		return sdkerrors.Wrapf(ErrInvalidProof, "path length %d not same as proof %d",
			len(mpath.KeyPath), len(specs))
	}
	if len(value) == 0 {
		return sdkerrors.Wrap(ErrInvalidProof, "empty value in membership proof")
	}

	// Since every proof in chain is a membership proof we can use verifyChainedMembershipProof from index 0
	// to validate entire proof
	if err := verifyChainedMembershipProof(root.GetHash(), specs, proof.Proofs, mpath, value, 0); err != nil {
		return err
	}
	return nil
}

// VerifyNonMembership verifies the absence of a merkle proof against the given root and path.
// VerifyNonMembership verifies a chained proof where the absence of a given path is proven
// at the lowest subtree and then each subtree's inclusion is proved up to the final root.
func (proof MerkleProof) VerifyNonMembership(specs []*ics23.ProofSpec, root exported.Root, path exported.Path) error {
	if err := proof.validateVerificationArgs(specs, root); err != nil {
		return err
	}

	// VerifyNonMembership specific argument validation
	mpath, ok := path.(MerklePath)
	if !ok {
		return sdkerrors.Wrapf(ErrInvalidProof, "path %v is not of type MerkleProof", path)
	}
	if len(mpath.KeyPath) != len(specs) {
		return sdkerrors.Wrapf(ErrInvalidProof, "path length %d not same as proof %d",
			len(mpath.KeyPath), len(specs))
	}

	switch proof.Proofs[0].Proof.(type) {
	case *ics23.CommitmentProof_Nonexist:
		// VerifyNonMembership will verify the absence of key in lowest subtree, and then chain inclusion proofs
		// of all subroots up to final root
		subroot, err := proof.Proofs[0].Calculate()
		if err != nil {
			return sdkerrors.Wrapf(ErrInvalidProof, "could not calculate root for proof index 0, merkle tree is likely empty. %v", err)
		}
		key, err := mpath.GetKey(uint64(len(mpath.KeyPath) - 1))
		if err != nil {
			return sdkerrors.Wrapf(ErrInvalidProof, "could not retrieve key bytes for key: %s", mpath.KeyPath[len(mpath.KeyPath)-1])
		}
		if ok := ics23.VerifyNonMembership(specs[0], subroot, proof.Proofs[0], key); !ok {
			return sdkerrors.Wrapf(ErrInvalidProof, "could not verify absence of key %s. Please ensure that the path is correct.", string(key))
		}

		// Verify chained membership proof starting from index 1 with value = subroot
		if err := verifyChainedMembershipProof(root.GetHash(), specs, proof.Proofs, mpath, subroot, 1); err != nil {
			return err
		}
	case *ics23.CommitmentProof_Exist:
		return sdkerrors.Wrapf(ErrInvalidProof,
			"got ExistenceProof in VerifyNonMembership. If this is unexpected, please ensure that proof was queried with the correct key.")
	default:
		return sdkerrors.Wrapf(ErrInvalidProof,
			"expected proof type: %T, got: %T", &ics23.CommitmentProof_Exist{}, proof.Proofs[0].Proof)
	}
	return nil
}

// BatchVerifyMembership verifies a group of key value pairs against the given root
// NOTE: Currently left unimplemented as it is unused
func (proof MerkleProof) BatchVerifyMembership(specs []*ics23.ProofSpec, root exported.Root, path exported.Path, items map[string][]byte) error {
	return sdkerrors.Wrap(ErrInvalidProof, "batch proofs are currently unsupported")
}

// BatchVerifyNonMembership verifies absence of a group of keys against the given root
// NOTE: Currently left unimplemented as it is unused
func (proof MerkleProof) BatchVerifyNonMembership(specs []*ics23.ProofSpec, root exported.Root, path exported.Path, items [][]byte) error {
	return sdkerrors.Wrap(ErrInvalidProof, "batch proofs are currently unsupported")
}

// verifyChainedMembershipProof takes a list of proofs and specs and verifies each proof sequentially ensuring that the value is committed to
// by first proof and each subsequent subroot is committed to by the next subroot and checking that the final calculated root is equal to the given roothash.
// The proofs and specs are passed in from lowest subtree to the highest subtree, but the keys are passed in from highest subtree to lowest.
// The index specifies what index to start chaining the membership proofs, this is useful since the lowest proof may not be a membership proof, thus we
// will want to start the membership proof chaining from index 1 with value being the lowest subroot
func verifyChainedMembershipProof(root []byte, specs []*ics23.ProofSpec, proofs []*ics23.CommitmentProof, keys MerklePath, value []byte, index int) error {
	var (
		subroot []byte
		err     error
	)
	// Initialize subroot to value since the proofs list may be empty.
	// This may happen if this call is verifying intermediate proofs after the lowest proof has been executed.
	// In this case, there may be no intermediate proofs to verify and we just check that lowest proof root equals final root
	subroot = value
	for i := index; i < len(proofs); i++ {
		switch proofs[i].Proof.(type) {
		case *ics23.CommitmentProof_Exist:
			subroot, err = proofs[i].Calculate()
			if err != nil {
				return sdkerrors.Wrapf(ErrInvalidProof, "could not calculate proof root at index %d, merkle tree may be empty. %v", i, err)
			}
			// Since keys are passed in from highest to lowest, we must grab their indices in reverse order
			// from the proofs and specs which are lowest to highest
			key, err := keys.GetKey(uint64(len(keys.KeyPath) - 1 - i))
			if err != nil {
				return sdkerrors.Wrapf(ErrInvalidProof, "could not retrieve key bytes for key %s: %v", keys.KeyPath[len(keys.KeyPath)-1-i], err)
			}

			// verify membership of the proof at this index with appropriate key and value
			if ok := ics23.VerifyMembership(specs[i], subroot, proofs[i], key, value); !ok {
				return sdkerrors.Wrapf(ErrInvalidProof,
					"chained membership proof failed to verify membership of value: %X in subroot %X at index %d. Please ensure the path and value are both correct.",
					value, subroot, i)
			}
			// Set value to subroot so that we verify next proof in chain commits to this subroot
			value = subroot
		case *ics23.CommitmentProof_Nonexist:
			return sdkerrors.Wrapf(ErrInvalidProof,
				"chained membership proof contains nonexistence proof at index %d. If this is unexpected, please ensure that proof was queried from a height that contained the value in store and was queried with the correct key. The key used: %s",
				i, keys)
		default:
			return sdkerrors.Wrapf(ErrInvalidProof,
				"expected proof type: %T, got: %T", &ics23.CommitmentProof_Exist{}, proofs[i].Proof)
		}
	}
	// Check that chained proof root equals passed-in root
	if !bytes.Equal(root, subroot) {
		return sdkerrors.Wrapf(ErrInvalidProof,
			"proof did not commit to expected root: %X, got: %X. Please ensure proof was submitted with correct proofHeight and to the correct chain.",
			root, subroot)
	}
	return nil
}

// blankMerkleProof and blankProofOps will be used to compare against their zero values,
// and are declared as globals to avoid having to unnecessarily re-allocate on every comparison.
var (
	blankMerkleProof = &MerkleProof{}
	blankProofOps    = &tmcrypto.ProofOps{}
)

// Empty returns true if the root is empty
func (proof *MerkleProof) Empty() bool {
	return proof == nil || proto.Equal(proof, blankMerkleProof) || proto.Equal(proof, blankProofOps)
}

// ValidateBasic checks if the proof is empty.
func (proof MerkleProof) ValidateBasic() error {
	if proof.Empty() {
		return ErrInvalidProof
	}
	return nil
}

// validateVerificationArgs verifies the proof arguments are valid
func (proof MerkleProof) validateVerificationArgs(specs []*ics23.ProofSpec, root exported.Root) error {
	if proof.Empty() {
		return sdkerrors.Wrap(ErrInvalidMerkleProof, "proof cannot be empty")
	}

	if root == nil || root.Empty() {
		return sdkerrors.Wrap(ErrInvalidMerkleProof, "root cannot be empty")
	}

	if len(specs) != len(proof.Proofs) {
		return sdkerrors.Wrapf(ErrInvalidMerkleProof,
			"length of specs: %d not equal to length of proof: %d",
			len(specs), len(proof.Proofs))
	}

	for i, spec := range specs {
		if spec == nil {
			return sdkerrors.Wrapf(ErrInvalidProof, "spec at position %d is nil", i)
		}
	}
	return nil
}<|MERGE_RESOLUTION|>--- conflicted
+++ resolved
@@ -10,11 +10,7 @@
 	ics23 "github.com/cosmos/ics23/go"
 	tmcrypto "github.com/tendermint/tendermint/proto/tendermint/crypto"
 
-<<<<<<< HEAD
-	"github.com/cosmos/ibc-go/v4/modules/core/exported"
-=======
 	"github.com/cosmos/ibc-go/v7/modules/core/exported"
->>>>>>> 682ba550
 )
 
 // var representing the proofspecs for a SDK chain
@@ -133,10 +129,7 @@
 var _ exported.Proof = (*MerkleProof)(nil)
 
 // VerifyMembership verifies the membership of a merkle proof against the given root, path, and value.
-<<<<<<< HEAD
-=======
 // Note that the path is expected as []string{<store key of module>, <key corresponding to requested value>}.
->>>>>>> 682ba550
 func (proof MerkleProof) VerifyMembership(specs []*ics23.ProofSpec, root exported.Root, path exported.Path, value []byte) error {
 	if err := proof.validateVerificationArgs(specs, root); err != nil {
 		return err
