--- conflicted
+++ resolved
@@ -73,10 +73,41 @@
 		}, channeltypes.ErrTimeoutElapsed},
 	}
 
-<<<<<<< HEAD
-	// Assert counterparty set and creator deleted
-	_, found = suite.chainB.App.GetPacketServer().ClientKeeper.GetCounterparty(suite.chainB.GetContext(), path.EndpointB.ClientID)
-	suite.Require().True(found)
+	for i, tc := range testCases {
+		tc := tc
+		suite.Run(fmt.Sprintf("Case %s, %d/%d tests", tc.name, i, len(testCases)), func() {
+			suite.SetupTest() // reset
+
+			// create clients and set counterparties on both chains
+			path = ibctesting.NewPath(suite.chainA, suite.chainB)
+			path.SetupV2()
+
+			// create standard packet that can be malleated
+			packet = channeltypes.NewPacketWithVersion(mock.MockPacketData, 1, mock.PortID,
+				path.EndpointA.ClientID, mock.PortID, path.EndpointB.ClientID, clienttypes.NewHeight(1, 100), 0, mock.Version)
+
+			// malleate the test case
+			tc.malleate()
+
+			// send packet
+			seq, err := suite.chainA.App.GetPacketServer().SendPacket(suite.chainA.GetContext(), nil, packet.SourceChannel, packet.SourcePort,
+				packet.DestinationPort, packet.TimeoutHeight, packet.TimeoutTimestamp, packet.AppVersion, packet.Data)
+
+			expPass := tc.expError == nil
+			if expPass {
+				suite.Require().NoError(err)
+				suite.Require().Equal(uint64(1), seq)
+				expCommitment := channeltypes.CommitPacket(packet)
+				suite.Require().Equal(expCommitment, suite.chainA.App.GetIBCKeeper().ChannelKeeper.GetPacketCommitment(suite.chainA.GetContext(), packet.SourcePort, packet.SourceChannel, seq))
+			} else {
+				suite.Require().Error(err)
+				suite.Require().ErrorIs(err, tc.expError)
+				suite.Require().Equal(uint64(0), seq)
+				suite.Require().Nil(suite.chainA.App.GetIBCKeeper().ChannelKeeper.GetPacketCommitment(suite.chainA.GetContext(), packet.SourcePort, packet.SourceChannel, seq))
+
+			}
+		})
+	}
 }
 
 func (suite *KeeperTestSuite) TestTimeoutPacket() {
@@ -148,41 +179,6 @@
 
 			suite.Require().NoError(path.EndpointA.UpdateClient())
 			suite.Require().NoError(path.EndpointB.UpdateClient())
-=======
-	for i, tc := range testCases {
-		tc := tc
-		suite.Run(fmt.Sprintf("Case %s, %d/%d tests", tc.name, i, len(testCases)), func() {
-			suite.SetupTest() // reset
-
-			// create clients and set counterparties on both chains
-			path = ibctesting.NewPath(suite.chainA, suite.chainB)
-			path.SetupV2()
-
-			// create standard packet that can be malleated
-			packet = channeltypes.NewPacketWithVersion(mock.MockPacketData, 1, mock.PortID,
-				path.EndpointA.ClientID, mock.PortID, path.EndpointB.ClientID, clienttypes.NewHeight(1, 100), 0, mock.Version)
-
-			// malleate the test case
-			tc.malleate()
-
-			// send packet
-			seq, err := suite.chainA.App.GetPacketServer().SendPacket(suite.chainA.GetContext(), nil, packet.SourceChannel, packet.SourcePort,
-				packet.DestinationPort, packet.TimeoutHeight, packet.TimeoutTimestamp, packet.AppVersion, packet.Data)
-
-			expPass := tc.expError == nil
-			if expPass {
-				suite.Require().NoError(err)
-				suite.Require().Equal(uint64(1), seq)
-				expCommitment := channeltypes.CommitPacket(packet)
-				suite.Require().Equal(expCommitment, suite.chainA.App.GetIBCKeeper().ChannelKeeper.GetPacketCommitment(suite.chainA.GetContext(), packet.SourcePort, packet.SourceChannel, seq))
-			} else {
-				suite.Require().Error(err)
-				suite.Require().ErrorIs(err, tc.expError)
-				suite.Require().Equal(uint64(0), seq)
-				suite.Require().Nil(suite.chainA.App.GetIBCKeeper().ChannelKeeper.GetPacketCommitment(suite.chainA.GetContext(), packet.SourcePort, packet.SourceChannel, seq))
-
-			}
->>>>>>> 567e730d
 		})
 	}
 }