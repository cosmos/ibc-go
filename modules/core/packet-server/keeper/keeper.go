--- conflicted
+++ resolved
@@ -181,7 +181,6 @@
 	return nil
 }
 
-<<<<<<< HEAD
 func (k Keeper) WriteAcknowledgement(
 	ctx sdk.Context,
 	_ *capabilitytypes.Capability,
@@ -244,26 +243,13 @@
 	acknowledgement []byte,
 	proofAcked []byte,
 	proofHeight exported.Height,
-=======
-func (k Keeper) TimeoutPacket(
-	ctx sdk.Context,
-	packet channeltypes.Packet,
-	proof []byte,
-	proofHeight exported.Height,
-	_ uint64,
->>>>>>> 8c3a9a4a
 ) error {
 	if packet.ProtocolVersion != channeltypes.IBC_VERSION_2 {
 		return channeltypes.ErrInvalidPacket
 	}
-<<<<<<< HEAD
 
 	// Lookup counterparty associated with our channel and ensure that it was packet was indeed
 	// sent by our counterparty.
-=======
-	// Lookup counterparty associated with our channel and ensure that destination channel
-	// is the expected counterparty
->>>>>>> 8c3a9a4a
 	counterparty, ok := k.ClientKeeper.GetCounterparty(ctx, packet.SourceChannel)
 	if !ok {
 		return channeltypes.ErrChannelNotFound
@@ -273,40 +259,18 @@
 		return channeltypes.ErrInvalidChannelIdentifier
 	}
 
-<<<<<<< HEAD
 	commitment := k.ChannelKeeper.GetPacketCommitment(ctx, packet.SourcePort, packet.SourceChannel, packet.Sequence)
 	if len(commitment) == 0 {
 		channelkeeper.EmitAcknowledgePacketEvent(ctx, packet, sentinelChannel(packet.SourceChannel))
 
 		// This error indicates that the acknowledgement has already been relayed
 		// or there is a misconfigured relayer attempting to prove an acknowledgement
-=======
-	// check that timeout height or timeout timestamp has passed on the other end
-	proofTimestamp, err := k.ClientKeeper.GetClientTimestampAtHeight(ctx, packet.SourceChannel, proofHeight)
-	if err != nil {
-		return err
-	}
-
-	timeout := channeltypes.NewTimeout(packet.GetTimeoutHeight().(clienttypes.Height), packet.GetTimeoutTimestamp())
-	if !timeout.Elapsed(proofHeight.(clienttypes.Height), proofTimestamp) {
-		return errorsmod.Wrap(timeout.ErrTimeoutNotReached(proofHeight.(clienttypes.Height), proofTimestamp), "packet timeout not reached")
-	}
-
-	// check that the commitment has not been cleared and that it matches the packet sent by relayer
-	commitment := k.ChannelKeeper.GetPacketCommitment(ctx, packet.GetSourcePort(), packet.GetSourceChannel(), packet.GetSequence())
-
-	if len(commitment) == 0 {
-		channelkeeper.EmitTimeoutPacketEvent(ctx, packet, sentinelChannel(packet.SourceChannel))
-		// This error indicates that the timeout has already been relayed
-		// or there is a misconfigured relayer attempting to prove a timeout
->>>>>>> 8c3a9a4a
 		// for a packet never sent. Core IBC will treat this error as a no-op in order to
 		// prevent an entire relay transaction from failing and consuming unnecessary fees.
 		return channeltypes.ErrNoOpMsg
 	}
 
 	packetCommitment := channeltypes.CommitPacket(packet)
-<<<<<<< HEAD
 
 	// verify we sent the packet and haven't cleared it out yet
 	if !bytes.Equal(commitment, packetCommitment) {
@@ -317,23 +281,10 @@
 	merklePath := types.BuildMerklePath(counterparty.MerklePathPrefix, path)
 
 	if err := k.ClientKeeper.VerifyMembership(
-=======
-	// verify we sent the packet and haven't cleared it out yet
-	if !bytes.Equal(commitment, packetCommitment) {
-		return errorsmod.Wrapf(channeltypes.ErrInvalidPacket, "packet commitment bytes are not equal: got (%v), expected (%v)", commitment, packetCommitment)
-	}
-
-	// verify packet receipt absence
-	path := host.PacketReceiptKey(packet.DestinationPort, packet.DestinationChannel, packet.Sequence)
-	merklePath := types.BuildMerklePath(counterparty.MerklePathPrefix, path)
-
-	if err := k.ClientKeeper.VerifyNonMembership(
->>>>>>> 8c3a9a4a
 		ctx,
 		packet.SourceChannel,
 		proofHeight,
 		0, 0,
-<<<<<<< HEAD
 		proofAcked,
 		merklePath,
 		channeltypes.CommitAcknowledgement(acknowledgement),
@@ -348,7 +299,69 @@
 
 	// emit the same events as acknowledge packet without channel fields
 	channelkeeper.EmitAcknowledgePacketEvent(ctx, packet, sentinelChannel(packet.SourceChannel))
-=======
+
+	return nil
+}
+
+func (k Keeper) TimeoutPacket(
+	ctx sdk.Context,
+	packet channeltypes.Packet,
+	proof []byte,
+	proofHeight exported.Height,
+	_ uint64,
+) error {
+	if packet.ProtocolVersion != channeltypes.IBC_VERSION_2 {
+		return channeltypes.ErrInvalidPacket
+	}
+	// Lookup counterparty associated with our channel and ensure that destination channel
+	// is the expected counterparty
+	counterparty, ok := k.ClientKeeper.GetCounterparty(ctx, packet.SourceChannel)
+	if !ok {
+		return channeltypes.ErrChannelNotFound
+	}
+
+	if counterparty.ClientId != packet.DestinationChannel {
+		return channeltypes.ErrInvalidChannelIdentifier
+	}
+
+	// check that timeout height or timeout timestamp has passed on the other end
+	proofTimestamp, err := k.ClientKeeper.GetClientTimestampAtHeight(ctx, packet.SourceChannel, proofHeight)
+	if err != nil {
+		return err
+	}
+
+	timeout := channeltypes.NewTimeout(packet.GetTimeoutHeight().(clienttypes.Height), packet.GetTimeoutTimestamp())
+	if !timeout.Elapsed(proofHeight.(clienttypes.Height), proofTimestamp) {
+		return errorsmod.Wrap(timeout.ErrTimeoutNotReached(proofHeight.(clienttypes.Height), proofTimestamp), "packet timeout not reached")
+	}
+
+	// check that the commitment has not been cleared and that it matches the packet sent by relayer
+	commitment := k.ChannelKeeper.GetPacketCommitment(ctx, packet.GetSourcePort(), packet.GetSourceChannel(), packet.GetSequence())
+
+	if len(commitment) == 0 {
+		channelkeeper.EmitTimeoutPacketEvent(ctx, packet, sentinelChannel(packet.SourceChannel))
+		// This error indicates that the timeout has already been relayed
+		// or there is a misconfigured relayer attempting to prove a timeout
+		// for a packet never sent. Core IBC will treat this error as a no-op in order to
+		// prevent an entire relay transaction from failing and consuming unnecessary fees.
+		return channeltypes.ErrNoOpMsg
+	}
+
+	packetCommitment := channeltypes.CommitPacket(packet)
+	// verify we sent the packet and haven't cleared it out yet
+	if !bytes.Equal(commitment, packetCommitment) {
+		return errorsmod.Wrapf(channeltypes.ErrInvalidPacket, "packet commitment bytes are not equal: got (%v), expected (%v)", commitment, packetCommitment)
+	}
+
+	// verify packet receipt absence
+	path := host.PacketReceiptKey(packet.DestinationPort, packet.DestinationChannel, packet.Sequence)
+	merklePath := types.BuildMerklePath(counterparty.MerklePathPrefix, path)
+
+	if err := k.ClientKeeper.VerifyNonMembership(
+		ctx,
+		packet.SourceChannel,
+		proofHeight,
+		0, 0,
 		proof,
 		merklePath,
 	); err != nil {
@@ -363,7 +376,6 @@
 
 	// emit timeout events
 	channelkeeper.EmitTimeoutPacketEvent(ctx, packet, sentinelChannel(packet.SourceChannel))
->>>>>>> 8c3a9a4a
 
 	return nil
 }
