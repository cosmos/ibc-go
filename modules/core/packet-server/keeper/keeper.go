--- conflicted
+++ resolved
@@ -1,27 +1,18 @@
 package keeper
 
 import (
-<<<<<<< HEAD
 	"bytes"
 
-=======
->>>>>>> 567e730d
 	errorsmod "cosmossdk.io/errors"
 
 	"github.com/cosmos/cosmos-sdk/codec"
 	sdk "github.com/cosmos/cosmos-sdk/types"
 
-<<<<<<< HEAD
+	capabilitytypes "github.com/cosmos/ibc-go/modules/capability/types"
 	clienttypes "github.com/cosmos/ibc-go/v9/modules/core/02-client/types"
 	channelkeeper "github.com/cosmos/ibc-go/v9/modules/core/04-channel/keeper"
 	channeltypes "github.com/cosmos/ibc-go/v9/modules/core/04-channel/types"
 	host "github.com/cosmos/ibc-go/v9/modules/core/24-host"
-=======
-	capabilitytypes "github.com/cosmos/ibc-go/modules/capability/types"
-	clienttypes "github.com/cosmos/ibc-go/v9/modules/core/02-client/types"
-	channelkeeper "github.com/cosmos/ibc-go/v9/modules/core/04-channel/keeper"
-	channeltypes "github.com/cosmos/ibc-go/v9/modules/core/04-channel/types"
->>>>>>> 567e730d
 	"github.com/cosmos/ibc-go/v9/modules/core/exported"
 	"github.com/cosmos/ibc-go/v9/modules/core/packet-server/types"
 )
@@ -40,7 +31,78 @@
 	}
 }
 
-<<<<<<< HEAD
+func (k Keeper) SendPacket(
+	ctx sdk.Context,
+	_ *capabilitytypes.Capability,
+	sourceChannel string,
+	sourcePort string,
+	destPort string,
+	timeoutHeight clienttypes.Height,
+	timeoutTimestamp uint64,
+	version string,
+	data []byte,
+) (uint64, error) {
+	// Lookup counterparty associated with our source channel to retrieve the destination channel
+	counterparty, ok := k.ClientKeeper.GetCounterparty(ctx, sourceChannel)
+	if !ok {
+		return 0, channeltypes.ErrChannelNotFound
+	}
+	destChannel := counterparty.ClientId
+
+	// retrieve the sequence send for this channel
+	// if no packets have been sent yet, initialize the sequence to 1.
+	sequence, found := k.ChannelKeeper.GetNextSequenceSend(ctx, sourcePort, sourceChannel)
+	if !found {
+		sequence = 1
+	}
+
+	// construct packet from given fields and channel state
+	packet := channeltypes.NewPacketWithVersion(data, sequence, sourcePort, sourceChannel,
+		destPort, destChannel, timeoutHeight, timeoutTimestamp, version)
+
+	if err := packet.ValidateBasic(); err != nil {
+		return 0, errorsmod.Wrap(err, "constructed packet failed basic validation")
+	}
+
+	// check that the client of receiver chain is still active
+	if status := k.ClientKeeper.GetClientStatus(ctx, sourceChannel); status != exported.Active {
+		return 0, errorsmod.Wrapf(clienttypes.ErrClientNotActive, "client state is not active: %s", status)
+	}
+
+	// retrieve latest height and timestamp of the client of receiver chain
+	latestHeight := k.ClientKeeper.GetClientLatestHeight(ctx, sourceChannel)
+	if latestHeight.IsZero() {
+		return 0, errorsmod.Wrapf(clienttypes.ErrInvalidHeight, "cannot send packet using client (%s) with zero height", sourceChannel)
+	}
+
+	latestTimestamp, err := k.ClientKeeper.GetClientTimestampAtHeight(ctx, sourceChannel, latestHeight)
+	if err != nil {
+		return 0, err
+	}
+
+	// check if packet is timed out on the receiving chain
+	timeout := channeltypes.NewTimeout(packet.GetTimeoutHeight().(clienttypes.Height), packet.GetTimeoutTimestamp())
+	if timeout.Elapsed(latestHeight, latestTimestamp) {
+		return 0, errorsmod.Wrap(timeout.ErrTimeoutElapsed(latestHeight, latestTimestamp), "invalid packet timeout")
+	}
+
+	commitment := channeltypes.CommitPacket(packet)
+
+	// bump the sequence and set the packet commitment so it is provable by the counterparty
+	k.ChannelKeeper.SetNextSequenceSend(ctx, sourcePort, sourceChannel, sequence+1)
+	k.ChannelKeeper.SetPacketCommitment(ctx, sourcePort, sourceChannel, packet.GetSequence(), commitment)
+
+	// create sentinel channel for events
+	channel := channeltypes.Channel{
+		Ordering:       channeltypes.ORDERED,
+		ConnectionHops: []string{sourceChannel},
+	}
+	channelkeeper.EmitSendPacketEvent(ctx, packet, channel, timeoutHeight)
+
+	// return the sequence
+	return sequence, nil
+}
+
 func (k Keeper) TimeoutPacket(
 	ctx sdk.Context,
 	packet channeltypes.Packet,
@@ -112,76 +174,4 @@
 	channelkeeper.EmitTimeoutPacketEvent(ctx, packet, channel)
 
 	return nil
-=======
-func (k Keeper) SendPacket(
-	ctx sdk.Context,
-	_ *capabilitytypes.Capability,
-	sourceChannel string,
-	sourcePort string,
-	destPort string,
-	timeoutHeight clienttypes.Height,
-	timeoutTimestamp uint64,
-	version string,
-	data []byte,
-) (uint64, error) {
-	// Lookup counterparty associated with our source channel to retrieve the destination channel
-	counterparty, ok := k.ClientKeeper.GetCounterparty(ctx, sourceChannel)
-	if !ok {
-		return 0, channeltypes.ErrChannelNotFound
-	}
-	destChannel := counterparty.ClientId
-
-	// retrieve the sequence send for this channel
-	// if no packets have been sent yet, initialize the sequence to 1.
-	sequence, found := k.ChannelKeeper.GetNextSequenceSend(ctx, sourcePort, sourceChannel)
-	if !found {
-		sequence = 1
-	}
-
-	// construct packet from given fields and channel state
-	packet := channeltypes.NewPacketWithVersion(data, sequence, sourcePort, sourceChannel,
-		destPort, destChannel, timeoutHeight, timeoutTimestamp, version)
-
-	if err := packet.ValidateBasic(); err != nil {
-		return 0, errorsmod.Wrap(err, "constructed packet failed basic validation")
-	}
-
-	// check that the client of receiver chain is still active
-	if status := k.ClientKeeper.GetClientStatus(ctx, sourceChannel); status != exported.Active {
-		return 0, errorsmod.Wrapf(clienttypes.ErrClientNotActive, "client state is not active: %s", status)
-	}
-
-	// retrieve latest height and timestamp of the client of receiver chain
-	latestHeight := k.ClientKeeper.GetClientLatestHeight(ctx, sourceChannel)
-	if latestHeight.IsZero() {
-		return 0, errorsmod.Wrapf(clienttypes.ErrInvalidHeight, "cannot send packet using client (%s) with zero height", sourceChannel)
-	}
-
-	latestTimestamp, err := k.ClientKeeper.GetClientTimestampAtHeight(ctx, sourceChannel, latestHeight)
-	if err != nil {
-		return 0, err
-	}
-
-	// check if packet is timed out on the receiving chain
-	timeout := channeltypes.NewTimeout(packet.GetTimeoutHeight().(clienttypes.Height), packet.GetTimeoutTimestamp())
-	if timeout.Elapsed(latestHeight, latestTimestamp) {
-		return 0, errorsmod.Wrap(timeout.ErrTimeoutElapsed(latestHeight, latestTimestamp), "invalid packet timeout")
-	}
-
-	commitment := channeltypes.CommitPacket(packet)
-
-	// bump the sequence and set the packet commitment so it is provable by the counterparty
-	k.ChannelKeeper.SetNextSequenceSend(ctx, sourcePort, sourceChannel, sequence+1)
-	k.ChannelKeeper.SetPacketCommitment(ctx, sourcePort, sourceChannel, packet.GetSequence(), commitment)
-
-	// create sentinel channel for events
-	channel := channeltypes.Channel{
-		Ordering:       channeltypes.ORDERED,
-		ConnectionHops: []string{sourceChannel},
-	}
-	channelkeeper.EmitSendPacketEvent(ctx, packet, channel, timeoutHeight)
-
-	// return the sequence
-	return sequence, nil
->>>>>>> 567e730d
 }