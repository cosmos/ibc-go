package keeper

import (
	"bytes"
	"strconv"

	"golang.org/x/exp/slices"

	errorsmod "cosmossdk.io/errors"
	"cosmossdk.io/log"

	"github.com/cosmos/cosmos-sdk/codec"
	sdk "github.com/cosmos/cosmos-sdk/types"

	capabilitytypes "github.com/cosmos/ibc-go/modules/capability/types"
	clienttypes "github.com/cosmos/ibc-go/v9/modules/core/02-client/types"
	channelkeeper "github.com/cosmos/ibc-go/v9/modules/core/04-channel/keeper"
	channeltypes "github.com/cosmos/ibc-go/v9/modules/core/04-channel/types"
	host "github.com/cosmos/ibc-go/v9/modules/core/24-host"
	"github.com/cosmos/ibc-go/v9/modules/core/exported"
	"github.com/cosmos/ibc-go/v9/modules/core/packet-server/types"
)

// Keeper defines the packet keeper. It wraps the client and channel keepers.
// It does not manage its own store.
type Keeper struct {
	cdc           codec.BinaryCodec
	ChannelKeeper types.ChannelKeeper
	ClientKeeper  types.ClientKeeper
}

// NewKeeper creates a new packet keeper
func NewKeeper(cdc codec.BinaryCodec, channelKeeper types.ChannelKeeper, clientKeeper types.ClientKeeper) *Keeper {
	return &Keeper{
		cdc:           cdc,
		ChannelKeeper: channelKeeper,
		ClientKeeper:  clientKeeper,
	}
}

// Logger returns a module-specific logger.
func (Keeper) Logger(ctx sdk.Context) log.Logger {
	return ctx.Logger().With("module", "x/"+exported.ModuleName+"/"+types.SubModuleName)
}

// SendPacket implements the packet sending logic required by a packet handler.
// It will generate a packet and store the commitment hash if all arguments provided are valid.
// The destination channel will be filled in using the counterparty information.
// The next sequence send will be initialized if this is the first packet sent for the given client.
func (k Keeper) SendPacket(
	ctx sdk.Context,
	_ *capabilitytypes.Capability,
	sourceChannel string,
	sourcePort string,
	destPort string,
	timeoutHeight clienttypes.Height,
	timeoutTimestamp uint64,
	version string,
	data []channeltypes.PacketData,
) (uint64, error) {
	// Lookup counterparty associated with our source channel to retrieve the destination channel
	counterparty, ok := k.ClientKeeper.GetCounterparty(ctx, sourceChannel)
	if !ok {
		return 0, errorsmod.Wrap(clienttypes.ErrCounterpartyNotFound, sourceChannel)
	}
	destChannel := counterparty.ClientId

	// retrieve the sequence send for this channel
	// if no packets have been sent yet, initialize the sequence to 1.
	sequence, found := k.ChannelKeeper.GetNextSequenceSend(ctx, sourcePort, sourceChannel)
	if !found {
		sequence = 1
	}

	// construct packet from given fields and channel state
	packet := channeltypes.NewPacketV2(data, sequence, sourcePort, sourceChannel,
		destPort, destChannel, timeoutHeight, timeoutTimestamp)

	// TODO: implement Validate for PacketV2 (https://github.com/cosmos/ibc-go/issues/7255)
	// if err := packet.ValidateBasic(); err != nil {
	// 	return 0, errorsmod.Wrapf(channeltypes.ErrInvalidPacket, "constructed packet failed basic validation: %v", err)
	// }

	// check that the client of counterparty chain is still active
	if status := k.ClientKeeper.GetClientStatus(ctx, sourceChannel); status != exported.Active {
		return 0, errorsmod.Wrapf(clienttypes.ErrClientNotActive, "client (%s) status is %s", sourceChannel, status)
	}

	// retrieve latest height and timestamp of the client of counterparty chain
	latestHeight := k.ClientKeeper.GetClientLatestHeight(ctx, sourceChannel)
	if latestHeight.IsZero() {
		return 0, errorsmod.Wrapf(clienttypes.ErrInvalidHeight, "cannot send packet using client (%s) with zero height", sourceChannel)
	}

	latestTimestamp, err := k.ClientKeeper.GetClientTimestampAtHeight(ctx, sourceChannel, latestHeight)
	if err != nil {
		return 0, err
	}

	// check if packet is timed out on the receiving chain
	timeout := channeltypes.NewTimeout(packet.GetTimeoutHeight(), packet.GetTimeoutTimestamp())
	if timeout.Elapsed(latestHeight, latestTimestamp) {
		return 0, errorsmod.Wrap(timeout.ErrTimeoutElapsed(latestHeight, latestTimestamp), "invalid packet timeout")
	}

	commitment := channeltypes.CommitPacketV2(packet)

	// bump the sequence and set the packet commitment so it is provable by the counterparty
	k.ChannelKeeper.SetNextSequenceSend(ctx, sourcePort, sourceChannel, sequence+1)
	k.ChannelKeeper.SetPacketCommitment(ctx, sourcePort, sourceChannel, packet.GetSequence(), commitment)

	k.Logger(ctx).Info("packet sent", "sequence", strconv.FormatUint(packet.Sequence, 10), "src_port", packet.SourcePort, "src_channel", packet.SourceChannel, "dst_port", packet.DestinationPort, "dst_channel", packet.DestinationChannel)

	channelkeeper.EmitSendPacketEventV2(ctx, packet, sentinelChannel(sourceChannel), timeoutHeight)

	return sequence, nil
}

func (k Keeper) SendPacketV2(
	ctx sdk.Context,
	sourceChannel string,
	sourcePort string,
	destPort string,
	timeoutHeight clienttypes.Height,
	timeoutTimestamp uint64,
	data []channeltypes.PacketData,
) (uint64, error) {
	// Lookup counterparty associated with our source channel to retrieve the destination channel
	counterparty, ok := k.ClientKeeper.GetCounterparty(ctx, sourceChannel)
	if !ok {
		return 0, errorsmod.Wrap(clienttypes.ErrCounterpartyNotFound, sourceChannel)
	}
	destChannel := counterparty.ClientId

	// retrieve the sequence send for this channel
	// if no packets have been sent yet, initialize the sequence to 1.
	sequence, found := k.ChannelKeeper.GetNextSequenceSend(ctx, sourcePort, sourceChannel)
	if !found {
		sequence = 1
	}

	// construct packet from given fields and channel state
	packet := channeltypes.NewPacketV2(data, sequence, sourcePort, sourceChannel,
		destPort, destChannel, timeoutHeight, timeoutTimestamp)

	// if err := packet.ValidateBasic(); err != nil {
	//	return 0, errorsmod.Wrapf(channeltypes.ErrInvalidPacket, "constructed packet failed basic validation: %v", err)
	// }

	// check that the client of counterparty chain is still active
	if status := k.ClientKeeper.GetClientStatus(ctx, sourceChannel); status != exported.Active {
		return 0, errorsmod.Wrapf(clienttypes.ErrClientNotActive, "client (%s) status is %s", sourceChannel, status)
	}

	// retrieve latest height and timestamp of the client of counterparty chain
	latestHeight := k.ClientKeeper.GetClientLatestHeight(ctx, sourceChannel)
	if latestHeight.IsZero() {
		return 0, errorsmod.Wrapf(clienttypes.ErrInvalidHeight, "cannot send packet using client (%s) with zero height", sourceChannel)
	}

	latestTimestamp, err := k.ClientKeeper.GetClientTimestampAtHeight(ctx, sourceChannel, latestHeight)
	if err != nil {
		return 0, err
	}

	// check if packet is timed out on the receiving chain
	timeout := channeltypes.NewTimeout(packet.GetTimeoutHeight(), packet.GetTimeoutTimestamp())
	if timeout.Elapsed(latestHeight, latestTimestamp) {
		return 0, errorsmod.Wrap(timeout.ErrTimeoutElapsed(latestHeight, latestTimestamp), "invalid packet timeout")
	}

	commitment := channeltypes.CommitPacketV2(packet)

	// bump the sequence and set the packet commitment so it is provable by the counterparty
	k.ChannelKeeper.SetNextSequenceSend(ctx, sourcePort, sourceChannel, sequence+1)
	k.ChannelKeeper.SetPacketCommitment(ctx, sourcePort, sourceChannel, packet.GetSequence(), commitment)

	k.Logger(ctx).Info("packet sent", "sequence", strconv.FormatUint(packet.Sequence, 10), "src_port", packet.SourcePort, "src_channel", packet.SourceChannel, "dst_port", packet.DestinationPort, "dst_channel", packet.DestinationChannel)

	channelkeeper.EmitSendPacketEventV2(ctx, packet, sentinelChannel(sourceChannel), timeoutHeight)

	return sequence, nil
}

// RecvPacket implements the packet receiving logic required by a packet handler.
// The packet is checked for correctness including asserting that the packet was
// sent and received on clients which are counterparties for one another.
// If the packet has already been received a no-op error is returned.
// The packet handler will verify that the packet has not timed out and that the
// counterparty stored a packet commitment. If successful, a packet receipt is stored
// to indicate to the counterparty successful delivery.
func (k Keeper) RecvPacket(
	ctx sdk.Context,
	_ *capabilitytypes.Capability,
	packet channeltypes.Packet,
	proof []byte,
	proofHeight exported.Height,
) (string, error) {
	if packet.ProtocolVersion != channeltypes.IBC_VERSION_2 {
		return "", channeltypes.ErrInvalidPacket
	}

	// Lookup counterparty associated with our channel and ensure
	// that the packet was indeed sent by our counterparty.
	counterparty, ok := k.ClientKeeper.GetCounterparty(ctx, packet.DestinationChannel)
	if !ok {
		return "", errorsmod.Wrap(clienttypes.ErrCounterpartyNotFound, packet.DestinationChannel)
	}
	if counterparty.ClientId != packet.SourceChannel {
		return "", channeltypes.ErrInvalidChannelIdentifier
	}

	// check if packet timed out by comparing it with the latest height of the chain
	selfHeight, selfTimestamp := clienttypes.GetSelfHeight(ctx), uint64(ctx.BlockTime().UnixNano())
	timeout := channeltypes.NewTimeout(packet.GetTimeoutHeight().(clienttypes.Height), packet.GetTimeoutTimestamp())
	if timeout.Elapsed(selfHeight, selfTimestamp) {
		return "", errorsmod.Wrap(timeout.ErrTimeoutElapsed(selfHeight, selfTimestamp), "packet timeout elapsed")
	}

	// REPLAY PROTECTION: Packet receipts will indicate that a packet has already been received
	// on unordered channels. Packet receipts must not be pruned, unless it has been marked stale
	// by the increase of the recvStartSequence.
	_, found := k.ChannelKeeper.GetPacketReceipt(ctx, packet.DestinationPort, packet.DestinationChannel, packet.Sequence)
	if found {
		channelkeeper.EmitRecvPacketEvent(ctx, packet, sentinelChannel(packet.DestinationChannel))
		// This error indicates that the packet has already been relayed. Core IBC will
		// treat this error as a no-op in order to prevent an entire relay transaction
		// from failing and consuming unnecessary fees.
		return "", channeltypes.ErrNoOpMsg
	}

	path := host.PacketCommitmentKey(packet.SourcePort, packet.SourceChannel, packet.Sequence)
	merklePath := types.BuildMerklePath(counterparty.MerklePathPrefix, path)

	commitment := channeltypes.CommitPacket(packet)

	if err := k.ClientKeeper.VerifyMembership(
		ctx,
		packet.DestinationChannel,
		proofHeight,
		0, 0,
		proof,
		merklePath,
		commitment,
	); err != nil {
		return "", errorsmod.Wrapf(err, "failed packet commitment verification for client (%s)", packet.DestinationChannel)
	}

	// Set Packet Receipt to prevent timeout from occurring on counterparty
	k.ChannelKeeper.SetPacketReceipt(ctx, packet.DestinationPort, packet.DestinationChannel, packet.Sequence)

	k.Logger(ctx).Info("packet received", "sequence", strconv.FormatUint(packet.Sequence, 10), "src_port", packet.SourcePort, "src_channel", packet.SourceChannel, "dst_port", packet.DestinationPort, "dst_channel", packet.DestinationChannel)

	channelkeeper.EmitRecvPacketEvent(ctx, packet, sentinelChannel(packet.DestinationChannel))

	return packet.AppVersion, nil
}

func (k Keeper) RecvPacketV2(
	ctx sdk.Context,
	packet channeltypes.PacketV2,
	proof []byte,
	proofHeight exported.Height,
) error {
	// Lookup counterparty associated with our channel and ensure
	// that the packet was indeed sent by our counterparty.
	counterparty, ok := k.ClientKeeper.GetCounterparty(ctx, packet.DestinationChannel)
	if !ok {
		return errorsmod.Wrap(clienttypes.ErrCounterpartyNotFound, packet.DestinationChannel)
	}
	if counterparty.ClientId != packet.SourceChannel {
		return channeltypes.ErrInvalidChannelIdentifier
	}

	// check if packet timed out by comparing it with the latest height of the chain
	selfHeight, selfTimestamp := clienttypes.GetSelfHeight(ctx), uint64(ctx.BlockTime().UnixNano())
	timeout := channeltypes.NewTimeout(packet.GetTimeoutHeight(), packet.GetTimeoutTimestamp())
	if timeout.Elapsed(selfHeight, selfTimestamp) {
		return errorsmod.Wrap(timeout.ErrTimeoutElapsed(selfHeight, selfTimestamp), "packet timeout elapsed")
	}

	// REPLAY PROTECTION: Packet receipts will indicate that a packet has already been received
	// on unordered channels. Packet receipts must not be pruned, unless it has been marked stale
	// by the increase of the recvStartSequence.
	_, found := k.ChannelKeeper.GetPacketReceipt(ctx, packet.DestinationPort, packet.DestinationChannel, packet.Sequence)
	if found {
		channelkeeper.EmitRecvPacketEventV2(ctx, packet, sentinelChannel(packet.DestinationChannel))
		// This error indicates that the packet has already been relayed. Core IBC will
		// treat this error as a no-op in order to prevent an entire relay transaction
		// from failing and consuming unnecessary fees.
		return channeltypes.ErrNoOpMsg
	}

	path := host.PacketCommitmentKey(packet.SourcePort, packet.SourceChannel, packet.Sequence)
	merklePath := types.BuildMerklePath(counterparty.MerklePathPrefix, path)

	commitment := channeltypes.CommitPacketV2(packet)

	if err := k.ClientKeeper.VerifyMembership(
		ctx,
		packet.DestinationChannel,
		proofHeight,
		0, 0,
		proof,
		merklePath,
		commitment,
	); err != nil {
		return errorsmod.Wrapf(err, "failed packet commitment verification for client (%s)", packet.DestinationChannel)
	}

	// Set Packet Receipt to prevent timeout from occurring on counterparty
	k.ChannelKeeper.SetPacketReceipt(ctx, packet.DestinationPort, packet.DestinationChannel, packet.Sequence)

	k.Logger(ctx).Info("packet received", "sequence", strconv.FormatUint(packet.Sequence, 10), "src_port", packet.SourcePort, "src_channel", packet.SourceChannel, "dst_port", packet.DestinationPort, "dst_channel", packet.DestinationChannel)

	channelkeeper.EmitRecvPacketEventV2(ctx, packet, sentinelChannel(packet.DestinationChannel))

	return nil
}

// WriteAcknowledgement implements the async acknowledgement writing logic required by a packet handler.
// The packet is checked for correctness including asserting that the packet was
// sent and received on clients which are counterparties for one another.
// If no acknowledgement exists for the given packet, then a commitment of the acknowledgement
// is written into state.
func (k Keeper) WriteAcknowledgement(
	ctx sdk.Context,
	_ *capabilitytypes.Capability,
	packetI exported.PacketI,
	ack exported.Acknowledgement,
) error {
	packet, ok := packetI.(channeltypes.Packet)
	if !ok {
		return errorsmod.Wrapf(channeltypes.ErrInvalidPacket, "expected type %T, got %T", &channeltypes.Packet{}, packetI)
	}
	if packet.ProtocolVersion != channeltypes.IBC_VERSION_2 {
		return channeltypes.ErrInvalidPacket
	}

	// Lookup counterparty associated with our channel and ensure
	// that the packet was indeed sent by our counterparty.
	counterparty, ok := k.ClientKeeper.GetCounterparty(ctx, packet.DestinationChannel)
	if !ok {
		return errorsmod.Wrap(clienttypes.ErrCounterpartyNotFound, packet.DestinationChannel)
	}
	if counterparty.ClientId != packet.SourceChannel {
		return channeltypes.ErrInvalidChannelIdentifier
	}

	// NOTE: IBC app modules might have written the acknowledgement synchronously on
	// the OnRecvPacket callback so we need to check if the acknowledgement is already
	// set on the store and return an error if so.
	if k.ChannelKeeper.HasPacketAcknowledgement(ctx, packet.DestinationPort, packet.DestinationChannel, packet.Sequence) {
		return channeltypes.ErrAcknowledgementExists
	}

	if _, found := k.ChannelKeeper.GetPacketReceipt(ctx, packet.DestinationPort, packet.DestinationChannel, packet.Sequence); !found {
		return errorsmod.Wrap(channeltypes.ErrInvalidPacket, "receipt not found for packet")
	}

	if ack == nil {
		return errorsmod.Wrap(channeltypes.ErrInvalidAcknowledgement, "acknowledgement cannot be nil")
	}

	bz := ack.Acknowledgement()
	if len(bz) == 0 {
		return errorsmod.Wrap(channeltypes.ErrInvalidAcknowledgement, "acknowledgement cannot be empty")
	}

	k.ChannelKeeper.SetPacketAcknowledgement(ctx, packet.DestinationPort, packet.DestinationChannel, packet.Sequence, channeltypes.CommitAcknowledgement(bz))

	k.Logger(ctx).Info("acknowledgement written", "sequence", strconv.FormatUint(packet.Sequence, 10), "src_port", packet.SourcePort, "src_channel", packet.SourceChannel, "dst_port", packet.DestinationPort, "dst_channel", packet.DestinationChannel)

	channelkeeper.EmitWriteAcknowledgementEvent(ctx, packet, sentinelChannel(packet.DestinationChannel), bz)

	return nil
}

// WriteAcknowledgementV2 writes the multi acknowledgement to the store. In the synchronous case, this is done
// in the core IBC handler. Async applications should call WriteAcknowledgementAsyncV2 to update
// the RecvPacketResult of the relevant application's recvResult.
func (k Keeper) WriteAcknowledgementV2(
	ctx sdk.Context,
	packet channeltypes.PacketV2,
	multiAck channeltypes.MultiAcknowledgement,
) error {
<<<<<<< HEAD
	// TODO: this should probably error out if any of the acks are async.

=======
>>>>>>> 888830e9
	// Lookup counterparty associated with our channel and ensure
	// that the packet was indeed sent by our counterparty.
	counterparty, ok := k.ClientKeeper.GetCounterparty(ctx, packet.DestinationChannel)
	if !ok {
		return errorsmod.Wrap(clienttypes.ErrCounterpartyNotFound, packet.DestinationChannel)
	}

	if counterparty.ClientId != packet.SourceChannel {
		return channeltypes.ErrInvalidChannelIdentifier
	}

	// NOTE: IBC app modules might have written the acknowledgement synchronously on
	// the OnRecvPacket callback so we need to check if the acknowledgement is already
	// set on the store and return an error if so.
	if k.ChannelKeeper.HasPacketAcknowledgementV2(ctx, packet.DestinationPort, packet.DestinationChannel, packet.Sequence) {
		return channeltypes.ErrAcknowledgementExists
	}

	if _, found := k.ChannelKeeper.GetPacketReceipt(ctx, packet.DestinationPort, packet.DestinationChannel, packet.Sequence); !found {
		return errorsmod.Wrap(channeltypes.ErrInvalidPacket, "receipt not found for packet")
	}

	multiAckBz := k.cdc.MustMarshal(&multiAck)
	// set the acknowledgement so that it can be verified on the other side
	k.ChannelKeeper.SetPacketAcknowledgementV2(
		ctx, packet.GetDestinationPort(), packet.GetDestinationChannel(), packet.GetSequence(),
		channeltypes.CommitAcknowledgement(multiAckBz),
	)

	k.Logger(ctx).Info("acknowledgement written", "sequence", strconv.FormatUint(packet.Sequence, 10), "src_port", packet.SourcePort, "src_channel", packet.SourceChannel, "dst_port", packet.DestinationPort, "dst_channel", packet.DestinationChannel)

	channelkeeper.EmitWriteAcknowledgementEventV2(ctx, packet, sentinelChannel(packet.DestinationChannel), multiAck)

	return nil
}

// WriteAcknowledgementAsyncV2 updates the recv packet result for the given app name in the multi acknowledgement.
// If all acknowledgements are now either success or failed acks, it writes the final multi ack.
func (k *Keeper) WriteAcknowledgementAsyncV2(
	ctx sdk.Context,
	packet channeltypes.PacketV2,
	appName string,
	recvResult channeltypes.RecvPacketResult,
) error {
	// we should have stored the multi ack structure in OnRecvPacket
	ackResults, found := k.ChannelKeeper.GetMultiAcknowledgement(ctx, packet.GetDestinationPort(), packet.GetDestinationChannel(), packet.GetSequence())
	if !found {
		return errorsmod.Wrapf(channeltypes.ErrInvalidAcknowledgement, "multi-acknowledgement not found for %s", appName)
	}

	// find the index that corresponds to the app.
	index := slices.IndexFunc(ackResults.AcknowledgementResults, func(result channeltypes.AcknowledgementResult) bool {
		return result.AppName == appName
	})

	if index == -1 {
		return errorsmod.Wrapf(channeltypes.ErrInvalidAcknowledgement, "acknowledgement not found for %s", appName)
	}

	existingResult := ackResults.AcknowledgementResults[index]

	// ensure that the existing status is async.
	if existingResult.RecvPacketResult.Status != channeltypes.PacketStatus_Async {
		return errorsmod.Wrapf(channeltypes.ErrInvalidAcknowledgement, "acknowledgement for %s is not async", appName)
	}

	// modify the result and set it back.
	ackResults.AcknowledgementResults[index].RecvPacketResult = recvResult
	k.ChannelKeeper.SetMultiAcknowledgement(ctx, packet.GetDestinationPort(), packet.GetDestinationChannel(), packet.GetSequence(), ackResults)

	// check if all acknowledgements are now sync.
	isAsync := slices.ContainsFunc(ackResults.AcknowledgementResults, func(ackResult channeltypes.AcknowledgementResult) bool {
		return ackResult.RecvPacketResult.Status == channeltypes.PacketStatus_Async
	})

	if !isAsync {
		// if there are no more async acks, we can write the final multi ack.
		return k.WriteAcknowledgementV2(ctx, packet, ackResults)
	}

	// we have updated one app's result, but there are still async results pending acknowledgement.
	return nil
}

// AcknowledgePacket implements the acknowledgement processing logic required by a packet handler.
// The packet is checked for correctness including asserting that the packet was
// sent and received on clients which are counterparties for one another.
// If no packet commitment exists, a no-op error is returned, otherwise
// the acknowledgement provided is verified to have been stored by the counterparty.
// If successful, the packet commitment is deleted and the packet has completed its lifecycle.
func (k Keeper) AcknowledgePacket(
	ctx sdk.Context,
	_ *capabilitytypes.Capability,
	packet channeltypes.Packet,
	acknowledgement []byte,
	proofAcked []byte,
	proofHeight exported.Height,
) (string, error) {
	if packet.ProtocolVersion != channeltypes.IBC_VERSION_2 {
		return "", channeltypes.ErrInvalidPacket
	}

	// Lookup counterparty associated with our channel and ensure
	// that the packet was indeed sent by our counterparty.
	counterparty, ok := k.ClientKeeper.GetCounterparty(ctx, packet.SourceChannel)
	if !ok {
		return "", errorsmod.Wrap(clienttypes.ErrCounterpartyNotFound, packet.SourceChannel)
	}

	if counterparty.ClientId != packet.DestinationChannel {
		return "", channeltypes.ErrInvalidChannelIdentifier
	}

	commitment := k.ChannelKeeper.GetPacketCommitment(ctx, packet.SourcePort, packet.SourceChannel, packet.Sequence)
	if len(commitment) == 0 {
		channelkeeper.EmitAcknowledgePacketEvent(ctx, packet, sentinelChannel(packet.SourceChannel))

		// This error indicates that the acknowledgement has already been relayed
		// or there is a misconfigured relayer attempting to prove an acknowledgement
		// for a packet never sent. Core IBC will treat this error as a no-op in order to
		// prevent an entire relay transaction from failing and consuming unnecessary fees.
		return "", channeltypes.ErrNoOpMsg
	}

	packetCommitment := channeltypes.CommitPacket(packet)

	// verify we sent the packet and haven't cleared it out yet
	if !bytes.Equal(commitment, packetCommitment) {
		return "", errorsmod.Wrapf(channeltypes.ErrInvalidPacket, "commitment bytes are not equal: got (%v), expected (%v)", packetCommitment, commitment)
	}

	path := host.PacketAcknowledgementKey(packet.DestinationPort, packet.DestinationChannel, packet.Sequence)
	merklePath := types.BuildMerklePath(counterparty.MerklePathPrefix, path)

	if err := k.ClientKeeper.VerifyMembership(
		ctx,
		packet.SourceChannel,
		proofHeight,
		0, 0,
		proofAcked,
		merklePath,
		channeltypes.CommitAcknowledgement(acknowledgement),
	); err != nil {
		return "", errorsmod.Wrapf(err, "failed packet acknowledgement verification for client (%s)", packet.SourceChannel)
	}

	k.ChannelKeeper.DeletePacketCommitment(ctx, packet.SourcePort, packet.SourceChannel, packet.Sequence)

	k.Logger(ctx).Info("packet acknowledged", "sequence", strconv.FormatUint(packet.GetSequence(), 10), "src_port", packet.GetSourcePort(), "src_channel", packet.GetSourceChannel(), "dst_port", packet.GetDestPort(), "dst_channel", packet.GetDestChannel())

	channelkeeper.EmitAcknowledgePacketEvent(ctx, packet, sentinelChannel(packet.SourceChannel))

	return packet.AppVersion, nil
}

func (k Keeper) AcknowledgePacketV2(
	ctx sdk.Context,
	packet channeltypes.PacketV2,
	multiAck channeltypes.MultiAcknowledgement,
	proofAcked []byte,
	proofHeight exported.Height,
) error {
	// Lookup counterparty associated with our channel and ensure
	// that the packet was indeed sent by our counterparty.
	counterparty, ok := k.ClientKeeper.GetCounterparty(ctx, packet.SourceChannel)
	if !ok {
		return errorsmod.Wrap(clienttypes.ErrCounterpartyNotFound, packet.SourceChannel)
	}

	if counterparty.ClientId != packet.DestinationChannel {
		return channeltypes.ErrInvalidChannelIdentifier
	}

	commitment := k.ChannelKeeper.GetPacketCommitment(ctx, packet.SourcePort, packet.SourceChannel, packet.Sequence)
	if len(commitment) == 0 {
		channelkeeper.EmitAcknowledgePacketEventV2(ctx, packet, sentinelChannel(packet.SourceChannel))

		// This error indicates that the acknowledgement has already been relayed
		// or there is a misconfigured relayer attempting to prove an acknowledgement
		// for a packet never sent. Core IBC will treat this error as a no-op in order to
		// prevent an entire relay transaction from failing and consuming unnecessary fees.
		return channeltypes.ErrNoOpMsg
	}

	packetCommitment := channeltypes.CommitPacketV2(packet)

	// verify we sent the packet and haven't cleared it out yet
	if !bytes.Equal(commitment, packetCommitment) {
		return errorsmod.Wrapf(channeltypes.ErrInvalidPacket, "commitment bytes are not equal: got (%v), expected (%v)", packetCommitment, commitment)
	}

	path := host.PacketAcknowledgementKeyV2(packet.DestinationPort, packet.DestinationChannel, packet.Sequence)
	merklePath := types.BuildMerklePath(counterparty.MerklePathPrefix, path)

	bz := k.cdc.MustMarshal(&multiAck)
	if err := k.ClientKeeper.VerifyMembership(
		ctx,
		packet.SourceChannel,
		proofHeight,
		0, 0,
		proofAcked,
		merklePath,
		channeltypes.CommitAcknowledgement(bz),
	); err != nil {
		return errorsmod.Wrapf(err, "failed packet acknowledgement verification for client (%s)", packet.SourceChannel)
	}

	k.ChannelKeeper.DeletePacketCommitment(ctx, packet.SourcePort, packet.SourceChannel, packet.Sequence)

	k.Logger(ctx).Info("packet acknowledged", "sequence", strconv.FormatUint(packet.GetSequence(), 10), "src_port", packet.GetSourcePort(), "src_channel", packet.GetSourceChannel(), "dst_port", packet.GetDestinationPort(), "dst_channel", packet.GetDestinationChannel())

	channelkeeper.EmitAcknowledgePacketEventV2(ctx, packet, sentinelChannel(packet.SourceChannel))

	return nil
}

// TimeoutPacket implements the timeout logic required by a packet handler.
// The packet is checked for correctness including asserting that the packet was
// sent and received on clients which are counterparties for one another.
// If no packet commitment exists, a no-op error is returned, otherwise
// an absence proof of the packet receipt is performed to ensure that the packet
// was never delivered to the counterparty. If successful, the packet commitment
// is deleted and the packet has completed its lifecycle.
func (k Keeper) TimeoutPacket(
	ctx sdk.Context,
	_ *capabilitytypes.Capability,
	packet channeltypes.Packet,
	proof []byte,
	proofHeight exported.Height,
	_ uint64,
) (string, error) {
	if packet.ProtocolVersion != channeltypes.IBC_VERSION_2 {
		return "", channeltypes.ErrInvalidPacket
	}
	// Lookup counterparty associated with our channel and ensure
	// that the packet was indeed sent by our counterparty.
	counterparty, ok := k.ClientKeeper.GetCounterparty(ctx, packet.SourceChannel)
	if !ok {
		return "", errorsmod.Wrap(clienttypes.ErrCounterpartyNotFound, packet.SourceChannel)
	}

	if counterparty.ClientId != packet.DestinationChannel {
		return "", channeltypes.ErrInvalidChannelIdentifier
	}

	// check that timeout height or timeout timestamp has passed on the other end
	proofTimestamp, err := k.ClientKeeper.GetClientTimestampAtHeight(ctx, packet.SourceChannel, proofHeight)
	if err != nil {
		return "", err
	}

	timeout := channeltypes.NewTimeout(packet.GetTimeoutHeight().(clienttypes.Height), packet.GetTimeoutTimestamp())
	if !timeout.Elapsed(proofHeight.(clienttypes.Height), proofTimestamp) {
		return "", errorsmod.Wrap(timeout.ErrTimeoutNotReached(proofHeight.(clienttypes.Height), proofTimestamp), "packet timeout not reached")
	}

	// check that the commitment has not been cleared and that it matches the packet sent by relayer
	commitment := k.ChannelKeeper.GetPacketCommitment(ctx, packet.GetSourcePort(), packet.GetSourceChannel(), packet.GetSequence())

	if len(commitment) == 0 {
		channelkeeper.EmitTimeoutPacketEvent(ctx, packet, sentinelChannel(packet.SourceChannel))
		// This error indicates that the timeout has already been relayed
		// or there is a misconfigured relayer attempting to prove a timeout
		// for a packet never sent. Core IBC will treat this error as a no-op in order to
		// prevent an entire relay transaction from failing and consuming unnecessary fees.
		return "", channeltypes.ErrNoOpMsg
	}

	packetCommitment := channeltypes.CommitPacket(packet)
	// verify we sent the packet and haven't cleared it out yet
	if !bytes.Equal(commitment, packetCommitment) {
		return "", errorsmod.Wrapf(channeltypes.ErrInvalidPacket, "packet commitment bytes are not equal: got (%v), expected (%v)", commitment, packetCommitment)
	}

	// verify packet receipt absence
	path := host.PacketReceiptKey(packet.DestinationPort, packet.DestinationChannel, packet.Sequence)
	merklePath := types.BuildMerklePath(counterparty.MerklePathPrefix, path)

	if err := k.ClientKeeper.VerifyNonMembership(
		ctx,
		packet.SourceChannel,
		proofHeight,
		0, 0,
		proof,
		merklePath,
	); err != nil {
		return "", errorsmod.Wrapf(err, "failed packet receipt absence verification for client (%s)", packet.SourceChannel)
	}

	// delete packet commitment to prevent replay
	k.ChannelKeeper.DeletePacketCommitment(ctx, packet.SourcePort, packet.SourceChannel, packet.Sequence)

	k.Logger(ctx).Info("packet timed out", "sequence", strconv.FormatUint(packet.Sequence, 10), "src_port", packet.SourcePort, "src_channel", packet.SourceChannel, "dst_port", packet.DestinationPort, "dst_channel", packet.DestinationChannel)

	channelkeeper.EmitTimeoutPacketEvent(ctx, packet, sentinelChannel(packet.SourceChannel))

	return packet.AppVersion, nil
}

// sentinelChannel creates a sentinel channel for use in events for Eureka protocol handlers.
func sentinelChannel(clientID string) channeltypes.Channel {
	return channeltypes.Channel{Ordering: channeltypes.UNORDERED, ConnectionHops: []string{clientID}}
}

func (k Keeper) TimeoutPacketV2(
	ctx sdk.Context,
	_ *capabilitytypes.Capability,
	packet channeltypes.PacketV2,
	proof []byte,
	proofHeight exported.Height,
	_ uint64,
) error {
	// Lookup counterparty associated with our channel and ensure
	// that the packet was indeed sent by our counterparty.
	counterparty, ok := k.ClientKeeper.GetCounterparty(ctx, packet.SourceChannel)
	if !ok {
		return errorsmod.Wrap(clienttypes.ErrCounterpartyNotFound, packet.SourceChannel)
	}

	if counterparty.ClientId != packet.DestinationChannel {
		return channeltypes.ErrInvalidChannelIdentifier
	}

	// check that timeout height or timeout timestamp has passed on the other end
	proofTimestamp, err := k.ClientKeeper.GetClientTimestampAtHeight(ctx, packet.SourceChannel, proofHeight)
	if err != nil {
		return err
	}

	timeout := channeltypes.NewTimeout(packet.TimeoutHeight, packet.GetTimeoutTimestamp())
	if !timeout.Elapsed(proofHeight.(clienttypes.Height), proofTimestamp) {
		return errorsmod.Wrap(timeout.ErrTimeoutNotReached(proofHeight.(clienttypes.Height), proofTimestamp), "packet timeout not reached")
	}

	// check that the commitment has not been cleared and that it matches the packet sent by relayer
	commitment := k.ChannelKeeper.GetPacketCommitment(ctx, packet.GetSourcePort(), packet.GetSourceChannel(), packet.GetSequence())

	if len(commitment) == 0 {
		channelkeeper.EmitTimeoutPacketEventV2(ctx, packet, sentinelChannel(packet.SourceChannel))
		// This error indicates that the timeout has already been relayed
		// or there is a misconfigured relayer attempting to prove a timeout
		// for a packet never sent. Core IBC will treat this error as a no-op in order to
		// prevent an entire relay transaction from failing and consuming unnecessary fees.
		return channeltypes.ErrNoOpMsg
	}

	packetCommitment := channeltypes.CommitPacketV2(packet)
	// verify we sent the packet and haven't cleared it out yet
	if !bytes.Equal(commitment, packetCommitment) {
		return errorsmod.Wrapf(channeltypes.ErrInvalidPacket, "packet commitment bytes are not equal: got (%v), expected (%v)", commitment, packetCommitment)
	}

	// verify packet receipt absence
	path := host.PacketReceiptKey(packet.DestinationPort, packet.DestinationChannel, packet.Sequence)
	merklePath := types.BuildMerklePath(counterparty.MerklePathPrefix, path)

	if err := k.ClientKeeper.VerifyNonMembership(
		ctx,
		packet.SourceChannel,
		proofHeight,
		0, 0,
		proof,
		merklePath,
	); err != nil {
		return errorsmod.Wrapf(err, "failed packet receipt absence verification for client (%s)", packet.SourceChannel)
	}

	// delete packet commitment to prevent replay
	k.ChannelKeeper.DeletePacketCommitment(ctx, packet.SourcePort, packet.SourceChannel, packet.Sequence)

	k.Logger(ctx).Info("packet timed out", "sequence", strconv.FormatUint(packet.Sequence, 10), "src_port", packet.SourcePort, "src_channel", packet.SourceChannel, "dst_port", packet.DestinationPort, "dst_channel", packet.DestinationChannel)

	channelkeeper.EmitTimeoutPacketEventV2(ctx, packet, sentinelChannel(packet.SourceChannel))

	return nil
}<|MERGE_RESOLUTION|>--- conflicted
+++ resolved
@@ -384,11 +384,7 @@
 	packet channeltypes.PacketV2,
 	multiAck channeltypes.MultiAcknowledgement,
 ) error {
-<<<<<<< HEAD
 	// TODO: this should probably error out if any of the acks are async.
-
-=======
->>>>>>> 888830e9
 	// Lookup counterparty associated with our channel and ensure
 	// that the packet was indeed sent by our counterparty.
 	counterparty, ok := k.ClientKeeper.GetCounterparty(ctx, packet.DestinationChannel)
