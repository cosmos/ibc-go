package keeper

import (
	"bytes"
	"strconv"

	errorsmod "cosmossdk.io/errors"

	sdk "github.com/cosmos/cosmos-sdk/types"

	capabilitytypes "github.com/cosmos/ibc-go/modules/capability/types"
	clienttypes "github.com/cosmos/ibc-go/v9/modules/core/02-client/types"
	channelkeeper "github.com/cosmos/ibc-go/v9/modules/core/04-channel/keeper"
	channeltypes "github.com/cosmos/ibc-go/v9/modules/core/04-channel/types"
	host "github.com/cosmos/ibc-go/v9/modules/core/24-host"
	"github.com/cosmos/ibc-go/v9/modules/core/exported"
	"github.com/cosmos/ibc-go/v9/modules/core/packet-server/types"
)

// SendPacket implements the packet sending logic required by a packet handler.
// It will generate a packet and store the commitment hash if all arguments provided are valid.
// The destination channel will be filled in using the counterparty information.
// The next sequence send will be initialized if this is the first packet sent for the given client.
func (k Keeper) SendPacket(
	ctx sdk.Context,
	_ *capabilitytypes.Capability,
	sourceChannel string,
	sourcePort string,
	destPort string,
	timeoutHeight clienttypes.Height,
	timeoutTimestamp uint64,
	version string,
	data []byte,
) (uint64, error) {
	// Lookup counterparty associated with our source channel to retrieve the destination channel
	counterparty, ok := k.GetCounterparty(ctx, sourceChannel)
	if !ok {
<<<<<<< HEAD
		// If the counterparty is not found, attempt to retrieve a v1 channel from the channel keeper
		// if it exists, then we will convert it to a v2 counterparty and store it in the packet server keeper
		// for future use.
		if counterparty, ok = k.ChannelKeeper.GetV2Counterparty(ctx, sourcePort, sourceChannel); ok {
			// we can key on just the source channel here since channel ids are globally unique
			k.SetCounterparty(ctx, sourceChannel, counterparty)
		} else {
			// if neither a counterparty nor channel is found then simply return an error
			return 0, channeltypes.ErrChannelNotFound
		}
=======
		return 0, errorsmod.Wrap(types.ErrCounterpartyNotFound, sourceChannel)
>>>>>>> a752e415
	}
	destChannel := counterparty.CounterpartyChannel
	clientID := counterparty.ClientId

	// retrieve the sequence send for this channel
	// if no packets have been sent yet, initialize the sequence to 1.
	sequence, found := k.ChannelKeeper.GetNextSequenceSend(ctx, sourcePort, sourceChannel)
	if !found {
		sequence = 1
	}

	// construct packet from given fields and channel state
	packet := channeltypes.NewPacketWithVersion(data, sequence, sourcePort, sourceChannel,
		destPort, destChannel, timeoutHeight, timeoutTimestamp, version)

	if err := packet.ValidateBasic(); err != nil {
		return 0, errorsmod.Wrapf(channeltypes.ErrInvalidPacket, "constructed packet failed basic validation: %v", err)
	}

	// check that the client of counterparty chain is still active
	if status := k.ClientKeeper.GetClientStatus(ctx, clientID); status != exported.Active {
		return 0, errorsmod.Wrapf(clienttypes.ErrClientNotActive, "client (%s) status is %s", clientID, status)
	}

	// retrieve latest height and timestamp of the client of counterparty chain
	latestHeight := k.ClientKeeper.GetClientLatestHeight(ctx, clientID)
	if latestHeight.IsZero() {
		return 0, errorsmod.Wrapf(clienttypes.ErrInvalidHeight, "cannot send packet using client (%s) with zero height", sourceChannel)
	}

	latestTimestamp, err := k.ClientKeeper.GetClientTimestampAtHeight(ctx, clientID, latestHeight)
	if err != nil {
		return 0, err
	}

	// check if packet is timed out on the receiving chain
	timeout := channeltypes.NewTimeout(packet.GetTimeoutHeight().(clienttypes.Height), packet.GetTimeoutTimestamp())
	if timeout.Elapsed(latestHeight, latestTimestamp) {
		return 0, errorsmod.Wrap(timeout.ErrTimeoutElapsed(latestHeight, latestTimestamp), "invalid packet timeout")
	}

	commitment := channeltypes.CommitPacket(packet)

	// bump the sequence and set the packet commitment so it is provable by the counterparty
	k.ChannelKeeper.SetNextSequenceSend(ctx, sourcePort, sourceChannel, sequence+1)
	k.ChannelKeeper.SetPacketCommitment(ctx, sourcePort, sourceChannel, packet.GetSequence(), commitment)

	// log that a packet has been sent
	k.Logger(ctx).Info("packet sent", "sequence", strconv.FormatUint(packet.Sequence, 10), "src_port", packet.SourcePort, "src_channel", packet.SourceChannel, "dst_port", packet.DestinationPort, "dst_channel", packet.DestinationChannel)

	channelkeeper.EmitSendPacketEvent(ctx, packet, nil, timeoutHeight)

	// return the sequence
	return sequence, nil
}

// RecvPacket implements the packet receiving logic required by a packet handler.
// The packet is checked for correctness including asserting that the packet was
// sent and received on clients which are counterparties for one another.
// If the packet has already been received a no-op error is returned.
// The packet handler will verify that the packet has not timed out and that the
// counterparty stored a packet commitment. If successful, a packet receipt is stored
// to indicate to the counterparty successful delivery.
func (k Keeper) RecvPacket(
	ctx sdk.Context,
	_ *capabilitytypes.Capability,
	packet channeltypes.Packet,
	proof []byte,
	proofHeight exported.Height,
) (string, error) {
	if packet.ProtocolVersion != channeltypes.IBC_VERSION_2 {
		return "", channeltypes.ErrInvalidPacket
	}

	// Lookup counterparty associated with our channel and ensure that it was packet was indeed
	// sent by our counterparty.
	// Note: This can be implemented by the current keeper
	counterparty, ok := k.GetCounterparty(ctx, packet.DestinationChannel)
	if !ok {
<<<<<<< HEAD
		// If the counterparty is not found, attempt to retrieve a v1 channel from the channel keeper
		// if it exists, then we will convert it to a v2 counterparty and store it in the packet server keeper
		// for future use.
		if counterparty, ok = k.ChannelKeeper.GetV2Counterparty(ctx, packet.DestinationPort, packet.DestinationChannel); ok {
			// we can key on just the destination channel here since channel ids are globally unique
			k.SetCounterparty(ctx, packet.DestinationChannel, counterparty)
		} else {
			// if neither a counterparty nor channel is found then simply return an error
			return "", channeltypes.ErrChannelNotFound
		}
=======
		return "", errorsmod.Wrap(types.ErrCounterpartyNotFound, packet.DestinationChannel)
>>>>>>> a752e415
	}
	if counterparty.CounterpartyChannel != packet.SourceChannel {
		return "", channeltypes.ErrInvalidChannelIdentifier
	}
	clientID := counterparty.ClientId

	// check if packet timed out by comparing it with the latest height of the chain
	selfHeight, selfTimestamp := clienttypes.GetSelfHeight(ctx), uint64(ctx.BlockTime().UnixNano())
	timeout := channeltypes.NewTimeout(packet.GetTimeoutHeight().(clienttypes.Height), packet.GetTimeoutTimestamp())
	if timeout.Elapsed(selfHeight, selfTimestamp) {
		return "", errorsmod.Wrap(timeout.ErrTimeoutElapsed(selfHeight, selfTimestamp), "packet timeout elapsed")
	}

	// REPLAY PROTECTION: Packet receipts will indicate that a packet has already been received
	// on unordered channels. Packet receipts must not be pruned, unless it has been marked stale
	// by the increase of the recvStartSequence.
	_, found := k.ChannelKeeper.GetPacketReceipt(ctx, packet.DestinationPort, packet.DestinationChannel, packet.Sequence)
	if found {
		channelkeeper.EmitRecvPacketEvent(ctx, packet, nil)
		// This error indicates that the packet has already been relayed. Core IBC will
		// treat this error as a no-op in order to prevent an entire relay transaction
		// from failing and consuming unnecessary fees.
		return "", channeltypes.ErrNoOpMsg
	}

	// create key/value pair for proof verification by appending the ICS24 path to the last element of the counterparty merklepath
	// TODO: allow for custom prefix
	path := host.PacketCommitmentKey(packet.SourcePort, packet.SourceChannel, packet.Sequence)
	merklePath := types.BuildMerklePath(counterparty.MerklePathPrefix, path)

	commitment := channeltypes.CommitPacket(packet)

	if err := k.ClientKeeper.VerifyMembership(
		ctx,
		clientID,
		proofHeight,
		0, 0,
		proof,
		merklePath,
		commitment,
	); err != nil {
		return "", errorsmod.Wrapf(err, "failed packet commitment verification for client (%s)", packet.DestinationChannel)
	}

	// Set Packet Receipt to prevent timeout from occurring on counterparty
	k.ChannelKeeper.SetPacketReceipt(ctx, packet.DestinationPort, packet.DestinationChannel, packet.Sequence)

	// log that a packet has been received & executed
	k.Logger(ctx).Info("packet received", "sequence", strconv.FormatUint(packet.Sequence, 10), "src_port", packet.SourcePort, "src_channel", packet.SourceChannel, "dst_port", packet.DestinationPort, "dst_channel", packet.DestinationChannel)

	// emit the same events as receive packet without channel fields
	channelkeeper.EmitRecvPacketEvent(ctx, packet, nil)

	return packet.AppVersion, nil
}

// WriteAcknowledgement implements the async acknowledgement writing logic required by a packet handler.
// The packet is checked for correctness including asserting that the packet was
// sent and received on clients which are counterparties for one another.
// If no acknowledgement exists for the given packet, then a commitment of the acknowledgement
// is written into state.
func (k Keeper) WriteAcknowledgement(
	ctx sdk.Context,
	_ *capabilitytypes.Capability,
	packetI exported.PacketI,
	ack exported.Acknowledgement,
) error {
	packet, ok := packetI.(channeltypes.Packet)
	if !ok {
		return errorsmod.Wrapf(channeltypes.ErrInvalidPacket, "expected type %T, got %T", &channeltypes.Packet{}, packetI)
	}
	if packet.ProtocolVersion != channeltypes.IBC_VERSION_2 {
		return channeltypes.ErrInvalidPacket
	}

	// Lookup counterparty associated with our channel and ensure that it was packet was indeed
	// sent by our counterparty.
	counterparty, ok := k.GetCounterparty(ctx, packet.DestinationChannel)
	if !ok {
		return errorsmod.Wrap(types.ErrCounterpartyNotFound, packet.DestinationChannel)
	}
	if counterparty.CounterpartyChannel != packet.SourceChannel {
		return channeltypes.ErrInvalidChannelIdentifier
	}

	// NOTE: IBC app modules might have written the acknowledgement synchronously on
	// the OnRecvPacket callback so we need to check if the acknowledgement is already
	// set on the store and return an error if so.
	if k.ChannelKeeper.HasPacketAcknowledgement(ctx, packet.DestinationPort, packet.DestinationChannel, packet.Sequence) {
		return channeltypes.ErrAcknowledgementExists
	}

	if _, found := k.ChannelKeeper.GetPacketReceipt(ctx, packet.DestinationPort, packet.DestinationChannel, packet.Sequence); !found {
		return errorsmod.Wrap(channeltypes.ErrInvalidPacket, "receipt not found for packet")
	}

	if ack == nil {
		return errorsmod.Wrap(channeltypes.ErrInvalidAcknowledgement, "acknowledgement cannot be nil")
	}

	bz := ack.Acknowledgement()
	if len(bz) == 0 {
		return errorsmod.Wrap(channeltypes.ErrInvalidAcknowledgement, "acknowledgement cannot be empty")
	}

	k.ChannelKeeper.SetPacketAcknowledgement(ctx, packet.DestinationPort, packet.DestinationChannel, packet.Sequence, channeltypes.CommitAcknowledgement(bz))

	// log that a packet acknowledgement has been written
	k.Logger(ctx).Info("acknowledgement written", "sequence", strconv.FormatUint(packet.Sequence, 10), "src_port", packet.SourcePort, "src_channel", packet.SourceChannel, "dst_port", packet.DestinationPort, "dst_channel", packet.DestinationChannel)

	// emit the same events as write acknowledgement without channel fields
	channelkeeper.EmitWriteAcknowledgementEvent(ctx, packet, nil, bz)

	return nil
}

// AcknowledgePacket implements the acknowledgement processing logic required by a packet handler.
// The packet is checked for correctness including asserting that the packet was
// sent and received on clients which are counterparties for one another.
// If no packet commitment exists, a no-op error is returned, otherwise
// the acknowledgement provided is verified to have been stored by the counterparty.
// If successful, the packet commitment is deleted and the packet has completed its lifecycle.
func (k Keeper) AcknowledgePacket(
	ctx sdk.Context,
	_ *capabilitytypes.Capability,
	packet channeltypes.Packet,
	acknowledgement []byte,
	proofAcked []byte,
	proofHeight exported.Height,
) (string, error) {
	if packet.ProtocolVersion != channeltypes.IBC_VERSION_2 {
		return "", channeltypes.ErrInvalidPacket
	}

	// Lookup counterparty associated with our channel and ensure that it was packet was indeed
	// sent by our counterparty.
	counterparty, ok := k.GetCounterparty(ctx, packet.SourceChannel)
	if !ok {
		return "", errorsmod.Wrap(types.ErrCounterpartyNotFound, packet.SourceChannel)
	}

	if counterparty.CounterpartyChannel != packet.DestinationChannel {
		return "", channeltypes.ErrInvalidChannelIdentifier
	}
	clientID := counterparty.ClientId

	commitment := k.ChannelKeeper.GetPacketCommitment(ctx, packet.SourcePort, packet.SourceChannel, packet.Sequence)
	if len(commitment) == 0 {
		channelkeeper.EmitAcknowledgePacketEvent(ctx, packet, nil)

		// This error indicates that the acknowledgement has already been relayed
		// or there is a misconfigured relayer attempting to prove an acknowledgement
		// for a packet never sent. Core IBC will treat this error as a no-op in order to
		// prevent an entire relay transaction from failing and consuming unnecessary fees.
		return "", channeltypes.ErrNoOpMsg
	}

	packetCommitment := channeltypes.CommitPacket(packet)

	// verify we sent the packet and haven't cleared it out yet
	if !bytes.Equal(commitment, packetCommitment) {
		return "", errorsmod.Wrapf(channeltypes.ErrInvalidPacket, "commitment bytes are not equal: got (%v), expected (%v)", packetCommitment, commitment)
	}

	path := host.PacketAcknowledgementKey(packet.DestinationPort, packet.DestinationChannel, packet.Sequence)
	merklePath := types.BuildMerklePath(counterparty.MerklePathPrefix, path)

	if err := k.ClientKeeper.VerifyMembership(
		ctx,
		clientID,
		proofHeight,
		0, 0,
		proofAcked,
		merklePath,
		channeltypes.CommitAcknowledgement(acknowledgement),
	); err != nil {
		return "", errorsmod.Wrapf(err, "failed packet acknowledgement verification for client (%s)", packet.SourceChannel)
	}

	k.ChannelKeeper.DeletePacketCommitment(ctx, packet.SourcePort, packet.SourceChannel, packet.Sequence)

	// log that a packet has been acknowledged
	k.Logger(ctx).Info("packet acknowledged", "sequence", strconv.FormatUint(packet.GetSequence(), 10), "src_port", packet.GetSourcePort(), "src_channel", packet.GetSourceChannel(), "dst_port", packet.GetDestPort(), "dst_channel", packet.GetDestChannel())

	// emit the same events as acknowledge packet without channel fields
	channelkeeper.EmitAcknowledgePacketEvent(ctx, packet, nil)

	return packet.AppVersion, nil
}

// TimeoutPacket implements the timeout logic required by a packet handler.
// The packet is checked for correctness including asserting that the packet was
// sent and received on clients which are counterparties for one another.
// If no packet commitment exists, a no-op error is returned, otherwise
// an absence proof of the packet receipt is performed to ensure that the packet
// was never delivered to the counterparty. If successful, the packet commitment
// is deleted and the packet has completed its lifecycle.
func (k Keeper) TimeoutPacket(
	ctx sdk.Context,
	_ *capabilitytypes.Capability,
	packet channeltypes.Packet,
	proof []byte,
	proofHeight exported.Height,
	_ uint64,
) (string, error) {
	if packet.ProtocolVersion != channeltypes.IBC_VERSION_2 {
		return "", channeltypes.ErrInvalidPacket
	}
	// Lookup counterparty associated with our channel and ensure that destination channel
	// is the expected counterparty
	counterparty, ok := k.GetCounterparty(ctx, packet.SourceChannel)
	if !ok {
		return "", errorsmod.Wrap(types.ErrCounterpartyNotFound, packet.SourceChannel)
	}
	clientID := counterparty.ClientId

	if counterparty.CounterpartyChannel != packet.DestinationChannel {
		return "", channeltypes.ErrInvalidChannelIdentifier
	}

	// check that timeout height or timeout timestamp has passed on the other end
	proofTimestamp, err := k.ClientKeeper.GetClientTimestampAtHeight(ctx, packet.SourceChannel, proofHeight)
	if err != nil {
		return "", err
	}

	timeout := channeltypes.NewTimeout(packet.GetTimeoutHeight().(clienttypes.Height), packet.GetTimeoutTimestamp())
	if !timeout.Elapsed(proofHeight.(clienttypes.Height), proofTimestamp) {
		return "", errorsmod.Wrap(timeout.ErrTimeoutNotReached(proofHeight.(clienttypes.Height), proofTimestamp), "packet timeout not reached")
	}

	// check that the commitment has not been cleared and that it matches the packet sent by relayer
	commitment := k.ChannelKeeper.GetPacketCommitment(ctx, packet.GetSourcePort(), packet.GetSourceChannel(), packet.GetSequence())

	if len(commitment) == 0 {
		channelkeeper.EmitTimeoutPacketEvent(ctx, packet, nil)
		// This error indicates that the timeout has already been relayed
		// or there is a misconfigured relayer attempting to prove a timeout
		// for a packet never sent. Core IBC will treat this error as a no-op in order to
		// prevent an entire relay transaction from failing and consuming unnecessary fees.
		return "", channeltypes.ErrNoOpMsg
	}

	packetCommitment := channeltypes.CommitPacket(packet)
	// verify we sent the packet and haven't cleared it out yet
	if !bytes.Equal(commitment, packetCommitment) {
		return "", errorsmod.Wrapf(channeltypes.ErrInvalidPacket, "packet commitment bytes are not equal: got (%v), expected (%v)", commitment, packetCommitment)
	}

	// verify packet receipt absence
	path := host.PacketReceiptKey(packet.DestinationPort, packet.DestinationChannel, packet.Sequence)
	merklePath := types.BuildMerklePath(counterparty.MerklePathPrefix, path)

	if err := k.ClientKeeper.VerifyNonMembership(
		ctx,
		clientID,
		proofHeight,
		0, 0,
		proof,
		merklePath,
	); err != nil {
		return "", errorsmod.Wrapf(err, "failed packet receipt absence verification for client (%s)", packet.SourceChannel)
	}

	// delete packet commitment to prevent replay
	k.ChannelKeeper.DeletePacketCommitment(ctx, packet.SourcePort, packet.SourceChannel, packet.Sequence)

	// log that a packet has been timed out
	k.Logger(ctx).Info("packet timed out", "sequence", strconv.FormatUint(packet.Sequence, 10), "src_port", packet.SourcePort, "src_channel", packet.SourceChannel, "dst_port", packet.DestinationPort, "dst_channel", packet.DestinationChannel)

	// emit timeout events
	channelkeeper.EmitTimeoutPacketEvent(ctx, packet, nil)

	return packet.AppVersion, nil
}<|MERGE_RESOLUTION|>--- conflicted
+++ resolved
@@ -35,7 +35,6 @@
 	// Lookup counterparty associated with our source channel to retrieve the destination channel
 	counterparty, ok := k.GetCounterparty(ctx, sourceChannel)
 	if !ok {
-<<<<<<< HEAD
 		// If the counterparty is not found, attempt to retrieve a v1 channel from the channel keeper
 		// if it exists, then we will convert it to a v2 counterparty and store it in the packet server keeper
 		// for future use.
@@ -44,11 +43,8 @@
 			k.SetCounterparty(ctx, sourceChannel, counterparty)
 		} else {
 			// if neither a counterparty nor channel is found then simply return an error
-			return 0, channeltypes.ErrChannelNotFound
+			return 0, errorsmod.Wrap(types.ErrCounterpartyNotFound, sourceChannel)
 		}
-=======
-		return 0, errorsmod.Wrap(types.ErrCounterpartyNotFound, sourceChannel)
->>>>>>> a752e415
 	}
 	destChannel := counterparty.CounterpartyChannel
 	clientID := counterparty.ClientId
@@ -128,7 +124,6 @@
 	// Note: This can be implemented by the current keeper
 	counterparty, ok := k.GetCounterparty(ctx, packet.DestinationChannel)
 	if !ok {
-<<<<<<< HEAD
 		// If the counterparty is not found, attempt to retrieve a v1 channel from the channel keeper
 		// if it exists, then we will convert it to a v2 counterparty and store it in the packet server keeper
 		// for future use.
@@ -137,11 +132,8 @@
 			k.SetCounterparty(ctx, packet.DestinationChannel, counterparty)
 		} else {
 			// if neither a counterparty nor channel is found then simply return an error
-			return "", channeltypes.ErrChannelNotFound
+			return "", errorsmod.Wrap(types.ErrCounterpartyNotFound, packet.DestinationChannel)
 		}
-=======
-		return "", errorsmod.Wrap(types.ErrCounterpartyNotFound, packet.DestinationChannel)
->>>>>>> a752e415
 	}
 	if counterparty.CounterpartyChannel != packet.SourceChannel {
 		return "", channeltypes.ErrInvalidChannelIdentifier
