package types

import (
	errorsmod "cosmossdk.io/errors"
)

// IBC client sentinel errors
var (
	ErrClientExists                           = errorsmod.Register(SubModuleName, 2, "light client already exists")
	ErrInvalidClient                          = errorsmod.Register(SubModuleName, 3, "light client is invalid")
	ErrClientNotFound                         = errorsmod.Register(SubModuleName, 4, "light client not found")
	ErrClientFrozen                           = errorsmod.Register(SubModuleName, 5, "light client is frozen due to misbehaviour")
	ErrInvalidClientMetadata                  = errorsmod.Register(SubModuleName, 6, "invalid client metadata")
	ErrConsensusStateNotFound                 = errorsmod.Register(SubModuleName, 7, "consensus state not found")
	ErrInvalidConsensus                       = errorsmod.Register(SubModuleName, 8, "invalid consensus state")
	ErrClientTypeNotFound                     = errorsmod.Register(SubModuleName, 9, "client type not found")
	ErrInvalidClientType                      = errorsmod.Register(SubModuleName, 10, "invalid client type")
	ErrRootNotFound                           = errorsmod.Register(SubModuleName, 11, "commitment root not found")
	ErrInvalidHeader                          = errorsmod.Register(SubModuleName, 12, "invalid client header")
	ErrInvalidMisbehaviour                    = errorsmod.Register(SubModuleName, 13, "invalid light client misbehaviour")
	ErrFailedClientStateVerification          = errorsmod.Register(SubModuleName, 14, "client state verification failed")
	ErrFailedClientConsensusStateVerification = errorsmod.Register(SubModuleName, 15, "client consensus state verification failed")
	ErrFailedConnectionStateVerification      = errorsmod.Register(SubModuleName, 16, "connection state verification failed")
	ErrFailedChannelStateVerification         = errorsmod.Register(SubModuleName, 17, "channel state verification failed")
	ErrFailedPacketCommitmentVerification     = errorsmod.Register(SubModuleName, 18, "packet commitment verification failed")
	ErrFailedPacketAckVerification            = errorsmod.Register(SubModuleName, 19, "packet acknowledgement verification failed")
	ErrFailedPacketReceiptVerification        = errorsmod.Register(SubModuleName, 20, "packet receipt verification failed")
	ErrFailedNextSeqRecvVerification          = errorsmod.Register(SubModuleName, 21, "next sequence receive verification failed")
	ErrSelfConsensusStateNotFound             = errorsmod.Register(SubModuleName, 22, "self consensus state not found")
	ErrUpdateClientFailed                     = errorsmod.Register(SubModuleName, 23, "unable to update light client")
	ErrInvalidRecoveryClient                  = errorsmod.Register(SubModuleName, 24, "invalid recovery client")
	ErrInvalidUpgradeClient                   = errorsmod.Register(SubModuleName, 25, "invalid client upgrade")
	ErrInvalidHeight                          = errorsmod.Register(SubModuleName, 26, "invalid height")
	ErrInvalidSubstitute                      = errorsmod.Register(SubModuleName, 27, "invalid client state substitute")
	ErrInvalidUpgradeProposal                 = errorsmod.Register(SubModuleName, 28, "invalid upgrade proposal")
	ErrClientNotActive                        = errorsmod.Register(SubModuleName, 29, "client state is not active")
	ErrFailedMembershipVerification           = errorsmod.Register(SubModuleName, 30, "membership verification failed")
	ErrFailedNonMembershipVerification        = errorsmod.Register(SubModuleName, 31, "non-membership verification failed")
<<<<<<< HEAD
<<<<<<< HEAD
=======
	ErrRouteNotFound                          = errorsmod.Register(SubModuleName, 32, "light client module route not found")
	ErrClientTypeNotSupported                 = errorsmod.Register(SubModuleName, 33, "client type not supported")
>>>>>>> 50d2a087 (feat: adding `ConsensusHost` interface for custom self client/consensus state validation (#6055))
=======
	ErrClientTypeNotSupported                 = errorsmod.Register(SubModuleName, 32, "client type not supported")
>>>>>>> 4ea883f5
)<|MERGE_RESOLUTION|>--- conflicted
+++ resolved
@@ -36,13 +36,5 @@
 	ErrClientNotActive                        = errorsmod.Register(SubModuleName, 29, "client state is not active")
 	ErrFailedMembershipVerification           = errorsmod.Register(SubModuleName, 30, "membership verification failed")
 	ErrFailedNonMembershipVerification        = errorsmod.Register(SubModuleName, 31, "non-membership verification failed")
-<<<<<<< HEAD
-<<<<<<< HEAD
-=======
-	ErrRouteNotFound                          = errorsmod.Register(SubModuleName, 32, "light client module route not found")
-	ErrClientTypeNotSupported                 = errorsmod.Register(SubModuleName, 33, "client type not supported")
->>>>>>> 50d2a087 (feat: adding `ConsensusHost` interface for custom self client/consensus state validation (#6055))
-=======
 	ErrClientTypeNotSupported                 = errorsmod.Register(SubModuleName, 32, "client type not supported")
->>>>>>> 4ea883f5
 )