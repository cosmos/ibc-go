--- conflicted
+++ resolved
@@ -9,10 +9,7 @@
 	storetypes "cosmossdk.io/store/types"
 
 	"github.com/cosmos/cosmos-sdk/runtime"
-<<<<<<< HEAD
-=======
 
->>>>>>> 5db55dd1
 	host "github.com/cosmos/ibc-go/v9/modules/core/24-host"
 )
 
@@ -22,15 +19,9 @@
 }
 
 // NewStoreProvider creates and returns a new client StoreProvider.
-<<<<<<< HEAD
-func NewStoreProvider(storeKey corestore.KVStoreService) StoreProvider {
-	return StoreProvider{
-		storeService: storeKey,
-=======
 func NewStoreProvider(storeService corestore.KVStoreService) StoreProvider {
 	return StoreProvider{
 		storeService: storeService,
->>>>>>> 5db55dd1
 	}
 }
 
