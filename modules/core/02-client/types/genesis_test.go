--- conflicted
+++ resolved
@@ -76,14 +76,7 @@
 			genState: types.NewGenesisState(
 				[]types.IdentifiedClientState{
 					types.NewIdentifiedClientState(
-<<<<<<< HEAD
-						tmClientID0, ibctmtypes.NewClientState(chainID, ibctesting.DefaultTrustLevel, ibctesting.TrustingPeriod, ibctesting.UnbondingPeriod, ibctesting.MaxClockDrift, clientHeight, commitmenttypes.GetSDKSpecs(), ibctesting.UpgradePath),
-					),
-					types.NewIdentifiedClientState(
-						exported.Localhost+"-1", localhosttypes.NewClientState("chainID", clientHeight),
-=======
-						tmClientID0, ibctm.NewClientState(suite.chainA.ChainID, ibctesting.DefaultTrustLevel, ibctesting.TrustingPeriod, ibctesting.UnbondingPeriod, ibctesting.MaxClockDrift, clientHeight, commitmenttypes.GetSDKSpecs(), ibctesting.UpgradePath, false, false),
->>>>>>> f57170b1
+						tmClientID0, ibctm.NewClientState(suite.chainA.ChainID, ibctesting.DefaultTrustLevel, ibctesting.TrustingPeriod, ibctesting.UnbondingPeriod, ibctesting.MaxClockDrift, clientHeight, commitmenttypes.GetSDKSpecs(), ibctesting.UpgradePath),
 					),
 				},
 				[]types.ClientConsensusStates{
@@ -119,11 +112,7 @@
 			genState: types.NewGenesisState(
 				[]types.IdentifiedClientState{
 					types.NewIdentifiedClientState(
-<<<<<<< HEAD
-						invalidClientID, ibctmtypes.NewClientState(chainID, ibctmtypes.DefaultTrustLevel, ibctesting.TrustingPeriod, ibctesting.UnbondingPeriod, ibctesting.MaxClockDrift, clientHeight, commitmenttypes.GetSDKSpecs(), ibctesting.UpgradePath),
-=======
-						soloMachineClientID, ibctm.NewClientState(suite.chainA.ChainID, ibctm.DefaultTrustLevel, ibctesting.TrustingPeriod, ibctesting.UnbondingPeriod, ibctesting.MaxClockDrift, clientHeight, commitmenttypes.GetSDKSpecs(), ibctesting.UpgradePath, false, false),
->>>>>>> f57170b1
+						soloMachineClientID, ibctm.NewClientState(suite.chainA.ChainID, ibctm.DefaultTrustLevel, ibctesting.TrustingPeriod, ibctesting.UnbondingPeriod, ibctesting.MaxClockDrift, clientHeight, commitmenttypes.GetSDKSpecs(), ibctesting.UpgradePath),
 					),
 					types.NewIdentifiedClientState(tmClientID0, solomachinetypes.NewClientState(0, &solomachinetypes.ConsensusState{suite.solomachine.ConsensusState().PublicKey, suite.solomachine.Diversifier, suite.solomachine.Time}, false)),
 				},
@@ -164,38 +153,11 @@
 			expPass: false,
 		},
 		{
-<<<<<<< HEAD
-			name: "invalid client",
-			genState: types.NewGenesisState(
-				[]types.IdentifiedClientState{
-					types.NewIdentifiedClientState(
-						tmClientID0, ibctmtypes.NewClientState(chainID, ibctmtypes.DefaultTrustLevel, ibctesting.TrustingPeriod, ibctesting.UnbondingPeriod, ibctesting.MaxClockDrift, clientHeight, commitmenttypes.GetSDKSpecs(), ibctesting.UpgradePath),
-					),
-					types.NewIdentifiedClientState(exported.Localhost, localhosttypes.NewClientState("chaindID", types.ZeroHeight())),
-				},
-				nil,
-				nil,
-				types.NewParams(exported.Tendermint),
-				false,
-				0,
-			),
-			expPass: false,
-		},
-		{
-=======
->>>>>>> f57170b1
 			name: "consensus state client id does not match client id in genesis clients",
 			genState: types.NewGenesisState(
 				[]types.IdentifiedClientState{
 					types.NewIdentifiedClientState(
-<<<<<<< HEAD
-						tmClientID0, ibctmtypes.NewClientState(chainID, ibctmtypes.DefaultTrustLevel, ibctesting.TrustingPeriod, ibctesting.UnbondingPeriod, ibctesting.MaxClockDrift, clientHeight, commitmenttypes.GetSDKSpecs(), ibctesting.UpgradePath),
-					),
-					types.NewIdentifiedClientState(
-						exported.Localhost, localhosttypes.NewClientState("chaindID", clientHeight),
-=======
-						tmClientID0, ibctm.NewClientState(suite.chainA.ChainID, ibctm.DefaultTrustLevel, ibctesting.TrustingPeriod, ibctesting.UnbondingPeriod, ibctesting.MaxClockDrift, clientHeight, commitmenttypes.GetSDKSpecs(), ibctesting.UpgradePath, false, false),
->>>>>>> f57170b1
+						tmClientID0, ibctm.NewClientState(suite.chainA.ChainID, ibctm.DefaultTrustLevel, ibctesting.TrustingPeriod, ibctesting.UnbondingPeriod, ibctesting.MaxClockDrift, clientHeight, commitmenttypes.GetSDKSpecs(), ibctesting.UpgradePath),
 					),
 				},
 				[]types.ClientConsensusStates{
@@ -223,14 +185,7 @@
 			genState: types.NewGenesisState(
 				[]types.IdentifiedClientState{
 					types.NewIdentifiedClientState(
-<<<<<<< HEAD
-						tmClientID0, ibctmtypes.NewClientState(chainID, ibctmtypes.DefaultTrustLevel, ibctesting.TrustingPeriod, ibctesting.UnbondingPeriod, ibctesting.MaxClockDrift, clientHeight, commitmenttypes.GetSDKSpecs(), ibctesting.UpgradePath),
-					),
-					types.NewIdentifiedClientState(
-						exported.Localhost, localhosttypes.NewClientState("chaindID", clientHeight),
-=======
-						tmClientID0, ibctm.NewClientState(suite.chainA.ChainID, ibctm.DefaultTrustLevel, ibctesting.TrustingPeriod, ibctesting.UnbondingPeriod, ibctesting.MaxClockDrift, clientHeight, commitmenttypes.GetSDKSpecs(), ibctesting.UpgradePath, false, false),
->>>>>>> f57170b1
+						tmClientID0, ibctm.NewClientState(suite.chainA.ChainID, ibctm.DefaultTrustLevel, ibctesting.TrustingPeriod, ibctesting.UnbondingPeriod, ibctesting.MaxClockDrift, clientHeight, commitmenttypes.GetSDKSpecs(), ibctesting.UpgradePath),
 					),
 				},
 				[]types.ClientConsensusStates{
@@ -258,14 +213,7 @@
 			genState: types.NewGenesisState(
 				[]types.IdentifiedClientState{
 					types.NewIdentifiedClientState(
-<<<<<<< HEAD
-						tmClientID0, ibctmtypes.NewClientState(chainID, ibctmtypes.DefaultTrustLevel, ibctesting.TrustingPeriod, ibctesting.UnbondingPeriod, ibctesting.MaxClockDrift, clientHeight, commitmenttypes.GetSDKSpecs(), ibctesting.UpgradePath),
-					),
-					types.NewIdentifiedClientState(
-						exported.Localhost, localhosttypes.NewClientState("chaindID", clientHeight),
-=======
-						tmClientID0, ibctm.NewClientState(suite.chainA.ChainID, ibctm.DefaultTrustLevel, ibctesting.TrustingPeriod, ibctesting.UnbondingPeriod, ibctesting.MaxClockDrift, clientHeight, commitmenttypes.GetSDKSpecs(), ibctesting.UpgradePath, false, false),
->>>>>>> f57170b1
+						tmClientID0, ibctm.NewClientState(suite.chainA.ChainID, ibctm.DefaultTrustLevel, ibctesting.TrustingPeriod, ibctesting.UnbondingPeriod, ibctesting.MaxClockDrift, clientHeight, commitmenttypes.GetSDKSpecs(), ibctesting.UpgradePath),
 					),
 				},
 				[]types.ClientConsensusStates{
@@ -293,14 +241,7 @@
 			genState: types.NewGenesisState(
 				[]types.IdentifiedClientState{
 					types.NewIdentifiedClientState(
-<<<<<<< HEAD
-						tmClientID0, ibctmtypes.NewClientState(chainID, ibctesting.DefaultTrustLevel, ibctesting.TrustingPeriod, ibctesting.UnbondingPeriod, ibctesting.MaxClockDrift, clientHeight, commitmenttypes.GetSDKSpecs(), ibctesting.UpgradePath),
-					),
-					types.NewIdentifiedClientState(
-						exported.Localhost, localhosttypes.NewClientState("chainID", clientHeight),
-=======
-						tmClientID0, ibctm.NewClientState(suite.chainA.ChainID, ibctesting.DefaultTrustLevel, ibctesting.TrustingPeriod, ibctesting.UnbondingPeriod, ibctesting.MaxClockDrift, clientHeight, commitmenttypes.GetSDKSpecs(), ibctesting.UpgradePath, false, false),
->>>>>>> f57170b1
+						tmClientID0, ibctm.NewClientState(suite.chainA.ChainID, ibctesting.DefaultTrustLevel, ibctesting.TrustingPeriod, ibctesting.UnbondingPeriod, ibctesting.MaxClockDrift, clientHeight, commitmenttypes.GetSDKSpecs(), ibctesting.UpgradePath),
 					),
 				},
 				[]types.ClientConsensusStates{
@@ -328,14 +269,7 @@
 			genState: types.NewGenesisState(
 				[]types.IdentifiedClientState{
 					types.NewIdentifiedClientState(
-<<<<<<< HEAD
-						clientID, ibctmtypes.NewClientState(chainID, ibctesting.DefaultTrustLevel, ibctesting.TrustingPeriod, ibctesting.UnbondingPeriod, ibctesting.MaxClockDrift, clientHeight, commitmenttypes.GetSDKSpecs(), ibctesting.UpgradePath),
-					),
-					types.NewIdentifiedClientState(
-						exported.Localhost, localhosttypes.NewClientState("chainID", clientHeight),
-=======
-						clientID, ibctm.NewClientState(suite.chainA.ChainID, ibctesting.DefaultTrustLevel, ibctesting.TrustingPeriod, ibctesting.UnbondingPeriod, ibctesting.MaxClockDrift, clientHeight, commitmenttypes.GetSDKSpecs(), ibctesting.UpgradePath, false, false),
->>>>>>> f57170b1
+						clientID, ibctm.NewClientState(suite.chainA.ChainID, ibctesting.DefaultTrustLevel, ibctesting.TrustingPeriod, ibctesting.UnbondingPeriod, ibctesting.MaxClockDrift, clientHeight, commitmenttypes.GetSDKSpecs(), ibctesting.UpgradePath),
 					),
 				},
 				[]types.ClientConsensusStates{
@@ -371,11 +305,7 @@
 			genState: types.NewGenesisState(
 				[]types.IdentifiedClientState{
 					types.NewIdentifiedClientState(
-<<<<<<< HEAD
-						clientID, ibctmtypes.NewClientState(chainID, ibctmtypes.DefaultTrustLevel, ibctesting.TrustingPeriod, ibctesting.UnbondingPeriod, ibctesting.MaxClockDrift, clientHeight, commitmenttypes.GetSDKSpecs(), ibctesting.UpgradePath),
-=======
-						clientID, ibctm.NewClientState(suite.chainA.ChainID, ibctm.DefaultTrustLevel, ibctesting.TrustingPeriod, ibctesting.UnbondingPeriod, ibctesting.MaxClockDrift, clientHeight, commitmenttypes.GetSDKSpecs(), ibctesting.UpgradePath, false, false),
->>>>>>> f57170b1
+						clientID, ibctm.NewClientState(suite.chainA.ChainID, ibctm.DefaultTrustLevel, ibctesting.TrustingPeriod, ibctesting.UnbondingPeriod, ibctesting.MaxClockDrift, clientHeight, commitmenttypes.GetSDKSpecs(), ibctesting.UpgradePath),
 					),
 				},
 				[]types.ClientConsensusStates{
@@ -410,14 +340,7 @@
 			genState: types.NewGenesisState(
 				[]types.IdentifiedClientState{
 					types.NewIdentifiedClientState(
-<<<<<<< HEAD
-						tmClientID0, ibctmtypes.NewClientState(chainID, ibctesting.DefaultTrustLevel, ibctesting.TrustingPeriod, ibctesting.UnbondingPeriod, ibctesting.MaxClockDrift, clientHeight, commitmenttypes.GetSDKSpecs(), ibctesting.UpgradePath),
-					),
-					types.NewIdentifiedClientState(
-						exported.Localhost, localhosttypes.NewClientState("chainID", clientHeight),
-=======
-						tmClientID0, ibctm.NewClientState(suite.chainA.ChainID, ibctesting.DefaultTrustLevel, ibctesting.TrustingPeriod, ibctesting.UnbondingPeriod, ibctesting.MaxClockDrift, clientHeight, commitmenttypes.GetSDKSpecs(), ibctesting.UpgradePath, false, false),
->>>>>>> f57170b1
+						tmClientID0, ibctm.NewClientState(suite.chainA.ChainID, ibctesting.DefaultTrustLevel, ibctesting.TrustingPeriod, ibctesting.UnbondingPeriod, ibctesting.MaxClockDrift, clientHeight, commitmenttypes.GetSDKSpecs(), ibctesting.UpgradePath),
 					),
 				},
 				[]types.ClientConsensusStates{
@@ -445,14 +368,7 @@
 			genState: types.NewGenesisState(
 				[]types.IdentifiedClientState{
 					types.NewIdentifiedClientState(
-<<<<<<< HEAD
-						tmClientID0, ibctmtypes.NewClientState(chainID, ibctesting.DefaultTrustLevel, ibctesting.TrustingPeriod, ibctesting.UnbondingPeriod, ibctesting.MaxClockDrift, clientHeight, commitmenttypes.GetSDKSpecs(), ibctesting.UpgradePath),
-					),
-					types.NewIdentifiedClientState(
-						exported.Localhost, localhosttypes.NewClientState("chainID", clientHeight),
-=======
-						tmClientID0, ibctm.NewClientState(suite.chainA.ChainID, ibctesting.DefaultTrustLevel, ibctesting.TrustingPeriod, ibctesting.UnbondingPeriod, ibctesting.MaxClockDrift, clientHeight, commitmenttypes.GetSDKSpecs(), ibctesting.UpgradePath, false, false),
->>>>>>> f57170b1
+						tmClientID0, ibctm.NewClientState(suite.chainA.ChainID, ibctesting.DefaultTrustLevel, ibctesting.TrustingPeriod, ibctesting.UnbondingPeriod, ibctesting.MaxClockDrift, clientHeight, commitmenttypes.GetSDKSpecs(), ibctesting.UpgradePath),
 					),
 				},
 				[]types.ClientConsensusStates{
@@ -476,52 +392,14 @@
 			expPass: false,
 		},
 		{
-<<<<<<< HEAD
-			name: "localhost client not registered on allowlist",
-			genState: types.NewGenesisState(
-				[]types.IdentifiedClientState{
-					types.NewIdentifiedClientState(
-						tmClientID1, ibctmtypes.NewClientState(chainID, ibctesting.DefaultTrustLevel, ibctesting.TrustingPeriod, ibctesting.UnbondingPeriod, ibctesting.MaxClockDrift, clientHeight, commitmenttypes.GetSDKSpecs(), ibctesting.UpgradePath),
-					),
-					types.NewIdentifiedClientState(
-						exported.Localhost+"-0", localhosttypes.NewClientState("chainID", clientHeight),
-					),
-				},
-				[]types.ClientConsensusStates{
-					types.NewClientConsensusStates(
-						tmClientID1,
-						[]types.ConsensusStateWithHeight{
-							types.NewConsensusStateWithHeight(
-								header.GetHeight().(types.Height),
-								ibctmtypes.NewConsensusState(
-									header.GetTime(), commitmenttypes.NewMerkleRoot(header.Header.GetAppHash()), header.Header.NextValidatorsHash,
-								),
-							),
-						},
-					),
-				},
-				nil,
-				types.NewParams(exported.Tendermint),
-				true,
-				2,
-			),
-			expPass: false,
-		},
-		{
-=======
->>>>>>> f57170b1
 			name: "next sequence too small",
 			genState: types.NewGenesisState(
 				[]types.IdentifiedClientState{
 					types.NewIdentifiedClientState(
-<<<<<<< HEAD
-						tmClientID0, ibctmtypes.NewClientState(chainID, ibctesting.DefaultTrustLevel, ibctesting.TrustingPeriod, ibctesting.UnbondingPeriod, ibctesting.MaxClockDrift, clientHeight, commitmenttypes.GetSDKSpecs(), ibctesting.UpgradePath),
-=======
-						tmClientID0, ibctm.NewClientState(suite.chainA.ChainID, ibctesting.DefaultTrustLevel, ibctesting.TrustingPeriod, ibctesting.UnbondingPeriod, ibctesting.MaxClockDrift, clientHeight, commitmenttypes.GetSDKSpecs(), ibctesting.UpgradePath, false, false),
->>>>>>> f57170b1
-					),
-					types.NewIdentifiedClientState(
-						tmClientID1, ibctm.NewClientState(suite.chainA.ChainID, ibctesting.DefaultTrustLevel, ibctesting.TrustingPeriod, ibctesting.UnbondingPeriod, ibctesting.MaxClockDrift, clientHeight, commitmenttypes.GetSDKSpecs(), ibctesting.UpgradePath, false, false),
+						tmClientID0, ibctm.NewClientState(suite.chainA.ChainID, ibctesting.DefaultTrustLevel, ibctesting.TrustingPeriod, ibctesting.UnbondingPeriod, ibctesting.MaxClockDrift, clientHeight, commitmenttypes.GetSDKSpecs(), ibctesting.UpgradePath),
+					),
+					types.NewIdentifiedClientState(
+						tmClientID1, ibctm.NewClientState(suite.chainA.ChainID, ibctesting.DefaultTrustLevel, ibctesting.TrustingPeriod, ibctesting.UnbondingPeriod, ibctesting.MaxClockDrift, clientHeight, commitmenttypes.GetSDKSpecs(), ibctesting.UpgradePath),
 					),
 				},
 				[]types.ClientConsensusStates{
@@ -549,14 +427,7 @@
 			genState: types.NewGenesisState(
 				[]types.IdentifiedClientState{
 					types.NewIdentifiedClientState(
-<<<<<<< HEAD
-						"my-client", ibctmtypes.NewClientState(chainID, ibctesting.DefaultTrustLevel, ibctesting.TrustingPeriod, ibctesting.UnbondingPeriod, ibctesting.MaxClockDrift, clientHeight, commitmenttypes.GetSDKSpecs(), ibctesting.UpgradePath),
-					),
-					types.NewIdentifiedClientState(
-						exported.Localhost+"-1", localhosttypes.NewClientState("chainID", clientHeight),
-=======
-						"my-client", ibctm.NewClientState(suite.chainA.ChainID, ibctesting.DefaultTrustLevel, ibctesting.TrustingPeriod, ibctesting.UnbondingPeriod, ibctesting.MaxClockDrift, clientHeight, commitmenttypes.GetSDKSpecs(), ibctesting.UpgradePath, false, false),
->>>>>>> f57170b1
+						"my-client", ibctm.NewClientState(suite.chainA.ChainID, ibctesting.DefaultTrustLevel, ibctesting.TrustingPeriod, ibctesting.UnbondingPeriod, ibctesting.MaxClockDrift, clientHeight, commitmenttypes.GetSDKSpecs(), ibctesting.UpgradePath),
 					),
 				},
 				[]types.ClientConsensusStates{
