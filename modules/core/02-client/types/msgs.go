--- conflicted
+++ resolved
@@ -18,11 +18,8 @@
 	_ sdk.Msg = (*MsgSubmitMisbehaviour)(nil)
 	_ sdk.Msg = (*MsgUpgradeClient)(nil)
 	_ sdk.Msg = (*MsgUpdateParams)(nil)
-<<<<<<< HEAD
+	_ sdk.Msg = (*MsgRecoverClient)(nil)
 	_ sdk.Msg = (*MsgIBCSoftwareUpgrade)(nil)
-=======
-	_ sdk.Msg = (*MsgRecoverClient)(nil)
->>>>>>> 51417eeb
 
 	_ codectypes.UnpackInterfacesMessage = (*MsgCreateClient)(nil)
 	_ codectypes.UnpackInterfacesMessage = (*MsgUpdateClient)(nil)
@@ -288,67 +285,4 @@
 		return errorsmod.Wrapf(ibcerrors.ErrInvalidAddress, "string could not be parsed as address: %v", err)
 	}
 	return msg.Params.Validate()
-}
-
-<<<<<<< HEAD
-// NewMsgIBCSoftwareUpgrade creates a new MsgIBCSoftwareUpgrade instance
-func NewMsgIBCSoftwareUpgrade(signer string, plan upgradetypes.Plan, upgradedClientState exported.ClientState) (*MsgIBCSoftwareUpgrade, error) {
-	anyClient, err := PackClientState(upgradedClientState)
-	if err != nil {
-		return nil, err
-	}
-
-	return &MsgIBCSoftwareUpgrade{
-		Signer:              signer,
-		Plan:                plan,
-		UpgradedClientState: anyClient,
-	}, nil
-}
-
-// GetSigners returns the expected signers for a MsgIBCSoftwareUpgrade message.
-func (msg *MsgIBCSoftwareUpgrade) GetSigners() []sdk.AccAddress {
-=======
-// NewMsgRecoverClient creates a new MsgRecoverClient instance
-func NewMsgRecoverClient(signer, subjectClientID, substituteClientID string) *MsgRecoverClient {
-	return &MsgRecoverClient{
-		Signer:             signer,
-		SubjectClientId:    subjectClientID,
-		SubstituteClientId: substituteClientID,
-	}
-}
-
-// GetSigners returns the expected signers for a MsgRecoverClient message.
-func (msg *MsgRecoverClient) GetSigners() []sdk.AccAddress {
->>>>>>> 51417eeb
-	accAddr, err := sdk.AccAddressFromBech32(msg.Signer)
-	if err != nil {
-		panic(err)
-	}
-	return []sdk.AccAddress{accAddr}
-}
-
-<<<<<<< HEAD
-// ValidateBasic performs basic checks on a MsgIBCSoftwareUpgrade.
-func (msg *MsgIBCSoftwareUpgrade) ValidateBasic() error {
-=======
-// ValidateBasic performs basic checks on a MsgRecoverClient.
-func (msg *MsgRecoverClient) ValidateBasic() error {
->>>>>>> 51417eeb
-	if _, err := sdk.AccAddressFromBech32(msg.Signer); err != nil {
-		return errorsmod.Wrapf(ibcerrors.ErrInvalidAddress, "string could not be parsed as address: %v", err)
-	}
-
-<<<<<<< HEAD
-	if _, err := UnpackClientState(msg.UpgradedClientState); err != nil {
-		return err
-	}
-
-	return msg.Plan.ValidateBasic()
-=======
-	if err := host.ClientIdentifierValidator(msg.SubjectClientId); err != nil {
-		return err
-	}
-
-	return host.ClientIdentifierValidator(msg.SubstituteClientId)
->>>>>>> 51417eeb
 }