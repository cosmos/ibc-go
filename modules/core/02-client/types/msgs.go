package types

import (
	errorsmod "cosmossdk.io/errors"
	upgradetypes "cosmossdk.io/x/upgrade/types"

	codectypes "github.com/cosmos/cosmos-sdk/codec/types"
	sdk "github.com/cosmos/cosmos-sdk/types"

	host "github.com/cosmos/ibc-go/v8/modules/core/24-host"
	ibcerrors "github.com/cosmos/ibc-go/v8/modules/core/errors"
	"github.com/cosmos/ibc-go/v8/modules/core/exported"
)

var (
	_ sdk.Msg = (*MsgCreateClient)(nil)
	_ sdk.Msg = (*MsgUpdateClient)(nil)
	_ sdk.Msg = (*MsgSubmitMisbehaviour)(nil)
	_ sdk.Msg = (*MsgUpgradeClient)(nil)
	_ sdk.Msg = (*MsgUpdateParams)(nil)
	_ sdk.Msg = (*MsgIBCSoftwareUpgrade)(nil)
	_ sdk.Msg = (*MsgRecoverClient)(nil)

	_ codectypes.UnpackInterfacesMessage = (*MsgCreateClient)(nil)
	_ codectypes.UnpackInterfacesMessage = (*MsgUpdateClient)(nil)
	_ codectypes.UnpackInterfacesMessage = (*MsgSubmitMisbehaviour)(nil)
	_ codectypes.UnpackInterfacesMessage = (*MsgUpgradeClient)(nil)
	_ codectypes.UnpackInterfacesMessage = (*MsgIBCSoftwareUpgrade)(nil)
)

// NewMsgCreateClient creates a new MsgCreateClient instance
func NewMsgCreateClient(
	clientState exported.ClientState, consensusState exported.ConsensusState, signer string,
) (*MsgCreateClient, error) {
	anyClientState, err := PackClientState(clientState)
	if err != nil {
		return nil, err
	}

	anyConsensusState, err := PackConsensusState(consensusState)
	if err != nil {
		return nil, err
	}

	return &MsgCreateClient{
		ClientState:    anyClientState,
		ConsensusState: anyConsensusState,
		Signer:         signer,
	}, nil
}

// ValidateBasic implements sdk.Msg
func (msg MsgCreateClient) ValidateBasic() error {
	_, err := sdk.AccAddressFromBech32(msg.Signer)
	if err != nil {
		return errorsmod.Wrapf(ibcerrors.ErrInvalidAddress, "string could not be parsed as address: %v", err)
	}
	clientState, err := UnpackClientState(msg.ClientState)
	if err != nil {
		return err
	}
	if err := clientState.Validate(); err != nil {
		return err
	}
	consensusState, err := UnpackConsensusState(msg.ConsensusState)
	if err != nil {
		return err
	}
	if clientState.ClientType() != consensusState.ClientType() {
		return errorsmod.Wrap(ErrInvalidClientType, "client type for client state and consensus state do not match")
	}
	if err := ValidateClientType(clientState.ClientType()); err != nil {
		return errorsmod.Wrap(err, "client type does not meet naming constraints")
	}
	return consensusState.ValidateBasic()
}

// GetSigners implements sdk.Msg
func (msg MsgCreateClient) GetSigners() []sdk.AccAddress {
	accAddr, err := sdk.AccAddressFromBech32(msg.Signer)
	if err != nil {
		panic(err)
	}
	return []sdk.AccAddress{accAddr}
}

// UnpackInterfaces implements UnpackInterfacesMessage.UnpackInterfaces
func (msg MsgCreateClient) UnpackInterfaces(unpacker codectypes.AnyUnpacker) error {
	var clientState exported.ClientState
	err := unpacker.UnpackAny(msg.ClientState, &clientState)
	if err != nil {
		return err
	}

	var consensusState exported.ConsensusState
	return unpacker.UnpackAny(msg.ConsensusState, &consensusState)
}

// NewMsgUpdateClient creates a new MsgUpdateClient instance
func NewMsgUpdateClient(id string, clientMsg exported.ClientMessage, signer string) (*MsgUpdateClient, error) {
	anyClientMsg, err := PackClientMessage(clientMsg)
	if err != nil {
		return nil, err
	}

	return &MsgUpdateClient{
		ClientId:      id,
		ClientMessage: anyClientMsg,
		Signer:        signer,
	}, nil
}

// ValidateBasic implements sdk.Msg
func (msg MsgUpdateClient) ValidateBasic() error {
	_, err := sdk.AccAddressFromBech32(msg.Signer)
	if err != nil {
		return errorsmod.Wrapf(ibcerrors.ErrInvalidAddress, "string could not be parsed as address: %v", err)
	}
	clientMsg, err := UnpackClientMessage(msg.ClientMessage)
	if err != nil {
		return err
	}
	if err := clientMsg.ValidateBasic(); err != nil {
		return err
	}
	return host.ClientIdentifierValidator(msg.ClientId)
}

// GetSigners implements sdk.Msg
func (msg MsgUpdateClient) GetSigners() []sdk.AccAddress {
	accAddr, err := sdk.AccAddressFromBech32(msg.Signer)
	if err != nil {
		panic(err)
	}
	return []sdk.AccAddress{accAddr}
}

// UnpackInterfaces implements UnpackInterfacesMessage.UnpackInterfaces
func (msg MsgUpdateClient) UnpackInterfaces(unpacker codectypes.AnyUnpacker) error {
	var clientMsg exported.ClientMessage
	return unpacker.UnpackAny(msg.ClientMessage, &clientMsg)
}

// NewMsgUpgradeClient creates a new MsgUpgradeClient instance
func NewMsgUpgradeClient(clientID string, clientState exported.ClientState, consState exported.ConsensusState,
	proofUpgradeClient, proofUpgradeConsState []byte, signer string,
) (*MsgUpgradeClient, error) {
	anyClient, err := PackClientState(clientState)
	if err != nil {
		return nil, err
	}
	anyConsState, err := PackConsensusState(consState)
	if err != nil {
		return nil, err
	}

	return &MsgUpgradeClient{
		ClientId:                   clientID,
		ClientState:                anyClient,
		ConsensusState:             anyConsState,
		ProofUpgradeClient:         proofUpgradeClient,
		ProofUpgradeConsensusState: proofUpgradeConsState,
		Signer:                     signer,
	}, nil
}

// ValidateBasic implements sdk.Msg
func (msg MsgUpgradeClient) ValidateBasic() error {
	// will not validate client state as committed client may not form a valid client state.
	// client implementations are responsible for ensuring final upgraded client is valid.
	clientState, err := UnpackClientState(msg.ClientState)
	if err != nil {
		return err
	}
	// will not validate consensus state here since the trusted kernel may not form a valid consenus state.
	// client implementations are responsible for ensuring client can submit new headers against this consensus state.
	consensusState, err := UnpackConsensusState(msg.ConsensusState)
	if err != nil {
		return err
	}

	if clientState.ClientType() != consensusState.ClientType() {
		return errorsmod.Wrapf(ErrInvalidUpgradeClient, "consensus state's client-type does not match client. expected: %s, got: %s",
			clientState.ClientType(), consensusState.ClientType())
	}
	if len(msg.ProofUpgradeClient) == 0 {
		return errorsmod.Wrap(ErrInvalidUpgradeClient, "proof of upgrade client cannot be empty")
	}
	if len(msg.ProofUpgradeConsensusState) == 0 {
		return errorsmod.Wrap(ErrInvalidUpgradeClient, "proof of upgrade consensus state cannot be empty")
	}
	_, err = sdk.AccAddressFromBech32(msg.Signer)
	if err != nil {
		return errorsmod.Wrapf(ibcerrors.ErrInvalidAddress, "string could not be parsed as address: %v", err)
	}
	return host.ClientIdentifierValidator(msg.ClientId)
}

// GetSigners implements sdk.Msg
func (msg MsgUpgradeClient) GetSigners() []sdk.AccAddress {
	accAddr, err := sdk.AccAddressFromBech32(msg.Signer)
	if err != nil {
		panic(err)
	}
	return []sdk.AccAddress{accAddr}
}

// UnpackInterfaces implements UnpackInterfacesMessage.UnpackInterfaces
func (msg MsgUpgradeClient) UnpackInterfaces(unpacker codectypes.AnyUnpacker) error {
	var (
		clientState exported.ClientState
		consState   exported.ConsensusState
	)
	if err := unpacker.UnpackAny(msg.ClientState, &clientState); err != nil {
		return err
	}
	return unpacker.UnpackAny(msg.ConsensusState, &consState)
}

// NewMsgSubmitMisbehaviour creates a new MsgSubmitMisbehaviour instance.
func NewMsgSubmitMisbehaviour(clientID string, misbehaviour exported.ClientMessage, signer string) (*MsgSubmitMisbehaviour, error) {
	anyMisbehaviour, err := PackClientMessage(misbehaviour)
	if err != nil {
		return nil, err
	}

	return &MsgSubmitMisbehaviour{
		ClientId:     clientID,
		Misbehaviour: anyMisbehaviour,
		Signer:       signer,
	}, nil
}

// ValidateBasic performs basic (non-state-dependant) validation on a MsgSubmitMisbehaviour.
func (msg MsgSubmitMisbehaviour) ValidateBasic() error {
	_, err := sdk.AccAddressFromBech32(msg.Signer)
	if err != nil {
		return errorsmod.Wrapf(ibcerrors.ErrInvalidAddress, "string could not be parsed as address: %v", err)
	}
	misbehaviour, err := UnpackClientMessage(msg.Misbehaviour)
	if err != nil {
		return err
	}
	if err := misbehaviour.ValidateBasic(); err != nil {
		return err
	}

	return host.ClientIdentifierValidator(msg.ClientId)
}

// GetSigners returns the single expected signer for a MsgSubmitMisbehaviour.
func (msg MsgSubmitMisbehaviour) GetSigners() []sdk.AccAddress {
	accAddr, err := sdk.AccAddressFromBech32(msg.Signer)
	if err != nil {
		panic(err)
	}
	return []sdk.AccAddress{accAddr}
}

// UnpackInterfaces implements UnpackInterfacesMessage.UnpackInterfaces
func (msg MsgSubmitMisbehaviour) UnpackInterfaces(unpacker codectypes.AnyUnpacker) error {
	var misbehaviour exported.ClientMessage
	return unpacker.UnpackAny(msg.Misbehaviour, &misbehaviour)
}

// NewMsgRecoverClient creates a new MsgRecoverClient instance
func NewMsgRecoverClient(signer, subjectClientID, substituteClientID string) *MsgRecoverClient {
	return &MsgRecoverClient{
		Signer:             signer,
		SubjectClientId:    subjectClientID,
		SubstituteClientId: substituteClientID,
	}
}

// ValidateBasic performs basic checks on a MsgRecoverClient.
func (msg *MsgRecoverClient) ValidateBasic() error {
	if _, err := sdk.AccAddressFromBech32(msg.Signer); err != nil {
		return errorsmod.Wrapf(ibcerrors.ErrInvalidAddress, "string could not be parsed as address: %v", err)
	}

	if err := host.ClientIdentifierValidator(msg.SubjectClientId); err != nil {
		return err
	}

<<<<<<< HEAD
	return host.ClientIdentifierValidator(msg.SubstituteClientId)
=======
	if err := host.ClientIdentifierValidator(msg.SubstituteClientId); err != nil {
		return err
	}

	if msg.SubjectClientId == msg.SubstituteClientId {
		return errorsmod.Wrapf(ErrInvalidSubstitute, "subject and substitute clients must be different")
	}

	return nil
>>>>>>> 3db1681f
}

// GetSigners returns the expected signers for a MsgRecoverClient message.
func (msg *MsgRecoverClient) GetSigners() []sdk.AccAddress {
	accAddr, err := sdk.AccAddressFromBech32(msg.Signer)
	if err != nil {
		panic(err)
	}
	return []sdk.AccAddress{accAddr}
}

// NewMsgIBCSoftwareUpgrade creates a new MsgIBCSoftwareUpgrade instance
func NewMsgIBCSoftwareUpgrade(signer string, plan upgradetypes.Plan, upgradedClientState exported.ClientState) (*MsgIBCSoftwareUpgrade, error) {
	anyClient, err := PackClientState(upgradedClientState)
	if err != nil {
		return nil, err
	}

	return &MsgIBCSoftwareUpgrade{
		Signer:              signer,
		Plan:                plan,
		UpgradedClientState: anyClient,
	}, nil
}

// ValidateBasic performs basic checks on a MsgIBCSoftwareUpgrade.
func (msg *MsgIBCSoftwareUpgrade) ValidateBasic() error {
	if _, err := sdk.AccAddressFromBech32(msg.Signer); err != nil {
		return errorsmod.Wrapf(ibcerrors.ErrInvalidAddress, "string could not be parsed as address: %v", err)
	}

	clientState, err := UnpackClientState(msg.UpgradedClientState)
	if err != nil {
		return err
	}

	// for the time being, we should implicitly be on tendermint when using ibc-go
	if clientState.ClientType() != exported.Tendermint {
		return errorsmod.Wrapf(ErrInvalidUpgradeClient, "upgraded client state must be a Tendermint client")
	}

	return msg.Plan.ValidateBasic()
}

// GetSigners returns the expected signers for a MsgIBCSoftwareUpgrade message.
func (msg *MsgIBCSoftwareUpgrade) GetSigners() []sdk.AccAddress {
	accAddr, err := sdk.AccAddressFromBech32(msg.Signer)
	if err != nil {
		panic(err)
	}
	return []sdk.AccAddress{accAddr}
}

// UnpackInterfaces implements UnpackInterfacesMessage.UnpackInterfaces
func (msg *MsgIBCSoftwareUpgrade) UnpackInterfaces(unpacker codectypes.AnyUnpacker) error {
	return unpacker.UnpackAny(msg.UpgradedClientState, new(exported.ClientState))
}

// NewMsgUpdateParams creates a new instance of MsgUpdateParams.
func NewMsgUpdateParams(signer string, params Params) *MsgUpdateParams {
	return &MsgUpdateParams{
		Signer: signer,
		Params: params,
	}
}

// GetSigners returns the expected signers for a MsgUpdateParams message.
func (msg *MsgUpdateParams) GetSigners() []sdk.AccAddress {
	accAddr, err := sdk.AccAddressFromBech32(msg.Signer)
	if err != nil {
		panic(err)
	}
	return []sdk.AccAddress{accAddr}
}

// ValidateBasic performs basic checks on a MsgUpdateParams.
func (msg *MsgUpdateParams) ValidateBasic() error {
	if _, err := sdk.AccAddressFromBech32(msg.Signer); err != nil {
		return errorsmod.Wrapf(ibcerrors.ErrInvalidAddress, "string could not be parsed as address: %v", err)
	}
	return msg.Params.Validate()
}<|MERGE_RESOLUTION|>--- conflicted
+++ resolved
@@ -282,9 +282,6 @@
 		return err
 	}
 
-<<<<<<< HEAD
-	return host.ClientIdentifierValidator(msg.SubstituteClientId)
-=======
 	if err := host.ClientIdentifierValidator(msg.SubstituteClientId); err != nil {
 		return err
 	}
@@ -294,7 +291,6 @@
 	}
 
 	return nil
->>>>>>> 3db1681f
 }
 
 // GetSigners returns the expected signers for a MsgRecoverClient message.
