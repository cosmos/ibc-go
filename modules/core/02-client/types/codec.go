package types

import (
	proto "github.com/cosmos/gogoproto/proto"

	errorsmod "cosmossdk.io/errors"

	codectypes "github.com/cosmos/cosmos-sdk/codec/types"
	sdk "github.com/cosmos/cosmos-sdk/types"
	"github.com/cosmos/cosmos-sdk/types/msgservice"
	govtypes "github.com/cosmos/cosmos-sdk/x/gov/types/v1beta1"

	ibcerrors "github.com/cosmos/ibc-go/v7/modules/core/errors"
	"github.com/cosmos/ibc-go/v7/modules/core/exported"
)

// RegisterInterfaces registers the client interfaces to protobuf Any.
func RegisterInterfaces(registry codectypes.InterfaceRegistry) {
	registry.RegisterInterface(
		"ibc.core.client.v1.ClientState",
		(*exported.ClientState)(nil),
	)
	registry.RegisterInterface(
		"ibc.core.client.v1.ConsensusState",
		(*exported.ConsensusState)(nil),
	)
	registry.RegisterInterface(
		"ibc.core.client.v1.Header",
		(*exported.ClientMessage)(nil),
	)
	registry.RegisterInterface(
		"ibc.core.client.v1.Height",
		(*exported.Height)(nil),
		&Height{},
	)
	registry.RegisterInterface(
		"ibc.core.client.v1.Misbehaviour",
		(*exported.ClientMessage)(nil),
	)
	registry.RegisterImplementations(
		(*govtypes.Content)(nil),
		&ClientUpdateProposal{},
		&UpgradeProposal{},
	)
	registry.RegisterImplementations(
		(*sdk.Msg)(nil),
		&MsgCreateClient{},
		&MsgUpdateClient{},
		&MsgUpgradeClient{},
		&MsgSubmitMisbehaviour{},
		&MsgUpdateParams{},
<<<<<<< HEAD
		&MsgIBCSoftwareUpgrade{},
=======
		&MsgRecoverClient{},
>>>>>>> 51417eeb
	)

	msgservice.RegisterMsgServiceDesc(registry, &_Msg_serviceDesc)
}

// PackClientState constructs a new Any packed with the given client state value. It returns
// an error if the client state can't be casted to a protobuf message or if the concrete
// implemention is not registered to the protobuf codec.
func PackClientState(clientState exported.ClientState) (*codectypes.Any, error) {
	msg, ok := clientState.(proto.Message)
	if !ok {
		return nil, errorsmod.Wrapf(ibcerrors.ErrPackAny, "cannot proto marshal %T", clientState)
	}

	anyClientState, err := codectypes.NewAnyWithValue(msg)
	if err != nil {
		return nil, errorsmod.Wrap(ibcerrors.ErrPackAny, err.Error())
	}

	return anyClientState, nil
}

// UnpackClientState unpacks an Any into a ClientState. It returns an error if the
// client state can't be unpacked into a ClientState.
func UnpackClientState(any *codectypes.Any) (exported.ClientState, error) {
	if any == nil {
		return nil, errorsmod.Wrap(ibcerrors.ErrUnpackAny, "protobuf Any message cannot be nil")
	}

	clientState, ok := any.GetCachedValue().(exported.ClientState)
	if !ok {
		return nil, errorsmod.Wrapf(ibcerrors.ErrUnpackAny, "cannot unpack Any into ClientState %T", any)
	}

	return clientState, nil
}

// PackConsensusState constructs a new Any packed with the given consensus state value. It returns
// an error if the consensus state can't be casted to a protobuf message or if the concrete
// implemention is not registered to the protobuf codec.
func PackConsensusState(consensusState exported.ConsensusState) (*codectypes.Any, error) {
	msg, ok := consensusState.(proto.Message)
	if !ok {
		return nil, errorsmod.Wrapf(ibcerrors.ErrPackAny, "cannot proto marshal %T", consensusState)
	}

	anyConsensusState, err := codectypes.NewAnyWithValue(msg)
	if err != nil {
		return nil, errorsmod.Wrap(ibcerrors.ErrPackAny, err.Error())
	}

	return anyConsensusState, nil
}

// MustPackConsensusState calls PackConsensusState and panics on error.
func MustPackConsensusState(consensusState exported.ConsensusState) *codectypes.Any {
	anyConsensusState, err := PackConsensusState(consensusState)
	if err != nil {
		panic(err)
	}

	return anyConsensusState
}

// UnpackConsensusState unpacks an Any into a ConsensusState. It returns an error if the
// consensus state can't be unpacked into a ConsensusState.
func UnpackConsensusState(any *codectypes.Any) (exported.ConsensusState, error) {
	if any == nil {
		return nil, errorsmod.Wrap(ibcerrors.ErrUnpackAny, "protobuf Any message cannot be nil")
	}

	consensusState, ok := any.GetCachedValue().(exported.ConsensusState)
	if !ok {
		return nil, errorsmod.Wrapf(ibcerrors.ErrUnpackAny, "cannot unpack Any into ConsensusState %T", any)
	}

	return consensusState, nil
}

// PackClientMessage constructs a new Any packed with the given value. It returns
// an error if the value can't be casted to a protobuf message or if the concrete
// implemention is not registered to the protobuf codec.
func PackClientMessage(clientMessage exported.ClientMessage) (*codectypes.Any, error) {
	msg, ok := clientMessage.(proto.Message)
	if !ok {
		return nil, errorsmod.Wrapf(ibcerrors.ErrPackAny, "cannot proto marshal %T", clientMessage)
	}

	protoAny, err := codectypes.NewAnyWithValue(msg)
	if err != nil {
		return nil, errorsmod.Wrap(ibcerrors.ErrPackAny, err.Error())
	}

	return protoAny, nil
}

// UnpackClientMessage unpacks an Any into a ClientMessage. It returns an error if the
// consensus state can't be unpacked into a ClientMessage.
func UnpackClientMessage(any *codectypes.Any) (exported.ClientMessage, error) {
	if any == nil {
		return nil, errorsmod.Wrap(ibcerrors.ErrUnpackAny, "protobuf Any message cannot be nil")
	}

	clientMessage, ok := any.GetCachedValue().(exported.ClientMessage)
	if !ok {
		return nil, errorsmod.Wrapf(ibcerrors.ErrUnpackAny, "cannot unpack Any into Header %T", any)
	}

	return clientMessage, nil
}<|MERGE_RESOLUTION|>--- conflicted
+++ resolved
@@ -49,11 +49,8 @@
 		&MsgUpgradeClient{},
 		&MsgSubmitMisbehaviour{},
 		&MsgUpdateParams{},
-<<<<<<< HEAD
 		&MsgIBCSoftwareUpgrade{},
-=======
 		&MsgRecoverClient{},
->>>>>>> 51417eeb
 	)
 
 	msgservice.RegisterMsgServiceDesc(registry, &_Msg_serviceDesc)
