--- conflicted
+++ resolved
@@ -113,16 +113,9 @@
 			suite.SetupTest()
 			cdc := suite.chainA.App.AppCodec()
 
-<<<<<<< HEAD
-			storeKey := storetypes.NewKVStoreKey("store-key")
-			tmLightClientModule := ibctm.NewLightClientModule(cdc, authtypes.NewModuleAddress(govtypes.ModuleName).String())
-
-			router := types.NewRouter(storeKey)
-=======
 			storeProvider := types.NewStoreProvider(suite.chainA.GetSimApp().GetKey(exported.StoreKey))
 			tmLightClientModule := ibctm.NewLightClientModule(cdc, storeProvider, authtypes.NewModuleAddress(govtypes.ModuleName).String())
 			router := types.NewRouter()
->>>>>>> 1767816e
 			router.AddRoute(exported.Tendermint, &tmLightClientModule)
 
 			tc.malleate()
