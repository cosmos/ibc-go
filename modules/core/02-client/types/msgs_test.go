package types_test

import (
	"errors"
	"testing"
	"time"

	"github.com/golang/protobuf/proto" //nolint:staticcheck
	"github.com/stretchr/testify/require"
	testifysuite "github.com/stretchr/testify/suite"

	upgradetypes "cosmossdk.io/x/upgrade/types"

	codectypes "github.com/cosmos/cosmos-sdk/codec/types"
	sdk "github.com/cosmos/cosmos-sdk/types"
	sdkerrors "github.com/cosmos/cosmos-sdk/types/errors"

	"github.com/cosmos/ibc-go/v8/modules/core/02-client/types"
	commitmenttypes "github.com/cosmos/ibc-go/v8/modules/core/23-commitment/types"
	host "github.com/cosmos/ibc-go/v8/modules/core/24-host"
	ibcerrors "github.com/cosmos/ibc-go/v8/modules/core/errors"
	"github.com/cosmos/ibc-go/v8/modules/core/exported"
	solomachine "github.com/cosmos/ibc-go/v8/modules/light-clients/06-solomachine"
	ibctm "github.com/cosmos/ibc-go/v8/modules/light-clients/07-tendermint"
	ibctesting "github.com/cosmos/ibc-go/v8/testing"
)

type TypesTestSuite struct {
	testifysuite.Suite

	coordinator *ibctesting.Coordinator

	chainA      *ibctesting.TestChain
	chainB      *ibctesting.TestChain
	solomachine *ibctesting.Solomachine
}

func (suite *TypesTestSuite) SetupTest() {
	suite.coordinator = ibctesting.NewCoordinator(suite.T(), 2)
	suite.chainA = suite.coordinator.GetChain(ibctesting.GetChainID(1))
	suite.chainB = suite.coordinator.GetChain(ibctesting.GetChainID(2))
	suite.solomachine = ibctesting.NewSolomachine(suite.T(), suite.chainA.Codec, "solomachinesingle", "testing", 1)
}

func TestTypesTestSuite(t *testing.T) {
	testifysuite.Run(t, new(TypesTestSuite))
}

// tests that different clients within MsgCreateClient can be marshaled
// and unmarshaled.
func (suite *TypesTestSuite) TestMarshalMsgCreateClient() {
	var (
		msg *types.MsgCreateClient
		err error
	)

	testCases := []struct {
		name     string
		malleate func()
	}{
		{
			"solo machine client", func() {
				soloMachine := ibctesting.NewSolomachine(suite.T(), suite.chainA.Codec, "solomachine", "", 2)
				msg, err = types.NewMsgCreateClient(soloMachine.ClientState(), soloMachine.ConsensusState(), suite.chainA.SenderAccount.GetAddress().String())
				suite.Require().NoError(err)
			},
		},
		{
			"tendermint client", func() {
				tendermintClient := ibctm.NewClientState(suite.chainA.ChainID, ibctesting.DefaultTrustLevel, ibctesting.TrustingPeriod, ibctesting.UnbondingPeriod, ibctesting.MaxClockDrift, clientHeight, commitmenttypes.GetSDKSpecs(), ibctesting.UpgradePath)
				msg, err = types.NewMsgCreateClient(tendermintClient, suite.chainA.CurrentTMClientHeader().ConsensusState(), suite.chainA.SenderAccount.GetAddress().String())
				suite.Require().NoError(err)
			},
		},
	}

	for _, tc := range testCases {
		tc := tc

		suite.Run(tc.name, func() {
			suite.SetupTest()

			tc.malleate()

			cdc := suite.chainA.App.AppCodec()

			// marshal message
			bz, err := cdc.MarshalJSON(msg)
			suite.Require().NoError(err)

			// unmarshal message
			newMsg := &types.MsgCreateClient{}
			err = cdc.UnmarshalJSON(bz, newMsg)
			suite.Require().NoError(err)

			suite.Require().True(proto.Equal(msg, newMsg))
		})
	}
}

func (suite *TypesTestSuite) TestMsgCreateClient_ValidateBasic() {
	var (
		msg = &types.MsgCreateClient{}
		err error
	)

	cases := []struct {
		name     string
		malleate func()
		expPass  bool
	}{
		{
			"valid - tendermint client",
			func() {
				tendermintClient := ibctm.NewClientState(suite.chainA.ChainID, ibctesting.DefaultTrustLevel, ibctesting.TrustingPeriod, ibctesting.UnbondingPeriod, ibctesting.MaxClockDrift, clientHeight, commitmenttypes.GetSDKSpecs(), ibctesting.UpgradePath)
				msg, err = types.NewMsgCreateClient(tendermintClient, suite.chainA.CurrentTMClientHeader().ConsensusState(), suite.chainA.SenderAccount.GetAddress().String())
				suite.Require().NoError(err)
			},
			true,
		},
		{
			"invalid tendermint client",
			func() {
				msg, err = types.NewMsgCreateClient(&ibctm.ClientState{}, suite.chainA.CurrentTMClientHeader().ConsensusState(), suite.chainA.SenderAccount.GetAddress().String())
				suite.Require().NoError(err)
			},
			false,
		},
		{
			"failed to unpack client",
			func() {
				msg.ClientState = nil
			},
			false,
		},
		{
			"failed to unpack consensus state",
			func() {
				tendermintClient := ibctm.NewClientState(suite.chainA.ChainID, ibctesting.DefaultTrustLevel, ibctesting.TrustingPeriod, ibctesting.UnbondingPeriod, ibctesting.MaxClockDrift, clientHeight, commitmenttypes.GetSDKSpecs(), ibctesting.UpgradePath)
				msg, err = types.NewMsgCreateClient(tendermintClient, suite.chainA.CurrentTMClientHeader().ConsensusState(), suite.chainA.SenderAccount.GetAddress().String())
				suite.Require().NoError(err)
				msg.ConsensusState = nil
			},
			false,
		},
		{
			"invalid signer",
			func() {
				msg.Signer = ""
			},
			false,
		},
		{
			"valid - solomachine client",
			func() {
				soloMachine := ibctesting.NewSolomachine(suite.T(), suite.chainA.Codec, "solomachine", "", 2)
				msg, err = types.NewMsgCreateClient(soloMachine.ClientState(), soloMachine.ConsensusState(), suite.chainA.SenderAccount.GetAddress().String())
				suite.Require().NoError(err)
			},
			true,
		},
		{
			"invalid solomachine client",
			func() {
				soloMachine := ibctesting.NewSolomachine(suite.T(), suite.chainA.Codec, "solomachine", "", 2)
				msg, err = types.NewMsgCreateClient(&solomachine.ClientState{}, soloMachine.ConsensusState(), suite.chainA.SenderAccount.GetAddress().String())
				suite.Require().NoError(err)
			},
			false,
		},
		{
			"invalid solomachine consensus state",
			func() {
				soloMachine := ibctesting.NewSolomachine(suite.T(), suite.chainA.Codec, "solomachine", "", 2)
				msg, err = types.NewMsgCreateClient(soloMachine.ClientState(), &solomachine.ConsensusState{}, suite.chainA.SenderAccount.GetAddress().String())
				suite.Require().NoError(err)
			},
			false,
		},
		{
			"invalid - client state and consensus state client types do not match",
			func() {
				tendermintClient := ibctm.NewClientState(suite.chainA.ChainID, ibctesting.DefaultTrustLevel, ibctesting.TrustingPeriod, ibctesting.UnbondingPeriod, ibctesting.MaxClockDrift, clientHeight, commitmenttypes.GetSDKSpecs(), ibctesting.UpgradePath)
				soloMachine := ibctesting.NewSolomachine(suite.T(), suite.chainA.Codec, "solomachine", "", 2)
				msg, err = types.NewMsgCreateClient(tendermintClient, soloMachine.ConsensusState(), suite.chainA.SenderAccount.GetAddress().String())
				suite.Require().NoError(err)
			},
			false,
		},
	}

	for _, tc := range cases {
		tc.malleate()
		err = msg.ValidateBasic()
		if tc.expPass {
			suite.Require().NoError(err, tc.name)
		} else {
			suite.Require().Error(err, tc.name)
		}
	}
}

// tests that different header within MsgUpdateClient can be marshaled
// and unmarshaled.
func (suite *TypesTestSuite) TestMarshalMsgUpdateClient() {
	var (
		msg *types.MsgUpdateClient
		err error
	)

	testCases := []struct {
		name     string
		malleate func()
	}{
		{
			"solo machine client", func() {
				soloMachine := ibctesting.NewSolomachine(suite.T(), suite.chainA.Codec, "solomachine", "", 2)
				msg, err = types.NewMsgUpdateClient(soloMachine.ClientID, soloMachine.CreateHeader(soloMachine.Diversifier), suite.chainA.SenderAccount.GetAddress().String())
				suite.Require().NoError(err)
			},
		},
		{
			"tendermint client", func() {
				msg, err = types.NewMsgUpdateClient("tendermint", suite.chainA.CurrentTMClientHeader(), suite.chainA.SenderAccount.GetAddress().String())
				suite.Require().NoError(err)
			},
		},
	}

	for _, tc := range testCases {
		tc := tc

		suite.Run(tc.name, func() {
			suite.SetupTest()

			tc.malleate()

			cdc := suite.chainA.App.AppCodec()

			// marshal message
			bz, err := cdc.MarshalJSON(msg)
			suite.Require().NoError(err)

			// unmarshal message
			newMsg := &types.MsgUpdateClient{}
			err = cdc.UnmarshalJSON(bz, newMsg)
			suite.Require().NoError(err)

			suite.Require().True(proto.Equal(msg, newMsg))
		})
	}
}

func (suite *TypesTestSuite) TestMsgUpdateClient_ValidateBasic() {
	var (
		msg = &types.MsgUpdateClient{}
		err error
	)

	cases := []struct {
		name     string
		malleate func()
		expPass  bool
	}{
		{
			"invalid client-id",
			func() {
				msg.ClientId = ""
			},
			false,
		},
		{
			"valid - tendermint header",
			func() {
				msg, err = types.NewMsgUpdateClient("tendermint", suite.chainA.CurrentTMClientHeader(), suite.chainA.SenderAccount.GetAddress().String())
				suite.Require().NoError(err)
			},
			true,
		},
		{
			"invalid tendermint header",
			func() {
				msg, err = types.NewMsgUpdateClient("tendermint", &ibctm.Header{}, suite.chainA.SenderAccount.GetAddress().String())
				suite.Require().NoError(err)
			},
			false,
		},
		{
			"failed to unpack header",
			func() {
				msg.ClientMessage = nil
			},
			false,
		},
		{
			"invalid signer",
			func() {
				msg.Signer = ""
			},
			false,
		},
		{
			"valid - solomachine header",
			func() {
				soloMachine := ibctesting.NewSolomachine(suite.T(), suite.chainA.Codec, "solomachine", "", 2)
				msg, err = types.NewMsgUpdateClient(soloMachine.ClientID, soloMachine.CreateHeader(soloMachine.Diversifier), suite.chainA.SenderAccount.GetAddress().String())

				suite.Require().NoError(err)
			},
			true,
		},
		{
			"invalid solomachine header",
			func() {
				msg, err = types.NewMsgUpdateClient("solomachine", &solomachine.Header{}, suite.chainA.SenderAccount.GetAddress().String())
				suite.Require().NoError(err)
			},
			false,
		},
	}

	for _, tc := range cases {
		tc.malleate()
		err = msg.ValidateBasic()
		if tc.expPass {
			suite.Require().NoError(err, tc.name)
		} else {
			suite.Require().Error(err, tc.name)
		}
	}
}

func (suite *TypesTestSuite) TestMarshalMsgUpgradeClient() {
	var (
		msg *types.MsgUpgradeClient
		err error
	)

	testCases := []struct {
		name     string
		malleate func()
	}{
		{
			"client upgrades to new tendermint client",
			func() {
				tendermintClient := ibctm.NewClientState(suite.chainA.ChainID, ibctesting.DefaultTrustLevel, ibctesting.TrustingPeriod, ibctesting.UnbondingPeriod, ibctesting.MaxClockDrift, clientHeight, commitmenttypes.GetSDKSpecs(), ibctesting.UpgradePath)
				tendermintConsState := &ibctm.ConsensusState{NextValidatorsHash: []byte("nextValsHash")}
				msg, err = types.NewMsgUpgradeClient("clientid", tendermintClient, tendermintConsState, []byte("proofUpgradeClient"), []byte("proofUpgradeConsState"), suite.chainA.SenderAccount.GetAddress().String())
				suite.Require().NoError(err)
			},
		},
		{
			"client upgrades to new solomachine client",
			func() {
				soloMachine := ibctesting.NewSolomachine(suite.T(), suite.chainA.Codec, "solomachine", "", 1)
				msg, err = types.NewMsgUpgradeClient("clientid", soloMachine.ClientState(), soloMachine.ConsensusState(), []byte("proofUpgradeClient"), []byte("proofUpgradeConsState"), suite.chainA.SenderAccount.GetAddress().String())
				suite.Require().NoError(err)
			},
		},
	}

	for _, tc := range testCases {
		tc := tc

		suite.Run(tc.name, func() {
			suite.SetupTest()

			tc.malleate()

			cdc := suite.chainA.App.AppCodec()

			// marshal message
			bz, err := cdc.MarshalJSON(msg)
			suite.Require().NoError(err)

			// unmarshal message
			newMsg := &types.MsgUpgradeClient{}
			err = cdc.UnmarshalJSON(bz, newMsg)
			suite.Require().NoError(err)
		})
	}
}

func (suite *TypesTestSuite) TestMsgUpgradeClient_ValidateBasic() {
	cases := []struct {
		name     string
		malleate func(*types.MsgUpgradeClient)
		expPass  bool
	}{
		{
			name:     "success",
			malleate: func(msg *types.MsgUpgradeClient) {},
			expPass:  true,
		},
		{
			name: "client id empty",
			malleate: func(msg *types.MsgUpgradeClient) {
				msg.ClientId = ""
			},
			expPass: false,
		},
		{
			name: "invalid client id",
			malleate: func(msg *types.MsgUpgradeClient) {
				msg.ClientId = "invalid~chain/id"
			},
			expPass: false,
		},
		{
			name: "unpacking clientstate fails",
			malleate: func(msg *types.MsgUpgradeClient) {
				msg.ClientState = nil
			},
			expPass: false,
		},
		{
			name: "unpacking consensus state fails",
			malleate: func(msg *types.MsgUpgradeClient) {
				msg.ConsensusState = nil
			},
			expPass: false,
		},
		{
			name: "client and consensus type does not match",
			malleate: func(msg *types.MsgUpgradeClient) {
				soloMachine := ibctesting.NewSolomachine(suite.T(), suite.chainA.Codec, "solomachine", "", 2)
				soloConsensus, err := types.PackConsensusState(soloMachine.ConsensusState())
				suite.Require().NoError(err)
				msg.ConsensusState = soloConsensus
			},
			expPass: false,
		},
		{
			name: "empty client proof",
			malleate: func(msg *types.MsgUpgradeClient) {
				msg.ProofUpgradeClient = nil
			},
			expPass: false,
		},
		{
			name: "empty consensus state proof",
			malleate: func(msg *types.MsgUpgradeClient) {
				msg.ProofUpgradeConsensusState = nil
			},
			expPass: false,
		},
		{
			name: "empty signer",
			malleate: func(msg *types.MsgUpgradeClient) {
				msg.Signer = "  "
			},
			expPass: false,
		},
	}

	for _, tc := range cases {
		tc := tc

		clientState := ibctm.NewClientState(suite.chainA.ChainID, ibctesting.DefaultTrustLevel, ibctesting.TrustingPeriod, ibctesting.UnbondingPeriod, ibctesting.MaxClockDrift, clientHeight, commitmenttypes.GetSDKSpecs(), ibctesting.UpgradePath)
		consState := &ibctm.ConsensusState{NextValidatorsHash: []byte("nextValsHash")}
		msg, err := types.NewMsgUpgradeClient("testclientid", clientState, consState, []byte("proofUpgradeClient"), []byte("proofUpgradeConsState"), suite.chainA.SenderAccount.GetAddress().String())
		suite.Require().NoError(err)

		tc.malleate(msg)
		err = msg.ValidateBasic()
		if tc.expPass {
			suite.Require().NoError(err, "valid case %s failed", tc.name)
		} else {
			suite.Require().Error(err, "invalid case %s passed", tc.name)
		}
	}
}

// tests that different misbehaviours within MsgSubmitMisbehaviour can be marshaled
// and unmarshaled.
func (suite *TypesTestSuite) TestMarshalMsgSubmitMisbehaviour() {
	var (
		msg *types.MsgSubmitMisbehaviour
		err error
	)

	testCases := []struct {
		name     string
		malleate func()
	}{
		{
			"solo machine client", func() {
				soloMachine := ibctesting.NewSolomachine(suite.T(), suite.chainA.Codec, "solomachine", "", 2)
				msg, err = types.NewMsgSubmitMisbehaviour(soloMachine.ClientID, soloMachine.CreateMisbehaviour(), suite.chainA.SenderAccount.GetAddress().String())
				suite.Require().NoError(err)
			},
		},
		{
			"tendermint client", func() {
				height := types.NewHeight(0, uint64(suite.chainA.CurrentHeader.Height))
				heightMinus1 := types.NewHeight(0, uint64(suite.chainA.CurrentHeader.Height)-1)
				header1 := suite.chainA.CreateTMClientHeader(suite.chainA.ChainID, int64(height.RevisionHeight), heightMinus1, suite.chainA.CurrentHeader.Time, suite.chainA.Vals, suite.chainA.Vals, suite.chainA.Vals, suite.chainA.Signers)
				header2 := suite.chainA.CreateTMClientHeader(suite.chainA.ChainID, int64(height.RevisionHeight), heightMinus1, suite.chainA.CurrentHeader.Time.Add(time.Minute), suite.chainA.Vals, suite.chainA.Vals, suite.chainA.Vals, suite.chainA.Signers)

				misbehaviour := ibctm.NewMisbehaviour("tendermint", header1, header2)
				msg, err = types.NewMsgSubmitMisbehaviour("tendermint", misbehaviour, suite.chainA.SenderAccount.GetAddress().String())
				suite.Require().NoError(err)
			},
		},
	}

	for _, tc := range testCases {
		tc := tc

		suite.Run(tc.name, func() {
			suite.SetupTest()

			tc.malleate()

			cdc := suite.chainA.App.AppCodec()

			// marshal message
			bz, err := cdc.MarshalJSON(msg)
			suite.Require().NoError(err)

			// unmarshal message
			newMsg := &types.MsgSubmitMisbehaviour{}
			err = cdc.UnmarshalJSON(bz, newMsg)
			suite.Require().NoError(err)

			suite.Require().True(proto.Equal(msg, newMsg))
		})
	}
}

func (suite *TypesTestSuite) TestMsgSubmitMisbehaviour_ValidateBasic() {
	var (
		msg = &types.MsgSubmitMisbehaviour{}
		err error
	)

	cases := []struct {
		name     string
		malleate func()
		expPass  bool
	}{
		{
			"invalid client-id",
			func() {
				msg.ClientId = ""
			},
			false,
		},
		{
			"valid - tendermint misbehaviour",
			func() {
				height := types.NewHeight(0, uint64(suite.chainA.CurrentHeader.Height))
				heightMinus1 := types.NewHeight(0, uint64(suite.chainA.CurrentHeader.Height)-1)
				header1 := suite.chainA.CreateTMClientHeader(suite.chainA.ChainID, int64(height.RevisionHeight), heightMinus1, suite.chainA.CurrentHeader.Time, suite.chainA.Vals, suite.chainA.Vals, suite.chainA.Vals, suite.chainA.Signers)
				header2 := suite.chainA.CreateTMClientHeader(suite.chainA.ChainID, int64(height.RevisionHeight), heightMinus1, suite.chainA.CurrentHeader.Time.Add(time.Minute), suite.chainA.Vals, suite.chainA.Vals, suite.chainA.Vals, suite.chainA.Signers)

				misbehaviour := ibctm.NewMisbehaviour("tendermint", header1, header2)
				msg, err = types.NewMsgSubmitMisbehaviour("tendermint", misbehaviour, suite.chainA.SenderAccount.GetAddress().String())
				suite.Require().NoError(err)
			},
			true,
		},
		{
			"invalid tendermint misbehaviour",
			func() {
				msg, err = types.NewMsgSubmitMisbehaviour("tendermint", &ibctm.Misbehaviour{}, suite.chainA.SenderAccount.GetAddress().String())
				suite.Require().NoError(err)
			},
			false,
		},
		{
			"failed to unpack misbehaviourt",
			func() {
				msg.Misbehaviour = nil
			},
			false,
		},
		{
			"invalid signer",
			func() {
				msg.Signer = ""
			},
			false,
		},
		{
			"valid - solomachine misbehaviour",
			func() {
				soloMachine := ibctesting.NewSolomachine(suite.T(), suite.chainA.Codec, "solomachine", "", 2)
				msg, err = types.NewMsgSubmitMisbehaviour(soloMachine.ClientID, soloMachine.CreateMisbehaviour(), suite.chainA.SenderAccount.GetAddress().String())
				suite.Require().NoError(err)
			},
			true,
		},
		{
			"invalid solomachine misbehaviour",
			func() {
				msg, err = types.NewMsgSubmitMisbehaviour("solomachine", &solomachine.Misbehaviour{}, suite.chainA.SenderAccount.GetAddress().String())
				suite.Require().NoError(err)
			},
			false,
		},
		{
			"client-id mismatch",
			func() {
				soloMachineMisbehaviour := ibctesting.NewSolomachine(suite.T(), suite.chainA.Codec, "solomachine", "", 2).CreateMisbehaviour()
				msg, err = types.NewMsgSubmitMisbehaviour("external", soloMachineMisbehaviour, suite.chainA.SenderAccount.GetAddress().String())
				suite.Require().NoError(err)
			},
			false,
		},
	}

	for _, tc := range cases {
		tc.malleate()
		err = msg.ValidateBasic()
		if tc.expPass {
			suite.Require().NoError(err, tc.name)
		} else {
			suite.Require().Error(err, tc.name)
		}
	}
}

// TestMsgRecoverClientValidateBasic tests ValidateBasic for MsgRecoverClient
func (suite *TypesTestSuite) TestMsgRecoverClientValidateBasic() {
	var msg *types.MsgRecoverClient

	testCases := []struct {
		name     string
		malleate func()
		expError error
	}{
		{
			"success: valid signer and client identifiers",
			func() {},
			nil,
		},
		{
			"failure: invalid signer address",
			func() {
				msg.Signer = "invalid"
			},
			ibcerrors.ErrInvalidAddress,
		},
		{
			"failure: invalid subject client ID",
			func() {
				msg.SubjectClientId = ""
			},
			host.ErrInvalidID,
		},
		{
			"failure: invalid substitute client ID",
			func() {
<<<<<<< HEAD
				msg.SubjectClientId = ""
			},
			host.ErrInvalidID,
		},
=======
				msg.SubstituteClientId = ""
			},
			host.ErrInvalidID,
		},
		{
			"failure: subject and substribute client IDs are the same",
			func() {
				msg.SubstituteClientId = ibctesting.FirstClientID
			},
			types.ErrInvalidSubstitute,
		},
>>>>>>> 3db1681f
	}

	for _, tc := range testCases {
		msg = types.NewMsgRecoverClient(
			ibctesting.TestAccAddress,
			ibctesting.FirstClientID,
<<<<<<< HEAD
			ibctesting.FirstClientID,
=======
			ibctesting.SecondClientID,
>>>>>>> 3db1681f
		)

		tc.malleate()

		err := msg.ValidateBasic()
		expPass := tc.expError == nil
		if expPass {
			suite.Require().NoError(err, "valid case %s failed", tc.name)
		} else {
			suite.Require().Error(err, "invalid case %s passed", tc.name)
			suite.Require().ErrorIs(err, tc.expError, "invalid case %s passed", tc.name)
		}
	}
}

// TestMsgRecoverClientGetSigners tests GetSigners for MsgRecoverClient
func TestMsgRecoverClientGetSigners(t *testing.T) {
	testCases := []struct {
		name    string
		address sdk.AccAddress
		expPass bool
	}{
		{"success: valid address", sdk.AccAddress(ibctesting.TestAccAddress), true},
		{"failure: nil address", nil, false},
	}

	for _, tc := range testCases {
		// Leave subject client ID and substitute client ID as empty strings
		msg := types.MsgRecoverClient{
			Signer: tc.address.String(),
		}
		if tc.expPass {
			require.Equal(t, []sdk.AccAddress{tc.address}, msg.GetSigners())
		} else {
			require.Panics(t, func() {
				msg.GetSigners()
			})
		}
	}
}

// TestMsgIBCSoftwareUpgrade_NewMsgIBCSoftwareUpgrade tests NewMsgIBCSoftwareUpgrade
func (suite *TypesTestSuite) TestMsgIBCSoftwareUpgrade_NewMsgIBCSoftwareUpgrade() {
	testCases := []struct {
		name                string
		upgradedClientState exported.ClientState
		expPass             bool
	}{
		{
			"success",
			ibctm.NewClientState(suite.chainA.ChainID, ibctesting.DefaultTrustLevel, ibctesting.TrustingPeriod, ibctesting.UnbondingPeriod, ibctesting.MaxClockDrift, clientHeight, commitmenttypes.GetSDKSpecs(), ibctesting.UpgradePath),
			true,
		},
		{
			"fail: failed to pack ClientState",
			nil,
			false,
		},
	}

	for _, tc := range testCases {
		plan := upgradetypes.Plan{
			Name:   "upgrade IBC clients",
			Height: 1000,
		}
		msg, err := types.NewMsgIBCSoftwareUpgrade(
			ibctesting.TestAccAddress,
			plan,
			tc.upgradedClientState,
		)

		if tc.expPass {
			suite.Require().NoError(err)
			suite.Assert().Equal(ibctesting.TestAccAddress, msg.Signer)
			suite.Assert().Equal(plan, msg.Plan)
			unpackedClientState, err := types.UnpackClientState(msg.UpgradedClientState)
			suite.Require().NoError(err)
			suite.Assert().Equal(tc.upgradedClientState, unpackedClientState)
		} else {
			suite.Require().True(errors.Is(err, ibcerrors.ErrPackAny))
		}
	}
}

// TestMsgIBCSoftwareUpgrade_GetSigners tests GetSigners for MsgIBCSoftwareUpgrade
func (suite *TypesTestSuite) TestMsgIBCSoftwareUpgrade_GetSigners() {
	testCases := []struct {
		name    string
		address sdk.AccAddress
		expPass bool
	}{
		{
			"success: valid address",
			sdk.AccAddress(ibctesting.TestAccAddress),
			true,
		},
		{
			"failure: nil address",
			nil,
			false,
		},
	}

	for _, tc := range testCases {
		clientState := ibctm.NewClientState(suite.chainA.ChainID, ibctesting.DefaultTrustLevel, ibctesting.TrustingPeriod, ibctesting.UnbondingPeriod, ibctesting.MaxClockDrift, clientHeight, commitmenttypes.GetSDKSpecs(), ibctesting.UpgradePath)
		plan := upgradetypes.Plan{
			Name:   "upgrade IBC clients",
			Height: 1000,
		}
		msg, err := types.NewMsgIBCSoftwareUpgrade(
			tc.address.String(),
			plan,
			clientState,
		)
		suite.Require().NoError(err)

		if tc.expPass {
			suite.Require().Equal([]sdk.AccAddress{tc.address}, msg.GetSigners())
		} else {
			suite.Require().Panics(func() { msg.GetSigners() })
		}
	}
}

// TestMsgIBCSoftwareUpgrade_ValidateBasic tests ValidateBasic for MsgIBCSoftwareUpgrade
func (suite *TypesTestSuite) TestMsgIBCSoftwareUpgrade_ValidateBasic() {
	var (
		signer    string
		plan      upgradetypes.Plan
		anyClient *codectypes.Any
	)
	testCases := []struct {
		name     string
		malleate func()
		expError error
	}{
		{
			"success",
			func() {},
			nil,
		},
		{
			"failure: invalid authority address",
			func() {
				signer = "invalid"
			},
			ibcerrors.ErrInvalidAddress,
		},
		{
			"failure: error unpacking client state",
			func() {
				anyClient = &codectypes.Any{}
			},
			ibcerrors.ErrUnpackAny,
		},
		{
			"failure: error validating upgrade plan, height is not greater than zero",
			func() {
				plan.Height = 0
			},
			sdkerrors.ErrInvalidRequest,
		},
	}

	for _, tc := range testCases {
		signer = ibctesting.TestAccAddress
		plan = upgradetypes.Plan{
			Name:   "upgrade IBC clients",
			Height: 1000,
		}
		upgradedClientState := ibctm.NewClientState(suite.chainA.ChainID, ibctesting.DefaultTrustLevel, ibctesting.TrustingPeriod, ibctesting.UnbondingPeriod, ibctesting.MaxClockDrift, clientHeight, commitmenttypes.GetSDKSpecs(), ibctesting.UpgradePath)
		var err error
		anyClient, err = types.PackClientState(upgradedClientState)
		suite.Require().NoError(err)

		tc.malleate()

		msg := types.MsgIBCSoftwareUpgrade{
			plan,
			anyClient,
			signer,
		}

		err = msg.ValidateBasic()
		expPass := tc.expError == nil

		if expPass {
			suite.Require().NoError(err)
		}
		if tc.expError != nil {
			suite.Require().True(errors.Is(err, tc.expError))
		}
	}
}

// tests a MsgIBCSoftwareUpgrade can be marshaled and unmarshaled, and the
// client state can be unpacked
func (suite *TypesTestSuite) TestMarshalMsgIBCSoftwareUpgrade() {
	cdc := suite.chainA.App.AppCodec()

	// create proposal
	plan := upgradetypes.Plan{
		Name:   "upgrade ibc",
		Height: 1000,
	}

	msg, err := types.NewMsgIBCSoftwareUpgrade(ibctesting.TestAccAddress, plan, &ibctm.ClientState{})
	suite.Require().NoError(err)

	// marshal message
	bz, err := cdc.MarshalJSON(msg)
	suite.Require().NoError(err)

	// unmarshal proposal
	newMsg := &types.MsgIBCSoftwareUpgrade{}
	err = cdc.UnmarshalJSON(bz, newMsg)
	suite.Require().NoError(err)

	// unpack client state
	_, err = types.UnpackClientState(newMsg.UpgradedClientState)
	suite.Require().NoError(err)
}

// TestMsgUpdateParamsValidateBasic tests ValidateBasic for MsgUpdateParams
func (suite *TypesTestSuite) TestMsgUpdateParamsValidateBasic() {
	signer := suite.chainA.App.GetIBCKeeper().GetAuthority()
	testCases := []struct {
		name    string
		msg     *types.MsgUpdateParams
		expPass bool
	}{
		{
			"success: valid signer and params",
			types.NewMsgUpdateParams(signer, types.DefaultParams()),
			true,
		},
		{
			"success: valid signer empty params",
			types.NewMsgUpdateParams(signer, types.Params{}),
			true,
		},
		{
			"failure: invalid signer address",
			types.NewMsgUpdateParams("invalid", types.DefaultParams()),
			false,
		},
		{
			"failure: invalid allowed client",
			types.NewMsgUpdateParams(signer, types.NewParams("")),
			false,
		},
	}

	for _, tc := range testCases {
		err := tc.msg.ValidateBasic()
		if tc.expPass {
			suite.Require().NoError(err, "valid case %s failed", tc.name)
		} else {
			suite.Require().Error(err, "invalid case %s passed", tc.name)
		}
	}
}

// TestMsgUpdateParamsGetSigners tests GetSigners for MsgUpdateParams
func TestMsgUpdateParamsGetSigners(t *testing.T) {
	testCases := []struct {
		name    string
		address sdk.AccAddress
		expPass bool
	}{
		{"success: valid address", sdk.AccAddress(ibctesting.TestAccAddress), true},
		{"failure: nil address", nil, false},
	}

	for _, tc := range testCases {
		msg := types.MsgUpdateParams{
			Signer: tc.address.String(),
			Params: types.DefaultParams(),
		}
		if tc.expPass {
			require.Equal(t, []sdk.AccAddress{tc.address}, msg.GetSigners())
		} else {
			require.Panics(t, func() {
				msg.GetSigners()
			})
		}
	}
}<|MERGE_RESOLUTION|>--- conflicted
+++ resolved
@@ -652,16 +652,10 @@
 		{
 			"failure: invalid substitute client ID",
 			func() {
-<<<<<<< HEAD
-				msg.SubjectClientId = ""
+				msg.SubstituteClientId = ""
 			},
 			host.ErrInvalidID,
 		},
-=======
-				msg.SubstituteClientId = ""
-			},
-			host.ErrInvalidID,
-		},
 		{
 			"failure: subject and substribute client IDs are the same",
 			func() {
@@ -669,18 +663,13 @@
 			},
 			types.ErrInvalidSubstitute,
 		},
->>>>>>> 3db1681f
 	}
 
 	for _, tc := range testCases {
 		msg = types.NewMsgRecoverClient(
 			ibctesting.TestAccAddress,
 			ibctesting.FirstClientID,
-<<<<<<< HEAD
-			ibctesting.FirstClientID,
-=======
 			ibctesting.SecondClientID,
->>>>>>> 3db1681f
 		)
 
 		tc.malleate()
