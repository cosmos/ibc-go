--- conflicted
+++ resolved
@@ -468,158 +468,6 @@
 	}
 }
 
-<<<<<<< HEAD
-// tests that different misbehaviours within MsgSubmitMisbehaviour can be marshaled
-// and unmarshaled.
-func (s *TypesTestSuite) TestMarshalMsgSubmitMisbehaviour() {
-	var (
-		msg *types.MsgSubmitMisbehaviour
-		err error
-	)
-
-	testCases := []struct {
-		name     string
-		malleate func()
-	}{
-		{
-			"solo machine client", func() {
-				soloMachine := ibctesting.NewSolomachine(s.T(), s.chainA.Codec, "solomachine", "", 2)
-				msg, err = types.NewMsgSubmitMisbehaviour(soloMachine.ClientID, soloMachine.CreateMisbehaviour(), s.chainA.SenderAccount.GetAddress().String())
-				s.Require().NoError(err)
-			},
-		},
-		{
-			"tendermint client", func() {
-				height := types.NewHeight(0, uint64(s.chainA.ProposedHeader.Height))
-				heightMinus1 := types.NewHeight(0, uint64(s.chainA.ProposedHeader.Height)-1)
-				header1 := s.chainA.CreateTMClientHeader(s.chainA.ChainID, int64(height.RevisionHeight), heightMinus1, s.chainA.ProposedHeader.Time, s.chainA.Vals, s.chainA.Vals, s.chainA.Vals, s.chainA.Signers)
-				header2 := s.chainA.CreateTMClientHeader(s.chainA.ChainID, int64(height.RevisionHeight), heightMinus1, s.chainA.ProposedHeader.Time.Add(time.Minute), s.chainA.Vals, s.chainA.Vals, s.chainA.Vals, s.chainA.Signers)
-
-				misbehaviour := ibctm.NewMisbehaviour("tendermint", header1, header2)
-				msg, err = types.NewMsgSubmitMisbehaviour("tendermint", misbehaviour, s.chainA.SenderAccount.GetAddress().String())
-				s.Require().NoError(err)
-			},
-		},
-	}
-
-	for _, tc := range testCases {
-		s.Run(tc.name, func() {
-			s.SetupTest()
-
-			tc.malleate()
-
-			cdc := s.chainA.App.AppCodec()
-
-			// marshal message
-			bz, err := cdc.MarshalJSON(msg)
-			s.Require().NoError(err)
-
-			// unmarshal message
-			newMsg := &types.MsgSubmitMisbehaviour{}
-			err = cdc.UnmarshalJSON(bz, newMsg)
-			s.Require().NoError(err)
-
-			s.Require().True(proto.Equal(msg, newMsg))
-		})
-	}
-}
-
-func (s *TypesTestSuite) TestMsgSubmitMisbehaviour_ValidateBasic() {
-	var (
-		msg = &types.MsgSubmitMisbehaviour{}
-		err error
-	)
-
-	cases := []struct {
-		name     string
-		malleate func()
-		expErr   error
-	}{
-		{
-			"invalid client-id",
-			func() {
-				msg.ClientId = ""
-			},
-			errorsmod.Wrapf(ibcerrors.ErrInvalidAddress, "string could not be parsed as address: empty address string is not allowed"),
-		},
-		{
-			"valid - tendermint misbehaviour",
-			func() {
-				height := types.NewHeight(0, uint64(s.chainA.ProposedHeader.Height))
-				heightMinus1 := types.NewHeight(0, uint64(s.chainA.ProposedHeader.Height)-1)
-				header1 := s.chainA.CreateTMClientHeader(s.chainA.ChainID, int64(height.RevisionHeight), heightMinus1, s.chainA.ProposedHeader.Time, s.chainA.Vals, s.chainA.Vals, s.chainA.Vals, s.chainA.Signers)
-				header2 := s.chainA.CreateTMClientHeader(s.chainA.ChainID, int64(height.RevisionHeight), heightMinus1, s.chainA.ProposedHeader.Time.Add(time.Minute), s.chainA.Vals, s.chainA.Vals, s.chainA.Vals, s.chainA.Signers)
-
-				misbehaviour := ibctm.NewMisbehaviour("tendermint", header1, header2)
-				msg, err = types.NewMsgSubmitMisbehaviour("tendermint", misbehaviour, s.chainA.SenderAccount.GetAddress().String())
-				s.Require().NoError(err)
-			},
-			nil,
-		},
-		{
-			"invalid tendermint misbehaviour",
-			func() {
-				msg, err = types.NewMsgSubmitMisbehaviour("tendermint", &ibctm.Misbehaviour{}, s.chainA.SenderAccount.GetAddress().String())
-				s.Require().NoError(err)
-			},
-			errorsmod.Wrap(ibctm.ErrInvalidHeader, "misbehaviour Header1 cannot be nil"),
-		},
-		{
-			"failed to unpack misbehaviourt",
-			func() {
-				msg.Misbehaviour = nil
-			},
-			errorsmod.Wrap(ibcerrors.ErrUnpackAny, "protobuf Any message cannot be nil"),
-		},
-		{
-			"invalid signer",
-			func() {
-				msg.Signer = ""
-			},
-			errorsmod.Wrapf(ibcerrors.ErrInvalidAddress, "string could not be parsed as address:  empty address string is not allowed"),
-		},
-		{
-			"valid - solomachine misbehaviour",
-			func() {
-				soloMachine := ibctesting.NewSolomachine(s.T(), s.chainA.Codec, "solomachine", "", 2)
-				msg, err = types.NewMsgSubmitMisbehaviour(soloMachine.ClientID, soloMachine.CreateMisbehaviour(), s.chainA.SenderAccount.GetAddress().String())
-				s.Require().NoError(err)
-			},
-			nil,
-		},
-		{
-			"invalid solomachine misbehaviour",
-			func() {
-				msg, err = types.NewMsgSubmitMisbehaviour("solomachine", &solomachine.Misbehaviour{}, s.chainA.SenderAccount.GetAddress().String())
-				s.Require().NoError(err)
-			},
-			errorsmod.Wrapf(types.ErrInvalidMisbehaviour, "sequence cannot be 0"),
-		},
-		{
-			"client-id too short",
-			func() {
-				soloMachineMisbehaviour := ibctesting.NewSolomachine(s.T(), s.chainA.Codec, "solomachine", "", 2).CreateMisbehaviour()
-				msg, err = types.NewMsgSubmitMisbehaviour("ext", soloMachineMisbehaviour, s.chainA.SenderAccount.GetAddress().String())
-				s.Require().NoError(err)
-			},
-			errorsmod.Wrapf(host.ErrInvalidID, "identifier external has invalid length: 3, must be between 4-64 characters"),
-		},
-	}
-
-	for _, tc := range cases {
-		tc.malleate()
-		err = msg.ValidateBasic()
-		if tc.expErr == nil {
-			s.Require().NoError(err, tc.name)
-		} else {
-			s.Require().Error(err, tc.name)
-			s.Require().ErrorIs(err, tc.expErr)
-		}
-	}
-}
-
-=======
->>>>>>> 68e944f6
 // TestMsgRecoverClientValidateBasic tests ValidateBasic for MsgRecoverClient
 func (s *TypesTestSuite) TestMsgRecoverClientValidateBasic() {
 	var msg *types.MsgRecoverClient
