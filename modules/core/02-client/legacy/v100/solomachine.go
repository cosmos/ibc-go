package v100

import (
	ics23 "github.com/confio/ics23/go"
	"github.com/cosmos/cosmos-sdk/codec"
	codectypes "github.com/cosmos/cosmos-sdk/codec/types"
	cryptotypes "github.com/cosmos/cosmos-sdk/crypto/types"
	sdk "github.com/cosmos/cosmos-sdk/types"

	"github.com/cosmos/ibc-go/v3/modules/core/exported"
)

// NOTE: this is a mock implmentation for exported.ClientState. This implementation
// should only be registered on the InterfaceRegistry during cli command genesis migration.
// This implementation is only used to successfully unmarshal the previous solo machine
// client state and consensus state and migrate them to the new implementations. When the proto
// codec unmarshals, it calls UnpackInterfaces() to create a cached value of the any. The
// UnpackInterfaces function for IdenitifiedClientState will attempt to unpack the any to
// exported.ClientState. If the solomachine v1 type is not registered against the exported.ClientState
// the unmarshal will fail. This implementation will panic on every interface function.
// The same is done for the ConsensusState.

// Interface implementation checks.
var (
	_, _ codectypes.UnpackInterfacesMessage = &ClientState{}, &ConsensusState{}
	_    exported.ClientState               = (*ClientState)(nil)
	_    exported.ConsensusState            = &ConsensusState{}
)

func RegisterInterfaces(registry codectypes.InterfaceRegistry) {
	registry.RegisterImplementations(
		(*exported.ClientState)(nil),
		&ClientState{},
	)
	registry.RegisterImplementations(
		(*exported.ConsensusState)(nil),
		&ConsensusState{},
	)
}

// UnpackInterfaces implements the UnpackInterfaceMessages.UnpackInterfaces method
func (cs ClientState) UnpackInterfaces(unpacker codectypes.AnyUnpacker) error {
	return cs.ConsensusState.UnpackInterfaces(unpacker)
}

// UnpackInterfaces implements the UnpackInterfaceMessages.UnpackInterfaces method
func (cs ConsensusState) UnpackInterfaces(unpacker codectypes.AnyUnpacker) error {
	return unpacker.UnpackAny(cs.PublicKey, new(cryptotypes.PubKey))
}

// ClientType panics!
func (cs ClientState) ClientType() string {
	panic("legacy solo machine is deprecated!")
}

// GetLatestHeight panics!
func (cs ClientState) GetLatestHeight() exported.Height {
	panic("legacy solo machine is deprecated!")
}

// Status panics!
func (cs ClientState) Status(_ sdk.Context, _ sdk.KVStore, _ codec.BinaryCodec) exported.Status {
	panic("legacy solo machine is deprecated!")
}

// Validate panics!
func (cs ClientState) Validate() error {
	panic("legacy solo machine is deprecated!")
}

// GetProofSpecs panics!
func (cs ClientState) GetProofSpecs() []*ics23.ProofSpec {
	panic("legacy solo machine is deprecated!")
}

// ZeroCustomFields panics!
func (cs ClientState) ZeroCustomFields() exported.ClientState {
	panic("legacy solo machine is deprecated!")
}

// Initialize panics!
func (cs ClientState) Initialize(_ sdk.Context, _ codec.BinaryCodec, _ sdk.KVStore, consState exported.ConsensusState) error {
	panic("legacy solo machine is deprecated!")
}

// ExportMetadata panics!
func (cs ClientState) ExportMetadata(_ sdk.KVStore) []exported.GenesisMetadata {
	panic("legacy solo machine is deprecated!")
}

<<<<<<< HEAD
// UpdateStateOnMisbehaviour panics!
func (cs *ClientState) UpdateStateOnMisbehaviour(
	_ sdk.Context, _ codec.BinaryCodec, _ sdk.KVStore,
) {
=======
// VerifyClientMessage panics!
func (cs *ClientState) VerifyClientMessage(
	_ sdk.Context, _ codec.BinaryCodec, _ sdk.KVStore, _ exported.ClientMessage,
) error {
>>>>>>> 18f1382d
	panic("legacy solo machine is deprecated!")
}

// CheckHeaderAndUpdateState panics!
func (cs *ClientState) CheckHeaderAndUpdateState(
	_ sdk.Context, _ codec.BinaryCodec, _ sdk.KVStore, _ exported.ClientMessage,
) (exported.ClientState, exported.ConsensusState, error) {
	panic("legacy solo machine is deprecated!")
}

// CheckMisbehaviourAndUpdateState panics!
func (cs ClientState) CheckMisbehaviourAndUpdateState(
	_ sdk.Context, _ codec.BinaryCodec, _ sdk.KVStore, _ exported.ClientMessage,
) (exported.ClientState, error) {
	panic("legacy solo machine is deprecated!")
}

// CheckSubstituteAndUpdateState panics!
func (cs ClientState) CheckSubstituteAndUpdateState(
	ctx sdk.Context, _ codec.BinaryCodec, _, _ sdk.KVStore,
	_ exported.ClientState,
) (exported.ClientState, error) {
	panic("legacy solo machine is deprecated!")
}

// VerifyUpgradeAndUpdateState panics!
func (cs ClientState) VerifyUpgradeAndUpdateState(
	_ sdk.Context, _ codec.BinaryCodec, _ sdk.KVStore,
	_ exported.ClientState, _ exported.ConsensusState, _, _ []byte,
) error {
	panic("legacy solo machine is deprecated!")
}

// VerifyClientState panics!
func (cs ClientState) VerifyClientState(
	store sdk.KVStore, cdc codec.BinaryCodec,
	_ exported.Height, _ exported.Prefix, _ string, _ []byte, clientState exported.ClientState,
) error {
	panic("legacy solo machine is deprecated!")
}

// VerifyClientConsensusState panics!
func (cs ClientState) VerifyClientConsensusState(
	sdk.KVStore, codec.BinaryCodec,
	exported.Height, string, exported.Height, exported.Prefix,
	[]byte, exported.ConsensusState,
) error {
	panic("legacy solo machine is deprecated!")
}

// VerifyConnectionState panics!
func (cs ClientState) VerifyConnectionState(
	sdk.KVStore, codec.BinaryCodec, exported.Height,
	exported.Prefix, []byte, string, exported.ConnectionI,
) error {
	panic("legacy solo machine is deprecated!")
}

// VerifyChannelState panics!
func (cs ClientState) VerifyChannelState(
	sdk.KVStore, codec.BinaryCodec, exported.Height, exported.Prefix,
	[]byte, string, string, exported.ChannelI,
) error {
	panic("legacy solo machine is deprecated!")
}

// VerifyPacketCommitment panics!
func (cs ClientState) VerifyPacketCommitment(
	sdk.Context, sdk.KVStore, codec.BinaryCodec, exported.Height,
	uint64, uint64, exported.Prefix, []byte,
	string, string, uint64, []byte,
) error {
	panic("legacy solo machine is deprecated!")
}

// VerifyPacketAcknowledgement panics!
func (cs ClientState) VerifyPacketAcknowledgement(
	sdk.Context, sdk.KVStore, codec.BinaryCodec, exported.Height,
	uint64, uint64, exported.Prefix, []byte,
	string, string, uint64, []byte,
) error {
	panic("legacy solo machine is deprecated!")
}

// VerifyPacketReceiptAbsence panics!
func (cs ClientState) VerifyPacketReceiptAbsence(
	sdk.Context, sdk.KVStore, codec.BinaryCodec, exported.Height,
	uint64, uint64, exported.Prefix, []byte,
	string, string, uint64,
) error {
	panic("legacy solo machine is deprecated!")
}

// VerifyNextSequenceRecv panics!
func (cs ClientState) VerifyNextSequenceRecv(
	sdk.Context, sdk.KVStore, codec.BinaryCodec, exported.Height,
	uint64, uint64, exported.Prefix, []byte,
	string, string, uint64,
) error {
	panic("legacy solo machine is deprecated!")
}

// ClientType panics!
func (ConsensusState) ClientType() string {
	panic("legacy solo machine is deprecated!")
}

// GetTimestamp panics!
func (cs ConsensusState) GetTimestamp() uint64 {
	panic("legacy solo machine is deprecated!")
}

// ValidateBasic panics!
func (cs ConsensusState) ValidateBasic() error {
	panic("legacy solo machine is deprecated!")
}<|MERGE_RESOLUTION|>--- conflicted
+++ resolved
@@ -88,17 +88,17 @@
 	panic("legacy solo machine is deprecated!")
 }
 
-<<<<<<< HEAD
 // UpdateStateOnMisbehaviour panics!
 func (cs *ClientState) UpdateStateOnMisbehaviour(
 	_ sdk.Context, _ codec.BinaryCodec, _ sdk.KVStore,
 ) {
-=======
+	panic("legacy solo machine is deprecated!")
+}
+
 // VerifyClientMessage panics!
 func (cs *ClientState) VerifyClientMessage(
 	_ sdk.Context, _ codec.BinaryCodec, _ sdk.KVStore, _ exported.ClientMessage,
 ) error {
->>>>>>> 18f1382d
 	panic("legacy solo machine is deprecated!")
 }
 
