--- conflicted
+++ resolved
@@ -211,7 +211,6 @@
 	panic("legacy solo machine is deprecated!")
 }
 
-<<<<<<< HEAD
 // GetTimestampAtHeight panics!
 func (cs ClientState) GetTimestampAtHeight(
 	sdk.Context, sdk.KVStore, codec.BinaryCodec, exported.Height,
@@ -219,7 +218,6 @@
 	panic("legacy solo machine is deprecated!")
 }
 
-=======
 // VerifyMembership panics!
 func (cs *ClientState) VerifyMembership(
 	ctx sdk.Context,
@@ -249,7 +247,6 @@
 	panic("legacy solo machine is deprecated")
 }
 
->>>>>>> 4def1963
 // ClientType panics!
 func (ConsensusState) ClientType() string {
 	panic("legacy solo machine is deprecated!")
