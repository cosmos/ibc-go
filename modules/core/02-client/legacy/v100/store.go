--- conflicted
+++ resolved
@@ -96,14 +96,7 @@
 			// add iteration keys so pruning will be successful
 			addConsensusMetadata(ctx, clientStore)
 
-<<<<<<< HEAD
-			if err = ibctm.PruneAllExpiredConsensusStates(ctx, clientStore, cdc, tmClientState); err != nil {
-				return err
-			}
-
-=======
 			ibctm.PruneAllExpiredConsensusStates(ctx, clientStore, cdc, tmClientState)
->>>>>>> f57170b1
 		default:
 			continue
 		}
