package keeper

import (
	"errors"
	"fmt"
	"strings"

	errorsmod "cosmossdk.io/errors"
	"cosmossdk.io/log"
	"cosmossdk.io/store/prefix"
	storetypes "cosmossdk.io/store/types"
	upgradetypes "cosmossdk.io/x/upgrade/types"

	"github.com/cosmos/cosmos-sdk/codec"
	sdk "github.com/cosmos/cosmos-sdk/types"

	"github.com/cosmos/ibc-go/v8/modules/core/02-client/types"
	host "github.com/cosmos/ibc-go/v8/modules/core/24-host"
	"github.com/cosmos/ibc-go/v8/modules/core/exported"
	localhost "github.com/cosmos/ibc-go/v8/modules/light-clients/09-localhost"
)

// Keeper represents a type that grants read and write permissions to any client
// state information
type Keeper struct {
	storeKey       storetypes.StoreKey
	cdc            codec.BinaryCodec
	consensusHost  types.ConsensusHost
	legacySubspace types.ParamSubspace
	stakingKeeper  types.StakingKeeper
	upgradeKeeper  types.UpgradeKeeper
}

// NewKeeper creates a new NewKeeper instance
func NewKeeper(cdc codec.BinaryCodec, key storetypes.StoreKey, legacySubspace types.ParamSubspace, sk types.StakingKeeper, uk types.UpgradeKeeper) Keeper {
	return Keeper{
		storeKey:       key,
		cdc:            cdc,
		legacySubspace: legacySubspace,
		stakingKeeper:  sk,
		upgradeKeeper:  uk,
	}
}

// Logger returns a module-specific logger.
func (Keeper) Logger(ctx sdk.Context) log.Logger {
	return ctx.Logger().With("module", "x/"+exported.ModuleName+"/"+types.SubModuleName)
}

// CreateLocalhostClient initialises the 09-localhost client state and sets it in state.
func (k Keeper) CreateLocalhostClient(ctx sdk.Context) error {
	var clientState localhost.ClientState
	return clientState.Initialize(ctx, k.cdc, k.ClientStore(ctx, exported.LocalhostClientID), nil)
}

// UpdateLocalhostClient updates the 09-localhost client to the latest block height and chain ID.
func (k Keeper) UpdateLocalhostClient(ctx sdk.Context, clientState exported.ClientState) []exported.Height {
	return clientState.UpdateState(ctx, k.cdc, k.ClientStore(ctx, exported.LocalhostClientID), nil)
}

// SetConsensusHost sets a custom ConsensusHost for self client state and consensus state validation.
func (k *Keeper) SetConsensusHost(consensusHost types.ConsensusHost) {
	if consensusHost == nil {
		panic(fmt.Errorf("cannot set a nil self consensus host"))
	}

	k.consensusHost = consensusHost
}

// GenerateClientIdentifier returns the next client identifier.
func (k Keeper) GenerateClientIdentifier(ctx sdk.Context, clientType string) string {
	nextClientSeq := k.GetNextClientSequence(ctx)
	clientID := types.FormatClientIdentifier(clientType, nextClientSeq)

	nextClientSeq++
	k.SetNextClientSequence(ctx, nextClientSeq)
	return clientID
}

// GetClientState gets a particular client from the store
func (k Keeper) GetClientState(ctx sdk.Context, clientID string) (exported.ClientState, bool) {
	store := k.ClientStore(ctx, clientID)
	bz := store.Get(host.ClientStateKey())
	if len(bz) == 0 {
		return nil, false
	}

	clientState := k.MustUnmarshalClientState(bz)
	return clientState, true
}

// SetClientState sets a particular Client to the store
func (k Keeper) SetClientState(ctx sdk.Context, clientID string, clientState exported.ClientState) {
	store := k.ClientStore(ctx, clientID)
	store.Set(host.ClientStateKey(), k.MustMarshalClientState(clientState))
}

// GetClientConsensusState gets the stored consensus state from a client at a given height.
func (k Keeper) GetClientConsensusState(ctx sdk.Context, clientID string, height exported.Height) (exported.ConsensusState, bool) {
	store := k.ClientStore(ctx, clientID)
	bz := store.Get(host.ConsensusStateKey(height))
	if len(bz) == 0 {
		return nil, false
	}

	consensusState := k.MustUnmarshalConsensusState(bz)
	return consensusState, true
}

// SetClientConsensusState sets a ConsensusState to a particular client at the given
// height
func (k Keeper) SetClientConsensusState(ctx sdk.Context, clientID string, height exported.Height, consensusState exported.ConsensusState) {
	store := k.ClientStore(ctx, clientID)
	store.Set(host.ConsensusStateKey(height), k.MustMarshalConsensusState(consensusState))
}

// GetNextClientSequence gets the next client sequence from the store.
func (k Keeper) GetNextClientSequence(ctx sdk.Context) uint64 {
	store := ctx.KVStore(k.storeKey)
	bz := store.Get([]byte(types.KeyNextClientSequence))
	if len(bz) == 0 {
		panic(errors.New("next client sequence is nil"))
	}

	return sdk.BigEndianToUint64(bz)
}

// SetNextClientSequence sets the next client sequence to the store.
func (k Keeper) SetNextClientSequence(ctx sdk.Context, sequence uint64) {
	store := ctx.KVStore(k.storeKey)
	bz := sdk.Uint64ToBigEndian(sequence)
	store.Set([]byte(types.KeyNextClientSequence), bz)
}

// IterateConsensusStates provides an iterator over all stored consensus states.
// objects. For each State object, cb will be called. If the cb returns true,
// the iterator will close and stop.
func (k Keeper) IterateConsensusStates(ctx sdk.Context, cb func(clientID string, cs types.ConsensusStateWithHeight) bool) {
	store := ctx.KVStore(k.storeKey)
	iterator := storetypes.KVStorePrefixIterator(store, host.KeyClientStorePrefix)

	defer sdk.LogDeferred(ctx.Logger(), func() error { return iterator.Close() })
	for ; iterator.Valid(); iterator.Next() {
		keySplit := strings.Split(string(iterator.Key()), "/")
		// consensus key is in the format "clients/<clientID>/consensusStates/<height>"
		if len(keySplit) != 4 || keySplit[2] != string(host.KeyConsensusStatePrefix) {
			continue
		}
		clientID := keySplit[1]
		height := types.MustParseHeight(keySplit[3])
		consensusState := k.MustUnmarshalConsensusState(iterator.Value())

		consensusStateWithHeight := types.NewConsensusStateWithHeight(height, consensusState)

		if cb(clientID, consensusStateWithHeight) {
			break
		}
	}
}

// GetAllGenesisClients returns all the clients in state with their client ids returned as IdentifiedClientState
func (k Keeper) GetAllGenesisClients(ctx sdk.Context) types.IdentifiedClientStates {
	var genClients types.IdentifiedClientStates
	k.IterateClientStates(ctx, nil, func(clientID string, cs exported.ClientState) bool {
		genClients = append(genClients, types.NewIdentifiedClientState(clientID, cs))
		return false
	})

	return genClients.Sort()
}

// GetAllClientMetadata will take a list of IdentifiedClientState and return a list
// of IdentifiedGenesisMetadata necessary for exporting and importing client metadata
// into the client store.
func (k Keeper) GetAllClientMetadata(ctx sdk.Context, genClients []types.IdentifiedClientState) ([]types.IdentifiedGenesisMetadata, error) {
	genMetadata := make([]types.IdentifiedGenesisMetadata, 0)
	for _, ic := range genClients {
		cs, err := types.UnpackClientState(ic.ClientState)
		if err != nil {
			return nil, err
		}
		gms := cs.ExportMetadata(k.ClientStore(ctx, ic.ClientId))
		if len(gms) == 0 {
			continue
		}
		clientMetadata := make([]types.GenesisMetadata, len(gms))
		for i, metadata := range gms {
			cmd, ok := metadata.(types.GenesisMetadata)
			if !ok {
				return nil, errorsmod.Wrapf(types.ErrInvalidClientMetadata, "expected metadata type: %T, got: %T",
					types.GenesisMetadata{}, cmd)
			}
			clientMetadata[i] = cmd
		}
		genMetadata = append(genMetadata, types.NewIdentifiedGenesisMetadata(
			ic.ClientId,
			clientMetadata,
		))
	}
	return genMetadata, nil
}

// SetAllClientMetadata takes a list of IdentifiedGenesisMetadata and stores all of the metadata in the client store at the appropriate paths.
func (k Keeper) SetAllClientMetadata(ctx sdk.Context, genMetadata []types.IdentifiedGenesisMetadata) {
	for _, igm := range genMetadata {
		// create client store
		store := k.ClientStore(ctx, igm.ClientId)
		// set all metadata kv pairs in client store
		for _, md := range igm.ClientMetadata {
			store.Set(md.GetKey(), md.GetValue())
		}
	}
}

// GetAllConsensusStates returns all stored client consensus states.
func (k Keeper) GetAllConsensusStates(ctx sdk.Context) types.ClientsConsensusStates {
	clientConsStates := make(types.ClientsConsensusStates, 0)
	mapClientIDToConsStateIdx := make(map[string]int)

	k.IterateConsensusStates(ctx, func(clientID string, cs types.ConsensusStateWithHeight) bool {
		idx, ok := mapClientIDToConsStateIdx[clientID]
		if ok {
			clientConsStates[idx].ConsensusStates = append(clientConsStates[idx].ConsensusStates, cs)
			return false
		}

		clientConsState := types.ClientConsensusStates{
			ClientId:        clientID,
			ConsensusStates: []types.ConsensusStateWithHeight{cs},
		}

		clientConsStates = append(clientConsStates, clientConsState)
		mapClientIDToConsStateIdx[clientID] = len(clientConsStates) - 1
		return false
	})

	return clientConsStates.Sort()
}

// HasClientConsensusState returns if keeper has a ConsensusState for a particular
// client at the given height
func (k Keeper) HasClientConsensusState(ctx sdk.Context, clientID string, height exported.Height) bool {
	store := k.ClientStore(ctx, clientID)
	return store.Has(host.ConsensusStateKey(height))
}

// GetLatestClientConsensusState gets the latest ConsensusState stored for a given client
func (k Keeper) GetLatestClientConsensusState(ctx sdk.Context, clientID string) (exported.ConsensusState, bool) {
	clientState, ok := k.GetClientState(ctx, clientID)
	if !ok {
		return nil, false
	}
	return k.GetClientConsensusState(ctx, clientID, clientState.GetLatestHeight())
}

// GetSelfConsensusState introspects the (self) past historical info at a given height
// and returns the expected consensus state at that height.
// For now, can only retrieve self consensus states for the current revision
func (k Keeper) GetSelfConsensusState(ctx sdk.Context, height exported.Height) (exported.ConsensusState, error) {
<<<<<<< HEAD
	selfHeight, ok := height.(types.Height)
	if !ok {
		return nil, errorsmod.Wrapf(ibcerrors.ErrInvalidType, "expected %T, got %T", types.Height{}, height)
	}
	// check that height revision matches chainID revision
	revision := types.ParseChainID(ctx.ChainID())
	if revision != height.GetRevisionNumber() {
		return nil, errorsmod.Wrapf(types.ErrInvalidHeight, "chainID revision number does not match height revision number: expected %d, got %d", revision, height.GetRevisionNumber())
	}
	histInfo, err := k.stakingKeeper.GetHistoricalInfo(ctx, int64(selfHeight.RevisionHeight))
	if err != nil {
		return nil, errorsmod.Wrapf(err, "height %d", selfHeight.RevisionHeight)
	}

	consensusState := &ibctm.ConsensusState{
		Timestamp:          histInfo.Header.Time,
		Root:               commitmenttypes.NewMerkleRoot(histInfo.Header.GetAppHash()),
		NextValidatorsHash: histInfo.Header.NextValidatorsHash,
	}

	return consensusState, nil
=======
	return k.consensusHost.GetSelfConsensusState(ctx, height)
>>>>>>> e18de37e
}

// ValidateSelfClient validates the client parameters for a client of the running chain.
// This function is only used to validate the client state the counterparty stores for this chain.
// NOTE: If the client type is not of type Tendermint then delegate to a custom client validator function.
// This allows support for non-Tendermint clients, for example 08-wasm clients.
func (k Keeper) ValidateSelfClient(ctx sdk.Context, clientState exported.ClientState) error {
	return k.consensusHost.ValidateSelfClient(ctx, clientState)
}

// GetUpgradePlan executes the upgrade keeper GetUpgradePlan function.
func (k Keeper) GetUpgradePlan(ctx sdk.Context) (upgradetypes.Plan, error) {
	return k.upgradeKeeper.GetUpgradePlan(ctx)
}

// GetUpgradedClient executes the upgrade keeper GetUpgradeClient function.
func (k Keeper) GetUpgradedClient(ctx sdk.Context, planHeight int64) ([]byte, error) {
	return k.upgradeKeeper.GetUpgradedClient(ctx, planHeight)
}

// GetUpgradedConsensusState returns the upgraded consensus state
func (k Keeper) GetUpgradedConsensusState(ctx sdk.Context, planHeight int64) ([]byte, error) {
	return k.upgradeKeeper.GetUpgradedConsensusState(ctx, planHeight)
}

// SetUpgradedConsensusState executes the upgrade keeper SetUpgradedConsensusState function.
func (k Keeper) SetUpgradedConsensusState(ctx sdk.Context, planHeight int64, bz []byte) error {
	return k.upgradeKeeper.SetUpgradedConsensusState(ctx, planHeight, bz)
}

// IterateClientStates provides an iterator over all stored light client State
// objects. For each State object, cb will be called. If the cb returns true,
// the iterator will close and stop.
func (k Keeper) IterateClientStates(ctx sdk.Context, storeprefix []byte, cb func(clientID string, cs exported.ClientState) bool) {
	store := ctx.KVStore(k.storeKey)
	iterator := storetypes.KVStorePrefixIterator(store, host.PrefixedClientStoreKey(storeprefix))

	defer sdk.LogDeferred(ctx.Logger(), func() error { return iterator.Close() })
	for ; iterator.Valid(); iterator.Next() {
		path := string(iterator.Key())
		if !strings.Contains(path, host.KeyClientState) {
			// skip non client state keys
			continue
		}

		clientID := host.MustParseClientStatePath(path)
		clientState := k.MustUnmarshalClientState(iterator.Value())

		if cb(clientID, clientState) {
			break
		}
	}
}

// GetAllClients returns all stored light client State objects.
func (k Keeper) GetAllClients(ctx sdk.Context) []exported.ClientState {
	var states []exported.ClientState
	k.IterateClientStates(ctx, nil, func(_ string, state exported.ClientState) bool {
		states = append(states, state)
		return false
	})

	return states
}

// ClientStore returns isolated prefix store for each client so they can read/write in separate
// namespace without being able to read/write other client's data
func (k Keeper) ClientStore(ctx sdk.Context, clientID string) storetypes.KVStore {
	clientPrefix := []byte(fmt.Sprintf("%s/%s/", host.KeyClientStorePrefix, clientID))
	return prefix.NewStore(ctx.KVStore(k.storeKey), clientPrefix)
}

// GetClientStatus returns the status for a given clientState. If the client type is not in the allowed
// clients param field, Unauthorized is returned, otherwise the client state status is returned.
func (k Keeper) GetClientStatus(ctx sdk.Context, clientState exported.ClientState, clientID string) exported.Status {
	if !k.GetParams(ctx).IsAllowedClient(clientState.ClientType()) {
		return exported.Unauthorized
	}
	return clientState.Status(ctx, k.ClientStore(ctx, clientID), k.cdc)
}

// GetParams returns the total set of ibc-client parameters.
func (k Keeper) GetParams(ctx sdk.Context) types.Params {
	store := ctx.KVStore(k.storeKey)
	bz := store.Get([]byte(types.ParamsKey))
	if bz == nil { // only panic on unset params and not on empty params
		panic(errors.New("client params are not set in store"))
	}

	var params types.Params
	k.cdc.MustUnmarshal(bz, &params)
	return params
}

// SetParams sets the total set of ibc-client parameters.
func (k Keeper) SetParams(ctx sdk.Context, params types.Params) {
	store := ctx.KVStore(k.storeKey)
	bz := k.cdc.MustMarshal(&params)
	store.Set([]byte(types.ParamsKey), bz)
}

// ScheduleIBCSoftwareUpgrade schedules an upgrade for the IBC client.
func (k Keeper) ScheduleIBCSoftwareUpgrade(ctx sdk.Context, plan upgradetypes.Plan, upgradedClientState exported.ClientState) error {
	// zero out any custom fields before setting
	cs := upgradedClientState.ZeroCustomFields()
	bz, err := types.MarshalClientState(k.cdc, cs)
	if err != nil {
		return errorsmod.Wrap(err, "could not marshal UpgradedClientState")
	}

	if err := k.upgradeKeeper.ScheduleUpgrade(ctx, plan); err != nil {
		return err
	}

	// sets the new upgraded client last height committed on this chain at plan.Height,
	// since the chain will panic at plan.Height and new chain will resume at plan.Height
	if err = k.upgradeKeeper.SetUpgradedClient(ctx, plan.Height, bz); err != nil {
		return err
	}

	// emitting an event for scheduling an upgrade plan
	emitScheduleIBCSoftwareUpgradeEvent(ctx, plan.Name, plan.Height)

	return nil
}<|MERGE_RESOLUTION|>--- conflicted
+++ resolved
@@ -257,31 +257,7 @@
 // and returns the expected consensus state at that height.
 // For now, can only retrieve self consensus states for the current revision
 func (k Keeper) GetSelfConsensusState(ctx sdk.Context, height exported.Height) (exported.ConsensusState, error) {
-<<<<<<< HEAD
-	selfHeight, ok := height.(types.Height)
-	if !ok {
-		return nil, errorsmod.Wrapf(ibcerrors.ErrInvalidType, "expected %T, got %T", types.Height{}, height)
-	}
-	// check that height revision matches chainID revision
-	revision := types.ParseChainID(ctx.ChainID())
-	if revision != height.GetRevisionNumber() {
-		return nil, errorsmod.Wrapf(types.ErrInvalidHeight, "chainID revision number does not match height revision number: expected %d, got %d", revision, height.GetRevisionNumber())
-	}
-	histInfo, err := k.stakingKeeper.GetHistoricalInfo(ctx, int64(selfHeight.RevisionHeight))
-	if err != nil {
-		return nil, errorsmod.Wrapf(err, "height %d", selfHeight.RevisionHeight)
-	}
-
-	consensusState := &ibctm.ConsensusState{
-		Timestamp:          histInfo.Header.Time,
-		Root:               commitmenttypes.NewMerkleRoot(histInfo.Header.GetAppHash()),
-		NextValidatorsHash: histInfo.Header.NextValidatorsHash,
-	}
-
-	return consensusState, nil
-=======
 	return k.consensusHost.GetSelfConsensusState(ctx, height)
->>>>>>> e18de37e
 }
 
 // ValidateSelfClient validates the client parameters for a client of the running chain.
