--- conflicted
+++ resolved
@@ -318,13 +318,8 @@
 	return k.consensusHost.ValidateSelfClient(ctx, clientState)
 }
 
-<<<<<<< HEAD
-// VerifyMembershipp retrieves the light client module for the clientID and verifies the proof of the existence of a key-value pair at a specified height.
-func (k *Keeper) VerifyMembership(ctx sdk.Context, clientID string, height exported.Height, delayTimePeriod uint64, delayBlockPeriod uint64, proof []byte, path exported.Path, value []byte) error {
-=======
 // VerifyMembershipProof retrieves the light client module for the clientID and verifies the proof of the existence of a key-value pair at a specified height.
 func (k *Keeper) VerifyMembershipProof(ctx sdk.Context, clientID string, height exported.Height, delayTimePeriod uint64, delayBlockPeriod uint64, proof []byte, path exported.Path, value []byte) error {
->>>>>>> ecbf479f
 	clientModule, err := k.getLightClientModule(ctx, clientID)
 	if err != nil {
 		return err
@@ -333,11 +328,7 @@
 	return clientModule.VerifyMembership(ctx, clientID, height, delayTimePeriod, delayBlockPeriod, proof, path, value)
 }
 
-<<<<<<< HEAD
-// VerifyMembershipp retrieves the light client module for the clientID and verifies the absence of a given key at a specified height.
-=======
 // VerifyNonMembership retrieves the light client module for the clientID and verifies the absence of a given key at a specified height.
->>>>>>> ecbf479f
 func (k *Keeper) VerifyNonMembership(ctx sdk.Context, clientID string, height exported.Height, delayTimePeriod uint64, delayBlockPeriod uint64, proof []byte, path exported.Path) error {
 	clientModule, err := k.getLightClientModule(ctx, clientID)
 	if err != nil {
