--- conflicted
+++ resolved
@@ -645,12 +645,7 @@
 	}
 }
 
-<<<<<<< HEAD
-// Added to reproduce test failure seen in e2e. This can be removed after https://github.com/cosmos/cosmos-sdk/issues/22779
-func (suite *KeeperTestSuite) TestIBCScheduledUpgradeProposal() {
-=======
 func (suite *KeeperTestSuite) TestIBCScheduleUpgradeProposal() {
->>>>>>> 0e72d08c
 	suite.SetupTest()
 
 	path := ibctesting.NewPath(suite.chainA, suite.chainB)
