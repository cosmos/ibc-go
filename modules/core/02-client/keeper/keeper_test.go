package keeper_test

import (
	"math/rand"
	"testing"
	"time"

	"github.com/stretchr/testify/suite"

	sdkmath "cosmossdk.io/math"

	"github.com/cosmos/cosmos-sdk/codec"
	cryptocodec "github.com/cosmos/cosmos-sdk/crypto/codec"
	sdk "github.com/cosmos/cosmos-sdk/types"
	stakingtypes "github.com/cosmos/cosmos-sdk/x/staking/types"

	tmbytes "github.com/cometbft/cometbft/libs/bytes"
	tmproto "github.com/cometbft/cometbft/proto/tendermint/types"
	tmtypes "github.com/cometbft/cometbft/types"

	"github.com/cosmos/ibc-go/v7/modules/core/02-client/keeper"
	"github.com/cosmos/ibc-go/v7/modules/core/02-client/types"
	commitmenttypes "github.com/cosmos/ibc-go/v7/modules/core/23-commitment/types"
	"github.com/cosmos/ibc-go/v7/modules/core/exported"
	solomachine "github.com/cosmos/ibc-go/v7/modules/light-clients/06-solomachine"
	ibctm "github.com/cosmos/ibc-go/v7/modules/light-clients/07-tendermint"
	localhost "github.com/cosmos/ibc-go/v7/modules/light-clients/09-localhost"
	ibctesting "github.com/cosmos/ibc-go/v7/testing"
	ibctestingmock "github.com/cosmos/ibc-go/v7/testing/mock"
	"github.com/cosmos/ibc-go/v7/testing/simapp"
)

const (
	testChainID          = "gaiahub-0"
	testChainIDRevision1 = "gaiahub-1"

	testClientID  = "tendermint-0"
	testClientID2 = "tendermint-1"
	testClientID3 = "tendermint-2"

	height = 5

	trustingPeriod time.Duration = time.Hour * 24 * 7 * 2
	ubdPeriod      time.Duration = time.Hour * 24 * 7 * 3
	maxClockDrift  time.Duration = time.Second * 10
)

var (
	testClientHeight          = types.NewHeight(0, 5)
	testClientHeightRevision1 = types.NewHeight(1, 5)
)

type KeeperTestSuite struct {
	suite.Suite

	coordinator *ibctesting.Coordinator

	chainA *ibctesting.TestChain
	chainB *ibctesting.TestChain

	cdc            codec.Codec
	ctx            sdk.Context
	keeper         *keeper.Keeper
	consensusState *ibctm.ConsensusState
	header         *ibctm.Header
	valSet         *tmtypes.ValidatorSet
	valSetHash     tmbytes.HexBytes
	privVal        tmtypes.PrivValidator
	now            time.Time
	past           time.Time
	solomachine    *ibctesting.Solomachine

	signers map[string]tmtypes.PrivValidator
}

func (s *KeeperTestSuite) SetupTest() {
	s.coordinator = ibctesting.NewCoordinator(s.T(), 2)

	s.chainA = s.coordinator.GetChain(ibctesting.GetChainID(1))
	s.chainB = s.coordinator.GetChain(ibctesting.GetChainID(2))

	isCheckTx := false
<<<<<<< HEAD
	s.now = time.Date(2020, 1, 2, 0, 0, 0, 0, time.UTC)
	s.past = time.Date(2020, 1, 1, 0, 0, 0, 0, time.UTC)
	now2 := s.now.Add(time.Hour)
	app := simapp.Setup()

	s.cdc = app.AppCodec()
	s.ctx = app.BaseApp.NewContext(isCheckTx, tmproto.Header{Height: height, ChainID: testClientID, Time: now2})
	s.keeper = &app.IBCKeeper.ClientKeeper
	s.privVal = ibctestingmock.NewPV()
	pubKey, err := s.privVal.GetPubKey()
	s.Require().NoError(err)
=======
	suite.now = time.Date(2020, 1, 2, 0, 0, 0, 0, time.UTC)
	suite.past = time.Date(2020, 1, 1, 0, 0, 0, 0, time.UTC)
	now2 := suite.now.Add(time.Hour)
	app := simapp.Setup(suite.T(), isCheckTx)

	suite.cdc = app.AppCodec()
	suite.ctx = app.BaseApp.NewContext(isCheckTx, tmproto.Header{Height: height, ChainID: testClientID, Time: now2})
	suite.keeper = &app.IBCKeeper.ClientKeeper
	suite.privVal = ibctestingmock.NewPV()
	pubKey, err := suite.privVal.GetPubKey()
	suite.Require().NoError(err)
>>>>>>> d281d840

	testClientHeightMinus1 := types.NewHeight(0, height-1)

	validator := tmtypes.NewValidator(pubKey, 1)
	s.valSet = tmtypes.NewValidatorSet([]*tmtypes.Validator{validator})
	s.valSetHash = s.valSet.Hash()

	s.signers = make(map[string]tmtypes.PrivValidator, 1)
	s.signers[validator.Address.String()] = s.privVal

	s.header = s.chainA.CreateTMClientHeader(testChainID, int64(testClientHeight.RevisionHeight), testClientHeightMinus1, now2, s.valSet, s.valSet, s.valSet, s.signers)
	s.consensusState = ibctm.NewConsensusState(s.now, commitmenttypes.NewMerkleRoot([]byte("hash")), s.valSetHash)

	var validators stakingtypes.Validators
	for i := 1; i < 11; i++ {
		privVal := ibctestingmock.NewPV()
		tmPk, err := privVal.GetPubKey()
		s.Require().NoError(err)
		pk, err := cryptocodec.FromTmPubKeyInterface(tmPk)
		s.Require().NoError(err)
		val, err := stakingtypes.NewValidator(sdk.ValAddress(pk.Address()), pk, stakingtypes.Description{})
		s.Require().NoError(err)

		val.Status = stakingtypes.Bonded
		val.Tokens = sdkmath.NewInt(rand.Int63())
		validators = append(validators, val)

		hi := stakingtypes.NewHistoricalInfo(s.ctx.BlockHeader(), validators, sdk.DefaultPowerReduction)
		app.StakingKeeper.SetHistoricalInfo(s.ctx, int64(i), &hi)
	}

	s.solomachine = ibctesting.NewSolomachine(s.T(), s.chainA.Codec, "solomachinesingle", "testing", 1)
}

func TestKeeperTestSuite(t *testing.T) {
	suite.Run(t, new(KeeperTestSuite))
}

func (s *KeeperTestSuite) TestSetClientState() {
	clientState := ibctm.NewClientState(testChainID, ibctm.DefaultTrustLevel, trustingPeriod, ubdPeriod, maxClockDrift, types.ZeroHeight(), commitmenttypes.GetSDKSpecs(), ibctesting.UpgradePath)
	s.keeper.SetClientState(s.ctx, testClientID, clientState)

	retrievedState, found := s.keeper.GetClientState(s.ctx, testClientID)
	s.Require().True(found, "GetClientState failed")
	s.Require().Equal(clientState, retrievedState, "Client states are not equal")
}

func (s *KeeperTestSuite) TestSetClientConsensusState() {
	s.keeper.SetClientConsensusState(s.ctx, testClientID, testClientHeight, s.consensusState)

	retrievedConsState, found := s.keeper.GetClientConsensusState(s.ctx, testClientID, testClientHeight)
	s.Require().True(found, "GetConsensusState failed")

	tmConsState, ok := retrievedConsState.(*ibctm.ConsensusState)
	s.Require().True(ok)
	s.Require().Equal(s.consensusState, tmConsState, "ConsensusState not stored correctly")
}

func (s *KeeperTestSuite) TestValidateSelfClient() {
	testClientHeight := types.GetSelfHeight(s.chainA.GetContext())
	testClientHeight.RevisionHeight--

	testCases := []struct {
		name        string
		clientState exported.ClientState
		expPass     bool
	}{
		{
			"success",
			ibctm.NewClientState(s.chainA.ChainID, ibctm.DefaultTrustLevel, trustingPeriod, ubdPeriod, maxClockDrift, testClientHeight, commitmenttypes.GetSDKSpecs(), ibctesting.UpgradePath),
			true,
		},
		{
			"success with nil UpgradePath",
			ibctm.NewClientState(s.chainA.ChainID, ibctm.DefaultTrustLevel, trustingPeriod, ubdPeriod, maxClockDrift, testClientHeight, commitmenttypes.GetSDKSpecs(), nil),
			true,
		},
		{
			"frozen client",
			&ibctm.ClientState{ChainId: s.chainA.ChainID, TrustLevel: ibctm.DefaultTrustLevel, TrustingPeriod: trustingPeriod, UnbondingPeriod: ubdPeriod, MaxClockDrift: maxClockDrift, FrozenHeight: testClientHeight, LatestHeight: testClientHeight, ProofSpecs: commitmenttypes.GetSDKSpecs(), UpgradePath: ibctesting.UpgradePath},
			false,
		},
		{
			"incorrect chainID",
			ibctm.NewClientState("gaiatestnet", ibctm.DefaultTrustLevel, trustingPeriod, ubdPeriod, maxClockDrift, testClientHeight, commitmenttypes.GetSDKSpecs(), ibctesting.UpgradePath),
			false,
		},
		{
			"invalid client height",
			ibctm.NewClientState(s.chainA.ChainID, ibctm.DefaultTrustLevel, trustingPeriod, ubdPeriod, maxClockDrift, types.GetSelfHeight(s.chainA.GetContext()).Increment().(types.Height), commitmenttypes.GetSDKSpecs(), ibctesting.UpgradePath),
			false,
		},
		{
			"invalid client type",
			solomachine.NewClientState(0, &solomachine.ConsensusState{PublicKey: s.solomachine.ConsensusState().PublicKey, Diversifier: s.solomachine.Diversifier, Timestamp: s.solomachine.Time}),
			false,
		},
		{
			"invalid client revision",
			ibctm.NewClientState(s.chainA.ChainID, ibctm.DefaultTrustLevel, trustingPeriod, ubdPeriod, maxClockDrift, testClientHeightRevision1, commitmenttypes.GetSDKSpecs(), ibctesting.UpgradePath),
			false,
		},
		{
			"invalid proof specs",
			ibctm.NewClientState(s.chainA.ChainID, ibctm.DefaultTrustLevel, trustingPeriod, ubdPeriod, maxClockDrift, testClientHeight, nil, ibctesting.UpgradePath),
			false,
		},
		{
			"invalid trust level",
			ibctm.NewClientState(s.chainA.ChainID, ibctm.Fraction{Numerator: 0, Denominator: 1}, trustingPeriod, ubdPeriod, maxClockDrift, testClientHeight, commitmenttypes.GetSDKSpecs(), ibctesting.UpgradePath), false,
		},
		{
			"invalid unbonding period",
			ibctm.NewClientState(s.chainA.ChainID, ibctm.DefaultTrustLevel, trustingPeriod, ubdPeriod+10, maxClockDrift, testClientHeight, commitmenttypes.GetSDKSpecs(), ibctesting.UpgradePath),
			false,
		},
		{
			"invalid trusting period",
			ibctm.NewClientState(s.chainA.ChainID, ibctm.DefaultTrustLevel, ubdPeriod+10, ubdPeriod, maxClockDrift, testClientHeight, commitmenttypes.GetSDKSpecs(), ibctesting.UpgradePath),
			false,
		},
		{
			"invalid upgrade path",
			ibctm.NewClientState(s.chainA.ChainID, ibctm.DefaultTrustLevel, trustingPeriod, ubdPeriod, maxClockDrift, testClientHeight, commitmenttypes.GetSDKSpecs(), []string{"bad", "upgrade", "path"}),
			false,
		},
	}

	for _, tc := range testCases {
		err := s.chainA.App.GetIBCKeeper().ClientKeeper.ValidateSelfClient(s.chainA.GetContext(), tc.clientState)
		if tc.expPass {
			s.Require().NoError(err, "expected valid client for case: %s", tc.name)
		} else {
			s.Require().Error(err, "expected invalid client for case: %s", tc.name)
		}
	}
}

func (s KeeperTestSuite) TestGetAllGenesisClients() { //nolint:govet // this is a test, we are okay with copying locks
	clientIDs := []string{
		exported.LocalhostClientID, testClientID2, testClientID3, testClientID,
	}
	expClients := []exported.ClientState{
		localhost.NewClientState(types.GetSelfHeight(s.chainA.GetContext())),
		ibctm.NewClientState(testChainID, ibctm.DefaultTrustLevel, trustingPeriod, ubdPeriod, maxClockDrift, types.ZeroHeight(), commitmenttypes.GetSDKSpecs(), ibctesting.UpgradePath),
		ibctm.NewClientState(testChainID, ibctm.DefaultTrustLevel, trustingPeriod, ubdPeriod, maxClockDrift, types.ZeroHeight(), commitmenttypes.GetSDKSpecs(), ibctesting.UpgradePath),
		ibctm.NewClientState(testChainID, ibctm.DefaultTrustLevel, trustingPeriod, ubdPeriod, maxClockDrift, types.ZeroHeight(), commitmenttypes.GetSDKSpecs(), ibctesting.UpgradePath),
	}

	expGenClients := make(types.IdentifiedClientStates, len(expClients))

	for i := range expClients {
		s.chainA.App.GetIBCKeeper().ClientKeeper.SetClientState(s.chainA.GetContext(), clientIDs[i], expClients[i])
		expGenClients[i] = types.NewIdentifiedClientState(clientIDs[i], expClients[i])
	}

	genClients := s.chainA.App.GetIBCKeeper().ClientKeeper.GetAllGenesisClients(s.chainA.GetContext())

	s.Require().Equal(expGenClients.Sort(), genClients)
}

func (s KeeperTestSuite) TestGetAllGenesisMetadata() { //nolint:govet // this is a test, we are okay with copying locks
	expectedGenMetadata := []types.IdentifiedGenesisMetadata{
		types.NewIdentifiedGenesisMetadata(
			"07-tendermint-1",
			[]types.GenesisMetadata{
				types.NewGenesisMetadata(ibctm.ProcessedTimeKey(types.NewHeight(0, 1)), []byte("foo")),
				types.NewGenesisMetadata(ibctm.ProcessedTimeKey(types.NewHeight(0, 2)), []byte("bar")),
				types.NewGenesisMetadata(ibctm.ProcessedTimeKey(types.NewHeight(0, 3)), []byte("baz")),
			},
		),
		types.NewIdentifiedGenesisMetadata(
			"clientB",
			[]types.GenesisMetadata{
				types.NewGenesisMetadata(ibctm.ProcessedTimeKey(types.NewHeight(1, 100)), []byte("val1")),
				types.NewGenesisMetadata(ibctm.ProcessedTimeKey(types.NewHeight(2, 300)), []byte("val2")),
			},
		),
	}

	genClients := []types.IdentifiedClientState{
		types.NewIdentifiedClientState("07-tendermint-1", &ibctm.ClientState{}), types.NewIdentifiedClientState("clientB", &ibctm.ClientState{}),
	}

	s.chainA.App.GetIBCKeeper().ClientKeeper.SetAllClientMetadata(s.chainA.GetContext(), expectedGenMetadata)

	actualGenMetadata, err := s.chainA.App.GetIBCKeeper().ClientKeeper.GetAllClientMetadata(s.chainA.GetContext(), genClients)
	s.Require().NoError(err, "get client metadata returned error unexpectedly")
	s.Require().Equal(expectedGenMetadata, actualGenMetadata, "retrieved metadata is unexpected")
}

func (s KeeperTestSuite) TestGetConsensusState() { //nolint:govet // this is a test, we are okay with copying locks
	s.ctx = s.ctx.WithBlockHeight(10)
	cases := []struct {
		name    string
		height  types.Height
		expPass bool
	}{
		{"zero height", types.ZeroHeight(), false},
		{"height > latest height", types.NewHeight(0, uint64(s.ctx.BlockHeight())+1), false},
		{"latest height - 1", types.NewHeight(0, uint64(s.ctx.BlockHeight())-1), true},
		{"latest height", types.GetSelfHeight(s.ctx), true},
	}

	for i, tc := range cases {
		tc := tc
		cs, err := s.keeper.GetSelfConsensusState(s.ctx, tc.height)
		if tc.expPass {
			s.Require().NoError(err, "Case %d should have passed: %s", i, tc.name)
			s.Require().NotNil(cs, "Case %d should have passed: %s", i, tc.name)
		} else {
			s.Require().Error(err, "Case %d should have failed: %s", i, tc.name)
			s.Require().Nil(cs, "Case %d should have failed: %s", i, tc.name)
		}
	}
}

func (s KeeperTestSuite) TestConsensusStateHelpers() { //nolint:govet // this is a test, we are okay with copying locks
	// initial setup
	clientState := ibctm.NewClientState(testChainID, ibctm.DefaultTrustLevel, trustingPeriod, ubdPeriod, maxClockDrift, testClientHeight, commitmenttypes.GetSDKSpecs(), ibctesting.UpgradePath)

	s.keeper.SetClientState(s.ctx, testClientID, clientState)
	s.keeper.SetClientConsensusState(s.ctx, testClientID, testClientHeight, s.consensusState)

	nextState := ibctm.NewConsensusState(s.now, commitmenttypes.NewMerkleRoot([]byte("next")), s.valSetHash)

	testClientHeightPlus5 := types.NewHeight(0, height+5)

	header := s.chainA.CreateTMClientHeader(testClientID, int64(testClientHeightPlus5.RevisionHeight), testClientHeight, s.header.Header.Time.Add(time.Minute),
		s.valSet, s.valSet, s.valSet, s.signers)

	// mock update functionality
	clientState.LatestHeight = header.GetHeight().(types.Height)
	s.keeper.SetClientConsensusState(s.ctx, testClientID, header.GetHeight(), nextState)
	s.keeper.SetClientState(s.ctx, testClientID, clientState)

	latest, ok := s.keeper.GetLatestClientConsensusState(s.ctx, testClientID)
	s.Require().True(ok)
	s.Require().Equal(nextState, latest, "Latest client not returned correctly")
}

// 2 clients in total are created on chainA. The first client is updated so it contains an initial consensus state
// and a consensus state at the update height.
func (s KeeperTestSuite) TestGetAllConsensusStates() { //nolint:govet // this is a test, we are okay with copying locks
	path := ibctesting.NewPath(s.chainA, s.chainB)
	s.coordinator.SetupClients(path)

	clientState := path.EndpointA.GetClientState()
	expConsensusHeight0 := clientState.GetLatestHeight()
	consensusState0, ok := s.chainA.GetConsensusState(path.EndpointA.ClientID, expConsensusHeight0)
	s.Require().True(ok)

	// update client to create a second consensus state
	err := path.EndpointA.UpdateClient()
	s.Require().NoError(err)

	clientState = path.EndpointA.GetClientState()
	expConsensusHeight1 := clientState.GetLatestHeight()
	s.Require().True(expConsensusHeight1.GT(expConsensusHeight0))
	consensusState1, ok := s.chainA.GetConsensusState(path.EndpointA.ClientID, expConsensusHeight1)
	s.Require().True(ok)

	expConsensus := []exported.ConsensusState{
		consensusState0,
		consensusState1,
	}

	// create second client on chainA
	path2 := ibctesting.NewPath(s.chainA, s.chainB)
	s.coordinator.SetupClients(path2)
	clientState = path2.EndpointA.GetClientState()

	expConsensusHeight2 := clientState.GetLatestHeight()
	consensusState2, ok := s.chainA.GetConsensusState(path2.EndpointA.ClientID, expConsensusHeight2)
	s.Require().True(ok)

	expConsensus2 := []exported.ConsensusState{consensusState2}

	expConsensusStates := types.ClientsConsensusStates{
		types.NewClientConsensusStates(path.EndpointA.ClientID, []types.ConsensusStateWithHeight{
			types.NewConsensusStateWithHeight(expConsensusHeight0.(types.Height), expConsensus[0]),
			types.NewConsensusStateWithHeight(expConsensusHeight1.(types.Height), expConsensus[1]),
		}),
		types.NewClientConsensusStates(path2.EndpointA.ClientID, []types.ConsensusStateWithHeight{
			types.NewConsensusStateWithHeight(expConsensusHeight2.(types.Height), expConsensus2[0]),
		}),
	}.Sort()

	consStates := s.chainA.App.GetIBCKeeper().ClientKeeper.GetAllConsensusStates(s.chainA.GetContext())
	s.Require().Equal(expConsensusStates, consStates, "%s \n\n%s", expConsensusStates, consStates)
}

func (s KeeperTestSuite) TestIterateClientStates() { //nolint:govet // this is a test, we are okay with copying locks
	paths := []*ibctesting.Path{
		ibctesting.NewPath(s.chainA, s.chainB),
		ibctesting.NewPath(s.chainA, s.chainB),
		ibctesting.NewPath(s.chainA, s.chainB),
	}

	solomachines := []*ibctesting.Solomachine{
		ibctesting.NewSolomachine(s.T(), s.chainA.Codec, ibctesting.DefaultSolomachineClientID, "testing", 1),
		ibctesting.NewSolomachine(s.T(), s.chainA.Codec, "06-solomachine-1", "testing", 4),
	}

	var (
		expTMClientIDs = make([]string, len(paths))
		expSMClientIDs = make([]string, len(solomachines))
	)

	// create tendermint clients
	for i, path := range paths {
		s.coordinator.SetupClients(path)
		expTMClientIDs[i] = path.EndpointA.ClientID
	}

	// create solomachine clients
	for i, sm := range solomachines {
		expSMClientIDs[i] = sm.CreateClient(s.chainA)
	}

	testCases := []struct {
		name         string
		prefix       []byte
		expClientIDs func() []string
	}{
		{
			"all clientIDs",
			nil,
			func() []string {
				allClientIDs := []string{exported.LocalhostClientID}
				allClientIDs = append(allClientIDs, expSMClientIDs...)
				allClientIDs = append(allClientIDs, expTMClientIDs...)
				return allClientIDs
			},
		},
		{
			"tendermint clientIDs",
			[]byte(exported.Tendermint),
			func() []string {
				return expTMClientIDs
			},
		},
		{
			"solo machine clientIDs",
			[]byte(exported.Solomachine),
			func() []string {
				return expSMClientIDs
			},
		},
	}

	for _, tc := range testCases {
		tc := tc
		s.Run(tc.name, func() {
			var clientIDs []string
			s.chainA.GetSimApp().IBCKeeper.ClientKeeper.IterateClientStates(s.chainA.GetContext(), tc.prefix, func(clientID string, _ exported.ClientState) bool {
				clientIDs = append(clientIDs, clientID)
				return false
			})

			s.Require().ElementsMatch(tc.expClientIDs(), clientIDs)
		})
	}
}

// TestDefaultSetParams tests the default params set are what is expected
func (s *KeeperTestSuite) TestDefaultSetParams() {
	expParams := types.DefaultParams()

	clientKeeper := s.chainA.App.GetIBCKeeper().ClientKeeper
	params := clientKeeper.GetParams(s.chainA.GetContext())

	s.Require().Equal(expParams, params)
	s.Require().Equal(expParams.AllowedClients, clientKeeper.GetParams(s.chainA.GetContext()).AllowedClients)
}

// TestParams tests that Param setting and retrieval works properly
func (s *KeeperTestSuite) TestParams() {
	testCases := []struct {
		name    string
		input   types.Params
		expPass bool
	}{
		{"success: set default params", types.DefaultParams(), true},
		{"success: empty allowedClients", types.NewParams(), true},
		{"success: subset of allowedClients", types.NewParams(exported.Tendermint, exported.Localhost), true},
		{"failure: contains a single empty string value as allowedClient", types.NewParams(exported.Localhost, ""), false},
	}

	for _, tc := range testCases {
		tc := tc

		s.Run(tc.name, func() {
			s.SetupTest() // reset
			ctx := s.chainA.GetContext()
			err := tc.input.Validate()
			s.chainA.GetSimApp().IBCKeeper.ClientKeeper.SetParams(ctx, tc.input)
			if tc.expPass {
				s.Require().NoError(err)
				expected := tc.input
				p := s.chainA.GetSimApp().IBCKeeper.ClientKeeper.GetParams(ctx)
				s.Require().Equal(expected, p)
			} else {
				s.Require().Error(err)
			}
		})
	}
}

// TestUnsetParams tests that trying to get params that are not set panics.
func (s *KeeperTestSuite) TestUnsetParams() {
	s.SetupTest()
	ctx := s.chainA.GetContext()
	store := ctx.KVStore(s.chainA.GetSimApp().GetKey(exported.StoreKey))
	store.Delete([]byte(types.ParamsKey))

	s.Require().Panics(func() {
		s.chainA.GetSimApp().IBCKeeper.ClientKeeper.GetParams(ctx)
	})
}<|MERGE_RESOLUTION|>--- conflicted
+++ resolved
@@ -80,11 +80,10 @@
 	s.chainB = s.coordinator.GetChain(ibctesting.GetChainID(2))
 
 	isCheckTx := false
-<<<<<<< HEAD
 	s.now = time.Date(2020, 1, 2, 0, 0, 0, 0, time.UTC)
 	s.past = time.Date(2020, 1, 1, 0, 0, 0, 0, time.UTC)
 	now2 := s.now.Add(time.Hour)
-	app := simapp.Setup()
+	app := simapp.Setup(s.T(), isCheckTx)
 
 	s.cdc = app.AppCodec()
 	s.ctx = app.BaseApp.NewContext(isCheckTx, tmproto.Header{Height: height, ChainID: testClientID, Time: now2})
@@ -92,19 +91,6 @@
 	s.privVal = ibctestingmock.NewPV()
 	pubKey, err := s.privVal.GetPubKey()
 	s.Require().NoError(err)
-=======
-	suite.now = time.Date(2020, 1, 2, 0, 0, 0, 0, time.UTC)
-	suite.past = time.Date(2020, 1, 1, 0, 0, 0, 0, time.UTC)
-	now2 := suite.now.Add(time.Hour)
-	app := simapp.Setup(suite.T(), isCheckTx)
-
-	suite.cdc = app.AppCodec()
-	suite.ctx = app.BaseApp.NewContext(isCheckTx, tmproto.Header{Height: height, ChainID: testClientID, Time: now2})
-	suite.keeper = &app.IBCKeeper.ClientKeeper
-	suite.privVal = ibctestingmock.NewPV()
-	pubKey, err := suite.privVal.GetPubKey()
-	suite.Require().NoError(err)
->>>>>>> d281d840
 
 	testClientHeightMinus1 := types.NewHeight(0, height-1)
 
