--- conflicted
+++ resolved
@@ -329,11 +329,6 @@
 		UpgradedConsensusState: protoAny,
 	}, nil
 }
-<<<<<<< HEAD
-<<<<<<< HEAD
-=======
-=======
->>>>>>> b2673078
 
 // VerifyMembership implements the Query/VerifyMembership gRPC method
 // NOTE: Any state changes made within this handler are discarded by leveraging a cached context. Gas is consumed for underlying state access.
@@ -347,7 +342,6 @@
 		return nil, status.Error(codes.InvalidArgument, err.Error())
 	}
 
-<<<<<<< HEAD
 	clientType, _, err := types.ParseClientIdentifier(req.ClientId)
 	if err != nil {
 		return nil, status.Error(codes.InvalidArgument, err.Error())
@@ -358,8 +352,6 @@
 		return nil, status.Error(codes.InvalidArgument, errorsmod.Wrapf(types.ErrInvalidClientType, "verify membership is disabled for client types %s", denyClients).Error())
 	}
 
-=======
->>>>>>> b2673078
 	if len(req.Proof) == 0 {
 		return nil, status.Error(codes.InvalidArgument, "empty proof")
 	}
@@ -404,9 +396,4 @@
 	return &types.QueryVerifyMembershipResponse{
 		Success: true,
 	}, nil
-<<<<<<< HEAD
-}
->>>>>>> 4f14cfd8 (imp: deny selected client types from VerifyMembership rpc (#5871))
-=======
-}
->>>>>>> b2673078
+}