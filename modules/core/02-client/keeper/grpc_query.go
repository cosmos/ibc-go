--- conflicted
+++ resolved
@@ -4,6 +4,7 @@
 	"bytes"
 	"context"
 	"fmt"
+	"slices"
 	"sort"
 	"strings"
 
@@ -328,11 +329,6 @@
 		UpgradedConsensusState: protoAny,
 	}, nil
 }
-<<<<<<< HEAD
-<<<<<<< HEAD
-=======
-=======
->>>>>>> b2673078
 
 // VerifyMembership implements the Query/VerifyMembership gRPC method
 // NOTE: Any state changes made within this handler are discarded by leveraging a cached context. Gas is consumed for underlying state access.
@@ -346,7 +342,6 @@
 		return nil, status.Error(codes.InvalidArgument, err.Error())
 	}
 
-<<<<<<< HEAD
 	clientType, _, err := types.ParseClientIdentifier(req.ClientId)
 	if err != nil {
 		return nil, status.Error(codes.InvalidArgument, err.Error())
@@ -357,8 +352,6 @@
 		return nil, status.Error(codes.InvalidArgument, errorsmod.Wrapf(types.ErrInvalidClientType, "verify membership is disabled for client types %s", denyClients).Error())
 	}
 
-=======
->>>>>>> b2673078
 	if len(req.Proof) == 0 {
 		return nil, status.Error(codes.InvalidArgument, "empty proof")
 	}
@@ -376,10 +369,7 @@
 	}
 
 	ctx := sdk.UnwrapSDKContext(c)
-<<<<<<< HEAD
-
-=======
->>>>>>> b2673078
+
 	// cache the context to ensure clientState.VerifyMembership does not change state
 	cachedCtx, _ := ctx.CacheContext()
 
@@ -397,7 +387,6 @@
 		return nil, status.Error(codes.FailedPrecondition, errorsmod.Wrapf(types.ErrClientNotActive, "cannot verify membership using client (%s) with status %s", req.ClientId, clientStatus).Error())
 	}
 
-<<<<<<< HEAD
 	// consume flat gas fee for proof verification queries.
 	// NOTE: consuming gas prior to method invocation also provides protection against recursive calls reaching stack overflow
 	ctx.GasMeter().ConsumeGas(
@@ -405,8 +394,6 @@
 		"verify membership query",
 	)
 
-=======
->>>>>>> b2673078
 	if err := clientState.VerifyMembership(cachedCtx, k.ClientStore(cachedCtx, req.ClientId), k.cdc, req.ProofHeight, req.TimeDelay, req.BlockDelay, req.Proof, req.MerklePath, req.Value); err != nil {
 		k.Logger(ctx).Debug("proof verification failed", "key", req.MerklePath, "error", err)
 		return &types.QueryVerifyMembershipResponse{
@@ -417,9 +404,4 @@
 	return &types.QueryVerifyMembershipResponse{
 		Success: true,
 	}, nil
-<<<<<<< HEAD
-}
->>>>>>> 9aa7151d (imp: add flat fee for queries to `VerifyMembership` (#5927))
-=======
-}
->>>>>>> b2673078
+}