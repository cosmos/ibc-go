package keeper

import (
	"bytes"
	"context"
	"fmt"
	"slices"
	"sort"
	"strings"

	"google.golang.org/grpc/codes"
	"google.golang.org/grpc/status"

	errorsmod "cosmossdk.io/errors"
	"cosmossdk.io/store/prefix"

	sdk "github.com/cosmos/cosmos-sdk/types"
	"github.com/cosmos/cosmos-sdk/types/query"

	"github.com/cosmos/ibc-go/v8/modules/core/02-client/types"
	host "github.com/cosmos/ibc-go/v8/modules/core/24-host"
	"github.com/cosmos/ibc-go/v8/modules/core/exported"
)

var _ types.QueryServer = (*Keeper)(nil)

// ClientState implements the Query/ClientState gRPC method
func (k Keeper) ClientState(c context.Context, req *types.QueryClientStateRequest) (*types.QueryClientStateResponse, error) {
	if req == nil {
		return nil, status.Error(codes.InvalidArgument, "empty request")
	}

	if err := host.ClientIdentifierValidator(req.ClientId); err != nil {
		return nil, status.Error(codes.InvalidArgument, err.Error())
	}

	ctx := sdk.UnwrapSDKContext(c)
	clientState, found := k.GetClientState(ctx, req.ClientId)
	if !found {
		return nil, status.Error(
			codes.NotFound,
			errorsmod.Wrap(types.ErrClientNotFound, req.ClientId).Error(),
		)
	}

	protoAny, err := types.PackClientState(clientState)
	if err != nil {
		return nil, status.Error(codes.Internal, err.Error())
	}

	proofHeight := types.GetSelfHeight(ctx)
	return &types.QueryClientStateResponse{
		ClientState: protoAny,
		ProofHeight: proofHeight,
	}, nil
}

// ClientStates implements the Query/ClientStates gRPC method
func (k Keeper) ClientStates(c context.Context, req *types.QueryClientStatesRequest) (*types.QueryClientStatesResponse, error) {
	if req == nil {
		return nil, status.Error(codes.InvalidArgument, "empty request")
	}

	ctx := sdk.UnwrapSDKContext(c)

	var clientStates types.IdentifiedClientStates
	store := prefix.NewStore(ctx.KVStore(k.storeKey), host.KeyClientStorePrefix)

	pageRes, err := query.FilteredPaginate(store, req.Pagination, func(key, value []byte, accumulate bool) (bool, error) {
		// filter any metadata stored under client state key
		keySplit := strings.Split(string(key), "/")
		if keySplit[len(keySplit)-1] != "clientState" {
			return false, nil
		}

		clientState, err := k.UnmarshalClientState(value)
		if err != nil {
			return false, err
		}

		clientID := keySplit[1]
		if err := host.ClientIdentifierValidator(clientID); err != nil {
			return false, err
		}

		identifiedClient := types.NewIdentifiedClientState(clientID, clientState)
		clientStates = append(clientStates, identifiedClient)
		return true, nil
	})
	if err != nil {
		return nil, err
	}

	sort.Sort(clientStates)

	return &types.QueryClientStatesResponse{
		ClientStates: clientStates,
		Pagination:   pageRes,
	}, nil
}

// ConsensusState implements the Query/ConsensusState gRPC method
func (k Keeper) ConsensusState(c context.Context, req *types.QueryConsensusStateRequest) (*types.QueryConsensusStateResponse, error) {
	if req == nil {
		return nil, status.Error(codes.InvalidArgument, "empty request")
	}

	if err := host.ClientIdentifierValidator(req.ClientId); err != nil {
		return nil, status.Error(codes.InvalidArgument, err.Error())
	}

	ctx := sdk.UnwrapSDKContext(c)

	var (
		consensusState exported.ConsensusState
		found          bool
	)

	height := types.NewHeight(req.RevisionNumber, req.RevisionHeight)
	if req.LatestHeight {
		consensusState, found = k.GetLatestClientConsensusState(ctx, req.ClientId)
	} else {
		if req.RevisionHeight == 0 {
			return nil, status.Error(codes.InvalidArgument, "consensus state height cannot be 0")
		}

		consensusState, found = k.GetClientConsensusState(ctx, req.ClientId, height)
	}

	if !found {
		return nil, status.Error(
			codes.NotFound,
			errorsmod.Wrapf(types.ErrConsensusStateNotFound, "client-id: %s, height: %s", req.ClientId, height).Error(),
		)
	}

	protoAny, err := types.PackConsensusState(consensusState)
	if err != nil {
		return nil, status.Error(codes.Internal, err.Error())
	}

	proofHeight := types.GetSelfHeight(ctx)
	return &types.QueryConsensusStateResponse{
		ConsensusState: protoAny,
		ProofHeight:    proofHeight,
	}, nil
}

// ConsensusStates implements the Query/ConsensusStates gRPC method
func (k Keeper) ConsensusStates(c context.Context, req *types.QueryConsensusStatesRequest) (*types.QueryConsensusStatesResponse, error) {
	if req == nil {
		return nil, status.Error(codes.InvalidArgument, "empty request")
	}

	if err := host.ClientIdentifierValidator(req.ClientId); err != nil {
		return nil, status.Error(codes.InvalidArgument, err.Error())
	}

	ctx := sdk.UnwrapSDKContext(c)

	var consensusStates []types.ConsensusStateWithHeight
	store := prefix.NewStore(ctx.KVStore(k.storeKey), host.FullClientKey(req.ClientId, []byte(fmt.Sprintf("%s/", host.KeyConsensusStatePrefix))))

	pageRes, err := query.FilteredPaginate(store, req.Pagination, func(key, value []byte, accumulate bool) (bool, error) {
		// filter any metadata stored under consensus state key
		if bytes.Contains(key, []byte("/")) {
			return false, nil
		}

		height, err := types.ParseHeight(string(key))
		if err != nil {
			return false, err
		}

		consensusState, err := k.UnmarshalConsensusState(value)
		if err != nil {
			return false, err
		}

		consensusStates = append(consensusStates, types.NewConsensusStateWithHeight(height, consensusState))
		return true, nil
	})
	if err != nil {
		return nil, err
	}

	return &types.QueryConsensusStatesResponse{
		ConsensusStates: consensusStates,
		Pagination:      pageRes,
	}, nil
}

// ConsensusStateHeights implements the Query/ConsensusStateHeights gRPC method
func (k Keeper) ConsensusStateHeights(c context.Context, req *types.QueryConsensusStateHeightsRequest) (*types.QueryConsensusStateHeightsResponse, error) {
	if req == nil {
		return nil, status.Error(codes.InvalidArgument, "empty request")
	}

	if err := host.ClientIdentifierValidator(req.ClientId); err != nil {
		return nil, status.Error(codes.InvalidArgument, err.Error())
	}

	ctx := sdk.UnwrapSDKContext(c)

	var consensusStateHeights []types.Height
	store := prefix.NewStore(ctx.KVStore(k.storeKey), host.FullClientKey(req.ClientId, []byte(fmt.Sprintf("%s/", host.KeyConsensusStatePrefix))))

	pageRes, err := query.FilteredPaginate(store, req.Pagination, func(key, _ []byte, accumulate bool) (bool, error) {
		// filter any metadata stored under consensus state key
		if bytes.Contains(key, []byte("/")) {
			return false, nil
		}

		height, err := types.ParseHeight(string(key))
		if err != nil {
			return false, err
		}

		consensusStateHeights = append(consensusStateHeights, height)
		return true, nil
	})
	if err != nil {
		return nil, err
	}

	return &types.QueryConsensusStateHeightsResponse{
		ConsensusStateHeights: consensusStateHeights,
		Pagination:            pageRes,
	}, nil
}

// ClientStatus implements the Query/ClientStatus gRPC method
func (k Keeper) ClientStatus(c context.Context, req *types.QueryClientStatusRequest) (*types.QueryClientStatusResponse, error) {
	if req == nil {
		return nil, status.Error(codes.InvalidArgument, "empty request")
	}

	if err := host.ClientIdentifierValidator(req.ClientId); err != nil {
		return nil, status.Error(codes.InvalidArgument, err.Error())
	}

	ctx := sdk.UnwrapSDKContext(c)
	clientState, found := k.GetClientState(ctx, req.ClientId)
	if !found {
		return nil, status.Error(
			codes.NotFound,
			errorsmod.Wrap(types.ErrClientNotFound, req.ClientId).Error(),
		)
	}

	clientStatus := k.GetClientStatus(ctx, clientState, req.ClientId)

	return &types.QueryClientStatusResponse{
		Status: clientStatus.String(),
	}, nil
}

// ClientParams implements the Query/ClientParams gRPC method
func (k Keeper) ClientParams(c context.Context, _ *types.QueryClientParamsRequest) (*types.QueryClientParamsResponse, error) {
	ctx := sdk.UnwrapSDKContext(c)
	params := k.GetParams(ctx)

	return &types.QueryClientParamsResponse{
		Params: &params,
	}, nil
}

// UpgradedClientState implements the Query/UpgradedClientState gRPC method
func (k Keeper) UpgradedClientState(c context.Context, req *types.QueryUpgradedClientStateRequest) (*types.QueryUpgradedClientStateResponse, error) {
	if req == nil {
		return nil, status.Error(codes.InvalidArgument, "empty request")
	}

	ctx := sdk.UnwrapSDKContext(c)

	plan, err := k.GetUpgradePlan(ctx)
	if err != nil {
		return nil, status.Error(codes.NotFound, err.Error())
	}

	bz, err := k.GetUpgradedClient(ctx, plan.Height)
	if err != nil {
		return nil, status.Error(codes.NotFound, err.Error())
	}

	clientState, err := types.UnmarshalClientState(k.cdc, bz)
	if err != nil {
		return nil, status.Error(
			codes.Internal, err.Error(),
		)
	}

	protoAny, err := types.PackClientState(clientState)
	if err != nil {
		return nil, status.Error(codes.Internal, err.Error())
	}

	return &types.QueryUpgradedClientStateResponse{
		UpgradedClientState: protoAny,
	}, nil
}

// UpgradedConsensusState implements the Query/UpgradedConsensusState gRPC method
func (k Keeper) UpgradedConsensusState(c context.Context, req *types.QueryUpgradedConsensusStateRequest) (*types.QueryUpgradedConsensusStateResponse, error) {
	if req == nil {
		return nil, status.Error(codes.InvalidArgument, "empty request")
	}

	ctx := sdk.UnwrapSDKContext(c)

	bz, err := k.GetUpgradedConsensusState(ctx, ctx.BlockHeight())
	if err != nil {
		return nil, status.Errorf(codes.NotFound, "%s, height %d", err.Error(), ctx.BlockHeight())
	}

	consensusState, err := types.UnmarshalConsensusState(k.cdc, bz)
	if err != nil {
		return nil, status.Error(
			codes.Internal, err.Error(),
		)
	}

	protoAny, err := types.PackConsensusState(consensusState)
	if err != nil {
		return nil, status.Error(codes.Internal, err.Error())
	}

	return &types.QueryUpgradedConsensusStateResponse{
		UpgradedConsensusState: protoAny,
	}, nil
}

// VerifyMembership implements the Query/VerifyMembership gRPC method
// NOTE: Any state changes made within this handler are discarded by leveraging a cached context. Gas is consumed for underlying state access.
// This gRPC method is intended to be used within the context of the state machine and delegates to light clients to verify proofs.
func (k Keeper) VerifyMembership(c context.Context, req *types.QueryVerifyMembershipRequest) (*types.QueryVerifyMembershipResponse, error) {
	if req == nil {
		return nil, status.Error(codes.InvalidArgument, "empty request")
	}

	if err := host.ClientIdentifierValidator(req.ClientId); err != nil {
		return nil, status.Error(codes.InvalidArgument, err.Error())
	}

<<<<<<< HEAD
	clientType, _, err := types.ParseClientIdentifier(req.ClientId)
	if err != nil {
		return nil, status.Error(codes.InvalidArgument, err.Error())
	}

	denyClients := []string{exported.Localhost, exported.Solomachine}
	if slices.Contains(denyClients, clientType) {
		return nil, status.Error(codes.InvalidArgument, errorsmod.Wrapf(types.ErrInvalidClientType, "verify membership is disabled for client types %s", denyClients).Error())
	}

=======
>>>>>>> 6c33a936
	if len(req.Proof) == 0 {
		return nil, status.Error(codes.InvalidArgument, "empty proof")
	}

	if req.ProofHeight.IsZero() {
		return nil, status.Error(codes.InvalidArgument, "proof height must be non-zero")
	}

	if req.MerklePath.Empty() {
		return nil, status.Error(codes.InvalidArgument, "empty merkle path")
	}

	if len(req.Value) == 0 {
		return nil, status.Error(codes.InvalidArgument, "empty value")
	}

	ctx := sdk.UnwrapSDKContext(c)
	// cache the context to ensure clientState.VerifyMembership does not change state
	cachedCtx, _ := ctx.CacheContext()

	// make sure we charge the higher level context even on panic
	defer func() {
		ctx.GasMeter().ConsumeGas(cachedCtx.GasMeter().GasConsumed(), "verify membership query")
	}()

	clientState, found := k.GetClientState(cachedCtx, req.ClientId)
	if !found {
		return nil, status.Error(codes.NotFound, errorsmod.Wrap(types.ErrClientNotFound, req.ClientId).Error())
	}

<<<<<<< HEAD
	if clientStatus := k.GetClientStatus(ctx, clientState, req.ClientId); clientStatus != exported.Active {
		return nil, status.Error(codes.FailedPrecondition, errorsmod.Wrapf(types.ErrClientNotActive, "cannot verify membership using client (%s) with status %s", req.ClientId, clientStatus).Error())
	}

=======
>>>>>>> 6c33a936
	if err := clientState.VerifyMembership(cachedCtx, k.ClientStore(cachedCtx, req.ClientId), k.cdc, req.ProofHeight, req.TimeDelay, req.BlockDelay, req.Proof, req.MerklePath, req.Value); err != nil {
		k.Logger(ctx).Debug("proof verification failed", "key", req.MerklePath, "error", err)
		return &types.QueryVerifyMembershipResponse{
			Success: false,
		}, nil
	}

	return &types.QueryVerifyMembershipResponse{
		Success: true,
	}, nil
}<|MERGE_RESOLUTION|>--- conflicted
+++ resolved
@@ -342,7 +342,6 @@
 		return nil, status.Error(codes.InvalidArgument, err.Error())
 	}
 
-<<<<<<< HEAD
 	clientType, _, err := types.ParseClientIdentifier(req.ClientId)
 	if err != nil {
 		return nil, status.Error(codes.InvalidArgument, err.Error())
@@ -353,8 +352,6 @@
 		return nil, status.Error(codes.InvalidArgument, errorsmod.Wrapf(types.ErrInvalidClientType, "verify membership is disabled for client types %s", denyClients).Error())
 	}
 
-=======
->>>>>>> 6c33a936
 	if len(req.Proof) == 0 {
 		return nil, status.Error(codes.InvalidArgument, "empty proof")
 	}
@@ -385,13 +382,6 @@
 		return nil, status.Error(codes.NotFound, errorsmod.Wrap(types.ErrClientNotFound, req.ClientId).Error())
 	}
 
-<<<<<<< HEAD
-	if clientStatus := k.GetClientStatus(ctx, clientState, req.ClientId); clientStatus != exported.Active {
-		return nil, status.Error(codes.FailedPrecondition, errorsmod.Wrapf(types.ErrClientNotActive, "cannot verify membership using client (%s) with status %s", req.ClientId, clientStatus).Error())
-	}
-
-=======
->>>>>>> 6c33a936
 	if err := clientState.VerifyMembership(cachedCtx, k.ClientStore(cachedCtx, req.ClientId), k.cdc, req.ProofHeight, req.TimeDelay, req.BlockDelay, req.Proof, req.MerklePath, req.Value); err != nil {
 		k.Logger(ctx).Debug("proof verification failed", "key", req.MerklePath, "error", err)
 		return &types.QueryVerifyMembershipResponse{
