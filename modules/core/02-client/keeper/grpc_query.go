package keeper

import (
	"bytes"
	"context"
	"fmt"
	"sort"
	"strings"

	"google.golang.org/grpc/codes"
	"google.golang.org/grpc/status"

	errorsmod "cosmossdk.io/errors"
	"cosmossdk.io/store/prefix"

	sdk "github.com/cosmos/cosmos-sdk/types"
	"github.com/cosmos/cosmos-sdk/types/query"

	"github.com/cosmos/ibc-go/v8/modules/core/02-client/types"
	host "github.com/cosmos/ibc-go/v8/modules/core/24-host"
	"github.com/cosmos/ibc-go/v8/modules/core/exported"
)

var _ types.QueryServer = (*Keeper)(nil)

// ClientState implements the Query/ClientState gRPC method
func (k Keeper) ClientState(c context.Context, req *types.QueryClientStateRequest) (*types.QueryClientStateResponse, error) {
	if req == nil {
		return nil, status.Error(codes.InvalidArgument, "empty request")
	}

	if err := host.ClientIdentifierValidator(req.ClientId); err != nil {
		return nil, status.Error(codes.InvalidArgument, err.Error())
	}

	ctx := sdk.UnwrapSDKContext(c)
	clientState, found := k.GetClientState(ctx, req.ClientId)
	if !found {
		return nil, status.Error(
			codes.NotFound,
			errorsmod.Wrap(types.ErrClientNotFound, req.ClientId).Error(),
		)
	}

	protoAny, err := types.PackClientState(clientState)
	if err != nil {
		return nil, status.Error(codes.Internal, err.Error())
	}

	proofHeight := types.GetSelfHeight(ctx)
	return &types.QueryClientStateResponse{
		ClientState: protoAny,
		ProofHeight: proofHeight,
	}, nil
}

// ClientStates implements the Query/ClientStates gRPC method
func (k Keeper) ClientStates(c context.Context, req *types.QueryClientStatesRequest) (*types.QueryClientStatesResponse, error) {
	if req == nil {
		return nil, status.Error(codes.InvalidArgument, "empty request")
	}

	ctx := sdk.UnwrapSDKContext(c)

	var clientStates types.IdentifiedClientStates
	store := prefix.NewStore(ctx.KVStore(k.storeKey), host.KeyClientStorePrefix)

	pageRes, err := query.FilteredPaginate(store, req.Pagination, func(key, value []byte, accumulate bool) (bool, error) {
		// filter any metadata stored under client state key
		keySplit := strings.Split(string(key), "/")
		if keySplit[len(keySplit)-1] != "clientState" {
			return false, nil
		}

		clientState, err := k.UnmarshalClientState(value)
		if err != nil {
			return false, err
		}

		clientID := keySplit[1]
		if err := host.ClientIdentifierValidator(clientID); err != nil {
			return false, err
		}

		identifiedClient := types.NewIdentifiedClientState(clientID, clientState)
		clientStates = append(clientStates, identifiedClient)
		return true, nil
	})
	if err != nil {
		return nil, err
	}

	sort.Sort(clientStates)

	return &types.QueryClientStatesResponse{
		ClientStates: clientStates,
		Pagination:   pageRes,
	}, nil
}

// ConsensusState implements the Query/ConsensusState gRPC method
func (k Keeper) ConsensusState(c context.Context, req *types.QueryConsensusStateRequest) (*types.QueryConsensusStateResponse, error) {
	if req == nil {
		return nil, status.Error(codes.InvalidArgument, "empty request")
	}

	if err := host.ClientIdentifierValidator(req.ClientId); err != nil {
		return nil, status.Error(codes.InvalidArgument, err.Error())
	}

	ctx := sdk.UnwrapSDKContext(c)

	var (
		consensusState exported.ConsensusState
		found          bool
	)

	height := types.NewHeight(req.RevisionNumber, req.RevisionHeight)
	if req.LatestHeight {
		consensusState, found = k.GetLatestClientConsensusState(ctx, req.ClientId)
	} else {
		if req.RevisionHeight == 0 {
			return nil, status.Error(codes.InvalidArgument, "consensus state height cannot be 0")
		}

		consensusState, found = k.GetClientConsensusState(ctx, req.ClientId, height)
	}

	if !found {
		return nil, status.Error(
			codes.NotFound,
			errorsmod.Wrapf(types.ErrConsensusStateNotFound, "client-id: %s, height: %s", req.ClientId, height).Error(),
		)
	}

	protoAny, err := types.PackConsensusState(consensusState)
	if err != nil {
		return nil, status.Error(codes.Internal, err.Error())
	}

	proofHeight := types.GetSelfHeight(ctx)
	return &types.QueryConsensusStateResponse{
		ConsensusState: protoAny,
		ProofHeight:    proofHeight,
	}, nil
}

// ConsensusStates implements the Query/ConsensusStates gRPC method
func (k Keeper) ConsensusStates(c context.Context, req *types.QueryConsensusStatesRequest) (*types.QueryConsensusStatesResponse, error) {
	if req == nil {
		return nil, status.Error(codes.InvalidArgument, "empty request")
	}

	if err := host.ClientIdentifierValidator(req.ClientId); err != nil {
		return nil, status.Error(codes.InvalidArgument, err.Error())
	}

	ctx := sdk.UnwrapSDKContext(c)

	var consensusStates []types.ConsensusStateWithHeight
	store := prefix.NewStore(ctx.KVStore(k.storeKey), host.FullClientKey(req.ClientId, []byte(fmt.Sprintf("%s/", host.KeyConsensusStatePrefix))))

	pageRes, err := query.FilteredPaginate(store, req.Pagination, func(key, value []byte, accumulate bool) (bool, error) {
		// filter any metadata stored under consensus state key
		if bytes.Contains(key, []byte("/")) {
			return false, nil
		}

		height, err := types.ParseHeight(string(key))
		if err != nil {
			return false, err
		}

		consensusState, err := k.UnmarshalConsensusState(value)
		if err != nil {
			return false, err
		}

		consensusStates = append(consensusStates, types.NewConsensusStateWithHeight(height, consensusState))
		return true, nil
	})
	if err != nil {
		return nil, err
	}

	return &types.QueryConsensusStatesResponse{
		ConsensusStates: consensusStates,
		Pagination:      pageRes,
	}, nil
}

// ConsensusStateHeights implements the Query/ConsensusStateHeights gRPC method
func (k Keeper) ConsensusStateHeights(c context.Context, req *types.QueryConsensusStateHeightsRequest) (*types.QueryConsensusStateHeightsResponse, error) {
	if req == nil {
		return nil, status.Error(codes.InvalidArgument, "empty request")
	}

	if err := host.ClientIdentifierValidator(req.ClientId); err != nil {
		return nil, status.Error(codes.InvalidArgument, err.Error())
	}

	ctx := sdk.UnwrapSDKContext(c)

	var consensusStateHeights []types.Height
	store := prefix.NewStore(ctx.KVStore(k.storeKey), host.FullClientKey(req.ClientId, []byte(fmt.Sprintf("%s/", host.KeyConsensusStatePrefix))))

	pageRes, err := query.FilteredPaginate(store, req.Pagination, func(key, _ []byte, accumulate bool) (bool, error) {
		// filter any metadata stored under consensus state key
		if bytes.Contains(key, []byte("/")) {
			return false, nil
		}

		height, err := types.ParseHeight(string(key))
		if err != nil {
			return false, err
		}

		consensusStateHeights = append(consensusStateHeights, height)
		return true, nil
	})
	if err != nil {
		return nil, err
	}

	return &types.QueryConsensusStateHeightsResponse{
		ConsensusStateHeights: consensusStateHeights,
		Pagination:            pageRes,
	}, nil
}

// ClientStatus implements the Query/ClientStatus gRPC method
func (k Keeper) ClientStatus(c context.Context, req *types.QueryClientStatusRequest) (*types.QueryClientStatusResponse, error) {
	if req == nil {
		return nil, status.Error(codes.InvalidArgument, "empty request")
	}

	if err := host.ClientIdentifierValidator(req.ClientId); err != nil {
		return nil, status.Error(codes.InvalidArgument, err.Error())
	}

	ctx := sdk.UnwrapSDKContext(c)
	clientState, found := k.GetClientState(ctx, req.ClientId)
	if !found {
		return nil, status.Error(
			codes.NotFound,
			errorsmod.Wrap(types.ErrClientNotFound, req.ClientId).Error(),
		)
	}

	clientStatus := k.GetClientStatus(ctx, clientState, req.ClientId)

	return &types.QueryClientStatusResponse{
		Status: clientStatus.String(),
	}, nil
}

// ClientParams implements the Query/ClientParams gRPC method
func (k Keeper) ClientParams(c context.Context, _ *types.QueryClientParamsRequest) (*types.QueryClientParamsResponse, error) {
	ctx := sdk.UnwrapSDKContext(c)
	params := k.GetParams(ctx)

	return &types.QueryClientParamsResponse{
		Params: &params,
	}, nil
}

// UpgradedClientState implements the Query/UpgradedClientState gRPC method
func (k Keeper) UpgradedClientState(c context.Context, req *types.QueryUpgradedClientStateRequest) (*types.QueryUpgradedClientStateResponse, error) {
	if req == nil {
		return nil, status.Error(codes.InvalidArgument, "empty request")
	}

	ctx := sdk.UnwrapSDKContext(c)

	plan, err := k.GetUpgradePlan(ctx)
	if err != nil {
		return nil, status.Error(codes.NotFound, err.Error())
	}

	bz, err := k.GetUpgradedClient(ctx, plan.Height)
	if err != nil {
		return nil, status.Error(codes.NotFound, err.Error())
	}

	clientState, err := types.UnmarshalClientState(k.cdc, bz)
	if err != nil {
		return nil, status.Error(
			codes.Internal, err.Error(),
		)
	}

	protoAny, err := types.PackClientState(clientState)
	if err != nil {
		return nil, status.Error(codes.Internal, err.Error())
	}

	return &types.QueryUpgradedClientStateResponse{
		UpgradedClientState: protoAny,
	}, nil
}

// UpgradedConsensusState implements the Query/UpgradedConsensusState gRPC method
func (k Keeper) UpgradedConsensusState(c context.Context, req *types.QueryUpgradedConsensusStateRequest) (*types.QueryUpgradedConsensusStateResponse, error) {
	if req == nil {
		return nil, status.Error(codes.InvalidArgument, "empty request")
	}

	ctx := sdk.UnwrapSDKContext(c)

	bz, err := k.GetUpgradedConsensusState(ctx, ctx.BlockHeight())
	if err != nil {
		return nil, status.Errorf(codes.NotFound, "%s, height %d", err.Error(), ctx.BlockHeight())
	}

	consensusState, err := types.UnmarshalConsensusState(k.cdc, bz)
	if err != nil {
		return nil, status.Error(
			codes.Internal, err.Error(),
		)
	}

	protoAny, err := types.PackConsensusState(consensusState)
	if err != nil {
		return nil, status.Error(codes.Internal, err.Error())
	}

	return &types.QueryUpgradedConsensusStateResponse{
		UpgradedConsensusState: protoAny,
	}, nil
}
<<<<<<< HEAD
<<<<<<< HEAD
=======
=======
>>>>>>> 2d608026

// VerifyMembership implements the Query/VerifyMembership gRPC method
// NOTE: Any state changes made within this handler are discarded by leveraging a cached context. Gas is consumed for underlying state access.
// This gRPC method is intended to be used within the context of the state machine and delegates to light clients to verify proofs.
func (k Keeper) VerifyMembership(c context.Context, req *types.QueryVerifyMembershipRequest) (*types.QueryVerifyMembershipResponse, error) {
	if req == nil {
		return nil, status.Error(codes.InvalidArgument, "empty request")
	}

	if err := host.ClientIdentifierValidator(req.ClientId); err != nil {
		return nil, status.Error(codes.InvalidArgument, err.Error())
	}

	if len(req.Proof) == 0 {
		return nil, status.Error(codes.InvalidArgument, "empty proof")
	}

	if req.ProofHeight.IsZero() {
		return nil, status.Error(codes.InvalidArgument, "proof height must be non-zero")
	}

	if req.MerklePath.Empty() {
		return nil, status.Error(codes.InvalidArgument, "empty merkle path")
	}

	if len(req.Value) == 0 {
		return nil, status.Error(codes.InvalidArgument, "empty value")
	}

	ctx := sdk.UnwrapSDKContext(c)
	// cache the context to ensure clientState.VerifyMembership does not change state
	cachedCtx, _ := ctx.CacheContext()

	// make sure we charge the higher level context even on panic
	defer func() {
		ctx.GasMeter().ConsumeGas(cachedCtx.GasMeter().GasConsumed(), "verify membership query")
	}()

	clientState, found := k.GetClientState(cachedCtx, req.ClientId)
	if !found {
		return nil, status.Error(codes.NotFound, errorsmod.Wrap(types.ErrClientNotFound, req.ClientId).Error())
	}

<<<<<<< HEAD
	if clientStatus := k.GetClientStatus(ctx, clientState, req.ClientId); clientStatus != exported.Active {
		return nil, status.Error(codes.FailedPrecondition, errorsmod.Wrapf(types.ErrClientNotActive, "cannot verify membership using client (%s) with status %s", req.ClientId, clientStatus).Error())
	}

=======
>>>>>>> 2d608026
	if err := clientState.VerifyMembership(cachedCtx, k.ClientStore(cachedCtx, req.ClientId), k.cdc, req.ProofHeight, req.TimeDelay, req.BlockDelay, req.Proof, req.MerklePath, req.Value); err != nil {
		k.Logger(ctx).Debug("proof verification failed", "key", req.MerklePath, "error", err)
		return &types.QueryVerifyMembershipResponse{
			Success: false,
		}, nil
	}

	return &types.QueryVerifyMembershipResponse{
		Success: true,
	}, nil
<<<<<<< HEAD
}
>>>>>>> 94a4597c (chore: add client status check to verify membership rpc (#5870))
=======
}
>>>>>>> 2d608026
<|MERGE_RESOLUTION|>--- conflicted
+++ resolved
@@ -328,11 +328,6 @@
 		UpgradedConsensusState: protoAny,
 	}, nil
 }
-<<<<<<< HEAD
-<<<<<<< HEAD
-=======
-=======
->>>>>>> 2d608026
 
 // VerifyMembership implements the Query/VerifyMembership gRPC method
 // NOTE: Any state changes made within this handler are discarded by leveraging a cached context. Gas is consumed for underlying state access.
@@ -376,13 +371,10 @@
 		return nil, status.Error(codes.NotFound, errorsmod.Wrap(types.ErrClientNotFound, req.ClientId).Error())
 	}
 
-<<<<<<< HEAD
 	if clientStatus := k.GetClientStatus(ctx, clientState, req.ClientId); clientStatus != exported.Active {
 		return nil, status.Error(codes.FailedPrecondition, errorsmod.Wrapf(types.ErrClientNotActive, "cannot verify membership using client (%s) with status %s", req.ClientId, clientStatus).Error())
 	}
 
-=======
->>>>>>> 2d608026
 	if err := clientState.VerifyMembership(cachedCtx, k.ClientStore(cachedCtx, req.ClientId), k.cdc, req.ProofHeight, req.TimeDelay, req.BlockDelay, req.Proof, req.MerklePath, req.Value); err != nil {
 		k.Logger(ctx).Debug("proof verification failed", "key", req.MerklePath, "error", err)
 		return &types.QueryVerifyMembershipResponse{
@@ -393,9 +385,4 @@
 	return &types.QueryVerifyMembershipResponse{
 		Success: true,
 	}, nil
-<<<<<<< HEAD
-}
->>>>>>> 94a4597c (chore: add client status check to verify membership rpc (#5870))
-=======
-}
->>>>>>> 2d608026
+}