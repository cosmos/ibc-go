package keeper

import (
	"encoding/hex"

	"github.com/armon/go-metrics"

	"github.com/cosmos/cosmos-sdk/telemetry"
	sdk "github.com/cosmos/cosmos-sdk/types"
	sdkerrors "github.com/cosmos/cosmos-sdk/types/errors"
	"github.com/cosmos/ibc-go/modules/core/02-client/types"
	"github.com/cosmos/ibc-go/modules/core/exported"
)

// CreateClient creates a new client state and populates it with a given consensus
// state as defined in https://github.com/cosmos/ics/tree/master/spec/ics-002-client-semantics#create
func (k Keeper) CreateClient(
	ctx sdk.Context, clientState exported.ClientState, consensusState exported.ConsensusState,
) (string, error) {
	params := k.GetParams(ctx)
	if !params.IsAllowedClient(clientState.ClientType()) {
		return "", sdkerrors.Wrapf(
			types.ErrInvalidClientType,
			"client state type %s is not registered in the allowlist", clientState.ClientType(),
		)
	}

	clientID := k.GenerateClientIdentifier(ctx, clientState.ClientType())

	k.SetClientState(ctx, clientID, clientState)
	k.Logger(ctx).Info("client created at height", "client-id", clientID, "height", clientState.GetLatestHeight().String())

	// verifies initial consensus state against client state and initializes client store with any client-specific metadata
	// e.g. set ProcessedTime in Tendermint clients
	if err := clientState.Initialize(ctx, k.cdc, k.ClientStore(ctx, clientID), consensusState); err != nil {
		return "", err
	}

	// check if consensus state is nil in case the created client is Localhost
	if consensusState != nil {
		k.SetClientConsensusState(ctx, clientID, clientState.GetLatestHeight(), consensusState)
	}

	k.Logger(ctx).Info("client created at height", "client-id", clientID, "height", clientState.GetLatestHeight().String())

	defer func() {
		telemetry.IncrCounterWithLabels(
			[]string{"ibc", "client", "create"},
			1,
			[]metrics.Label{telemetry.NewLabel("client-type", clientState.ClientType())},
		)
	}()

	return clientID, nil
}

// UpdateClient updates the consensus state and the state root from a provided header.
func (k Keeper) UpdateClient(ctx sdk.Context, clientID string, header exported.Header) error {
	clientState, found := k.GetClientState(ctx, clientID)
	if !found {
		return sdkerrors.Wrapf(types.ErrClientNotFound, "cannot update client with ID %s", clientID)
	}

<<<<<<< HEAD
	// prevent update if the client is frozen
	if clientState.IsFrozen() {
		return sdkerrors.Wrapf(types.ErrClientFrozen, "cannot update client with ID %s", clientID)
	}

	eventType := types.EventTypeUpdateClient

	// Any writes made in CheckHeaderAndUpdateState are persisted on both valid updates and misbehaviour updates.
	// Light client implementations are responsible for writing the correct metadata (if any) in either case.
	newClientState, newConsensusState, err := clientState.CheckHeaderAndUpdateState(ctx, k.cdc, k.ClientStore(ctx, clientID), header)
=======
	clientStore := k.ClientStore(ctx, clientID)

	if status := clientState.Status(ctx, clientStore, k.cdc); status != exported.Active {
		return sdkerrors.Wrapf(types.ErrClientNotActive, "cannot update client (%s) with status %s", clientID, status)
	}

	clientState, consensusState, err := clientState.CheckHeaderAndUpdateState(ctx, k.cdc, clientStore, header)
>>>>>>> e012a4af
	if err != nil {
		return sdkerrors.Wrapf(err, "cannot update client with ID %s", clientID)
	}

	// emit the full header in events
	var (
		headerStr       string
		consensusHeight exported.Height
	)
	if header != nil {
		// Marshal the Header as an Any and encode the resulting bytes to hex.
		// This prevents the event value from containing invalid UTF-8 characters
		// which may cause data to be lost when JSON encoding/decoding.
		headerStr = hex.EncodeToString(types.MustMarshalHeader(k.cdc, header))
		// set default consensus height with header height
		consensusHeight = header.GetHeight()

	}

	// set new client state regardless of if update is valid update or misbehaviour
	k.SetClientState(ctx, clientID, newClientState)
	// If client state is not frozen after clientState CheckHeaderAndUpdateState,
	// then update was valid. Write the update state changes, and set new consensus state.
	// Else the update was proof of misbehaviour and we must emit appropriate misbehaviour events.
	if !newClientState.IsFrozen() {
		// if update is not misbehaviour then update the consensus state
		// we don't set consensus state for localhost client
		if header != nil && clientID != exported.Localhost {
			k.SetClientConsensusState(ctx, clientID, header.GetHeight(), newConsensusState)
		} else {
			consensusHeight = types.GetSelfHeight(ctx)
		}

		k.Logger(ctx).Info("client state updated", "client-id", clientID, "height", consensusHeight.String())

		defer func() {
			telemetry.IncrCounterWithLabels(
				[]string{"ibc", "client", "update"},
				1,
				[]metrics.Label{
					telemetry.NewLabel("client-type", clientState.ClientType()),
					telemetry.NewLabel("client-id", clientID),
					telemetry.NewLabel("update-type", "msg"),
				},
			)
		}()
	} else {
		// set eventType to SubmitMisbehaviour
		eventType = types.EventTypeSubmitMisbehaviour

		k.Logger(ctx).Info("client frozen due to misbehaviour", "client-id", clientID, "height", header.GetHeight().String())

		defer func() {
			telemetry.IncrCounterWithLabels(
				[]string{"ibc", "client", "misbehaviour"},
				1,
				[]metrics.Label{
					telemetry.NewLabel("client-type", clientState.ClientType()),
					telemetry.NewLabel("client-id", clientID),
					telemetry.NewLabel("msg-type", "update"),
				},
			)
		}()
	}

	// emitting events in the keeper emits for both begin block and handler client updates
	ctx.EventManager().EmitEvent(
		sdk.NewEvent(
			eventType,
			sdk.NewAttribute(types.AttributeKeyClientID, clientID),
			sdk.NewAttribute(types.AttributeKeyClientType, clientState.ClientType()),
			sdk.NewAttribute(types.AttributeKeyConsensusHeight, consensusHeight.String()),
			sdk.NewAttribute(types.AttributeKeyHeader, headerStr),
		),
	)
	return nil
}

// UpgradeClient upgrades the client to a new client state if this new client was committed to
// by the old client at the specified upgrade height
func (k Keeper) UpgradeClient(ctx sdk.Context, clientID string, upgradedClient exported.ClientState, upgradedConsState exported.ConsensusState,
	proofUpgradeClient, proofUpgradeConsState []byte) error {
	clientState, found := k.GetClientState(ctx, clientID)
	if !found {
		return sdkerrors.Wrapf(types.ErrClientNotFound, "cannot update client with ID %s", clientID)
	}

	clientStore := k.ClientStore(ctx, clientID)

	if status := clientState.Status(ctx, clientStore, k.cdc); status != exported.Active {
		return sdkerrors.Wrapf(types.ErrClientNotActive, "cannot upgrade client (%s) with status %s", clientID, status)
	}

	updatedClientState, updatedConsState, err := clientState.VerifyUpgradeAndUpdateState(ctx, k.cdc, clientStore,
		upgradedClient, upgradedConsState, proofUpgradeClient, proofUpgradeConsState)
	if err != nil {
		return sdkerrors.Wrapf(err, "cannot upgrade client with ID %s", clientID)
	}

	k.SetClientState(ctx, clientID, updatedClientState)
	k.SetClientConsensusState(ctx, clientID, updatedClientState.GetLatestHeight(), updatedConsState)

	k.Logger(ctx).Info("client state upgraded", "client-id", clientID, "height", updatedClientState.GetLatestHeight().String())

	defer func() {
		telemetry.IncrCounterWithLabels(
			[]string{"ibc", "client", "upgrade"},
			1,
			[]metrics.Label{
				telemetry.NewLabel("client-type", updatedClientState.ClientType()),
				telemetry.NewLabel("client-id", clientID),
			},
		)
	}()

	// emitting events in the keeper emits for client upgrades
	ctx.EventManager().EmitEvent(
		sdk.NewEvent(
			types.EventTypeUpgradeClient,
			sdk.NewAttribute(types.AttributeKeyClientID, clientID),
			sdk.NewAttribute(types.AttributeKeyClientType, updatedClientState.ClientType()),
			sdk.NewAttribute(types.AttributeKeyConsensusHeight, updatedClientState.GetLatestHeight().String()),
		),
	)

	return nil
}

// CheckMisbehaviourAndUpdateState checks for client misbehaviour and freezes the
// client if so.
func (k Keeper) CheckMisbehaviourAndUpdateState(ctx sdk.Context, misbehaviour exported.Misbehaviour) error {
	clientState, found := k.GetClientState(ctx, misbehaviour.GetClientID())
	if !found {
		return sdkerrors.Wrapf(types.ErrClientNotFound, "cannot check misbehaviour for client with ID %s", misbehaviour.GetClientID())
	}

<<<<<<< HEAD
	if clientState.IsFrozen() {
		return sdkerrors.Wrap(types.ErrInvalidMisbehaviour, "client is already frozen")
	}

	if err := misbehaviour.ValidateBasic(); err != nil {
		return err
=======
	clientStore := k.ClientStore(ctx, misbehaviour.GetClientID())

	if status := clientState.Status(ctx, clientStore, k.cdc); status != exported.Active {
		return sdkerrors.Wrapf(types.ErrClientNotActive, "cannot process misbehaviour for client (%s) with status %s", misbehaviour.GetClientID(), status)
>>>>>>> e012a4af
	}

	clientState, err := clientState.CheckMisbehaviourAndUpdateState(ctx, k.cdc, clientStore, misbehaviour)
	if err != nil {
		return err
	}

	k.SetClientState(ctx, misbehaviour.GetClientID(), clientState)
	k.Logger(ctx).Info("client frozen due to misbehaviour", "client-id", misbehaviour.GetClientID(), "height", misbehaviour.GetHeight().String())

	defer func() {
		telemetry.IncrCounterWithLabels(
			[]string{"ibc", "client", "misbehaviour"},
			1,
			[]metrics.Label{
				telemetry.NewLabel("client-type", misbehaviour.ClientType()),
				telemetry.NewLabel("client-id", misbehaviour.GetClientID()),
			},
		)
	}()

	return nil
}<|MERGE_RESOLUTION|>--- conflicted
+++ resolved
@@ -61,26 +61,17 @@
 		return sdkerrors.Wrapf(types.ErrClientNotFound, "cannot update client with ID %s", clientID)
 	}
 
-<<<<<<< HEAD
-	// prevent update if the client is frozen
-	if clientState.IsFrozen() {
-		return sdkerrors.Wrapf(types.ErrClientFrozen, "cannot update client with ID %s", clientID)
+	clientStore := k.ClientStore(ctx, clientID)
+
+	if status := clientState.Status(ctx, clientStore, k.cdc); status != exported.Active {
+		return sdkerrors.Wrapf(types.ErrClientNotActive, "cannot update client (%s) with status %s", clientID, status)
 	}
 
 	eventType := types.EventTypeUpdateClient
 
 	// Any writes made in CheckHeaderAndUpdateState are persisted on both valid updates and misbehaviour updates.
 	// Light client implementations are responsible for writing the correct metadata (if any) in either case.
-	newClientState, newConsensusState, err := clientState.CheckHeaderAndUpdateState(ctx, k.cdc, k.ClientStore(ctx, clientID), header)
-=======
-	clientStore := k.ClientStore(ctx, clientID)
-
-	if status := clientState.Status(ctx, clientStore, k.cdc); status != exported.Active {
-		return sdkerrors.Wrapf(types.ErrClientNotActive, "cannot update client (%s) with status %s", clientID, status)
-	}
-
-	clientState, consensusState, err := clientState.CheckHeaderAndUpdateState(ctx, k.cdc, clientStore, header)
->>>>>>> e012a4af
+	newClientState, newConsensusState, err := clientState.CheckHeaderAndUpdateState(ctx, k.cdc, clientStore, header)
 	if err != nil {
 		return sdkerrors.Wrapf(err, "cannot update client with ID %s", clientID)
 	}
@@ -105,7 +96,7 @@
 	// If client state is not frozen after clientState CheckHeaderAndUpdateState,
 	// then update was valid. Write the update state changes, and set new consensus state.
 	// Else the update was proof of misbehaviour and we must emit appropriate misbehaviour events.
-	if !newClientState.IsFrozen() {
+	if status := newClientState.Status(ctx, clientStore, k.cdc); status != exported.Frozen {
 		// if update is not misbehaviour then update the consensus state
 		// we don't set consensus state for localhost client
 		if header != nil && clientID != exported.Localhost {
@@ -217,19 +208,14 @@
 		return sdkerrors.Wrapf(types.ErrClientNotFound, "cannot check misbehaviour for client with ID %s", misbehaviour.GetClientID())
 	}
 
-<<<<<<< HEAD
-	if clientState.IsFrozen() {
-		return sdkerrors.Wrap(types.ErrInvalidMisbehaviour, "client is already frozen")
+	clientStore := k.ClientStore(ctx, misbehaviour.GetClientID())
+
+	if status := clientState.Status(ctx, clientStore, k.cdc); status != exported.Active {
+		return sdkerrors.Wrapf(types.ErrClientNotActive, "cannot process misbehaviour for client (%s) with status %s", misbehaviour.GetClientID(), status)
 	}
 
 	if err := misbehaviour.ValidateBasic(); err != nil {
 		return err
-=======
-	clientStore := k.ClientStore(ctx, misbehaviour.GetClientID())
-
-	if status := clientState.Status(ctx, clientStore, k.cdc); status != exported.Active {
-		return sdkerrors.Wrapf(types.ErrClientNotActive, "cannot process misbehaviour for client (%s) with status %s", misbehaviour.GetClientID(), status)
->>>>>>> e012a4af
 	}
 
 	clientState, err := clientState.CheckMisbehaviourAndUpdateState(ctx, k.cdc, clientStore, misbehaviour)
