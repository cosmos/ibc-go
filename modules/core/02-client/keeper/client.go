package keeper

import (
	errorsmod "cosmossdk.io/errors"
	metrics "github.com/armon/go-metrics"
	"github.com/cosmos/cosmos-sdk/telemetry"
	sdk "github.com/cosmos/cosmos-sdk/types"

	"github.com/cosmos/ibc-go/v7/modules/core/02-client/types"
	"github.com/cosmos/ibc-go/v7/modules/core/exported"
)

// CreateClient generates a new client identifier and isolated prefix store for the provided client state.
// The client state is responsible for setting any client-specific data in the store via the Initialize method.
// This includes the client state, initial consensus state and any associated metadata.
func (k Keeper) CreateClient(
	ctx sdk.Context, clientState exported.ClientState, consensusState exported.ConsensusState,
) (string, error) {
	if clientState.ClientType() == exported.Localhost {
		return "", errorsmod.Wrapf(types.ErrInvalidClientType, "cannot create client of type: %s", clientState.ClientType())
	}

	params := k.GetParams(ctx)
	if !params.IsAllowedClient(clientState.ClientType()) {
		return "", errorsmod.Wrapf(
			types.ErrInvalidClientType,
			"client state type %s is not registered in the allowlist", clientState.ClientType(),
		)
	}

	clientID := k.GenerateClientIdentifier(ctx, clientState.ClientType())
	clientStore := k.ClientStore(ctx, clientID)

	if err := clientState.Initialize(ctx, k.cdc, clientStore, consensusState); err != nil {
		return "", err
	}

	k.Logger(ctx).Info("client created at height", "client-id", clientID, "height", clientState.GetLatestHeight().String())

	defer telemetry.IncrCounterWithLabels(
		[]string{"ibc", "client", "create"},
		1,
		[]metrics.Label{telemetry.NewLabel(types.LabelClientType, clientState.ClientType())},
	)

	EmitCreateClientEvent(ctx, clientID, clientState)

	return clientID, nil
}

// UpdateClient updates the consensus state and the state root from a provided header.
func (k Keeper) UpdateClient(ctx sdk.Context, clientID string, clientMsg exported.ClientMessage) error {
	clientState, found := k.GetClientState(ctx, clientID)
	if !found {
		return errorsmod.Wrapf(types.ErrClientNotFound, "cannot update client with ID %s", clientID)
	}

	clientStore := k.ClientStore(ctx, clientID)

<<<<<<< HEAD
	if status := clientState.Status(ctx, clientStore, k.cdc); status != exported.Active {
		return errorsmod.Wrapf(types.ErrClientNotActive, "cannot update client (%s) with status %s", clientID, status)
=======
	if status := k.GetClientStatus(ctx, clientState, clientID); status != exported.Active {
		return sdkerrors.Wrapf(types.ErrClientNotActive, "cannot update client (%s) with status %s", clientID, status)
>>>>>>> c6beda39
	}

	if err := clientState.VerifyClientMessage(ctx, k.cdc, clientStore, clientMsg); err != nil {
		return err
	}

	foundMisbehaviour := clientState.CheckForMisbehaviour(ctx, k.cdc, clientStore, clientMsg)
	if foundMisbehaviour {
		clientState.UpdateStateOnMisbehaviour(ctx, k.cdc, clientStore, clientMsg)

		k.Logger(ctx).Info("client frozen due to misbehaviour", "client-id", clientID)

		defer telemetry.IncrCounterWithLabels(
			[]string{"ibc", "client", "misbehaviour"},
			1,
			[]metrics.Label{
				telemetry.NewLabel(types.LabelClientType, clientState.ClientType()),
				telemetry.NewLabel(types.LabelClientID, clientID),
				telemetry.NewLabel(types.LabelMsgType, "update"),
			},
		)

		EmitSubmitMisbehaviourEvent(ctx, clientID, clientState)

		return nil
	}

	consensusHeights := clientState.UpdateState(ctx, k.cdc, clientStore, clientMsg)

	k.Logger(ctx).Info("client state updated", "client-id", clientID, "heights", consensusHeights)

	defer telemetry.IncrCounterWithLabels(
		[]string{"ibc", "client", "update"},
		1,
		[]metrics.Label{
			telemetry.NewLabel(types.LabelClientType, clientState.ClientType()),
			telemetry.NewLabel(types.LabelClientID, clientID),
			telemetry.NewLabel(types.LabelUpdateType, "msg"),
		},
	)

	// emitting events in the keeper emits for both begin block and handler client updates
	EmitUpdateClientEvent(ctx, clientID, clientState.ClientType(), consensusHeights, k.cdc, clientMsg)

	return nil
}

// UpgradeClient upgrades the client to a new client state if this new client was committed to
// by the old client at the specified upgrade height
func (k Keeper) UpgradeClient(ctx sdk.Context, clientID string, upgradedClient exported.ClientState, upgradedConsState exported.ConsensusState,
	proofUpgradeClient, proofUpgradeConsState []byte,
) error {
	clientState, found := k.GetClientState(ctx, clientID)
	if !found {
		return errorsmod.Wrapf(types.ErrClientNotFound, "cannot update client with ID %s", clientID)
	}

	clientStore := k.ClientStore(ctx, clientID)

<<<<<<< HEAD
	if status := clientState.Status(ctx, clientStore, k.cdc); status != exported.Active {
		return errorsmod.Wrapf(types.ErrClientNotActive, "cannot upgrade client (%s) with status %s", clientID, status)
=======
	if status := k.GetClientStatus(ctx, clientState, clientID); status != exported.Active {
		return sdkerrors.Wrapf(types.ErrClientNotActive, "cannot upgrade client (%s) with status %s", clientID, status)
>>>>>>> c6beda39
	}

	if err := clientState.VerifyUpgradeAndUpdateState(ctx, k.cdc, clientStore,
		upgradedClient, upgradedConsState, proofUpgradeClient, proofUpgradeConsState,
	); err != nil {
		return errorsmod.Wrapf(err, "cannot upgrade client with ID %s", clientID)
	}

	k.Logger(ctx).Info("client state upgraded", "client-id", clientID, "height", upgradedClient.GetLatestHeight().String())

	defer telemetry.IncrCounterWithLabels(
		[]string{"ibc", "client", "upgrade"},
		1,
		[]metrics.Label{
			telemetry.NewLabel(types.LabelClientType, upgradedClient.ClientType()),
			telemetry.NewLabel(types.LabelClientID, clientID),
		},
	)

	EmitUpgradeClientEvent(ctx, clientID, upgradedClient)

	return nil
}<|MERGE_RESOLUTION|>--- conflicted
+++ resolved
@@ -57,13 +57,8 @@
 
 	clientStore := k.ClientStore(ctx, clientID)
 
-<<<<<<< HEAD
-	if status := clientState.Status(ctx, clientStore, k.cdc); status != exported.Active {
+	if status := k.GetClientStatus(ctx, clientState, clientID); status != exported.Active {
 		return errorsmod.Wrapf(types.ErrClientNotActive, "cannot update client (%s) with status %s", clientID, status)
-=======
-	if status := k.GetClientStatus(ctx, clientState, clientID); status != exported.Active {
-		return sdkerrors.Wrapf(types.ErrClientNotActive, "cannot update client (%s) with status %s", clientID, status)
->>>>>>> c6beda39
 	}
 
 	if err := clientState.VerifyClientMessage(ctx, k.cdc, clientStore, clientMsg); err != nil {
@@ -123,13 +118,8 @@
 
 	clientStore := k.ClientStore(ctx, clientID)
 
-<<<<<<< HEAD
-	if status := clientState.Status(ctx, clientStore, k.cdc); status != exported.Active {
+	if status := k.GetClientStatus(ctx, clientState, clientID); status != exported.Active {
 		return errorsmod.Wrapf(types.ErrClientNotActive, "cannot upgrade client (%s) with status %s", clientID, status)
-=======
-	if status := k.GetClientStatus(ctx, clientState, clientID); status != exported.Active {
-		return sdkerrors.Wrapf(types.ErrClientNotActive, "cannot upgrade client (%s) with status %s", clientID, status)
->>>>>>> c6beda39
 	}
 
 	if err := clientState.VerifyUpgradeAndUpdateState(ctx, k.cdc, clientStore,
