--- conflicted
+++ resolved
@@ -166,11 +166,7 @@
 	subjectClientStore := k.ClientStore(ctx, subjectClientID)
 
 	if status := k.GetClientStatus(ctx, subjectClientState, subjectClientID); status == exported.Active {
-<<<<<<< HEAD
-		return errorsmod.Wrap(types.ErrInvalidRecoveryClient, "cannot recover Active subject client")
-=======
 		return errorsmod.Wrapf(types.ErrInvalidRecoveryClient, "cannot recover %s subject client", exported.Active)
->>>>>>> 3db1681f
 	}
 
 	substituteClientState, found := k.GetClientState(ctx, substituteClientID)
@@ -185,19 +181,11 @@
 	substituteClientStore := k.ClientStore(ctx, substituteClientID)
 
 	if status := k.GetClientStatus(ctx, substituteClientState, substituteClientID); status != exported.Active {
-<<<<<<< HEAD
-		return errorsmod.Wrapf(types.ErrClientNotActive, "substitute client is not Active, status is %s", status)
-	}
-
-	if err := subjectClientState.CheckSubstituteAndUpdateState(ctx, k.cdc, subjectClientStore, substituteClientStore, substituteClientState); err != nil {
-		return err
-=======
 		return errorsmod.Wrapf(types.ErrClientNotActive, "substitute client is not %s, status is %s", status, exported.Active)
 	}
 
 	if err := subjectClientState.CheckSubstituteAndUpdateState(ctx, k.cdc, subjectClientStore, substituteClientStore, substituteClientState); err != nil {
 		return errorsmod.Wrap(err, "failed to validate substitute client")
->>>>>>> 3db1681f
 	}
 
 	k.Logger(ctx).Info("client recovered", "client-id", subjectClientID)
