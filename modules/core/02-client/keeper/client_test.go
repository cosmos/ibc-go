package keeper_test

import (
	"encoding/hex"
	"fmt"
	"time"

	upgradetypes "github.com/cosmos/cosmos-sdk/x/upgrade/types"
	tmtypes "github.com/tendermint/tendermint/types"

	"github.com/cosmos/ibc-go/v3/modules/core/02-client/types"
	clienttypes "github.com/cosmos/ibc-go/v3/modules/core/02-client/types"
	commitmenttypes "github.com/cosmos/ibc-go/v3/modules/core/23-commitment/types"
	"github.com/cosmos/ibc-go/v3/modules/core/exported"
	ibctmtypes "github.com/cosmos/ibc-go/v3/modules/light-clients/07-tendermint/types"
	localhosttypes "github.com/cosmos/ibc-go/v3/modules/light-clients/09-localhost/types"
	ibctesting "github.com/cosmos/ibc-go/v3/testing"
	ibctestingmock "github.com/cosmos/ibc-go/v3/testing/mock"
)

func (suite *KeeperTestSuite) TestCreateClient() {
	cases := []struct {
		msg         string
		clientState exported.ClientState
		expPass     bool
	}{
		{"success", ibctmtypes.NewClientState(testChainID, ibctmtypes.DefaultTrustLevel, trustingPeriod, ubdPeriod, maxClockDrift, testClientHeight, commitmenttypes.GetSDKSpecs(), ibctesting.UpgradePath, false, false), true},
		{"client type not supported", localhosttypes.NewClientState(testChainID, clienttypes.NewHeight(0, 1)), false},
	}

	for i, tc := range cases {

		clientID, err := suite.keeper.CreateClient(suite.ctx, tc.clientState, suite.consensusState)
		if tc.expPass {
			suite.Require().NoError(err, "valid test case %d failed: %s", i, tc.msg)
			suite.Require().NotNil(clientID, "valid test case %d failed: %s", i, tc.msg)
		} else {
			suite.Require().Error(err, "invalid test case %d passed: %s", i, tc.msg)
			suite.Require().Equal("", clientID, "invalid test case %d passed: %s", i, tc.msg)
		}
	}
}

func (suite *KeeperTestSuite) TestUpdateClientTendermint() {
	var (
		path         *ibctesting.Path
		updateHeader *ibctmtypes.Header
	)

	// Must create header creation functions since suite.header gets recreated on each test case
	createFutureUpdateFn := func(trustedHeight clienttypes.Height) *ibctmtypes.Header {
		header, err := suite.chainA.ConstructUpdateTMClientHeaderWithTrustedHeight(path.EndpointB.Chain, path.EndpointA.ClientID, trustedHeight)
		suite.Require().NoError(err)
		return header
	}
	createPastUpdateFn := func(fillHeight, trustedHeight clienttypes.Height) *ibctmtypes.Header {
		consState, found := suite.chainA.App.GetIBCKeeper().ClientKeeper.GetClientConsensusState(suite.chainA.GetContext(), path.EndpointA.ClientID, trustedHeight)
		suite.Require().True(found)

		return suite.chainB.CreateTMClientHeader(suite.chainB.ChainID, int64(fillHeight.RevisionHeight), trustedHeight, consState.(*ibctmtypes.ConsensusState).Timestamp.Add(time.Second*5),
			suite.chainB.Vals, suite.chainB.Vals, suite.chainB.Vals, suite.chainB.Signers)
	}

	cases := []struct {
		name      string
		malleate  func()
		expPass   bool
		expFreeze bool
	}{
		{"valid update", func() {
			clientState := path.EndpointA.GetClientState().(*ibctmtypes.ClientState)
			trustHeight := clientState.GetLatestHeight().(types.Height)

			// store intermediate consensus state to check that trustedHeight does not need to be highest consensus state before header height
			path.EndpointA.UpdateClient()

			updateHeader = createFutureUpdateFn(trustHeight)
		}, true, false},
		{"valid past update", func() {
			clientState := path.EndpointA.GetClientState()
			trustedHeight := clientState.GetLatestHeight().(types.Height)

			currHeight := suite.chainB.CurrentHeader.Height
			fillHeight := types.NewHeight(clientState.GetLatestHeight().GetRevisionNumber(), uint64(currHeight))

			// commit a couple blocks to allow client to fill in gaps
			suite.coordinator.CommitBlock(suite.chainB) // this height is not filled in yet
			suite.coordinator.CommitBlock(suite.chainB) // this height is filled in by the update below

			path.EndpointA.UpdateClient()

			// ensure fill height not set
			_, found := suite.chainA.App.GetIBCKeeper().ClientKeeper.GetClientConsensusState(suite.chainA.GetContext(), path.EndpointA.ClientID, fillHeight)
			suite.Require().False(found)

			// updateHeader will fill in consensus state between prevConsState and suite.consState
			// clientState should not be updated
			updateHeader = createPastUpdateFn(fillHeight, trustedHeight)
		}, true, false},
		{"valid duplicate update", func() {
			clientID := path.EndpointA.ClientID

			height1 := types.NewHeight(0, 1)

			// store previous consensus state
			prevConsState := &ibctmtypes.ConsensusState{
				Timestamp:          suite.past,
				NextValidatorsHash: suite.chainB.Vals.Hash(),
			}
			suite.chainA.App.GetIBCKeeper().ClientKeeper.SetClientConsensusState(suite.chainA.GetContext(), clientID, height1, prevConsState)

			height5 := types.NewHeight(0, 5)
			// store next consensus state to check that trustedHeight does not need to be hightest consensus state before header height
			nextConsState := &ibctmtypes.ConsensusState{
				Timestamp:          suite.past.Add(time.Minute),
				NextValidatorsHash: suite.chainB.Vals.Hash(),
			}
			suite.chainA.App.GetIBCKeeper().ClientKeeper.SetClientConsensusState(suite.chainA.GetContext(), clientID, height5, nextConsState)

			height3 := types.NewHeight(0, 3)
			// updateHeader will fill in consensus state between prevConsState and suite.consState
			// clientState should not be updated
			updateHeader = createPastUpdateFn(height3, height1)
			// set updateHeader's consensus state in store to create duplicate UpdateClient scenario
			suite.chainA.App.GetIBCKeeper().ClientKeeper.SetClientConsensusState(suite.chainA.GetContext(), clientID, updateHeader.GetHeight(), updateHeader.ConsensusState())
		}, true, false},
		{"misbehaviour detection: conflicting header", func() {
			clientID := path.EndpointA.ClientID

			height1 := types.NewHeight(0, 1)
			// store previous consensus state
			prevConsState := &ibctmtypes.ConsensusState{
				Timestamp:          suite.past,
				NextValidatorsHash: suite.chainB.Vals.Hash(),
			}
			suite.chainA.App.GetIBCKeeper().ClientKeeper.SetClientConsensusState(suite.chainA.GetContext(), clientID, height1, prevConsState)

			height5 := types.NewHeight(0, 5)
			// store next consensus state to check that trustedHeight does not need to be hightest consensus state before header height
			nextConsState := &ibctmtypes.ConsensusState{
				Timestamp:          suite.past.Add(time.Minute),
				NextValidatorsHash: suite.chainB.Vals.Hash(),
			}
			suite.chainA.App.GetIBCKeeper().ClientKeeper.SetClientConsensusState(suite.chainA.GetContext(), clientID, height5, nextConsState)

			height3 := types.NewHeight(0, 3)
			// updateHeader will fill in consensus state between prevConsState and suite.consState
			// clientState should not be updated
			updateHeader = createPastUpdateFn(height3, height1)
			// set conflicting consensus state in store to create misbehaviour scenario
			conflictConsState := updateHeader.ConsensusState()
			conflictConsState.Root = commitmenttypes.NewMerkleRoot([]byte("conflicting apphash"))
			suite.chainA.App.GetIBCKeeper().ClientKeeper.SetClientConsensusState(suite.chainA.GetContext(), clientID, updateHeader.GetHeight(), conflictConsState)
		}, true, true},
		{"misbehaviour detection: monotonic time violation", func() {
			clientState := path.EndpointA.GetClientState().(*ibctmtypes.ClientState)
			clientID := path.EndpointA.ClientID
			trustedHeight := clientState.GetLatestHeight().(types.Height)

			// store intermediate consensus state at a time greater than updateHeader time
			// this will break time monotonicity
			incrementedClientHeight := clientState.GetLatestHeight().Increment().(types.Height)
			intermediateConsState := &ibctmtypes.ConsensusState{
				Timestamp:          suite.coordinator.CurrentTime.Add(2 * time.Hour),
				NextValidatorsHash: suite.chainB.Vals.Hash(),
			}
			suite.chainA.App.GetIBCKeeper().ClientKeeper.SetClientConsensusState(suite.chainA.GetContext(), clientID, incrementedClientHeight, intermediateConsState)
			// set iteration key
			clientStore := suite.keeper.ClientStore(suite.ctx, clientID)
			ibctmtypes.SetIterationKey(clientStore, incrementedClientHeight)

			clientState.LatestHeight = incrementedClientHeight
			suite.chainA.App.GetIBCKeeper().ClientKeeper.SetClientState(suite.chainA.GetContext(), clientID, clientState)

			updateHeader = createFutureUpdateFn(trustedHeight)
		}, true, true},
		{"client state not found", func() {
			updateHeader = createFutureUpdateFn(path.EndpointA.GetClientState().GetLatestHeight().(types.Height))

			path.EndpointA.ClientID = ibctesting.InvalidID
		}, false, false},
		{"consensus state not found", func() {
			clientState := path.EndpointA.GetClientState()
			tmClient, ok := clientState.(*ibctmtypes.ClientState)
			suite.Require().True(ok)
			tmClient.LatestHeight = tmClient.LatestHeight.Increment().(types.Height)

			suite.chainA.App.GetIBCKeeper().ClientKeeper.SetClientState(suite.chainA.GetContext(), path.EndpointA.ClientID, clientState)
			updateHeader = createFutureUpdateFn(clientState.GetLatestHeight().(types.Height))
		}, false, false},
		{"client is not active", func() {
			clientState := path.EndpointA.GetClientState().(*ibctmtypes.ClientState)
			clientState.FrozenHeight = types.NewHeight(0, 1)
			suite.chainA.App.GetIBCKeeper().ClientKeeper.SetClientState(suite.chainA.GetContext(), path.EndpointA.ClientID, clientState)
			updateHeader = createFutureUpdateFn(clientState.GetLatestHeight().(types.Height))
		}, false, false},
		{"invalid header", func() {
			updateHeader = createFutureUpdateFn(path.EndpointA.GetClientState().GetLatestHeight().(types.Height))
			updateHeader.TrustedHeight = updateHeader.TrustedHeight.Increment().(types.Height)
		}, false, false},
	}

	for _, tc := range cases {
		tc := tc
		suite.Run(fmt.Sprintf("Case %s", tc.name), func() {
			suite.SetupTest()
			path = ibctesting.NewPath(suite.chainA, suite.chainB)
			suite.coordinator.SetupClients(path)

			tc.malleate()

			var clientState exported.ClientState
			if tc.expPass {
				clientState = path.EndpointA.GetClientState()
			}

			err := suite.chainA.App.GetIBCKeeper().ClientKeeper.UpdateClient(suite.chainA.GetContext(), path.EndpointA.ClientID, updateHeader)

			if tc.expPass {
				suite.Require().NoError(err, err)

				newClientState := path.EndpointA.GetClientState()

				if tc.expFreeze {
					suite.Require().True(!newClientState.(*ibctmtypes.ClientState).FrozenHeight.IsZero(), "client did not freeze after conflicting header was submitted to UpdateClient")
				} else {
					expConsensusState := &ibctmtypes.ConsensusState{
						Timestamp:          updateHeader.GetTime(),
						Root:               commitmenttypes.NewMerkleRoot(updateHeader.Header.GetAppHash()),
						NextValidatorsHash: updateHeader.Header.NextValidatorsHash,
					}

					consensusState, found := suite.chainA.App.GetIBCKeeper().ClientKeeper.GetClientConsensusState(suite.chainA.GetContext(), path.EndpointA.ClientID, updateHeader.GetHeight())
					suite.Require().True(found)

					// Determine if clientState should be updated or not
					if updateHeader.GetHeight().GT(clientState.GetLatestHeight()) {
						// Header Height is greater than clientState latest Height, clientState should be updated with header.GetHeight()
						suite.Require().Equal(updateHeader.GetHeight(), newClientState.GetLatestHeight(), "clientstate height did not update")
					} else {
						// Update will add past consensus state, clientState should not be updated at all
						suite.Require().Equal(clientState.GetLatestHeight(), newClientState.GetLatestHeight(), "client state height updated for past header")
					}

					suite.Require().NoError(err)
					suite.Require().Equal(expConsensusState, consensusState, "consensus state should have been updated on case %s", tc.name)
				}
			} else {
				suite.Require().Error(err)
			}
		})
	}
}

func (suite *KeeperTestSuite) TestUpdateClientLocalhost() {
	revision := types.ParseChainID(suite.chainA.ChainID)
	var localhostClient exported.ClientState = localhosttypes.NewClientState(suite.chainA.ChainID, types.NewHeight(revision, uint64(suite.chainA.GetContext().BlockHeight())))

	ctx := suite.chainA.GetContext().WithBlockHeight(suite.chainA.GetContext().BlockHeight() + 1)
	err := suite.chainA.App.GetIBCKeeper().ClientKeeper.UpdateClient(ctx, exported.Localhost, nil)
	suite.Require().NoError(err)

	clientState, found := suite.chainA.App.GetIBCKeeper().ClientKeeper.GetClientState(ctx, exported.Localhost)
	suite.Require().True(found)
	suite.Require().Equal(localhostClient.GetLatestHeight().(types.Height).Increment(), clientState.GetLatestHeight())
}

func (suite *KeeperTestSuite) TestUpgradeClient() {
	var (
		path                                        *ibctesting.Path
		upgradedClient                              exported.ClientState
		upgradedConsState                           exported.ConsensusState
		lastHeight                                  exported.Height
		proofUpgradedClient, proofUpgradedConsState []byte
		upgradedClientBz, upgradedConsStateBz       []byte
		err                                         error
	)

	testCases := []struct {
		name    string
		setup   func()
		expPass bool
	}{
		{
			name: "successful upgrade",
			setup: func() {
				// last Height is at next block
				lastHeight = clienttypes.NewHeight(0, uint64(suite.chainB.GetContext().BlockHeight()+1))

				// zero custom fields and store in upgrade store
				suite.chainB.GetSimApp().UpgradeKeeper.SetUpgradedClient(suite.chainB.GetContext(), int64(lastHeight.GetRevisionHeight()), upgradedClientBz)
				suite.chainB.GetSimApp().UpgradeKeeper.SetUpgradedConsensusState(suite.chainB.GetContext(), int64(lastHeight.GetRevisionHeight()), upgradedConsStateBz)

				// commit upgrade store changes and update clients

				suite.coordinator.CommitBlock(suite.chainB)
				err := path.EndpointA.UpdateClient()
				suite.Require().NoError(err)

				cs, found := suite.chainA.App.GetIBCKeeper().ClientKeeper.GetClientState(suite.chainA.GetContext(), path.EndpointA.ClientID)
				suite.Require().True(found)

				proofUpgradedClient, _ = suite.chainB.QueryUpgradeProof(upgradetypes.UpgradedClientKey(int64(lastHeight.GetRevisionHeight())), cs.GetLatestHeight().GetRevisionHeight())
				proofUpgradedConsState, _ = suite.chainB.QueryUpgradeProof(upgradetypes.UpgradedConsStateKey(int64(lastHeight.GetRevisionHeight())), cs.GetLatestHeight().GetRevisionHeight())
			},
			expPass: true,
		},
		{
			name: "client state not found",
			setup: func() {
				// last Height is at next block
				lastHeight = clienttypes.NewHeight(0, uint64(suite.chainB.GetContext().BlockHeight()+1))

				// zero custom fields and store in upgrade store
				suite.chainB.GetSimApp().UpgradeKeeper.SetUpgradedClient(suite.chainB.GetContext(), int64(lastHeight.GetRevisionHeight()), upgradedClientBz)
				suite.chainB.GetSimApp().UpgradeKeeper.SetUpgradedConsensusState(suite.chainB.GetContext(), int64(lastHeight.GetRevisionHeight()), upgradedConsStateBz)

				// commit upgrade store changes and update clients

				suite.coordinator.CommitBlock(suite.chainB)
				err := path.EndpointA.UpdateClient()
				suite.Require().NoError(err)

				cs, found := suite.chainA.App.GetIBCKeeper().ClientKeeper.GetClientState(suite.chainA.GetContext(), path.EndpointA.ClientID)
				suite.Require().True(found)

				proofUpgradedClient, _ = suite.chainB.QueryUpgradeProof(upgradetypes.UpgradedClientKey(int64(lastHeight.GetRevisionHeight())), cs.GetLatestHeight().GetRevisionHeight())
				proofUpgradedConsState, _ = suite.chainB.QueryUpgradeProof(upgradetypes.UpgradedConsStateKey(int64(lastHeight.GetRevisionHeight())), cs.GetLatestHeight().GetRevisionHeight())

				path.EndpointA.ClientID = "wrongclientid"
			},
			expPass: false,
		},
		{
			name: "client state is not active",
			setup: func() {
				// client is frozen

				// last Height is at next block
				lastHeight = clienttypes.NewHeight(0, uint64(suite.chainB.GetContext().BlockHeight()+1))

				// zero custom fields and store in upgrade store
				suite.chainB.GetSimApp().UpgradeKeeper.SetUpgradedClient(suite.chainB.GetContext(), int64(lastHeight.GetRevisionHeight()), upgradedClientBz)
				suite.chainB.GetSimApp().UpgradeKeeper.SetUpgradedConsensusState(suite.chainB.GetContext(), int64(lastHeight.GetRevisionHeight()), upgradedConsStateBz)

				// commit upgrade store changes and update clients

				suite.coordinator.CommitBlock(suite.chainB)
				err := path.EndpointA.UpdateClient()
				suite.Require().NoError(err)

				cs, found := suite.chainA.App.GetIBCKeeper().ClientKeeper.GetClientState(suite.chainA.GetContext(), path.EndpointA.ClientID)
				suite.Require().True(found)

				proofUpgradedClient, _ = suite.chainB.QueryUpgradeProof(upgradetypes.UpgradedClientKey(int64(lastHeight.GetRevisionHeight())), cs.GetLatestHeight().GetRevisionHeight())
				proofUpgradedConsState, _ = suite.chainB.QueryUpgradeProof(upgradetypes.UpgradedConsStateKey(int64(lastHeight.GetRevisionHeight())), cs.GetLatestHeight().GetRevisionHeight())

				// set frozen client in store
				tmClient, ok := cs.(*ibctmtypes.ClientState)
				suite.Require().True(ok)
				tmClient.FrozenHeight = types.NewHeight(0, 1)
				suite.chainA.App.GetIBCKeeper().ClientKeeper.SetClientState(suite.chainA.GetContext(), path.EndpointA.ClientID, tmClient)
			},
			expPass: false,
		},
		{
			name: "tendermint client VerifyUpgrade fails",
			setup: func() {
				// last Height is at next block
				lastHeight = clienttypes.NewHeight(0, uint64(suite.chainB.GetContext().BlockHeight()+1))

				// zero custom fields and store in upgrade store
				suite.chainB.GetSimApp().UpgradeKeeper.SetUpgradedClient(suite.chainB.GetContext(), int64(lastHeight.GetRevisionHeight()), upgradedClientBz)
				suite.chainB.GetSimApp().UpgradeKeeper.SetUpgradedConsensusState(suite.chainB.GetContext(), int64(lastHeight.GetRevisionHeight()), upgradedConsStateBz)

				// change upgradedClient client-specified parameters
				upgradedClient = ibctmtypes.NewClientState("wrongchainID", ibctmtypes.DefaultTrustLevel, trustingPeriod, ubdPeriod, maxClockDrift, newClientHeight, commitmenttypes.GetSDKSpecs(), ibctesting.UpgradePath, true, true)

				suite.coordinator.CommitBlock(suite.chainB)
				err := path.EndpointA.UpdateClient()
				suite.Require().NoError(err)

				cs, found := suite.chainA.App.GetIBCKeeper().ClientKeeper.GetClientState(suite.chainA.GetContext(), path.EndpointA.ClientID)
				suite.Require().True(found)

				proofUpgradedClient, _ = suite.chainB.QueryUpgradeProof(upgradetypes.UpgradedClientKey(int64(lastHeight.GetRevisionHeight())), cs.GetLatestHeight().GetRevisionHeight())
				proofUpgradedConsState, _ = suite.chainB.QueryUpgradeProof(upgradetypes.UpgradedConsStateKey(int64(lastHeight.GetRevisionHeight())), cs.GetLatestHeight().GetRevisionHeight())
			},
			expPass: false,
		},
	}

	for _, tc := range testCases {
		tc := tc
		path = ibctesting.NewPath(suite.chainA, suite.chainB)
		suite.coordinator.SetupClients(path)
		upgradedClient = ibctmtypes.NewClientState("newChainId-1", ibctmtypes.DefaultTrustLevel, trustingPeriod, ubdPeriod+trustingPeriod, maxClockDrift, newClientHeight, commitmenttypes.GetSDKSpecs(), ibctesting.UpgradePath, false, false)
		upgradedClient = upgradedClient.ZeroCustomFields()
		upgradedClientBz, err = types.MarshalClientState(suite.chainA.App.AppCodec(), upgradedClient)
		suite.Require().NoError(err)

		upgradedConsState = &ibctmtypes.ConsensusState{
			NextValidatorsHash: []byte("nextValsHash"),
		}
		upgradedConsStateBz, err = types.MarshalConsensusState(suite.chainA.App.AppCodec(), upgradedConsState)
		suite.Require().NoError(err)

		tc.setup()

		// Call ZeroCustomFields on upgraded clients to clear any client-chosen parameters in test-case upgradedClient
		upgradedClient = upgradedClient.ZeroCustomFields()

		err = suite.chainA.App.GetIBCKeeper().ClientKeeper.UpgradeClient(suite.chainA.GetContext(), path.EndpointA.ClientID, upgradedClient, upgradedConsState, proofUpgradedClient, proofUpgradedConsState)

		if tc.expPass {
			suite.Require().NoError(err, "verify upgrade failed on valid case: %s", tc.name)
		} else {
			suite.Require().Error(err, "verify upgrade passed on invalid case: %s", tc.name)
		}
	}
}

func (suite *KeeperTestSuite) TestCheckMisbehaviourAndUpdateState() {
	var (
		clientID string
		err      error
	)

	altPrivVal := ibctestingmock.NewPV()
	altPubKey, err := altPrivVal.GetPubKey(nil)
	suite.Require().NoError(err)
	altVal := tmtypes.NewValidator(altPubKey, 4)

	// Set valSet here with suite.valSet so it doesn't get reset on each testcase
	valSet := suite.valSet
	valsHash := valSet.Hash()

	// Create bothValSet with both suite validator and altVal
	bothValSet := tmtypes.NewValidatorSet(append(suite.valSet.Validators, altVal))
	bothValsHash := bothValSet.Hash()
	// Create alternative validator set with only altVal
	altValSet := tmtypes.NewValidatorSet([]*tmtypes.Validator{altVal})

	// Create signer array and ensure it is in same order as bothValSet
	_, suiteVal := suite.valSet.GetByIndex(0)
	bothSigners := make(map[string]tmtypes.PrivValidator, 2)
	bothSigners[suiteVal.Address.String()] = suite.privVal
	bothSigners[altVal.Address.String()] = altPrivVal

	altSigners := make(map[string]tmtypes.PrivValidator, 1)
	altSigners[altVal.Address.String()] = altPrivVal

	// Create valid Misbehaviour by making a duplicate header that signs over different block time
	altTime := suite.ctx.BlockTime().Add(time.Minute)

	heightPlus3 := types.NewHeight(0, height+3)
	heightPlus5 := types.NewHeight(0, height+5)

	testCases := []struct {
		name         string
		misbehaviour *ibctmtypes.Misbehaviour
		malleate     func() error
		expPass      bool
	}{
		{
			"trusting period misbehavior should pass",
			&ibctmtypes.Misbehaviour{
				Header1:  suite.chainA.CreateTMClientHeader(testChainID, int64(testClientHeight.RevisionHeight+1), testClientHeight, altTime, bothValSet, bothValSet, bothValSet, bothSigners),
				Header2:  suite.chainA.CreateTMClientHeader(testChainID, int64(testClientHeight.RevisionHeight+1), testClientHeight, suite.ctx.BlockTime(), bothValSet, bothValSet, bothValSet, bothSigners),
				ClientId: clientID,
			},
			func() error {
				suite.consensusState.NextValidatorsHash = bothValsHash
				clientState := ibctmtypes.NewClientState(testChainID, ibctmtypes.DefaultTrustLevel, trustingPeriod, ubdPeriod, maxClockDrift, testClientHeight, commitmenttypes.GetSDKSpecs(), ibctesting.UpgradePath, false, false)
				clientID, err = suite.keeper.CreateClient(suite.ctx, clientState, suite.consensusState)

				return err
			},
			true,
		},
		{
			"time misbehavior should pass",
			&ibctmtypes.Misbehaviour{
				Header1:  suite.chainA.CreateTMClientHeader(testChainID, int64(testClientHeight.RevisionHeight+5), testClientHeight, suite.ctx.BlockTime(), bothValSet, bothValSet, bothValSet, bothSigners),
				Header2:  suite.chainA.CreateTMClientHeader(testChainID, int64(testClientHeight.RevisionHeight+1), testClientHeight, altTime, bothValSet, bothValSet, bothValSet, bothSigners),
				ClientId: clientID,
			},
			func() error {
				suite.consensusState.NextValidatorsHash = bothValsHash
				clientState := ibctmtypes.NewClientState(testChainID, ibctmtypes.DefaultTrustLevel, trustingPeriod, ubdPeriod, maxClockDrift, testClientHeight, commitmenttypes.GetSDKSpecs(), ibctesting.UpgradePath, false, false)
				clientID, err = suite.keeper.CreateClient(suite.ctx, clientState, suite.consensusState)

				return err
			},
			true,
		},
		{
			"misbehavior at later height should pass",
			&ibctmtypes.Misbehaviour{
				Header1:  suite.chainA.CreateTMClientHeader(testChainID, int64(heightPlus5.RevisionHeight+1), testClientHeight, altTime, bothValSet, bothValSet, valSet, bothSigners),
				Header2:  suite.chainA.CreateTMClientHeader(testChainID, int64(heightPlus5.RevisionHeight+1), testClientHeight, suite.ctx.BlockTime(), bothValSet, bothValSet, valSet, bothSigners),
				ClientId: clientID,
			},
			func() error {
				suite.consensusState.NextValidatorsHash = valsHash
				clientState := ibctmtypes.NewClientState(testChainID, ibctmtypes.DefaultTrustLevel, trustingPeriod, ubdPeriod, maxClockDrift, testClientHeight, commitmenttypes.GetSDKSpecs(), ibctesting.UpgradePath, false, false)
				clientID, err = suite.keeper.CreateClient(suite.ctx, clientState, suite.consensusState)

				// store intermediate consensus state to check that trustedHeight does not need to be highest consensus state before header height
				intermediateConsState := &ibctmtypes.ConsensusState{
					Timestamp:          suite.now.Add(time.Minute),
					NextValidatorsHash: suite.chainB.Vals.Hash(),
				}
				suite.keeper.SetClientConsensusState(suite.ctx, clientID, heightPlus3, intermediateConsState)

				clientState.LatestHeight = heightPlus3
				suite.keeper.SetClientState(suite.ctx, clientID, clientState)

				return err
			},
			true,
		},
		{
			"misbehavior at later height with different trusted heights should pass",
			&ibctmtypes.Misbehaviour{
				Header1:  suite.chainA.CreateTMClientHeader(testChainID, int64(heightPlus5.RevisionHeight+1), testClientHeight, altTime, bothValSet, bothValSet, valSet, bothSigners),
				Header2:  suite.chainA.CreateTMClientHeader(testChainID, int64(heightPlus5.RevisionHeight+1), heightPlus3, suite.ctx.BlockTime(), bothValSet, bothValSet, bothValSet, bothSigners),
				ClientId: clientID,
			},
			func() error {
				suite.consensusState.NextValidatorsHash = valsHash
				clientState := ibctmtypes.NewClientState(testChainID, ibctmtypes.DefaultTrustLevel, trustingPeriod, ubdPeriod, maxClockDrift, testClientHeight, commitmenttypes.GetSDKSpecs(), ibctesting.UpgradePath, false, false)
				clientID, err = suite.keeper.CreateClient(suite.ctx, clientState, suite.consensusState)

				// store trusted consensus state for Header2
				intermediateConsState := &ibctmtypes.ConsensusState{
					Timestamp:          suite.now.Add(time.Minute),
					NextValidatorsHash: bothValsHash,
				}
				suite.keeper.SetClientConsensusState(suite.ctx, clientID, heightPlus3, intermediateConsState)

				clientState.LatestHeight = heightPlus3
				suite.keeper.SetClientState(suite.ctx, clientID, clientState)

				return err
			},
			true,
		},
		{
			"misbehavior ValidateBasic fails: misbehaviour height is at same height as trusted height",
			&ibctmtypes.Misbehaviour{
				Header1:  suite.chainA.CreateTMClientHeader(testChainID, int64(testClientHeight.RevisionHeight), testClientHeight, altTime, bothValSet, bothValSet, bothValSet, bothSigners),
				Header2:  suite.chainA.CreateTMClientHeader(testChainID, int64(testClientHeight.RevisionHeight), testClientHeight, suite.ctx.BlockTime(), bothValSet, bothValSet, bothValSet, bothSigners),
				ClientId: clientID,
			},
			func() error {
				suite.consensusState.NextValidatorsHash = bothValsHash
				clientState := ibctmtypes.NewClientState(testChainID, ibctmtypes.DefaultTrustLevel, trustingPeriod, ubdPeriod, maxClockDrift, testClientHeight, commitmenttypes.GetSDKSpecs(), ibctesting.UpgradePath, false, false)
				clientID, err = suite.keeper.CreateClient(suite.ctx, clientState, suite.consensusState)

				return err
			},
			false,
		},
		{
			"trusted ConsensusState1 not found",
			&ibctmtypes.Misbehaviour{
				Header1:  suite.chainA.CreateTMClientHeader(testChainID, int64(heightPlus5.RevisionHeight+1), heightPlus3, altTime, bothValSet, bothValSet, bothValSet, bothSigners),
				Header2:  suite.chainA.CreateTMClientHeader(testChainID, int64(heightPlus5.RevisionHeight+1), testClientHeight, suite.ctx.BlockTime(), bothValSet, bothValSet, valSet, bothSigners),
				ClientId: clientID,
			},
			func() error {
				suite.consensusState.NextValidatorsHash = valsHash
				clientState := ibctmtypes.NewClientState(testChainID, ibctmtypes.DefaultTrustLevel, trustingPeriod, ubdPeriod, maxClockDrift, testClientHeight, commitmenttypes.GetSDKSpecs(), ibctesting.UpgradePath, false, false)
				clientID, err = suite.keeper.CreateClient(suite.ctx, clientState, suite.consensusState)
				// intermediate consensus state at height + 3 is not created
				return err
			},
			false,
		},
		{
			"trusted ConsensusState2 not found",
			&ibctmtypes.Misbehaviour{
				Header1:  suite.chainA.CreateTMClientHeader(testChainID, int64(heightPlus5.RevisionHeight+1), testClientHeight, altTime, bothValSet, bothValSet, valSet, bothSigners),
				Header2:  suite.chainA.CreateTMClientHeader(testChainID, int64(heightPlus5.RevisionHeight+1), heightPlus3, suite.ctx.BlockTime(), bothValSet, bothValSet, bothValSet, bothSigners),
				ClientId: clientID,
			},
			func() error {
				suite.consensusState.NextValidatorsHash = valsHash
				clientState := ibctmtypes.NewClientState(testChainID, ibctmtypes.DefaultTrustLevel, trustingPeriod, ubdPeriod, maxClockDrift, testClientHeight, commitmenttypes.GetSDKSpecs(), ibctesting.UpgradePath, false, false)
				clientID, err = suite.keeper.CreateClient(suite.ctx, clientState, suite.consensusState)
				// intermediate consensus state at height + 3 is not created
				return err
			},
			false,
		},
		{
			"client state not found",
			&ibctmtypes.Misbehaviour{},
			func() error { return nil },
			false,
		},
		{
			"client already is not active - client is frozen",
			&ibctmtypes.Misbehaviour{
				Header1:  suite.chainA.CreateTMClientHeader(testChainID, int64(testClientHeight.RevisionHeight+1), testClientHeight, altTime, bothValSet, bothValSet, bothValSet, bothSigners),
				Header2:  suite.chainA.CreateTMClientHeader(testChainID, int64(testClientHeight.RevisionHeight+1), testClientHeight, suite.ctx.BlockTime(), bothValSet, bothValSet, bothValSet, bothSigners),
				ClientId: clientID,
			},
			func() error {
				suite.consensusState.NextValidatorsHash = bothValsHash
				clientState := ibctmtypes.NewClientState(testChainID, ibctmtypes.DefaultTrustLevel, trustingPeriod, ubdPeriod, maxClockDrift, testClientHeight, commitmenttypes.GetSDKSpecs(), ibctesting.UpgradePath, false, false)
				clientID, err = suite.keeper.CreateClient(suite.ctx, clientState, suite.consensusState)

				clientState.FrozenHeight = types.NewHeight(0, 1)
				suite.keeper.SetClientState(suite.ctx, clientID, clientState)

				return err
			},
			false,
		},
		{
			"misbehaviour check failed",
			&ibctmtypes.Misbehaviour{
				Header1:  suite.chainA.CreateTMClientHeader(testChainID, int64(testClientHeight.RevisionHeight+1), testClientHeight, altTime, bothValSet, bothValSet, bothValSet, bothSigners),
				Header2:  suite.chainA.CreateTMClientHeader(testChainID, int64(testClientHeight.RevisionHeight+1), testClientHeight, suite.ctx.BlockTime(), altValSet, altValSet, bothValSet, altSigners),
				ClientId: clientID,
			},
			func() error {
				clientState := ibctmtypes.NewClientState(testChainID, ibctmtypes.DefaultTrustLevel, trustingPeriod, ubdPeriod, maxClockDrift, testClientHeight, commitmenttypes.GetSDKSpecs(), ibctesting.UpgradePath, false, false)
				if err != nil {
					return err
				}
				clientID, err = suite.keeper.CreateClient(suite.ctx, clientState, suite.consensusState)

				return err
			},
			false,
		},
	}

	for i, tc := range testCases {
		tc := tc
		i := i

		suite.Run(tc.name, func() {
			suite.SetupTest()       // reset
			clientID = testClientID // must be explicitly changed

			err := tc.malleate()
			suite.Require().NoError(err)

			tc.misbehaviour.ClientId = clientID

			err = suite.keeper.CheckMisbehaviourAndUpdateState(suite.ctx, tc.misbehaviour)

			if tc.expPass {
				suite.Require().NoError(err, "valid test case %d failed: %s", i, tc.name)

				clientState, found := suite.keeper.GetClientState(suite.ctx, clientID)
				suite.Require().True(found, "valid test case %d failed: %s", i, tc.name)
				suite.Require().True(!clientState.(*ibctmtypes.ClientState).FrozenHeight.IsZero(), "valid test case %d failed: %s", i, tc.name)
			} else {
				suite.Require().Error(err, "invalid test case %d passed: %s", i, tc.name)
			}
		})
	}
}

func (suite *KeeperTestSuite) TestUpdateClientEventEmission() {
	path := ibctesting.NewPath(suite.chainA, suite.chainB)
	suite.coordinator.SetupClients(path)
	header, err := suite.chainA.ConstructUpdateTMClientHeader(suite.chainB, path.EndpointA.ClientID)
	suite.Require().NoError(err)

	msg, err := clienttypes.NewMsgUpdateClient(
		path.EndpointA.ClientID, header,
		suite.chainA.SenderAccount.GetAddress().String(),
	)

	result, err := suite.chainA.SendMsgs(msg)
	suite.Require().NoError(err)
<<<<<<< HEAD
	// first event type is "message", followed by 2 "tx" events in ante
	updateEvent := result.Events[4]
=======
	// first event type is "message", followed by 3 "tx" events in ante
	updateEvent := result.Events[1]
>>>>>>> 752207ff
	suite.Require().Equal(clienttypes.EventTypeUpdateClient, updateEvent.Type)

	// use a boolean to ensure the update event contains the header
	contains := false
	for _, attr := range updateEvent.Attributes {
		if string(attr.Key) == clienttypes.AttributeKeyHeader {
			contains = true

			bz, err := hex.DecodeString(string(attr.Value))
			suite.Require().NoError(err)

			emittedHeader, err := types.UnmarshalHeader(suite.chainA.App.AppCodec(), bz)
			suite.Require().NoError(err)
			suite.Require().Equal(header, emittedHeader)
		}
	}
	suite.Require().True(contains)
}<|MERGE_RESOLUTION|>--- conflicted
+++ resolved
@@ -418,6 +418,7 @@
 			suite.Require().Error(err, "verify upgrade passed on invalid case: %s", tc.name)
 		}
 	}
+
 }
 
 func (suite *KeeperTestSuite) TestCheckMisbehaviourAndUpdateState() {
@@ -680,13 +681,8 @@
 
 	result, err := suite.chainA.SendMsgs(msg)
 	suite.Require().NoError(err)
-<<<<<<< HEAD
-	// first event type is "message", followed by 2 "tx" events in ante
-	updateEvent := result.Events[4]
-=======
 	// first event type is "message", followed by 3 "tx" events in ante
 	updateEvent := result.Events[1]
->>>>>>> 752207ff
 	suite.Require().Equal(clienttypes.EventTypeUpdateClient, updateEvent.Type)
 
 	// use a boolean to ensure the update event contains the header
@@ -702,6 +698,8 @@
 			suite.Require().NoError(err)
 			suite.Require().Equal(header, emittedHeader)
 		}
+
 	}
 	suite.Require().True(contains)
+
 }