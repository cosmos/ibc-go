--- conflicted
+++ resolved
@@ -156,11 +156,7 @@
 				Timestamp:          s.past,
 				NextValidatorsHash: s.chainB.Vals.Hash(),
 			}
-<<<<<<< HEAD
-			s.chainA.App.GetIBCKeeper().ClientKeeper.SetClientConsensusState(s.chainA.GetContext(), clientID, height1, prevConsState)
-=======
 			path.EndpointA.SetConsensusState(prevConsState, height1)
->>>>>>> abdc4969
 
 			height5 := clienttypes.NewHeight(1, 5)
 			// store next consensus state to check that trustedHeight does not need to be highest consensus state before header height
@@ -168,27 +164,19 @@
 				Timestamp:          s.past.Add(time.Minute),
 				NextValidatorsHash: s.chainB.Vals.Hash(),
 			}
-<<<<<<< HEAD
-			s.chainA.App.GetIBCKeeper().ClientKeeper.SetClientConsensusState(s.chainA.GetContext(), clientID, height5, nextConsState)
-=======
 			path.EndpointA.SetConsensusState(nextConsState, height5)
 
 			// update client state latest height
 			clientState := path.EndpointA.GetClientState()
 			clientState.(*ibctm.ClientState).LatestHeight = height5
 			path.EndpointA.SetClientState(clientState)
->>>>>>> abdc4969
 
 			height3 := clienttypes.NewHeight(1, 3)
 			// updateHeader will fill in consensus state between prevConsState and s.consState
 			// clientState should not be updated
 			updateHeader = createPastUpdateFn(height3, height1)
 			// set updateHeader's consensus state in store to create duplicate UpdateClient scenario
-<<<<<<< HEAD
-			s.chainA.App.GetIBCKeeper().ClientKeeper.SetClientConsensusState(s.chainA.GetContext(), clientID, updateHeader.GetHeight(), updateHeader.ConsensusState())
-=======
 			path.EndpointA.SetConsensusState(updateHeader.ConsensusState(), updateHeader.GetHeight())
->>>>>>> abdc4969
 		}, true, false},
 		{"misbehaviour detection: conflicting header", func() {
 			clientID := path.EndpointA.ClientID
