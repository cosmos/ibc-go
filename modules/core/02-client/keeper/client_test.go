package keeper_test

import (
	"encoding/hex"
	"fmt"
	"time"

	upgradetypes "github.com/cosmos/cosmos-sdk/x/upgrade/types"
<<<<<<< HEAD
=======
	tmtypes "github.com/tendermint/tendermint/types"
>>>>>>> 59693049

	"github.com/cosmos/ibc-go/v5/modules/core/02-client/types"
	clienttypes "github.com/cosmos/ibc-go/v5/modules/core/02-client/types"
	commitmenttypes "github.com/cosmos/ibc-go/v5/modules/core/23-commitment/types"
	"github.com/cosmos/ibc-go/v5/modules/core/exported"
<<<<<<< HEAD
	solomachinetypes "github.com/cosmos/ibc-go/v5/modules/light-clients/06-solomachine"
	ibctmtypes "github.com/cosmos/ibc-go/v5/modules/light-clients/07-tendermint"
	ibctesting "github.com/cosmos/ibc-go/v5/testing"
=======
	ibctmtypes "github.com/cosmos/ibc-go/v5/modules/light-clients/07-tendermint/types"
	localhosttypes "github.com/cosmos/ibc-go/v5/modules/light-clients/09-localhost/types"
	ibctesting "github.com/cosmos/ibc-go/v5/testing"
	ibctestingmock "github.com/cosmos/ibc-go/v5/testing/mock"
>>>>>>> 59693049
)

func (suite *KeeperTestSuite) TestCreateClient() {
	cases := []struct {
		msg         string
		clientState exported.ClientState
		expPass     bool
	}{
		{"success", ibctmtypes.NewClientState(testChainID, ibctmtypes.DefaultTrustLevel, trustingPeriod, ubdPeriod, maxClockDrift, testClientHeight, commitmenttypes.GetSDKSpecs(), ibctesting.UpgradePath, false, false), true},
		{"client type not supported", solomachinetypes.NewClientState(0, &solomachinetypes.ConsensusState{suite.solomachine.ConsensusState().PublicKey, suite.solomachine.Diversifier, suite.solomachine.Time}, false), false},
	}

	for i, tc := range cases {

		clientID, err := suite.keeper.CreateClient(suite.ctx, tc.clientState, suite.consensusState)
		if tc.expPass {
			suite.Require().NoError(err, "valid test case %d failed: %s", i, tc.msg)
			suite.Require().NotNil(clientID, "valid test case %d failed: %s", i, tc.msg)
		} else {
			suite.Require().Error(err, "invalid test case %d passed: %s", i, tc.msg)
			suite.Require().Equal("", clientID, "invalid test case %d passed: %s", i, tc.msg)
		}
	}
}

func (suite *KeeperTestSuite) TestUpdateClientTendermint() {
	var (
		path         *ibctesting.Path
		updateHeader *ibctmtypes.Header
	)

	// Must create header creation functions since suite.header gets recreated on each test case
	createFutureUpdateFn := func(trustedHeight clienttypes.Height) *ibctmtypes.Header {
		header, err := suite.chainA.ConstructUpdateTMClientHeaderWithTrustedHeight(path.EndpointB.Chain, path.EndpointA.ClientID, trustedHeight)
		suite.Require().NoError(err)
		return header
	}
	createPastUpdateFn := func(fillHeight, trustedHeight clienttypes.Height) *ibctmtypes.Header {
		consState, found := suite.chainA.App.GetIBCKeeper().ClientKeeper.GetClientConsensusState(suite.chainA.GetContext(), path.EndpointA.ClientID, trustedHeight)
		suite.Require().True(found)

		return suite.chainB.CreateTMClientHeader(suite.chainB.ChainID, int64(fillHeight.RevisionHeight), trustedHeight, consState.(*ibctmtypes.ConsensusState).Timestamp.Add(time.Second*5),
			suite.chainB.Vals, suite.chainB.Vals, suite.chainB.Vals, suite.chainB.Signers)
	}

	cases := []struct {
		name      string
		malleate  func()
		expPass   bool
		expFreeze bool
	}{
		{"valid update", func() {
			clientState := path.EndpointA.GetClientState().(*ibctmtypes.ClientState)
			trustHeight := clientState.GetLatestHeight().(types.Height)

			// store intermediate consensus state to check that trustedHeight does not need to be highest consensus state before header height
			err := path.EndpointA.UpdateClient()
			suite.Require().NoError(err)

			updateHeader = createFutureUpdateFn(trustHeight)
		}, true, false},
		{"valid past update", func() {
			clientState := path.EndpointA.GetClientState()
			trustedHeight := clientState.GetLatestHeight().(types.Height)

			currHeight := suite.chainB.CurrentHeader.Height
			fillHeight := types.NewHeight(clientState.GetLatestHeight().GetRevisionNumber(), uint64(currHeight))

			// commit a couple blocks to allow client to fill in gaps
			suite.coordinator.CommitBlock(suite.chainB) // this height is not filled in yet
			suite.coordinator.CommitBlock(suite.chainB) // this height is filled in by the update below

			err := path.EndpointA.UpdateClient()
			suite.Require().NoError(err)

			// ensure fill height not set
			_, found := suite.chainA.App.GetIBCKeeper().ClientKeeper.GetClientConsensusState(suite.chainA.GetContext(), path.EndpointA.ClientID, fillHeight)
			suite.Require().False(found)

			// updateHeader will fill in consensus state between prevConsState and suite.consState
			// clientState should not be updated
			updateHeader = createPastUpdateFn(fillHeight, trustedHeight)
		}, true, false},
		{"valid duplicate update", func() {
			clientID := path.EndpointA.ClientID

			height1 := types.NewHeight(1, 1)

			// store previous consensus state
			prevConsState := &ibctmtypes.ConsensusState{
				Timestamp:          suite.past,
				NextValidatorsHash: suite.chainB.Vals.Hash(),
			}
			suite.chainA.App.GetIBCKeeper().ClientKeeper.SetClientConsensusState(suite.chainA.GetContext(), clientID, height1, prevConsState)

			height5 := types.NewHeight(1, 5)
			// store next consensus state to check that trustedHeight does not need to be hightest consensus state before header height
			nextConsState := &ibctmtypes.ConsensusState{
				Timestamp:          suite.past.Add(time.Minute),
				NextValidatorsHash: suite.chainB.Vals.Hash(),
			}
			suite.chainA.App.GetIBCKeeper().ClientKeeper.SetClientConsensusState(suite.chainA.GetContext(), clientID, height5, nextConsState)

			height3 := types.NewHeight(1, 3)
			// updateHeader will fill in consensus state between prevConsState and suite.consState
			// clientState should not be updated
			updateHeader = createPastUpdateFn(height3, height1)
			// set updateHeader's consensus state in store to create duplicate UpdateClient scenario
			suite.chainA.App.GetIBCKeeper().ClientKeeper.SetClientConsensusState(suite.chainA.GetContext(), clientID, updateHeader.GetHeight(), updateHeader.ConsensusState())
		}, true, false},
		{"misbehaviour detection: conflicting header", func() {
			clientID := path.EndpointA.ClientID

			height1 := types.NewHeight(1, 1)
			// store previous consensus state
			prevConsState := &ibctmtypes.ConsensusState{
				Timestamp:          suite.past,
				NextValidatorsHash: suite.chainB.Vals.Hash(),
			}
			suite.chainA.App.GetIBCKeeper().ClientKeeper.SetClientConsensusState(suite.chainA.GetContext(), clientID, height1, prevConsState)

			height5 := types.NewHeight(1, 5)
			// store next consensus state to check that trustedHeight does not need to be hightest consensus state before header height
			nextConsState := &ibctmtypes.ConsensusState{
				Timestamp:          suite.past.Add(time.Minute),
				NextValidatorsHash: suite.chainB.Vals.Hash(),
			}
			suite.chainA.App.GetIBCKeeper().ClientKeeper.SetClientConsensusState(suite.chainA.GetContext(), clientID, height5, nextConsState)

			height3 := types.NewHeight(1, 3)
			// updateHeader will fill in consensus state between prevConsState and suite.consState
			// clientState should not be updated
			updateHeader = createPastUpdateFn(height3, height1)
			// set conflicting consensus state in store to create misbehaviour scenario
			conflictConsState := updateHeader.ConsensusState()
			conflictConsState.Root = commitmenttypes.NewMerkleRoot([]byte("conflicting apphash"))
			suite.chainA.App.GetIBCKeeper().ClientKeeper.SetClientConsensusState(suite.chainA.GetContext(), clientID, updateHeader.GetHeight(), conflictConsState)
		}, true, true},
		{"misbehaviour detection: monotonic time violation", func() {
			clientState := path.EndpointA.GetClientState().(*ibctmtypes.ClientState)
			clientID := path.EndpointA.ClientID
			trustedHeight := clientState.GetLatestHeight().(types.Height)

			// store intermediate consensus state at a time greater than updateHeader time
			// this will break time monotonicity
			incrementedClientHeight := clientState.GetLatestHeight().Increment().(types.Height)
			intermediateConsState := &ibctmtypes.ConsensusState{
				Timestamp:          suite.coordinator.CurrentTime.Add(2 * time.Hour),
				NextValidatorsHash: suite.chainB.Vals.Hash(),
			}
			suite.chainA.App.GetIBCKeeper().ClientKeeper.SetClientConsensusState(suite.chainA.GetContext(), clientID, incrementedClientHeight, intermediateConsState)
			// set iteration key
			clientStore := suite.keeper.ClientStore(suite.ctx, clientID)
			ibctmtypes.SetIterationKey(clientStore, incrementedClientHeight)

			clientState.LatestHeight = incrementedClientHeight
			suite.chainA.App.GetIBCKeeper().ClientKeeper.SetClientState(suite.chainA.GetContext(), clientID, clientState)

			updateHeader = createFutureUpdateFn(trustedHeight)
		}, true, true},
		{"client state not found", func() {
			updateHeader = createFutureUpdateFn(path.EndpointA.GetClientState().GetLatestHeight().(types.Height))

			path.EndpointA.ClientID = ibctesting.InvalidID
		}, false, false},
		{"consensus state not found", func() {
			clientState := path.EndpointA.GetClientState()
			tmClient, ok := clientState.(*ibctmtypes.ClientState)
			suite.Require().True(ok)
			tmClient.LatestHeight = tmClient.LatestHeight.Increment().(types.Height)

			suite.chainA.App.GetIBCKeeper().ClientKeeper.SetClientState(suite.chainA.GetContext(), path.EndpointA.ClientID, clientState)
			updateHeader = createFutureUpdateFn(clientState.GetLatestHeight().(types.Height))
		}, false, false},
		{"client is not active", func() {
			clientState := path.EndpointA.GetClientState().(*ibctmtypes.ClientState)
			clientState.FrozenHeight = types.NewHeight(1, 1)
			suite.chainA.App.GetIBCKeeper().ClientKeeper.SetClientState(suite.chainA.GetContext(), path.EndpointA.ClientID, clientState)
			updateHeader = createFutureUpdateFn(clientState.GetLatestHeight().(types.Height))
		}, false, false},
		{"invalid header", func() {
			updateHeader = createFutureUpdateFn(path.EndpointA.GetClientState().GetLatestHeight().(types.Height))
			updateHeader.TrustedHeight = updateHeader.TrustedHeight.Increment().(types.Height)
		}, false, false},
	}

	for _, tc := range cases {
		tc := tc
		suite.Run(fmt.Sprintf("Case %s", tc.name), func() {
			suite.SetupTest()
			path = ibctesting.NewPath(suite.chainA, suite.chainB)
			suite.coordinator.SetupClients(path)

			tc.malleate()

			var clientState exported.ClientState
			if tc.expPass {
				clientState = path.EndpointA.GetClientState()
			}

			err := suite.chainA.App.GetIBCKeeper().ClientKeeper.UpdateClient(suite.chainA.GetContext(), path.EndpointA.ClientID, updateHeader)

			if tc.expPass {
				suite.Require().NoError(err, err)

				newClientState := path.EndpointA.GetClientState()

				if tc.expFreeze {
					suite.Require().True(!newClientState.(*ibctmtypes.ClientState).FrozenHeight.IsZero(), "client did not freeze after conflicting header was submitted to UpdateClient")
				} else {
					expConsensusState := &ibctmtypes.ConsensusState{
						Timestamp:          updateHeader.GetTime(),
						Root:               commitmenttypes.NewMerkleRoot(updateHeader.Header.GetAppHash()),
						NextValidatorsHash: updateHeader.Header.NextValidatorsHash,
					}

					consensusState, found := suite.chainA.App.GetIBCKeeper().ClientKeeper.GetClientConsensusState(suite.chainA.GetContext(), path.EndpointA.ClientID, updateHeader.GetHeight())
					suite.Require().True(found)

					// Determine if clientState should be updated or not
					if updateHeader.GetHeight().GT(clientState.GetLatestHeight()) {
						// Header Height is greater than clientState latest Height, clientState should be updated with header.GetHeight()
						suite.Require().Equal(updateHeader.GetHeight(), newClientState.GetLatestHeight(), "clientstate height did not update")
					} else {
						// Update will add past consensus state, clientState should not be updated at all
						suite.Require().Equal(clientState.GetLatestHeight(), newClientState.GetLatestHeight(), "client state height updated for past header")
					}

					suite.Require().NoError(err)
					suite.Require().Equal(expConsensusState, consensusState, "consensus state should have been updated on case %s", tc.name)
				}
			} else {
				suite.Require().Error(err)
			}
		})
	}
}

func (suite *KeeperTestSuite) TestUpgradeClient() {
	var (
		path                                        *ibctesting.Path
		upgradedClient                              exported.ClientState
		upgradedConsState                           exported.ConsensusState
		lastHeight                                  exported.Height
		proofUpgradedClient, proofUpgradedConsState []byte
		upgradedClientBz, upgradedConsStateBz       []byte
	)

	testCases := []struct {
		name    string
		setup   func()
		expPass bool
	}{
		{
			name: "successful upgrade",
			setup: func() {
				// last Height is at next block
				lastHeight = clienttypes.NewHeight(1, uint64(suite.chainB.GetContext().BlockHeight()+1))

				// zero custom fields and store in upgrade store
				err := suite.chainB.GetSimApp().UpgradeKeeper.SetUpgradedClient(suite.chainB.GetContext(), int64(lastHeight.GetRevisionHeight()), upgradedClientBz)
				suite.Require().NoError(err)
				err = suite.chainB.GetSimApp().UpgradeKeeper.SetUpgradedConsensusState(suite.chainB.GetContext(), int64(lastHeight.GetRevisionHeight()), upgradedConsStateBz)
				suite.Require().NoError(err)

				// commit upgrade store changes and update clients
				suite.coordinator.CommitBlock(suite.chainB)
				err = path.EndpointA.UpdateClient()
				suite.Require().NoError(err)

				cs, found := suite.chainA.App.GetIBCKeeper().ClientKeeper.GetClientState(suite.chainA.GetContext(), path.EndpointA.ClientID)
				suite.Require().True(found)

				proofUpgradedClient, _ = suite.chainB.QueryUpgradeProof(upgradetypes.UpgradedClientKey(int64(lastHeight.GetRevisionHeight())), cs.GetLatestHeight().GetRevisionHeight())
				proofUpgradedConsState, _ = suite.chainB.QueryUpgradeProof(upgradetypes.UpgradedConsStateKey(int64(lastHeight.GetRevisionHeight())), cs.GetLatestHeight().GetRevisionHeight())
			},
			expPass: true,
		},
		{
			name: "client state not found",
			setup: func() {
				// last Height is at next block
				lastHeight = clienttypes.NewHeight(1, uint64(suite.chainB.GetContext().BlockHeight()+1))

				// zero custom fields and store in upgrade store
				err := suite.chainB.GetSimApp().UpgradeKeeper.SetUpgradedClient(suite.chainB.GetContext(), int64(lastHeight.GetRevisionHeight()), upgradedClientBz)
				suite.Require().NoError(err)
				err = suite.chainB.GetSimApp().UpgradeKeeper.SetUpgradedConsensusState(suite.chainB.GetContext(), int64(lastHeight.GetRevisionHeight()), upgradedConsStateBz)
				suite.Require().NoError(err)

				// commit upgrade store changes and update clients

				suite.coordinator.CommitBlock(suite.chainB)
				err = path.EndpointA.UpdateClient()
				suite.Require().NoError(err)

				cs, found := suite.chainA.App.GetIBCKeeper().ClientKeeper.GetClientState(suite.chainA.GetContext(), path.EndpointA.ClientID)
				suite.Require().True(found)

				proofUpgradedClient, _ = suite.chainB.QueryUpgradeProof(upgradetypes.UpgradedClientKey(int64(lastHeight.GetRevisionHeight())), cs.GetLatestHeight().GetRevisionHeight())
				proofUpgradedConsState, _ = suite.chainB.QueryUpgradeProof(upgradetypes.UpgradedConsStateKey(int64(lastHeight.GetRevisionHeight())), cs.GetLatestHeight().GetRevisionHeight())

				path.EndpointA.ClientID = "wrongclientid"
			},
			expPass: false,
		},
		{
			name: "client state is not active",
			setup: func() {
				// client is frozen

				// last Height is at next block
				lastHeight = clienttypes.NewHeight(1, uint64(suite.chainB.GetContext().BlockHeight()+1))

				// zero custom fields and store in upgrade store
				err := suite.chainB.GetSimApp().UpgradeKeeper.SetUpgradedClient(suite.chainB.GetContext(), int64(lastHeight.GetRevisionHeight()), upgradedClientBz)
				suite.Require().NoError(err)
				err = suite.chainB.GetSimApp().UpgradeKeeper.SetUpgradedConsensusState(suite.chainB.GetContext(), int64(lastHeight.GetRevisionHeight()), upgradedConsStateBz)
				suite.Require().NoError(err)

				// commit upgrade store changes and update clients

				suite.coordinator.CommitBlock(suite.chainB)
				err = path.EndpointA.UpdateClient()
				suite.Require().NoError(err)

				cs, found := suite.chainA.App.GetIBCKeeper().ClientKeeper.GetClientState(suite.chainA.GetContext(), path.EndpointA.ClientID)
				suite.Require().True(found)

				proofUpgradedClient, _ = suite.chainB.QueryUpgradeProof(upgradetypes.UpgradedClientKey(int64(lastHeight.GetRevisionHeight())), cs.GetLatestHeight().GetRevisionHeight())
				proofUpgradedConsState, _ = suite.chainB.QueryUpgradeProof(upgradetypes.UpgradedConsStateKey(int64(lastHeight.GetRevisionHeight())), cs.GetLatestHeight().GetRevisionHeight())

				// set frozen client in store
				tmClient, ok := cs.(*ibctmtypes.ClientState)
				suite.Require().True(ok)
				tmClient.FrozenHeight = types.NewHeight(1, 1)
				suite.chainA.App.GetIBCKeeper().ClientKeeper.SetClientState(suite.chainA.GetContext(), path.EndpointA.ClientID, tmClient)
			},
			expPass: false,
		},
		{
			name: "tendermint client VerifyUpgrade fails",
			setup: func() {
				// last Height is at next block
				lastHeight = clienttypes.NewHeight(1, uint64(suite.chainB.GetContext().BlockHeight()+1))

				// zero custom fields and store in upgrade store
				err := suite.chainB.GetSimApp().UpgradeKeeper.SetUpgradedClient(suite.chainB.GetContext(), int64(lastHeight.GetRevisionHeight()), upgradedClientBz)
				suite.Require().NoError(err)
				err = suite.chainB.GetSimApp().UpgradeKeeper.SetUpgradedConsensusState(suite.chainB.GetContext(), int64(lastHeight.GetRevisionHeight()), upgradedConsStateBz)
				suite.Require().NoError(err)

				// change upgradedClient client-specified parameters
				tmClient := upgradedClient.(*ibctmtypes.ClientState)
				tmClient.ChainId = "wrongchainID"
				upgradedClient = tmClient

				suite.coordinator.CommitBlock(suite.chainB)
				err = path.EndpointA.UpdateClient()
				suite.Require().NoError(err)

				cs, found := suite.chainA.App.GetIBCKeeper().ClientKeeper.GetClientState(suite.chainA.GetContext(), path.EndpointA.ClientID)
				suite.Require().True(found)

				proofUpgradedClient, _ = suite.chainB.QueryUpgradeProof(upgradetypes.UpgradedClientKey(int64(lastHeight.GetRevisionHeight())), cs.GetLatestHeight().GetRevisionHeight())
				proofUpgradedConsState, _ = suite.chainB.QueryUpgradeProof(upgradetypes.UpgradedConsStateKey(int64(lastHeight.GetRevisionHeight())), cs.GetLatestHeight().GetRevisionHeight())
			},
			expPass: false,
		},
	}

	for _, tc := range testCases {
		tc := tc
		path = ibctesting.NewPath(suite.chainA, suite.chainB)
		suite.coordinator.SetupClients(path)

		clientState := path.EndpointA.GetClientState().(*ibctmtypes.ClientState)
		revisionNumber := clienttypes.ParseChainID(clientState.ChainId)

		newChainID, err := clienttypes.SetRevisionNumber(clientState.ChainId, revisionNumber+1)
		suite.Require().NoError(err)

		upgradedClient = ibctmtypes.NewClientState(newChainID, ibctmtypes.DefaultTrustLevel, trustingPeriod, ubdPeriod+trustingPeriod, maxClockDrift, clienttypes.NewHeight(revisionNumber+1, clientState.GetLatestHeight().GetRevisionHeight()+1), commitmenttypes.GetSDKSpecs(), ibctesting.UpgradePath, false, false)
		upgradedClient = upgradedClient.ZeroCustomFields()
		upgradedClientBz, err = types.MarshalClientState(suite.chainA.App.AppCodec(), upgradedClient)
		suite.Require().NoError(err)

		upgradedConsState = &ibctmtypes.ConsensusState{
			NextValidatorsHash: []byte("nextValsHash"),
		}
		upgradedConsStateBz, err = types.MarshalConsensusState(suite.chainA.App.AppCodec(), upgradedConsState)
		suite.Require().NoError(err)

		tc.setup()

		err = suite.chainA.App.GetIBCKeeper().ClientKeeper.UpgradeClient(suite.chainA.GetContext(), path.EndpointA.ClientID, upgradedClient, upgradedConsState, proofUpgradedClient, proofUpgradedConsState)

		if tc.expPass {
			suite.Require().NoError(err, "verify upgrade failed on valid case: %s", tc.name)
		} else {
			suite.Require().Error(err, "verify upgrade passed on invalid case: %s", tc.name)
		}
	}
}

<<<<<<< HEAD
=======
func (suite *KeeperTestSuite) TestCheckMisbehaviourAndUpdateState() {
	var (
		clientID string
		err      error
	)

	altPrivVal := ibctestingmock.NewPV()
	altPubKey, err := altPrivVal.GetPubKey()
	suite.Require().NoError(err)
	altVal := tmtypes.NewValidator(altPubKey, 4)

	// Set valSet here with suite.valSet, so it doesn't get reset on each testcase
	valSet := suite.valSet
	valsHash := valSet.Hash()

	// Create bothValSet with both suite validator and altVal
	bothValSet := tmtypes.NewValidatorSet(append(suite.valSet.Validators, altVal))
	bothValsHash := bothValSet.Hash()
	// Create alternative validator set with only altVal
	altValSet := tmtypes.NewValidatorSet([]*tmtypes.Validator{altVal})

	// Create signer array and ensure it is in same order as bothValSet
	_, suiteVal := suite.valSet.GetByIndex(0)
	bothSigners := make(map[string]tmtypes.PrivValidator, 2)
	bothSigners[suiteVal.Address.String()] = suite.privVal
	bothSigners[altVal.Address.String()] = altPrivVal

	altSigners := make(map[string]tmtypes.PrivValidator, 1)
	altSigners[altVal.Address.String()] = altPrivVal

	// Create valid Misbehaviour by making a duplicate header that signs over different block time
	altTime := suite.ctx.BlockTime().Add(time.Minute)

	heightPlus3 := types.NewHeight(0, height+3)
	heightPlus5 := types.NewHeight(0, height+5)

	testCases := []struct {
		name         string
		misbehaviour *ibctmtypes.Misbehaviour
		malleate     func() error
		expPass      bool
	}{
		{
			"trusting period misbehavior should pass",
			&ibctmtypes.Misbehaviour{
				Header1:  suite.chainA.CreateTMClientHeader(testChainID, int64(testClientHeight.RevisionHeight+1), testClientHeight, altTime, bothValSet, bothValSet, bothValSet, bothSigners),
				Header2:  suite.chainA.CreateTMClientHeader(testChainID, int64(testClientHeight.RevisionHeight+1), testClientHeight, suite.ctx.BlockTime(), bothValSet, bothValSet, bothValSet, bothSigners),
				ClientId: clientID,
			},
			func() error {
				suite.consensusState.NextValidatorsHash = bothValsHash
				clientState := ibctmtypes.NewClientState(testChainID, ibctmtypes.DefaultTrustLevel, trustingPeriod, ubdPeriod, maxClockDrift, testClientHeight, commitmenttypes.GetSDKSpecs(), ibctesting.UpgradePath, false, false)
				clientID, err = suite.keeper.CreateClient(suite.ctx, clientState, suite.consensusState)

				return err
			},
			true,
		},
		{
			"time misbehavior should pass",
			&ibctmtypes.Misbehaviour{
				Header1:  suite.chainA.CreateTMClientHeader(testChainID, int64(testClientHeight.RevisionHeight+5), testClientHeight, suite.ctx.BlockTime(), bothValSet, bothValSet, bothValSet, bothSigners),
				Header2:  suite.chainA.CreateTMClientHeader(testChainID, int64(testClientHeight.RevisionHeight+1), testClientHeight, altTime, bothValSet, bothValSet, bothValSet, bothSigners),
				ClientId: clientID,
			},
			func() error {
				suite.consensusState.NextValidatorsHash = bothValsHash
				clientState := ibctmtypes.NewClientState(testChainID, ibctmtypes.DefaultTrustLevel, trustingPeriod, ubdPeriod, maxClockDrift, testClientHeight, commitmenttypes.GetSDKSpecs(), ibctesting.UpgradePath, false, false)
				clientID, err = suite.keeper.CreateClient(suite.ctx, clientState, suite.consensusState)

				return err
			},
			true,
		},
		{
			"misbehavior at later height should pass",
			&ibctmtypes.Misbehaviour{
				Header1:  suite.chainA.CreateTMClientHeader(testChainID, int64(heightPlus5.RevisionHeight+1), testClientHeight, altTime, bothValSet, bothValSet, valSet, bothSigners),
				Header2:  suite.chainA.CreateTMClientHeader(testChainID, int64(heightPlus5.RevisionHeight+1), testClientHeight, suite.ctx.BlockTime(), bothValSet, bothValSet, valSet, bothSigners),
				ClientId: clientID,
			},
			func() error {
				suite.consensusState.NextValidatorsHash = valsHash
				clientState := ibctmtypes.NewClientState(testChainID, ibctmtypes.DefaultTrustLevel, trustingPeriod, ubdPeriod, maxClockDrift, testClientHeight, commitmenttypes.GetSDKSpecs(), ibctesting.UpgradePath, false, false)
				clientID, err = suite.keeper.CreateClient(suite.ctx, clientState, suite.consensusState)

				// store intermediate consensus state to check that trustedHeight does not need to be highest consensus state before header height
				intermediateConsState := &ibctmtypes.ConsensusState{
					Timestamp:          suite.now.Add(time.Minute),
					NextValidatorsHash: suite.chainB.Vals.Hash(),
				}
				suite.keeper.SetClientConsensusState(suite.ctx, clientID, heightPlus3, intermediateConsState)

				clientState.LatestHeight = heightPlus3
				suite.keeper.SetClientState(suite.ctx, clientID, clientState)

				return err
			},
			true,
		},
		{
			"misbehavior at later height with different trusted heights should pass",
			&ibctmtypes.Misbehaviour{
				Header1:  suite.chainA.CreateTMClientHeader(testChainID, int64(heightPlus5.RevisionHeight+1), testClientHeight, altTime, bothValSet, bothValSet, valSet, bothSigners),
				Header2:  suite.chainA.CreateTMClientHeader(testChainID, int64(heightPlus5.RevisionHeight+1), heightPlus3, suite.ctx.BlockTime(), bothValSet, bothValSet, bothValSet, bothSigners),
				ClientId: clientID,
			},
			func() error {
				suite.consensusState.NextValidatorsHash = valsHash
				clientState := ibctmtypes.NewClientState(testChainID, ibctmtypes.DefaultTrustLevel, trustingPeriod, ubdPeriod, maxClockDrift, testClientHeight, commitmenttypes.GetSDKSpecs(), ibctesting.UpgradePath, false, false)
				clientID, err = suite.keeper.CreateClient(suite.ctx, clientState, suite.consensusState)

				// store trusted consensus state for Header2
				intermediateConsState := &ibctmtypes.ConsensusState{
					Timestamp:          suite.now.Add(time.Minute),
					NextValidatorsHash: bothValsHash,
				}
				suite.keeper.SetClientConsensusState(suite.ctx, clientID, heightPlus3, intermediateConsState)

				clientState.LatestHeight = heightPlus3
				suite.keeper.SetClientState(suite.ctx, clientID, clientState)

				return err
			},
			true,
		},
		{
			"misbehavior ValidateBasic fails: misbehaviour height is at same height as trusted height",
			&ibctmtypes.Misbehaviour{
				Header1:  suite.chainA.CreateTMClientHeader(testChainID, int64(testClientHeight.RevisionHeight), testClientHeight, altTime, bothValSet, bothValSet, bothValSet, bothSigners),
				Header2:  suite.chainA.CreateTMClientHeader(testChainID, int64(testClientHeight.RevisionHeight), testClientHeight, suite.ctx.BlockTime(), bothValSet, bothValSet, bothValSet, bothSigners),
				ClientId: clientID,
			},
			func() error {
				suite.consensusState.NextValidatorsHash = bothValsHash
				clientState := ibctmtypes.NewClientState(testChainID, ibctmtypes.DefaultTrustLevel, trustingPeriod, ubdPeriod, maxClockDrift, testClientHeight, commitmenttypes.GetSDKSpecs(), ibctesting.UpgradePath, false, false)
				clientID, err = suite.keeper.CreateClient(suite.ctx, clientState, suite.consensusState)

				return err
			},
			false,
		},
		{
			"trusted ConsensusState1 not found",
			&ibctmtypes.Misbehaviour{
				Header1:  suite.chainA.CreateTMClientHeader(testChainID, int64(heightPlus5.RevisionHeight+1), heightPlus3, altTime, bothValSet, bothValSet, bothValSet, bothSigners),
				Header2:  suite.chainA.CreateTMClientHeader(testChainID, int64(heightPlus5.RevisionHeight+1), testClientHeight, suite.ctx.BlockTime(), bothValSet, bothValSet, valSet, bothSigners),
				ClientId: clientID,
			},
			func() error {
				suite.consensusState.NextValidatorsHash = valsHash
				clientState := ibctmtypes.NewClientState(testChainID, ibctmtypes.DefaultTrustLevel, trustingPeriod, ubdPeriod, maxClockDrift, testClientHeight, commitmenttypes.GetSDKSpecs(), ibctesting.UpgradePath, false, false)
				clientID, err = suite.keeper.CreateClient(suite.ctx, clientState, suite.consensusState)
				// intermediate consensus state at height + 3 is not created
				return err
			},
			false,
		},
		{
			"trusted ConsensusState2 not found",
			&ibctmtypes.Misbehaviour{
				Header1:  suite.chainA.CreateTMClientHeader(testChainID, int64(heightPlus5.RevisionHeight+1), testClientHeight, altTime, bothValSet, bothValSet, valSet, bothSigners),
				Header2:  suite.chainA.CreateTMClientHeader(testChainID, int64(heightPlus5.RevisionHeight+1), heightPlus3, suite.ctx.BlockTime(), bothValSet, bothValSet, bothValSet, bothSigners),
				ClientId: clientID,
			},
			func() error {
				suite.consensusState.NextValidatorsHash = valsHash
				clientState := ibctmtypes.NewClientState(testChainID, ibctmtypes.DefaultTrustLevel, trustingPeriod, ubdPeriod, maxClockDrift, testClientHeight, commitmenttypes.GetSDKSpecs(), ibctesting.UpgradePath, false, false)
				clientID, err = suite.keeper.CreateClient(suite.ctx, clientState, suite.consensusState)
				// intermediate consensus state at height + 3 is not created
				return err
			},
			false,
		},
		{
			"client state not found",
			&ibctmtypes.Misbehaviour{},
			func() error { return nil },
			false,
		},
		{
			"client already is not active - client is frozen",
			&ibctmtypes.Misbehaviour{
				Header1:  suite.chainA.CreateTMClientHeader(testChainID, int64(testClientHeight.RevisionHeight+1), testClientHeight, altTime, bothValSet, bothValSet, bothValSet, bothSigners),
				Header2:  suite.chainA.CreateTMClientHeader(testChainID, int64(testClientHeight.RevisionHeight+1), testClientHeight, suite.ctx.BlockTime(), bothValSet, bothValSet, bothValSet, bothSigners),
				ClientId: clientID,
			},
			func() error {
				suite.consensusState.NextValidatorsHash = bothValsHash
				clientState := ibctmtypes.NewClientState(testChainID, ibctmtypes.DefaultTrustLevel, trustingPeriod, ubdPeriod, maxClockDrift, testClientHeight, commitmenttypes.GetSDKSpecs(), ibctesting.UpgradePath, false, false)
				clientID, err = suite.keeper.CreateClient(suite.ctx, clientState, suite.consensusState)

				clientState.FrozenHeight = types.NewHeight(0, 1)
				suite.keeper.SetClientState(suite.ctx, clientID, clientState)

				return err
			},
			false,
		},
		{
			"misbehaviour check failed",
			&ibctmtypes.Misbehaviour{
				Header1:  suite.chainA.CreateTMClientHeader(testChainID, int64(testClientHeight.RevisionHeight+1), testClientHeight, altTime, bothValSet, bothValSet, bothValSet, bothSigners),
				Header2:  suite.chainA.CreateTMClientHeader(testChainID, int64(testClientHeight.RevisionHeight+1), testClientHeight, suite.ctx.BlockTime(), altValSet, altValSet, bothValSet, altSigners),
				ClientId: clientID,
			},
			func() error {
				clientState := ibctmtypes.NewClientState(testChainID, ibctmtypes.DefaultTrustLevel, trustingPeriod, ubdPeriod, maxClockDrift, testClientHeight, commitmenttypes.GetSDKSpecs(), ibctesting.UpgradePath, false, false)
				if err != nil {
					return err
				}
				clientID, err = suite.keeper.CreateClient(suite.ctx, clientState, suite.consensusState)

				return err
			},
			false,
		},
	}

	for i, tc := range testCases {
		tc := tc
		i := i

		suite.Run(tc.name, func() {
			suite.SetupTest()       // reset
			clientID = testClientID // must be explicitly changed

			err := tc.malleate()
			suite.Require().NoError(err)

			tc.misbehaviour.ClientId = clientID

			err = suite.keeper.CheckMisbehaviourAndUpdateState(suite.ctx, tc.misbehaviour)

			if tc.expPass {
				suite.Require().NoError(err, "valid test case %d failed: %s", i, tc.name)

				clientState, found := suite.keeper.GetClientState(suite.ctx, clientID)
				suite.Require().True(found, "valid test case %d failed: %s", i, tc.name)
				suite.Require().True(!clientState.(*ibctmtypes.ClientState).FrozenHeight.IsZero(), "valid test case %d failed: %s", i, tc.name)
			} else {
				suite.Require().Error(err, "invalid test case %d passed: %s", i, tc.name)
			}
		})
	}
}

>>>>>>> 59693049
func (suite *KeeperTestSuite) TestUpdateClientEventEmission() {
	path := ibctesting.NewPath(suite.chainA, suite.chainB)
	suite.coordinator.SetupClients(path)

	header, err := suite.chainA.ConstructUpdateTMClientHeader(suite.chainB, path.EndpointA.ClientID)
	suite.Require().NoError(err)

	msg, err := clienttypes.NewMsgUpdateClient(
		path.EndpointA.ClientID, header,
		suite.chainA.SenderAccount.GetAddress().String(),
	)

	result, err := suite.chainA.SendMsgs(msg)
	suite.Require().NoError(err)
	// first event type is "message", followed by 3 "tx" events in ante
	updateEvent := result.Events[4]
	suite.Require().Equal(clienttypes.EventTypeUpdateClient, updateEvent.Type)

	// use a boolean to ensure the update event contains the header
	contains := false
	for _, attr := range updateEvent.Attributes {
		if string(attr.Key) == clienttypes.AttributeKeyHeader {
			contains = true

			bz, err := hex.DecodeString(string(attr.Value))
			suite.Require().NoError(err)

			emittedHeader, err := types.UnmarshalClientMessage(suite.chainA.App.AppCodec(), bz)
			suite.Require().NoError(err)
			suite.Require().Equal(header, emittedHeader)
		}
	}
	suite.Require().True(contains)
}<|MERGE_RESOLUTION|>--- conflicted
+++ resolved
@@ -6,25 +6,14 @@
 	"time"
 
 	upgradetypes "github.com/cosmos/cosmos-sdk/x/upgrade/types"
-<<<<<<< HEAD
-=======
-	tmtypes "github.com/tendermint/tendermint/types"
->>>>>>> 59693049
 
 	"github.com/cosmos/ibc-go/v5/modules/core/02-client/types"
 	clienttypes "github.com/cosmos/ibc-go/v5/modules/core/02-client/types"
 	commitmenttypes "github.com/cosmos/ibc-go/v5/modules/core/23-commitment/types"
 	"github.com/cosmos/ibc-go/v5/modules/core/exported"
-<<<<<<< HEAD
 	solomachinetypes "github.com/cosmos/ibc-go/v5/modules/light-clients/06-solomachine"
 	ibctmtypes "github.com/cosmos/ibc-go/v5/modules/light-clients/07-tendermint"
 	ibctesting "github.com/cosmos/ibc-go/v5/testing"
-=======
-	ibctmtypes "github.com/cosmos/ibc-go/v5/modules/light-clients/07-tendermint/types"
-	localhosttypes "github.com/cosmos/ibc-go/v5/modules/light-clients/09-localhost/types"
-	ibctesting "github.com/cosmos/ibc-go/v5/testing"
-	ibctestingmock "github.com/cosmos/ibc-go/v5/testing/mock"
->>>>>>> 59693049
 )
 
 func (suite *KeeperTestSuite) TestCreateClient() {
@@ -430,256 +419,6 @@
 	}
 }
 
-<<<<<<< HEAD
-=======
-func (suite *KeeperTestSuite) TestCheckMisbehaviourAndUpdateState() {
-	var (
-		clientID string
-		err      error
-	)
-
-	altPrivVal := ibctestingmock.NewPV()
-	altPubKey, err := altPrivVal.GetPubKey()
-	suite.Require().NoError(err)
-	altVal := tmtypes.NewValidator(altPubKey, 4)
-
-	// Set valSet here with suite.valSet, so it doesn't get reset on each testcase
-	valSet := suite.valSet
-	valsHash := valSet.Hash()
-
-	// Create bothValSet with both suite validator and altVal
-	bothValSet := tmtypes.NewValidatorSet(append(suite.valSet.Validators, altVal))
-	bothValsHash := bothValSet.Hash()
-	// Create alternative validator set with only altVal
-	altValSet := tmtypes.NewValidatorSet([]*tmtypes.Validator{altVal})
-
-	// Create signer array and ensure it is in same order as bothValSet
-	_, suiteVal := suite.valSet.GetByIndex(0)
-	bothSigners := make(map[string]tmtypes.PrivValidator, 2)
-	bothSigners[suiteVal.Address.String()] = suite.privVal
-	bothSigners[altVal.Address.String()] = altPrivVal
-
-	altSigners := make(map[string]tmtypes.PrivValidator, 1)
-	altSigners[altVal.Address.String()] = altPrivVal
-
-	// Create valid Misbehaviour by making a duplicate header that signs over different block time
-	altTime := suite.ctx.BlockTime().Add(time.Minute)
-
-	heightPlus3 := types.NewHeight(0, height+3)
-	heightPlus5 := types.NewHeight(0, height+5)
-
-	testCases := []struct {
-		name         string
-		misbehaviour *ibctmtypes.Misbehaviour
-		malleate     func() error
-		expPass      bool
-	}{
-		{
-			"trusting period misbehavior should pass",
-			&ibctmtypes.Misbehaviour{
-				Header1:  suite.chainA.CreateTMClientHeader(testChainID, int64(testClientHeight.RevisionHeight+1), testClientHeight, altTime, bothValSet, bothValSet, bothValSet, bothSigners),
-				Header2:  suite.chainA.CreateTMClientHeader(testChainID, int64(testClientHeight.RevisionHeight+1), testClientHeight, suite.ctx.BlockTime(), bothValSet, bothValSet, bothValSet, bothSigners),
-				ClientId: clientID,
-			},
-			func() error {
-				suite.consensusState.NextValidatorsHash = bothValsHash
-				clientState := ibctmtypes.NewClientState(testChainID, ibctmtypes.DefaultTrustLevel, trustingPeriod, ubdPeriod, maxClockDrift, testClientHeight, commitmenttypes.GetSDKSpecs(), ibctesting.UpgradePath, false, false)
-				clientID, err = suite.keeper.CreateClient(suite.ctx, clientState, suite.consensusState)
-
-				return err
-			},
-			true,
-		},
-		{
-			"time misbehavior should pass",
-			&ibctmtypes.Misbehaviour{
-				Header1:  suite.chainA.CreateTMClientHeader(testChainID, int64(testClientHeight.RevisionHeight+5), testClientHeight, suite.ctx.BlockTime(), bothValSet, bothValSet, bothValSet, bothSigners),
-				Header2:  suite.chainA.CreateTMClientHeader(testChainID, int64(testClientHeight.RevisionHeight+1), testClientHeight, altTime, bothValSet, bothValSet, bothValSet, bothSigners),
-				ClientId: clientID,
-			},
-			func() error {
-				suite.consensusState.NextValidatorsHash = bothValsHash
-				clientState := ibctmtypes.NewClientState(testChainID, ibctmtypes.DefaultTrustLevel, trustingPeriod, ubdPeriod, maxClockDrift, testClientHeight, commitmenttypes.GetSDKSpecs(), ibctesting.UpgradePath, false, false)
-				clientID, err = suite.keeper.CreateClient(suite.ctx, clientState, suite.consensusState)
-
-				return err
-			},
-			true,
-		},
-		{
-			"misbehavior at later height should pass",
-			&ibctmtypes.Misbehaviour{
-				Header1:  suite.chainA.CreateTMClientHeader(testChainID, int64(heightPlus5.RevisionHeight+1), testClientHeight, altTime, bothValSet, bothValSet, valSet, bothSigners),
-				Header2:  suite.chainA.CreateTMClientHeader(testChainID, int64(heightPlus5.RevisionHeight+1), testClientHeight, suite.ctx.BlockTime(), bothValSet, bothValSet, valSet, bothSigners),
-				ClientId: clientID,
-			},
-			func() error {
-				suite.consensusState.NextValidatorsHash = valsHash
-				clientState := ibctmtypes.NewClientState(testChainID, ibctmtypes.DefaultTrustLevel, trustingPeriod, ubdPeriod, maxClockDrift, testClientHeight, commitmenttypes.GetSDKSpecs(), ibctesting.UpgradePath, false, false)
-				clientID, err = suite.keeper.CreateClient(suite.ctx, clientState, suite.consensusState)
-
-				// store intermediate consensus state to check that trustedHeight does not need to be highest consensus state before header height
-				intermediateConsState := &ibctmtypes.ConsensusState{
-					Timestamp:          suite.now.Add(time.Minute),
-					NextValidatorsHash: suite.chainB.Vals.Hash(),
-				}
-				suite.keeper.SetClientConsensusState(suite.ctx, clientID, heightPlus3, intermediateConsState)
-
-				clientState.LatestHeight = heightPlus3
-				suite.keeper.SetClientState(suite.ctx, clientID, clientState)
-
-				return err
-			},
-			true,
-		},
-		{
-			"misbehavior at later height with different trusted heights should pass",
-			&ibctmtypes.Misbehaviour{
-				Header1:  suite.chainA.CreateTMClientHeader(testChainID, int64(heightPlus5.RevisionHeight+1), testClientHeight, altTime, bothValSet, bothValSet, valSet, bothSigners),
-				Header2:  suite.chainA.CreateTMClientHeader(testChainID, int64(heightPlus5.RevisionHeight+1), heightPlus3, suite.ctx.BlockTime(), bothValSet, bothValSet, bothValSet, bothSigners),
-				ClientId: clientID,
-			},
-			func() error {
-				suite.consensusState.NextValidatorsHash = valsHash
-				clientState := ibctmtypes.NewClientState(testChainID, ibctmtypes.DefaultTrustLevel, trustingPeriod, ubdPeriod, maxClockDrift, testClientHeight, commitmenttypes.GetSDKSpecs(), ibctesting.UpgradePath, false, false)
-				clientID, err = suite.keeper.CreateClient(suite.ctx, clientState, suite.consensusState)
-
-				// store trusted consensus state for Header2
-				intermediateConsState := &ibctmtypes.ConsensusState{
-					Timestamp:          suite.now.Add(time.Minute),
-					NextValidatorsHash: bothValsHash,
-				}
-				suite.keeper.SetClientConsensusState(suite.ctx, clientID, heightPlus3, intermediateConsState)
-
-				clientState.LatestHeight = heightPlus3
-				suite.keeper.SetClientState(suite.ctx, clientID, clientState)
-
-				return err
-			},
-			true,
-		},
-		{
-			"misbehavior ValidateBasic fails: misbehaviour height is at same height as trusted height",
-			&ibctmtypes.Misbehaviour{
-				Header1:  suite.chainA.CreateTMClientHeader(testChainID, int64(testClientHeight.RevisionHeight), testClientHeight, altTime, bothValSet, bothValSet, bothValSet, bothSigners),
-				Header2:  suite.chainA.CreateTMClientHeader(testChainID, int64(testClientHeight.RevisionHeight), testClientHeight, suite.ctx.BlockTime(), bothValSet, bothValSet, bothValSet, bothSigners),
-				ClientId: clientID,
-			},
-			func() error {
-				suite.consensusState.NextValidatorsHash = bothValsHash
-				clientState := ibctmtypes.NewClientState(testChainID, ibctmtypes.DefaultTrustLevel, trustingPeriod, ubdPeriod, maxClockDrift, testClientHeight, commitmenttypes.GetSDKSpecs(), ibctesting.UpgradePath, false, false)
-				clientID, err = suite.keeper.CreateClient(suite.ctx, clientState, suite.consensusState)
-
-				return err
-			},
-			false,
-		},
-		{
-			"trusted ConsensusState1 not found",
-			&ibctmtypes.Misbehaviour{
-				Header1:  suite.chainA.CreateTMClientHeader(testChainID, int64(heightPlus5.RevisionHeight+1), heightPlus3, altTime, bothValSet, bothValSet, bothValSet, bothSigners),
-				Header2:  suite.chainA.CreateTMClientHeader(testChainID, int64(heightPlus5.RevisionHeight+1), testClientHeight, suite.ctx.BlockTime(), bothValSet, bothValSet, valSet, bothSigners),
-				ClientId: clientID,
-			},
-			func() error {
-				suite.consensusState.NextValidatorsHash = valsHash
-				clientState := ibctmtypes.NewClientState(testChainID, ibctmtypes.DefaultTrustLevel, trustingPeriod, ubdPeriod, maxClockDrift, testClientHeight, commitmenttypes.GetSDKSpecs(), ibctesting.UpgradePath, false, false)
-				clientID, err = suite.keeper.CreateClient(suite.ctx, clientState, suite.consensusState)
-				// intermediate consensus state at height + 3 is not created
-				return err
-			},
-			false,
-		},
-		{
-			"trusted ConsensusState2 not found",
-			&ibctmtypes.Misbehaviour{
-				Header1:  suite.chainA.CreateTMClientHeader(testChainID, int64(heightPlus5.RevisionHeight+1), testClientHeight, altTime, bothValSet, bothValSet, valSet, bothSigners),
-				Header2:  suite.chainA.CreateTMClientHeader(testChainID, int64(heightPlus5.RevisionHeight+1), heightPlus3, suite.ctx.BlockTime(), bothValSet, bothValSet, bothValSet, bothSigners),
-				ClientId: clientID,
-			},
-			func() error {
-				suite.consensusState.NextValidatorsHash = valsHash
-				clientState := ibctmtypes.NewClientState(testChainID, ibctmtypes.DefaultTrustLevel, trustingPeriod, ubdPeriod, maxClockDrift, testClientHeight, commitmenttypes.GetSDKSpecs(), ibctesting.UpgradePath, false, false)
-				clientID, err = suite.keeper.CreateClient(suite.ctx, clientState, suite.consensusState)
-				// intermediate consensus state at height + 3 is not created
-				return err
-			},
-			false,
-		},
-		{
-			"client state not found",
-			&ibctmtypes.Misbehaviour{},
-			func() error { return nil },
-			false,
-		},
-		{
-			"client already is not active - client is frozen",
-			&ibctmtypes.Misbehaviour{
-				Header1:  suite.chainA.CreateTMClientHeader(testChainID, int64(testClientHeight.RevisionHeight+1), testClientHeight, altTime, bothValSet, bothValSet, bothValSet, bothSigners),
-				Header2:  suite.chainA.CreateTMClientHeader(testChainID, int64(testClientHeight.RevisionHeight+1), testClientHeight, suite.ctx.BlockTime(), bothValSet, bothValSet, bothValSet, bothSigners),
-				ClientId: clientID,
-			},
-			func() error {
-				suite.consensusState.NextValidatorsHash = bothValsHash
-				clientState := ibctmtypes.NewClientState(testChainID, ibctmtypes.DefaultTrustLevel, trustingPeriod, ubdPeriod, maxClockDrift, testClientHeight, commitmenttypes.GetSDKSpecs(), ibctesting.UpgradePath, false, false)
-				clientID, err = suite.keeper.CreateClient(suite.ctx, clientState, suite.consensusState)
-
-				clientState.FrozenHeight = types.NewHeight(0, 1)
-				suite.keeper.SetClientState(suite.ctx, clientID, clientState)
-
-				return err
-			},
-			false,
-		},
-		{
-			"misbehaviour check failed",
-			&ibctmtypes.Misbehaviour{
-				Header1:  suite.chainA.CreateTMClientHeader(testChainID, int64(testClientHeight.RevisionHeight+1), testClientHeight, altTime, bothValSet, bothValSet, bothValSet, bothSigners),
-				Header2:  suite.chainA.CreateTMClientHeader(testChainID, int64(testClientHeight.RevisionHeight+1), testClientHeight, suite.ctx.BlockTime(), altValSet, altValSet, bothValSet, altSigners),
-				ClientId: clientID,
-			},
-			func() error {
-				clientState := ibctmtypes.NewClientState(testChainID, ibctmtypes.DefaultTrustLevel, trustingPeriod, ubdPeriod, maxClockDrift, testClientHeight, commitmenttypes.GetSDKSpecs(), ibctesting.UpgradePath, false, false)
-				if err != nil {
-					return err
-				}
-				clientID, err = suite.keeper.CreateClient(suite.ctx, clientState, suite.consensusState)
-
-				return err
-			},
-			false,
-		},
-	}
-
-	for i, tc := range testCases {
-		tc := tc
-		i := i
-
-		suite.Run(tc.name, func() {
-			suite.SetupTest()       // reset
-			clientID = testClientID // must be explicitly changed
-
-			err := tc.malleate()
-			suite.Require().NoError(err)
-
-			tc.misbehaviour.ClientId = clientID
-
-			err = suite.keeper.CheckMisbehaviourAndUpdateState(suite.ctx, tc.misbehaviour)
-
-			if tc.expPass {
-				suite.Require().NoError(err, "valid test case %d failed: %s", i, tc.name)
-
-				clientState, found := suite.keeper.GetClientState(suite.ctx, clientID)
-				suite.Require().True(found, "valid test case %d failed: %s", i, tc.name)
-				suite.Require().True(!clientState.(*ibctmtypes.ClientState).FrozenHeight.IsZero(), "valid test case %d failed: %s", i, tc.name)
-			} else {
-				suite.Require().Error(err, "invalid test case %d passed: %s", i, tc.name)
-			}
-		})
-	}
-}
-
->>>>>>> 59693049
 func (suite *KeeperTestSuite) TestUpdateClientEventEmission() {
 	path := ibctesting.NewPath(suite.chainA, suite.chainB)
 	suite.coordinator.SetupClients(path)
