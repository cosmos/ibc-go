package keeper_test

import (
	"encoding/hex"
	"fmt"
	"time"

	upgradetypes "github.com/cosmos/cosmos-sdk/x/upgrade/types"

	"github.com/cosmos/ibc-go/v5/modules/core/02-client/types"
	clienttypes "github.com/cosmos/ibc-go/v5/modules/core/02-client/types"
	commitmenttypes "github.com/cosmos/ibc-go/v5/modules/core/23-commitment/types"
	"github.com/cosmos/ibc-go/v5/modules/core/exported"
	solomachinetypes "github.com/cosmos/ibc-go/v5/modules/light-clients/06-solomachine"
	ibctm "github.com/cosmos/ibc-go/v5/modules/light-clients/07-tendermint"
	ibctesting "github.com/cosmos/ibc-go/v5/testing"
)

func (suite *KeeperTestSuite) TestCreateClient() {
	cases := []struct {
		msg         string
		clientState exported.ClientState
		expPass     bool
	}{
<<<<<<< HEAD
		{"success", ibctmtypes.NewClientState(testChainID, ibctmtypes.DefaultTrustLevel, trustingPeriod, ubdPeriod, maxClockDrift, testClientHeight, commitmenttypes.GetSDKSpecs(), ibctesting.UpgradePath), true},
		{"client type not supported", localhosttypes.NewClientState(testChainID, clienttypes.NewHeight(0, 1)), false},
=======
		{"success", ibctm.NewClientState(testChainID, ibctm.DefaultTrustLevel, trustingPeriod, ubdPeriod, maxClockDrift, testClientHeight, commitmenttypes.GetSDKSpecs(), ibctesting.UpgradePath, false, false), true},
		{"client type not supported", solomachinetypes.NewClientState(0, &solomachinetypes.ConsensusState{suite.solomachine.ConsensusState().PublicKey, suite.solomachine.Diversifier, suite.solomachine.Time}, false), false},
>>>>>>> f57170b1
	}

	for i, tc := range cases {

		clientID, err := suite.keeper.CreateClient(suite.ctx, tc.clientState, suite.consensusState)
		if tc.expPass {
			suite.Require().NoError(err, "valid test case %d failed: %s", i, tc.msg)
			suite.Require().NotNil(clientID, "valid test case %d failed: %s", i, tc.msg)
		} else {
			suite.Require().Error(err, "invalid test case %d passed: %s", i, tc.msg)
			suite.Require().Equal("", clientID, "invalid test case %d passed: %s", i, tc.msg)
		}
	}
}

func (suite *KeeperTestSuite) TestUpdateClientTendermint() {
	var (
		path         *ibctesting.Path
		updateHeader *ibctm.Header
	)

	// Must create header creation functions since suite.header gets recreated on each test case
	createFutureUpdateFn := func(trustedHeight clienttypes.Height) *ibctm.Header {
		header, err := suite.chainA.ConstructUpdateTMClientHeaderWithTrustedHeight(path.EndpointB.Chain, path.EndpointA.ClientID, trustedHeight)
		suite.Require().NoError(err)
		return header
	}
	createPastUpdateFn := func(fillHeight, trustedHeight clienttypes.Height) *ibctm.Header {
		consState, found := suite.chainA.App.GetIBCKeeper().ClientKeeper.GetClientConsensusState(suite.chainA.GetContext(), path.EndpointA.ClientID, trustedHeight)
		suite.Require().True(found)

		return suite.chainB.CreateTMClientHeader(suite.chainB.ChainID, int64(fillHeight.RevisionHeight), trustedHeight, consState.(*ibctm.ConsensusState).Timestamp.Add(time.Second*5),
			suite.chainB.Vals, suite.chainB.Vals, suite.chainB.Vals, suite.chainB.Signers)
	}

	cases := []struct {
		name      string
		malleate  func()
		expPass   bool
		expFreeze bool
	}{
		{"valid update", func() {
			clientState := path.EndpointA.GetClientState().(*ibctm.ClientState)
			trustHeight := clientState.GetLatestHeight().(types.Height)

			// store intermediate consensus state to check that trustedHeight does not need to be highest consensus state before header height
			err := path.EndpointA.UpdateClient()
			suite.Require().NoError(err)

			updateHeader = createFutureUpdateFn(trustHeight)
		}, true, false},
		{"valid past update", func() {
			clientState := path.EndpointA.GetClientState()
			trustedHeight := clientState.GetLatestHeight().(types.Height)

			currHeight := suite.chainB.CurrentHeader.Height
			fillHeight := types.NewHeight(clientState.GetLatestHeight().GetRevisionNumber(), uint64(currHeight))

			// commit a couple blocks to allow client to fill in gaps
			suite.coordinator.CommitBlock(suite.chainB) // this height is not filled in yet
			suite.coordinator.CommitBlock(suite.chainB) // this height is filled in by the update below

			err := path.EndpointA.UpdateClient()
			suite.Require().NoError(err)

			// ensure fill height not set
			_, found := suite.chainA.App.GetIBCKeeper().ClientKeeper.GetClientConsensusState(suite.chainA.GetContext(), path.EndpointA.ClientID, fillHeight)
			suite.Require().False(found)

			// updateHeader will fill in consensus state between prevConsState and suite.consState
			// clientState should not be updated
			updateHeader = createPastUpdateFn(fillHeight, trustedHeight)
		}, true, false},
		{"valid duplicate update", func() {
			clientID := path.EndpointA.ClientID

			height1 := types.NewHeight(1, 1)

			// store previous consensus state
			prevConsState := &ibctm.ConsensusState{
				Timestamp:          suite.past,
				NextValidatorsHash: suite.chainB.Vals.Hash(),
			}
			suite.chainA.App.GetIBCKeeper().ClientKeeper.SetClientConsensusState(suite.chainA.GetContext(), clientID, height1, prevConsState)

			height5 := types.NewHeight(1, 5)
			// store next consensus state to check that trustedHeight does not need to be hightest consensus state before header height
			nextConsState := &ibctm.ConsensusState{
				Timestamp:          suite.past.Add(time.Minute),
				NextValidatorsHash: suite.chainB.Vals.Hash(),
			}
			suite.chainA.App.GetIBCKeeper().ClientKeeper.SetClientConsensusState(suite.chainA.GetContext(), clientID, height5, nextConsState)

			height3 := types.NewHeight(1, 3)
			// updateHeader will fill in consensus state between prevConsState and suite.consState
			// clientState should not be updated
			updateHeader = createPastUpdateFn(height3, height1)
			// set updateHeader's consensus state in store to create duplicate UpdateClient scenario
			suite.chainA.App.GetIBCKeeper().ClientKeeper.SetClientConsensusState(suite.chainA.GetContext(), clientID, updateHeader.GetHeight(), updateHeader.ConsensusState())
		}, true, false},
		{"misbehaviour detection: conflicting header", func() {
			clientID := path.EndpointA.ClientID

			height1 := types.NewHeight(1, 1)
			// store previous consensus state
			prevConsState := &ibctm.ConsensusState{
				Timestamp:          suite.past,
				NextValidatorsHash: suite.chainB.Vals.Hash(),
			}
			suite.chainA.App.GetIBCKeeper().ClientKeeper.SetClientConsensusState(suite.chainA.GetContext(), clientID, height1, prevConsState)

			height5 := types.NewHeight(1, 5)
			// store next consensus state to check that trustedHeight does not need to be hightest consensus state before header height
			nextConsState := &ibctm.ConsensusState{
				Timestamp:          suite.past.Add(time.Minute),
				NextValidatorsHash: suite.chainB.Vals.Hash(),
			}
			suite.chainA.App.GetIBCKeeper().ClientKeeper.SetClientConsensusState(suite.chainA.GetContext(), clientID, height5, nextConsState)

			height3 := types.NewHeight(1, 3)
			// updateHeader will fill in consensus state between prevConsState and suite.consState
			// clientState should not be updated
			updateHeader = createPastUpdateFn(height3, height1)
			// set conflicting consensus state in store to create misbehaviour scenario
			conflictConsState := updateHeader.ConsensusState()
			conflictConsState.Root = commitmenttypes.NewMerkleRoot([]byte("conflicting apphash"))
			suite.chainA.App.GetIBCKeeper().ClientKeeper.SetClientConsensusState(suite.chainA.GetContext(), clientID, updateHeader.GetHeight(), conflictConsState)
		}, true, true},
		{"misbehaviour detection: monotonic time violation", func() {
			clientState := path.EndpointA.GetClientState().(*ibctm.ClientState)
			clientID := path.EndpointA.ClientID
			trustedHeight := clientState.GetLatestHeight().(types.Height)

			// store intermediate consensus state at a time greater than updateHeader time
			// this will break time monotonicity
			incrementedClientHeight := clientState.GetLatestHeight().Increment().(types.Height)
			intermediateConsState := &ibctm.ConsensusState{
				Timestamp:          suite.coordinator.CurrentTime.Add(2 * time.Hour),
				NextValidatorsHash: suite.chainB.Vals.Hash(),
			}
			suite.chainA.App.GetIBCKeeper().ClientKeeper.SetClientConsensusState(suite.chainA.GetContext(), clientID, incrementedClientHeight, intermediateConsState)
			// set iteration key
			clientStore := suite.keeper.ClientStore(suite.ctx, clientID)
			ibctm.SetIterationKey(clientStore, incrementedClientHeight)

			clientState.LatestHeight = incrementedClientHeight
			suite.chainA.App.GetIBCKeeper().ClientKeeper.SetClientState(suite.chainA.GetContext(), clientID, clientState)

			updateHeader = createFutureUpdateFn(trustedHeight)
		}, true, true},
		{"client state not found", func() {
			updateHeader = createFutureUpdateFn(path.EndpointA.GetClientState().GetLatestHeight().(types.Height))

			path.EndpointA.ClientID = ibctesting.InvalidID
		}, false, false},
		{"consensus state not found", func() {
			clientState := path.EndpointA.GetClientState()
			tmClient, ok := clientState.(*ibctm.ClientState)
			suite.Require().True(ok)
			tmClient.LatestHeight = tmClient.LatestHeight.Increment().(types.Height)

			suite.chainA.App.GetIBCKeeper().ClientKeeper.SetClientState(suite.chainA.GetContext(), path.EndpointA.ClientID, clientState)
			updateHeader = createFutureUpdateFn(clientState.GetLatestHeight().(types.Height))
		}, false, false},
		{"client is not active", func() {
			clientState := path.EndpointA.GetClientState().(*ibctm.ClientState)
			clientState.FrozenHeight = types.NewHeight(1, 1)
			suite.chainA.App.GetIBCKeeper().ClientKeeper.SetClientState(suite.chainA.GetContext(), path.EndpointA.ClientID, clientState)
			updateHeader = createFutureUpdateFn(clientState.GetLatestHeight().(types.Height))
		}, false, false},
		{"invalid header", func() {
			updateHeader = createFutureUpdateFn(path.EndpointA.GetClientState().GetLatestHeight().(types.Height))
			updateHeader.TrustedHeight = updateHeader.TrustedHeight.Increment().(types.Height)
		}, false, false},
	}

	for _, tc := range cases {
		tc := tc
		suite.Run(fmt.Sprintf("Case %s", tc.name), func() {
			suite.SetupTest()
			path = ibctesting.NewPath(suite.chainA, suite.chainB)
			suite.coordinator.SetupClients(path)

			tc.malleate()

			var clientState exported.ClientState
			if tc.expPass {
				clientState = path.EndpointA.GetClientState()
			}

			err := suite.chainA.App.GetIBCKeeper().ClientKeeper.UpdateClient(suite.chainA.GetContext(), path.EndpointA.ClientID, updateHeader)

			if tc.expPass {
				suite.Require().NoError(err, err)

				newClientState := path.EndpointA.GetClientState()

				if tc.expFreeze {
					suite.Require().True(!newClientState.(*ibctm.ClientState).FrozenHeight.IsZero(), "client did not freeze after conflicting header was submitted to UpdateClient")
				} else {
					expConsensusState := &ibctm.ConsensusState{
						Timestamp:          updateHeader.GetTime(),
						Root:               commitmenttypes.NewMerkleRoot(updateHeader.Header.GetAppHash()),
						NextValidatorsHash: updateHeader.Header.NextValidatorsHash,
					}

					consensusState, found := suite.chainA.App.GetIBCKeeper().ClientKeeper.GetClientConsensusState(suite.chainA.GetContext(), path.EndpointA.ClientID, updateHeader.GetHeight())
					suite.Require().True(found)

					// Determine if clientState should be updated or not
					if updateHeader.GetHeight().GT(clientState.GetLatestHeight()) {
						// Header Height is greater than clientState latest Height, clientState should be updated with header.GetHeight()
						suite.Require().Equal(updateHeader.GetHeight(), newClientState.GetLatestHeight(), "clientstate height did not update")
					} else {
						// Update will add past consensus state, clientState should not be updated at all
						suite.Require().Equal(clientState.GetLatestHeight(), newClientState.GetLatestHeight(), "client state height updated for past header")
					}

					suite.Require().NoError(err)
					suite.Require().Equal(expConsensusState, consensusState, "consensus state should have been updated on case %s", tc.name)
				}
			} else {
				suite.Require().Error(err)
			}
		})
	}
}

func (suite *KeeperTestSuite) TestUpgradeClient() {
	var (
		path                                        *ibctesting.Path
		upgradedClient                              exported.ClientState
		upgradedConsState                           exported.ConsensusState
		lastHeight                                  exported.Height
		proofUpgradedClient, proofUpgradedConsState []byte
		upgradedClientBz, upgradedConsStateBz       []byte
	)

	testCases := []struct {
		name    string
		setup   func()
		expPass bool
	}{
		{
			name: "successful upgrade",
			setup: func() {
				// last Height is at next block
				lastHeight = clienttypes.NewHeight(1, uint64(suite.chainB.GetContext().BlockHeight()+1))

				// zero custom fields and store in upgrade store
				err := suite.chainB.GetSimApp().UpgradeKeeper.SetUpgradedClient(suite.chainB.GetContext(), int64(lastHeight.GetRevisionHeight()), upgradedClientBz)
				suite.Require().NoError(err)
				err = suite.chainB.GetSimApp().UpgradeKeeper.SetUpgradedConsensusState(suite.chainB.GetContext(), int64(lastHeight.GetRevisionHeight()), upgradedConsStateBz)
				suite.Require().NoError(err)

				// commit upgrade store changes and update clients
				suite.coordinator.CommitBlock(suite.chainB)
				err = path.EndpointA.UpdateClient()
				suite.Require().NoError(err)

				cs, found := suite.chainA.App.GetIBCKeeper().ClientKeeper.GetClientState(suite.chainA.GetContext(), path.EndpointA.ClientID)
				suite.Require().True(found)

				proofUpgradedClient, _ = suite.chainB.QueryUpgradeProof(upgradetypes.UpgradedClientKey(int64(lastHeight.GetRevisionHeight())), cs.GetLatestHeight().GetRevisionHeight())
				proofUpgradedConsState, _ = suite.chainB.QueryUpgradeProof(upgradetypes.UpgradedConsStateKey(int64(lastHeight.GetRevisionHeight())), cs.GetLatestHeight().GetRevisionHeight())
			},
			expPass: true,
		},
		{
			name: "client state not found",
			setup: func() {
				// last Height is at next block
				lastHeight = clienttypes.NewHeight(1, uint64(suite.chainB.GetContext().BlockHeight()+1))

				// zero custom fields and store in upgrade store
				err := suite.chainB.GetSimApp().UpgradeKeeper.SetUpgradedClient(suite.chainB.GetContext(), int64(lastHeight.GetRevisionHeight()), upgradedClientBz)
				suite.Require().NoError(err)
				err = suite.chainB.GetSimApp().UpgradeKeeper.SetUpgradedConsensusState(suite.chainB.GetContext(), int64(lastHeight.GetRevisionHeight()), upgradedConsStateBz)
				suite.Require().NoError(err)

				// commit upgrade store changes and update clients

				suite.coordinator.CommitBlock(suite.chainB)
				err = path.EndpointA.UpdateClient()
				suite.Require().NoError(err)

				cs, found := suite.chainA.App.GetIBCKeeper().ClientKeeper.GetClientState(suite.chainA.GetContext(), path.EndpointA.ClientID)
				suite.Require().True(found)

				proofUpgradedClient, _ = suite.chainB.QueryUpgradeProof(upgradetypes.UpgradedClientKey(int64(lastHeight.GetRevisionHeight())), cs.GetLatestHeight().GetRevisionHeight())
				proofUpgradedConsState, _ = suite.chainB.QueryUpgradeProof(upgradetypes.UpgradedConsStateKey(int64(lastHeight.GetRevisionHeight())), cs.GetLatestHeight().GetRevisionHeight())

				path.EndpointA.ClientID = "wrongclientid"
			},
			expPass: false,
		},
		{
			name: "client state is not active",
			setup: func() {
				// client is frozen

				// last Height is at next block
				lastHeight = clienttypes.NewHeight(1, uint64(suite.chainB.GetContext().BlockHeight()+1))

				// zero custom fields and store in upgrade store
				err := suite.chainB.GetSimApp().UpgradeKeeper.SetUpgradedClient(suite.chainB.GetContext(), int64(lastHeight.GetRevisionHeight()), upgradedClientBz)
				suite.Require().NoError(err)
				err = suite.chainB.GetSimApp().UpgradeKeeper.SetUpgradedConsensusState(suite.chainB.GetContext(), int64(lastHeight.GetRevisionHeight()), upgradedConsStateBz)
				suite.Require().NoError(err)

				// commit upgrade store changes and update clients

				suite.coordinator.CommitBlock(suite.chainB)
				err = path.EndpointA.UpdateClient()
				suite.Require().NoError(err)

				cs, found := suite.chainA.App.GetIBCKeeper().ClientKeeper.GetClientState(suite.chainA.GetContext(), path.EndpointA.ClientID)
				suite.Require().True(found)

				proofUpgradedClient, _ = suite.chainB.QueryUpgradeProof(upgradetypes.UpgradedClientKey(int64(lastHeight.GetRevisionHeight())), cs.GetLatestHeight().GetRevisionHeight())
				proofUpgradedConsState, _ = suite.chainB.QueryUpgradeProof(upgradetypes.UpgradedConsStateKey(int64(lastHeight.GetRevisionHeight())), cs.GetLatestHeight().GetRevisionHeight())

				// set frozen client in store
				tmClient, ok := cs.(*ibctm.ClientState)
				suite.Require().True(ok)
				tmClient.FrozenHeight = types.NewHeight(1, 1)
				suite.chainA.App.GetIBCKeeper().ClientKeeper.SetClientState(suite.chainA.GetContext(), path.EndpointA.ClientID, tmClient)
			},
			expPass: false,
		},
		{
			name: "tendermint client VerifyUpgrade fails",
			setup: func() {
				// last Height is at next block
				lastHeight = clienttypes.NewHeight(1, uint64(suite.chainB.GetContext().BlockHeight()+1))

				// zero custom fields and store in upgrade store
				err := suite.chainB.GetSimApp().UpgradeKeeper.SetUpgradedClient(suite.chainB.GetContext(), int64(lastHeight.GetRevisionHeight()), upgradedClientBz)
				suite.Require().NoError(err)
				err = suite.chainB.GetSimApp().UpgradeKeeper.SetUpgradedConsensusState(suite.chainB.GetContext(), int64(lastHeight.GetRevisionHeight()), upgradedConsStateBz)
				suite.Require().NoError(err)

				// change upgradedClient client-specified parameters
<<<<<<< HEAD
				upgradedClient = ibctmtypes.NewClientState("wrongchainID", ibctmtypes.DefaultTrustLevel, trustingPeriod, ubdPeriod, maxClockDrift, newClientHeight, commitmenttypes.GetSDKSpecs(), ibctesting.UpgradePath)
=======
				tmClient := upgradedClient.(*ibctm.ClientState)
				tmClient.ChainId = "wrongchainID"
				upgradedClient = tmClient
>>>>>>> f57170b1

				suite.coordinator.CommitBlock(suite.chainB)
				err = path.EndpointA.UpdateClient()
				suite.Require().NoError(err)

				cs, found := suite.chainA.App.GetIBCKeeper().ClientKeeper.GetClientState(suite.chainA.GetContext(), path.EndpointA.ClientID)
				suite.Require().True(found)

				proofUpgradedClient, _ = suite.chainB.QueryUpgradeProof(upgradetypes.UpgradedClientKey(int64(lastHeight.GetRevisionHeight())), cs.GetLatestHeight().GetRevisionHeight())
				proofUpgradedConsState, _ = suite.chainB.QueryUpgradeProof(upgradetypes.UpgradedConsStateKey(int64(lastHeight.GetRevisionHeight())), cs.GetLatestHeight().GetRevisionHeight())
			},
			expPass: false,
		},
	}

	for _, tc := range testCases {
		tc := tc
		path = ibctesting.NewPath(suite.chainA, suite.chainB)
		suite.coordinator.SetupClients(path)
<<<<<<< HEAD
		upgradedClient = ibctmtypes.NewClientState("newChainId-1", ibctmtypes.DefaultTrustLevel, trustingPeriod, ubdPeriod+trustingPeriod, maxClockDrift, newClientHeight, commitmenttypes.GetSDKSpecs(), ibctesting.UpgradePath)
=======

		clientState := path.EndpointA.GetClientState().(*ibctm.ClientState)
		revisionNumber := clienttypes.ParseChainID(clientState.ChainId)

		newChainID, err := clienttypes.SetRevisionNumber(clientState.ChainId, revisionNumber+1)
		suite.Require().NoError(err)

		upgradedClient = ibctm.NewClientState(newChainID, ibctm.DefaultTrustLevel, trustingPeriod, ubdPeriod+trustingPeriod, maxClockDrift, clienttypes.NewHeight(revisionNumber+1, clientState.GetLatestHeight().GetRevisionHeight()+1), commitmenttypes.GetSDKSpecs(), ibctesting.UpgradePath, false, false)
>>>>>>> f57170b1
		upgradedClient = upgradedClient.ZeroCustomFields()
		upgradedClientBz, err = types.MarshalClientState(suite.chainA.App.AppCodec(), upgradedClient)
		suite.Require().NoError(err)

		upgradedConsState = &ibctm.ConsensusState{
			NextValidatorsHash: []byte("nextValsHash"),
		}
		upgradedConsStateBz, err = types.MarshalConsensusState(suite.chainA.App.AppCodec(), upgradedConsState)
		suite.Require().NoError(err)

		tc.setup()

		err = suite.chainA.App.GetIBCKeeper().ClientKeeper.UpgradeClient(suite.chainA.GetContext(), path.EndpointA.ClientID, upgradedClient, upgradedConsState, proofUpgradedClient, proofUpgradedConsState)

		if tc.expPass {
			suite.Require().NoError(err, "verify upgrade failed on valid case: %s", tc.name)
		} else {
			suite.Require().Error(err, "verify upgrade passed on invalid case: %s", tc.name)
		}
	}
}

<<<<<<< HEAD
func (suite *KeeperTestSuite) TestCheckMisbehaviourAndUpdateState() {
	var (
		clientID string
		err      error
	)

	altPrivVal := ibctestingmock.NewPV()
	altPubKey, err := altPrivVal.GetPubKey()
	suite.Require().NoError(err)
	altVal := tmtypes.NewValidator(altPubKey, 4)

	// Set valSet here with suite.valSet, so it doesn't get reset on each testcase
	valSet := suite.valSet
	valsHash := valSet.Hash()

	// Create bothValSet with both suite validator and altVal
	bothValSet := tmtypes.NewValidatorSet(append(suite.valSet.Validators, altVal))
	bothValsHash := bothValSet.Hash()
	// Create alternative validator set with only altVal
	altValSet := tmtypes.NewValidatorSet([]*tmtypes.Validator{altVal})

	// Create signer array and ensure it is in same order as bothValSet
	_, suiteVal := suite.valSet.GetByIndex(0)
	bothSigners := make(map[string]tmtypes.PrivValidator, 2)
	bothSigners[suiteVal.Address.String()] = suite.privVal
	bothSigners[altVal.Address.String()] = altPrivVal

	altSigners := make(map[string]tmtypes.PrivValidator, 1)
	altSigners[altVal.Address.String()] = altPrivVal

	// Create valid Misbehaviour by making a duplicate header that signs over different block time
	altTime := suite.ctx.BlockTime().Add(time.Minute)

	heightPlus3 := types.NewHeight(0, height+3)
	heightPlus5 := types.NewHeight(0, height+5)

	testCases := []struct {
		name         string
		misbehaviour *ibctmtypes.Misbehaviour
		malleate     func() error
		expPass      bool
	}{
		{
			"trusting period misbehavior should pass",
			&ibctmtypes.Misbehaviour{
				Header1:  suite.chainA.CreateTMClientHeader(testChainID, int64(testClientHeight.RevisionHeight+1), testClientHeight, altTime, bothValSet, bothValSet, bothValSet, bothSigners),
				Header2:  suite.chainA.CreateTMClientHeader(testChainID, int64(testClientHeight.RevisionHeight+1), testClientHeight, suite.ctx.BlockTime(), bothValSet, bothValSet, bothValSet, bothSigners),
				ClientId: clientID,
			},
			func() error {
				suite.consensusState.NextValidatorsHash = bothValsHash
				clientState := ibctmtypes.NewClientState(testChainID, ibctmtypes.DefaultTrustLevel, trustingPeriod, ubdPeriod, maxClockDrift, testClientHeight, commitmenttypes.GetSDKSpecs(), ibctesting.UpgradePath)
				clientID, err = suite.keeper.CreateClient(suite.ctx, clientState, suite.consensusState)

				return err
			},
			true,
		},
		{
			"time misbehavior should pass",
			&ibctmtypes.Misbehaviour{
				Header1:  suite.chainA.CreateTMClientHeader(testChainID, int64(testClientHeight.RevisionHeight+5), testClientHeight, suite.ctx.BlockTime(), bothValSet, bothValSet, bothValSet, bothSigners),
				Header2:  suite.chainA.CreateTMClientHeader(testChainID, int64(testClientHeight.RevisionHeight+1), testClientHeight, altTime, bothValSet, bothValSet, bothValSet, bothSigners),
				ClientId: clientID,
			},
			func() error {
				suite.consensusState.NextValidatorsHash = bothValsHash
				clientState := ibctmtypes.NewClientState(testChainID, ibctmtypes.DefaultTrustLevel, trustingPeriod, ubdPeriod, maxClockDrift, testClientHeight, commitmenttypes.GetSDKSpecs(), ibctesting.UpgradePath)
				clientID, err = suite.keeper.CreateClient(suite.ctx, clientState, suite.consensusState)

				return err
			},
			true,
		},
		{
			"misbehavior at later height should pass",
			&ibctmtypes.Misbehaviour{
				Header1:  suite.chainA.CreateTMClientHeader(testChainID, int64(heightPlus5.RevisionHeight+1), testClientHeight, altTime, bothValSet, bothValSet, valSet, bothSigners),
				Header2:  suite.chainA.CreateTMClientHeader(testChainID, int64(heightPlus5.RevisionHeight+1), testClientHeight, suite.ctx.BlockTime(), bothValSet, bothValSet, valSet, bothSigners),
				ClientId: clientID,
			},
			func() error {
				suite.consensusState.NextValidatorsHash = valsHash
				clientState := ibctmtypes.NewClientState(testChainID, ibctmtypes.DefaultTrustLevel, trustingPeriod, ubdPeriod, maxClockDrift, testClientHeight, commitmenttypes.GetSDKSpecs(), ibctesting.UpgradePath)
				clientID, err = suite.keeper.CreateClient(suite.ctx, clientState, suite.consensusState)

				// store intermediate consensus state to check that trustedHeight does not need to be highest consensus state before header height
				intermediateConsState := &ibctmtypes.ConsensusState{
					Timestamp:          suite.now.Add(time.Minute),
					NextValidatorsHash: suite.chainB.Vals.Hash(),
				}
				suite.keeper.SetClientConsensusState(suite.ctx, clientID, heightPlus3, intermediateConsState)

				clientState.LatestHeight = heightPlus3
				suite.keeper.SetClientState(suite.ctx, clientID, clientState)

				return err
			},
			true,
		},
		{
			"misbehavior at later height with different trusted heights should pass",
			&ibctmtypes.Misbehaviour{
				Header1:  suite.chainA.CreateTMClientHeader(testChainID, int64(heightPlus5.RevisionHeight+1), testClientHeight, altTime, bothValSet, bothValSet, valSet, bothSigners),
				Header2:  suite.chainA.CreateTMClientHeader(testChainID, int64(heightPlus5.RevisionHeight+1), heightPlus3, suite.ctx.BlockTime(), bothValSet, bothValSet, bothValSet, bothSigners),
				ClientId: clientID,
			},
			func() error {
				suite.consensusState.NextValidatorsHash = valsHash
				clientState := ibctmtypes.NewClientState(testChainID, ibctmtypes.DefaultTrustLevel, trustingPeriod, ubdPeriod, maxClockDrift, testClientHeight, commitmenttypes.GetSDKSpecs(), ibctesting.UpgradePath)
				clientID, err = suite.keeper.CreateClient(suite.ctx, clientState, suite.consensusState)

				// store trusted consensus state for Header2
				intermediateConsState := &ibctmtypes.ConsensusState{
					Timestamp:          suite.now.Add(time.Minute),
					NextValidatorsHash: bothValsHash,
				}
				suite.keeper.SetClientConsensusState(suite.ctx, clientID, heightPlus3, intermediateConsState)

				clientState.LatestHeight = heightPlus3
				suite.keeper.SetClientState(suite.ctx, clientID, clientState)

				return err
			},
			true,
		},
		{
			"misbehavior ValidateBasic fails: misbehaviour height is at same height as trusted height",
			&ibctmtypes.Misbehaviour{
				Header1:  suite.chainA.CreateTMClientHeader(testChainID, int64(testClientHeight.RevisionHeight), testClientHeight, altTime, bothValSet, bothValSet, bothValSet, bothSigners),
				Header2:  suite.chainA.CreateTMClientHeader(testChainID, int64(testClientHeight.RevisionHeight), testClientHeight, suite.ctx.BlockTime(), bothValSet, bothValSet, bothValSet, bothSigners),
				ClientId: clientID,
			},
			func() error {
				suite.consensusState.NextValidatorsHash = bothValsHash
				clientState := ibctmtypes.NewClientState(testChainID, ibctmtypes.DefaultTrustLevel, trustingPeriod, ubdPeriod, maxClockDrift, testClientHeight, commitmenttypes.GetSDKSpecs(), ibctesting.UpgradePath)
				clientID, err = suite.keeper.CreateClient(suite.ctx, clientState, suite.consensusState)

				return err
			},
			false,
		},
		{
			"trusted ConsensusState1 not found",
			&ibctmtypes.Misbehaviour{
				Header1:  suite.chainA.CreateTMClientHeader(testChainID, int64(heightPlus5.RevisionHeight+1), heightPlus3, altTime, bothValSet, bothValSet, bothValSet, bothSigners),
				Header2:  suite.chainA.CreateTMClientHeader(testChainID, int64(heightPlus5.RevisionHeight+1), testClientHeight, suite.ctx.BlockTime(), bothValSet, bothValSet, valSet, bothSigners),
				ClientId: clientID,
			},
			func() error {
				suite.consensusState.NextValidatorsHash = valsHash
				clientState := ibctmtypes.NewClientState(testChainID, ibctmtypes.DefaultTrustLevel, trustingPeriod, ubdPeriod, maxClockDrift, testClientHeight, commitmenttypes.GetSDKSpecs(), ibctesting.UpgradePath)
				clientID, err = suite.keeper.CreateClient(suite.ctx, clientState, suite.consensusState)
				// intermediate consensus state at height + 3 is not created
				return err
			},
			false,
		},
		{
			"trusted ConsensusState2 not found",
			&ibctmtypes.Misbehaviour{
				Header1:  suite.chainA.CreateTMClientHeader(testChainID, int64(heightPlus5.RevisionHeight+1), testClientHeight, altTime, bothValSet, bothValSet, valSet, bothSigners),
				Header2:  suite.chainA.CreateTMClientHeader(testChainID, int64(heightPlus5.RevisionHeight+1), heightPlus3, suite.ctx.BlockTime(), bothValSet, bothValSet, bothValSet, bothSigners),
				ClientId: clientID,
			},
			func() error {
				suite.consensusState.NextValidatorsHash = valsHash
				clientState := ibctmtypes.NewClientState(testChainID, ibctmtypes.DefaultTrustLevel, trustingPeriod, ubdPeriod, maxClockDrift, testClientHeight, commitmenttypes.GetSDKSpecs(), ibctesting.UpgradePath)
				clientID, err = suite.keeper.CreateClient(suite.ctx, clientState, suite.consensusState)
				// intermediate consensus state at height + 3 is not created
				return err
			},
			false,
		},
		{
			"client state not found",
			&ibctmtypes.Misbehaviour{},
			func() error { return nil },
			false,
		},
		{
			"client already is not active - client is frozen",
			&ibctmtypes.Misbehaviour{
				Header1:  suite.chainA.CreateTMClientHeader(testChainID, int64(testClientHeight.RevisionHeight+1), testClientHeight, altTime, bothValSet, bothValSet, bothValSet, bothSigners),
				Header2:  suite.chainA.CreateTMClientHeader(testChainID, int64(testClientHeight.RevisionHeight+1), testClientHeight, suite.ctx.BlockTime(), bothValSet, bothValSet, bothValSet, bothSigners),
				ClientId: clientID,
			},
			func() error {
				suite.consensusState.NextValidatorsHash = bothValsHash
				clientState := ibctmtypes.NewClientState(testChainID, ibctmtypes.DefaultTrustLevel, trustingPeriod, ubdPeriod, maxClockDrift, testClientHeight, commitmenttypes.GetSDKSpecs(), ibctesting.UpgradePath)
				clientID, err = suite.keeper.CreateClient(suite.ctx, clientState, suite.consensusState)

				clientState.FrozenHeight = types.NewHeight(0, 1)
				suite.keeper.SetClientState(suite.ctx, clientID, clientState)

				return err
			},
			false,
		},
		{
			"misbehaviour check failed",
			&ibctmtypes.Misbehaviour{
				Header1:  suite.chainA.CreateTMClientHeader(testChainID, int64(testClientHeight.RevisionHeight+1), testClientHeight, altTime, bothValSet, bothValSet, bothValSet, bothSigners),
				Header2:  suite.chainA.CreateTMClientHeader(testChainID, int64(testClientHeight.RevisionHeight+1), testClientHeight, suite.ctx.BlockTime(), altValSet, altValSet, bothValSet, altSigners),
				ClientId: clientID,
			},
			func() error {
				clientState := ibctmtypes.NewClientState(testChainID, ibctmtypes.DefaultTrustLevel, trustingPeriod, ubdPeriod, maxClockDrift, testClientHeight, commitmenttypes.GetSDKSpecs(), ibctesting.UpgradePath)
				if err != nil {
					return err
				}
				clientID, err = suite.keeper.CreateClient(suite.ctx, clientState, suite.consensusState)

				return err
			},
			false,
		},
	}

	for i, tc := range testCases {
		tc := tc
		i := i

		suite.Run(tc.name, func() {
			suite.SetupTest()       // reset
			clientID = testClientID // must be explicitly changed

			err := tc.malleate()
			suite.Require().NoError(err)

			tc.misbehaviour.ClientId = clientID

			err = suite.keeper.CheckMisbehaviourAndUpdateState(suite.ctx, tc.misbehaviour)

			if tc.expPass {
				suite.Require().NoError(err, "valid test case %d failed: %s", i, tc.name)

				clientState, found := suite.keeper.GetClientState(suite.ctx, clientID)
				suite.Require().True(found, "valid test case %d failed: %s", i, tc.name)
				suite.Require().True(!clientState.(*ibctmtypes.ClientState).FrozenHeight.IsZero(), "valid test case %d failed: %s", i, tc.name)
			} else {
				suite.Require().Error(err, "invalid test case %d passed: %s", i, tc.name)
			}
		})
	}
}

=======
>>>>>>> f57170b1
func (suite *KeeperTestSuite) TestUpdateClientEventEmission() {
	path := ibctesting.NewPath(suite.chainA, suite.chainB)
	suite.coordinator.SetupClients(path)

	header, err := suite.chainA.ConstructUpdateTMClientHeader(suite.chainB, path.EndpointA.ClientID)
	suite.Require().NoError(err)

	msg, err := clienttypes.NewMsgUpdateClient(
		path.EndpointA.ClientID, header,
		suite.chainA.SenderAccount.GetAddress().String(),
	)

	result, err := suite.chainA.SendMsgs(msg)
	suite.Require().NoError(err)
	// first event type is "message", followed by 3 "tx" events in ante
	updateEvent := result.Events[4]
	suite.Require().Equal(clienttypes.EventTypeUpdateClient, updateEvent.Type)

	// use a boolean to ensure the update event contains the header
	contains := false
	for _, attr := range updateEvent.Attributes {
		if string(attr.Key) == clienttypes.AttributeKeyHeader {
			contains = true

			bz, err := hex.DecodeString(string(attr.Value))
			suite.Require().NoError(err)

			emittedHeader, err := types.UnmarshalClientMessage(suite.chainA.App.AppCodec(), bz)
			suite.Require().NoError(err)
			suite.Require().Equal(header, emittedHeader)
		}
	}
	suite.Require().True(contains)
}<|MERGE_RESOLUTION|>--- conflicted
+++ resolved
@@ -22,13 +22,8 @@
 		clientState exported.ClientState
 		expPass     bool
 	}{
-<<<<<<< HEAD
-		{"success", ibctmtypes.NewClientState(testChainID, ibctmtypes.DefaultTrustLevel, trustingPeriod, ubdPeriod, maxClockDrift, testClientHeight, commitmenttypes.GetSDKSpecs(), ibctesting.UpgradePath), true},
-		{"client type not supported", localhosttypes.NewClientState(testChainID, clienttypes.NewHeight(0, 1)), false},
-=======
-		{"success", ibctm.NewClientState(testChainID, ibctm.DefaultTrustLevel, trustingPeriod, ubdPeriod, maxClockDrift, testClientHeight, commitmenttypes.GetSDKSpecs(), ibctesting.UpgradePath, false, false), true},
+		{"success", ibctm.NewClientState(testChainID, ibctm.DefaultTrustLevel, trustingPeriod, ubdPeriod, maxClockDrift, testClientHeight, commitmenttypes.GetSDKSpecs(), ibctesting.UpgradePath), true},
 		{"client type not supported", solomachinetypes.NewClientState(0, &solomachinetypes.ConsensusState{suite.solomachine.ConsensusState().PublicKey, suite.solomachine.Diversifier, suite.solomachine.Time}, false), false},
->>>>>>> f57170b1
 	}
 
 	for i, tc := range cases {
@@ -372,13 +367,9 @@
 				suite.Require().NoError(err)
 
 				// change upgradedClient client-specified parameters
-<<<<<<< HEAD
-				upgradedClient = ibctmtypes.NewClientState("wrongchainID", ibctmtypes.DefaultTrustLevel, trustingPeriod, ubdPeriod, maxClockDrift, newClientHeight, commitmenttypes.GetSDKSpecs(), ibctesting.UpgradePath)
-=======
 				tmClient := upgradedClient.(*ibctm.ClientState)
 				tmClient.ChainId = "wrongchainID"
 				upgradedClient = tmClient
->>>>>>> f57170b1
 
 				suite.coordinator.CommitBlock(suite.chainB)
 				err = path.EndpointA.UpdateClient()
@@ -398,9 +389,6 @@
 		tc := tc
 		path = ibctesting.NewPath(suite.chainA, suite.chainB)
 		suite.coordinator.SetupClients(path)
-<<<<<<< HEAD
-		upgradedClient = ibctmtypes.NewClientState("newChainId-1", ibctmtypes.DefaultTrustLevel, trustingPeriod, ubdPeriod+trustingPeriod, maxClockDrift, newClientHeight, commitmenttypes.GetSDKSpecs(), ibctesting.UpgradePath)
-=======
 
 		clientState := path.EndpointA.GetClientState().(*ibctm.ClientState)
 		revisionNumber := clienttypes.ParseChainID(clientState.ChainId)
@@ -408,8 +396,7 @@
 		newChainID, err := clienttypes.SetRevisionNumber(clientState.ChainId, revisionNumber+1)
 		suite.Require().NoError(err)
 
-		upgradedClient = ibctm.NewClientState(newChainID, ibctm.DefaultTrustLevel, trustingPeriod, ubdPeriod+trustingPeriod, maxClockDrift, clienttypes.NewHeight(revisionNumber+1, clientState.GetLatestHeight().GetRevisionHeight()+1), commitmenttypes.GetSDKSpecs(), ibctesting.UpgradePath, false, false)
->>>>>>> f57170b1
+		upgradedClient = ibctm.NewClientState(newChainID, ibctm.DefaultTrustLevel, trustingPeriod, ubdPeriod+trustingPeriod, maxClockDrift, clienttypes.NewHeight(revisionNumber+1, clientState.GetLatestHeight().GetRevisionHeight()+1), commitmenttypes.GetSDKSpecs(), ibctesting.UpgradePath)
 		upgradedClient = upgradedClient.ZeroCustomFields()
 		upgradedClientBz, err = types.MarshalClientState(suite.chainA.App.AppCodec(), upgradedClient)
 		suite.Require().NoError(err)
@@ -432,256 +419,6 @@
 	}
 }
 
-<<<<<<< HEAD
-func (suite *KeeperTestSuite) TestCheckMisbehaviourAndUpdateState() {
-	var (
-		clientID string
-		err      error
-	)
-
-	altPrivVal := ibctestingmock.NewPV()
-	altPubKey, err := altPrivVal.GetPubKey()
-	suite.Require().NoError(err)
-	altVal := tmtypes.NewValidator(altPubKey, 4)
-
-	// Set valSet here with suite.valSet, so it doesn't get reset on each testcase
-	valSet := suite.valSet
-	valsHash := valSet.Hash()
-
-	// Create bothValSet with both suite validator and altVal
-	bothValSet := tmtypes.NewValidatorSet(append(suite.valSet.Validators, altVal))
-	bothValsHash := bothValSet.Hash()
-	// Create alternative validator set with only altVal
-	altValSet := tmtypes.NewValidatorSet([]*tmtypes.Validator{altVal})
-
-	// Create signer array and ensure it is in same order as bothValSet
-	_, suiteVal := suite.valSet.GetByIndex(0)
-	bothSigners := make(map[string]tmtypes.PrivValidator, 2)
-	bothSigners[suiteVal.Address.String()] = suite.privVal
-	bothSigners[altVal.Address.String()] = altPrivVal
-
-	altSigners := make(map[string]tmtypes.PrivValidator, 1)
-	altSigners[altVal.Address.String()] = altPrivVal
-
-	// Create valid Misbehaviour by making a duplicate header that signs over different block time
-	altTime := suite.ctx.BlockTime().Add(time.Minute)
-
-	heightPlus3 := types.NewHeight(0, height+3)
-	heightPlus5 := types.NewHeight(0, height+5)
-
-	testCases := []struct {
-		name         string
-		misbehaviour *ibctmtypes.Misbehaviour
-		malleate     func() error
-		expPass      bool
-	}{
-		{
-			"trusting period misbehavior should pass",
-			&ibctmtypes.Misbehaviour{
-				Header1:  suite.chainA.CreateTMClientHeader(testChainID, int64(testClientHeight.RevisionHeight+1), testClientHeight, altTime, bothValSet, bothValSet, bothValSet, bothSigners),
-				Header2:  suite.chainA.CreateTMClientHeader(testChainID, int64(testClientHeight.RevisionHeight+1), testClientHeight, suite.ctx.BlockTime(), bothValSet, bothValSet, bothValSet, bothSigners),
-				ClientId: clientID,
-			},
-			func() error {
-				suite.consensusState.NextValidatorsHash = bothValsHash
-				clientState := ibctmtypes.NewClientState(testChainID, ibctmtypes.DefaultTrustLevel, trustingPeriod, ubdPeriod, maxClockDrift, testClientHeight, commitmenttypes.GetSDKSpecs(), ibctesting.UpgradePath)
-				clientID, err = suite.keeper.CreateClient(suite.ctx, clientState, suite.consensusState)
-
-				return err
-			},
-			true,
-		},
-		{
-			"time misbehavior should pass",
-			&ibctmtypes.Misbehaviour{
-				Header1:  suite.chainA.CreateTMClientHeader(testChainID, int64(testClientHeight.RevisionHeight+5), testClientHeight, suite.ctx.BlockTime(), bothValSet, bothValSet, bothValSet, bothSigners),
-				Header2:  suite.chainA.CreateTMClientHeader(testChainID, int64(testClientHeight.RevisionHeight+1), testClientHeight, altTime, bothValSet, bothValSet, bothValSet, bothSigners),
-				ClientId: clientID,
-			},
-			func() error {
-				suite.consensusState.NextValidatorsHash = bothValsHash
-				clientState := ibctmtypes.NewClientState(testChainID, ibctmtypes.DefaultTrustLevel, trustingPeriod, ubdPeriod, maxClockDrift, testClientHeight, commitmenttypes.GetSDKSpecs(), ibctesting.UpgradePath)
-				clientID, err = suite.keeper.CreateClient(suite.ctx, clientState, suite.consensusState)
-
-				return err
-			},
-			true,
-		},
-		{
-			"misbehavior at later height should pass",
-			&ibctmtypes.Misbehaviour{
-				Header1:  suite.chainA.CreateTMClientHeader(testChainID, int64(heightPlus5.RevisionHeight+1), testClientHeight, altTime, bothValSet, bothValSet, valSet, bothSigners),
-				Header2:  suite.chainA.CreateTMClientHeader(testChainID, int64(heightPlus5.RevisionHeight+1), testClientHeight, suite.ctx.BlockTime(), bothValSet, bothValSet, valSet, bothSigners),
-				ClientId: clientID,
-			},
-			func() error {
-				suite.consensusState.NextValidatorsHash = valsHash
-				clientState := ibctmtypes.NewClientState(testChainID, ibctmtypes.DefaultTrustLevel, trustingPeriod, ubdPeriod, maxClockDrift, testClientHeight, commitmenttypes.GetSDKSpecs(), ibctesting.UpgradePath)
-				clientID, err = suite.keeper.CreateClient(suite.ctx, clientState, suite.consensusState)
-
-				// store intermediate consensus state to check that trustedHeight does not need to be highest consensus state before header height
-				intermediateConsState := &ibctmtypes.ConsensusState{
-					Timestamp:          suite.now.Add(time.Minute),
-					NextValidatorsHash: suite.chainB.Vals.Hash(),
-				}
-				suite.keeper.SetClientConsensusState(suite.ctx, clientID, heightPlus3, intermediateConsState)
-
-				clientState.LatestHeight = heightPlus3
-				suite.keeper.SetClientState(suite.ctx, clientID, clientState)
-
-				return err
-			},
-			true,
-		},
-		{
-			"misbehavior at later height with different trusted heights should pass",
-			&ibctmtypes.Misbehaviour{
-				Header1:  suite.chainA.CreateTMClientHeader(testChainID, int64(heightPlus5.RevisionHeight+1), testClientHeight, altTime, bothValSet, bothValSet, valSet, bothSigners),
-				Header2:  suite.chainA.CreateTMClientHeader(testChainID, int64(heightPlus5.RevisionHeight+1), heightPlus3, suite.ctx.BlockTime(), bothValSet, bothValSet, bothValSet, bothSigners),
-				ClientId: clientID,
-			},
-			func() error {
-				suite.consensusState.NextValidatorsHash = valsHash
-				clientState := ibctmtypes.NewClientState(testChainID, ibctmtypes.DefaultTrustLevel, trustingPeriod, ubdPeriod, maxClockDrift, testClientHeight, commitmenttypes.GetSDKSpecs(), ibctesting.UpgradePath)
-				clientID, err = suite.keeper.CreateClient(suite.ctx, clientState, suite.consensusState)
-
-				// store trusted consensus state for Header2
-				intermediateConsState := &ibctmtypes.ConsensusState{
-					Timestamp:          suite.now.Add(time.Minute),
-					NextValidatorsHash: bothValsHash,
-				}
-				suite.keeper.SetClientConsensusState(suite.ctx, clientID, heightPlus3, intermediateConsState)
-
-				clientState.LatestHeight = heightPlus3
-				suite.keeper.SetClientState(suite.ctx, clientID, clientState)
-
-				return err
-			},
-			true,
-		},
-		{
-			"misbehavior ValidateBasic fails: misbehaviour height is at same height as trusted height",
-			&ibctmtypes.Misbehaviour{
-				Header1:  suite.chainA.CreateTMClientHeader(testChainID, int64(testClientHeight.RevisionHeight), testClientHeight, altTime, bothValSet, bothValSet, bothValSet, bothSigners),
-				Header2:  suite.chainA.CreateTMClientHeader(testChainID, int64(testClientHeight.RevisionHeight), testClientHeight, suite.ctx.BlockTime(), bothValSet, bothValSet, bothValSet, bothSigners),
-				ClientId: clientID,
-			},
-			func() error {
-				suite.consensusState.NextValidatorsHash = bothValsHash
-				clientState := ibctmtypes.NewClientState(testChainID, ibctmtypes.DefaultTrustLevel, trustingPeriod, ubdPeriod, maxClockDrift, testClientHeight, commitmenttypes.GetSDKSpecs(), ibctesting.UpgradePath)
-				clientID, err = suite.keeper.CreateClient(suite.ctx, clientState, suite.consensusState)
-
-				return err
-			},
-			false,
-		},
-		{
-			"trusted ConsensusState1 not found",
-			&ibctmtypes.Misbehaviour{
-				Header1:  suite.chainA.CreateTMClientHeader(testChainID, int64(heightPlus5.RevisionHeight+1), heightPlus3, altTime, bothValSet, bothValSet, bothValSet, bothSigners),
-				Header2:  suite.chainA.CreateTMClientHeader(testChainID, int64(heightPlus5.RevisionHeight+1), testClientHeight, suite.ctx.BlockTime(), bothValSet, bothValSet, valSet, bothSigners),
-				ClientId: clientID,
-			},
-			func() error {
-				suite.consensusState.NextValidatorsHash = valsHash
-				clientState := ibctmtypes.NewClientState(testChainID, ibctmtypes.DefaultTrustLevel, trustingPeriod, ubdPeriod, maxClockDrift, testClientHeight, commitmenttypes.GetSDKSpecs(), ibctesting.UpgradePath)
-				clientID, err = suite.keeper.CreateClient(suite.ctx, clientState, suite.consensusState)
-				// intermediate consensus state at height + 3 is not created
-				return err
-			},
-			false,
-		},
-		{
-			"trusted ConsensusState2 not found",
-			&ibctmtypes.Misbehaviour{
-				Header1:  suite.chainA.CreateTMClientHeader(testChainID, int64(heightPlus5.RevisionHeight+1), testClientHeight, altTime, bothValSet, bothValSet, valSet, bothSigners),
-				Header2:  suite.chainA.CreateTMClientHeader(testChainID, int64(heightPlus5.RevisionHeight+1), heightPlus3, suite.ctx.BlockTime(), bothValSet, bothValSet, bothValSet, bothSigners),
-				ClientId: clientID,
-			},
-			func() error {
-				suite.consensusState.NextValidatorsHash = valsHash
-				clientState := ibctmtypes.NewClientState(testChainID, ibctmtypes.DefaultTrustLevel, trustingPeriod, ubdPeriod, maxClockDrift, testClientHeight, commitmenttypes.GetSDKSpecs(), ibctesting.UpgradePath)
-				clientID, err = suite.keeper.CreateClient(suite.ctx, clientState, suite.consensusState)
-				// intermediate consensus state at height + 3 is not created
-				return err
-			},
-			false,
-		},
-		{
-			"client state not found",
-			&ibctmtypes.Misbehaviour{},
-			func() error { return nil },
-			false,
-		},
-		{
-			"client already is not active - client is frozen",
-			&ibctmtypes.Misbehaviour{
-				Header1:  suite.chainA.CreateTMClientHeader(testChainID, int64(testClientHeight.RevisionHeight+1), testClientHeight, altTime, bothValSet, bothValSet, bothValSet, bothSigners),
-				Header2:  suite.chainA.CreateTMClientHeader(testChainID, int64(testClientHeight.RevisionHeight+1), testClientHeight, suite.ctx.BlockTime(), bothValSet, bothValSet, bothValSet, bothSigners),
-				ClientId: clientID,
-			},
-			func() error {
-				suite.consensusState.NextValidatorsHash = bothValsHash
-				clientState := ibctmtypes.NewClientState(testChainID, ibctmtypes.DefaultTrustLevel, trustingPeriod, ubdPeriod, maxClockDrift, testClientHeight, commitmenttypes.GetSDKSpecs(), ibctesting.UpgradePath)
-				clientID, err = suite.keeper.CreateClient(suite.ctx, clientState, suite.consensusState)
-
-				clientState.FrozenHeight = types.NewHeight(0, 1)
-				suite.keeper.SetClientState(suite.ctx, clientID, clientState)
-
-				return err
-			},
-			false,
-		},
-		{
-			"misbehaviour check failed",
-			&ibctmtypes.Misbehaviour{
-				Header1:  suite.chainA.CreateTMClientHeader(testChainID, int64(testClientHeight.RevisionHeight+1), testClientHeight, altTime, bothValSet, bothValSet, bothValSet, bothSigners),
-				Header2:  suite.chainA.CreateTMClientHeader(testChainID, int64(testClientHeight.RevisionHeight+1), testClientHeight, suite.ctx.BlockTime(), altValSet, altValSet, bothValSet, altSigners),
-				ClientId: clientID,
-			},
-			func() error {
-				clientState := ibctmtypes.NewClientState(testChainID, ibctmtypes.DefaultTrustLevel, trustingPeriod, ubdPeriod, maxClockDrift, testClientHeight, commitmenttypes.GetSDKSpecs(), ibctesting.UpgradePath)
-				if err != nil {
-					return err
-				}
-				clientID, err = suite.keeper.CreateClient(suite.ctx, clientState, suite.consensusState)
-
-				return err
-			},
-			false,
-		},
-	}
-
-	for i, tc := range testCases {
-		tc := tc
-		i := i
-
-		suite.Run(tc.name, func() {
-			suite.SetupTest()       // reset
-			clientID = testClientID // must be explicitly changed
-
-			err := tc.malleate()
-			suite.Require().NoError(err)
-
-			tc.misbehaviour.ClientId = clientID
-
-			err = suite.keeper.CheckMisbehaviourAndUpdateState(suite.ctx, tc.misbehaviour)
-
-			if tc.expPass {
-				suite.Require().NoError(err, "valid test case %d failed: %s", i, tc.name)
-
-				clientState, found := suite.keeper.GetClientState(suite.ctx, clientID)
-				suite.Require().True(found, "valid test case %d failed: %s", i, tc.name)
-				suite.Require().True(!clientState.(*ibctmtypes.ClientState).FrozenHeight.IsZero(), "valid test case %d failed: %s", i, tc.name)
-			} else {
-				suite.Require().Error(err, "invalid test case %d passed: %s", i, tc.name)
-			}
-		})
-	}
-}
-
-=======
->>>>>>> f57170b1
 func (suite *KeeperTestSuite) TestUpdateClientEventEmission() {
 	path := ibctesting.NewPath(suite.chainA, suite.chainB)
 	suite.coordinator.SetupClients(path)
