--- conflicted
+++ resolved
@@ -25,13 +25,8 @@
 
 const FlagAuthority = "authority"
 
-<<<<<<< HEAD
-// NewCreateClientCmd defines the command to create a new IBC light client.
-func NewCreateClientCmd() *cobra.Command {
-=======
 // newCreateClientCmd defines the command to create a new IBC light client.
 func newCreateClientCmd() *cobra.Command {
->>>>>>> 26f7fe33
 	cmd := &cobra.Command{
 		Use:   "create [path/to/client_state.json] [path/to/consensus_state.json]",
 		Short: "create new IBC client",
@@ -250,25 +245,15 @@
 	return cmd
 }
 
-<<<<<<< HEAD
-// newSubmitRecoverClientProposalCmd defines the command to recover an IBC light client
-=======
 // newSubmitRecoverClientProposalCmd defines the command to recover an IBC light client.
->>>>>>> 26f7fe33
 func newSubmitRecoverClientProposalCmd() *cobra.Command {
 	cmd := &cobra.Command{
 		Use:   "recover-client [subject-client-id] [substitute-client-id] [flags]",
 		Args:  cobra.ExactArgs(2),
 		Short: "recover an IBC client",
-<<<<<<< HEAD
-		Long: "Submit a recover IBC client proposal along with an initial deposit.\n" +
-			"Please specify a subject client identifier you want to recover.\n" +
-			"Please specify the substitute client the subject client will be recovered to.",
-=======
 		Long: `Submit a recover IBC client proposal along with an initial deposit
 		Please specify a subject client identifier you want to recover
 		Please specify the substitute client the subject client will be recovered to.`,
->>>>>>> 26f7fe33
 		RunE: func(cmd *cobra.Command, args []string) error {
 			clientCtx, err := client.GetClientTxContext(cmd)
 			if err != nil {
@@ -294,11 +279,7 @@
 			msg := types.NewMsgRecoverClient(authority, subjectClientID, substituteClientID)
 
 			if err = msg.ValidateBasic(); err != nil {
-<<<<<<< HEAD
-				return err
-=======
 				return fmt.Errorf("error validating %T: %w", types.MsgRecoverClient{}, err)
->>>>>>> 26f7fe33
 			}
 
 			if err := proposal.SetMsgs([]sdk.Msg{msg}); err != nil {
@@ -443,19 +424,11 @@
 
 			msg, err := types.NewMsgIBCSoftwareUpgrade(authority, plan, clientState)
 			if err != nil {
-<<<<<<< HEAD
-				return fmt.Errorf("error in NewMsgIBCSoftwareUpgrade: %w", err)
-			}
-
-			if err = msg.ValidateBasic(); err != nil {
-				return fmt.Errorf("error validating MsgIBCSoftwareUpgrade: %w", err)
-=======
 				return fmt.Errorf("error in %T: %w", types.MsgIBCSoftwareUpgrade{}, err)
 			}
 
 			if err = msg.ValidateBasic(); err != nil {
 				return fmt.Errorf("error validating %T: %w", types.MsgIBCSoftwareUpgrade{}, err)
->>>>>>> 26f7fe33
 			}
 
 			if err := proposal.SetMsgs([]sdk.Msg{msg}); err != nil {
