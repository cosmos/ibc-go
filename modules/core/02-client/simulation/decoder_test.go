package simulation_test

import (
	"fmt"
	"testing"
	"time"

	"github.com/stretchr/testify/require"

	"github.com/cosmos/cosmos-sdk/types/kv"

	"github.com/cosmos/ibc-go/v7/modules/core/02-client/simulation"
	"github.com/cosmos/ibc-go/v7/modules/core/02-client/types"
	host "github.com/cosmos/ibc-go/v7/modules/core/24-host"
	ibctm "github.com/cosmos/ibc-go/v7/modules/light-clients/07-tendermint"
	"github.com/cosmos/ibc-go/v7/testing/simapp"
)

func TestDecodeStore(t *testing.T) {
<<<<<<< HEAD
	app := simapp.Setup()
=======
	app := simapp.Setup(t, false)
>>>>>>> d281d840
	clientID := "clientidone"

	height := types.NewHeight(0, 10)

	clientState := &ibctm.ClientState{
		FrozenHeight: height,
	}

	consState := &ibctm.ConsensusState{
		Timestamp: time.Now().UTC(),
	}

	kvPairs := kv.Pairs{
		Pairs: []kv.Pair{
			{
				Key:   host.FullClientStateKey(clientID),
				Value: app.IBCKeeper.ClientKeeper.MustMarshalClientState(clientState),
			},
			{
				Key:   host.FullConsensusStateKey(clientID, height),
				Value: app.IBCKeeper.ClientKeeper.MustMarshalConsensusState(consState),
			},
			{
				Key:   []byte{0x99},
				Value: []byte{0x99},
			},
		},
	}
	tests := []struct {
		name        string
		expectedLog string
	}{
		{"ClientState", fmt.Sprintf("ClientState A: %v\nClientState B: %v", clientState, clientState)},
		{"ConsensusState", fmt.Sprintf("ConsensusState A: %v\nConsensusState B: %v", consState, consState)},
		{"other", ""},
	}

	for i, tt := range tests {
		i, tt := i, tt
		t.Run(tt.name, func(t *testing.T) {
			res, found := simulation.NewDecodeStore(app.IBCKeeper.ClientKeeper, kvPairs.Pairs[i], kvPairs.Pairs[i])
			if i == len(tests)-1 {
				require.False(t, found, string(kvPairs.Pairs[i].Key))
				require.Empty(t, res, string(kvPairs.Pairs[i].Key))
			} else {
				require.True(t, found, string(kvPairs.Pairs[i].Key))
				require.Equal(t, tt.expectedLog, res, string(kvPairs.Pairs[i].Key))
			}
		})
	}
}<|MERGE_RESOLUTION|>--- conflicted
+++ resolved
@@ -17,11 +17,7 @@
 )
 
 func TestDecodeStore(t *testing.T) {
-<<<<<<< HEAD
-	app := simapp.Setup()
-=======
 	app := simapp.Setup(t, false)
->>>>>>> d281d840
 	clientID := "clientidone"
 
 	height := types.NewHeight(0, 10)
