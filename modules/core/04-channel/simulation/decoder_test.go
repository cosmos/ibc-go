package simulation_test

import (
	"fmt"
	"testing"

	"github.com/stretchr/testify/require"

	sdk "github.com/cosmos/cosmos-sdk/types"
	"github.com/cosmos/cosmos-sdk/types/kv"

	"github.com/cosmos/ibc-go/v7/modules/core/04-channel/simulation"
	"github.com/cosmos/ibc-go/v7/modules/core/04-channel/types"
	host "github.com/cosmos/ibc-go/v7/modules/core/24-host"
	"github.com/cosmos/ibc-go/v7/testing/simapp"
)

func TestDecodeStore(t *testing.T) {
<<<<<<< HEAD
	app := simapp.Setup()
=======
	app := simapp.Setup(t, false)
>>>>>>> d281d840
	cdc := app.AppCodec()

	channelID := "channelidone"
	portID := "portidone"

	channel := types.Channel{
		State:   types.OPEN,
		Version: "1.0",
	}

	bz := []byte{0x1, 0x2, 0x3}

	kvPairs := kv.Pairs{
		Pairs: []kv.Pair{
			{
				Key:   host.ChannelKey(portID, channelID),
				Value: cdc.MustMarshal(&channel),
			},
			{
				Key:   host.NextSequenceSendKey(portID, channelID),
				Value: sdk.Uint64ToBigEndian(1),
			},
			{
				Key:   host.NextSequenceRecvKey(portID, channelID),
				Value: sdk.Uint64ToBigEndian(1),
			},
			{
				Key:   host.NextSequenceAckKey(portID, channelID),
				Value: sdk.Uint64ToBigEndian(1),
			},
			{
				Key:   host.PacketCommitmentKey(portID, channelID, 1),
				Value: bz,
			},
			{
				Key:   host.PacketAcknowledgementKey(portID, channelID, 1),
				Value: bz,
			},
			{
				Key:   []byte{0x99},
				Value: []byte{0x99},
			},
		},
	}
	tests := []struct {
		name        string
		expectedLog string
	}{
		{"Channel", fmt.Sprintf("Channel A: %v\nChannel B: %v", channel, channel)},
		{"NextSeqSend", "NextSeqSend A: 1\nNextSeqSend B: 1"},
		{"NextSeqRecv", "NextSeqRecv A: 1\nNextSeqRecv B: 1"},
		{"NextSeqAck", "NextSeqAck A: 1\nNextSeqAck B: 1"},
		{"CommitmentHash", fmt.Sprintf("CommitmentHash A: %X\nCommitmentHash B: %X", bz, bz)},
		{"AckHash", fmt.Sprintf("AckHash A: %X\nAckHash B: %X", bz, bz)},
		{"other", ""},
	}

	for i, tt := range tests {
		i, tt := i, tt
		t.Run(tt.name, func(t *testing.T) {
			res, found := simulation.NewDecodeStore(cdc, kvPairs.Pairs[i], kvPairs.Pairs[i])
			if i == len(tests)-1 {
				require.False(t, found, string(kvPairs.Pairs[i].Key))
				require.Empty(t, res, string(kvPairs.Pairs[i].Key))
			} else {
				require.True(t, found, string(kvPairs.Pairs[i].Key))
				require.Equal(t, tt.expectedLog, res, string(kvPairs.Pairs[i].Key))
			}
		})
	}
}<|MERGE_RESOLUTION|>--- conflicted
+++ resolved
@@ -16,11 +16,7 @@
 )
 
 func TestDecodeStore(t *testing.T) {
-<<<<<<< HEAD
-	app := simapp.Setup()
-=======
 	app := simapp.Setup(t, false)
->>>>>>> d281d840
 	cdc := app.AppCodec()
 
 	channelID := "channelidone"
