--- conflicted
+++ resolved
@@ -773,46 +773,27 @@
 
 			channelCap = suite.chainA.GetChannelCapability(path.EndpointA.ChannelConfig.PortID, path.EndpointA.ChannelID)
 		}, true},
-<<<<<<< HEAD
-		// {"success on channel in tryupgrade and flush status in flushing", func() {
-		// 	// setup uses an UNORDERED channel
-		// 	suite.coordinator.Setup(path)
-=======
 		{"success on channel in flushing state", func() {
 			// setup uses an UNORDERED channel
 			suite.coordinator.Setup(path)
->>>>>>> 61d98536
-
-		// 	// create packet commitment
-		// 	sequence, err := path.EndpointA.SendPacket(defaultTimeoutHeight, disabledTimeoutTimestamp, ibctesting.MockPacketData)
-		// 	suite.Require().NoError(err)
-
-		// 	// create packet receipt and acknowledgement
-		// 	packet = types.NewPacket(ibctesting.MockPacketData, sequence, path.EndpointA.ChannelConfig.PortID, path.EndpointA.ChannelID, path.EndpointB.ChannelConfig.PortID, path.EndpointB.ChannelID, defaultTimeoutHeight, disabledTimeoutTimestamp)
-		// 	err = path.EndpointB.RecvPacket(packet)
-		// 	suite.Require().NoError(err)
-
-		// 	channelCap = suite.chainA.GetChannelCapability(path.EndpointA.ChannelConfig.PortID, path.EndpointA.ChannelID)
-
-<<<<<<< HEAD
-		// 	// Move channel to correct state.
-		// 	path.EndpointA.ChannelConfig.ProposedUpgrade.Fields.Version = ibcmock.UpgradeVersion
-		// 	path.EndpointB.ChannelConfig.ProposedUpgrade.Fields.Version = ibcmock.UpgradeVersion
-
-		// 	err = path.EndpointB.ChanUpgradeInit()
-		// 	suite.Require().NoError(err)
-
-		// 	err = path.EndpointA.ChanUpgradeTry()
-		// 	suite.Require().NoError(err)
-		// }, true},
-=======
+
+			// create packet commitment
+			sequence, err := path.EndpointA.SendPacket(defaultTimeoutHeight, disabledTimeoutTimestamp, ibctesting.MockPacketData)
+			suite.Require().NoError(err)
+
+			// create packet receipt and acknowledgement
+			packet = types.NewPacket(ibctesting.MockPacketData, sequence, path.EndpointA.ChannelConfig.PortID, path.EndpointA.ChannelID, path.EndpointB.ChannelConfig.PortID, path.EndpointB.ChannelID, defaultTimeoutHeight, disabledTimeoutTimestamp)
+			err = path.EndpointB.RecvPacket(packet)
+			suite.Require().NoError(err)
+
+			channelCap = suite.chainA.GetChannelCapability(path.EndpointA.ChannelConfig.PortID, path.EndpointA.ChannelID)
+
 			// TODO(damian): update TRYUPGRADE to FLUSHING following https://github.com/cosmos/ibc-go/issues/4243
 			channel := path.EndpointA.GetChannel()
 			channel.State = types.TRYUPGRADE
 
 			path.EndpointA.SetChannel(channel)
 		}, true},
->>>>>>> 61d98536
 		{"packet already acknowledged ordered channel (no-op)", func() {
 			expError = types.ErrNoOpMsg
 
