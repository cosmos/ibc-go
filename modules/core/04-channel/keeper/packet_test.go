--- conflicted
+++ resolved
@@ -428,24 +428,6 @@
 			types.ErrInvalidPacket,
 		},
 		{
-<<<<<<< HEAD
-			"failure while upgrading channel, channel in flush complete state",
-			func() {
-				path.Setup()
-				sequence, err := path.EndpointA.SendPacket(defaultTimeoutHeight, disabledTimeoutTimestamp, ibctesting.MockPacketData)
-				suite.Require().NoError(err)
-				packet = types.NewPacket(ibctesting.MockPacketData, sequence, path.EndpointA.ChannelConfig.PortID, path.EndpointA.ChannelID, path.EndpointB.ChannelConfig.PortID, path.EndpointB.ChannelID, defaultTimeoutHeight, disabledTimeoutTimestamp)
-				channelCap = suite.chainB.GetChannelCapability(path.EndpointB.ChannelConfig.PortID, path.EndpointB.ChannelID)
-
-				channel := path.EndpointB.GetChannel()
-				channel.State = types.FLUSHCOMPLETE
-				path.EndpointB.SetChannel(channel)
-			},
-			types.ErrInvalidChannelState,
-		},
-		{
-=======
->>>>>>> 97ea0458
 			"packet already relayed ORDERED channel (no-op)",
 			func() {
 				path.SetChannelOrdered()
