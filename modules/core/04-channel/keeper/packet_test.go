package keeper_test

import (
	"errors"
	"fmt"

	sdkerrors "github.com/cosmos/cosmos-sdk/types/errors"
	capabilitytypes "github.com/cosmos/cosmos-sdk/x/capability/types"

	clienttypes "github.com/cosmos/ibc-go/v6/modules/core/02-client/types"
	connectiontypes "github.com/cosmos/ibc-go/v6/modules/core/03-connection/types"
	"github.com/cosmos/ibc-go/v6/modules/core/04-channel/types"
	host "github.com/cosmos/ibc-go/v6/modules/core/24-host"
	"github.com/cosmos/ibc-go/v6/modules/core/exported"
	ibctm "github.com/cosmos/ibc-go/v6/modules/light-clients/07-tendermint"
	ibctesting "github.com/cosmos/ibc-go/v6/testing"
	ibcmock "github.com/cosmos/ibc-go/v6/testing/mock"
)

var (
	disabledTimeoutTimestamp = uint64(0)
	disabledTimeoutHeight    = clienttypes.ZeroHeight()
<<<<<<< HEAD
	defaultTimeoutHeight     = clienttypes.NewHeight(0, 100)
=======
	timeoutHeight            = clienttypes.NewHeight(1, 100)
>>>>>>> b8218212

	// for when the testing package cannot be used
	clientIDA  = "clientA"
	clientIDB  = "clientB"
	connIDA    = "connA"
	connIDB    = "connB"
	portID     = "portid"
	channelIDA = "channelidA"
	channelIDB = "channelidB"
)

// TestSendPacket tests SendPacket from chainA to chainB
func (suite *KeeperTestSuite) TestSendPacket() {
	var (
		path             *ibctesting.Path
		sourcePort       string
		sourceChannel    string
		packetData       []byte
		timeoutHeight    clienttypes.Height
		timeoutTimestamp uint64
		channelCap       *capabilitytypes.Capability
	)

	testCases := []testCase{
		{"success: UNORDERED channel", func() {
			suite.coordinator.Setup(path)
			sourceChannel = path.EndpointA.ChannelID

			channelCap = suite.chainA.GetChannelCapability(path.EndpointA.ChannelConfig.PortID, path.EndpointA.ChannelID)
		}, true},
		{"success: ORDERED channel", func() {
			path.SetChannelOrdered()
			suite.coordinator.Setup(path)
			sourceChannel = path.EndpointA.ChannelID

			channelCap = suite.chainA.GetChannelCapability(path.EndpointA.ChannelConfig.PortID, path.EndpointA.ChannelID)
		}, true},
		{"success with solomachine: UNORDERED channel", func() {
			suite.coordinator.Setup(path)
			sourceChannel = path.EndpointA.ChannelID

			// swap client with solo machine
			solomachine := ibctesting.NewSolomachine(suite.T(), suite.chainA.Codec, "solomachinesingle", "testing", 1)
			path.EndpointA.ClientID = clienttypes.FormatClientIdentifier(exported.Solomachine, 10)
			path.EndpointA.SetClientState(solomachine.ClientState())
			connection := path.EndpointA.GetConnection()
			connection.ClientId = path.EndpointA.ClientID
			path.EndpointA.SetConnection(connection)

			channelCap = suite.chainA.GetChannelCapability(path.EndpointA.ChannelConfig.PortID, path.EndpointA.ChannelID)
		}, true},
		{"success with solomachine: ORDERED channel", func() {
			path.SetChannelOrdered()
			suite.coordinator.Setup(path)
			sourceChannel = path.EndpointA.ChannelID

			// swap client with solomachine
			solomachine := ibctesting.NewSolomachine(suite.T(), suite.chainA.Codec, "solomachinesingle", "testing", 1)
			path.EndpointA.ClientID = clienttypes.FormatClientIdentifier(exported.Solomachine, 10)
			path.EndpointA.SetClientState(solomachine.ClientState())
			connection := path.EndpointA.GetConnection()
			connection.ClientId = path.EndpointA.ClientID
			path.EndpointA.SetConnection(connection)

			channelCap = suite.chainA.GetChannelCapability(path.EndpointA.ChannelConfig.PortID, path.EndpointA.ChannelID)
		}, true},
		{"packet basic validation failed, empty packet data", func() {
			suite.coordinator.Setup(path)
			sourceChannel = path.EndpointA.ChannelID

			channelCap = suite.chainA.GetChannelCapability(path.EndpointA.ChannelConfig.PortID, path.EndpointA.ChannelID)
			packetData = []byte{}
		}, false},
		{"channel not found", func() {
			// use wrong channel naming
			suite.coordinator.Setup(path)
			sourceChannel = ibctesting.InvalidID
			channelCap = suite.chainA.GetChannelCapability(path.EndpointA.ChannelConfig.PortID, path.EndpointA.ChannelID)
		}, false},
		{"channel closed", func() {
			suite.coordinator.Setup(path)
			sourceChannel = path.EndpointA.ChannelID

			err := path.EndpointA.SetChannelClosed()
			suite.Require().NoError(err)
		}, false},
		{"connection not found", func() {
			// pass channel check
			suite.chainA.App.GetIBCKeeper().ChannelKeeper.SetChannel(
				suite.chainA.GetContext(),
				path.EndpointA.ChannelConfig.PortID, ibctesting.FirstChannelID,
				types.NewChannel(types.OPEN, types.ORDERED, types.NewCounterparty(path.EndpointB.ChannelConfig.PortID, path.EndpointB.ChannelID), []string{connIDA}, path.EndpointA.ChannelConfig.Version),
			)
			sourceChannel = ibctesting.FirstChannelID
			suite.chainA.CreateChannelCapability(suite.chainA.GetSimApp().ScopedIBCMockKeeper, path.EndpointA.ChannelConfig.PortID, path.EndpointA.ChannelID)
			channelCap = suite.chainA.GetChannelCapability(path.EndpointA.ChannelConfig.PortID, path.EndpointA.ChannelID)
		}, false},
		{"client state not found", func() {
			suite.coordinator.Setup(path)
			sourceChannel = path.EndpointA.ChannelID

			// change connection client ID
			connection := path.EndpointA.GetConnection()
			connection.ClientId = ibctesting.InvalidID
			suite.chainA.App.GetIBCKeeper().ConnectionKeeper.SetConnection(suite.chainA.GetContext(), path.EndpointA.ConnectionID, connection)

			channelCap = suite.chainA.GetChannelCapability(path.EndpointA.ChannelConfig.PortID, path.EndpointA.ChannelID)
		}, false},
		{"client state is frozen", func() {
			suite.coordinator.Setup(path)
			sourceChannel = path.EndpointA.ChannelID

			connection := path.EndpointA.GetConnection()
			clientState := path.EndpointA.GetClientState()
			cs, ok := clientState.(*ibctm.ClientState)
			suite.Require().True(ok)

			// freeze client
			cs.FrozenHeight = clienttypes.NewHeight(0, 1)
			suite.chainA.App.GetIBCKeeper().ClientKeeper.SetClientState(suite.chainA.GetContext(), connection.ClientId, cs)

			channelCap = suite.chainA.GetChannelCapability(path.EndpointA.ChannelConfig.PortID, path.EndpointA.ChannelID)
		}, false},

		{"timeout height passed", func() {
			suite.coordinator.Setup(path)
			sourceChannel = path.EndpointA.ChannelID

			// use client state latest height for timeout
			clientState := path.EndpointA.GetClientState()
			timeoutHeight = clientState.GetLatestHeight().(clienttypes.Height)
			channelCap = suite.chainA.GetChannelCapability(path.EndpointA.ChannelConfig.PortID, path.EndpointA.ChannelID)
		}, false},
		{"timeout timestamp passed", func() {
			suite.coordinator.Setup(path)
			sourceChannel = path.EndpointA.ChannelID

			// use latest time on client state
			clientState := path.EndpointA.GetClientState()
			connection := path.EndpointA.GetConnection()
			timestamp, err := suite.chainA.App.GetIBCKeeper().ConnectionKeeper.GetTimestampAtHeight(suite.chainA.GetContext(), connection, clientState.GetLatestHeight())
			suite.Require().NoError(err)

			timeoutHeight = disabledTimeoutHeight
			timeoutTimestamp = timestamp
			channelCap = suite.chainA.GetChannelCapability(path.EndpointA.ChannelConfig.PortID, path.EndpointA.ChannelID)
		}, false},
		{"timeout timestamp passed with solomachine", func() {
			suite.coordinator.Setup(path)
			// swap client with solomachine
			solomachine := ibctesting.NewSolomachine(suite.T(), suite.chainA.Codec, "solomachinesingle", "testing", 1)
			path.EndpointA.ClientID = clienttypes.FormatClientIdentifier(exported.Solomachine, 10)
			path.EndpointA.SetClientState(solomachine.ClientState())
			connection := path.EndpointA.GetConnection()
			connection.ClientId = path.EndpointA.ClientID
			path.EndpointA.SetConnection(connection)

			clientState := path.EndpointA.GetClientState()
			timestamp, err := suite.chainA.App.GetIBCKeeper().ConnectionKeeper.GetTimestampAtHeight(suite.chainA.GetContext(), connection, clientState.GetLatestHeight())
			suite.Require().NoError(err)

			packet = types.NewPacket(ibctesting.MockPacketData, 1, path.EndpointA.ChannelConfig.PortID, path.EndpointA.ChannelID, path.EndpointB.ChannelConfig.PortID, path.EndpointB.ChannelID, disabledTimeoutHeight, timestamp)
			channelCap = suite.chainA.GetChannelCapability(path.EndpointA.ChannelConfig.PortID, path.EndpointA.ChannelID)
		}, false},
		{"next sequence send not found", func() {
			path := ibctesting.NewPath(suite.chainA, suite.chainB)
			sourceChannel = path.EndpointA.ChannelID

			suite.coordinator.SetupConnections(path)
			// manually creating channel prevents next sequence from being set
			suite.chainA.App.GetIBCKeeper().ChannelKeeper.SetChannel(
				suite.chainA.GetContext(),
				path.EndpointA.ChannelConfig.PortID, path.EndpointA.ChannelID,
				types.NewChannel(types.OPEN, types.ORDERED, types.NewCounterparty(path.EndpointB.ChannelConfig.PortID, path.EndpointB.ChannelID), []string{path.EndpointA.ConnectionID}, path.EndpointA.ChannelConfig.Version),
			)
			suite.chainA.CreateChannelCapability(suite.chainA.GetSimApp().ScopedIBCMockKeeper, path.EndpointA.ChannelConfig.PortID, path.EndpointA.ChannelID)
			channelCap = suite.chainA.GetChannelCapability(path.EndpointA.ChannelConfig.PortID, path.EndpointA.ChannelID)
		}, false},
		{"channel capability not found", func() {
			suite.coordinator.Setup(path)
			sourceChannel = path.EndpointA.ChannelID

			channelCap = capabilitytypes.NewCapability(5)
		}, false},
	}

	for i, tc := range testCases {
		tc := tc
		suite.Run(fmt.Sprintf("Case %s, %d/%d tests", tc.msg, i, len(testCases)), func() {
			suite.SetupTest() // reset
			path = ibctesting.NewPath(suite.chainA, suite.chainB)

			// set default send packet arguments
			// sourceChannel is set after path is setup
			sourcePort = path.EndpointA.ChannelConfig.PortID
			timeoutHeight = defaultTimeoutHeight
			timeoutTimestamp = disabledTimeoutTimestamp
			packetData = ibctesting.MockPacketData

			// malleate may modify send packet arguments above
			tc.malleate()

			// only check if nextSequenceSend exists in no error case since it is a tested error case above.
			expectedSequence, ok := suite.chainA.App.GetIBCKeeper().ChannelKeeper.GetNextSequenceSend(suite.chainA.GetContext(), sourcePort, sourceChannel)

			sequence, err := suite.chainA.App.GetIBCKeeper().ChannelKeeper.SendPacket(suite.chainA.GetContext(), channelCap,
				sourcePort, sourceChannel, timeoutHeight, timeoutTimestamp, packetData)

			if tc.expPass {
				suite.Require().NoError(err)
				// verify that the returned sequence matches expected value
				suite.Require().True(ok)
				suite.Require().Equal(expectedSequence, sequence, "send packet did not return the expected sequence of the outgoing packet")
			} else {
				suite.Require().Error(err)
			}
		})
	}
}

// TestRecvPacket test RecvPacket on chainB. Since packet commitment verification will always
// occur last (resource instensive), only tests expected to succeed and packet commitment
// verification tests need to simulate sending a packet from chainA to chainB.
func (suite *KeeperTestSuite) TestRecvPacket() {
	var (
		path       *ibctesting.Path
		packet     exported.PacketI
		channelCap *capabilitytypes.Capability
		expError   *sdkerrors.Error
	)

	testCases := []testCase{
		{"success: ORDERED channel", func() {
			path.SetChannelOrdered()
			suite.coordinator.Setup(path)

			packet = types.NewPacket(ibctesting.MockPacketData, 1, path.EndpointA.ChannelConfig.PortID, path.EndpointA.ChannelID, path.EndpointB.ChannelConfig.PortID, path.EndpointB.ChannelID, defaultTimeoutHeight, disabledTimeoutTimestamp)
			err := path.EndpointA.SendPacket(packet)
			suite.Require().NoError(err)
			channelCap = suite.chainB.GetChannelCapability(path.EndpointB.ChannelConfig.PortID, path.EndpointB.ChannelID)
		}, true},
		{"success UNORDERED channel", func() {
			// setup uses an UNORDERED channel
			suite.coordinator.Setup(path)
			packet = types.NewPacket(ibctesting.MockPacketData, 1, path.EndpointA.ChannelConfig.PortID, path.EndpointA.ChannelID, path.EndpointB.ChannelConfig.PortID, path.EndpointB.ChannelID, defaultTimeoutHeight, disabledTimeoutTimestamp)
			err := path.EndpointA.SendPacket(packet)
			suite.Require().NoError(err)
			channelCap = suite.chainB.GetChannelCapability(path.EndpointB.ChannelConfig.PortID, path.EndpointB.ChannelID)
		}, true},
		{"success with out of order packet: UNORDERED channel", func() {
			// setup uses an UNORDERED channel
			suite.coordinator.Setup(path)
			packet = types.NewPacket(ibctesting.MockPacketData, 1, path.EndpointA.ChannelConfig.PortID, path.EndpointA.ChannelID, path.EndpointB.ChannelConfig.PortID, path.EndpointB.ChannelID, defaultTimeoutHeight, disabledTimeoutTimestamp)

			// send 2 packets
			err := path.EndpointA.SendPacket(packet)
			suite.Require().NoError(err)
			// set sequence to 2
			packet = types.NewPacket(ibctesting.MockPacketData, 2, path.EndpointA.ChannelConfig.PortID, path.EndpointA.ChannelID, path.EndpointB.ChannelConfig.PortID, path.EndpointB.ChannelID, defaultTimeoutHeight, disabledTimeoutTimestamp)
			err = path.EndpointA.SendPacket(packet)
			suite.Require().NoError(err)
			// attempts to receive packet 2 without receiving packet 1
			channelCap = suite.chainB.GetChannelCapability(path.EndpointB.ChannelConfig.PortID, path.EndpointB.ChannelID)
		}, true},
		{"packet already relayed ORDERED channel (no-op)", func() {
			expError = types.ErrNoOpMsg

			path.SetChannelOrdered()
			suite.coordinator.Setup(path)

			packet = types.NewPacket(ibctesting.MockPacketData, 1, path.EndpointA.ChannelConfig.PortID, path.EndpointA.ChannelID, path.EndpointB.ChannelConfig.PortID, path.EndpointB.ChannelID, defaultTimeoutHeight, disabledTimeoutTimestamp)
			err := path.EndpointA.SendPacket(packet)
			suite.Require().NoError(err)
			channelCap = suite.chainB.GetChannelCapability(path.EndpointB.ChannelConfig.PortID, path.EndpointB.ChannelID)

			err = path.EndpointB.RecvPacket(packet.(types.Packet))
			suite.Require().NoError(err)
		}, false},
		{"packet already relayed UNORDERED channel (no-op)", func() {
			expError = types.ErrNoOpMsg

			// setup uses an UNORDERED channel
			suite.coordinator.Setup(path)
			packet = types.NewPacket(ibctesting.MockPacketData, 1, path.EndpointA.ChannelConfig.PortID, path.EndpointA.ChannelID, path.EndpointB.ChannelConfig.PortID, path.EndpointB.ChannelID, defaultTimeoutHeight, disabledTimeoutTimestamp)
			err := path.EndpointA.SendPacket(packet)
			suite.Require().NoError(err)
			channelCap = suite.chainB.GetChannelCapability(path.EndpointB.ChannelConfig.PortID, path.EndpointB.ChannelID)

			err = path.EndpointB.RecvPacket(packet.(types.Packet))
			suite.Require().NoError(err)
		}, false},
		{"out of order packet failure with ORDERED channel", func() {
			expError = types.ErrPacketSequenceOutOfOrder

			path.SetChannelOrdered()
			suite.coordinator.Setup(path)
			packet = types.NewPacket(ibctesting.MockPacketData, 1, path.EndpointA.ChannelConfig.PortID, path.EndpointA.ChannelID, path.EndpointB.ChannelConfig.PortID, path.EndpointB.ChannelID, defaultTimeoutHeight, disabledTimeoutTimestamp)

			// send 2 packets
			err := path.EndpointA.SendPacket(packet)
			suite.Require().NoError(err)
			// set sequence to 2
			packet = types.NewPacket(ibctesting.MockPacketData, 2, path.EndpointA.ChannelConfig.PortID, path.EndpointA.ChannelID, path.EndpointB.ChannelConfig.PortID, path.EndpointB.ChannelID, defaultTimeoutHeight, disabledTimeoutTimestamp)
			err = path.EndpointA.SendPacket(packet)
			suite.Require().NoError(err)
			// attempts to receive packet 2 without receiving packet 1
			channelCap = suite.chainB.GetChannelCapability(path.EndpointB.ChannelConfig.PortID, path.EndpointB.ChannelID)
		}, false},
		{"channel not found", func() {
			expError = types.ErrChannelNotFound

			// use wrong channel naming
			suite.coordinator.Setup(path)
			packet = types.NewPacket(ibctesting.MockPacketData, 1, path.EndpointA.ChannelConfig.PortID, path.EndpointA.ChannelID, ibctesting.InvalidID, ibctesting.InvalidID, defaultTimeoutHeight, disabledTimeoutTimestamp)
			channelCap = suite.chainB.GetChannelCapability(path.EndpointB.ChannelConfig.PortID, path.EndpointB.ChannelID)
		}, false},
		{"channel not open", func() {
			expError = types.ErrInvalidChannelState

			suite.coordinator.Setup(path)
			packet = types.NewPacket(ibctesting.MockPacketData, 1, path.EndpointA.ChannelConfig.PortID, path.EndpointA.ChannelID, path.EndpointB.ChannelConfig.PortID, path.EndpointB.ChannelID, defaultTimeoutHeight, disabledTimeoutTimestamp)

			err := path.EndpointB.SetChannelClosed()
			suite.Require().NoError(err)
			channelCap = suite.chainB.GetChannelCapability(path.EndpointB.ChannelConfig.PortID, path.EndpointB.ChannelID)
		}, false},
		{"capability cannot authenticate ORDERED", func() {
			expError = types.ErrInvalidChannelCapability

			path.SetChannelOrdered()
			suite.coordinator.Setup(path)

			packet = types.NewPacket(ibctesting.MockPacketData, 1, path.EndpointA.ChannelConfig.PortID, path.EndpointA.ChannelID, path.EndpointB.ChannelConfig.PortID, path.EndpointB.ChannelID, defaultTimeoutHeight, disabledTimeoutTimestamp)
			err := path.EndpointA.SendPacket(packet)
			suite.Require().NoError(err)
			channelCap = capabilitytypes.NewCapability(3)
		}, false},
		{"packet source port ≠ channel counterparty port", func() {
			expError = types.ErrInvalidPacket
			suite.coordinator.Setup(path)

			// use wrong port for dest
			packet = types.NewPacket(ibctesting.MockPacketData, 1, ibctesting.InvalidID, path.EndpointA.ChannelID, path.EndpointB.ChannelConfig.PortID, path.EndpointB.ChannelID, defaultTimeoutHeight, disabledTimeoutTimestamp)
			channelCap = suite.chainB.GetChannelCapability(path.EndpointB.ChannelConfig.PortID, path.EndpointB.ChannelID)
		}, false},
		{"packet source channel ID ≠ channel counterparty channel ID", func() {
			expError = types.ErrInvalidPacket
			suite.coordinator.Setup(path)

			// use wrong port for dest
			packet = types.NewPacket(ibctesting.MockPacketData, 1, path.EndpointA.ChannelConfig.PortID, ibctesting.InvalidID, path.EndpointB.ChannelConfig.PortID, path.EndpointB.ChannelID, defaultTimeoutHeight, disabledTimeoutTimestamp)
			channelCap = suite.chainB.GetChannelCapability(path.EndpointB.ChannelConfig.PortID, path.EndpointB.ChannelID)
		}, false},
		{"connection not found", func() {
			expError = connectiontypes.ErrConnectionNotFound
			suite.coordinator.Setup(path)

			// pass channel check
			suite.chainB.App.GetIBCKeeper().ChannelKeeper.SetChannel(
				suite.chainB.GetContext(),
				path.EndpointB.ChannelConfig.PortID, path.EndpointB.ChannelID,
				types.NewChannel(types.OPEN, types.ORDERED, types.NewCounterparty(path.EndpointA.ChannelConfig.PortID, path.EndpointA.ChannelID), []string{connIDB}, path.EndpointB.ChannelConfig.Version),
			)
			packet = types.NewPacket(ibctesting.MockPacketData, 1, path.EndpointA.ChannelConfig.PortID, path.EndpointA.ChannelID, path.EndpointB.ChannelConfig.PortID, path.EndpointB.ChannelID, defaultTimeoutHeight, disabledTimeoutTimestamp)
			suite.chainB.CreateChannelCapability(suite.chainB.GetSimApp().ScopedIBCMockKeeper, path.EndpointB.ChannelConfig.PortID, path.EndpointB.ChannelID)
			channelCap = suite.chainB.GetChannelCapability(path.EndpointB.ChannelConfig.PortID, path.EndpointB.ChannelID)
		}, false},
		{"connection not OPEN", func() {
			expError = connectiontypes.ErrInvalidConnectionState
			suite.coordinator.SetupClients(path)

			// connection on chainB is in INIT
			err := path.EndpointB.ConnOpenInit()
			suite.Require().NoError(err)

			// pass channel check
			suite.chainB.App.GetIBCKeeper().ChannelKeeper.SetChannel(
				suite.chainB.GetContext(),
				path.EndpointB.ChannelConfig.PortID, path.EndpointB.ChannelID,
				types.NewChannel(types.OPEN, types.ORDERED, types.NewCounterparty(path.EndpointA.ChannelConfig.PortID, path.EndpointA.ChannelID), []string{path.EndpointB.ConnectionID}, path.EndpointB.ChannelConfig.Version),
			)
			packet = types.NewPacket(ibctesting.MockPacketData, 1, path.EndpointA.ChannelConfig.PortID, path.EndpointA.ChannelID, path.EndpointB.ChannelConfig.PortID, path.EndpointB.ChannelID, defaultTimeoutHeight, disabledTimeoutTimestamp)
			suite.chainB.CreateChannelCapability(suite.chainB.GetSimApp().ScopedIBCMockKeeper, path.EndpointB.ChannelConfig.PortID, path.EndpointB.ChannelID)
			channelCap = suite.chainB.GetChannelCapability(path.EndpointB.ChannelConfig.PortID, path.EndpointB.ChannelID)
		}, false},
		{"timeout height passed", func() {
			expError = types.ErrPacketTimeout
			suite.coordinator.Setup(path)

			packet = types.NewPacket(ibctesting.MockPacketData, 1, path.EndpointA.ChannelConfig.PortID, path.EndpointA.ChannelID, path.EndpointB.ChannelConfig.PortID, path.EndpointB.ChannelID, clienttypes.GetSelfHeight(suite.chainB.GetContext()), disabledTimeoutTimestamp)
			channelCap = suite.chainB.GetChannelCapability(path.EndpointB.ChannelConfig.PortID, path.EndpointB.ChannelID)
		}, false},
		{"timeout timestamp passed", func() {
			expError = types.ErrPacketTimeout
			suite.coordinator.Setup(path)

			packet = types.NewPacket(ibctesting.MockPacketData, 1, path.EndpointA.ChannelConfig.PortID, path.EndpointA.ChannelID, path.EndpointB.ChannelConfig.PortID, path.EndpointB.ChannelID, disabledTimeoutHeight, uint64(suite.chainB.GetContext().BlockTime().UnixNano()))
			channelCap = suite.chainB.GetChannelCapability(path.EndpointB.ChannelConfig.PortID, path.EndpointB.ChannelID)
		}, false},
		{"next receive sequence is not found", func() {
			expError = types.ErrSequenceReceiveNotFound
			suite.coordinator.SetupConnections(path)

			path.EndpointA.ChannelID = ibctesting.FirstChannelID
			path.EndpointB.ChannelID = ibctesting.FirstChannelID

			// manually creating channel prevents next recv sequence from being set
			suite.chainB.App.GetIBCKeeper().ChannelKeeper.SetChannel(
				suite.chainB.GetContext(),
				path.EndpointB.ChannelConfig.PortID, path.EndpointB.ChannelID,
				types.NewChannel(types.OPEN, types.ORDERED, types.NewCounterparty(path.EndpointA.ChannelConfig.PortID, path.EndpointA.ChannelID), []string{path.EndpointB.ConnectionID}, path.EndpointB.ChannelConfig.Version),
			)

			packet = types.NewPacket(ibctesting.MockPacketData, 1, path.EndpointA.ChannelConfig.PortID, path.EndpointA.ChannelID, path.EndpointB.ChannelConfig.PortID, path.EndpointB.ChannelID, defaultTimeoutHeight, disabledTimeoutTimestamp)

			// manually set packet commitment
			suite.chainA.App.GetIBCKeeper().ChannelKeeper.SetPacketCommitment(suite.chainA.GetContext(), path.EndpointA.ChannelConfig.PortID, path.EndpointA.ChannelID, packet.GetSequence(), types.CommitPacket(suite.chainA.App.AppCodec(), packet))
			suite.chainB.CreateChannelCapability(suite.chainB.GetSimApp().ScopedIBCMockKeeper, path.EndpointB.ChannelConfig.PortID, path.EndpointB.ChannelID)

			channelCap = suite.chainB.GetChannelCapability(path.EndpointB.ChannelConfig.PortID, path.EndpointB.ChannelID)

			path.EndpointA.UpdateClient()
			path.EndpointB.UpdateClient()
		}, false},
		{"receipt already stored", func() {
			expError = types.ErrNoOpMsg
			suite.coordinator.Setup(path)

			packet = types.NewPacket(ibctesting.MockPacketData, 1, path.EndpointA.ChannelConfig.PortID, path.EndpointA.ChannelID, path.EndpointB.ChannelConfig.PortID, path.EndpointB.ChannelID, defaultTimeoutHeight, disabledTimeoutTimestamp)
			path.EndpointA.SendPacket(packet)
			suite.chainB.App.GetIBCKeeper().ChannelKeeper.SetPacketReceipt(suite.chainB.GetContext(), path.EndpointB.ChannelConfig.PortID, path.EndpointB.ChannelID, 1)
			channelCap = suite.chainB.GetChannelCapability(path.EndpointB.ChannelConfig.PortID, path.EndpointB.ChannelID)
		}, false},
		{"validation failed", func() {
			// skip error code check, downstream error code is used from light-client implementations

			// packet commitment not set resulting in invalid proof
			suite.coordinator.Setup(path)
			packet = types.NewPacket(ibctesting.MockPacketData, 1, path.EndpointA.ChannelConfig.PortID, path.EndpointA.ChannelID, path.EndpointB.ChannelConfig.PortID, path.EndpointB.ChannelID, defaultTimeoutHeight, disabledTimeoutTimestamp)
			channelCap = suite.chainB.GetChannelCapability(path.EndpointB.ChannelConfig.PortID, path.EndpointB.ChannelID)
		}, false},
	}

	for i, tc := range testCases {
		tc := tc
		suite.Run(fmt.Sprintf("Case %s, %d/%d tests", tc.msg, i, len(testCases)), func() {
			suite.SetupTest() // reset
			expError = nil    // must explicitly set for failed cases
			path = ibctesting.NewPath(suite.chainA, suite.chainB)

			tc.malleate()

			// get proof of packet commitment from chainA
			packetKey := host.PacketCommitmentKey(packet.GetSourcePort(), packet.GetSourceChannel(), packet.GetSequence())
			proof, proofHeight := path.EndpointA.QueryProof(packetKey)

			err := suite.chainB.App.GetIBCKeeper().ChannelKeeper.RecvPacket(suite.chainB.GetContext(), channelCap, packet, proof, proofHeight)

			if tc.expPass {
				suite.Require().NoError(err)

				channelB, _ := suite.chainB.App.GetIBCKeeper().ChannelKeeper.GetChannel(suite.chainB.GetContext(), packet.GetDestPort(), packet.GetDestChannel())
				nextSeqRecv, found := suite.chainB.App.GetIBCKeeper().ChannelKeeper.GetNextSequenceRecv(suite.chainB.GetContext(), packet.GetDestPort(), packet.GetDestChannel())
				suite.Require().True(found)
				receipt, receiptStored := suite.chainB.App.GetIBCKeeper().ChannelKeeper.GetPacketReceipt(suite.chainB.GetContext(), packet.GetDestPort(), packet.GetDestChannel(), packet.GetSequence())

				if channelB.Ordering == types.ORDERED {
					suite.Require().Equal(packet.GetSequence()+1, nextSeqRecv, "sequence not incremented in ordered channel")
					suite.Require().False(receiptStored, "packet receipt stored on ORDERED channel")
				} else {
					suite.Require().Equal(uint64(1), nextSeqRecv, "sequence incremented for UNORDERED channel")
					suite.Require().True(receiptStored, "packet receipt not stored after RecvPacket in UNORDERED channel")
					suite.Require().Equal(string([]byte{byte(1)}), receipt, "packet receipt is not empty string")
				}
			} else {
				suite.Require().Error(err)

				// only check if expError is set, since not all error codes can be known
				if expError != nil {
					suite.Require().True(errors.Is(err, expError))
				}
			}
		})
	}
}

func (suite *KeeperTestSuite) TestWriteAcknowledgement() {
	var (
		path       *ibctesting.Path
		ack        exported.Acknowledgement
		packet     exported.PacketI
		channelCap *capabilitytypes.Capability
	)

	testCases := []testCase{
		{
			"success",
			func() {
				suite.coordinator.Setup(path)
				packet = types.NewPacket(ibctesting.MockPacketData, 1, path.EndpointA.ChannelConfig.PortID, path.EndpointA.ChannelID, path.EndpointB.ChannelConfig.PortID, path.EndpointB.ChannelID, defaultTimeoutHeight, disabledTimeoutTimestamp)
				ack = ibcmock.MockAcknowledgement
				channelCap = suite.chainB.GetChannelCapability(path.EndpointB.ChannelConfig.PortID, path.EndpointB.ChannelID)
			},
			true,
		},
		{"channel not found", func() {
			// use wrong channel naming
			suite.coordinator.Setup(path)
			packet = types.NewPacket(ibctesting.MockPacketData, 1, path.EndpointA.ChannelConfig.PortID, path.EndpointA.ChannelID, ibctesting.InvalidID, ibctesting.InvalidID, defaultTimeoutHeight, disabledTimeoutTimestamp)
			ack = ibcmock.MockAcknowledgement
			channelCap = suite.chainB.GetChannelCapability(path.EndpointB.ChannelConfig.PortID, path.EndpointB.ChannelID)
		}, false},
		{"channel not open", func() {
			suite.coordinator.Setup(path)
			packet = types.NewPacket(ibctesting.MockPacketData, 1, path.EndpointA.ChannelConfig.PortID, path.EndpointA.ChannelID, path.EndpointB.ChannelConfig.PortID, path.EndpointB.ChannelID, defaultTimeoutHeight, disabledTimeoutTimestamp)
			ack = ibcmock.MockAcknowledgement

			err := path.EndpointB.SetChannelClosed()
			suite.Require().NoError(err)
			channelCap = suite.chainB.GetChannelCapability(path.EndpointB.ChannelConfig.PortID, path.EndpointB.ChannelID)
		}, false},
		{
			"capability authentication failed",
			func() {
				suite.coordinator.Setup(path)
				packet = types.NewPacket(ibctesting.MockPacketData, 1, path.EndpointA.ChannelConfig.PortID, path.EndpointA.ChannelID, path.EndpointB.ChannelConfig.PortID, path.EndpointB.ChannelID, defaultTimeoutHeight, disabledTimeoutTimestamp)
				ack = ibcmock.MockAcknowledgement
				channelCap = capabilitytypes.NewCapability(3)
			},
			false,
		},
		{
			"no-op, already acked",
			func() {
				suite.coordinator.Setup(path)
				packet = types.NewPacket(ibctesting.MockPacketData, 1, path.EndpointA.ChannelConfig.PortID, path.EndpointA.ChannelID, path.EndpointB.ChannelConfig.PortID, path.EndpointB.ChannelID, defaultTimeoutHeight, disabledTimeoutTimestamp)
				ack = ibcmock.MockAcknowledgement
				suite.chainB.App.GetIBCKeeper().ChannelKeeper.SetPacketAcknowledgement(suite.chainB.GetContext(), packet.GetDestPort(), packet.GetDestChannel(), packet.GetSequence(), ack.Acknowledgement())
				channelCap = suite.chainB.GetChannelCapability(path.EndpointB.ChannelConfig.PortID, path.EndpointB.ChannelID)
			},
			false,
		},
		{
			"empty acknowledgement",
			func() {
				suite.coordinator.Setup(path)
<<<<<<< HEAD
				packet = types.NewPacket(ibctesting.MockPacketData, 1, path.EndpointA.ChannelConfig.PortID, path.EndpointA.ChannelID, path.EndpointB.ChannelConfig.PortID, path.EndpointB.ChannelID, defaultTimeoutHeight, disabledTimeoutTimestamp)
				ack = ibcmock.NewMockEmptyAcknowledgement()
=======
				packet = types.NewPacket(ibctesting.MockPacketData, 1, path.EndpointA.ChannelConfig.PortID, path.EndpointA.ChannelID, path.EndpointB.ChannelConfig.PortID, path.EndpointB.ChannelID, timeoutHeight, disabledTimeoutTimestamp)
				ack = ibcmock.NewEmptyAcknowledgement()
>>>>>>> b8218212
				channelCap = suite.chainB.GetChannelCapability(path.EndpointB.ChannelConfig.PortID, path.EndpointB.ChannelID)
			},
			false,
		},
		{
			"acknowledgement is nil",
			func() {
				suite.coordinator.Setup(path)
				packet = types.NewPacket(ibctesting.MockPacketData, 1, path.EndpointA.ChannelConfig.PortID, path.EndpointA.ChannelID, path.EndpointB.ChannelConfig.PortID, path.EndpointB.ChannelID, defaultTimeoutHeight, disabledTimeoutTimestamp)
				ack = nil
				channelCap = suite.chainB.GetChannelCapability(path.EndpointB.ChannelConfig.PortID, path.EndpointB.ChannelID)
			},
			false,
		},
	}
	for i, tc := range testCases {
		tc := tc
		suite.Run(fmt.Sprintf("Case %s, %d/%d tests", tc.msg, i, len(testCases)), func() {
			suite.SetupTest() // reset
			path = ibctesting.NewPath(suite.chainA, suite.chainB)

			tc.malleate()

			err := suite.chainB.App.GetIBCKeeper().ChannelKeeper.WriteAcknowledgement(suite.chainB.GetContext(), channelCap, packet, ack)

			if tc.expPass {
				suite.Require().NoError(err)
			} else {
				suite.Require().Error(err)
			}
		})
	}
}

// TestAcknowledgePacket tests the call AcknowledgePacket on chainA.
func (suite *KeeperTestSuite) TestAcknowledgePacket() {
	var (
		path   *ibctesting.Path
		packet types.Packet
		ack    = ibcmock.MockAcknowledgement

		channelCap *capabilitytypes.Capability
		expError   *sdkerrors.Error
	)

	testCases := []testCase{
		{"success on ordered channel", func() {
			path.SetChannelOrdered()
			suite.coordinator.Setup(path)
			packet = types.NewPacket(ibctesting.MockPacketData, 1, path.EndpointA.ChannelConfig.PortID, path.EndpointA.ChannelID, path.EndpointB.ChannelConfig.PortID, path.EndpointB.ChannelID, defaultTimeoutHeight, disabledTimeoutTimestamp)
			// create packet commitment
			err := path.EndpointA.SendPacket(packet)
			suite.Require().NoError(err)

			// create packet receipt and acknowledgement
			err = path.EndpointB.RecvPacket(packet)
			suite.Require().NoError(err)

			channelCap = suite.chainA.GetChannelCapability(path.EndpointA.ChannelConfig.PortID, path.EndpointA.ChannelID)
		}, true},
		{"success on unordered channel", func() {
			// setup uses an UNORDERED channel
			suite.coordinator.Setup(path)
			packet = types.NewPacket(ibctesting.MockPacketData, 1, path.EndpointA.ChannelConfig.PortID, path.EndpointA.ChannelID, path.EndpointB.ChannelConfig.PortID, path.EndpointB.ChannelID, defaultTimeoutHeight, disabledTimeoutTimestamp)

			// create packet commitment
			err := path.EndpointA.SendPacket(packet)
			suite.Require().NoError(err)

			// create packet receipt and acknowledgement
			err = path.EndpointB.RecvPacket(packet)
			suite.Require().NoError(err)

			channelCap = suite.chainA.GetChannelCapability(path.EndpointA.ChannelConfig.PortID, path.EndpointA.ChannelID)
		}, true},
		{"packet already acknowledged ordered channel (no-op)", func() {
			expError = types.ErrNoOpMsg

			path.SetChannelOrdered()
			suite.coordinator.Setup(path)
			packet = types.NewPacket(ibctesting.MockPacketData, 1, path.EndpointA.ChannelConfig.PortID, path.EndpointA.ChannelID, path.EndpointB.ChannelConfig.PortID, path.EndpointB.ChannelID, defaultTimeoutHeight, disabledTimeoutTimestamp)
			// create packet commitment
			err := path.EndpointA.SendPacket(packet)
			suite.Require().NoError(err)

			// create packet receipt and acknowledgement
			err = path.EndpointB.RecvPacket(packet)
			suite.Require().NoError(err)

			channelCap = suite.chainA.GetChannelCapability(path.EndpointA.ChannelConfig.PortID, path.EndpointA.ChannelID)

			err = path.EndpointA.AcknowledgePacket(packet, ack.Acknowledgement())
			suite.Require().NoError(err)
		}, false},
		{"packet already acknowledged unordered channel (no-op)", func() {
			expError = types.ErrNoOpMsg

			// setup uses an UNORDERED channel
			suite.coordinator.Setup(path)
			packet = types.NewPacket(ibctesting.MockPacketData, 1, path.EndpointA.ChannelConfig.PortID, path.EndpointA.ChannelID, path.EndpointB.ChannelConfig.PortID, path.EndpointB.ChannelID, defaultTimeoutHeight, disabledTimeoutTimestamp)

			// create packet commitment
			err := path.EndpointA.SendPacket(packet)
			suite.Require().NoError(err)

			// create packet receipt and acknowledgement
			err = path.EndpointB.RecvPacket(packet)
			suite.Require().NoError(err)

			channelCap = suite.chainA.GetChannelCapability(path.EndpointA.ChannelConfig.PortID, path.EndpointA.ChannelID)

			err = path.EndpointA.AcknowledgePacket(packet, ack.Acknowledgement())
			suite.Require().NoError(err)
		}, false},
		{"channel not found", func() {
			expError = types.ErrChannelNotFound

			// use wrong channel naming
			suite.coordinator.Setup(path)
			packet = types.NewPacket(ibctesting.MockPacketData, 1, ibctesting.InvalidID, ibctesting.InvalidID, path.EndpointB.ChannelConfig.PortID, path.EndpointB.ChannelID, defaultTimeoutHeight, disabledTimeoutTimestamp)
		}, false},
		{"channel not open", func() {
			expError = types.ErrInvalidChannelState

			suite.coordinator.Setup(path)
			packet = types.NewPacket(ibctesting.MockPacketData, 1, path.EndpointA.ChannelConfig.PortID, path.EndpointA.ChannelID, path.EndpointB.ChannelConfig.PortID, path.EndpointB.ChannelID, defaultTimeoutHeight, disabledTimeoutTimestamp)

			err := path.EndpointA.SetChannelClosed()
			suite.Require().NoError(err)
			channelCap = suite.chainA.GetChannelCapability(path.EndpointA.ChannelConfig.PortID, path.EndpointA.ChannelID)
		}, false},
		{"capability authentication failed ORDERED", func() {
			expError = types.ErrInvalidChannelCapability

			path.SetChannelOrdered()
			suite.coordinator.Setup(path)

			packet = types.NewPacket(ibctesting.MockPacketData, 1, path.EndpointA.ChannelConfig.PortID, path.EndpointA.ChannelID, path.EndpointB.ChannelConfig.PortID, path.EndpointB.ChannelID, defaultTimeoutHeight, disabledTimeoutTimestamp)
			// create packet commitment
			err := path.EndpointA.SendPacket(packet)
			suite.Require().NoError(err)

			// create packet receipt and acknowledgement
			err = path.EndpointB.RecvPacket(packet)
			suite.Require().NoError(err)

			channelCap = capabilitytypes.NewCapability(3)
		}, false},
		{"packet destination port ≠ channel counterparty port", func() {
			expError = types.ErrInvalidPacket
			suite.coordinator.Setup(path)

			// use wrong port for dest
			packet = types.NewPacket(ibctesting.MockPacketData, 1, path.EndpointA.ChannelConfig.PortID, path.EndpointA.ChannelID, ibctesting.InvalidID, path.EndpointB.ChannelID, defaultTimeoutHeight, disabledTimeoutTimestamp)
			channelCap = suite.chainA.GetChannelCapability(path.EndpointA.ChannelConfig.PortID, path.EndpointA.ChannelID)
		}, false},
		{"packet destination channel ID ≠ channel counterparty channel ID", func() {
			expError = types.ErrInvalidPacket
			suite.coordinator.Setup(path)

			// use wrong channel for dest
			packet = types.NewPacket(ibctesting.MockPacketData, 1, path.EndpointA.ChannelConfig.PortID, path.EndpointA.ChannelID, path.EndpointB.ChannelConfig.PortID, ibctesting.InvalidID, defaultTimeoutHeight, disabledTimeoutTimestamp)
			channelCap = suite.chainA.GetChannelCapability(path.EndpointA.ChannelConfig.PortID, path.EndpointA.ChannelID)
		}, false},
		{"connection not found", func() {
			expError = connectiontypes.ErrConnectionNotFound
			suite.coordinator.Setup(path)

			// pass channel check
			suite.chainA.App.GetIBCKeeper().ChannelKeeper.SetChannel(
				suite.chainA.GetContext(),
				path.EndpointA.ChannelConfig.PortID, path.EndpointA.ChannelID,
				types.NewChannel(types.OPEN, types.ORDERED, types.NewCounterparty(path.EndpointB.ChannelConfig.PortID, path.EndpointB.ChannelID), []string{"connection-1000"}, path.EndpointA.ChannelConfig.Version),
			)
			packet = types.NewPacket(ibctesting.MockPacketData, 1, path.EndpointA.ChannelConfig.PortID, path.EndpointA.ChannelID, path.EndpointB.ChannelConfig.PortID, path.EndpointB.ChannelID, defaultTimeoutHeight, disabledTimeoutTimestamp)
			suite.chainA.CreateChannelCapability(suite.chainA.GetSimApp().ScopedIBCMockKeeper, path.EndpointA.ChannelConfig.PortID, path.EndpointA.ChannelID)
			channelCap = suite.chainA.GetChannelCapability(path.EndpointA.ChannelConfig.PortID, path.EndpointA.ChannelID)
		}, false},
		{"connection not OPEN", func() {
			expError = connectiontypes.ErrInvalidConnectionState
			suite.coordinator.SetupClients(path)
			// connection on chainA is in INIT
			err := path.EndpointA.ConnOpenInit()
			suite.Require().NoError(err)

			// pass channel check
			suite.chainA.App.GetIBCKeeper().ChannelKeeper.SetChannel(
				suite.chainA.GetContext(),
				path.EndpointA.ChannelConfig.PortID, path.EndpointA.ChannelID,
				types.NewChannel(types.OPEN, types.ORDERED, types.NewCounterparty(path.EndpointB.ChannelConfig.PortID, path.EndpointB.ChannelID), []string{path.EndpointA.ConnectionID}, path.EndpointA.ChannelConfig.Version),
			)
			packet = types.NewPacket(ibctesting.MockPacketData, 1, path.EndpointA.ChannelConfig.PortID, path.EndpointA.ChannelID, path.EndpointB.ChannelConfig.PortID, path.EndpointB.ChannelID, defaultTimeoutHeight, disabledTimeoutTimestamp)
			suite.chainA.CreateChannelCapability(suite.chainA.GetSimApp().ScopedIBCMockKeeper, path.EndpointA.ChannelConfig.PortID, path.EndpointA.ChannelID)
			channelCap = suite.chainA.GetChannelCapability(path.EndpointA.ChannelConfig.PortID, path.EndpointA.ChannelID)
		}, false},
		{"packet hasn't been sent", func() {
			expError = types.ErrNoOpMsg

			// packet commitment never written
			suite.coordinator.Setup(path)
			packet = types.NewPacket(ibctesting.MockPacketData, 1, path.EndpointA.ChannelConfig.PortID, path.EndpointA.ChannelID, path.EndpointB.ChannelConfig.PortID, path.EndpointB.ChannelID, defaultTimeoutHeight, disabledTimeoutTimestamp)
			channelCap = suite.chainA.GetChannelCapability(path.EndpointA.ChannelConfig.PortID, path.EndpointA.ChannelID)
		}, false},
		{"packet ack verification failed", func() {
			// skip error code check since error occurs in light-clients

			// ack never written
			suite.coordinator.Setup(path)
			packet = types.NewPacket(ibctesting.MockPacketData, 1, path.EndpointA.ChannelConfig.PortID, path.EndpointA.ChannelID, path.EndpointB.ChannelConfig.PortID, path.EndpointB.ChannelID, defaultTimeoutHeight, disabledTimeoutTimestamp)

			// create packet commitment
			path.EndpointA.SendPacket(packet)
			channelCap = suite.chainA.GetChannelCapability(path.EndpointA.ChannelConfig.PortID, path.EndpointA.ChannelID)
		}, false},
		{"packet commitment bytes do not match", func() {
			expError = types.ErrInvalidPacket

			// setup uses an UNORDERED channel
			suite.coordinator.Setup(path)
			packet = types.NewPacket(ibctesting.MockPacketData, 1, path.EndpointA.ChannelConfig.PortID, path.EndpointA.ChannelID, path.EndpointB.ChannelConfig.PortID, path.EndpointB.ChannelID, defaultTimeoutHeight, disabledTimeoutTimestamp)

			// create packet commitment
			err := path.EndpointA.SendPacket(packet)
			suite.Require().NoError(err)

			// create packet receipt and acknowledgement
			err = path.EndpointB.RecvPacket(packet)
			suite.Require().NoError(err)

			channelCap = suite.chainA.GetChannelCapability(path.EndpointA.ChannelConfig.PortID, path.EndpointA.ChannelID)

			packet.Data = []byte("invalid packet commitment")
		}, false},
		{"next ack sequence not found", func() {
			expError = types.ErrSequenceAckNotFound
			suite.coordinator.SetupConnections(path)

			path.EndpointA.ChannelID = ibctesting.FirstChannelID
			path.EndpointB.ChannelID = ibctesting.FirstChannelID

			// manually creating channel prevents next sequence acknowledgement from being set
			suite.chainA.App.GetIBCKeeper().ChannelKeeper.SetChannel(
				suite.chainA.GetContext(),
				path.EndpointA.ChannelConfig.PortID, path.EndpointA.ChannelID,
				types.NewChannel(types.OPEN, types.ORDERED, types.NewCounterparty(path.EndpointB.ChannelConfig.PortID, path.EndpointB.ChannelID), []string{path.EndpointA.ConnectionID}, path.EndpointA.ChannelConfig.Version),
			)

			packet = types.NewPacket(ibctesting.MockPacketData, 1, path.EndpointA.ChannelConfig.PortID, path.EndpointA.ChannelID, path.EndpointB.ChannelConfig.PortID, path.EndpointB.ChannelID, defaultTimeoutHeight, disabledTimeoutTimestamp)
			// manually set packet commitment
			suite.chainA.App.GetIBCKeeper().ChannelKeeper.SetPacketCommitment(suite.chainA.GetContext(), path.EndpointA.ChannelConfig.PortID, path.EndpointA.ChannelID, packet.GetSequence(), types.CommitPacket(suite.chainA.App.AppCodec(), packet))

			// manually set packet acknowledgement and capability
			suite.chainB.App.GetIBCKeeper().ChannelKeeper.SetPacketAcknowledgement(suite.chainB.GetContext(), path.EndpointB.ChannelConfig.PortID, path.EndpointB.ChannelID, packet.GetSequence(), types.CommitAcknowledgement(ack.Acknowledgement()))

			suite.chainA.CreateChannelCapability(suite.chainA.GetSimApp().ScopedIBCMockKeeper, path.EndpointA.ChannelConfig.PortID, path.EndpointA.ChannelID)
			channelCap = suite.chainA.GetChannelCapability(path.EndpointA.ChannelConfig.PortID, path.EndpointA.ChannelID)

			suite.coordinator.CommitBlock(path.EndpointA.Chain, path.EndpointB.Chain)

			path.EndpointA.UpdateClient()
			path.EndpointB.UpdateClient()
		}, false},
		{"next ack sequence mismatch ORDERED", func() {
			expError = types.ErrPacketSequenceOutOfOrder
			path.SetChannelOrdered()
			suite.coordinator.Setup(path)
			packet = types.NewPacket(ibctesting.MockPacketData, 1, path.EndpointA.ChannelConfig.PortID, path.EndpointA.ChannelID, path.EndpointB.ChannelConfig.PortID, path.EndpointB.ChannelID, defaultTimeoutHeight, disabledTimeoutTimestamp)
			// create packet commitment
			err := path.EndpointA.SendPacket(packet)
			suite.Require().NoError(err)

			// create packet acknowledgement
			err = path.EndpointB.RecvPacket(packet)
			suite.Require().NoError(err)

			// set next sequence ack wrong
			suite.chainA.App.GetIBCKeeper().ChannelKeeper.SetNextSequenceAck(suite.chainA.GetContext(), path.EndpointA.ChannelConfig.PortID, path.EndpointA.ChannelID, 10)
			channelCap = suite.chainA.GetChannelCapability(path.EndpointA.ChannelConfig.PortID, path.EndpointA.ChannelID)
		}, false},
	}

	for i, tc := range testCases {
		tc := tc
		suite.Run(fmt.Sprintf("Case %s, %d/%d tests", tc.msg, i, len(testCases)), func() {
			suite.SetupTest() // reset
			expError = nil    // must explcitly set error for failed cases
			path = ibctesting.NewPath(suite.chainA, suite.chainB)

			tc.malleate()

			packetKey := host.PacketAcknowledgementKey(packet.GetDestPort(), packet.GetDestChannel(), packet.GetSequence())
			proof, proofHeight := path.EndpointB.QueryProof(packetKey)

			err := suite.chainA.App.GetIBCKeeper().ChannelKeeper.AcknowledgePacket(suite.chainA.GetContext(), channelCap, packet, ack.Acknowledgement(), proof, proofHeight)
			pc := suite.chainA.App.GetIBCKeeper().ChannelKeeper.GetPacketCommitment(suite.chainA.GetContext(), packet.GetSourcePort(), packet.GetSourceChannel(), packet.GetSequence())

			channelA, _ := suite.chainA.App.GetIBCKeeper().ChannelKeeper.GetChannel(suite.chainA.GetContext(), packet.GetSourcePort(), packet.GetSourceChannel())
			sequenceAck, _ := suite.chainA.App.GetIBCKeeper().ChannelKeeper.GetNextSequenceAck(suite.chainA.GetContext(), packet.GetSourcePort(), packet.GetSourceChannel())

			if tc.expPass {
				suite.NoError(err)
				suite.Nil(pc)

				if channelA.Ordering == types.ORDERED {
					suite.Require().Equal(packet.GetSequence()+1, sequenceAck, "sequence not incremented in ordered channel")
				} else {
					suite.Require().Equal(uint64(1), sequenceAck, "sequence incremented for UNORDERED channel")
				}
			} else {
				suite.Error(err)
				// only check if expError is set, since not all error codes can be known
				if expError != nil {
					suite.Require().True(errors.Is(err, expError))
				}
			}
		})
	}
}<|MERGE_RESOLUTION|>--- conflicted
+++ resolved
@@ -20,11 +20,7 @@
 var (
 	disabledTimeoutTimestamp = uint64(0)
 	disabledTimeoutHeight    = clienttypes.ZeroHeight()
-<<<<<<< HEAD
-	defaultTimeoutHeight     = clienttypes.NewHeight(0, 100)
-=======
-	timeoutHeight            = clienttypes.NewHeight(1, 100)
->>>>>>> b8218212
+	defaultTimeoutHeight     = clienttypes.NewHeight(1, 100)
 
 	// for when the testing package cannot be used
 	clientIDA  = "clientA"
@@ -186,7 +182,10 @@
 			timestamp, err := suite.chainA.App.GetIBCKeeper().ConnectionKeeper.GetTimestampAtHeight(suite.chainA.GetContext(), connection, clientState.GetLatestHeight())
 			suite.Require().NoError(err)
 
-			packet = types.NewPacket(ibctesting.MockPacketData, 1, path.EndpointA.ChannelConfig.PortID, path.EndpointA.ChannelID, path.EndpointB.ChannelConfig.PortID, path.EndpointB.ChannelID, disabledTimeoutHeight, timestamp)
+			sourceChannel = path.EndpointA.ChannelID
+			timeoutHeight = disabledTimeoutHeight
+			timeoutTimestamp = timestamp
+
 			channelCap = suite.chainA.GetChannelCapability(path.EndpointA.ChannelConfig.PortID, path.EndpointA.ChannelID)
 		}, false},
 		{"next sequence send not found", func() {
@@ -571,13 +570,8 @@
 			"empty acknowledgement",
 			func() {
 				suite.coordinator.Setup(path)
-<<<<<<< HEAD
 				packet = types.NewPacket(ibctesting.MockPacketData, 1, path.EndpointA.ChannelConfig.PortID, path.EndpointA.ChannelID, path.EndpointB.ChannelConfig.PortID, path.EndpointB.ChannelID, defaultTimeoutHeight, disabledTimeoutTimestamp)
-				ack = ibcmock.NewMockEmptyAcknowledgement()
-=======
-				packet = types.NewPacket(ibctesting.MockPacketData, 1, path.EndpointA.ChannelConfig.PortID, path.EndpointA.ChannelID, path.EndpointB.ChannelConfig.PortID, path.EndpointB.ChannelID, timeoutHeight, disabledTimeoutTimestamp)
 				ack = ibcmock.NewEmptyAcknowledgement()
->>>>>>> b8218212
 				channelCap = suite.chainB.GetChannelCapability(path.EndpointB.ChannelConfig.PortID, path.EndpointB.ChannelID)
 			},
 			false,
