--- conflicted
+++ resolved
@@ -302,19 +302,6 @@
 		return errorsmod.Wrapf(types.ErrInvalidChannelState, "expected one of [%s, %s, %s], got %s", types.OPEN, types.FLUSHING, types.FLUSHCOMPLETE, channel.State)
 	}
 
-<<<<<<< HEAD
-	// Authenticate capability to ensure caller has authority to receive packet on this channel
-	capName := host.ChannelCapabilityPath(packet.GetDestPort(), packet.GetDestChannel())
-	if !k.scopedKeeper.AuthenticateCapability(ctx, chanCap, capName) {
-		return errorsmod.Wrapf(
-			types.ErrInvalidChannelCapability,
-			"channel capability failed authentication for capability name %s", capName,
-		)
-	}
-=======
-	sdkCtx := sdk.UnwrapSDKContext(ctx) // TODO: https://github.com/cosmos/ibc-go/issues/5917
->>>>>>> d771177a
-
 	// REPLAY PROTECTION: The recvStartSequence will prevent historical proofs from allowing replay
 	// attacks on packets processed in previous lifecycles of a channel. After a successful channel
 	// upgrade all packets under the recvStartSequence will have been processed and thus should be
