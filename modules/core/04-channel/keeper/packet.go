package keeper

import (
	"bytes"
	"context"
	"slices"
	"strconv"

	errorsmod "cosmossdk.io/errors"

	sdk "github.com/cosmos/cosmos-sdk/types"

	capabilitytypes "github.com/cosmos/ibc-go/modules/capability/types"
	clienttypes "github.com/cosmos/ibc-go/v9/modules/core/02-client/types"
	connectiontypes "github.com/cosmos/ibc-go/v9/modules/core/03-connection/types"
	"github.com/cosmos/ibc-go/v9/modules/core/04-channel/types"
	host "github.com/cosmos/ibc-go/v9/modules/core/24-host"
	"github.com/cosmos/ibc-go/v9/modules/core/exported"
)

// SendPacket is called by a module in order to send an IBC packet on a channel.
// The packet sequence generated for the packet to be sent is returned. An error
// is returned if one occurs.
func (k *Keeper) SendPacket(
	ctx context.Context,
	sourcePort string,
	sourceChannel string,
	timeoutHeight clienttypes.Height,
	timeoutTimestamp uint64,
	data []byte,
) (uint64, error) {
	channel, found := k.GetChannel(ctx, sourcePort, sourceChannel)
	if !found {
		return 0, errorsmod.Wrap(types.ErrChannelNotFound, sourceChannel)
	}

	if channel.State != types.OPEN {
		return 0, errorsmod.Wrapf(types.ErrInvalidChannelState, "channel is not OPEN (got %s)", channel.State)
	}

	sdkCtx := sdk.UnwrapSDKContext(ctx) // TODO: https://github.com/cosmos/ibc-go/issues/5917

	sequence, found := k.GetNextSequenceSend(ctx, sourcePort, sourceChannel)
	if !found {
		return 0, errorsmod.Wrapf(
			types.ErrSequenceSendNotFound,
			"source port: %s, source channel: %s", sourcePort, sourceChannel,
		)
	}

	// construct packet from given fields and channel state
	packet := types.NewPacket(data, sequence, sourcePort, sourceChannel,
		channel.Counterparty.PortId, channel.Counterparty.ChannelId, timeoutHeight, timeoutTimestamp)

	if err := packet.ValidateBasic(); err != nil {
		return 0, errorsmod.Wrap(err, "constructed packet failed basic validation")
	}

	connectionEnd, found := k.connectionKeeper.GetConnection(ctx, channel.ConnectionHops[0])
	if !found {
		return 0, errorsmod.Wrap(connectiontypes.ErrConnectionNotFound, channel.ConnectionHops[0])
	}

	// prevent accidental sends with clients that cannot be updated
	if status := k.clientKeeper.GetClientStatus(ctx, connectionEnd.ClientId); status != exported.Active {
		return 0, errorsmod.Wrapf(clienttypes.ErrClientNotActive, "cannot send packet using client (%s) with status %s", connectionEnd.ClientId, status)
	}

	latestHeight := k.clientKeeper.GetClientLatestHeight(ctx, connectionEnd.ClientId)
	if latestHeight.IsZero() {
		return 0, errorsmod.Wrapf(clienttypes.ErrInvalidHeight, "cannot send packet using client (%s) with zero height", connectionEnd.ClientId)
	}

	latestTimestamp, err := k.clientKeeper.GetClientTimestampAtHeight(ctx, connectionEnd.ClientId, latestHeight)
	if err != nil {
		return 0, err
	}

	// check if packet is timed out on the receiving chain
	timeout := types.NewTimeout(packet.GetTimeoutHeight().(clienttypes.Height), packet.GetTimeoutTimestamp())
	if timeout.Elapsed(latestHeight, latestTimestamp) {
		return 0, errorsmod.Wrap(timeout.ErrTimeoutElapsed(latestHeight, latestTimestamp), "invalid packet timeout")
	}

	commitment := types.CommitPacket(k.cdc, packet)

	k.SetNextSequenceSend(ctx, sourcePort, sourceChannel, sequence+1)
	k.SetPacketCommitment(ctx, sourcePort, sourceChannel, packet.GetSequence(), commitment)

	emitSendPacketEvent(sdkCtx, packet, channel, timeoutHeight)

	k.Logger(ctx).Info(
		"packet sent",
		"sequence", strconv.FormatUint(packet.GetSequence(), 10),
		"src_port", sourcePort,
		"src_channel", sourceChannel,
		"dst_port", packet.GetDestPort(),
		"dst_channel", packet.GetDestChannel(),
	)

	return packet.GetSequence(), nil
}

// RecvPacket is called by a module in order to receive & process an IBC packet
// sent on the corresponding channel end on the counterparty chain.
func (k *Keeper) RecvPacket(
	ctx context.Context,
	chanCap *capabilitytypes.Capability,
	packet types.Packet,
	proof []byte,
	proofHeight exported.Height,
) (string, error) {
	channel, found := k.GetChannel(ctx, packet.GetDestPort(), packet.GetDestChannel())
	if !found {
		return "", errorsmod.Wrap(types.ErrChannelNotFound, packet.GetDestChannel())
	}

	if !slices.Contains([]types.State{types.OPEN, types.FLUSHING, types.FLUSHCOMPLETE}, channel.State) {
		return "", errorsmod.Wrapf(types.ErrInvalidChannelState, "expected channel state to be one of [%s, %s, %s], but got %s", types.OPEN, types.FLUSHING, types.FLUSHCOMPLETE, channel.State)
	}

	// If counterpartyUpgrade is stored we need to ensure that the
	// packet sequence is < counterparty next sequence send. If the
	// counterparty is implemented correctly, this may only occur
	// when we are in FLUSHCOMPLETE and the counterparty has already
	// completed the channel upgrade.
	counterpartyUpgrade, found := k.GetCounterpartyUpgrade(ctx, packet.GetDestPort(), packet.GetDestChannel())
	if found {
		counterpartyNextSequenceSend := counterpartyUpgrade.NextSequenceSend
		if packet.GetSequence() >= counterpartyNextSequenceSend {
			return "", errorsmod.Wrapf(types.ErrInvalidPacket, "cannot flush packet at sequence greater than or equal to counterparty next sequence send (%d) ≥ (%d).", packet.GetSequence(), counterpartyNextSequenceSend)
		}
	}

	// Authenticate capability to ensure caller has authority to receive packet on this channel
	capName := host.ChannelCapabilityPath(packet.GetDestPort(), packet.GetDestChannel())
	if !k.scopedKeeper.AuthenticateCapability(ctx, chanCap, capName) {
		return "", errorsmod.Wrapf(
			types.ErrInvalidChannelCapability,
			"channel capability failed authentication for capability name %s", capName,
		)
	}

	// packet must come from the channel's counterparty
	if packet.GetSourcePort() != channel.Counterparty.PortId {
		return "", errorsmod.Wrapf(
			types.ErrInvalidPacket,
			"packet source port doesn't match the counterparty's port (%s ≠ %s)", packet.GetSourcePort(), channel.Counterparty.PortId,
		)
	}

	if packet.GetSourceChannel() != channel.Counterparty.ChannelId {
		return "", errorsmod.Wrapf(
			types.ErrInvalidPacket,
			"packet source channel doesn't match the counterparty's channel (%s ≠ %s)", packet.GetSourceChannel(), channel.Counterparty.ChannelId,
		)
	}

	// Connection must be OPEN to receive a packet. It is possible for connection to not yet be open if packet was
	// sent optimistically before connection and channel handshake completed. However, to receive a packet,
	// connection and channel must both be open
	connectionEnd, found := k.connectionKeeper.GetConnection(ctx, channel.ConnectionHops[0])
	if !found {
		return "", errorsmod.Wrap(connectiontypes.ErrConnectionNotFound, channel.ConnectionHops[0])
	}

	if connectionEnd.State != connectiontypes.OPEN {
		return "", errorsmod.Wrapf(connectiontypes.ErrInvalidConnectionState, "connection state is not OPEN (got %s)", connectionEnd.State)
	}

	// check if packet timed out by comparing it with the latest height of the chain
	sdkCtx := sdk.UnwrapSDKContext(ctx) // TODO: remove when Upgrading to 52
	selfHeight, selfTimestamp := clienttypes.GetSelfHeight(sdkCtx), uint64(sdkCtx.BlockTime().UnixNano())
	timeout := types.NewTimeout(packet.GetTimeoutHeight().(clienttypes.Height), packet.GetTimeoutTimestamp())
	if timeout.Elapsed(selfHeight, selfTimestamp) {
		return "", errorsmod.Wrap(timeout.ErrTimeoutElapsed(selfHeight, selfTimestamp), "packet timeout elapsed")
	}

	commitment := types.CommitPacket(k.cdc, packet)

	// verify that the counterparty did commit to sending this packet
	if err := k.connectionKeeper.VerifyPacketCommitment(
		ctx, connectionEnd, proofHeight, proof,
		packet.GetSourcePort(), packet.GetSourceChannel(), packet.GetSequence(),
		commitment,
	); err != nil {
		return "", errorsmod.Wrap(err, "couldn't verify counterparty packet commitment")
	}

	if err := k.applyReplayProtection(ctx, packet, channel); err != nil {
		return "", err
	}

	// log that a packet has been received & executed
	k.Logger(ctx).Info(
		"packet received",
		"sequence", strconv.FormatUint(packet.GetSequence(), 10),
		"src_port", packet.GetSourcePort(),
		"src_channel", packet.GetSourceChannel(),
		"dst_port", packet.GetDestPort(),
		"dst_channel", packet.GetDestChannel(),
	)

	// emit an event that the relayer can query for
	emitRecvPacketEvent(sdkCtx, packet, channel)

	return channel.Version, nil
}

// applyReplayProtection ensures a packet has not already been received
// and performs the necessary state changes to ensure it cannot be received again.
func (k *Keeper) applyReplayProtection(ctx context.Context, packet types.Packet, channel types.Channel) error {
	// REPLAY PROTECTION: The recvStartSequence will prevent historical proofs from allowing replay
	// attacks on packets processed in previous lifecycles of a channel. After a successful channel
	// upgrade all packets under the recvStartSequence will have been processed and thus should be
	// rejected.
	recvStartSequence, _ := k.GetRecvStartSequence(ctx, packet.GetDestPort(), packet.GetDestChannel())
	if packet.GetSequence() < recvStartSequence {
		return errorsmod.Wrap(types.ErrPacketReceived, "packet already processed in previous channel upgrade")
	}

	sdkCtx := sdk.UnwrapSDKContext(ctx) // TODO: remove when Upgrading to 52
	switch channel.Ordering {
	case types.UNORDERED:
		// REPLAY PROTECTION: Packet receipts will indicate that a packet has already been received
		// on unordered channels. Packet receipts must not be pruned, unless it has been marked stale
		// by the increase of the recvStartSequence.
		_, found := k.GetPacketReceipt(ctx, packet.GetDestPort(), packet.GetDestChannel(), packet.GetSequence())
		if found {
			emitRecvPacketEvent(sdkCtx, packet, channel)
			// This error indicates that the packet has already been relayed. Core IBC will
			// treat this error as a no-op in order to prevent an entire relay transaction
			// from failing and consuming unnecessary fees.
			return types.ErrNoOpMsg
		}

		// All verification complete, update state
		// For unordered channels we must set the receipt so it can be verified on the other side.
		// This receipt does not contain any data, since the packet has not yet been processed,
		// it's just a single store key set to a single byte to indicate that the packet has been received
		k.SetPacketReceipt(ctx, packet.GetDestPort(), packet.GetDestChannel(), packet.GetSequence())

	case types.ORDERED:
		// check if the packet is being received in order
		nextSequenceRecv, found := k.GetNextSequenceRecv(ctx, packet.GetDestPort(), packet.GetDestChannel())
		if !found {
			return errorsmod.Wrapf(
				types.ErrSequenceReceiveNotFound,
				"destination port: %s, destination channel: %s", packet.GetDestPort(), packet.GetDestChannel(),
			)
		}

		if packet.GetSequence() < nextSequenceRecv {
			emitRecvPacketEvent(sdkCtx, packet, channel)
			// This error indicates that the packet has already been relayed. Core IBC will
			// treat this error as a no-op in order to prevent an entire relay transaction
			// from failing and consuming unnecessary fees.
			return types.ErrNoOpMsg
		}

		// REPLAY PROTECTION: Ordered channels require packets to be received in a strict order.
		// Any out of order or previously received packets are rejected.
		if packet.GetSequence() != nextSequenceRecv {
			return errorsmod.Wrapf(
				types.ErrPacketSequenceOutOfOrder,
				"packet sequence ≠ next receive sequence (%d ≠ %d)", packet.GetSequence(), nextSequenceRecv,
			)
		}

		// All verification complete, update state
		// In ordered case, we must increment nextSequenceRecv
		nextSequenceRecv++

		// incrementing nextSequenceRecv and storing under this chain's channelEnd identifiers
		// Since this is the receiving chain, our channelEnd is packet's destination port and channel
		k.SetNextSequenceRecv(ctx, packet.GetDestPort(), packet.GetDestChannel(), nextSequenceRecv)
	}

	return nil
}

// WriteAcknowledgement writes the packet execution acknowledgement to the state,
// which will be verified by the counterparty chain using AcknowledgePacket.
//
// CONTRACT:
//
// 1) For synchronous execution, this function is be called in the IBC handler .
// For async handling, it needs to be called directly by the module which originally
// processed the packet.
//
// 2) Assumes that packet receipt has been written (unordered), or nextSeqRecv was incremented (ordered)
// previously by RecvPacket.
func (k *Keeper) WriteAcknowledgement(
	ctx context.Context,
	packet exported.PacketI,
	acknowledgement exported.Acknowledgement,
) error {
	channel, found := k.GetChannel(ctx, packet.GetDestPort(), packet.GetDestChannel())
	if !found {
		return errorsmod.Wrap(types.ErrChannelNotFound, packet.GetDestChannel())
	}

	if !slices.Contains([]types.State{types.OPEN, types.FLUSHING, types.FLUSHCOMPLETE}, channel.State) {
		return errorsmod.Wrapf(types.ErrInvalidChannelState, "expected one of [%s, %s, %s], got %s", types.OPEN, types.FLUSHING, types.FLUSHCOMPLETE, channel.State)
	}

<<<<<<< HEAD
	// Authenticate capability to ensure caller has authority to receive packet on this channel
	capName := host.ChannelCapabilityPath(packet.GetDestPort(), packet.GetDestChannel())
	if !k.scopedKeeper.AuthenticateCapability(ctx, chanCap, capName) {
		return errorsmod.Wrapf(
			types.ErrInvalidChannelCapability,
			"channel capability failed authentication for capability name %s", capName,
		)
	}

=======
>>>>>>> 73369b11
	// REPLAY PROTECTION: The recvStartSequence will prevent historical proofs from allowing replay
	// attacks on packets processed in previous lifecycles of a channel. After a successful channel
	// upgrade all packets under the recvStartSequence will have been processed and thus should be
	// rejected. Any asynchronous acknowledgement writes from packets processed in a previous lifecycle of a channel
	// will also be rejected.
	recvStartSequence, _ := k.GetRecvStartSequence(ctx, packet.GetDestPort(), packet.GetDestChannel())
	if packet.GetSequence() < recvStartSequence {
		return errorsmod.Wrap(types.ErrPacketReceived, "packet already processed in previous channel upgrade")
	}

	// NOTE: IBC app modules might have written the acknowledgement synchronously on
	// the OnRecvPacket callback so we need to check if the acknowledgement is already
	// set on the store and return an error if so.
	if k.HasPacketAcknowledgement(ctx, packet.GetDestPort(), packet.GetDestChannel(), packet.GetSequence()) {
		return types.ErrAcknowledgementExists
	}

	if acknowledgement == nil {
		return errorsmod.Wrap(types.ErrInvalidAcknowledgement, "acknowledgement cannot be nil")
	}

	bz := acknowledgement.Acknowledgement()
	if len(bz) == 0 {
		return errorsmod.Wrap(types.ErrInvalidAcknowledgement, "acknowledgement cannot be empty")
	}

	// set the acknowledgement so that it can be verified on the other side
	k.SetPacketAcknowledgement(
		ctx, packet.GetDestPort(), packet.GetDestChannel(), packet.GetSequence(),
		types.CommitAcknowledgement(bz),
	)

	// log that a packet acknowledgement has been written
	k.Logger(ctx).Info(
		"acknowledgement written",
		"sequence", strconv.FormatUint(packet.GetSequence(), 10),
		"src_port", packet.GetSourcePort(),
		"src_channel", packet.GetSourceChannel(),
		"dst_port", packet.GetDestPort(),
		"dst_channel", packet.GetDestChannel(),
	)

<<<<<<< HEAD
	sdkCtx := sdk.UnwrapSDKContext(ctx) // TODO: https://github.com/cosmos/ibc-go/issues/5917
=======
	sdkCtx := sdk.UnwrapSDKContext(ctx) // TODO: https://github.com/cosmos/ibc-go/issues/7223
>>>>>>> 73369b11
	emitWriteAcknowledgementEvent(sdkCtx, packet.(types.Packet), channel, bz)

	return nil
}

// AcknowledgePacket is called by a module to process the acknowledgement of a
// packet previously sent by the calling module on a channel to a counterparty
// module on the counterparty chain. Its intended usage is within the ante
// handler. AcknowledgePacket will clean up the packet commitment,
// which is no longer necessary since the packet has been received and acted upon.
// It will also increment NextSequenceAck in case of ORDERED channels.
func (k *Keeper) AcknowledgePacket(
	ctx context.Context,
	chanCap *capabilitytypes.Capability,
	packet types.Packet,
	acknowledgement []byte,
	proof []byte,
	proofHeight exported.Height,
) (string, error) {
	channel, found := k.GetChannel(ctx, packet.GetSourcePort(), packet.GetSourceChannel())
	if !found {
		return "", errorsmod.Wrapf(
			types.ErrChannelNotFound,
			"port ID (%s) channel ID (%s)", packet.GetSourcePort(), packet.GetSourceChannel(),
		)
	}

	if !slices.Contains([]types.State{types.OPEN, types.FLUSHING}, channel.State) {
		return "", errorsmod.Wrapf(types.ErrInvalidChannelState, "packets cannot be acknowledged on channel with state (%s)", channel.State)
	}

	// Authenticate capability to ensure caller has authority to receive packet on this channel
	capName := host.ChannelCapabilityPath(packet.GetSourcePort(), packet.GetSourceChannel())
	if !k.scopedKeeper.AuthenticateCapability(ctx, chanCap, capName) {
		return "", errorsmod.Wrapf(
			types.ErrInvalidChannelCapability,
			"channel capability failed authentication for capability name %s", capName,
		)
	}

	// packet must have been sent to the channel's counterparty
	if packet.GetDestPort() != channel.Counterparty.PortId {
		return "", errorsmod.Wrapf(
			types.ErrInvalidPacket,
			"packet destination port doesn't match the counterparty's port (%s ≠ %s)", packet.GetDestPort(), channel.Counterparty.PortId,
		)
	}

	if packet.GetDestChannel() != channel.Counterparty.ChannelId {
		return "", errorsmod.Wrapf(
			types.ErrInvalidPacket,
			"packet destination channel doesn't match the counterparty's channel (%s ≠ %s)", packet.GetDestChannel(), channel.Counterparty.ChannelId,
		)
	}

	connectionEnd, found := k.connectionKeeper.GetConnection(ctx, channel.ConnectionHops[0])
	if !found {
		return "", errorsmod.Wrap(connectiontypes.ErrConnectionNotFound, channel.ConnectionHops[0])
	}

	if connectionEnd.State != connectiontypes.OPEN {
		return "", errorsmod.Wrapf(connectiontypes.ErrInvalidConnectionState, "connection state is not OPEN (got %s)", connectionEnd.State)
	}

	commitment := k.GetPacketCommitment(ctx, packet.GetSourcePort(), packet.GetSourceChannel(), packet.GetSequence())

	if len(commitment) == 0 {
		emitAcknowledgePacketEvent(ctx, packet, channel)
		// This error indicates that the acknowledgement has already been relayed
		// or there is a misconfigured relayer attempting to prove an acknowledgement
		// for a packet never sent. Core IBC will treat this error as a no-op in order to
		// prevent an entire relay transaction from failing and consuming unnecessary fees.
		return "", types.ErrNoOpMsg
	}

	packetCommitment := types.CommitPacket(k.cdc, packet)

	// verify we sent the packet and haven't cleared it out yet
	if !bytes.Equal(commitment, packetCommitment) {
		return "", errorsmod.Wrapf(types.ErrInvalidPacket, "commitment bytes are not equal: got (%v), expected (%v)", packetCommitment, commitment)
	}

	if err := k.connectionKeeper.VerifyPacketAcknowledgement(
		ctx, connectionEnd, proofHeight, proof, packet.GetDestPort(), packet.GetDestChannel(),
		packet.GetSequence(), acknowledgement,
	); err != nil {
		return "", err
	}

	// assert packets acknowledged in order
	if channel.Ordering == types.ORDERED {
		nextSequenceAck, found := k.GetNextSequenceAck(ctx, packet.GetSourcePort(), packet.GetSourceChannel())
		if !found {
			return "", errorsmod.Wrapf(
				types.ErrSequenceAckNotFound,
				"source port: %s, source channel: %s", packet.GetSourcePort(), packet.GetSourceChannel(),
			)
		}

		if packet.GetSequence() != nextSequenceAck {
			return "", errorsmod.Wrapf(
				types.ErrPacketSequenceOutOfOrder,
				"packet sequence ≠ next ack sequence (%d ≠ %d)", packet.GetSequence(), nextSequenceAck,
			)
		}

		// All verification complete, in the case of ORDERED channels we must increment nextSequenceAck
		nextSequenceAck++

		// incrementing NextSequenceAck and storing under this chain's channelEnd identifiers
		// Since this is the original sending chain, our channelEnd is packet's source port and channel
		k.SetNextSequenceAck(ctx, packet.GetSourcePort(), packet.GetSourceChannel(), nextSequenceAck)

	}

	// Delete packet commitment, since the packet has been acknowledged, the commitement is no longer necessary
	k.deletePacketCommitment(ctx, packet.GetSourcePort(), packet.GetSourceChannel(), packet.GetSequence())

	// log that a packet has been acknowledged
	k.Logger(ctx).Info(
		"packet acknowledged",
		"sequence", strconv.FormatUint(packet.GetSequence(), 10),
		"src_port", packet.GetSourcePort(),
		"src_channel", packet.GetSourceChannel(),
		"dst_port", packet.GetDestPort(),
		"dst_channel", packet.GetDestChannel(),
	)

	// emit an event marking that we have processed the acknowledgement
	emitAcknowledgePacketEvent(ctx, packet, channel)

	// if an upgrade is in progress, handling packet flushing and update channel state appropriately
	if channel.State == types.FLUSHING {
		k.handleFlushState(ctx, packet, channel)
	}

	return channel.Version, nil
}

// handleFlushState is called when a packet is acknowledged or timed out and the channel is in
// FLUSHING state. It checks if the upgrade has timed out and if so, aborts the upgrade. If all
// packets have completed their lifecycle, it sets the channel state to FLUSHCOMPLETE and
// emits a channel_flush_complete event. Returns true if the upgrade was aborted, false otherwise.
func (k *Keeper) handleFlushState(ctx context.Context, packet types.Packet, channel types.Channel) {
	if counterpartyUpgrade, found := k.GetCounterpartyUpgrade(ctx, packet.GetSourcePort(), packet.GetSourceChannel()); found {
		timeout := counterpartyUpgrade.Timeout
		sdkCtx := sdk.UnwrapSDKContext(ctx) // TODO: remove when Upgrading to 52
		selfHeight, selfTimestamp := clienttypes.GetSelfHeight(sdkCtx), uint64(sdkCtx.BlockTime().UnixNano())

		if timeout.Elapsed(selfHeight, selfTimestamp) {
			// packet flushing timeout has expired, abort the upgrade
			// committing an error receipt to state, deleting upgrade information and restoring the channel.
			k.Logger(ctx).Info("upgrade aborted", "port_id", packet.GetSourcePort(), "channel_id", packet.GetSourceChannel(), "upgrade_sequence", channel.UpgradeSequence)
			k.MustAbortUpgrade(ctx, packet.GetSourcePort(), packet.GetSourceChannel(), timeout.ErrTimeoutElapsed(selfHeight, selfTimestamp))
		} else if !k.HasInflightPackets(ctx, packet.GetSourcePort(), packet.GetSourceChannel()) {
			// set the channel state to flush complete if all packets have been acknowledged/flushed.
			channel.State = types.FLUSHCOMPLETE
			k.SetChannel(ctx, packet.GetSourcePort(), packet.GetSourceChannel(), channel)
			emitChannelFlushCompleteEvent(ctx, packet.GetSourcePort(), packet.GetSourceChannel(), channel)
		}
	}
}<|MERGE_RESOLUTION|>--- conflicted
+++ resolved
@@ -304,18 +304,6 @@
 		return errorsmod.Wrapf(types.ErrInvalidChannelState, "expected one of [%s, %s, %s], got %s", types.OPEN, types.FLUSHING, types.FLUSHCOMPLETE, channel.State)
 	}
 
-<<<<<<< HEAD
-	// Authenticate capability to ensure caller has authority to receive packet on this channel
-	capName := host.ChannelCapabilityPath(packet.GetDestPort(), packet.GetDestChannel())
-	if !k.scopedKeeper.AuthenticateCapability(ctx, chanCap, capName) {
-		return errorsmod.Wrapf(
-			types.ErrInvalidChannelCapability,
-			"channel capability failed authentication for capability name %s", capName,
-		)
-	}
-
-=======
->>>>>>> 73369b11
 	// REPLAY PROTECTION: The recvStartSequence will prevent historical proofs from allowing replay
 	// attacks on packets processed in previous lifecycles of a channel. After a successful channel
 	// upgrade all packets under the recvStartSequence will have been processed and thus should be
@@ -358,11 +346,7 @@
 		"dst_channel", packet.GetDestChannel(),
 	)
 
-<<<<<<< HEAD
-	sdkCtx := sdk.UnwrapSDKContext(ctx) // TODO: https://github.com/cosmos/ibc-go/issues/5917
-=======
 	sdkCtx := sdk.UnwrapSDKContext(ctx) // TODO: https://github.com/cosmos/ibc-go/issues/7223
->>>>>>> 73369b11
 	emitWriteAcknowledgementEvent(sdkCtx, packet.(types.Packet), channel, bz)
 
 	return nil
