--- conflicted
+++ resolved
@@ -495,11 +495,7 @@
 	// log that a packet has been acknowledged
 	k.Logger(ctx).Info(
 		"packet acknowledged",
-<<<<<<< HEAD
-		"sequence", packet.GetSequence(),
-=======
 		"sequence", strconv.FormatUint(packet.GetSequence(), 10),
->>>>>>> a1878038
 		"src_port", packet.GetSourcePort(),
 		"src_channel", packet.GetSourceChannel(),
 		"dst_port", packet.GetDestPort(),
