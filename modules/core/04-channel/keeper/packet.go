--- conflicted
+++ resolved
@@ -69,13 +69,8 @@
 	}
 
 	// prevent accidental sends with clients that cannot be updated
-<<<<<<< HEAD
-	if status := k.clientKeeper.GetClientStatus(ctx, connectionEnd.GetClientID()); status != exported.Active {
+	if status := k.clientKeeper.GetClientStatus(ctx, connectionEnd.ClientId); status != exported.Active {
 		return 0, errorsmod.Wrapf(clienttypes.ErrClientNotActive, "cannot send packet using client (%s) with status %s", connectionEnd.GetClientID(), status)
-=======
-	if status := k.clientKeeper.GetClientStatus(ctx, clientState, connectionEnd.ClientId); status != exported.Active {
-		return 0, errorsmod.Wrapf(clienttypes.ErrClientNotActive, "cannot send packet using client (%s) with status %s", connectionEnd.ClientId, status)
->>>>>>> 661356e5
 	}
 
 	latestHeight := clientState.GetLatestHeight()
