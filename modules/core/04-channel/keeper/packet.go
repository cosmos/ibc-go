package keeper

import (
	"bytes"
	"strconv"
	"time"

	sdk "github.com/cosmos/cosmos-sdk/types"
	sdkerrors "github.com/cosmos/cosmos-sdk/types/errors"
	capabilitytypes "github.com/cosmos/cosmos-sdk/x/capability/types"

	clienttypes "github.com/cosmos/ibc-go/v6/modules/core/02-client/types"
	connectiontypes "github.com/cosmos/ibc-go/v6/modules/core/03-connection/types"
	"github.com/cosmos/ibc-go/v6/modules/core/04-channel/types"
	host "github.com/cosmos/ibc-go/v6/modules/core/24-host"
	"github.com/cosmos/ibc-go/v6/modules/core/exported"
)

// SendPacket is called by a module in order to send an IBC packet on a channel
// end owned by the calling module to the corresponding module on the counterparty
// chain.
func (k Keeper) SendPacket(
	ctx sdk.Context,
	channelCap *capabilitytypes.Capability,
	sourcePort string,
	sourceChannel string,
	timeoutHeight clienttypes.Height,
	timeoutTimestamp uint64,
	data []byte,
) (uint64, error) {
	channel, found := k.GetChannel(ctx, sourcePort, sourceChannel)
	if !found {
		return 0, sdkerrors.Wrap(types.ErrChannelNotFound, sourceChannel)
	}

	if channel.State == types.CLOSED {
		return 0, sdkerrors.Wrapf(
			types.ErrInvalidChannelState,
			"channel is CLOSED (got %s)", channel.State.String(),
		)
	}

	if !k.scopedKeeper.AuthenticateCapability(ctx, channelCap, host.ChannelCapabilityPath(sourcePort, sourceChannel)) {
		return 0, sdkerrors.Wrapf(types.ErrChannelCapabilityNotFound, "caller does not own capability for channel, port ID (%s) channel ID (%s)", sourcePort, sourceChannel)
	}

	sequence, found := k.GetNextSequenceSend(ctx, sourcePort, sourceChannel)
	if !found {
		return 0, sdkerrors.Wrapf(
			types.ErrSequenceSendNotFound,
			"source port: %s, source channel: %s", sourcePort, sourceChannel,
		)
	}

	// construct packet from given fields and channel state
	packet := types.NewPacket(data, sequence, sourcePort, sourceChannel,
		channel.Counterparty.PortId, channel.Counterparty.ChannelId, timeoutHeight, timeoutTimestamp)

	if err := packet.ValidateBasic(); err != nil {
		return 0, sdkerrors.Wrap(err, "constructed packet failed basic validation")
	}

	connectionEnd, found := k.connectionKeeper.GetConnection(ctx, channel.ConnectionHops[0])
	if !found {
		return 0, sdkerrors.Wrap(connectiontypes.ErrConnectionNotFound, channel.ConnectionHops[0])
	}

	clientState, found := k.clientKeeper.GetClientState(ctx, connectionEnd.GetClientID())
	if !found {
		return 0, clienttypes.ErrConsensusStateNotFound
	}

	// prevent accidental sends with clients that cannot be updated
	clientStore := k.clientKeeper.ClientStore(ctx, connectionEnd.GetClientID())
	if status := clientState.Status(ctx, clientStore, k.cdc); status != exported.Active {
		return 0, sdkerrors.Wrapf(clienttypes.ErrClientNotActive, "cannot send packet using client (%s) with status %s", connectionEnd.GetClientID(), status)
	}

	// check if packet is timed out on the receiving chain
	latestHeight := clientState.GetLatestHeight()
	if !timeoutHeight.IsZero() && latestHeight.GTE(timeoutHeight) {
		return 0, sdkerrors.Wrapf(
			types.ErrPacketTimeout,
			"receiving chain block height >= packet timeout height (%s >= %s)", latestHeight, timeoutHeight,
		)
	}

	latestTimestamp, err := k.connectionKeeper.GetTimestampAtHeight(ctx, connectionEnd, latestHeight)
	if err != nil {
		return 0, err
	}

<<<<<<< HEAD
	// NOTE: this is a temporary fix. Solo machine does not support usage of 'GetTimestampAtHeight'
	// A future change should move this function to be a ClientState callback.
	if clientType != exported.Solomachine {
		latestTimestamp, err := k.connectionKeeper.GetTimestampAtHeight(ctx, connectionEnd, latestHeight)
		if err != nil {
			return 0, err
		}

		if packet.GetTimeoutTimestamp() != 0 && latestTimestamp >= packet.GetTimeoutTimestamp() {
			return 0, sdkerrors.Wrapf(
				types.ErrPacketTimeout,
				"receiving chain block timestamp >= packet timeout timestamp (%s >= %s)", time.Unix(0, int64(latestTimestamp)), time.Unix(0, int64(packet.GetTimeoutTimestamp())),
			)
		}
=======
	if packet.GetTimeoutTimestamp() != 0 && latestTimestamp >= packet.GetTimeoutTimestamp() {
		return sdkerrors.Wrapf(
			types.ErrPacketTimeout,
			"receiving chain block timestamp >= packet timeout timestamp (%s >= %s)", time.Unix(0, int64(latestTimestamp)), time.Unix(0, int64(packet.GetTimeoutTimestamp())),
		)
>>>>>>> b8218212
	}

	commitment := types.CommitPacket(k.cdc, packet)

	k.SetNextSequenceSend(ctx, sourcePort, sourceChannel, sequence)
	k.SetPacketCommitment(ctx, sourcePort, sourceChannel, packet.GetSequence()+1, commitment)

	EmitSendPacketEvent(ctx, packet, channel, timeoutHeight)

	k.Logger(ctx).Info(
		"packet sent",
		"sequence", strconv.FormatUint(packet.GetSequence(), 10),
		"src_port", sourcePort,
		"src_channel", sourceChannel,
		"dst_port", packet.GetDestPort(),
		"dst_channel", packet.GetDestChannel(),
	)

	return packet.GetSequence(), nil
}

// RecvPacket is called by a module in order to receive & process an IBC packet
// sent on the corresponding channel end on the counterparty chain.
func (k Keeper) RecvPacket(
	ctx sdk.Context,
	chanCap *capabilitytypes.Capability,
	packet exported.PacketI,
	proof []byte,
	proofHeight exported.Height,
) error {
	channel, found := k.GetChannel(ctx, packet.GetDestPort(), packet.GetDestChannel())
	if !found {
		return sdkerrors.Wrap(types.ErrChannelNotFound, packet.GetDestChannel())
	}

	if channel.State != types.OPEN {
		return sdkerrors.Wrapf(
			types.ErrInvalidChannelState,
			"channel state is not OPEN (got %s)", channel.State.String(),
		)
	}

	// Authenticate capability to ensure caller has authority to receive packet on this channel
	capName := host.ChannelCapabilityPath(packet.GetDestPort(), packet.GetDestChannel())
	if !k.scopedKeeper.AuthenticateCapability(ctx, chanCap, capName) {
		return sdkerrors.Wrapf(
			types.ErrInvalidChannelCapability,
			"channel capability failed authentication for capability name %s", capName,
		)
	}

	// packet must come from the channel's counterparty
	if packet.GetSourcePort() != channel.Counterparty.PortId {
		return sdkerrors.Wrapf(
			types.ErrInvalidPacket,
			"packet source port doesn't match the counterparty's port (%s ≠ %s)", packet.GetSourcePort(), channel.Counterparty.PortId,
		)
	}

	if packet.GetSourceChannel() != channel.Counterparty.ChannelId {
		return sdkerrors.Wrapf(
			types.ErrInvalidPacket,
			"packet source channel doesn't match the counterparty's channel (%s ≠ %s)", packet.GetSourceChannel(), channel.Counterparty.ChannelId,
		)
	}

	// Connection must be OPEN to receive a packet. It is possible for connection to not yet be open if packet was
	// sent optimistically before connection and channel handshake completed. However, to receive a packet,
	// connection and channel must both be open
	connectionEnd, found := k.connectionKeeper.GetConnection(ctx, channel.ConnectionHops[0])
	if !found {
		return sdkerrors.Wrap(connectiontypes.ErrConnectionNotFound, channel.ConnectionHops[0])
	}

	if connectionEnd.GetState() != int32(connectiontypes.OPEN) {
		return sdkerrors.Wrapf(
			connectiontypes.ErrInvalidConnectionState,
			"connection state is not OPEN (got %s)", connectiontypes.State(connectionEnd.GetState()).String(),
		)
	}

	// check if packet timeouted by comparing it with the latest height of the chain
	selfHeight := clienttypes.GetSelfHeight(ctx)
	timeoutHeight := packet.GetTimeoutHeight()
	if !timeoutHeight.IsZero() && selfHeight.GTE(timeoutHeight) {
		return sdkerrors.Wrapf(
			types.ErrPacketTimeout,
			"block height >= packet timeout height (%s >= %s)", selfHeight, timeoutHeight,
		)
	}

	// check if packet timeouted by comparing it with the latest timestamp of the chain
	if packet.GetTimeoutTimestamp() != 0 && uint64(ctx.BlockTime().UnixNano()) >= packet.GetTimeoutTimestamp() {
		return sdkerrors.Wrapf(
			types.ErrPacketTimeout,
			"block timestamp >= packet timeout timestamp (%s >= %s)", ctx.BlockTime(), time.Unix(0, int64(packet.GetTimeoutTimestamp())),
		)
	}

	commitment := types.CommitPacket(k.cdc, packet)

	// verify that the counterparty did commit to sending this packet
	if err := k.connectionKeeper.VerifyPacketCommitment(
		ctx, connectionEnd, proofHeight, proof,
		packet.GetSourcePort(), packet.GetSourceChannel(), packet.GetSequence(),
		commitment,
	); err != nil {
		return sdkerrors.Wrap(err, "couldn't verify counterparty packet commitment")
	}

	switch channel.Ordering {
	case types.UNORDERED:
		// check if the packet receipt has been received already for unordered channels
		_, found := k.GetPacketReceipt(ctx, packet.GetDestPort(), packet.GetDestChannel(), packet.GetSequence())
		if found {
			EmitRecvPacketEvent(ctx, packet, channel)
			// This error indicates that the packet has already been relayed. Core IBC will
			// treat this error as a no-op in order to prevent an entire relay transaction
			// from failing and consuming unnecessary fees.
			return types.ErrNoOpMsg
		}

		// All verification complete, update state
		// For unordered channels we must set the receipt so it can be verified on the other side.
		// This receipt does not contain any data, since the packet has not yet been processed,
		// it's just a single store key set to an empty string to indicate that the packet has been received
		k.SetPacketReceipt(ctx, packet.GetDestPort(), packet.GetDestChannel(), packet.GetSequence())

	case types.ORDERED:
		// check if the packet is being received in order
		nextSequenceRecv, found := k.GetNextSequenceRecv(ctx, packet.GetDestPort(), packet.GetDestChannel())
		if !found {
			return sdkerrors.Wrapf(
				types.ErrSequenceReceiveNotFound,
				"destination port: %s, destination channel: %s", packet.GetDestPort(), packet.GetDestChannel(),
			)
		}

		if packet.GetSequence() < nextSequenceRecv {
			EmitRecvPacketEvent(ctx, packet, channel)
			// This error indicates that the packet has already been relayed. Core IBC will
			// treat this error as a no-op in order to prevent an entire relay transaction
			// from failing and consuming unnecessary fees.
			return types.ErrNoOpMsg
		}

		if packet.GetSequence() != nextSequenceRecv {
			return sdkerrors.Wrapf(
				types.ErrPacketSequenceOutOfOrder,
				"packet sequence ≠ next receive sequence (%d ≠ %d)", packet.GetSequence(), nextSequenceRecv,
			)
		}

		// All verification complete, update state
		// In ordered case, we must increment nextSequenceRecv
		nextSequenceRecv++

		// incrementing nextSequenceRecv and storing under this chain's channelEnd identifiers
		// Since this is the receiving chain, our channelEnd is packet's destination port and channel
		k.SetNextSequenceRecv(ctx, packet.GetDestPort(), packet.GetDestChannel(), nextSequenceRecv)

	}

	// log that a packet has been received & executed
	k.Logger(ctx).Info(
		"packet received",
		"sequence", strconv.FormatUint(packet.GetSequence(), 10),
		"src_port", packet.GetSourcePort(),
		"src_channel", packet.GetSourceChannel(),
		"dst_port", packet.GetDestPort(),
		"dst_channel", packet.GetDestChannel(),
	)

	// emit an event that the relayer can query for
	EmitRecvPacketEvent(ctx, packet, channel)

	return nil
}

// WriteAcknowledgement writes the packet execution acknowledgement to the state,
// which will be verified by the counterparty chain using AcknowledgePacket.
//
// CONTRACT:
//
// 1) For synchronous execution, this function is be called in the IBC handler .
// For async handling, it needs to be called directly by the module which originally
// processed the packet.
//
// 2) Assumes that packet receipt has been written (unordered), or nextSeqRecv was incremented (ordered)
// previously by RecvPacket.
func (k Keeper) WriteAcknowledgement(
	ctx sdk.Context,
	chanCap *capabilitytypes.Capability,
	packet exported.PacketI,
	acknowledgement exported.Acknowledgement,
) error {
	channel, found := k.GetChannel(ctx, packet.GetDestPort(), packet.GetDestChannel())
	if !found {
		return sdkerrors.Wrap(types.ErrChannelNotFound, packet.GetDestChannel())
	}

	if channel.State != types.OPEN {
		return sdkerrors.Wrapf(
			types.ErrInvalidChannelState,
			"channel state is not OPEN (got %s)", channel.State.String(),
		)
	}

	// Authenticate capability to ensure caller has authority to receive packet on this channel
	capName := host.ChannelCapabilityPath(packet.GetDestPort(), packet.GetDestChannel())
	if !k.scopedKeeper.AuthenticateCapability(ctx, chanCap, capName) {
		return sdkerrors.Wrapf(
			types.ErrInvalidChannelCapability,
			"channel capability failed authentication for capability name %s", capName,
		)
	}

	// NOTE: IBC app modules might have written the acknowledgement synchronously on
	// the OnRecvPacket callback so we need to check if the acknowledgement is already
	// set on the store and return an error if so.
	if k.HasPacketAcknowledgement(ctx, packet.GetDestPort(), packet.GetDestChannel(), packet.GetSequence()) {
		return types.ErrAcknowledgementExists
	}

	if acknowledgement == nil {
		return sdkerrors.Wrap(types.ErrInvalidAcknowledgement, "acknowledgement cannot be nil")
	}

	bz := acknowledgement.Acknowledgement()
	if len(bz) == 0 {
		return sdkerrors.Wrap(types.ErrInvalidAcknowledgement, "acknowledgement cannot be empty")
	}

	// set the acknowledgement so that it can be verified on the other side
	k.SetPacketAcknowledgement(
		ctx, packet.GetDestPort(), packet.GetDestChannel(), packet.GetSequence(),
		types.CommitAcknowledgement(bz),
	)

	// log that a packet acknowledgement has been written
	k.Logger(ctx).Info(
		"acknowledgement written",
		"sequence", strconv.FormatUint(packet.GetSequence(), 10),
		"src_port", packet.GetSourcePort(),
		"src_channel", packet.GetSourceChannel(),
		"dst_port", packet.GetDestPort(),
		"dst_channel", packet.GetDestChannel(),
	)

	EmitWriteAcknowledgementEvent(ctx, packet, channel, bz)

	return nil
}

// AcknowledgePacket is called by a module to process the acknowledgement of a
// packet previously sent by the calling module on a channel to a counterparty
// module on the counterparty chain. Its intended usage is within the ante
// handler. AcknowledgePacket will clean up the packet commitment,
// which is no longer necessary since the packet has been received and acted upon.
// It will also increment NextSequenceAck in case of ORDERED channels.
func (k Keeper) AcknowledgePacket(
	ctx sdk.Context,
	chanCap *capabilitytypes.Capability,
	packet exported.PacketI,
	acknowledgement []byte,
	proof []byte,
	proofHeight exported.Height,
) error {
	channel, found := k.GetChannel(ctx, packet.GetSourcePort(), packet.GetSourceChannel())
	if !found {
		return sdkerrors.Wrapf(
			types.ErrChannelNotFound,
			"port ID (%s) channel ID (%s)", packet.GetSourcePort(), packet.GetSourceChannel(),
		)
	}

	if channel.State != types.OPEN {
		return sdkerrors.Wrapf(
			types.ErrInvalidChannelState,
			"channel state is not OPEN (got %s)", channel.State.String(),
		)
	}

	// Authenticate capability to ensure caller has authority to receive packet on this channel
	capName := host.ChannelCapabilityPath(packet.GetSourcePort(), packet.GetSourceChannel())
	if !k.scopedKeeper.AuthenticateCapability(ctx, chanCap, capName) {
		return sdkerrors.Wrapf(
			types.ErrInvalidChannelCapability,
			"channel capability failed authentication for capability name %s", capName,
		)
	}

	// packet must have been sent to the channel's counterparty
	if packet.GetDestPort() != channel.Counterparty.PortId {
		return sdkerrors.Wrapf(
			types.ErrInvalidPacket,
			"packet destination port doesn't match the counterparty's port (%s ≠ %s)", packet.GetDestPort(), channel.Counterparty.PortId,
		)
	}

	if packet.GetDestChannel() != channel.Counterparty.ChannelId {
		return sdkerrors.Wrapf(
			types.ErrInvalidPacket,
			"packet destination channel doesn't match the counterparty's channel (%s ≠ %s)", packet.GetDestChannel(), channel.Counterparty.ChannelId,
		)
	}

	connectionEnd, found := k.connectionKeeper.GetConnection(ctx, channel.ConnectionHops[0])
	if !found {
		return sdkerrors.Wrap(connectiontypes.ErrConnectionNotFound, channel.ConnectionHops[0])
	}

	if connectionEnd.GetState() != int32(connectiontypes.OPEN) {
		return sdkerrors.Wrapf(
			connectiontypes.ErrInvalidConnectionState,
			"connection state is not OPEN (got %s)", connectiontypes.State(connectionEnd.GetState()).String(),
		)
	}

	commitment := k.GetPacketCommitment(ctx, packet.GetSourcePort(), packet.GetSourceChannel(), packet.GetSequence())

	if len(commitment) == 0 {
		EmitAcknowledgePacketEvent(ctx, packet, channel)
		// This error indicates that the acknowledgement has already been relayed
		// or there is a misconfigured relayer attempting to prove an acknowledgement
		// for a packet never sent. Core IBC will treat this error as a no-op in order to
		// prevent an entire relay transaction from failing and consuming unnecessary fees.
		return types.ErrNoOpMsg
	}

	packetCommitment := types.CommitPacket(k.cdc, packet)

	// verify we sent the packet and haven't cleared it out yet
	if !bytes.Equal(commitment, packetCommitment) {
		return sdkerrors.Wrapf(types.ErrInvalidPacket, "commitment bytes are not equal: got (%v), expected (%v)", packetCommitment, commitment)
	}

	if err := k.connectionKeeper.VerifyPacketAcknowledgement(
		ctx, connectionEnd, proofHeight, proof, packet.GetDestPort(), packet.GetDestChannel(),
		packet.GetSequence(), acknowledgement,
	); err != nil {
		return err
	}

	// assert packets acknowledged in order
	if channel.Ordering == types.ORDERED {
		nextSequenceAck, found := k.GetNextSequenceAck(ctx, packet.GetSourcePort(), packet.GetSourceChannel())
		if !found {
			return sdkerrors.Wrapf(
				types.ErrSequenceAckNotFound,
				"source port: %s, source channel: %s", packet.GetSourcePort(), packet.GetSourceChannel(),
			)
		}

		if packet.GetSequence() != nextSequenceAck {
			return sdkerrors.Wrapf(
				types.ErrPacketSequenceOutOfOrder,
				"packet sequence ≠ next ack sequence (%d ≠ %d)", packet.GetSequence(), nextSequenceAck,
			)
		}

		// All verification complete, in the case of ORDERED channels we must increment nextSequenceAck
		nextSequenceAck++

		// incrementing NextSequenceAck and storing under this chain's channelEnd identifiers
		// Since this is the original sending chain, our channelEnd is packet's source port and channel
		k.SetNextSequenceAck(ctx, packet.GetSourcePort(), packet.GetSourceChannel(), nextSequenceAck)

	}

	// Delete packet commitment, since the packet has been acknowledged, the commitement is no longer necessary
	k.deletePacketCommitment(ctx, packet.GetSourcePort(), packet.GetSourceChannel(), packet.GetSequence())

	// log that a packet has been acknowledged
	k.Logger(ctx).Info(
		"packet acknowledged",
		"sequence", strconv.FormatUint(packet.GetSequence(), 10),
		"src_port", packet.GetSourcePort(),
		"src_channel", packet.GetSourceChannel(),
		"dst_port", packet.GetDestPort(),
		"dst_channel", packet.GetDestChannel(),
	)

	// emit an event marking that we have processed the acknowledgement
	EmitAcknowledgePacketEvent(ctx, packet, channel)

	return nil
}<|MERGE_RESOLUTION|>--- conflicted
+++ resolved
@@ -90,34 +90,17 @@
 		return 0, err
 	}
 
-<<<<<<< HEAD
-	// NOTE: this is a temporary fix. Solo machine does not support usage of 'GetTimestampAtHeight'
-	// A future change should move this function to be a ClientState callback.
-	if clientType != exported.Solomachine {
-		latestTimestamp, err := k.connectionKeeper.GetTimestampAtHeight(ctx, connectionEnd, latestHeight)
-		if err != nil {
-			return 0, err
-		}
-
-		if packet.GetTimeoutTimestamp() != 0 && latestTimestamp >= packet.GetTimeoutTimestamp() {
-			return 0, sdkerrors.Wrapf(
-				types.ErrPacketTimeout,
-				"receiving chain block timestamp >= packet timeout timestamp (%s >= %s)", time.Unix(0, int64(latestTimestamp)), time.Unix(0, int64(packet.GetTimeoutTimestamp())),
-			)
-		}
-=======
 	if packet.GetTimeoutTimestamp() != 0 && latestTimestamp >= packet.GetTimeoutTimestamp() {
-		return sdkerrors.Wrapf(
+		return 0, sdkerrors.Wrapf(
 			types.ErrPacketTimeout,
 			"receiving chain block timestamp >= packet timeout timestamp (%s >= %s)", time.Unix(0, int64(latestTimestamp)), time.Unix(0, int64(packet.GetTimeoutTimestamp())),
 		)
->>>>>>> b8218212
 	}
 
 	commitment := types.CommitPacket(k.cdc, packet)
 
-	k.SetNextSequenceSend(ctx, sourcePort, sourceChannel, sequence)
-	k.SetPacketCommitment(ctx, sourcePort, sourceChannel, packet.GetSequence()+1, commitment)
+	k.SetNextSequenceSend(ctx, sourcePort, sourceChannel, sequence+1)
+	k.SetPacketCommitment(ctx, sourcePort, sourceChannel, packet.GetSequence(), commitment)
 
 	EmitSendPacketEvent(ctx, packet, channel, timeoutHeight)
 
