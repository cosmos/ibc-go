package keeper

import (
	"bytes"
	"strconv"
	"time"

	errorsmod "cosmossdk.io/errors"

	sdk "github.com/cosmos/cosmos-sdk/types"

	capabilitytypes "github.com/cosmos/ibc-go/modules/capability/types"
	"github.com/cosmos/ibc-go/v7/internal/collections"
	clienttypes "github.com/cosmos/ibc-go/v7/modules/core/02-client/types"
	connectiontypes "github.com/cosmos/ibc-go/v7/modules/core/03-connection/types"
	"github.com/cosmos/ibc-go/v7/modules/core/04-channel/types"
	host "github.com/cosmos/ibc-go/v7/modules/core/24-host"
	"github.com/cosmos/ibc-go/v7/modules/core/exported"
)

// SendPacket is called by a module in order to send an IBC packet on a channel.
// The packet sequence generated for the packet to be sent is returned. An error
// is returned if one occurs.
func (k Keeper) SendPacket(
	ctx sdk.Context,
	channelCap *capabilitytypes.Capability,
	sourcePort string,
	sourceChannel string,
	timeoutHeight clienttypes.Height,
	timeoutTimestamp uint64,
	data []byte,
) (uint64, error) {
	channel, found := k.GetChannel(ctx, sourcePort, sourceChannel)
	if !found {
		return 0, errorsmod.Wrap(types.ErrChannelNotFound, sourceChannel)
	}

<<<<<<< HEAD
	if channel.State != types.OPEN {
		return 0, errorsmod.Wrapf(types.ErrInvalidChannelState, "channel is not OPEN (got %s)", channel.State)
=======
	if !channel.IsOpen() {
		return 0, errorsmod.Wrapf(
			types.ErrInvalidChannelState,
			"channel state is not OPEN (got %s)", channel.State.String(),
		)
>>>>>>> 2007367d
	}

	if !k.scopedKeeper.AuthenticateCapability(ctx, channelCap, host.ChannelCapabilityPath(sourcePort, sourceChannel)) {
		return 0, errorsmod.Wrapf(types.ErrChannelCapabilityNotFound, "caller does not own capability for channel, port ID (%s) channel ID (%s)", sourcePort, sourceChannel)
	}

	sequence, found := k.GetNextSequenceSend(ctx, sourcePort, sourceChannel)
	if !found {
		return 0, errorsmod.Wrapf(
			types.ErrSequenceSendNotFound,
			"source port: %s, source channel: %s", sourcePort, sourceChannel,
		)
	}

	// construct packet from given fields and channel state
	packet := types.NewPacket(data, sequence, sourcePort, sourceChannel,
		channel.Counterparty.PortId, channel.Counterparty.ChannelId, timeoutHeight, timeoutTimestamp)

	if err := packet.ValidateBasic(); err != nil {
		return 0, errorsmod.Wrap(err, "constructed packet failed basic validation")
	}

	connectionEnd, found := k.connectionKeeper.GetConnection(ctx, channel.ConnectionHops[0])
	if !found {
		return 0, errorsmod.Wrap(connectiontypes.ErrConnectionNotFound, channel.ConnectionHops[0])
	}

	clientState, found := k.clientKeeper.GetClientState(ctx, connectionEnd.GetClientID())
	if !found {
		return 0, clienttypes.ErrClientNotFound
	}

	// prevent accidental sends with clients that cannot be updated
	if status := k.clientKeeper.GetClientStatus(ctx, clientState, connectionEnd.GetClientID()); status != exported.Active {
		return 0, errorsmod.Wrapf(clienttypes.ErrClientNotActive, "cannot send packet using client (%s) with status %s", connectionEnd.GetClientID(), status)
	}

	// check if packet is timed out on the receiving chain
	latestHeight := clientState.GetLatestHeight()
	if !timeoutHeight.IsZero() && latestHeight.GTE(timeoutHeight) {
		return 0, errorsmod.Wrapf(
			types.ErrPacketTimeout,
			"receiving chain block height >= packet timeout height (%s >= %s)", latestHeight, timeoutHeight,
		)
	}

	latestTimestamp, err := k.connectionKeeper.GetTimestampAtHeight(ctx, connectionEnd, latestHeight)
	if err != nil {
		return 0, err
	}

	if packet.GetTimeoutTimestamp() != 0 && latestTimestamp >= packet.GetTimeoutTimestamp() {
		return 0, errorsmod.Wrapf(
			types.ErrPacketTimeout,
			"receiving chain block timestamp >= packet timeout timestamp (%s >= %s)", time.Unix(0, int64(latestTimestamp)).UTC(), time.Unix(0, int64(packet.GetTimeoutTimestamp())).UTC(),
		)
	}

	commitment := types.CommitPacket(k.cdc, packet)

	k.SetNextSequenceSend(ctx, sourcePort, sourceChannel, sequence+1)
	k.SetPacketCommitment(ctx, sourcePort, sourceChannel, packet.GetSequence(), commitment)

	emitSendPacketEvent(ctx, packet, channel, timeoutHeight)

	k.Logger(ctx).Info(
		"packet sent",
		"sequence", strconv.FormatUint(packet.GetSequence(), 10),
		"src_port", sourcePort,
		"src_channel", sourceChannel,
		"dst_port", packet.GetDestPort(),
		"dst_channel", packet.GetDestChannel(),
	)

	return packet.GetSequence(), nil
}

// RecvPacket is called by a module in order to receive & process an IBC packet
// sent on the corresponding channel end on the counterparty chain.
func (k Keeper) RecvPacket(
	ctx sdk.Context,
	chanCap *capabilitytypes.Capability,
	packet exported.PacketI,
	proof []byte,
	proofHeight exported.Height,
) error {
	channel, found := k.GetChannel(ctx, packet.GetDestPort(), packet.GetDestChannel())
	if !found {
		return errorsmod.Wrap(types.ErrChannelNotFound, packet.GetDestChannel())
	}

<<<<<<< HEAD
	if !collections.Contains(channel.State, []types.State{types.OPEN, types.FLUSHING}) {
		return errorsmod.Wrapf(types.ErrInvalidChannelState, "expected channel state to be one of [%s, %s], but got %s", types.OPEN, types.FLUSHING, channel.State)
	}

	// in the case of the channel being in FLUSHING we need to ensure that the the counterparty last sequence send
	// is less than or equal to the packet sequence.
	if channel.State == types.FLUSHING {
		counterpartyUpgrade, found := k.GetCounterpartyUpgrade(ctx, packet.GetDestPort(), packet.GetDestChannel())
		if !found {
			return errorsmod.Wrapf(types.ErrUpgradeNotFound, "counterparty upgrade not found for channel: %s", packet.GetDestChannel())
		}

		// only error if the counterparty latest sequence send is set (> 0)
		counterpartyLatestSequenceSend := counterpartyUpgrade.LatestSequenceSend
		if counterpartyLatestSequenceSend != 0 && packet.GetSequence() > counterpartyLatestSequenceSend {
			return errorsmod.Wrapf(
				types.ErrInvalidPacket,
				"failed to receive packet, cannot flush packet at sequence greater than counterparty last sequence send (%d) > (%d)", packet.GetSequence(), counterpartyLatestSequenceSend,
			)
		}
=======
	if !channel.IsOpen() {
		return errorsmod.Wrapf(
			types.ErrInvalidChannelState,
			"channel state is not OPEN (got %s)", channel.State.String(),
		)
>>>>>>> 2007367d
	}

	// Authenticate capability to ensure caller has authority to receive packet on this channel
	capName := host.ChannelCapabilityPath(packet.GetDestPort(), packet.GetDestChannel())
	if !k.scopedKeeper.AuthenticateCapability(ctx, chanCap, capName) {
		return errorsmod.Wrapf(
			types.ErrInvalidChannelCapability,
			"channel capability failed authentication for capability name %s", capName,
		)
	}

	// packet must come from the channel's counterparty
	if packet.GetSourcePort() != channel.Counterparty.PortId {
		return errorsmod.Wrapf(
			types.ErrInvalidPacket,
			"packet source port doesn't match the counterparty's port (%s ≠ %s)", packet.GetSourcePort(), channel.Counterparty.PortId,
		)
	}

	if packet.GetSourceChannel() != channel.Counterparty.ChannelId {
		return errorsmod.Wrapf(
			types.ErrInvalidPacket,
			"packet source channel doesn't match the counterparty's channel (%s ≠ %s)", packet.GetSourceChannel(), channel.Counterparty.ChannelId,
		)
	}

	// Connection must be OPEN to receive a packet. It is possible for connection to not yet be open if packet was
	// sent optimistically before connection and channel handshake completed. However, to receive a packet,
	// connection and channel must both be open
	connectionEnd, found := k.connectionKeeper.GetConnection(ctx, channel.ConnectionHops[0])
	if !found {
		return errorsmod.Wrap(connectiontypes.ErrConnectionNotFound, channel.ConnectionHops[0])
	}

	if connectionEnd.GetState() != int32(connectiontypes.OPEN) {
		return errorsmod.Wrapf(
			connectiontypes.ErrInvalidConnectionState,
			"connection state is not OPEN (got %s)", connectiontypes.State(connectionEnd.GetState()).String(),
		)
	}

	// check if packet timeouted by comparing it with the latest height of the chain
	selfHeight := clienttypes.GetSelfHeight(ctx)
	timeoutHeight := packet.GetTimeoutHeight()
	if !timeoutHeight.IsZero() && selfHeight.GTE(timeoutHeight) {
		return errorsmod.Wrapf(
			types.ErrPacketTimeout,
			"block height >= packet timeout height (%s >= %s)", selfHeight, timeoutHeight,
		)
	}

	// check if packet timeouted by comparing it with the latest timestamp of the chain
	if packet.GetTimeoutTimestamp() != 0 && uint64(ctx.BlockTime().UnixNano()) >= packet.GetTimeoutTimestamp() {
		return errorsmod.Wrapf(
			types.ErrPacketTimeout,
			"block timestamp >= packet timeout timestamp (%s >= %s)", ctx.BlockTime(), time.Unix(0, int64(packet.GetTimeoutTimestamp())).UTC(),
		)
	}

	commitment := types.CommitPacket(k.cdc, packet)

	// verify that the counterparty did commit to sending this packet
	if err := k.connectionKeeper.VerifyPacketCommitment(
		ctx, connectionEnd, proofHeight, proof,
		packet.GetSourcePort(), packet.GetSourceChannel(), packet.GetSequence(),
		commitment,
	); err != nil {
		return errorsmod.Wrap(err, "couldn't verify counterparty packet commitment")
	}

	switch channel.Ordering {
	case types.UNORDERED:
		// check if the packet receipt has been received already for unordered channels
		_, found := k.GetPacketReceipt(ctx, packet.GetDestPort(), packet.GetDestChannel(), packet.GetSequence())
		if found {
			emitRecvPacketEvent(ctx, packet, channel)
			// This error indicates that the packet has already been relayed. Core IBC will
			// treat this error as a no-op in order to prevent an entire relay transaction
			// from failing and consuming unnecessary fees.
			return types.ErrNoOpMsg
		}

		// All verification complete, update state
		// For unordered channels we must set the receipt so it can be verified on the other side.
		// This receipt does not contain any data, since the packet has not yet been processed,
		// it's just a single store key set to an empty string to indicate that the packet has been received
		k.SetPacketReceipt(ctx, packet.GetDestPort(), packet.GetDestChannel(), packet.GetSequence())

	case types.ORDERED:
		// check if the packet is being received in order
		nextSequenceRecv, found := k.GetNextSequenceRecv(ctx, packet.GetDestPort(), packet.GetDestChannel())
		if !found {
			return errorsmod.Wrapf(
				types.ErrSequenceReceiveNotFound,
				"destination port: %s, destination channel: %s", packet.GetDestPort(), packet.GetDestChannel(),
			)
		}

		if packet.GetSequence() < nextSequenceRecv {
			emitRecvPacketEvent(ctx, packet, channel)
			// This error indicates that the packet has already been relayed. Core IBC will
			// treat this error as a no-op in order to prevent an entire relay transaction
			// from failing and consuming unnecessary fees.
			return types.ErrNoOpMsg
		}

		if packet.GetSequence() != nextSequenceRecv {
			return errorsmod.Wrapf(
				types.ErrPacketSequenceOutOfOrder,
				"packet sequence ≠ next receive sequence (%d ≠ %d)", packet.GetSequence(), nextSequenceRecv,
			)
		}

		// All verification complete, update state
		// In ordered case, we must increment nextSequenceRecv
		nextSequenceRecv++

		// incrementing nextSequenceRecv and storing under this chain's channelEnd identifiers
		// Since this is the receiving chain, our channelEnd is packet's destination port and channel
		k.SetNextSequenceRecv(ctx, packet.GetDestPort(), packet.GetDestChannel(), nextSequenceRecv)

	}

	// log that a packet has been received & executed
	k.Logger(ctx).Info(
		"packet received",
		"sequence", strconv.FormatUint(packet.GetSequence(), 10),
		"src_port", packet.GetSourcePort(),
		"src_channel", packet.GetSourceChannel(),
		"dst_port", packet.GetDestPort(),
		"dst_channel", packet.GetDestChannel(),
	)

	// emit an event that the relayer can query for
	emitRecvPacketEvent(ctx, packet, channel)

	return nil
}

// WriteAcknowledgement writes the packet execution acknowledgement to the state,
// which will be verified by the counterparty chain using AcknowledgePacket.
//
// CONTRACT:
//
// 1) For synchronous execution, this function is be called in the IBC handler .
// For async handling, it needs to be called directly by the module which originally
// processed the packet.
//
// 2) Assumes that packet receipt has been written (unordered), or nextSeqRecv was incremented (ordered)
// previously by RecvPacket.
func (k Keeper) WriteAcknowledgement(
	ctx sdk.Context,
	chanCap *capabilitytypes.Capability,
	packet exported.PacketI,
	acknowledgement exported.Acknowledgement,
) error {
	channel, found := k.GetChannel(ctx, packet.GetDestPort(), packet.GetDestChannel())
	if !found {
		return errorsmod.Wrap(types.ErrChannelNotFound, packet.GetDestChannel())
	}

	if !channel.IsOpen() {
		return errorsmod.Wrapf(
			types.ErrInvalidChannelState,
			"channel state is not OPEN (got %s)", channel.State.String(),
		)
	}

	// Authenticate capability to ensure caller has authority to receive packet on this channel
	capName := host.ChannelCapabilityPath(packet.GetDestPort(), packet.GetDestChannel())
	if !k.scopedKeeper.AuthenticateCapability(ctx, chanCap, capName) {
		return errorsmod.Wrapf(
			types.ErrInvalidChannelCapability,
			"channel capability failed authentication for capability name %s", capName,
		)
	}

	// NOTE: IBC app modules might have written the acknowledgement synchronously on
	// the OnRecvPacket callback so we need to check if the acknowledgement is already
	// set on the store and return an error if so.
	if k.HasPacketAcknowledgement(ctx, packet.GetDestPort(), packet.GetDestChannel(), packet.GetSequence()) {
		return types.ErrAcknowledgementExists
	}

	if acknowledgement == nil {
		return errorsmod.Wrap(types.ErrInvalidAcknowledgement, "acknowledgement cannot be nil")
	}

	bz := acknowledgement.Acknowledgement()
	if len(bz) == 0 {
		return errorsmod.Wrap(types.ErrInvalidAcknowledgement, "acknowledgement cannot be empty")
	}

	// set the acknowledgement so that it can be verified on the other side
	k.SetPacketAcknowledgement(
		ctx, packet.GetDestPort(), packet.GetDestChannel(), packet.GetSequence(),
		types.CommitAcknowledgement(bz),
	)

	// log that a packet acknowledgement has been written
	k.Logger(ctx).Info(
		"acknowledgement written",
		"sequence", strconv.FormatUint(packet.GetSequence(), 10),
		"src_port", packet.GetSourcePort(),
		"src_channel", packet.GetSourceChannel(),
		"dst_port", packet.GetDestPort(),
		"dst_channel", packet.GetDestChannel(),
	)

	emitWriteAcknowledgementEvent(ctx, packet, channel, bz)

	return nil
}

// AcknowledgePacket is called by a module to process the acknowledgement of a
// packet previously sent by the calling module on a channel to a counterparty
// module on the counterparty chain. Its intended usage is within the ante
// handler. AcknowledgePacket will clean up the packet commitment,
// which is no longer necessary since the packet has been received and acted upon.
// It will also increment NextSequenceAck in case of ORDERED channels.
func (k Keeper) AcknowledgePacket(
	ctx sdk.Context,
	chanCap *capabilitytypes.Capability,
	packet exported.PacketI,
	acknowledgement []byte,
	proof []byte,
	proofHeight exported.Height,
) error {
	channel, found := k.GetChannel(ctx, packet.GetSourcePort(), packet.GetSourceChannel())
	if !found {
		return errorsmod.Wrapf(
			types.ErrChannelNotFound,
			"port ID (%s) channel ID (%s)", packet.GetSourcePort(), packet.GetSourceChannel(),
		)
	}

<<<<<<< HEAD
	if !collections.Contains(channel.State, []types.State{types.OPEN, types.FLUSHING}) {
		return errorsmod.Wrapf(types.ErrInvalidChannelState, "packets cannot be acknowledged on channel with state (%s)", channel.State)
=======
	if !channel.IsOpen() {
		return errorsmod.Wrapf(
			types.ErrInvalidChannelState,
			"channel state is not OPEN (got %s)", channel.State.String(),
		)
>>>>>>> 2007367d
	}

	// Authenticate capability to ensure caller has authority to receive packet on this channel
	capName := host.ChannelCapabilityPath(packet.GetSourcePort(), packet.GetSourceChannel())
	if !k.scopedKeeper.AuthenticateCapability(ctx, chanCap, capName) {
		return errorsmod.Wrapf(
			types.ErrInvalidChannelCapability,
			"channel capability failed authentication for capability name %s", capName,
		)
	}

	// packet must have been sent to the channel's counterparty
	if packet.GetDestPort() != channel.Counterparty.PortId {
		return errorsmod.Wrapf(
			types.ErrInvalidPacket,
			"packet destination port doesn't match the counterparty's port (%s ≠ %s)", packet.GetDestPort(), channel.Counterparty.PortId,
		)
	}

	if packet.GetDestChannel() != channel.Counterparty.ChannelId {
		return errorsmod.Wrapf(
			types.ErrInvalidPacket,
			"packet destination channel doesn't match the counterparty's channel (%s ≠ %s)", packet.GetDestChannel(), channel.Counterparty.ChannelId,
		)
	}

	connectionEnd, found := k.connectionKeeper.GetConnection(ctx, channel.ConnectionHops[0])
	if !found {
		return errorsmod.Wrap(connectiontypes.ErrConnectionNotFound, channel.ConnectionHops[0])
	}

	if connectionEnd.GetState() != int32(connectiontypes.OPEN) {
		return errorsmod.Wrapf(
			connectiontypes.ErrInvalidConnectionState,
			"connection state is not OPEN (got %s)", connectiontypes.State(connectionEnd.GetState()).String(),
		)
	}

	commitment := k.GetPacketCommitment(ctx, packet.GetSourcePort(), packet.GetSourceChannel(), packet.GetSequence())

	if len(commitment) == 0 {
		emitAcknowledgePacketEvent(ctx, packet, channel)
		// This error indicates that the acknowledgement has already been relayed
		// or there is a misconfigured relayer attempting to prove an acknowledgement
		// for a packet never sent. Core IBC will treat this error as a no-op in order to
		// prevent an entire relay transaction from failing and consuming unnecessary fees.
		return types.ErrNoOpMsg
	}

	packetCommitment := types.CommitPacket(k.cdc, packet)

	// verify we sent the packet and haven't cleared it out yet
	if !bytes.Equal(commitment, packetCommitment) {
		return errorsmod.Wrapf(types.ErrInvalidPacket, "commitment bytes are not equal: got (%v), expected (%v)", packetCommitment, commitment)
	}

	if err := k.connectionKeeper.VerifyPacketAcknowledgement(
		ctx, connectionEnd, proofHeight, proof, packet.GetDestPort(), packet.GetDestChannel(),
		packet.GetSequence(), acknowledgement,
	); err != nil {
		return err
	}

	// assert packets acknowledged in order
	if channel.Ordering == types.ORDERED {
		nextSequenceAck, found := k.GetNextSequenceAck(ctx, packet.GetSourcePort(), packet.GetSourceChannel())
		if !found {
			return errorsmod.Wrapf(
				types.ErrSequenceAckNotFound,
				"source port: %s, source channel: %s", packet.GetSourcePort(), packet.GetSourceChannel(),
			)
		}

		if packet.GetSequence() != nextSequenceAck {
			return errorsmod.Wrapf(
				types.ErrPacketSequenceOutOfOrder,
				"packet sequence ≠ next ack sequence (%d ≠ %d)", packet.GetSequence(), nextSequenceAck,
			)
		}

		// All verification complete, in the case of ORDERED channels we must increment nextSequenceAck
		nextSequenceAck++

		// incrementing NextSequenceAck and storing under this chain's channelEnd identifiers
		// Since this is the original sending chain, our channelEnd is packet's source port and channel
		k.SetNextSequenceAck(ctx, packet.GetSourcePort(), packet.GetSourceChannel(), nextSequenceAck)

	}

	// Delete packet commitment, since the packet has been acknowledged, the commitement is no longer necessary
	k.deletePacketCommitment(ctx, packet.GetSourcePort(), packet.GetSourceChannel(), packet.GetSequence())

	// log that a packet has been acknowledged
	k.Logger(ctx).Info(
		"packet acknowledged",
		"sequence", strconv.FormatUint(packet.GetSequence(), 10),
		"src_port", packet.GetSourcePort(),
		"src_channel", packet.GetSourceChannel(),
		"dst_port", packet.GetDestPort(),
		"dst_channel", packet.GetDestChannel(),
	)

	// emit an event marking that we have processed the acknowledgement
	emitAcknowledgePacketEvent(ctx, packet, channel)

	// if an upgrade is in progress, handling packet flushing and update channel state appropriately
	if channel.State == types.FLUSHING {
		counterpartyUpgrade, found := k.GetCounterpartyUpgrade(ctx, packet.GetSourcePort(), packet.GetSourceChannel())
		if !found {
			return errorsmod.Wrapf(types.ErrUpgradeNotFound, "counterparty upgrade not found for channel: %s", packet.GetSourceChannel())
		}

		timeout := counterpartyUpgrade.Timeout
		// if the timeout is valid then use it, otherwise it has not been set in the upgrade handshake yet.
		if timeout.IsValid() {
			if hasPassed, err := timeout.HasPassed(ctx); hasPassed {
				// packet flushing timeout has expired, abort the upgrade and return nil,
				// committing an error receipt to state, restoring the channel and successfully acknowledging the packet.
				k.MustAbortUpgrade(ctx, packet.GetSourcePort(), packet.GetSourceChannel(), err)
				return nil
			}

			// set the channel state to flush complete if all packets have been acknowledged/flushed.
			if !k.HasInflightPackets(ctx, packet.GetSourcePort(), packet.GetSourceChannel()) {
				channel.State = types.FLUSHCOMPLETE
				k.SetChannel(ctx, packet.GetSourcePort(), packet.GetSourceChannel(), channel)
			}
		}
	}

	return nil
}<|MERGE_RESOLUTION|>--- conflicted
+++ resolved
@@ -35,16 +35,8 @@
 		return 0, errorsmod.Wrap(types.ErrChannelNotFound, sourceChannel)
 	}
 
-<<<<<<< HEAD
 	if channel.State != types.OPEN {
 		return 0, errorsmod.Wrapf(types.ErrInvalidChannelState, "channel is not OPEN (got %s)", channel.State)
-=======
-	if !channel.IsOpen() {
-		return 0, errorsmod.Wrapf(
-			types.ErrInvalidChannelState,
-			"channel state is not OPEN (got %s)", channel.State.String(),
-		)
->>>>>>> 2007367d
 	}
 
 	if !k.scopedKeeper.AuthenticateCapability(ctx, channelCap, host.ChannelCapabilityPath(sourcePort, sourceChannel)) {
@@ -136,7 +128,6 @@
 		return errorsmod.Wrap(types.ErrChannelNotFound, packet.GetDestChannel())
 	}
 
-<<<<<<< HEAD
 	if !collections.Contains(channel.State, []types.State{types.OPEN, types.FLUSHING}) {
 		return errorsmod.Wrapf(types.ErrInvalidChannelState, "expected channel state to be one of [%s, %s], but got %s", types.OPEN, types.FLUSHING, channel.State)
 	}
@@ -157,13 +148,6 @@
 				"failed to receive packet, cannot flush packet at sequence greater than counterparty last sequence send (%d) > (%d)", packet.GetSequence(), counterpartyLatestSequenceSend,
 			)
 		}
-=======
-	if !channel.IsOpen() {
-		return errorsmod.Wrapf(
-			types.ErrInvalidChannelState,
-			"channel state is not OPEN (got %s)", channel.State.String(),
-		)
->>>>>>> 2007367d
 	}
 
 	// Authenticate capability to ensure caller has authority to receive packet on this channel
@@ -400,16 +384,8 @@
 		)
 	}
 
-<<<<<<< HEAD
 	if !collections.Contains(channel.State, []types.State{types.OPEN, types.FLUSHING}) {
 		return errorsmod.Wrapf(types.ErrInvalidChannelState, "packets cannot be acknowledged on channel with state (%s)", channel.State)
-=======
-	if !channel.IsOpen() {
-		return errorsmod.Wrapf(
-			types.ErrInvalidChannelState,
-			"channel state is not OPEN (got %s)", channel.State.String(),
-		)
->>>>>>> 2007367d
 	}
 
 	// Authenticate capability to ensure caller has authority to receive packet on this channel
