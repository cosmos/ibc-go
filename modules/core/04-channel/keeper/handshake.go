package keeper

import (
	"fmt"

	errorsmod "cosmossdk.io/errors"

	"github.com/cosmos/cosmos-sdk/telemetry"
	sdk "github.com/cosmos/cosmos-sdk/types"

	capabilitytypes "github.com/cosmos/ibc-go/modules/capability/types"
	clienttypes "github.com/cosmos/ibc-go/v8/modules/core/02-client/types"
	connectiontypes "github.com/cosmos/ibc-go/v8/modules/core/03-connection/types"
	"github.com/cosmos/ibc-go/v8/modules/core/04-channel/types"
	porttypes "github.com/cosmos/ibc-go/v8/modules/core/05-port/types"
	host "github.com/cosmos/ibc-go/v8/modules/core/24-host"
	"github.com/cosmos/ibc-go/v8/modules/core/exported"
)

// ChanOpenInit is called by a module to initiate a channel opening handshake with
// a module on another chain. The counterparty channel identifier is validated to be
// empty in msg validation.
func (k Keeper) ChanOpenInit(
	ctx sdk.Context,
	order types.Order,
	connectionHops []string,
	portID string,
	portCap *capabilitytypes.Capability,
	counterparty types.Counterparty,
	version string,
) (string, *capabilitytypes.Capability, error) {
	// connection hop length checked on msg.ValidateBasic()
	connectionEnd, found := k.connectionKeeper.GetConnection(ctx, connectionHops[0])
	if !found {
		return "", nil, errorsmod.Wrap(connectiontypes.ErrConnectionNotFound, connectionHops[0])
	}

	getVersions := connectionEnd.GetVersions()
	if len(getVersions) != 1 {
		return "", nil, errorsmod.Wrapf(
			connectiontypes.ErrInvalidVersion,
			"single version must be negotiated on connection before opening channel, got: %v",
			getVersions,
		)
	}

	if !connectiontypes.VerifySupportedFeature(getVersions[0], order.String()) {
		return "", nil, errorsmod.Wrapf(
			connectiontypes.ErrInvalidVersion,
			"connection version %s does not support channel ordering: %s",
			getVersions[0], order.String(),
		)
	}

	clientState, found := k.clientKeeper.GetClientState(ctx, connectionEnd.ClientId)
	if !found {
		return "", nil, errorsmod.Wrapf(clienttypes.ErrClientNotFound, "clientID (%s)", connectionEnd.ClientId)
	}

	if status := k.clientKeeper.GetClientStatus(ctx, clientState, connectionEnd.ClientId); status != exported.Active {
		return "", nil, errorsmod.Wrapf(clienttypes.ErrClientNotActive, "client (%s) status is %s", connectionEnd.ClientId, status)
	}

	authenticate, err := k.portKeeper.Authenticate(ctx, portCap, portID)
	if err != nil {
		panic(err)
	}
	if !authenticate {
		return "", nil, errorsmod.Wrapf(porttypes.ErrInvalidPort, "caller does not own port capability for port ID %s", portID)
	}

	channelID := k.GenerateChannelIdentifier(ctx)

	capKey, err := k.scopedKeeper.NewCapability(ctx, host.ChannelCapabilityPath(portID, channelID))
	if err != nil {
		return "", nil, errorsmod.Wrapf(err, "could not create channel capability for port ID %s and channel ID %s", portID, channelID)
	}

	return channelID, capKey, nil
}

// WriteOpenInitChannel writes a channel which has successfully passed the OpenInit handshake step.
// The channel is set in state and all the associated Send and Recv sequences are set to 1.
// An event is emitted for the handshake step.
func (k Keeper) WriteOpenInitChannel(
	ctx sdk.Context,
	portID,
	channelID string,
	order types.Order,
	connectionHops []string,
	counterparty types.Counterparty,
	version string,
) {
	channel := types.NewChannel(types.INIT, order, counterparty, connectionHops, version)
	k.SetChannel(ctx, portID, channelID, channel)

	k.SetNextSequenceSend(ctx, portID, channelID, 1)
	k.SetNextSequenceRecv(ctx, portID, channelID, 1)
	k.SetNextSequenceAck(ctx, portID, channelID, 1)

	k.Logger(ctx).Info("channel state updated", "port-id", portID, "channel-id", channelID, "previous-state", types.UNINITIALIZED.String(), "new-state", types.INIT.String())

	defer telemetry.IncrCounter(1, "ibc", "channel", "open-init")

	emitChannelOpenInitEvent(ctx, portID, channelID, channel)
}

// ChanOpenTry is called by a module to accept the first step of a channel opening
// handshake initiated by a module on another chain.
func (k Keeper) ChanOpenTry(
	ctx sdk.Context,
	order types.Order,
	connectionHops []string,
	portID string,
	portCap *capabilitytypes.Capability,
	counterparty types.Counterparty,
	counterpartyVersion string,
	initProof []byte,
	proofHeight exported.Height,
) (string, *capabilitytypes.Capability, error) {
	// connection hops only supports a single connection
	if len(connectionHops) != 1 {
		return "", nil, errorsmod.Wrapf(types.ErrTooManyConnectionHops, "expected 1, got %d", len(connectionHops))
	}

	// generate a new channel
	channelID := k.GenerateChannelIdentifier(ctx)

	authenticate, err := k.portKeeper.Authenticate(ctx, portCap, portID)
	if err != nil {
		panic(err)
	}
	if !authenticate {
		return "", nil, errorsmod.Wrapf(porttypes.ErrInvalidPort, "caller does not own port capability for port ID %s", portID)
	}

	connectionEnd, found := k.connectionKeeper.GetConnection(ctx, connectionHops[0])
	if !found {
		return "", nil, errorsmod.Wrap(connectiontypes.ErrConnectionNotFound, connectionHops[0])
	}

	if connectionEnd.GetState() != int32(connectiontypes.OPEN) {
		return "", nil, errorsmod.Wrapf(
			connectiontypes.ErrInvalidConnectionState,
			"connection state is not OPEN (got %s)", connectiontypes.State(connectionEnd.GetState()).String(),
		)
	}

	getVersions := connectionEnd.GetVersions()
	if len(getVersions) != 1 {
		return "", nil, errorsmod.Wrapf(
			connectiontypes.ErrInvalidVersion,
			"single version must be negotiated on connection before opening channel, got: %v",
			getVersions,
		)
	}

	if !connectiontypes.VerifySupportedFeature(getVersions[0], order.String()) {
		return "", nil, errorsmod.Wrapf(
			connectiontypes.ErrInvalidVersion,
			"connection version %s does not support channel ordering: %s",
			getVersions[0], order.String(),
		)
	}

	counterpartyHops := []string{connectionEnd.GetCounterparty().GetConnectionID()}

	// expectedCounterpaty is the counterparty of the counterparty's channel end
	// (i.e self)
	expectedCounterparty := types.NewCounterparty(portID, "")
	expectedChannel := types.NewChannel(
		types.INIT, order, expectedCounterparty,
		counterpartyHops, counterpartyVersion,
	)

<<<<<<< HEAD
	if err = k.connectionKeeper.VerifyChannelState(
		ctx, connectionEnd, proofHeight, proofInit,
=======
	if err := k.connectionKeeper.VerifyChannelState(
		ctx, connectionEnd, proofHeight, initProof,
>>>>>>> 68968140
		counterparty.PortId, counterparty.ChannelId, expectedChannel,
	); err != nil {
		return "", nil, err
	}

	capKey, err := k.scopedKeeper.NewCapability(ctx, host.ChannelCapabilityPath(portID, channelID))
	if err != nil {
		return "", nil, errorsmod.Wrapf(err, "could not create channel capability for port ID %s and channel ID %s", portID, channelID)
	}

	return channelID, capKey, nil
}

// WriteOpenTryChannel writes a channel which has successfully passed the OpenTry handshake step.
// The channel is set in state. If a previous channel state did not exist, all the Send and Recv
// sequences are set to 1. An event is emitted for the handshake step.
func (k Keeper) WriteOpenTryChannel(
	ctx sdk.Context,
	portID,
	channelID string,
	order types.Order,
	connectionHops []string,
	counterparty types.Counterparty,
	version string,
) {
	k.SetNextSequenceSend(ctx, portID, channelID, 1)
	k.SetNextSequenceRecv(ctx, portID, channelID, 1)
	k.SetNextSequenceAck(ctx, portID, channelID, 1)

	channel := types.NewChannel(types.TRYOPEN, order, counterparty, connectionHops, version)

	k.SetChannel(ctx, portID, channelID, channel)

	k.Logger(ctx).Info("channel state updated", "port-id", portID, "channel-id", channelID, "previous-state", types.UNINITIALIZED.String(), "new-state", types.TRYOPEN.String())

	defer telemetry.IncrCounter(1, "ibc", "channel", "open-try")

	emitChannelOpenTryEvent(ctx, portID, channelID, channel)
}

// ChanOpenAck is called by the handshake-originating module to acknowledge the
// acceptance of the initial request by the counterparty module on the other chain.
func (k Keeper) ChanOpenAck(
	ctx sdk.Context,
	portID,
	channelID string,
	chanCap *capabilitytypes.Capability,
	counterpartyVersion,
	counterpartyChannelID string,
	tryProof []byte,
	proofHeight exported.Height,
) error {
	channel, found := k.GetChannel(ctx, portID, channelID)
	if !found {
		return errorsmod.Wrapf(types.ErrChannelNotFound, "port ID (%s) channel ID (%s)", portID, channelID)
	}

	if channel.State != types.INIT {
		return errorsmod.Wrapf(types.ErrInvalidChannelState, "channel state should be INIT (got %s)", channel.State.String())
	}

	if !k.scopedKeeper.AuthenticateCapability(ctx, chanCap, host.ChannelCapabilityPath(portID, channelID)) {
		return errorsmod.Wrapf(types.ErrChannelCapabilityNotFound, "caller does not own capability for channel, port ID (%s) channel ID (%s)", portID, channelID)
	}

	connectionEnd, found := k.connectionKeeper.GetConnection(ctx, channel.ConnectionHops[0])
	if !found {
		return errorsmod.Wrap(connectiontypes.ErrConnectionNotFound, channel.ConnectionHops[0])
	}

	if connectionEnd.GetState() != int32(connectiontypes.OPEN) {
		return errorsmod.Wrapf(
			connectiontypes.ErrInvalidConnectionState,
			"connection state is not OPEN (got %s)", connectiontypes.State(connectionEnd.GetState()).String(),
		)
	}

	counterpartyHops := []string{connectionEnd.GetCounterparty().GetConnectionID()}

	// counterparty of the counterparty channel end (i.e self)
	expectedCounterparty := types.NewCounterparty(portID, channelID)
	expectedChannel := types.NewChannel(
		types.TRYOPEN, channel.Ordering, expectedCounterparty,
		counterpartyHops, counterpartyVersion,
	)

	return k.connectionKeeper.VerifyChannelState(
		ctx, connectionEnd, proofHeight, tryProof,
		channel.Counterparty.PortId, counterpartyChannelID,
		expectedChannel)
}

// WriteOpenAckChannel writes an updated channel state for the successful OpenAck handshake step.
// An event is emitted for the handshake step.
func (k Keeper) WriteOpenAckChannel(
	ctx sdk.Context,
	portID,
	channelID,
	counterpartyVersion,
	counterpartyChannelID string,
) {
	channel, found := k.GetChannel(ctx, portID, channelID)
	if !found {
		panic(fmt.Errorf("could not find existing channel when updating channel state in successful ChanOpenAck step, channelID: %s, portID: %s", channelID, portID))
	}

	channel.State = types.OPEN
	channel.Version = counterpartyVersion
	channel.Counterparty.ChannelId = counterpartyChannelID
	k.SetChannel(ctx, portID, channelID, channel)

	k.Logger(ctx).Info("channel state updated", "port-id", portID, "channel-id", channelID, "previous-state", types.INIT.String(), "new-state", types.OPEN.String())

	defer telemetry.IncrCounter(1, "ibc", "channel", "open-ack")

	emitChannelOpenAckEvent(ctx, portID, channelID, channel)
}

// ChanOpenConfirm is called by the handshake-accepting module to confirm the acknowledgement
// of the handshake-originating module on the other chain and finish the channel opening handshake.
func (k Keeper) ChanOpenConfirm(
	ctx sdk.Context,
	portID,
	channelID string,
	chanCap *capabilitytypes.Capability,
	ackProof []byte,
	proofHeight exported.Height,
) error {
	channel, found := k.GetChannel(ctx, portID, channelID)
	if !found {
		return errorsmod.Wrapf(types.ErrChannelNotFound, "port ID (%s) channel ID (%s)", portID, channelID)
	}

	if channel.State != types.TRYOPEN {
		return errorsmod.Wrapf(
			types.ErrInvalidChannelState,
			"channel state is not TRYOPEN (got %s)", channel.State.String(),
		)
	}

	if !k.scopedKeeper.AuthenticateCapability(ctx, chanCap, host.ChannelCapabilityPath(portID, channelID)) {
		return errorsmod.Wrapf(types.ErrChannelCapabilityNotFound, "caller does not own capability for channel, port ID (%s) channel ID (%s)", portID, channelID)
	}

	connectionEnd, found := k.connectionKeeper.GetConnection(ctx, channel.ConnectionHops[0])
	if !found {
		return errorsmod.Wrap(connectiontypes.ErrConnectionNotFound, channel.ConnectionHops[0])
	}

	if connectionEnd.GetState() != int32(connectiontypes.OPEN) {
		return errorsmod.Wrapf(
			connectiontypes.ErrInvalidConnectionState,
			"connection state is not OPEN (got %s)", connectiontypes.State(connectionEnd.GetState()).String(),
		)
	}

	counterpartyHops := []string{connectionEnd.GetCounterparty().GetConnectionID()}

	counterparty := types.NewCounterparty(portID, channelID)
	expectedChannel := types.NewChannel(
		types.OPEN, channel.Ordering, counterparty,
		counterpartyHops, channel.Version,
	)

	// NOTE: If the counterparty has initialized an upgrade in the same block as performing the
	// ACK handshake step, this channel end will be incapable of opening.
	return k.connectionKeeper.VerifyChannelState(
		ctx, connectionEnd, proofHeight, ackProof,
		channel.Counterparty.PortId, channel.Counterparty.ChannelId,
		expectedChannel)
}

// WriteOpenConfirmChannel writes an updated channel state for the successful OpenConfirm handshake step.
// An event is emitted for the handshake step.
func (k Keeper) WriteOpenConfirmChannel(
	ctx sdk.Context,
	portID,
	channelID string,
) {
	channel, found := k.GetChannel(ctx, portID, channelID)
	if !found {
		panic(fmt.Errorf("could not find existing channel when updating channel state in successful ChanOpenConfirm step, channelID: %s, portID: %s", channelID, portID))
	}

	channel.State = types.OPEN
	k.SetChannel(ctx, portID, channelID, channel)
	k.Logger(ctx).Info("channel state updated", "port-id", portID, "channel-id", channelID, "previous-state", types.TRYOPEN.String(), "new-state", types.OPEN.String())

	defer telemetry.IncrCounter(1, "ibc", "channel", "open-confirm")

	emitChannelOpenConfirmEvent(ctx, portID, channelID, channel)
}

// Closing Handshake
//
// This section defines the set of functions required to close a channel handshake
// as defined in https://github.com/cosmos/ibc/tree/master/spec/core/ics-004-channel-and-packet-semantics#closing-handshake
//
// ChanCloseInit is called by either module to close their end of the channel. Once
// closed, channels cannot be reopened.
func (k Keeper) ChanCloseInit(
	ctx sdk.Context,
	portID,
	channelID string,
	chanCap *capabilitytypes.Capability,
) error {
	if !k.scopedKeeper.AuthenticateCapability(ctx, chanCap, host.ChannelCapabilityPath(portID, channelID)) {
		return errorsmod.Wrapf(types.ErrChannelCapabilityNotFound, "caller does not own capability for channel, port ID (%s) channel ID (%s)", portID, channelID)
	}

	channel, found := k.GetChannel(ctx, portID, channelID)
	if !found {
		return errorsmod.Wrapf(types.ErrChannelNotFound, "port ID (%s) channel ID (%s)", portID, channelID)
	}

	if channel.State == types.CLOSED {
		return errorsmod.Wrap(types.ErrInvalidChannelState, "channel is already CLOSED")
	}

	connectionEnd, found := k.connectionKeeper.GetConnection(ctx, channel.ConnectionHops[0])
	if !found {
		return errorsmod.Wrap(connectiontypes.ErrConnectionNotFound, channel.ConnectionHops[0])
	}

	clientState, found := k.clientKeeper.GetClientState(ctx, connectionEnd.ClientId)
	if !found {
		return errorsmod.Wrapf(clienttypes.ErrClientNotFound, "clientID (%s)", connectionEnd.ClientId)
	}

	if status := k.clientKeeper.GetClientStatus(ctx, clientState, connectionEnd.ClientId); status != exported.Active {
		return errorsmod.Wrapf(clienttypes.ErrClientNotActive, "client (%s) status is %s", connectionEnd.ClientId, status)
	}

	if connectionEnd.GetState() != int32(connectiontypes.OPEN) {
		return errorsmod.Wrapf(
			connectiontypes.ErrInvalidConnectionState,
			"connection state is not OPEN (got %s)", connectiontypes.State(connectionEnd.GetState()).String(),
		)
	}

	k.Logger(ctx).Info("channel state updated", "port-id", portID, "channel-id", channelID, "previous-state", channel.State.String(), "new-state", types.CLOSED.String())

	defer telemetry.IncrCounter(1, "ibc", "channel", "close-init")

	channel.State = types.CLOSED
	k.SetChannel(ctx, portID, channelID, channel)

	emitChannelCloseInitEvent(ctx, portID, channelID, channel)

	return nil
}

// ChanCloseConfirm is called by the counterparty module to close their end of the
// channel, since the other end has been closed.
func (k Keeper) ChanCloseConfirm(
	ctx sdk.Context,
	portID,
	channelID string,
	chanCap *capabilitytypes.Capability,
	initProof []byte,
	proofHeight exported.Height,
	counterpartyUpgradeSequence uint64,
) error {
	if !k.scopedKeeper.AuthenticateCapability(ctx, chanCap, host.ChannelCapabilityPath(portID, channelID)) {
		return errorsmod.Wrap(types.ErrChannelCapabilityNotFound, "caller does not own capability for channel, port ID (%s) channel ID (%s)")
	}

	channel, found := k.GetChannel(ctx, portID, channelID)
	if !found {
		return errorsmod.Wrapf(types.ErrChannelNotFound, "port ID (%s) channel ID (%s)", portID, channelID)
	}

	if channel.State == types.CLOSED {
		return errorsmod.Wrap(types.ErrInvalidChannelState, "channel is already CLOSED")
	}

	connectionEnd, found := k.connectionKeeper.GetConnection(ctx, channel.ConnectionHops[0])
	if !found {
		return errorsmod.Wrap(connectiontypes.ErrConnectionNotFound, channel.ConnectionHops[0])
	}

	if connectionEnd.GetState() != int32(connectiontypes.OPEN) {
		return errorsmod.Wrapf(
			connectiontypes.ErrInvalidConnectionState,
			"connection state is not OPEN (got %s)", connectiontypes.State(connectionEnd.GetState()).String(),
		)
	}

	counterpartyHops := []string{connectionEnd.GetCounterparty().GetConnectionID()}

	counterparty := types.NewCounterparty(portID, channelID)
	expectedChannel := types.Channel{
		State:           types.CLOSED,
		Ordering:        channel.Ordering,
		Counterparty:    counterparty,
		ConnectionHops:  counterpartyHops,
		Version:         channel.Version,
		UpgradeSequence: counterpartyUpgradeSequence,
	}

	if err := k.connectionKeeper.VerifyChannelState(
		ctx, connectionEnd, proofHeight, initProof,
		channel.Counterparty.PortId, channel.Counterparty.ChannelId,
		expectedChannel,
	); err != nil {
		return err
	}

	k.Logger(ctx).Info("channel state updated", "port-id", portID, "channel-id", channelID, "previous-state", channel.State.String(), "new-state", types.CLOSED.String())

	defer telemetry.IncrCounter(1, "ibc", "channel", "close-confirm")

	channel.State = types.CLOSED
	k.SetChannel(ctx, portID, channelID, channel)

	emitChannelCloseConfirmEvent(ctx, portID, channelID, channel)

	return nil
}<|MERGE_RESOLUTION|>--- conflicted
+++ resolved
@@ -173,13 +173,8 @@
 		counterpartyHops, counterpartyVersion,
 	)
 
-<<<<<<< HEAD
-	if err = k.connectionKeeper.VerifyChannelState(
-		ctx, connectionEnd, proofHeight, proofInit,
-=======
 	if err := k.connectionKeeper.VerifyChannelState(
 		ctx, connectionEnd, proofHeight, initProof,
->>>>>>> 68968140
 		counterparty.PortId, counterparty.ChannelId, expectedChannel,
 	); err != nil {
 		return "", nil, err
