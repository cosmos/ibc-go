--- conflicted
+++ resolved
@@ -492,17 +492,35 @@
 	return types.NewQueryNextSequenceReceiveResponse(sequence, nil, selfHeight), nil
 }
 
-<<<<<<< HEAD
-func (q Keeper) UpgradeError(c context.Context, req *types.QueryUpgradeErrorRequest) (*types.QueryUpgradeErrorResponse, error) {
-=======
 // UpgradeSequence implements the Query/UpgradeSequence gRPC method
 func (q Keeper) UpgradeSequence(c context.Context, req *types.QueryUpgradeSequenceRequest) (*types.QueryUpgradeSequenceResponse, error) {
->>>>>>> 7748ed94
-	if req == nil {
-		return nil, status.Error(codes.InvalidArgument, "empty request")
-	}
-
-<<<<<<< HEAD
+	if req == nil {
+		return nil, status.Error(codes.InvalidArgument, "empty request")
+	}
+
+	if err := validategRPCRequest(req.PortId, req.ChannelId); err != nil {
+		return nil, err
+	}
+
+	ctx := sdk.UnwrapSDKContext(c)
+	sequence, found := q.GetUpgradeSequence(ctx, req.PortId, req.ChannelId)
+	if !found {
+		return nil, status.Error(
+			codes.NotFound,
+			errorsmod.Wrapf(types.ErrUpgradeSequenceNotFound, "port-id: %s, channel-id %s", req.PortId, req.ChannelId).Error(),
+		)
+	}
+
+	selfHeight := clienttypes.GetSelfHeight(ctx)
+
+	return types.NewQueryUpgradeSequenceResponse(sequence, nil, selfHeight), nil
+}
+
+func (q Keeper) UpgradeError(c context.Context, req *types.QueryUpgradeErrorRequest) (*types.QueryUpgradeErrorResponse, error) {
+	if req == nil {
+		return nil, status.Error(codes.InvalidArgument, "empty request")
+	}
+
 	if err := host.ChannelIdentifierValidator(req.ChannelId); err != nil {
 		return nil, status.Error(codes.InvalidArgument, err.Error())
 	}
@@ -513,28 +531,11 @@
 		return nil, status.Error(
 			codes.NotFound,
 			errorsmod.Wrapf(types.ErrUpgradeErrorNotFound, "channel-id %s", req.ChannelId).Error(),
-=======
-	if err := validategRPCRequest(req.PortId, req.ChannelId); err != nil {
-		return nil, err
-	}
-
-	ctx := sdk.UnwrapSDKContext(c)
-	sequence, found := q.GetUpgradeSequence(ctx, req.PortId, req.ChannelId)
-	if !found {
-		return nil, status.Error(
-			codes.NotFound,
-			errorsmod.Wrapf(types.ErrUpgradeSequenceNotFound, "port-id: %s, channel-id %s", req.PortId, req.ChannelId).Error(),
->>>>>>> 7748ed94
-		)
-	}
-
-	selfHeight := clienttypes.GetSelfHeight(ctx)
-<<<<<<< HEAD
+		)
+	}
+
+	selfHeight := clienttypes.GetSelfHeight(ctx)
 	return types.NewQueryUpgradeErrorResponse(receipt.Sequence, nil, selfHeight, receipt.Error), nil
-=======
-
-	return types.NewQueryUpgradeSequenceResponse(sequence, nil, selfHeight), nil
->>>>>>> 7748ed94
 }
 
 func validategRPCRequest(portID, channelID string) error {
