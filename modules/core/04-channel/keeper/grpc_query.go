--- conflicted
+++ resolved
@@ -51,13 +51,8 @@
 
 	ctx := sdk.UnwrapSDKContext(c)
 
-<<<<<<< HEAD
 	var channels []*types.IdentifiedChannel
 	store := prefix.NewStore(ctx.KVStore(q.storeKey), []byte(host.KeyChannelEndPrefix))
-=======
-	channels := []*types.IdentifiedChannel{}
-	store := prefix.NewStore(ctx.KVStore(k.storeKey), []byte(host.KeyChannelEndPrefix))
->>>>>>> b8187676
 
 	pageRes, err := query.Paginate(store, req.Pagination, func(key, value []byte) error {
 		var result types.Channel
@@ -98,13 +93,8 @@
 
 	ctx := sdk.UnwrapSDKContext(c)
 
-<<<<<<< HEAD
 	var channels []*types.IdentifiedChannel
 	store := prefix.NewStore(ctx.KVStore(q.storeKey), []byte(host.KeyChannelEndPrefix))
-=======
-	channels := []*types.IdentifiedChannel{}
-	store := prefix.NewStore(ctx.KVStore(k.storeKey), []byte(host.KeyChannelEndPrefix))
->>>>>>> b8187676
 
 	pageRes, err := query.FilteredPaginate(store, req.Pagination, func(key, value []byte, accumulate bool) (bool, error) {
 		// filter any metadata stored under channel key
@@ -246,13 +236,8 @@
 
 	ctx := sdk.UnwrapSDKContext(c)
 
-<<<<<<< HEAD
 	var commitments []*types.PacketState
 	store := prefix.NewStore(ctx.KVStore(q.storeKey), []byte(host.PacketCommitmentPrefixPath(req.PortId, req.ChannelId)))
-=======
-	commitments := []*types.PacketState{}
-	store := prefix.NewStore(ctx.KVStore(k.storeKey), []byte(host.PacketCommitmentPrefixPath(req.PortId, req.ChannelId)))
->>>>>>> b8187676
 
 	pageRes, err := query.Paginate(store, req.Pagination, func(key, value []byte) error {
 		keySplit := strings.Split(string(key), "/")
@@ -337,14 +322,9 @@
 
 	ctx := sdk.UnwrapSDKContext(c)
 
-<<<<<<< HEAD
 	var acks []*types.PacketState
 	store := prefix.NewStore(ctx.KVStore(q.storeKey), []byte(host.PacketAcknowledgementPrefixPath(req.PortId, req.ChannelId)))
-=======
-	acks := []*types.PacketState{}
-	store := prefix.NewStore(ctx.KVStore(k.storeKey), []byte(host.PacketAcknowledgementPrefixPath(req.PortId, req.ChannelId)))
->>>>>>> b8187676
-
+  
 	// if a list of packet sequences is provided then query for each specific ack and return a list <= len(req.PacketCommitmentSequences)
 	// otherwise, maintain previous behaviour and perform paginated query
 	for _, seq := range req.PacketCommitmentSequences {
