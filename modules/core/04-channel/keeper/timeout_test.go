package keeper_test

import (
	"errors"
	"fmt"

	errorsmod "cosmossdk.io/errors"

	sdk "github.com/cosmos/cosmos-sdk/types"

	capabilitytypes "github.com/cosmos/ibc-go/modules/capability/types"
	clienttypes "github.com/cosmos/ibc-go/v8/modules/core/02-client/types"
	connectiontypes "github.com/cosmos/ibc-go/v8/modules/core/03-connection/types"
	"github.com/cosmos/ibc-go/v8/modules/core/04-channel/types"
	host "github.com/cosmos/ibc-go/v8/modules/core/24-host"
	"github.com/cosmos/ibc-go/v8/modules/core/exported"
	ibctesting "github.com/cosmos/ibc-go/v8/testing"
	"github.com/cosmos/ibc-go/v8/testing/mock"
)

// TestTimeoutPacket test the TimeoutPacket call on chainA by ensuring the timeout has passed
// on chainB, but that no ack has been written yet. Test cases expected to reach proof
// verification must specify which proof to use using the ordered bool.
func (suite *KeeperTestSuite) TestTimeoutPacket() {
	var (
		path        *ibctesting.Path
		packet      types.Packet
		nextSeqRecv uint64
		ordered     bool
		expError    *errorsmod.Error
	)

	testCases := []testCase{
		{"success: ORDERED", func() {
			ordered = true
			path.SetChannelOrdered()
			path.Setup()

			timeoutHeight := clienttypes.GetSelfHeight(suite.chainB.GetContext())
			timeoutTimestamp := uint64(suite.chainB.GetContext().BlockTime().UnixNano())

			sequence, err := path.EndpointA.SendPacket(timeoutHeight, timeoutTimestamp, ibctesting.MockPacketData)
			suite.Require().NoError(err)
			packet = types.NewPacket(ibctesting.MockPacketData, sequence, path.EndpointA.ChannelConfig.PortID, path.EndpointA.ChannelID, path.EndpointB.ChannelConfig.PortID, path.EndpointB.ChannelID, timeoutHeight, timeoutTimestamp)
			// need to update chainA's client representing chainB to prove missing ack
			err = path.EndpointA.UpdateClient()
			suite.Require().NoError(err)
		}, true},
		{"success: UNORDERED", func() {
			ordered = false
			path.Setup()

			timeoutHeight := clienttypes.GetSelfHeight(suite.chainB.GetContext())

			sequence, err := path.EndpointA.SendPacket(timeoutHeight, disabledTimeoutTimestamp, ibctesting.MockPacketData)
			suite.Require().NoError(err)
			packet = types.NewPacket(ibctesting.MockPacketData, sequence, path.EndpointA.ChannelConfig.PortID, path.EndpointA.ChannelID, path.EndpointB.ChannelConfig.PortID, path.EndpointB.ChannelID, timeoutHeight, disabledTimeoutTimestamp)
			// need to update chainA's client representing chainB to prove missing ack
			err = path.EndpointA.UpdateClient()
			suite.Require().NoError(err)
		}, true},
		{"packet already timed out: ORDERED", func() {
			expError = types.ErrNoOpMsg
			ordered = true
			path.SetChannelOrdered()
			path.Setup()

			timeoutHeight := clienttypes.GetSelfHeight(suite.chainB.GetContext())
			timeoutTimestamp := uint64(suite.chainB.GetContext().BlockTime().UnixNano())

			sequence, err := path.EndpointA.SendPacket(timeoutHeight, timeoutTimestamp, ibctesting.MockPacketData)
			suite.Require().NoError(err)
			// need to update chainA's client representing chainB to prove missing ack
			err = path.EndpointA.UpdateClient()
			suite.Require().NoError(err)

			packet = types.NewPacket(ibctesting.MockPacketData, sequence, path.EndpointA.ChannelConfig.PortID, path.EndpointA.ChannelID, path.EndpointB.ChannelConfig.PortID, path.EndpointB.ChannelID, timeoutHeight, timeoutTimestamp)
			err = path.EndpointA.TimeoutPacket(packet)
			suite.Require().NoError(err)
		}, false},
		{"packet already timed out: UNORDERED", func() {
			expError = types.ErrNoOpMsg
			ordered = false
			path.Setup()

			timeoutHeight := clienttypes.GetSelfHeight(suite.chainB.GetContext())

			sequence, err := path.EndpointA.SendPacket(timeoutHeight, disabledTimeoutTimestamp, ibctesting.MockPacketData)
			suite.Require().NoError(err)
			// need to update chainA's client representing chainB to prove missing ack
			err = path.EndpointA.UpdateClient()
			suite.Require().NoError(err)

			packet = types.NewPacket(ibctesting.MockPacketData, sequence, path.EndpointA.ChannelConfig.PortID, path.EndpointA.ChannelID, path.EndpointB.ChannelConfig.PortID, path.EndpointB.ChannelID, timeoutHeight, disabledTimeoutTimestamp)
			err = path.EndpointA.TimeoutPacket(packet)
			suite.Require().NoError(err)
		}, false},
		{"channel not found", func() {
			expError = types.ErrChannelNotFound
			// use wrong channel naming
			path.Setup()
			packet = types.NewPacket(ibctesting.MockPacketData, 1, ibctesting.InvalidID, ibctesting.InvalidID, path.EndpointB.ChannelConfig.PortID, path.EndpointB.ChannelID, defaultTimeoutHeight, disabledTimeoutTimestamp)
		}, false},
<<<<<<< HEAD
		{"channel not open", func() {
			expError = types.ErrInvalidChannelState
			path.Setup()

			timeoutHeight := path.EndpointA.GetClientState().GetLatestHeight().Increment().(clienttypes.Height)

			sequence, err := path.EndpointA.SendPacket(timeoutHeight, disabledTimeoutTimestamp, ibctesting.MockPacketData)
			suite.Require().NoError(err)
			packet = types.NewPacket(ibctesting.MockPacketData, sequence, path.EndpointA.ChannelConfig.PortID, path.EndpointA.ChannelID, path.EndpointB.ChannelConfig.PortID, path.EndpointB.ChannelID, timeoutHeight, disabledTimeoutTimestamp)
			// need to update chainA's client representing chainB to prove missing ack
			err = path.EndpointA.UpdateClient()
			suite.Require().NoError(err)

			err = path.EndpointA.SetChannelState(types.CLOSED)
			suite.Require().NoError(err)
		}, false},
=======
>>>>>>> 947b15ed
		{"packet destination port ≠ channel counterparty port", func() {
			expError = types.ErrInvalidPacket
			path.Setup()
			// use wrong port for dest
			packet = types.NewPacket(ibctesting.MockPacketData, 1, path.EndpointA.ChannelConfig.PortID, path.EndpointA.ChannelID, ibctesting.InvalidID, path.EndpointB.ChannelID, defaultTimeoutHeight, disabledTimeoutTimestamp)
		}, false},
		{"packet destination channel ID ≠ channel counterparty channel ID", func() {
			expError = types.ErrInvalidPacket
			path.Setup()
			// use wrong channel for dest
			packet = types.NewPacket(ibctesting.MockPacketData, 1, path.EndpointA.ChannelConfig.PortID, path.EndpointA.ChannelID, path.EndpointB.ChannelConfig.PortID, ibctesting.InvalidID, defaultTimeoutHeight, disabledTimeoutTimestamp)
		}, false},
		{"connection not found", func() {
			expError = connectiontypes.ErrConnectionNotFound
			// pass channel check
			suite.chainA.App.GetIBCKeeper().ChannelKeeper.SetChannel(
				suite.chainA.GetContext(),
				path.EndpointA.ChannelConfig.PortID, path.EndpointA.ChannelID,
				types.NewChannel(types.OPEN, types.ORDERED, types.NewCounterparty(path.EndpointB.ChannelConfig.PortID, path.EndpointB.ChannelID), []string{connIDA}, path.EndpointA.ChannelConfig.Version),
			)
			packet = types.NewPacket(ibctesting.MockPacketData, 1, path.EndpointA.ChannelConfig.PortID, path.EndpointA.ChannelID, path.EndpointB.ChannelConfig.PortID, path.EndpointB.ChannelID, defaultTimeoutHeight, disabledTimeoutTimestamp)
		}, false},
		{"timeout", func() {
			expError = types.ErrPacketTimeout
			path.Setup()
			sequence, err := path.EndpointA.SendPacket(defaultTimeoutHeight, disabledTimeoutTimestamp, ibctesting.MockPacketData)
			suite.Require().NoError(err)
			packet = types.NewPacket(ibctesting.MockPacketData, sequence, path.EndpointA.ChannelConfig.PortID, path.EndpointA.ChannelID, path.EndpointB.ChannelConfig.PortID, path.EndpointB.ChannelID, defaultTimeoutHeight, disabledTimeoutTimestamp)
			err = path.EndpointA.UpdateClient()
			suite.Require().NoError(err)
		}, false},
		{"packet already received ", func() {
			expError = types.ErrPacketReceived
			ordered = true
			path.SetChannelOrdered()
			path.Setup()

			nextSeqRecv = 2
			timeoutTimestamp := uint64(suite.chainB.GetContext().BlockTime().UnixNano())

			sequence, err := path.EndpointA.SendPacket(defaultTimeoutHeight, timeoutTimestamp, ibctesting.MockPacketData)
			suite.Require().NoError(err)
			packet = types.NewPacket(ibctesting.MockPacketData, sequence, path.EndpointA.ChannelConfig.PortID, path.EndpointA.ChannelID, path.EndpointB.ChannelConfig.PortID, path.EndpointB.ChannelID, defaultTimeoutHeight, timeoutTimestamp)
			err = path.EndpointA.UpdateClient()
			suite.Require().NoError(err)
		}, false},
		{"packet hasn't been sent", func() {
			expError = types.ErrNoOpMsg
			ordered = true
			path.SetChannelOrdered()

			path.Setup()
			packet = types.NewPacket(ibctesting.MockPacketData, 1, path.EndpointA.ChannelConfig.PortID, path.EndpointA.ChannelID, path.EndpointB.ChannelConfig.PortID, path.EndpointB.ChannelID, defaultTimeoutHeight, uint64(suite.chainB.GetContext().BlockTime().UnixNano()))
			err := path.EndpointA.UpdateClient()
			suite.Require().NoError(err)
		}, false},
		{"next seq receive verification failed", func() {
			// skip error check, error occurs in light-clients

			// set ordered to false resulting in wrong proof provided
			ordered = false

			path.SetChannelOrdered()
			path.Setup()

			timeoutHeight := clienttypes.GetSelfHeight(suite.chainB.GetContext())

			sequence, err := path.EndpointA.SendPacket(timeoutHeight, disabledTimeoutTimestamp, ibctesting.MockPacketData)
			suite.Require().NoError(err)
			packet = types.NewPacket(ibctesting.MockPacketData, sequence, path.EndpointA.ChannelConfig.PortID, path.EndpointA.ChannelID, path.EndpointB.ChannelConfig.PortID, path.EndpointB.ChannelID, timeoutHeight, disabledTimeoutTimestamp)
			err = path.EndpointA.UpdateClient()
			suite.Require().NoError(err)
		}, false},
		{"packet ack verification failed", func() {
			// skip error check, error occurs in light-clients

			// set ordered to true resulting in wrong proof provided
			ordered = true

			path.Setup()

			timeoutHeight := clienttypes.GetSelfHeight(suite.chainB.GetContext())

			sequence, err := path.EndpointA.SendPacket(timeoutHeight, disabledTimeoutTimestamp, ibctesting.MockPacketData)
			suite.Require().NoError(err)
			packet = types.NewPacket(ibctesting.MockPacketData, sequence, path.EndpointA.ChannelConfig.PortID, path.EndpointA.ChannelID, path.EndpointB.ChannelConfig.PortID, path.EndpointB.ChannelID, timeoutHeight, disabledTimeoutTimestamp)
			err = path.EndpointA.UpdateClient()
			suite.Require().NoError(err)
		}, false},
	}

	for i, tc := range testCases {
		tc := tc
		suite.Run(fmt.Sprintf("Case %s, %d/%d tests", tc.msg, i, len(testCases)), func() {
			var (
				proof       []byte
				proofHeight exported.Height
			)

			suite.SetupTest() // reset
			expError = nil    // must be expliticly changed by failed cases
			nextSeqRecv = 1   // must be explicitly changed
			path = ibctesting.NewPath(suite.chainA, suite.chainB)

			tc.malleate()

			orderedPacketKey := host.NextSequenceRecvKey(packet.GetDestPort(), packet.GetDestChannel())
			unorderedPacketKey := host.PacketReceiptKey(packet.GetDestPort(), packet.GetDestChannel(), packet.GetSequence())

			if path.EndpointB.ConnectionID != "" {
				if ordered {
					proof, proofHeight = path.EndpointB.QueryProof(orderedPacketKey)
				} else {
					proof, proofHeight = path.EndpointB.QueryProof(unorderedPacketKey)
				}
			}

			err := suite.chainA.App.GetIBCKeeper().ChannelKeeper.TimeoutPacket(suite.chainA.GetContext(), packet, proof, proofHeight, nextSeqRecv)

			if tc.expPass {
				suite.Require().NoError(err)
			} else {
				suite.Require().Error(err)
				// only check if expError is set, since not all error codes can be known
				if expError != nil {
					suite.Require().True(errors.Is(err, expError))
				}
			}
		})
	}
}

// TestTimeoutExecuted verifies that packet commitments are deleted on chainA after the
// channel capabilities are verified. In addition, the test verifies that the channel state
// after a timeout is updated accordingly.
func (suite *KeeperTestSuite) TestTimeoutExecuted() {
	var (
		path    *ibctesting.Path
		packet  types.Packet
		chanCap *capabilitytypes.Capability
	)

<<<<<<< HEAD
	testCases := []testCase{
		{"success ORDERED", func() {
			path.SetChannelOrdered()
			path.Setup()
=======
	testCases := []struct {
		msg       string
		malleate  func()
		expResult func(packetCommitment []byte, err error)
		expEvents func(path *ibctesting.Path) map[string]map[string]string
	}{
		{
			"success ORDERED",
			func() {
				path.SetChannelOrdered()
				suite.coordinator.Setup(path)

				timeoutHeight := clienttypes.GetSelfHeight(suite.chainB.GetContext())
				timeoutTimestamp := uint64(suite.chainB.GetContext().BlockTime().UnixNano())

				sequence, err := path.EndpointA.SendPacket(timeoutHeight, timeoutTimestamp, ibctesting.MockPacketData)
				suite.Require().NoError(err)
>>>>>>> 947b15ed

				packet = types.NewPacket(ibctesting.MockPacketData, sequence, path.EndpointA.ChannelConfig.PortID, path.EndpointA.ChannelID, path.EndpointB.ChannelConfig.PortID, path.EndpointB.ChannelID, timeoutHeight, timeoutTimestamp)
				chanCap = suite.chainA.GetChannelCapability(path.EndpointA.ChannelConfig.PortID, path.EndpointA.ChannelID)
			},
			func(packetCommitment []byte, err error) {
				suite.Require().NoError(err)
				suite.Require().Nil(packetCommitment)

				// Check channel has been closed
				channel := path.EndpointA.GetChannel()
				suite.Require().Equal(channel.State, types.CLOSED)
			},
			nil,
		},
		{
			"channel not found",
			func() {
				// use wrong channel naming
				suite.coordinator.Setup(path)
				packet = types.NewPacket(ibctesting.MockPacketData, 1, ibctesting.InvalidID, ibctesting.InvalidID, path.EndpointB.ChannelConfig.PortID, path.EndpointB.ChannelID, defaultTimeoutHeight, disabledTimeoutTimestamp)
			},
			func(packetCommitment []byte, err error) {
				suite.Require().Error(err)
				suite.Require().ErrorIs(err, types.ErrChannelNotFound)

				// packet never sent.
				suite.Require().Nil(packetCommitment)
			},
			nil,
		},
		{
			"incorrect capability ORDERED",
			func() {
				path.SetChannelOrdered()
				suite.coordinator.Setup(path)

				timeoutHeight := clienttypes.GetSelfHeight(suite.chainB.GetContext())
				timeoutTimestamp := uint64(suite.chainB.GetContext().BlockTime().UnixNano())

				sequence, err := path.EndpointA.SendPacket(timeoutHeight, timeoutTimestamp, ibctesting.MockPacketData)
				suite.Require().NoError(err)

				packet = types.NewPacket(ibctesting.MockPacketData, sequence, path.EndpointA.ChannelConfig.PortID, path.EndpointA.ChannelID, path.EndpointB.ChannelConfig.PortID, path.EndpointB.ChannelID, timeoutHeight, timeoutTimestamp)
				chanCap = capabilitytypes.NewCapability(100)
			},
			func(packetCommitment []byte, err error) {
				suite.Require().Error(err)
				suite.Require().ErrorIs(err, types.ErrChannelCapabilityNotFound)

				// packet sent, never deleted.
				suite.Require().NotNil(packetCommitment)
			},
			nil,
		},
		{
			"set to flush complete with no inflight packets",
			func() {
				suite.coordinator.Setup(path)

				chanCap = suite.chainA.GetChannelCapability(path.EndpointA.ChannelConfig.PortID, path.EndpointA.ChannelID)

				channel := path.EndpointA.GetChannel()
				channel.State = types.FLUSHING
				path.EndpointA.SetChannel(channel)
				path.EndpointA.SetChannelCounterpartyUpgrade(types.Upgrade{
					Timeout: types.NewTimeout(clienttypes.ZeroHeight(), uint64(suite.chainA.GetContext().BlockTime().UnixNano())+types.DefaultTimeout.Timestamp),
				})
			},
			func(packetCommitment []byte, err error) {
				suite.Require().NoError(err)

<<<<<<< HEAD
			packet = types.NewPacket(ibctesting.MockPacketData, sequence, path.EndpointA.ChannelConfig.PortID, path.EndpointA.ChannelID, path.EndpointB.ChannelConfig.PortID, path.EndpointB.ChannelID, timeoutHeight, timeoutTimestamp)
			chanCap = suite.chainA.GetChannelCapability(path.EndpointA.ChannelConfig.PortID, path.EndpointA.ChannelID)
		}, true},
		{"channel not found", func() {
			// use wrong channel naming
			path.Setup()
			packet = types.NewPacket(ibctesting.MockPacketData, 1, ibctesting.InvalidID, ibctesting.InvalidID, path.EndpointB.ChannelConfig.PortID, path.EndpointB.ChannelID, defaultTimeoutHeight, disabledTimeoutTimestamp)
		}, false},
		{"incorrect capability ORDERED", func() {
			path.SetChannelOrdered()
			path.Setup()
=======
				channel := path.EndpointA.GetChannel()
				suite.Require().Equal(types.FLUSHCOMPLETE, channel.State, "channel state should still be set to FLUSHCOMPLETE")
			},
			func(path *ibctesting.Path) map[string]map[string]string {
				return ibctesting.EventsMap{
					types.EventTypeChannelFlushComplete: {
						types.AttributeKeyPortID:             path.EndpointA.ChannelConfig.PortID,
						types.AttributeKeyChannelID:          path.EndpointA.ChannelID,
						types.AttributeCounterpartyPortID:    path.EndpointB.ChannelConfig.PortID,
						types.AttributeCounterpartyChannelID: path.EndpointB.ChannelID,
						types.AttributeKeyChannelState:       path.EndpointA.GetChannel().State.String(),
					},
					sdk.EventTypeMessage: {
						sdk.AttributeKeyModule: types.AttributeValueCategory,
					},
				}
			},
		},
		{
			"conterparty upgrade timeout is invalid",
			func() {
				suite.coordinator.Setup(path)
>>>>>>> 947b15ed

				timeoutHeight := clienttypes.GetSelfHeight(suite.chainB.GetContext())
				timeoutTimestamp := uint64(suite.chainB.GetContext().BlockTime().UnixNano())

				sequence, err := path.EndpointA.SendPacket(timeoutHeight, timeoutTimestamp, ibctesting.MockPacketData)
				suite.Require().NoError(err)

				packet = types.NewPacket(ibctesting.MockPacketData, sequence, path.EndpointA.ChannelConfig.PortID, path.EndpointA.ChannelID, path.EndpointB.ChannelConfig.PortID, path.EndpointB.ChannelID, timeoutHeight, timeoutTimestamp)
				chanCap = suite.chainA.GetChannelCapability(path.EndpointA.ChannelConfig.PortID, path.EndpointA.ChannelID)

				channel := path.EndpointA.GetChannel()
				channel.State = types.FLUSHING
				path.EndpointA.SetChannel(channel)
			},
			func(packetCommitment []byte, err error) {
				suite.Require().NoError(err)

				channel := path.EndpointA.GetChannel()
				suite.Require().Equal(types.FLUSHING, channel.State, "channel state should still be FLUSHING")
			},
			nil,
		},
		{
			"conterparty upgrade timed out (abort)",
			func() {
				suite.coordinator.Setup(path)

				timeoutHeight := clienttypes.GetSelfHeight(suite.chainB.GetContext())
				timeoutTimestamp := uint64(suite.chainB.GetContext().BlockTime().UnixNano())

				sequence, err := path.EndpointA.SendPacket(timeoutHeight, timeoutTimestamp, ibctesting.MockPacketData)
				suite.Require().NoError(err)

				packet = types.NewPacket(ibctesting.MockPacketData, sequence, path.EndpointA.ChannelConfig.PortID, path.EndpointA.ChannelID, path.EndpointB.ChannelConfig.PortID, path.EndpointB.ChannelID, timeoutHeight, timeoutTimestamp)
				chanCap = suite.chainA.GetChannelCapability(path.EndpointA.ChannelConfig.PortID, path.EndpointA.ChannelID)

				channel := path.EndpointA.GetChannel()
				channel.State = types.FLUSHING
				path.EndpointA.SetChannel(channel)
				path.EndpointA.SetChannelUpgrade(types.Upgrade{
					Fields:  path.EndpointA.GetProposedUpgrade().Fields,
					Timeout: types.NewTimeout(clienttypes.ZeroHeight(), 1),
				})
				path.EndpointA.SetChannelCounterpartyUpgrade(types.Upgrade{
					Timeout: types.NewTimeout(clienttypes.ZeroHeight(), 1),
				})
			},
			func(packetCommitment []byte, err error) {
				suite.Require().NoError(err)

				channel := path.EndpointA.GetChannel()
				suite.Require().Equal(types.OPEN, channel.State, "channel state should still be OPEN")

				upgrade, found := suite.chainA.App.GetIBCKeeper().ChannelKeeper.GetUpgrade(suite.chainA.GetContext(), path.EndpointA.ChannelConfig.PortID, path.EndpointA.ChannelID)
				suite.Require().False(found, "upgrade should not be present")
				suite.Require().Equal(types.Upgrade{}, upgrade, "upgrade should be zero value")

				upgrade, found = suite.chainA.App.GetIBCKeeper().ChannelKeeper.GetCounterpartyUpgrade(suite.chainA.GetContext(), path.EndpointA.ChannelConfig.PortID, path.EndpointA.ChannelID)
				suite.Require().False(found, "counterparty upgrade should not be present")
				suite.Require().Equal(types.Upgrade{}, upgrade, "counterparty upgrade should be zero value")

				errorReceipt, found := suite.chainA.App.GetIBCKeeper().ChannelKeeper.GetUpgradeErrorReceipt(suite.chainA.GetContext(), path.EndpointA.ChannelConfig.PortID, path.EndpointA.ChannelID)
				suite.Require().True(found, "error receipt should be present")
				suite.Require().Equal(channel.UpgradeSequence, errorReceipt.Sequence, "error receipt sequence should be equal to channel upgrade sequence")
			},
			nil,
		},
		{
			"conterparty upgrade has not timed out with in-flight packets",
			func() {
				suite.coordinator.Setup(path)

				timeoutHeight := clienttypes.GetSelfHeight(suite.chainB.GetContext())
				timeoutTimestamp := uint64(suite.chainB.GetContext().BlockTime().UnixNano())

				// we are sending two packets here as one will be removed in TimeoutExecuted. This is to ensure that
				// there is still an in-flight packet so that the channel remains in the flushing state.
				_, err := path.EndpointA.SendPacket(timeoutHeight, timeoutTimestamp, ibctesting.MockPacketData)
				suite.Require().NoError(err)

				sequence, err := path.EndpointA.SendPacket(timeoutHeight, timeoutTimestamp, ibctesting.MockPacketData)
				suite.Require().NoError(err)

				packet = types.NewPacket(ibctesting.MockPacketData, sequence, path.EndpointA.ChannelConfig.PortID, path.EndpointA.ChannelID, path.EndpointB.ChannelConfig.PortID, path.EndpointB.ChannelID, timeoutHeight, timeoutTimestamp)
				chanCap = suite.chainA.GetChannelCapability(path.EndpointA.ChannelConfig.PortID, path.EndpointA.ChannelID)

				channel := path.EndpointA.GetChannel()
				channel.State = types.FLUSHING
				path.EndpointA.SetChannel(channel)
				path.EndpointA.SetChannelUpgrade(types.Upgrade{
					Fields:  path.EndpointA.GetProposedUpgrade().Fields,
					Timeout: types.NewTimeout(clienttypes.ZeroHeight(), uint64(suite.chainA.GetContext().BlockTime().UnixNano())+types.DefaultTimeout.Timestamp),
				})
				path.EndpointA.SetChannelCounterpartyUpgrade(types.Upgrade{
					Timeout: types.NewTimeout(clienttypes.ZeroHeight(), uint64(suite.chainB.GetContext().BlockTime().UnixNano())+types.DefaultTimeout.Timestamp),
				})
			},
			func(packetCommitment []byte, err error) {
				suite.Require().NoError(err)

				channel := path.EndpointA.GetChannel()
				suite.Require().Equal(types.FLUSHING, channel.State, "channel state should still be FLUSHING")

				_, found := suite.chainA.App.GetIBCKeeper().ChannelKeeper.GetUpgrade(suite.chainA.GetContext(), path.EndpointA.ChannelConfig.PortID, path.EndpointA.ChannelID)
				suite.Require().True(found, "upgrade should not be deleted")

				_, found = suite.chainA.App.GetIBCKeeper().ChannelKeeper.GetCounterpartyUpgrade(suite.chainA.GetContext(), path.EndpointA.ChannelConfig.PortID, path.EndpointA.ChannelID)
				suite.Require().True(found, "counterparty upgrade should not be deleted")

				_, found = suite.chainA.App.GetIBCKeeper().ChannelKeeper.GetUpgradeErrorReceipt(suite.chainA.GetContext(), path.EndpointA.ChannelConfig.PortID, path.EndpointA.ChannelID)
				suite.Require().False(found, "error receipt should not be written")
			},
			nil,
		},
		{
			"ordered channel is closed and upgrade is aborted when timeout is executed",
			func() {
				path.SetChannelOrdered()
				suite.coordinator.Setup(path)

				timeoutHeight := clienttypes.GetSelfHeight(suite.chainB.GetContext())
				timeoutTimestamp := uint64(suite.chainB.GetContext().BlockTime().UnixNano())

				sequence, err := path.EndpointA.SendPacket(timeoutHeight, timeoutTimestamp, ibctesting.MockPacketData)
				suite.Require().NoError(err)

				packet = types.NewPacket(ibctesting.MockPacketData, sequence, path.EndpointA.ChannelConfig.PortID, path.EndpointA.ChannelID, path.EndpointB.ChannelConfig.PortID, path.EndpointB.ChannelID, timeoutHeight, timeoutTimestamp)
				chanCap = suite.chainA.GetChannelCapability(path.EndpointA.ChannelConfig.PortID, path.EndpointA.ChannelID)

				channel := path.EndpointA.GetChannel()
				channel.State = types.FLUSHING
				path.EndpointA.SetChannel(channel)
				path.EndpointA.SetChannelUpgrade(types.Upgrade{
					Fields:  path.EndpointA.GetProposedUpgrade().Fields,
					Timeout: types.NewTimeout(clienttypes.ZeroHeight(), 1),
				})
				path.EndpointA.SetChannelCounterpartyUpgrade(types.Upgrade{
					Timeout: types.NewTimeout(clienttypes.ZeroHeight(), 1),
				})
			},
			func(packetCommitment []byte, err error) {
				suite.Require().NoError(err)

				channel := path.EndpointA.GetChannel()
				suite.Require().Equal(types.CLOSED, channel.State, "channel state should be CLOSED")

				upgrade, found := suite.chainA.App.GetIBCKeeper().ChannelKeeper.GetUpgrade(suite.chainA.GetContext(), path.EndpointA.ChannelConfig.PortID, path.EndpointA.ChannelID)
				suite.Require().False(found, "upgrade should not be present")
				suite.Require().Equal(types.Upgrade{}, upgrade, "upgrade should be zero value")

				upgrade, found = suite.chainA.App.GetIBCKeeper().ChannelKeeper.GetCounterpartyUpgrade(suite.chainA.GetContext(), path.EndpointA.ChannelConfig.PortID, path.EndpointA.ChannelID)
				suite.Require().False(found, "counterparty upgrade should not be present")
				suite.Require().Equal(types.Upgrade{}, upgrade, "counterparty upgrade should be zero value")

				errorReceipt, found := suite.chainA.App.GetIBCKeeper().ChannelKeeper.GetUpgradeErrorReceipt(suite.chainA.GetContext(), path.EndpointA.ChannelConfig.PortID, path.EndpointA.ChannelID)
				suite.Require().True(found, "error receipt should be present")
				suite.Require().Equal(channel.UpgradeSequence, errorReceipt.Sequence, "error receipt sequence should be equal to channel upgrade sequence")
			},
			nil,
		},
	}

	for i, tc := range testCases {
		tc := tc
		suite.Run(fmt.Sprintf("Case %s, %d/%d tests", tc.msg, i, len(testCases)), func() {
			suite.SetupTest() // reset
			path = ibctesting.NewPath(suite.chainA, suite.chainB)
			ctx := suite.chainA.GetContext()

			tc.malleate()

			err := suite.chainA.App.GetIBCKeeper().ChannelKeeper.TimeoutExecuted(ctx, chanCap, packet)
			pc := suite.chainA.App.GetIBCKeeper().ChannelKeeper.GetPacketCommitment(ctx, packet.GetSourcePort(), packet.GetSourceChannel(), packet.GetSequence())

			tc.expResult(pc, err)
			if tc.expEvents != nil {
				events := ctx.EventManager().ABCIEvents()

				expEvents := tc.expEvents(path)

				ibctesting.AssertEventsLegacy(&suite.Suite, expEvents, events)
			}
		})
	}
}

// TestTimeoutOnClose tests the call TimeoutOnClose on chainA by closing the corresponding
// channel on chainB after the packet commitment has been created.
func (suite *KeeperTestSuite) TestTimeoutOnClose() {
	var (
		path                        *ibctesting.Path
		packet                      types.Packet
		chanCap                     *capabilitytypes.Capability
		nextSeqRecv                 uint64
		counterpartyUpgradeSequence uint64
		ordered                     bool
	)

	testCases := []testCase{
		{"success: ORDERED", func() {
			ordered = true
			path.SetChannelOrdered()
			path.Setup()

			timeoutHeight := clienttypes.GetSelfHeight(suite.chainB.GetContext())
			timeoutTimestamp := uint64(suite.chainB.GetContext().BlockTime().UnixNano())

			sequence, err := path.EndpointA.SendPacket(timeoutHeight, timeoutTimestamp, ibctesting.MockPacketData)
			suite.Require().NoError(err)
			err = path.EndpointB.SetChannelState(types.CLOSED)
			suite.Require().NoError(err)
			// need to update chainA's client representing chainB to prove missing ack
			err = path.EndpointA.UpdateClient()
			suite.Require().NoError(err)

			packet = types.NewPacket(ibctesting.MockPacketData, sequence, path.EndpointA.ChannelConfig.PortID, path.EndpointA.ChannelID, path.EndpointB.ChannelConfig.PortID, path.EndpointB.ChannelID, timeoutHeight, timeoutTimestamp)
			chanCap = suite.chainA.GetChannelCapability(path.EndpointA.ChannelConfig.PortID, path.EndpointA.ChannelID)
		}, true},
		{"success: UNORDERED", func() {
			ordered = false
			path.Setup()

			timeoutHeight := clienttypes.GetSelfHeight(suite.chainB.GetContext())

			sequence, err := path.EndpointA.SendPacket(timeoutHeight, disabledTimeoutTimestamp, ibctesting.MockPacketData)
			suite.Require().NoError(err)
			err = path.EndpointB.SetChannelState(types.CLOSED)
			suite.Require().NoError(err)
			// need to update chainA's client representing chainB to prove missing ack
			err = path.EndpointA.UpdateClient()
			suite.Require().NoError(err)

			packet = types.NewPacket(ibctesting.MockPacketData, sequence, path.EndpointA.ChannelConfig.PortID, path.EndpointA.ChannelID, path.EndpointB.ChannelConfig.PortID, path.EndpointB.ChannelID, timeoutHeight, disabledTimeoutTimestamp)
			chanCap = suite.chainA.GetChannelCapability(path.EndpointA.ChannelConfig.PortID, path.EndpointA.ChannelID)
		}, true},
		{"channel not found", func() {
			// use wrong channel naming
			path.Setup()
			packet = types.NewPacket(ibctesting.MockPacketData, 1, ibctesting.InvalidID, ibctesting.InvalidID, path.EndpointB.ChannelConfig.PortID, path.EndpointB.ChannelID, defaultTimeoutHeight, disabledTimeoutTimestamp)
		}, false},
		{"packet dest port ≠ channel counterparty port", func() {
			path.Setup()
			// use wrong port for dest
			packet = types.NewPacket(ibctesting.MockPacketData, 1, path.EndpointA.ChannelConfig.PortID, path.EndpointA.ChannelID, ibctesting.InvalidID, path.EndpointB.ChannelID, defaultTimeoutHeight, disabledTimeoutTimestamp)
			chanCap = suite.chainA.GetChannelCapability(path.EndpointA.ChannelConfig.PortID, path.EndpointA.ChannelID)
		}, false},
		{"packet dest channel ID ≠ channel counterparty channel ID", func() {
			path.Setup()
			// use wrong channel for dest
			packet = types.NewPacket(ibctesting.MockPacketData, 1, path.EndpointA.ChannelConfig.PortID, path.EndpointA.ChannelID, path.EndpointB.ChannelConfig.PortID, ibctesting.InvalidID, defaultTimeoutHeight, disabledTimeoutTimestamp)
			chanCap = suite.chainA.GetChannelCapability(path.EndpointA.ChannelConfig.PortID, path.EndpointA.ChannelID)
		}, false},
		{"connection not found", func() {
			// pass channel check
			suite.chainA.App.GetIBCKeeper().ChannelKeeper.SetChannel(
				suite.chainA.GetContext(),
				path.EndpointA.ChannelConfig.PortID, path.EndpointA.ChannelID,
				types.NewChannel(types.OPEN, types.ORDERED, types.NewCounterparty(path.EndpointB.ChannelConfig.PortID, path.EndpointB.ChannelID), []string{connIDA}, path.EndpointA.ChannelConfig.Version),
			)
			packet = types.NewPacket(ibctesting.MockPacketData, 1, path.EndpointA.ChannelConfig.PortID, path.EndpointA.ChannelID, path.EndpointB.ChannelConfig.PortID, path.EndpointB.ChannelID, defaultTimeoutHeight, disabledTimeoutTimestamp)

			// create chancap
			suite.chainA.CreateChannelCapability(suite.chainA.GetSimApp().ScopedIBCMockKeeper, path.EndpointA.ChannelConfig.PortID, path.EndpointA.ChannelID)
			chanCap = suite.chainA.GetChannelCapability(path.EndpointA.ChannelConfig.PortID, path.EndpointA.ChannelID)
		}, false},
		{"packet hasn't been sent ORDERED", func() {
			path.SetChannelOrdered()
			path.Setup()

			packet = types.NewPacket(ibctesting.MockPacketData, 1, path.EndpointA.ChannelConfig.PortID, path.EndpointA.ChannelID, path.EndpointB.ChannelConfig.PortID, path.EndpointB.ChannelID, clienttypes.GetSelfHeight(suite.chainB.GetContext()), uint64(suite.chainB.GetContext().BlockTime().UnixNano()))
			chanCap = suite.chainA.GetChannelCapability(path.EndpointA.ChannelConfig.PortID, path.EndpointA.ChannelID)
		}, false},
		{"packet already received ORDERED", func() {
			path.SetChannelOrdered()
			nextSeqRecv = 2
			ordered = true
			path.Setup()

			timeoutHeight := clienttypes.GetSelfHeight(suite.chainB.GetContext())
			timeoutTimestamp := uint64(suite.chainB.GetContext().BlockTime().UnixNano())

			sequence, err := path.EndpointA.SendPacket(timeoutHeight, timeoutTimestamp, ibctesting.MockPacketData)
			suite.Require().NoError(err)
			err = path.EndpointB.SetChannelState(types.CLOSED)
			suite.Require().NoError(err)
			// need to update chainA's client representing chainB to prove missing ack
			err = path.EndpointA.UpdateClient()
			suite.Require().NoError(err)

			packet = types.NewPacket(ibctesting.MockPacketData, sequence, path.EndpointA.ChannelConfig.PortID, path.EndpointA.ChannelID, path.EndpointB.ChannelConfig.PortID, path.EndpointB.ChannelID, timeoutHeight, timeoutTimestamp)
			chanCap = suite.chainA.GetChannelCapability(path.EndpointA.ChannelConfig.PortID, path.EndpointA.ChannelID)
		}, false},
		{"channel verification failed ORDERED", func() {
			ordered = true
			path.SetChannelOrdered()
			path.Setup()

			timeoutHeight := clienttypes.GetSelfHeight(suite.chainB.GetContext())
			timeoutTimestamp := uint64(suite.chainB.GetContext().BlockTime().UnixNano())

			sequence, err := path.EndpointA.SendPacket(timeoutHeight, timeoutTimestamp, ibctesting.MockPacketData)
			suite.Require().NoError(err)
			packet = types.NewPacket(ibctesting.MockPacketData, sequence, path.EndpointA.ChannelConfig.PortID, path.EndpointA.ChannelID, path.EndpointB.ChannelConfig.PortID, path.EndpointB.ChannelID, timeoutHeight, timeoutTimestamp)
			chanCap = suite.chainA.GetChannelCapability(path.EndpointA.ChannelConfig.PortID, path.EndpointA.ChannelID)
		}, false},
		{"next seq receive verification failed ORDERED", func() {
			// set ordered to false providing the wrong proof for ORDERED case
			ordered = false
			path.SetChannelOrdered()
			path.Setup()

			timeoutHeight := clienttypes.GetSelfHeight(suite.chainB.GetContext())
			timeoutTimestamp := uint64(suite.chainB.GetContext().BlockTime().UnixNano())

			sequence, err := path.EndpointA.SendPacket(timeoutHeight, timeoutTimestamp, ibctesting.MockPacketData)
			suite.Require().NoError(err)
			err = path.EndpointB.SetChannelState(types.CLOSED)
			suite.Require().NoError(err)
			err = path.EndpointA.UpdateClient()
			suite.Require().NoError(err)

			packet = types.NewPacket(ibctesting.MockPacketData, sequence, path.EndpointA.ChannelConfig.PortID, path.EndpointA.ChannelID, path.EndpointB.ChannelConfig.PortID, path.EndpointB.ChannelID, clienttypes.GetSelfHeight(suite.chainB.GetContext()), uint64(suite.chainB.GetContext().BlockTime().UnixNano()))
			chanCap = suite.chainA.GetChannelCapability(path.EndpointA.ChannelConfig.PortID, path.EndpointA.ChannelID)
		}, false},
		{"packet ack verification failed", func() {
			// set ordered to true providing the wrong proof for UNORDERED case
			ordered = true
			path.Setup()

			timeoutHeight := clienttypes.GetSelfHeight(suite.chainB.GetContext())

			sequence, err := path.EndpointA.SendPacket(timeoutHeight, disabledTimeoutTimestamp, ibctesting.MockPacketData)
			suite.Require().NoError(err)
			err = path.EndpointB.SetChannelState(types.CLOSED)
			suite.Require().NoError(err)
			err = path.EndpointA.UpdateClient()
			suite.Require().NoError(err)

			packet = types.NewPacket(ibctesting.MockPacketData, sequence, path.EndpointA.ChannelConfig.PortID, path.EndpointA.ChannelID, path.EndpointB.ChannelConfig.PortID, path.EndpointB.ChannelID, timeoutHeight, disabledTimeoutTimestamp)
			chanCap = suite.chainA.GetChannelCapability(path.EndpointA.ChannelConfig.PortID, path.EndpointA.ChannelID)
		}, false},
		{"channel capability not found ORDERED", func() {
			ordered = true
			path.SetChannelOrdered()
			path.Setup()

			timeoutHeight := clienttypes.GetSelfHeight(suite.chainB.GetContext())
			timeoutTimestamp := uint64(suite.chainB.GetContext().BlockTime().UnixNano())

			sequence, err := path.EndpointA.SendPacket(timeoutHeight, timeoutTimestamp, ibctesting.MockPacketData)
			suite.Require().NoError(err)
			err = path.EndpointB.SetChannelState(types.CLOSED)
			suite.Require().NoError(err)
			// need to update chainA's client representing chainB to prove missing ack
			err = path.EndpointA.UpdateClient()
			suite.Require().NoError(err)

			packet = types.NewPacket(ibctesting.MockPacketData, sequence, path.EndpointA.ChannelConfig.PortID, path.EndpointA.ChannelID, path.EndpointB.ChannelConfig.PortID, path.EndpointB.ChannelID, clienttypes.GetSelfHeight(suite.chainB.GetContext()), uint64(suite.chainB.GetContext().BlockTime().UnixNano()))
			chanCap = capabilitytypes.NewCapability(100)
		}, false},
		{
			"failure: invalid counterparty upgrade sequence",
			func() {
				ordered = false
				suite.coordinator.Setup(path)

				timeoutHeight := clienttypes.GetSelfHeight(suite.chainB.GetContext())

				sequence, err := path.EndpointA.SendPacket(timeoutHeight, disabledTimeoutTimestamp, ibctesting.MockPacketData)
				suite.Require().NoError(err)

				// trigger upgradeInit on B which will bump the counterparty upgrade sequence.
				path.EndpointB.ChannelConfig.ProposedUpgrade.Fields.Version = mock.UpgradeVersion
				err = path.EndpointB.ChanUpgradeInit()
				suite.Require().NoError(err)

				err = path.EndpointB.SetChannelState(types.CLOSED)
				suite.Require().NoError(err)

				// need to update chainA's client representing chainB to prove missing ack
				err = path.EndpointA.UpdateClient()
				suite.Require().NoError(err)

				packet = types.NewPacket(ibctesting.MockPacketData, sequence, path.EndpointA.ChannelConfig.PortID, path.EndpointA.ChannelID, path.EndpointB.ChannelConfig.PortID, path.EndpointB.ChannelID, timeoutHeight, disabledTimeoutTimestamp)
				chanCap = suite.chainA.GetChannelCapability(path.EndpointA.ChannelConfig.PortID, path.EndpointA.ChannelID)
			},
			false,
		},
	}

	for i, tc := range testCases {
		tc := tc
		suite.Run(fmt.Sprintf("Case %s, %d/%d tests", tc.msg, i, len(testCases)), func() {
			var proof []byte

			suite.SetupTest()               // reset
			nextSeqRecv = 1                 // must be explicitly changed
			counterpartyUpgradeSequence = 0 // must be explicitly changed
			path = ibctesting.NewPath(suite.chainA, suite.chainB)

			tc.malleate()

			channelKey := host.ChannelKey(packet.GetDestPort(), packet.GetDestChannel())
			unorderedPacketKey := host.PacketReceiptKey(packet.GetDestPort(), packet.GetDestChannel(), packet.GetSequence())
			orderedPacketKey := host.NextSequenceRecvKey(packet.GetDestPort(), packet.GetDestChannel())

			proofClosed, proofHeight := suite.chainB.QueryProof(channelKey)

			if ordered {
				proof, _ = suite.chainB.QueryProof(orderedPacketKey)
			} else {
				proof, _ = suite.chainB.QueryProof(unorderedPacketKey)
			}

			err := suite.chainA.App.GetIBCKeeper().ChannelKeeper.TimeoutOnClose(
				suite.chainA.GetContext(),
				chanCap,
				packet,
				proof,
				proofClosed,
				proofHeight,
				nextSeqRecv,
				counterpartyUpgradeSequence,
			)

			if tc.expPass {
				suite.Require().NoError(err)
			} else {
				suite.Require().Error(err)
			}
		})
	}
}<|MERGE_RESOLUTION|>--- conflicted
+++ resolved
@@ -101,25 +101,6 @@
 			path.Setup()
 			packet = types.NewPacket(ibctesting.MockPacketData, 1, ibctesting.InvalidID, ibctesting.InvalidID, path.EndpointB.ChannelConfig.PortID, path.EndpointB.ChannelID, defaultTimeoutHeight, disabledTimeoutTimestamp)
 		}, false},
-<<<<<<< HEAD
-		{"channel not open", func() {
-			expError = types.ErrInvalidChannelState
-			path.Setup()
-
-			timeoutHeight := path.EndpointA.GetClientState().GetLatestHeight().Increment().(clienttypes.Height)
-
-			sequence, err := path.EndpointA.SendPacket(timeoutHeight, disabledTimeoutTimestamp, ibctesting.MockPacketData)
-			suite.Require().NoError(err)
-			packet = types.NewPacket(ibctesting.MockPacketData, sequence, path.EndpointA.ChannelConfig.PortID, path.EndpointA.ChannelID, path.EndpointB.ChannelConfig.PortID, path.EndpointB.ChannelID, timeoutHeight, disabledTimeoutTimestamp)
-			// need to update chainA's client representing chainB to prove missing ack
-			err = path.EndpointA.UpdateClient()
-			suite.Require().NoError(err)
-
-			err = path.EndpointA.SetChannelState(types.CLOSED)
-			suite.Require().NoError(err)
-		}, false},
-=======
->>>>>>> 947b15ed
 		{"packet destination port ≠ channel counterparty port", func() {
 			expError = types.ErrInvalidPacket
 			path.Setup()
@@ -262,12 +243,6 @@
 		chanCap *capabilitytypes.Capability
 	)
 
-<<<<<<< HEAD
-	testCases := []testCase{
-		{"success ORDERED", func() {
-			path.SetChannelOrdered()
-			path.Setup()
-=======
 	testCases := []struct {
 		msg       string
 		malleate  func()
@@ -285,7 +260,6 @@
 
 				sequence, err := path.EndpointA.SendPacket(timeoutHeight, timeoutTimestamp, ibctesting.MockPacketData)
 				suite.Require().NoError(err)
->>>>>>> 947b15ed
 
 				packet = types.NewPacket(ibctesting.MockPacketData, sequence, path.EndpointA.ChannelConfig.PortID, path.EndpointA.ChannelID, path.EndpointB.ChannelConfig.PortID, path.EndpointB.ChannelID, timeoutHeight, timeoutTimestamp)
 				chanCap = suite.chainA.GetChannelCapability(path.EndpointA.ChannelConfig.PortID, path.EndpointA.ChannelID)
@@ -357,19 +331,6 @@
 			func(packetCommitment []byte, err error) {
 				suite.Require().NoError(err)
 
-<<<<<<< HEAD
-			packet = types.NewPacket(ibctesting.MockPacketData, sequence, path.EndpointA.ChannelConfig.PortID, path.EndpointA.ChannelID, path.EndpointB.ChannelConfig.PortID, path.EndpointB.ChannelID, timeoutHeight, timeoutTimestamp)
-			chanCap = suite.chainA.GetChannelCapability(path.EndpointA.ChannelConfig.PortID, path.EndpointA.ChannelID)
-		}, true},
-		{"channel not found", func() {
-			// use wrong channel naming
-			path.Setup()
-			packet = types.NewPacket(ibctesting.MockPacketData, 1, ibctesting.InvalidID, ibctesting.InvalidID, path.EndpointB.ChannelConfig.PortID, path.EndpointB.ChannelID, defaultTimeoutHeight, disabledTimeoutTimestamp)
-		}, false},
-		{"incorrect capability ORDERED", func() {
-			path.SetChannelOrdered()
-			path.Setup()
-=======
 				channel := path.EndpointA.GetChannel()
 				suite.Require().Equal(types.FLUSHCOMPLETE, channel.State, "channel state should still be set to FLUSHCOMPLETE")
 			},
@@ -392,7 +353,6 @@
 			"conterparty upgrade timeout is invalid",
 			func() {
 				suite.coordinator.Setup(path)
->>>>>>> 947b15ed
 
 				timeoutHeight := clienttypes.GetSelfHeight(suite.chainB.GetContext())
 				timeoutTimestamp := uint64(suite.chainB.GetContext().BlockTime().UnixNano())
