package keeper

import (
	"encoding/hex"
	"fmt"

	sdk "github.com/cosmos/cosmos-sdk/types"

	"github.com/cosmos/ibc-go/v7/modules/core/04-channel/types"
	"github.com/cosmos/ibc-go/v7/modules/core/exported"
)

// emitChannelOpenInitEvent emits a channel open init event
func emitChannelOpenInitEvent(ctx sdk.Context, portID string, channelID string, channel types.Channel) {
	ctx.EventManager().EmitEvents(sdk.Events{
		sdk.NewEvent(
			types.EventTypeChannelOpenInit,
			sdk.NewAttribute(types.AttributeKeyPortID, portID),
			sdk.NewAttribute(types.AttributeKeyChannelID, channelID),
			sdk.NewAttribute(types.AttributeCounterpartyPortID, channel.Counterparty.PortId),
			sdk.NewAttribute(types.AttributeCounterpartyChannelID, channel.Counterparty.ChannelId),
			sdk.NewAttribute(types.AttributeKeyConnectionID, channel.ConnectionHops[0]),
			sdk.NewAttribute(types.AttributeVersion, channel.Version),
		),
		sdk.NewEvent(
			sdk.EventTypeMessage,
			sdk.NewAttribute(sdk.AttributeKeyModule, types.AttributeValueCategory),
		),
	})
}

// emitChannelOpenTryEvent emits a channel open try event
func emitChannelOpenTryEvent(ctx sdk.Context, portID string, channelID string, channel types.Channel) {
	ctx.EventManager().EmitEvents(sdk.Events{
		sdk.NewEvent(
			types.EventTypeChannelOpenTry,
			sdk.NewAttribute(types.AttributeKeyPortID, portID),
			sdk.NewAttribute(types.AttributeKeyChannelID, channelID),
			sdk.NewAttribute(types.AttributeCounterpartyPortID, channel.Counterparty.PortId),
			sdk.NewAttribute(types.AttributeCounterpartyChannelID, channel.Counterparty.ChannelId),
			sdk.NewAttribute(types.AttributeKeyConnectionID, channel.ConnectionHops[0]),
			sdk.NewAttribute(types.AttributeVersion, channel.Version),
		),
		sdk.NewEvent(
			sdk.EventTypeMessage,
			sdk.NewAttribute(sdk.AttributeKeyModule, types.AttributeValueCategory),
		),
	})
}

// emitChannelOpenAckEvent emits a channel open acknowledge event
func emitChannelOpenAckEvent(ctx sdk.Context, portID string, channelID string, channel types.Channel) {
	ctx.EventManager().EmitEvents(sdk.Events{
		sdk.NewEvent(
			types.EventTypeChannelOpenAck,
			sdk.NewAttribute(types.AttributeKeyPortID, portID),
			sdk.NewAttribute(types.AttributeKeyChannelID, channelID),
			sdk.NewAttribute(types.AttributeCounterpartyPortID, channel.Counterparty.PortId),
			sdk.NewAttribute(types.AttributeCounterpartyChannelID, channel.Counterparty.ChannelId),
			sdk.NewAttribute(types.AttributeKeyConnectionID, channel.ConnectionHops[0]),
		),
		sdk.NewEvent(
			sdk.EventTypeMessage,
			sdk.NewAttribute(sdk.AttributeKeyModule, types.AttributeValueCategory),
		),
	})
}

// emitChannelOpenConfirmEvent emits a channel open confirm event
func emitChannelOpenConfirmEvent(ctx sdk.Context, portID string, channelID string, channel types.Channel) {
	ctx.EventManager().EmitEvents(sdk.Events{
		sdk.NewEvent(
			types.EventTypeChannelOpenConfirm,
			sdk.NewAttribute(types.AttributeKeyPortID, portID),
			sdk.NewAttribute(types.AttributeKeyChannelID, channelID),
			sdk.NewAttribute(types.AttributeCounterpartyPortID, channel.Counterparty.PortId),
			sdk.NewAttribute(types.AttributeCounterpartyChannelID, channel.Counterparty.ChannelId),
			sdk.NewAttribute(types.AttributeKeyConnectionID, channel.ConnectionHops[0]),
		),
		sdk.NewEvent(
			sdk.EventTypeMessage,
			sdk.NewAttribute(sdk.AttributeKeyModule, types.AttributeValueCategory),
		),
	})
}

// emitChannelCloseInitEvent emits a channel close init event
func emitChannelCloseInitEvent(ctx sdk.Context, portID string, channelID string, channel types.Channel) {
	ctx.EventManager().EmitEvents(sdk.Events{
		sdk.NewEvent(
			types.EventTypeChannelCloseInit,
			sdk.NewAttribute(types.AttributeKeyPortID, portID),
			sdk.NewAttribute(types.AttributeKeyChannelID, channelID),
			sdk.NewAttribute(types.AttributeCounterpartyPortID, channel.Counterparty.PortId),
			sdk.NewAttribute(types.AttributeCounterpartyChannelID, channel.Counterparty.ChannelId),
			sdk.NewAttribute(types.AttributeKeyConnectionID, channel.ConnectionHops[0]),
		),
		sdk.NewEvent(
			sdk.EventTypeMessage,
			sdk.NewAttribute(sdk.AttributeKeyModule, types.AttributeValueCategory),
		),
	})
}

// emitChannelCloseConfirmEvent emits a channel close confirm event
func emitChannelCloseConfirmEvent(ctx sdk.Context, portID string, channelID string, channel types.Channel) {
	ctx.EventManager().EmitEvents(sdk.Events{
		sdk.NewEvent(
			types.EventTypeChannelCloseConfirm,
			sdk.NewAttribute(types.AttributeKeyPortID, portID),
			sdk.NewAttribute(types.AttributeKeyChannelID, channelID),
			sdk.NewAttribute(types.AttributeCounterpartyPortID, channel.Counterparty.PortId),
			sdk.NewAttribute(types.AttributeCounterpartyChannelID, channel.Counterparty.ChannelId),
			sdk.NewAttribute(types.AttributeKeyConnectionID, channel.ConnectionHops[0]),
		),
		sdk.NewEvent(
			sdk.EventTypeMessage,
			sdk.NewAttribute(sdk.AttributeKeyModule, types.AttributeValueCategory),
		),
	})
}

// emitSendPacketEvent emits an event with packet data along with other packet information for relayer
// to pick up and relay to other chain
func emitSendPacketEvent(ctx sdk.Context, packet exported.PacketI, channel types.Channel, timeoutHeight exported.Height) {
	ctx.EventManager().EmitEvents(sdk.Events{
		sdk.NewEvent(
			types.EventTypeSendPacket,
			sdk.NewAttribute(types.AttributeKeyData, string(packet.GetData())), //nolint:staticcheck // DEPRECATED
			sdk.NewAttribute(types.AttributeKeyDataHex, hex.EncodeToString(packet.GetData())),
			sdk.NewAttribute(types.AttributeKeyTimeoutHeight, timeoutHeight.String()),
			sdk.NewAttribute(types.AttributeKeyTimeoutTimestamp, fmt.Sprintf("%d", packet.GetTimeoutTimestamp())),
			sdk.NewAttribute(types.AttributeKeySequence, fmt.Sprintf("%d", packet.GetSequence())),
			sdk.NewAttribute(types.AttributeKeySrcPort, packet.GetSourcePort()),
			sdk.NewAttribute(types.AttributeKeySrcChannel, packet.GetSourceChannel()),
			sdk.NewAttribute(types.AttributeKeyDstPort, packet.GetDestPort()),
			sdk.NewAttribute(types.AttributeKeyDstChannel, packet.GetDestChannel()),
			sdk.NewAttribute(types.AttributeKeyChannelOrdering, channel.Ordering.String()),
			// we only support 1-hop packets now, and that is the most important hop for a relayer
			// (is it going to a chain I am connected to)
			sdk.NewAttribute(types.AttributeKeyConnection, channel.ConnectionHops[0]), //nolint:staticcheck // DEPRECATED
			sdk.NewAttribute(types.AttributeKeyConnectionID, channel.ConnectionHops[0]),
		),
		sdk.NewEvent(
			sdk.EventTypeMessage,
			sdk.NewAttribute(sdk.AttributeKeyModule, types.AttributeValueCategory),
		),
	})
}

// emitRecvPacketEvent emits a receive packet event. It will be emitted both the first time a packet
// is received for a certain sequence and for all duplicate receives.
func emitRecvPacketEvent(ctx sdk.Context, packet exported.PacketI, channel types.Channel) {
	ctx.EventManager().EmitEvents(sdk.Events{
		sdk.NewEvent(
			types.EventTypeRecvPacket,
			sdk.NewAttribute(types.AttributeKeyData, string(packet.GetData())), //nolint:staticcheck // DEPRECATED
			sdk.NewAttribute(types.AttributeKeyDataHex, hex.EncodeToString(packet.GetData())),
			sdk.NewAttribute(types.AttributeKeyTimeoutHeight, packet.GetTimeoutHeight().String()),
			sdk.NewAttribute(types.AttributeKeyTimeoutTimestamp, fmt.Sprintf("%d", packet.GetTimeoutTimestamp())),
			sdk.NewAttribute(types.AttributeKeySequence, fmt.Sprintf("%d", packet.GetSequence())),
			sdk.NewAttribute(types.AttributeKeySrcPort, packet.GetSourcePort()),
			sdk.NewAttribute(types.AttributeKeySrcChannel, packet.GetSourceChannel()),
			sdk.NewAttribute(types.AttributeKeyDstPort, packet.GetDestPort()),
			sdk.NewAttribute(types.AttributeKeyDstChannel, packet.GetDestChannel()),
			sdk.NewAttribute(types.AttributeKeyChannelOrdering, channel.Ordering.String()),
			// we only support 1-hop packets now, and that is the most important hop for a relayer
			// (is it going to a chain I am connected to)
			sdk.NewAttribute(types.AttributeKeyConnection, channel.ConnectionHops[0]), //nolint:staticcheck // DEPRECATED
			sdk.NewAttribute(types.AttributeKeyConnectionID, channel.ConnectionHops[0]),
		),
		sdk.NewEvent(
			sdk.EventTypeMessage,
			sdk.NewAttribute(sdk.AttributeKeyModule, types.AttributeValueCategory),
		),
	})
}

// emitWriteAcknowledgementEvent emits an event that the relayer can query for
func emitWriteAcknowledgementEvent(ctx sdk.Context, packet exported.PacketI, channel types.Channel, acknowledgement []byte) {
	ctx.EventManager().EmitEvents(sdk.Events{
		sdk.NewEvent(
			types.EventTypeWriteAck,
			sdk.NewAttribute(types.AttributeKeyData, string(packet.GetData())), //nolint:staticcheck // DEPRECATED
			sdk.NewAttribute(types.AttributeKeyDataHex, hex.EncodeToString(packet.GetData())),
			sdk.NewAttribute(types.AttributeKeyTimeoutHeight, packet.GetTimeoutHeight().String()),
			sdk.NewAttribute(types.AttributeKeyTimeoutTimestamp, fmt.Sprintf("%d", packet.GetTimeoutTimestamp())),
			sdk.NewAttribute(types.AttributeKeySequence, fmt.Sprintf("%d", packet.GetSequence())),
			sdk.NewAttribute(types.AttributeKeySrcPort, packet.GetSourcePort()),
			sdk.NewAttribute(types.AttributeKeySrcChannel, packet.GetSourceChannel()),
			sdk.NewAttribute(types.AttributeKeyDstPort, packet.GetDestPort()),
			sdk.NewAttribute(types.AttributeKeyDstChannel, packet.GetDestChannel()),
			sdk.NewAttribute(types.AttributeKeyAck, string(acknowledgement)), //nolint:staticcheck // DEPRECATED
			sdk.NewAttribute(types.AttributeKeyAckHex, hex.EncodeToString(acknowledgement)),
			// we only support 1-hop packets now, and that is the most important hop for a relayer
			// (is it going to a chain I am connected to)
			sdk.NewAttribute(types.AttributeKeyConnection, channel.ConnectionHops[0]), //nolint:staticcheck // DEPRECATED
			sdk.NewAttribute(types.AttributeKeyConnectionID, channel.ConnectionHops[0]),
		),
		sdk.NewEvent(
			sdk.EventTypeMessage,
			sdk.NewAttribute(sdk.AttributeKeyModule, types.AttributeValueCategory),
		),
	})
}

// emitAcknowledgePacketEvent emits an acknowledge packet event. It will be emitted both the first time
// a packet is acknowledged for a certain sequence and for all duplicate acknowledgements.
func emitAcknowledgePacketEvent(ctx sdk.Context, packet exported.PacketI, channel types.Channel) {
	ctx.EventManager().EmitEvents(sdk.Events{
		sdk.NewEvent(
			types.EventTypeAcknowledgePacket,
			sdk.NewAttribute(types.AttributeKeyTimeoutHeight, packet.GetTimeoutHeight().String()),
			sdk.NewAttribute(types.AttributeKeyTimeoutTimestamp, fmt.Sprintf("%d", packet.GetTimeoutTimestamp())),
			sdk.NewAttribute(types.AttributeKeySequence, fmt.Sprintf("%d", packet.GetSequence())),
			sdk.NewAttribute(types.AttributeKeySrcPort, packet.GetSourcePort()),
			sdk.NewAttribute(types.AttributeKeySrcChannel, packet.GetSourceChannel()),
			sdk.NewAttribute(types.AttributeKeyDstPort, packet.GetDestPort()),
			sdk.NewAttribute(types.AttributeKeyDstChannel, packet.GetDestChannel()),
			sdk.NewAttribute(types.AttributeKeyChannelOrdering, channel.Ordering.String()),
			// we only support 1-hop packets now, and that is the most important hop for a relayer
			// (is it going to a chain I am connected to)
			sdk.NewAttribute(types.AttributeKeyConnection, channel.ConnectionHops[0]), //nolint:staticcheck // DEPRECATED
			sdk.NewAttribute(types.AttributeKeyConnectionID, channel.ConnectionHops[0]),
		),
		sdk.NewEvent(
			sdk.EventTypeMessage,
			sdk.NewAttribute(sdk.AttributeKeyModule, types.AttributeValueCategory),
		),
	})
}

// emitTimeoutPacketEvent emits a timeout packet event. It will be emitted both the first time a packet
// is timed out for a certain sequence and for all duplicate timeouts.
func emitTimeoutPacketEvent(ctx sdk.Context, packet exported.PacketI, channel types.Channel) {
	ctx.EventManager().EmitEvents(sdk.Events{
		sdk.NewEvent(
			types.EventTypeTimeoutPacket,
			sdk.NewAttribute(types.AttributeKeyTimeoutHeight, packet.GetTimeoutHeight().String()),
			sdk.NewAttribute(types.AttributeKeyTimeoutTimestamp, fmt.Sprintf("%d", packet.GetTimeoutTimestamp())),
			sdk.NewAttribute(types.AttributeKeySequence, fmt.Sprintf("%d", packet.GetSequence())),
			sdk.NewAttribute(types.AttributeKeySrcPort, packet.GetSourcePort()),
			sdk.NewAttribute(types.AttributeKeySrcChannel, packet.GetSourceChannel()),
			sdk.NewAttribute(types.AttributeKeyDstPort, packet.GetDestPort()),
			sdk.NewAttribute(types.AttributeKeyDstChannel, packet.GetDestChannel()),
			sdk.NewAttribute(types.AttributeKeyConnectionID, channel.ConnectionHops[0]),
			sdk.NewAttribute(types.AttributeKeyChannelOrdering, channel.Ordering.String()),
		),
		sdk.NewEvent(
			sdk.EventTypeMessage,
			sdk.NewAttribute(sdk.AttributeKeyModule, types.AttributeValueCategory),
		),
	})
}

// emitChannelClosedEvent emits a channel closed event.
func emitChannelClosedEvent(ctx sdk.Context, packet exported.PacketI, channel types.Channel) {
	ctx.EventManager().EmitEvents(sdk.Events{
		sdk.NewEvent(
			types.EventTypeChannelClosed,
			sdk.NewAttribute(types.AttributeKeyPortID, packet.GetSourcePort()),
			sdk.NewAttribute(types.AttributeKeyChannelID, packet.GetSourceChannel()),
			sdk.NewAttribute(types.AttributeCounterpartyPortID, channel.Counterparty.PortId),
			sdk.NewAttribute(types.AttributeCounterpartyChannelID, channel.Counterparty.ChannelId),
			sdk.NewAttribute(types.AttributeKeyConnectionID, channel.ConnectionHops[0]),
			sdk.NewAttribute(types.AttributeKeyChannelOrdering, channel.Ordering.String()),
		),
		sdk.NewEvent(
			sdk.EventTypeMessage,
			sdk.NewAttribute(sdk.AttributeKeyModule, types.AttributeValueCategory),
		),
	})
}

// emitChannelUpgradeInitEvent emits a channel upgrade init event
func emitChannelUpgradeInitEvent(ctx sdk.Context, portID string, channelID string, currentChannel types.Channel, upgrade types.Upgrade) {
	ctx.EventManager().EmitEvents(sdk.Events{
		sdk.NewEvent(
			types.EventTypeChannelUpgradeInit,
			sdk.NewAttribute(types.AttributeKeyPortID, portID),
			sdk.NewAttribute(types.AttributeKeyChannelID, channelID),
			sdk.NewAttribute(types.AttributeCounterpartyPortID, currentChannel.Counterparty.PortId),
			sdk.NewAttribute(types.AttributeCounterpartyChannelID, currentChannel.Counterparty.ChannelId),
			sdk.NewAttribute(types.AttributeKeyUpgradeConnectionHops, upgrade.Fields.ConnectionHops[0]),
			sdk.NewAttribute(types.AttributeKeyUpgradeVersion, upgrade.Fields.Version),
			sdk.NewAttribute(types.AttributeKeyUpgradeSequence, fmt.Sprintf("%d", currentChannel.UpgradeSequence)),
			sdk.NewAttribute(types.AttributeKeyUpgradeOrdering, upgrade.Fields.Ordering.String()),
		),
		sdk.NewEvent(
			sdk.EventTypeMessage,
			sdk.NewAttribute(sdk.AttributeKeyModule, types.AttributeValueCategory),
		),
	})
}

<<<<<<< HEAD
// emitChannelUpgradeOpenEvent emits a channel upgrade open event
//
//lint:ignore U1000 Ignore unused function temporarily for debugging
func emitChannelUpgradeOpenEvent(ctx sdk.Context, portID string, channelID string, currentChannel types.Channel) {
	ctx.EventManager().EmitEvents(sdk.Events{
		sdk.NewEvent(
			types.EventTypeChannelUpgradeOpen,
			sdk.NewAttribute(types.AttributeKeyPortID, portID),
			sdk.NewAttribute(types.AttributeKeyChannelID, channelID),
			sdk.NewAttribute(types.AttributeKeyChannelState, currentChannel.State.String()),
			// TODO: add flush status when enum/boolean is present
			sdk.NewAttribute(types.AttributeCounterpartyPortID, currentChannel.Counterparty.PortId),
			sdk.NewAttribute(types.AttributeCounterpartyChannelID, currentChannel.Counterparty.ChannelId),
			sdk.NewAttribute(types.AttributeKeyUpgradeConnectionHops, currentChannel.ConnectionHops[0]),
			sdk.NewAttribute(types.AttributeKeyUpgradeVersion, currentChannel.Version),
			sdk.NewAttribute(types.AttributeKeyUpgradeOrdering, currentChannel.Ordering.String()),
			sdk.NewAttribute(types.AttributeKeyUpgradeSequence, fmt.Sprintf("%d", currentChannel.UpgradeSequence)),
=======
// emitErrorReceiptEvent emits an error receipt event
//
//lint:ignore U1000 Ignore unused function temporarily for debugging
func emitErrorReceiptEvent(ctx sdk.Context, portID string, channelID string, currentChannel types.Channel, upgrade types.Upgrade, err error) {
	ctx.EventManager().EmitEvents(sdk.Events{
		sdk.NewEvent(
			types.EventTypeChannelUpgradeInit,
			sdk.NewAttribute(types.AttributeKeyPortID, portID),
			sdk.NewAttribute(types.AttributeKeyChannelID, channelID),
			sdk.NewAttribute(types.AttributeCounterpartyPortID, currentChannel.Counterparty.PortId),
			sdk.NewAttribute(types.AttributeCounterpartyChannelID, currentChannel.Counterparty.ChannelId),
			sdk.NewAttribute(types.AttributeKeyUpgradeConnectionHops, upgrade.Fields.ConnectionHops[0]),
			sdk.NewAttribute(types.AttributeKeyUpgradeVersion, upgrade.Fields.Version),
			sdk.NewAttribute(types.AttributeKeyUpgradeOrdering, upgrade.Fields.Ordering.String()),
			sdk.NewAttribute(types.AttributeKeyUpgradeSequence, fmt.Sprintf("%d", currentChannel.UpgradeSequence)),
			sdk.NewAttribute(types.AttributeKeyUpgradeErrorReceipt, err.Error()),
>>>>>>> 7b7163c3
		),
		sdk.NewEvent(
			sdk.EventTypeMessage,
			sdk.NewAttribute(sdk.AttributeKeyModule, types.AttributeValueCategory),
		),
	})
}<|MERGE_RESOLUTION|>--- conflicted
+++ resolved
@@ -293,7 +293,6 @@
 	})
 }
 
-<<<<<<< HEAD
 // emitChannelUpgradeOpenEvent emits a channel upgrade open event
 //
 //lint:ignore U1000 Ignore unused function temporarily for debugging
@@ -311,7 +310,14 @@
 			sdk.NewAttribute(types.AttributeKeyUpgradeVersion, currentChannel.Version),
 			sdk.NewAttribute(types.AttributeKeyUpgradeOrdering, currentChannel.Ordering.String()),
 			sdk.NewAttribute(types.AttributeKeyUpgradeSequence, fmt.Sprintf("%d", currentChannel.UpgradeSequence)),
-=======
+		),
+		sdk.NewEvent(
+			sdk.EventTypeMessage,
+			sdk.NewAttribute(sdk.AttributeKeyModule, types.AttributeValueCategory),
+		),
+	})
+}
+
 // emitErrorReceiptEvent emits an error receipt event
 //
 //lint:ignore U1000 Ignore unused function temporarily for debugging
@@ -328,7 +334,6 @@
 			sdk.NewAttribute(types.AttributeKeyUpgradeOrdering, upgrade.Fields.Ordering.String()),
 			sdk.NewAttribute(types.AttributeKeyUpgradeSequence, fmt.Sprintf("%d", currentChannel.UpgradeSequence)),
 			sdk.NewAttribute(types.AttributeKeyUpgradeErrorReceipt, err.Error()),
->>>>>>> 7b7163c3
 		),
 		sdk.NewEvent(
 			sdk.EventTypeMessage,
