package keeper

/*
	This file is to allow for unexported functions to be accessible to the testing package.
*/

import (
	sdk "github.com/cosmos/cosmos-sdk/types"

	clienttypes "github.com/cosmos/ibc-go/v7/modules/core/02-client/types"
	"github.com/cosmos/ibc-go/v7/modules/core/04-channel/types"
)

// StartFlushUpgradeHandshake is a wrapper around startFlushUpgradeHandshake to allow the function to be directly called in tests.
func (k Keeper) StartFlushUpgradeHandshake(
	ctx sdk.Context,
	portID,
	channelID string,
	proposedUpgradeFields types.UpgradeFields,
	counterpartyChannel types.Channel,
	counterpartyUpgrade types.Upgrade,
	proofCounterpartyChannel,
	proofCounterpartyUpgrade []byte,
	proofHeight clienttypes.Height,
) error {
	return k.startFlushUpgradeHandshake(ctx, portID, channelID, proposedUpgradeFields, counterpartyChannel, counterpartyUpgrade, proofCounterpartyChannel, proofCounterpartyUpgrade, proofHeight)
}

<<<<<<< HEAD
// ValidateSelfUpgradeFields is a wrapper around validateSelfUpgradeFields to allow the function to be directly called in tests.
func (k Keeper) ValidateSelfUpgradeFields(ctx sdk.Context, proposedUpgrade types.UpgradeFields, currentChannel types.Channel) error {
	return k.validateSelfUpgradeFields(ctx, proposedUpgrade, currentChannel)
}

// WriteUpgradeOpenChannel is a wrapper around writeUpgradeOpenChannel to allow the function to be directly called in tests.
func (k Keeper) WriteUpgradeOpenChannel(ctx sdk.Context, portID, channelID string) {
	k.writeUpgradeOpenChannel(ctx, portID, channelID)
=======
// ValidateUpgradeFields is a wrapper around validateUpgradeFields to allow the function to be directly called in tests.
func (k Keeper) ValidateUpgradeFields(ctx sdk.Context, proposedUpgrade types.UpgradeFields, currentChannel types.Channel) error {
	return k.validateUpgradeFields(ctx, proposedUpgrade, currentChannel)
>>>>>>> 118cb71c
}<|MERGE_RESOLUTION|>--- conflicted
+++ resolved
@@ -26,18 +26,7 @@
 	return k.startFlushUpgradeHandshake(ctx, portID, channelID, proposedUpgradeFields, counterpartyChannel, counterpartyUpgrade, proofCounterpartyChannel, proofCounterpartyUpgrade, proofHeight)
 }
 
-<<<<<<< HEAD
 // ValidateSelfUpgradeFields is a wrapper around validateSelfUpgradeFields to allow the function to be directly called in tests.
 func (k Keeper) ValidateSelfUpgradeFields(ctx sdk.Context, proposedUpgrade types.UpgradeFields, currentChannel types.Channel) error {
 	return k.validateSelfUpgradeFields(ctx, proposedUpgrade, currentChannel)
-}
-
-// WriteUpgradeOpenChannel is a wrapper around writeUpgradeOpenChannel to allow the function to be directly called in tests.
-func (k Keeper) WriteUpgradeOpenChannel(ctx sdk.Context, portID, channelID string) {
-	k.writeUpgradeOpenChannel(ctx, portID, channelID)
-=======
-// ValidateUpgradeFields is a wrapper around validateUpgradeFields to allow the function to be directly called in tests.
-func (k Keeper) ValidateUpgradeFields(ctx sdk.Context, proposedUpgrade types.UpgradeFields, currentChannel types.Channel) error {
-	return k.validateUpgradeFields(ctx, proposedUpgrade, currentChannel)
->>>>>>> 118cb71c
 }