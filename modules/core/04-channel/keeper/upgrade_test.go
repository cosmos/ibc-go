--- conflicted
+++ resolved
@@ -254,12 +254,8 @@
 				channel.UpgradeSequence = 5
 				path.EndpointB.SetChannel(channel)
 			},
-<<<<<<< HEAD
-			types.NewUpgradeError(5, types.ErrInvalidUpgradeSequence), // channel sequence - 1 will be returned
-=======
 			// channel sequence - 1 will be returned (upgrade sequence is bumped in init as this is non-crossing hellos case)
 			types.NewUpgradeError(5, types.ErrInvalidUpgradeSequence),
->>>>>>> bf37961d
 		},
 	}
 
