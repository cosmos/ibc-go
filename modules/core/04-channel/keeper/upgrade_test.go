--- conflicted
+++ resolved
@@ -552,168 +552,6 @@
 	}
 }
 
-<<<<<<< HEAD
-func (suite *KeeperTestSuite) TestWriteUpgradeAck() {
-	var (
-		path            *ibctesting.Path
-		proposedUpgrade types.Upgrade
-	)
-
-	testCases := []struct {
-		name                 string
-		malleate             func()
-		hasPacketCommitments bool
-	}{}
-=======
-func (suite *KeeperTestSuite) TestChanUpgradeOpen() {
-	var path *ibctesting.Path
-	testCases := []struct {
-		name     string
-		malleate func()
-		expError error
-	}{
-		{
-			"success",
-			func() {},
-			nil,
-		},
-		{
-			"channel not found",
-			func() {
-				path.EndpointA.ChannelConfig.PortID = ibctesting.InvalidID
-			},
-			types.ErrChannelNotFound,
-		},
-
-		{
-			"channel state is not in TRYUPGRADE or ACKUPGRADE",
-			func() {
-				suite.Require().NoError(path.EndpointA.SetChannelState(types.OPEN))
-			},
-			types.ErrInvalidChannelState,
-		},
-
-		{
-			"channel has in-flight packets",
-			func() {
-				portID := path.EndpointA.ChannelConfig.PortID
-				channelID := path.EndpointA.ChannelID
-				// Set a dummy packet commitment to simulate in-flight packets
-				suite.chainA.GetSimApp().IBCKeeper.ChannelKeeper.SetPacketCommitment(suite.chainA.GetContext(), portID, channelID, 1, []byte("hash"))
-			},
-			types.ErrPendingInflightPackets,
-		},
-		{
-			"flush status is FLUSHING",
-			func() {
-				channel := path.EndpointA.GetChannel()
-				channel.FlushStatus = types.FLUSHING
-				path.EndpointA.SetChannel(channel)
-			},
-			types.ErrInvalidFlushStatus,
-		},
-		{
-			"flush status is NOTINFLUSH",
-			func() {
-				channel := path.EndpointA.GetChannel()
-				channel.FlushStatus = types.NOTINFLUSH
-				path.EndpointA.SetChannel(channel)
-			},
-			types.ErrInvalidFlushStatus,
-		},
-		{
-			"connection not found",
-			func() {
-				channel := path.EndpointA.GetChannel()
-				channel.ConnectionHops = []string{"connection-100"}
-				path.EndpointA.SetChannel(channel)
-			},
-			connectiontypes.ErrConnectionNotFound,
-		},
-		{
-			"invalid connection state",
-			func() {
-				connectionEnd := path.EndpointA.GetConnection()
-				connectionEnd.State = connectiontypes.UNINITIALIZED
-				path.EndpointA.SetConnection(connectionEnd)
-			},
-			connectiontypes.ErrInvalidConnectionState,
-		},
-	}
->>>>>>> 32930e7a
-
-	for _, tc := range testCases {
-		tc := tc
-		suite.Run(tc.name, func() {
-			suite.SetupTest()
-
-			path = ibctesting.NewPath(suite.chainA, suite.chainB)
-			suite.coordinator.Setup(path)
-
-<<<<<<< HEAD
-			// create upgrade proposal with different version in init upgrade to see if the WriteUpgradeAck overwrites the version
-			path.EndpointA.ChannelConfig.ProposedUpgrade.Fields.Version = "original-version"
-			proposedUpgrade = path.EndpointA.GetProposedUpgrade()
-			path.EndpointA.SetChannelUpgrade(proposedUpgrade)
-
-			tc.malleate()
-
-			// use mock upgrade version in this function
-			suite.chainA.GetSimApp().IBCKeeper.ChannelKeeper.WriteUpgradeAckChannel(suite.chainA.GetContext(), path.EndpointA.ChannelConfig.PortID, path.EndpointA.ChannelID, mock.UpgradeVersion)
-
-			channel := path.EndpointA.GetChannel()
-
-			upgrade, found := suite.chainA.GetSimApp().IBCKeeper.ChannelKeeper.GetUpgrade(suite.chainA.GetContext(), path.EndpointA.ChannelConfig.PortID, path.EndpointA.ChannelID)
-			suite.Require().True(found)
-			suite.Require().Equal(types.ACKUPGRADE, channel.State)
-			suite.Require().Equal(upgrade.Fields.Version, mock.UpgradeVersion)
-
-			if tc.hasPacketCommitments {
-				suite.Require().Equal(types.FLUSHING, channel.FlushStatus)
-			} else {
-				suite.Require().Equal(types.FLUSHCOMPLETE, channel.FlushStatus)
-=======
-			path.EndpointB.ChannelConfig.ProposedUpgrade.Fields.Version = mock.UpgradeVersion
-
-			err := path.EndpointB.ChanUpgradeInit()
-			suite.Require().NoError(err)
-
-			err = path.EndpointA.ChanUpgradeTry()
-			suite.Require().NoError(err)
-
-			err = path.EndpointB.ChanUpgradeAck()
-			suite.Require().NoError(err)
-
-			// TODO: Remove setting of FLUSHCOMPLETE once #3928 is completed
-			channelB := path.EndpointB.GetChannel()
-			channelB.FlushStatus = types.FLUSHCOMPLETE
-			path.EndpointB.SetChannel(channelB)
-
-			channelA := path.EndpointA.GetChannel()
-			channelA.FlushStatus = types.FLUSHCOMPLETE
-			path.EndpointA.SetChannel(channelA)
-
-			suite.coordinator.CommitBlock(suite.chainA, suite.chainB)
-			suite.Require().NoError(path.EndpointA.UpdateClient())
-
-			tc.malleate()
-
-			proofCounterpartyChannel, _, proofHeight := path.EndpointA.QueryChannelUpgradeProof()
-			err = suite.chainA.GetSimApp().IBCKeeper.ChannelKeeper.ChanUpgradeOpen(
-				suite.chainA.GetContext(), path.EndpointA.ChannelConfig.PortID, path.EndpointA.ChannelID,
-				path.EndpointB.GetChannel().State, proofCounterpartyChannel, proofHeight,
-			)
-
-			if tc.expError == nil {
-				suite.Require().NoError(err)
-			} else {
-				suite.Require().ErrorIs(err, tc.expError)
->>>>>>> 32930e7a
-			}
-		})
-	}
-}
-
 func (suite *KeeperTestSuite) TestChanUpgradeTimeout() {
 	var (
 		path                     *ibctesting.Path
