--- conflicted
+++ resolved
@@ -575,11 +575,7 @@
 
 				channel := path.EndpointA.GetChannel()
 				// ChanUpgradeAck will set the channel state to STATE_FLUSHING
-<<<<<<< HEAD
-				// It will get set to FLUSHING_COMPLETE in the write function.
-=======
 				// It will be set to FLUSHING_COMPLETE in the write function.
->>>>>>> e2c83264
 				suite.Require().Equal(types.STATE_FLUSHING, channel.State)
 			} else {
 				suite.assertUpgradeError(err, tc.expError)
@@ -667,7 +663,6 @@
 				suite.Require().Equal(types.STATE_FLUSHCOMPLETE, channel.State)
 				_, ok := suite.chainA.GetSimApp().IBCKeeper.ChannelKeeper.GetCounterpartyUpgrade(suite.chainA.GetContext(), path.EndpointA.ChannelConfig.PortID, path.EndpointA.ChannelID)
 				suite.Require().False(ok)
-<<<<<<< HEAD
 			} else {
 				counterpartyUpgrade, ok := suite.chainA.GetSimApp().IBCKeeper.ChannelKeeper.GetCounterpartyUpgrade(suite.chainA.GetContext(), path.EndpointA.ChannelConfig.PortID, path.EndpointA.ChannelID)
 				suite.Require().True(ok)
@@ -839,12 +834,6 @@
 				suite.Require().NoError(err)
 			} else {
 				suite.assertUpgradeError(err, tc.expError)
-=======
-			} else {
-				counterpartyUpgrade, ok := suite.chainA.GetSimApp().IBCKeeper.ChannelKeeper.GetCounterpartyUpgrade(suite.chainA.GetContext(), path.EndpointA.ChannelConfig.PortID, path.EndpointA.ChannelID)
-				suite.Require().True(ok)
-				suite.Require().Equal(proposedUpgrade, counterpartyUpgrade)
->>>>>>> e2c83264
 			}
 		})
 	}
