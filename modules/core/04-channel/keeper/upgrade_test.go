--- conflicted
+++ resolved
@@ -751,7 +751,7 @@
 		{
 			"fails due to proof verification failure, counterparty update has unexpected sequence",
 			func() {
-				// Decrementing LatestSequenceSend is sufficient to cause the proof to fail.
+				// Decrementing NextSequenceSend is sufficient to cause the proof to fail.
 				counterpartyUpgrade.NextSequenceSend--
 			},
 			commitmenttypes.ErrInvalidProof,
@@ -1348,269 +1348,6 @@
 				suite.Require().NoError(err)
 			} else {
 				suite.Require().ErrorIs(err, tc.expError)
-			}
-		})
-	}
-}
-
-func (suite *KeeperTestSuite) TestWriteUpgradeOpenChannel_UnorderedToOrdered() {
-	var path *ibctesting.Path
-
-	testCases := []struct {
-		name     string
-		malleate func()
-		expPanic bool
-	}{
-		{
-			name:     "success",
-			malleate: func() {},
-			expPanic: false,
-		},
-		{
-			name: "channel not found",
-			malleate: func() {
-				path.EndpointA.Chain.DeleteKey(host.ChannelKey(path.EndpointA.ChannelConfig.PortID, path.EndpointA.ChannelID))
-			},
-			expPanic: true,
-		},
-		{
-			name: "upgrade not found",
-			malleate: func() {
-				path.EndpointA.Chain.DeleteKey(host.ChannelUpgradeKey(path.EndpointA.ChannelConfig.PortID, path.EndpointA.ChannelID))
-			},
-			expPanic: true,
-		},
-	}
-
-	for _, tc := range testCases {
-		tc := tc
-		suite.Run(tc.name, func() {
-			suite.SetupTest()
-
-			path = ibctesting.NewPath(suite.chainA, suite.chainB)
-			suite.coordinator.Setup(path)
-
-			// Need to create a packet commitment on A so as to keep it from going to OPEN if no inflight packets exist.
-			sequence0, err := path.EndpointA.SendPacket(defaultTimeoutHeight, disabledTimeoutTimestamp, ibctesting.MockPacketData)
-			suite.Require().NoError(err)
-			packet0 := types.NewPacket(ibctesting.MockPacketData, sequence0, path.EndpointA.ChannelConfig.PortID, path.EndpointA.ChannelID, path.EndpointB.ChannelConfig.PortID, path.EndpointB.ChannelID, defaultTimeoutHeight, disabledTimeoutTimestamp)
-			err = path.EndpointB.RecvPacket(packet0)
-			suite.Require().NoError(err)
-
-			// send second packet from B to A
-			sequence1, err := path.EndpointB.SendPacket(defaultTimeoutHeight, disabledTimeoutTimestamp, ibctesting.MockPacketData)
-			suite.Require().NoError(err)
-			packet1 := types.NewPacket(ibctesting.MockPacketData, sequence1, path.EndpointB.ChannelConfig.PortID, path.EndpointB.ChannelID, path.EndpointA.ChannelConfig.PortID, path.EndpointA.ChannelID, defaultTimeoutHeight, disabledTimeoutTimestamp)
-			err = path.EndpointA.RecvPacket(packet1)
-			suite.Require().NoError(err)
-
-			path.EndpointA.ChannelConfig.ProposedUpgrade.Fields.Version = mock.UpgradeVersion
-			path.EndpointB.ChannelConfig.ProposedUpgrade.Fields.Version = mock.UpgradeVersion
-
-			suite.Require().NoError(path.EndpointA.ChanUpgradeInit())
-			suite.Require().NoError(path.EndpointB.ChanUpgradeTry())
-			suite.Require().NoError(path.EndpointA.ChanUpgradeAck())
-			suite.Require().NoError(path.EndpointB.ChanUpgradeConfirm())
-
-			// Ack packets to delete packet commitments before calling WriteUpgradeOpenChannel
-			err = path.EndpointA.AcknowledgePacket(packet0, ibctesting.MockAcknowledgement)
-			suite.Require().NoError(err)
-
-			err = path.EndpointB.AcknowledgePacket(packet1, ibctesting.MockAcknowledgement)
-			suite.Require().NoError(err)
-
-			ctx := suite.chainA.GetContext()
-
-<<<<<<< HEAD
-			// assert that sequence (reset in ChanUpgradeTry) is 1 because channel is UNORDERED
-			seq, found := suite.chainA.GetSimApp().IBCKeeper.ChannelKeeper.GetNextSequenceRecv(ctx, path.EndpointA.ChannelConfig.PortID, path.EndpointA.ChannelID)
-			suite.Require().True(found)
-			suite.Require().Equal(uint64(1), seq)
-
-			// assert that NextSeqAck is 1 because channel is UNORDERED
-			seq, found = suite.chainA.GetSimApp().IBCKeeper.ChannelKeeper.GetNextSequenceAck(ctx, path.EndpointA.ChannelConfig.PortID, path.EndpointA.ChannelID)
-			suite.Require().True(found)
-			suite.Require().Equal(uint64(1), seq)
-
-=======
->>>>>>> 34edc2e7
-			tc.malleate()
-
-			if tc.expPanic {
-				suite.Require().Panics(func() {
-					suite.chainA.GetSimApp().IBCKeeper.ChannelKeeper.WriteUpgradeOpenChannel(ctx, path.EndpointA.ChannelConfig.PortID, path.EndpointA.ChannelID)
-				})
-			} else {
-				suite.chainA.GetSimApp().IBCKeeper.ChannelKeeper.WriteUpgradeOpenChannel(ctx, path.EndpointA.ChannelConfig.PortID, path.EndpointA.ChannelID)
-				channel := path.EndpointA.GetChannel()
-
-				// Assert that channel state has been updated
-				suite.Require().Equal(types.OPEN, channel.State)
-				suite.Require().Equal(mock.UpgradeVersion, channel.Version)
-
-				// assert that NextSeqRecv is incremented to 2, because channel is now ORDERED
-				// seq updated in WriteUpgradeOpenChannel to latest sequence (one packet sent) + 1
-				seq, found = suite.chainA.GetSimApp().IBCKeeper.ChannelKeeper.GetNextSequenceRecv(ctx, path.EndpointA.ChannelConfig.PortID, path.EndpointA.ChannelID)
-				suite.Require().True(found)
-				suite.Require().Equal(uint64(2), seq)
-
-				// assert that NextSeqAck is incremented to 2 because channel is now ORDERED
-				seq, found = suite.chainA.GetSimApp().IBCKeeper.ChannelKeeper.GetNextSequenceAck(ctx, path.EndpointA.ChannelConfig.PortID, path.EndpointA.ChannelID)
-				suite.Require().True(found)
-				suite.Require().Equal(uint64(2), seq)
-
-				// Assert that state stored for upgrade has been deleted
-				upgrade, found := suite.chainA.GetSimApp().IBCKeeper.ChannelKeeper.GetUpgrade(suite.chainA.GetContext(), path.EndpointA.ChannelConfig.PortID, path.EndpointA.ChannelID)
-				suite.Require().Equal(types.Upgrade{}, upgrade)
-				suite.Require().False(found)
-
-				counterpartyUpgrade, found := suite.chainA.GetSimApp().IBCKeeper.ChannelKeeper.GetCounterpartyUpgrade(suite.chainA.GetContext(), path.EndpointA.ChannelConfig.PortID, path.EndpointA.ChannelID)
-				suite.Require().Equal(types.Upgrade{}, counterpartyUpgrade)
-				suite.Require().False(found)
-
-				// events := ctx.EventManager().Events().ToABCIEvents()
-				// expEvents := ibctesting.EventsMap{
-				//	types.EventTypeChannelUpgradeOpen: {
-				//		types.AttributeKeyPortID:                path.EndpointA.ChannelConfig.PortID,
-				//		types.AttributeKeyChannelID:             path.EndpointA.ChannelID,
-				//		types.AttributeCounterpartyPortID:       path.EndpointB.ChannelConfig.PortID,
-				//		types.AttributeCounterpartyChannelID:    path.EndpointB.ChannelID,
-				//		types.AttributeKeyChannelState:          types.OPEN.String(),
-				//		types.AttributeKeyUpgradeConnectionHops: channel.ConnectionHops[0],
-				//		types.AttributeKeyUpgradeVersion:        channel.Version,
-				//		types.AttributeKeyUpgradeOrdering:       channel.Ordering.String(),
-				//		types.AttributeKeyUpgradeSequence:       fmt.Sprintf("%d", channel.UpgradeSequence),
-				//	},
-				//	sdk.EventTypeMessage: {
-				//		sdk.AttributeKeyModule: types.AttributeValueCategory,
-				//	},
-				// }
-				// ibctesting.AssertEventsLegacy(&suite.Suite, expEvents, events)
-			}
-		})
-	}
-}
-
-func (suite *KeeperTestSuite) TestWriteUpgradeOpenChannel_OrderedToUnordered() {
-	var path *ibctesting.Path
-
-	testCases := []struct {
-		name     string
-		malleate func()
-		expPanic bool
-	}{
-		{
-			name:     "success",
-			malleate: func() {},
-			expPanic: false,
-		},
-	}
-
-	for _, tc := range testCases {
-		tc := tc
-		suite.Run(tc.name, func() {
-			suite.SetupTest()
-
-			path = ibctesting.NewPath(suite.chainA, suite.chainB)
-			path.EndpointA.ChannelConfig.Order = types.ORDERED
-			path.EndpointB.ChannelConfig.Order = types.ORDERED
-			suite.coordinator.Setup(path)
-
-			// Need to create a packet commitment on A so as to keep it from going to OPEN if no inflight packets exist.
-			sequenc0, err := path.EndpointA.SendPacket(defaultTimeoutHeight, disabledTimeoutTimestamp, ibctesting.MockPacketData)
-			suite.Require().NoError(err)
-			packe0 := types.NewPacket(ibctesting.MockPacketData, sequenc0, path.EndpointA.ChannelConfig.PortID, path.EndpointA.ChannelID, path.EndpointB.ChannelConfig.PortID, path.EndpointB.ChannelID, defaultTimeoutHeight, disabledTimeoutTimestamp)
-			err = path.EndpointB.RecvPacket(packe0)
-			suite.Require().NoError(err)
-
-			// send second packet from B to A
-			sequence1, err := path.EndpointB.SendPacket(defaultTimeoutHeight, disabledTimeoutTimestamp, ibctesting.MockPacketData)
-			suite.Require().NoError(err)
-			packet1 := types.NewPacket(ibctesting.MockPacketData, sequence1, path.EndpointB.ChannelConfig.PortID, path.EndpointB.ChannelID, path.EndpointA.ChannelConfig.PortID, path.EndpointA.ChannelID, defaultTimeoutHeight, disabledTimeoutTimestamp)
-			err = path.EndpointA.RecvPacket(packet1)
-			suite.Require().NoError(err)
-
-			path.EndpointA.ChannelConfig.ProposedUpgrade.Fields.Version = mock.UpgradeVersion
-			path.EndpointB.ChannelConfig.ProposedUpgrade.Fields.Version = mock.UpgradeVersion
-			path.EndpointA.ChannelConfig.ProposedUpgrade.Fields.Ordering = types.UNORDERED
-			path.EndpointB.ChannelConfig.ProposedUpgrade.Fields.Ordering = types.UNORDERED
-
-			suite.Require().NoError(path.EndpointA.ChanUpgradeInit())
-			suite.Require().NoError(path.EndpointB.ChanUpgradeTry())
-			suite.Require().NoError(path.EndpointA.ChanUpgradeAck())
-			suite.Require().NoError(path.EndpointB.ChanUpgradeConfirm())
-
-			// Ack packets to delete packet commitments before calling WriteUpgradeOpenChannel
-			err = path.EndpointA.AcknowledgePacket(packe0, ibctesting.MockAcknowledgement)
-			suite.Require().NoError(err)
-
-			err = path.EndpointB.AcknowledgePacket(packet1, ibctesting.MockAcknowledgement)
-			suite.Require().NoError(err)
-
-			ctx := suite.chainA.GetContext()
-
-			// assert that NextSeqAck is incremented to 2 because channel is still ordered
-			seq, found := suite.chainA.GetSimApp().IBCKeeper.ChannelKeeper.GetNextSequenceAck(ctx, path.EndpointA.ChannelConfig.PortID, path.EndpointA.ChannelID)
-			suite.Require().True(found)
-			suite.Require().Equal(uint64(2), seq)
-
-			// assert that sequence (set in ChanUpgradeTry) is incremented to 2 because channel is still ordered
-			seq, found = suite.chainA.GetSimApp().IBCKeeper.ChannelKeeper.GetNextSequenceRecv(ctx, path.EndpointA.ChannelConfig.PortID, path.EndpointA.ChannelID)
-			suite.Require().True(found)
-			suite.Require().Equal(uint64(2), seq)
-
-			tc.malleate()
-
-			if tc.expPanic {
-				suite.Require().Panics(func() {
-					suite.chainA.GetSimApp().IBCKeeper.ChannelKeeper.WriteUpgradeOpenChannel(ctx, path.EndpointA.ChannelConfig.PortID, path.EndpointA.ChannelID)
-				})
-			} else {
-				suite.chainA.GetSimApp().IBCKeeper.ChannelKeeper.WriteUpgradeOpenChannel(ctx, path.EndpointA.ChannelConfig.PortID, path.EndpointA.ChannelID)
-				channel := path.EndpointA.GetChannel()
-
-				// Assert that channel state has been updated
-				suite.Require().Equal(types.OPEN, channel.State)
-				suite.Require().Equal(mock.UpgradeVersion, channel.Version)
-				suite.Require().Equal(types.UNORDERED, channel.Ordering)
-
-				// assert that NextSeqRecv is now 1, because channel is now UNORDERED
-				seq, found := suite.chainA.GetSimApp().IBCKeeper.ChannelKeeper.GetNextSequenceRecv(ctx, path.EndpointA.ChannelConfig.PortID, path.EndpointA.ChannelID)
-				suite.Require().True(found)
-				suite.Require().Equal(uint64(1), seq)
-
-				// assert that NextSeqAck is now 1, because channel is now UNORDERED
-				seq, found = suite.chainA.GetSimApp().IBCKeeper.ChannelKeeper.GetNextSequenceAck(ctx, path.EndpointA.ChannelConfig.PortID, path.EndpointA.ChannelID)
-				suite.Require().True(found)
-				suite.Require().Equal(uint64(1), seq)
-
-				// Assert that state stored for upgrade has been deleted
-				upgrade, found := suite.chainA.GetSimApp().IBCKeeper.ChannelKeeper.GetUpgrade(suite.chainA.GetContext(), path.EndpointA.ChannelConfig.PortID, path.EndpointA.ChannelID)
-				suite.Require().Equal(types.Upgrade{}, upgrade)
-				suite.Require().False(found)
-
-				counterpartyUpgrade, found := suite.chainA.GetSimApp().IBCKeeper.ChannelKeeper.GetCounterpartyUpgrade(suite.chainA.GetContext(), path.EndpointA.ChannelConfig.PortID, path.EndpointA.ChannelID)
-				suite.Require().Equal(types.Upgrade{}, counterpartyUpgrade)
-				suite.Require().False(found)
-
-				// events := ctx.EventManager().Events().ToABCIEvents()
-				// expEvents := ibctesting.EventsMap{
-				//	types.EventTypeChannelUpgradeOpen: {
-				//		types.AttributeKeyPortID:                path.EndpointA.ChannelConfig.PortID,
-				//		types.AttributeKeyChannelID:             path.EndpointA.ChannelID,
-				//		types.AttributeCounterpartyPortID:       path.EndpointB.ChannelConfig.PortID,
-				//		types.AttributeCounterpartyChannelID:    path.EndpointB.ChannelID,
-				//		types.AttributeKeyChannelState:          types.OPEN.String(),
-				//		types.AttributeKeyUpgradeConnectionHops: channel.ConnectionHops[0],
-				//		types.AttributeKeyUpgradeVersion:        channel.Version,
-				//		types.AttributeKeyUpgradeOrdering:       channel.Ordering.String(),
-				//		types.AttributeKeyUpgradeSequence:       fmt.Sprintf("%d", channel.UpgradeSequence),
-				//	},
-				//	sdk.EventTypeMessage: {
-				//		sdk.AttributeKeyModule: types.AttributeValueCategory,
-				//	},
-				// }
-				// ibctesting.AssertEventsLegacy(&suite.Suite, expEvents, events)
 			}
 		})
 	}
