--- conflicted
+++ resolved
@@ -378,7 +378,18 @@
 	}
 }
 
-<<<<<<< HEAD
+func (suite *KeeperTestSuite) assertUpgradeError(actualError, expError error) {
+	suite.Require().Error(actualError)
+
+	if expUpgradeError, ok := expError.(*types.UpgradeError); ok {
+		upgradeError, ok := actualError.(*types.UpgradeError)
+		suite.Require().True(ok)
+		suite.Require().Equal(expUpgradeError.GetErrorReceipt(), upgradeError.GetErrorReceipt())
+	}
+
+	suite.Require().True(errorsmod.IsOf(actualError, expError), actualError)
+}
+
 // TestAbortHandshake tests that when the channel handshake is aborted, the channel state
 // is restored the previous state and that an error receipt is written, and upgrade state which
 // is no longer required is deleted.
@@ -472,16 +483,4 @@
 			}
 		})
 	}
-=======
-func (suite *KeeperTestSuite) assertUpgradeError(actualError, expError error) {
-	suite.Require().Error(actualError)
-
-	if expUpgradeError, ok := expError.(*types.UpgradeError); ok {
-		upgradeError, ok := actualError.(*types.UpgradeError)
-		suite.Require().True(ok)
-		suite.Require().Equal(expUpgradeError.GetErrorReceipt(), upgradeError.GetErrorReceipt())
-	}
-
-	suite.Require().True(errorsmod.IsOf(actualError, expError), actualError)
->>>>>>> 8334d3aa
 }