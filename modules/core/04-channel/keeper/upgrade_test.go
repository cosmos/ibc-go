package keeper_test

import (
	"fmt"

<<<<<<< HEAD
	clienttypes "github.com/cosmos/ibc-go/v7/modules/core/02-client/types"
=======
>>>>>>> 81a709b4
	connectiontypes "github.com/cosmos/ibc-go/v7/modules/core/03-connection/types"
	"github.com/cosmos/ibc-go/v7/modules/core/04-channel/types"
	ibctesting "github.com/cosmos/ibc-go/v7/testing"
	"github.com/cosmos/ibc-go/v7/testing/mock"
)

func (suite *KeeperTestSuite) TestChanUpgradeInit() {
	var (
		path        *ibctesting.Path
		expSequence uint64
<<<<<<< HEAD
		expVersion  string
=======
>>>>>>> 81a709b4
		upgrade     *types.Upgrade
	)

	testCases := []struct {
		name     string
		malleate func()
		expPass  bool
	}{
		{
			"success",
			func() {},
			true,
		},
		{
			"success with later upgrade sequence",
			func() {
<<<<<<< HEAD
				counterpartyChannel := path.EndpointA.GetChannel()
				counterpartyChannel.UpgradeSequence = 4
				path.EndpointA.SetChannel(counterpartyChannel)

				channel := path.EndpointB.GetChannel()
				channel.UpgradeSequence = 3
				path.EndpointB.SetChannel(channel)

				expSequence = 5
			},
			true,
		},
		{
			"success with alternative previous version",
			func() {
				expVersion = "mock-v1.1"
=======
>>>>>>> 81a709b4
				channel := path.EndpointA.GetChannel()
				channel.UpgradeSequence = 4
				path.EndpointA.SetChannel(channel)
				expSequence = 5
			},
			true,
		},
		{
			"identical upgrade channel end",
			func() {
				channel := path.EndpointA.GetChannel()
				upgrade = types.NewUpgrade(
					types.NewUpgradeFields(
						channel.Ordering, channel.ConnectionHops, channel.Version,
					),
					types.NewUpgradeTimeout(path.EndpointB.Chain.GetTimeoutHeight(), 0),
					0,
				)
			},
			false,
		},
		{
			"channel not found",
			func() {
				path.EndpointA.ChannelID = "invalid-channel"
				path.EndpointA.ChannelConfig.PortID = "invalid-port"
			},
			false,
		},
		{
			"channel state is not in OPEN state",
			func() {
				suite.Require().NoError(path.EndpointA.SetChannelState(types.CLOSED))
			},
			false,
		},
		{
			"proposed channel connection not found",
			func() {
				upgrade.Fields.ConnectionHops = []string{"connection-100"}
			},
			false,
		},
		{
			"invalid proposed channel connection state",
			func() {
				connectionEnd := path.EndpointA.GetConnection()
				connectionEnd.State = connectiontypes.UNINITIALIZED

				suite.chainA.GetSimApp().GetIBCKeeper().ConnectionKeeper.SetConnection(suite.chainA.GetContext(), "connection-100", connectionEnd)
				upgrade.Fields.ConnectionHops = []string{"connection-100"}
<<<<<<< HEAD
			},
			false,
		},
		{
			"stricter proposed channel upgrade ordering",
			func() {
				upgrade.Fields.Ordering = types.ORDERED
			},
			false,
		},
	}

	for _, tc := range testCases {
		tc := tc
		suite.Run(tc.name, func() {
			suite.SetupTest()

			path = ibctesting.NewPath(suite.chainA, suite.chainB)
			suite.coordinator.Setup(path)

			expSequence = 1
			expVersion = mock.Version

			upgrade = types.NewUpgrade(
				types.NewUpgradeFields(
					types.UNORDERED, []string{path.EndpointA.ConnectionID}, fmt.Sprintf("%s-v2", mock.Version),
				),
				types.NewUpgradeTimeout(path.EndpointB.Chain.GetTimeoutHeight(), 0),
				0,
			)

			tc.malleate()

			_, err := suite.chainA.GetSimApp().IBCKeeper.ChannelKeeper.ChanUpgradeInit(
				suite.chainA.GetContext(), path.EndpointA.ChannelConfig.PortID, path.EndpointA.ChannelID, upgrade.Fields, upgrade.Timeout,
			)

			if tc.expPass {
				channel := path.EndpointA.GetChannel()
				suite.Require().NoError(err)
				suite.Require().Equal(expSequence, channel.UpgradeSequence)
				suite.Require().Equal(expVersion, channel.Version)
			} else {
				suite.Require().Error(err)
			}
		})
	}
}

func (suite *KeeperTestSuite) TestChanUpgradeTry() {
	var (
		path                       *ibctesting.Path
		expSequence                uint64
		proposedUpgrade            *types.Upgrade
		counterpartyUpgradeTimeout types.UpgradeTimeout
	)

	testCases := []struct {
		name     string
		malleate func()
		expPass  bool
	}{
		{
			"success",
			func() {},
			true,
		},
		{
			"success with later upgrade sequence",
			func() {
				channel := path.EndpointA.GetChannel()
				channel.UpgradeSequence = 4
				path.EndpointA.SetChannel(channel)
				expSequence = 5
			},
			true,
		},
		{
			"errors with smaller counterparty upgrade sequence",
			func() {
				counterpartyChannel := path.EndpointA.GetChannel()
				counterpartyChannel.UpgradeSequence = 2
				path.EndpointA.SetChannel(counterpartyChannel)

				channel := path.EndpointB.GetChannel()
				channel.UpgradeSequence = 3
				path.EndpointB.SetChannel(channel)
			},
			false,
		},
		{
			"identical upgrade channel end",
			func() {
				channel := path.EndpointB.GetChannel()
				proposedUpgrade = types.NewUpgrade(
					types.NewUpgradeFields(
						channel.Ordering, channel.ConnectionHops, channel.Version,
					),
					types.NewUpgradeTimeout(path.EndpointA.Chain.GetTimeoutHeight(), 0),
					0,
				)
			},
			false,
		},
		{
			"channel not found",
			func() {
				path.EndpointB.ChannelID = "invalid-channel"
=======
>>>>>>> 81a709b4
			},
			false,
		},
		{
<<<<<<< HEAD
			"channel state is not in OPEN state",
			func() {
				suite.Require().NoError(path.EndpointB.SetChannelState(types.CLOSED))
			},
			false,
		},
		{
			"timeout has passed",
			func() {
				counterpartyUpgradeTimeout = types.NewUpgradeTimeout(clienttypes.NewHeight(0, 1), 0)
=======
			"stricter proposed channel upgrade ordering",
			func() {
				upgrade.Fields.Ordering = types.ORDERED
>>>>>>> 81a709b4
			},
			false,
		},
	}

	for _, tc := range testCases {
		tc := tc
		suite.Run(tc.name, func() {
			suite.SetupTest()

			path = ibctesting.NewPath(suite.chainA, suite.chainB)
			suite.coordinator.Setup(path)

			expSequence = 1
<<<<<<< HEAD

			counterpartyUpgradeFields := types.NewUpgradeFields(
				types.UNORDERED,
				[]string{path.EndpointA.ConnectionID},
				fmt.Sprintf("%s-v2", mock.Version),
			)

			counterpartyUpgradeTimeout = types.NewUpgradeTimeout(path.EndpointB.Chain.GetTimeoutHeight(), 0)

			proposedUpgrade = types.NewUpgrade(
				types.NewUpgradeFields(
					types.UNORDERED, []string{path.EndpointB.ConnectionID}, fmt.Sprintf("%s-v2", mock.Version),
				),
				types.NewUpgradeTimeout(path.EndpointA.Chain.GetTimeoutHeight(), 0),
				0,
			)

			channel := path.EndpointB.GetChannel()

			tc.malleate()

			counterpartyUpgrade, err := suite.chainA.GetSimApp().IBCKeeper.ChannelKeeper.ChanUpgradeInit(
				suite.chainA.GetContext(), path.EndpointA.ChannelConfig.PortID, path.EndpointA.ChannelID, counterpartyUpgradeFields,
				counterpartyUpgradeTimeout,
			)
			suite.Require().NoError(err)

			// we need to write the upgradeInit so that the correct channel state is returned for chain A
			suite.chainA.GetSimApp().IBCKeeper.ChannelKeeper.WriteUpgradeInitChannel(
				suite.chainA.GetContext(), path.EndpointA.ChannelConfig.PortID, path.EndpointA.ChannelID,
				path.EndpointA.GetChannel(), counterpartyUpgrade,
			)

			// commit a block to update chain A for correct proof querying
			path.EndpointA.Chain.Coordinator.CommitBlock(path.EndpointA.Chain)
			// update chainB's client of chain A to account for ChanUpgradeInit
			suite.Require().NoError(path.EndpointB.UpdateClient())

			channelKey := host.ChannelKey(path.EndpointA.ChannelConfig.PortID, path.EndpointA.ChannelID)
			proofCounterpartyChannel, proofHeight := suite.chainA.QueryProof(channelKey)

			upgradeKey := host.ChannelUpgradeKey(path.EndpointA.ChannelConfig.PortID, path.EndpointA.ChannelID)
			proofUpgrade, _ := suite.chainA.QueryProof(upgradeKey)

			counterpartyUpgradeSequence := path.EndpointA.GetChannel().UpgradeSequence

			sequence, err := suite.chainB.GetSimApp().IBCKeeper.ChannelKeeper.ChanUpgradeTry(
				suite.chainB.GetContext(), path.EndpointB.ChannelConfig.PortID, path.EndpointB.ChannelID, proposedUpgrade.Fields, proposedUpgrade.Timeout,
				counterpartyUpgrade, counterpartyUpgradeSequence, proofCounterpartyChannel, proofUpgrade, proofHeight)

			// we need to write the upgradeTry so that the correct channel state is returned for chain B
			suite.chainB.GetSimApp().IBCKeeper.ChannelKeeper.WriteUpgradeTryChannel(
				suite.chainB.GetContext(),
				path.EndpointB.ChannelConfig.PortID,
				path.EndpointB.ChannelID,
				// use the channel we saved before malleate so that we can trigger "channel not found" test
				channel,
				*proposedUpgrade,
			)

			if tc.expPass {
				suite.Require().NoError(err)
				suite.Require().Equal(expSequence, sequence)
				suite.Require().Equal(mock.Version, path.EndpointB.GetChannel().Version)
				suite.Require().Equal(path.EndpointB.GetChannel().State, types.TRYUPGRADE)
			} else {
				suite.Require().Error(err)
			}
		})
	}
}

func (suite *KeeperTestSuite) TestChanUpgradeTry_CrossingHellos() {
	var (
		path                       *ibctesting.Path
		expSequence                uint64
		proposedUpgrade            *types.Upgrade
		counterpartyUpgradeTimeout types.UpgradeTimeout
	)

	testCases := []struct {
		name     string
		malleate func()
		expPass  bool
	}{
		{
			"success",
			func() {
				expSequence = 1
			},
			true,
		},
		{
			"success: counterparty sequence > channel.UpgradeSequence",
			func() {
				counterpartyChannel := path.EndpointA.GetChannel()
				counterpartyChannel.UpgradeSequence = 5
				path.EndpointA.SetChannel(counterpartyChannel)

				channel := path.EndpointB.GetChannel()
				channel.UpgradeSequence = 2
				path.EndpointB.SetChannel(channel)

				expSequence = 5
			},
			true,
		},
		{
			"fail: upgrade fields have changed",
			func() {
				proposedUpgrade = types.NewUpgrade(
					types.NewUpgradeFields(
						types.UNORDERED, []string{path.EndpointB.ConnectionID}, fmt.Sprintf("%s-v3", mock.Version),
					),
					types.NewUpgradeTimeout(path.EndpointA.Chain.GetTimeoutHeight(), 0),
					0,
				)
			},
			false,
		},
	}

	for _, tc := range testCases {
		tc := tc
		suite.Run(tc.name, func() {
			suite.SetupTest()

			path = ibctesting.NewPath(suite.chainA, suite.chainB)
			suite.coordinator.Setup(path)

			counterpartyUpgradeFields := types.NewUpgradeFields(
				types.UNORDERED,
				[]string{path.EndpointA.ConnectionID},
				fmt.Sprintf("%s-v2", mock.Version),
			)

			counterpartyUpgradeTimeout = types.NewUpgradeTimeout(path.EndpointB.Chain.GetTimeoutHeight(), 0)

			proposedUpgrade = types.NewUpgrade(
				types.NewUpgradeFields(
					types.UNORDERED, []string{path.EndpointB.ConnectionID}, fmt.Sprintf("%s-v2", mock.Version),
				),
				types.NewUpgradeTimeout(path.EndpointA.Chain.GetTimeoutHeight(), 0),
				0,
			)

			counterpartyUpgrade, err := suite.chainA.GetSimApp().IBCKeeper.ChannelKeeper.ChanUpgradeInit(
				suite.chainA.GetContext(), path.EndpointA.ChannelConfig.PortID, path.EndpointA.ChannelID, counterpartyUpgradeFields,
				counterpartyUpgradeTimeout,
			)
			suite.Require().NoError(err)

			// we need to write the upgradeInit so that the correct channel state is returned for chain A
			suite.chainA.GetSimApp().IBCKeeper.ChannelKeeper.WriteUpgradeInitChannel(
				suite.chainA.GetContext(), path.EndpointA.ChannelConfig.PortID, path.EndpointA.ChannelID,
				path.EndpointA.GetChannel(), counterpartyUpgrade,
			)

			// commit a block to update chain A for correct proof querying
			path.EndpointA.Chain.Coordinator.CommitBlock(path.EndpointA.Chain)
			// update chainB's client of chain A to account for ChanUpgradeInit
			suite.Require().NoError(path.EndpointB.UpdateClient())

			// we also UpgradeInit to simulate crossing hellos situation
			_, err = suite.chainB.GetSimApp().IBCKeeper.ChannelKeeper.ChanUpgradeInit(
				suite.chainB.GetContext(),
				path.EndpointB.ChannelConfig.PortID,
				path.EndpointB.ChannelID,
				proposedUpgrade.Fields,
				proposedUpgrade.Timeout,
			)
			suite.Require().NoError(err)

			// we need to write the upgradeInit so that the correct channel state is returned for chain B
			suite.chainB.GetSimApp().IBCKeeper.ChannelKeeper.WriteUpgradeInitChannel(
				suite.chainB.GetContext(), path.EndpointB.ChannelConfig.PortID, path.EndpointB.ChannelID,
				path.EndpointB.GetChannel(), *proposedUpgrade,
			)

			// commit a block to update chain B for correct proof querying
			path.EndpointB.Chain.Coordinator.CommitBlock(path.EndpointB.Chain)
			// update chainA's client of chain B to account for ChanUpgradeInit
			suite.Require().NoError(path.EndpointA.UpdateClient())

			tc.malleate()

			// we need to update the clients again because malleation has changed the channel state
			suite.Require().NoError(path.EndpointA.UpdateClient())
			suite.Require().NoError(path.EndpointB.UpdateClient())

			channelKey := host.ChannelKey(path.EndpointA.ChannelConfig.PortID, path.EndpointA.ChannelID)
			proofCounterpartyChannel, proofHeight := suite.chainA.QueryProof(channelKey)

			upgradeKey := host.ChannelUpgradeKey(path.EndpointA.ChannelConfig.PortID, path.EndpointA.ChannelID)
			proofUpgrade, _ := suite.chainA.QueryProof(upgradeKey)

			sequence, err := suite.chainB.GetSimApp().IBCKeeper.ChannelKeeper.ChanUpgradeTry(
				suite.chainB.GetContext(), path.EndpointB.ChannelConfig.PortID, path.EndpointB.ChannelID, proposedUpgrade.Fields, proposedUpgrade.Timeout,
				counterpartyUpgrade, path.EndpointA.GetChannel().UpgradeSequence, proofCounterpartyChannel, proofUpgrade, proofHeight)

			// we need to write the upgradeTry so that the correct channel state is returned for chain B
			suite.chainB.GetSimApp().IBCKeeper.ChannelKeeper.WriteUpgradeTryChannel(
				suite.chainB.GetContext(),
				path.EndpointB.ChannelConfig.PortID,
				path.EndpointB.ChannelID,
				path.EndpointB.GetChannel(),
				*proposedUpgrade,
=======

			upgrade = types.NewUpgrade(
				types.NewUpgradeFields(
					types.UNORDERED, []string{path.EndpointA.ConnectionID}, fmt.Sprintf("%s-v2", mock.Version),
				),
				types.NewUpgradeTimeout(path.EndpointB.Chain.GetTimeoutHeight(), 0),
				0,
			)

			tc.malleate()

			proposedUpgrade, err := suite.chainA.GetSimApp().IBCKeeper.ChannelKeeper.ChanUpgradeInit(
				suite.chainA.GetContext(), path.EndpointA.ChannelConfig.PortID, path.EndpointA.ChannelID, upgrade.Fields, upgrade.Timeout,
>>>>>>> 81a709b4
			)

			if tc.expPass {
				suite.chainA.GetSimApp().IBCKeeper.ChannelKeeper.WriteUpgradeInitChannel(suite.chainA.GetContext(), path.EndpointA.ChannelConfig.PortID, path.EndpointA.ChannelID, path.EndpointA.GetChannel(), proposedUpgrade)
				channel := path.EndpointA.GetChannel()

				suite.Require().NoError(err)
<<<<<<< HEAD
				suite.Require().Equal(expSequence, sequence)
				suite.Require().Equal(mock.Version, path.EndpointB.GetChannel().Version)
				suite.Require().Equal(path.EndpointB.GetChannel().State, types.TRYUPGRADE)
=======
				suite.Require().Equal(expSequence, channel.UpgradeSequence)
				suite.Require().Equal(mock.Version, channel.Version)
				suite.Require().Equal(types.INITUPGRADE, channel.State)
>>>>>>> 81a709b4
			} else {
				suite.Require().Error(err)
			}
		})
	}
}<|MERGE_RESOLUTION|>--- conflicted
+++ resolved
@@ -3,12 +3,10 @@
 import (
 	"fmt"
 
-<<<<<<< HEAD
 	clienttypes "github.com/cosmos/ibc-go/v7/modules/core/02-client/types"
-=======
->>>>>>> 81a709b4
 	connectiontypes "github.com/cosmos/ibc-go/v7/modules/core/03-connection/types"
 	"github.com/cosmos/ibc-go/v7/modules/core/04-channel/types"
+	host "github.com/cosmos/ibc-go/v7/modules/core/24-host"
 	ibctesting "github.com/cosmos/ibc-go/v7/testing"
 	"github.com/cosmos/ibc-go/v7/testing/mock"
 )
@@ -17,10 +15,6 @@
 	var (
 		path        *ibctesting.Path
 		expSequence uint64
-<<<<<<< HEAD
-		expVersion  string
-=======
->>>>>>> 81a709b4
 		upgrade     *types.Upgrade
 	)
 
@@ -37,25 +31,6 @@
 		{
 			"success with later upgrade sequence",
 			func() {
-<<<<<<< HEAD
-				counterpartyChannel := path.EndpointA.GetChannel()
-				counterpartyChannel.UpgradeSequence = 4
-				path.EndpointA.SetChannel(counterpartyChannel)
-
-				channel := path.EndpointB.GetChannel()
-				channel.UpgradeSequence = 3
-				path.EndpointB.SetChannel(channel)
-
-				expSequence = 5
-			},
-			true,
-		},
-		{
-			"success with alternative previous version",
-			func() {
-				expVersion = "mock-v1.1"
-=======
->>>>>>> 81a709b4
 				channel := path.EndpointA.GetChannel()
 				channel.UpgradeSequence = 4
 				path.EndpointA.SetChannel(channel)
@@ -107,7 +82,6 @@
 
 				suite.chainA.GetSimApp().GetIBCKeeper().ConnectionKeeper.SetConnection(suite.chainA.GetContext(), "connection-100", connectionEnd)
 				upgrade.Fields.ConnectionHops = []string{"connection-100"}
-<<<<<<< HEAD
 			},
 			false,
 		},
@@ -129,7 +103,6 @@
 			suite.coordinator.Setup(path)
 
 			expSequence = 1
-			expVersion = mock.Version
 
 			upgrade = types.NewUpgrade(
 				types.NewUpgradeFields(
@@ -141,21 +114,25 @@
 
 			tc.malleate()
 
-			_, err := suite.chainA.GetSimApp().IBCKeeper.ChannelKeeper.ChanUpgradeInit(
+			proposedUpgrade, err := suite.chainA.GetSimApp().IBCKeeper.ChannelKeeper.ChanUpgradeInit(
 				suite.chainA.GetContext(), path.EndpointA.ChannelConfig.PortID, path.EndpointA.ChannelID, upgrade.Fields, upgrade.Timeout,
 			)
 
 			if tc.expPass {
+				suite.chainA.GetSimApp().IBCKeeper.ChannelKeeper.WriteUpgradeInitChannel(suite.chainA.GetContext(), path.EndpointA.ChannelConfig.PortID, path.EndpointA.ChannelID, path.EndpointA.GetChannel(), proposedUpgrade)
 				channel := path.EndpointA.GetChannel()
+
 				suite.Require().NoError(err)
 				suite.Require().Equal(expSequence, channel.UpgradeSequence)
-				suite.Require().Equal(expVersion, channel.Version)
+				suite.Require().Equal(mock.Version, channel.Version)
+				suite.Require().Equal(types.INITUPGRADE, channel.State)
 			} else {
 				suite.Require().Error(err)
 			}
 		})
 	}
 }
+
 
 func (suite *KeeperTestSuite) TestChanUpgradeTry() {
 	var (
@@ -216,13 +193,10 @@
 			"channel not found",
 			func() {
 				path.EndpointB.ChannelID = "invalid-channel"
-=======
->>>>>>> 81a709b4
-			},
-			false,
-		},
-		{
-<<<<<<< HEAD
+			},
+			false,
+		},
+		{
 			"channel state is not in OPEN state",
 			func() {
 				suite.Require().NoError(path.EndpointB.SetChannelState(types.CLOSED))
@@ -233,11 +207,6 @@
 			"timeout has passed",
 			func() {
 				counterpartyUpgradeTimeout = types.NewUpgradeTimeout(clienttypes.NewHeight(0, 1), 0)
-=======
-			"stricter proposed channel upgrade ordering",
-			func() {
-				upgrade.Fields.Ordering = types.ORDERED
->>>>>>> 81a709b4
 			},
 			false,
 		},
@@ -252,7 +221,6 @@
 			suite.coordinator.Setup(path)
 
 			expSequence = 1
-<<<<<<< HEAD
 
 			counterpartyUpgradeFields := types.NewUpgradeFields(
 				types.UNORDERED,
@@ -460,37 +428,13 @@
 				path.EndpointB.ChannelID,
 				path.EndpointB.GetChannel(),
 				*proposedUpgrade,
-=======
-
-			upgrade = types.NewUpgrade(
-				types.NewUpgradeFields(
-					types.UNORDERED, []string{path.EndpointA.ConnectionID}, fmt.Sprintf("%s-v2", mock.Version),
-				),
-				types.NewUpgradeTimeout(path.EndpointB.Chain.GetTimeoutHeight(), 0),
-				0,
-			)
-
-			tc.malleate()
-
-			proposedUpgrade, err := suite.chainA.GetSimApp().IBCKeeper.ChannelKeeper.ChanUpgradeInit(
-				suite.chainA.GetContext(), path.EndpointA.ChannelConfig.PortID, path.EndpointA.ChannelID, upgrade.Fields, upgrade.Timeout,
->>>>>>> 81a709b4
 			)
 
 			if tc.expPass {
-				suite.chainA.GetSimApp().IBCKeeper.ChannelKeeper.WriteUpgradeInitChannel(suite.chainA.GetContext(), path.EndpointA.ChannelConfig.PortID, path.EndpointA.ChannelID, path.EndpointA.GetChannel(), proposedUpgrade)
-				channel := path.EndpointA.GetChannel()
-
 				suite.Require().NoError(err)
-<<<<<<< HEAD
 				suite.Require().Equal(expSequence, sequence)
 				suite.Require().Equal(mock.Version, path.EndpointB.GetChannel().Version)
 				suite.Require().Equal(path.EndpointB.GetChannel().State, types.TRYUPGRADE)
-=======
-				suite.Require().Equal(expSequence, channel.UpgradeSequence)
-				suite.Require().Equal(mock.Version, channel.Version)
-				suite.Require().Equal(types.INITUPGRADE, channel.State)
->>>>>>> 81a709b4
 			} else {
 				suite.Require().Error(err)
 			}
