package keeper_test

import (
	"fmt"

	errorsmod "cosmossdk.io/errors"

	clienttypes "github.com/cosmos/ibc-go/v7/modules/core/02-client/types"
	connectiontypes "github.com/cosmos/ibc-go/v7/modules/core/03-connection/types"
	"github.com/cosmos/ibc-go/v7/modules/core/04-channel/types"
	commitmenttypes "github.com/cosmos/ibc-go/v7/modules/core/23-commitment/types"
	host "github.com/cosmos/ibc-go/v7/modules/core/24-host"
	"github.com/cosmos/ibc-go/v7/modules/core/exported"
	ibctesting "github.com/cosmos/ibc-go/v7/testing"
	"github.com/cosmos/ibc-go/v7/testing/mock"
)

func (suite *KeeperTestSuite) TestChanUpgradeInit() {
	var (
		path        *ibctesting.Path
		expSequence uint64
		upgrade     types.Upgrade
	)

	testCases := []struct {
		name     string
		malleate func()
		expPass  bool
	}{
		{
			"success",
			func() {},
			true,
		},
		{
			"success with later upgrade sequence",
			func() {
				channel := path.EndpointA.GetChannel()
				channel.UpgradeSequence = 4
				path.EndpointA.SetChannel(channel)
				expSequence = 5
			},
			true,
		},
		{
			"identical upgrade channel end",
			func() {
				channel := path.EndpointA.GetChannel()
				upgrade = types.NewUpgrade(
					types.NewUpgradeFields(
						channel.Ordering, channel.ConnectionHops, channel.Version,
					),
					types.NewTimeout(path.EndpointB.Chain.GetTimeoutHeight(), 0),
					0,
				)
			},
			false,
		},
		{
			"channel not found",
			func() {
				path.EndpointA.ChannelID = "invalid-channel"
				path.EndpointA.ChannelConfig.PortID = "invalid-port"
			},
			false,
		},
		{
			"channel state is not in OPEN state",
			func() {
				suite.Require().NoError(path.EndpointA.SetChannelState(types.CLOSED))
			},
			false,
		},
		{
			"proposed channel connection not found",
			func() {
				upgrade.Fields.ConnectionHops = []string{"connection-100"}
			},
			false,
		},
		{
			"invalid proposed channel connection state",
			func() {
				connectionEnd := path.EndpointA.GetConnection()
				connectionEnd.State = connectiontypes.UNINITIALIZED

				suite.chainA.GetSimApp().GetIBCKeeper().ConnectionKeeper.SetConnection(suite.chainA.GetContext(), "connection-100", connectionEnd)
				upgrade.Fields.ConnectionHops = []string{"connection-100"}
			},
			false,
		},
	}

	for _, tc := range testCases {
		tc := tc
		suite.Run(tc.name, func() {
			suite.SetupTest()

			path = ibctesting.NewPath(suite.chainA, suite.chainB)
			suite.coordinator.Setup(path)

			expSequence = 1

			upgrade = types.NewUpgrade(
				types.NewUpgradeFields(
					types.UNORDERED, []string{path.EndpointA.ConnectionID}, fmt.Sprintf("%s-v2", mock.Version),
				),
				types.NewTimeout(path.EndpointB.Chain.GetTimeoutHeight(), 0),
				0,
			)

			tc.malleate()

			proposedUpgrade, err := suite.chainA.GetSimApp().IBCKeeper.ChannelKeeper.ChanUpgradeInit(
				suite.chainA.GetContext(), path.EndpointA.ChannelConfig.PortID, path.EndpointA.ChannelID, upgrade.Fields, upgrade.Timeout,
			)

			if tc.expPass {
				suite.chainA.GetSimApp().IBCKeeper.ChannelKeeper.WriteUpgradeInitChannel(suite.chainA.GetContext(), path.EndpointA.ChannelConfig.PortID, path.EndpointA.ChannelID, proposedUpgrade)
				channel := path.EndpointA.GetChannel()

				suite.Require().NoError(err)
				suite.Require().Equal(expSequence, channel.UpgradeSequence)
				suite.Require().Equal(mock.Version, channel.Version)
				suite.Require().Equal(types.INITUPGRADE, channel.State)
			} else {
				suite.Require().Error(err)
			}
		})
	}
}

func (suite *KeeperTestSuite) TestChanUpgradeTry() {
	var (
		path                *ibctesting.Path
		proposedUpgrade     types.Upgrade
		counterpartyUpgrade types.Upgrade
	)

	testCases := []struct {
		name     string
		malleate func()
		expError error
	}{
		{
			"success",
			func() {},
			nil,
		},
		{
			"success: crossing hellos",
			func() {
				err := path.EndpointB.ChanUpgradeInit()
				suite.Require().NoError(err)
			},
			nil,
		},
		// {
		// 	"success: upgrade sequence is fast forwarded to counterparty upgrade sequence",
		// 	func() {
		// 		channel := path.EndpointA.GetChannel()
		// 		channel.UpgradeSequence = 5
		// 		path.EndpointA.SetChannel(channel)

		// 		expSequence = 5
		// 	},
		// 	true,
		// },
		// {
		{
			"channel not found",
			func() {
				path.EndpointB.ChannelID = ibctesting.InvalidID
			},
			types.ErrChannelNotFound,
		},
		{
			"channel state is not in OPEN or INITUPGRADE state",
			func() {
				suite.Require().NoError(path.EndpointB.SetChannelState(types.CLOSED))
			},
			types.ErrInvalidChannelState,
		},
		{
			"connection not found",
			func() {
				channel := path.EndpointB.GetChannel()
				channel.ConnectionHops = []string{"connection-100"}
				path.EndpointB.SetChannel(channel)
			},
			connectiontypes.ErrConnectionNotFound,
		},
		{
			"invalid connection state",
			func() {
				connectionEnd := path.EndpointB.GetConnection()
				connectionEnd.State = connectiontypes.UNINITIALIZED
				suite.chainB.GetSimApp().GetIBCKeeper().ConnectionKeeper.SetConnection(suite.chainB.GetContext(), path.EndpointB.ConnectionID, connectionEnd)
			},
			connectiontypes.ErrInvalidConnectionState,
		},
		{
			"timeout has passed",
			func() {
				counterpartyUpgrade.Timeout = types.NewTimeout(clienttypes.NewHeight(0, 1), 0)
			},
			types.ErrInvalidUpgrade,
		},
		{
			"initializing handshake fails, proposed connection hops do not exist",
			func() {
				proposedUpgrade.Fields.ConnectionHops = []string{ibctesting.InvalidID}
			},
			connectiontypes.ErrConnectionNotFound,
		},
		{
			"current upgrade not found even though channel is in INITUPGRADE",
			func() {
				// crossing hellos
				err := path.EndpointB.ChanUpgradeInit()
				suite.Require().NoError(err)

				suite.chainB.DeleteKey(host.ChannelUpgradeKey(path.EndpointB.ChannelConfig.PortID, path.EndpointB.ChannelID))
			},
			types.ErrUpgradeNotFound,
		},
		{
			"proposed upgrade fields must be equal to existing upgrade fields in crossing hellos",
			func() {
				// crossing hellos
				err := path.EndpointB.ChanUpgradeInit()
				suite.Require().NoError(err)

				proposedUpgrade.Fields.ConnectionHops = []string{ibctesting.InvalidID}
			},
			types.ErrInvalidUpgrade,
		},
		{
			"startFlushUpgradeHandshake fails due to proof verification failure, counterparty upgrade connection hops are tampered with",
			func() {
				counterpartyUpgrade.Fields.ConnectionHops = []string{ibctesting.InvalidID}
			},
			commitmenttypes.ErrInvalidProof,
		},
		{
			"startFlushUpgradeHandshake fails due to incompatible upgrades, chainB proposes a new connection hop that does not match counterparty",
			func() {
				// reuse existing connection to create a new connection in a non OPEN state
				connection := path.EndpointB.GetConnection()
				// ensure counterparty connectionID does not match connectionID set in counterparty proposed upgrade
				connection.Counterparty.ConnectionId = "connection-50"

				// set proposed connection in state
				proposedConnectionID := "connection-100" //nolint:goconst
				suite.chainB.GetSimApp().GetIBCKeeper().ConnectionKeeper.SetConnection(suite.chainB.GetContext(), proposedConnectionID, connection)
				proposedUpgrade.Fields.ConnectionHops[0] = proposedConnectionID
			},
			types.NewUpgradeError(1, types.ErrIncompatibleCounterpartyUpgrade),
		},
		{
			"startFlushUpgradeHandshake fails due to mismatch in upgrade sequences",
			func() {
				channel := path.EndpointB.GetChannel()
				channel.UpgradeSequence = 5
				path.EndpointB.SetChannel(channel)
			},
			types.NewUpgradeError(6, types.ErrIncompatibleCounterpartyUpgrade), // max sequence + 1 will be returned
		},
	}

	for _, tc := range testCases {
		tc := tc
		suite.Run(tc.name, func() {
			suite.SetupTest()
			expPass := tc.expError == nil

			path = ibctesting.NewPath(suite.chainA, suite.chainB)
			suite.coordinator.Setup(path)

			path.EndpointA.ChannelConfig.ProposedUpgrade.Fields.Version = mock.UpgradeVersion
			err := path.EndpointA.ChanUpgradeInit()
			suite.Require().NoError(err)

			path.EndpointB.ChannelConfig.ProposedUpgrade.Fields.Version = mock.UpgradeVersion
			proposedUpgrade = path.EndpointB.GetProposedUpgrade()

			var found bool
			counterpartyUpgrade, found = path.EndpointA.Chain.GetSimApp().IBCKeeper.ChannelKeeper.GetUpgrade(path.EndpointA.Chain.GetContext(), path.EndpointA.ChannelConfig.PortID, path.EndpointA.ChannelID)
			suite.Require().True(found)

			tc.malleate()

			// ensure clients are up to date to receive valid proofs
			suite.Require().NoError(path.EndpointB.UpdateClient())

			proofCounterpartyChannel, proofCounterpartyUpgrade, proofHeight := path.EndpointB.QueryChannelUpgradeProof()

			upgrade, err := suite.chainB.GetSimApp().IBCKeeper.ChannelKeeper.ChanUpgradeTry(
				suite.chainB.GetContext(),
				path.EndpointB.ChannelConfig.PortID,
				path.EndpointB.ChannelID,
				proposedUpgrade.Fields.ConnectionHops,
				proposedUpgrade.Timeout,
				counterpartyUpgrade,
				path.EndpointA.GetChannel().UpgradeSequence,
				proofCounterpartyChannel,
				proofCounterpartyUpgrade,
				proofHeight,
			)

			if expPass {
				suite.Require().NoError(err)
				suite.Require().NotEmpty(upgrade)
				suite.Require().Equal(proposedUpgrade.Fields, upgrade.Fields)
				suite.Require().Equal(proposedUpgrade.Timeout, upgrade.Timeout)

				latestSequenceSend, found := path.EndpointB.Chain.GetSimApp().IBCKeeper.ChannelKeeper.GetNextSequenceSend(path.EndpointB.Chain.GetContext(), path.EndpointB.ChannelConfig.PortID, path.EndpointB.ChannelID)
				suite.Require().True(found)
				suite.Require().Equal(latestSequenceSend-1, upgrade.LatestSequenceSend)
			} else {
				suite.assertUpgradeError(err, tc.expError)
				suite.Require().Empty(upgrade)
			}
		})
	}
}

func (suite *KeeperTestSuite) TestChanUpgradeAck() {
	var (
		path                    *ibctesting.Path
		counterpartyFlushStatus types.FlushStatus
		counterpartyUpgrade     types.Upgrade
	)

	testCases := []struct {
		name     string
		malleate func()
		expPass  bool
	}{
		{
			"success",
			func() {},
			true,
		},
		{
			"success with later upgrade sequence",
			func() {
				channel := path.EndpointA.GetChannel()
				channel.UpgradeSequence = 10
				path.EndpointA.SetChannel(channel)

				channel = path.EndpointB.GetChannel()
				channel.UpgradeSequence = 10
				path.EndpointB.SetChannel(channel)

				suite.coordinator.CommitBlock(suite.chainA, suite.chainB)

				err := path.EndpointA.UpdateClient()
				suite.Require().NoError(err)
			},
			true,
		},
		{
			"channel not found",
			func() {
				path.EndpointA.ChannelID = ibctesting.InvalidID
				path.EndpointA.ChannelConfig.PortID = ibctesting.InvalidID
			},
			false,
		},
		{
			"channel state is not in INITUPGRADE or TRYUPGRADE state",
			func() {
				suite.Require().NoError(path.EndpointA.SetChannelState(types.CLOSED))
			},
			false,
		},
		{
			"counterparty flush status is not in FLUSHING or FLUSHCOMPLETE",
			func() {
				counterpartyFlushStatus = types.NOTINFLUSH
			},
			false,
		},
		{
			"connection not found",
			func() {
				channel := path.EndpointA.GetChannel()
				channel.ConnectionHops = []string{"connection-100"}
				path.EndpointA.SetChannel(channel)
			},
			false,
		},
		{
			"invalid connection state",
			func() {
				connectionEnd := path.EndpointA.GetConnection()
				connectionEnd.State = connectiontypes.UNINITIALIZED
<<<<<<< HEAD
				suite.chainA.GetSimApp().GetIBCKeeper().ConnectionKeeper.SetConnection(suite.chainA.GetContext(), path.EndpointA.ConnectionID, connectionEnd)
			},
			false,
		},
		{
			"connection not found",
			func() {
				channel := path.EndpointA.GetChannel()
				channel.ConnectionHops = []string{"connection-100"}
				path.EndpointA.SetChannel(channel)
=======
				path.EndpointA.SetConnection(connectionEnd)
>>>>>>> 30921719
			},
			false,
		},
		{
			"upgrade not found",
			func() {
				store := suite.chainA.GetContext().KVStore(suite.chainA.GetSimApp().GetKey(exported.ModuleName))
				store.Delete(host.ChannelUpgradeKey(path.EndpointA.ChannelConfig.PortID, path.EndpointA.ChannelID))
			},
			false,
		},
		{
			"channel end version mismatch on crossing hellos",
			func() {
				channel := path.EndpointA.GetChannel()
				channel.State = types.TRYUPGRADE

				path.EndpointA.SetChannel(channel)

				upgrade := path.EndpointA.GetChannelUpgrade()
				upgrade.Fields.Version = "invalid-version"

				path.EndpointA.SetChannelUpgrade(upgrade)
			},
			false,
		},
		{
			"startFlushUpgradeHandshake fails due to proof verification failure, counterparty upgrade connection hops are tampered with",
			func() {
				counterpartyUpgrade.Fields.ConnectionHops = []string{ibctesting.InvalidID}
			},
			false,
		},
		{
			"startFlushUpgradeHandshake fails due to mismatch in upgrade sequences",
			func() {
				channel := path.EndpointA.GetChannel()
				channel.UpgradeSequence = 5
				path.EndpointA.SetChannel(channel)
			},
			false,
		},
	}

	for _, tc := range testCases {
		tc := tc
		suite.Run(tc.name, func() {
			suite.SetupTest()

			path = ibctesting.NewPath(suite.chainA, suite.chainB)
			suite.coordinator.Setup(path)

			path.EndpointA.ChannelConfig.ProposedUpgrade.Fields.Version = mock.UpgradeVersion
			path.EndpointB.ChannelConfig.ProposedUpgrade.Fields.Version = mock.UpgradeVersion

			counterpartyFlushStatus = types.FLUSHING

			err := path.EndpointA.ChanUpgradeInit()
			suite.Require().NoError(err)

			err = path.EndpointB.ChanUpgradeTry()
			suite.Require().NoError(err)

			// ensure client is up to date to receive valid proofs
			err = path.EndpointA.UpdateClient()
			suite.Require().NoError(err)

			counterpartyUpgrade = path.EndpointB.GetChannelUpgrade()

			tc.malleate()

			proofChannel, proofUpgrade, proofHeight := path.EndpointA.QueryChannelUpgradeProof()

			err = suite.chainA.GetSimApp().IBCKeeper.ChannelKeeper.ChanUpgradeAck(
				suite.chainA.GetContext(), path.EndpointA.ChannelConfig.PortID, path.EndpointA.ChannelID, counterpartyFlushStatus, counterpartyUpgrade,
				proofChannel, proofUpgrade, proofHeight,
			)

			if tc.expPass {
				suite.Require().NoError(err)
			} else {
				suite.Require().Error(err)
			}
		})
	}
}

// TestStartFlushUpgradeHandshake tests the startFlushUpgradeHandshake.
// UpgradeInit will be run on chainA and startFlushUpgradeHandshake
// will be called on chainB
func (suite *KeeperTestSuite) TestStartFlushUpgradeHandshake() {
	var (
		path                *ibctesting.Path
		upgrade             types.Upgrade
		counterpartyChannel types.Channel
		counterpartyUpgrade types.Upgrade
	)

	testCases := []struct {
		name     string
		malleate func()
		expError error
	}{
		{
			"success",
			func() {},
			nil,
		},
		{
			"channel not found",
			func() {
				path.EndpointB.ChannelID = "invalid-channel"
				path.EndpointB.ChannelConfig.PortID = "invalid-port"
			},
			types.ErrChannelNotFound,
		},
		{
			"connection not found",
			func() {
				channel := path.EndpointB.GetChannel()
				channel.ConnectionHops[0] = ibctesting.InvalidID
				path.EndpointB.SetChannel(channel)
			},
			connectiontypes.ErrConnectionNotFound,
		},
		{
			"connection state is not in OPEN state",
			func() {
				conn := path.EndpointB.GetConnection()
				conn.State = connectiontypes.INIT
				path.EndpointB.SetConnection(conn)
			},
			connectiontypes.ErrInvalidConnectionState,
		},
		{
			"failed verification for counterparty channel state due to incorrectly constructed counterparty channel",
			func() {
				counterpartyChannel.State = types.CLOSED
			},
			commitmenttypes.ErrInvalidProof,
		},
		{
			"failed verification for counterparty upgrade due to incorrectly constructed counterparty upgrade",
			func() {
				counterpartyUpgrade.LatestSequenceSend = 100
			},
			commitmenttypes.ErrInvalidProof,
		},
		{
			"upgrade sequence mismatch, endpointB channel upgrade sequence is ahead",
			func() {
				channel := path.EndpointB.GetChannel()
				channel.UpgradeSequence++
				path.EndpointB.SetChannel(channel)
			},
			types.NewUpgradeError(2, types.ErrIncompatibleCounterpartyUpgrade), // max sequence will be returned
		},
		{
			"upgrade ordering is not the same on both sides",
			func() {
				upgrade.Fields.Ordering = types.ORDERED
			},
			types.NewUpgradeError(1, types.ErrIncompatibleCounterpartyUpgrade),
		},
		{
			"proposed connection is not found",
			func() {
				upgrade.Fields.ConnectionHops[0] = ibctesting.InvalidID
			},
			types.NewUpgradeError(1, connectiontypes.ErrConnectionNotFound),
		},
		{
			"proposed connection is not in OPEN state",
			func() {
				// reuse existing connection to create a new connection in a non OPEN state
				connectionEnd := path.EndpointB.GetConnection()
				connectionEnd.State = connectiontypes.UNINITIALIZED
				connectionEnd.Counterparty.ConnectionId = counterpartyUpgrade.Fields.ConnectionHops[0] // both sides must be each other's counterparty

				// set proposed connection in state
				proposedConnectionID := "connection-100"
				suite.chainB.GetSimApp().GetIBCKeeper().ConnectionKeeper.SetConnection(suite.chainB.GetContext(), proposedConnectionID, connectionEnd)
				upgrade.Fields.ConnectionHops[0] = proposedConnectionID
			},
			types.NewUpgradeError(1, connectiontypes.ErrInvalidConnectionState),
		},
		{
			"proposed connection ends are not each other's counterparty",
			func() {
				// reuse existing connection to create a new connection in a non OPEN state
				connectionEnd := path.EndpointB.GetConnection()
				// ensure counterparty connectionID does not match connectionID set in counterparty proposed upgrade
				connectionEnd.Counterparty.ConnectionId = "connection-50"

				// set proposed connection in state
				proposedConnectionID := "connection-100"
				suite.chainB.GetSimApp().GetIBCKeeper().ConnectionKeeper.SetConnection(suite.chainB.GetContext(), proposedConnectionID, connectionEnd)
				upgrade.Fields.ConnectionHops[0] = proposedConnectionID
			},
			types.NewUpgradeError(1, types.ErrIncompatibleCounterpartyUpgrade),
		},
	}

	for _, tc := range testCases {
		tc := tc
		suite.Run(tc.name, func() {
			suite.SetupTest()

			path = ibctesting.NewPath(suite.chainA, suite.chainB)
			suite.coordinator.Setup(path)

			path.EndpointA.ChannelConfig.ProposedUpgrade.Fields.Version = mock.UpgradeVersion
			err := path.EndpointA.ChanUpgradeInit()
			suite.Require().NoError(err)

			// ensure proof verification succeeds
			err = path.EndpointB.UpdateClient()
			suite.Require().NoError(err)

			proofChannel, proofUpgrade, proofHeight := path.EndpointB.QueryChannelUpgradeProof()
			counterpartyChannel = path.EndpointA.GetChannel()

			var found bool
			counterpartyUpgrade, found = path.EndpointA.Chain.App.GetIBCKeeper().ChannelKeeper.GetUpgrade(path.EndpointA.Chain.GetContext(), path.EndpointA.ChannelConfig.PortID, path.EndpointA.ChannelID)
			suite.Require().True(found)

			// ensure that the channel has a valid upgrade sequence
			channel := path.EndpointB.GetChannel()
			channel.UpgradeSequence = 1
			path.EndpointB.SetChannel(channel)

			path.EndpointB.ChannelConfig.ProposedUpgrade.Fields.Version = mock.UpgradeVersion
			upgrade = path.EndpointB.GetProposedUpgrade()

			tc.malleate()

			err = suite.chainB.GetSimApp().IBCKeeper.ChannelKeeper.StartFlushUpgradeHandshake(
				suite.chainB.GetContext(), path.EndpointB.ChannelConfig.PortID, path.EndpointB.ChannelID, upgrade.Fields,
				counterpartyChannel, counterpartyUpgrade, proofChannel, proofUpgrade, proofHeight,
			)

			if tc.expError != nil {
				suite.assertUpgradeError(err, tc.expError)
			} else {
				suite.Require().NoError(err)
			}
		})
	}
}

func (suite *KeeperTestSuite) TestValidateUpgradeFields() {
	var (
		proposedUpgrade *types.UpgradeFields
		path            *ibctesting.Path
	)
	tests := []struct {
		name     string
		malleate func()
		expPass  bool
	}{
		{
			name: "change channel version",
			malleate: func() {
				proposedUpgrade.Version = mock.UpgradeVersion
			},
			expPass: true,
		},
		{
			name: "change connection hops",
			malleate: func() {
				path := ibctesting.NewPath(suite.chainA, suite.chainB)
				suite.coordinator.Setup(path)
				proposedUpgrade.ConnectionHops = []string{path.EndpointA.ConnectionID}
			},
			expPass: true,
		},
		{
			name:     "fails with unmodified fields",
			malleate: func() {},
			expPass:  false,
		},
		{
			name: "fails when connection is not set",
			malleate: func() {
				storeKey := suite.chainA.GetSimApp().GetKey(exported.StoreKey)
				kvStore := suite.chainA.GetContext().KVStore(storeKey)
				kvStore.Delete(host.ConnectionKey(ibctesting.FirstConnectionID))
			},
			expPass: false,
		},
		{
			name: "fails when connection is not open",
			malleate: func() {
				connection := path.EndpointA.GetConnection()
				connection.State = connectiontypes.UNINITIALIZED
				path.EndpointA.SetConnection(connection)
			},
			expPass: false,
		},
		{
			name: "fails when connection versions do not exist",
			malleate: func() {
				// update channel version first so that existing channel end is not identical to proposed upgrade
				proposedUpgrade.Version = mock.UpgradeVersion

				connection := path.EndpointA.GetConnection()
				connection.Versions = []*connectiontypes.Version{}
				path.EndpointA.SetConnection(connection)
			},
			expPass: false,
		},
		{
			name: "fails when connection version does not support the new ordering",
			malleate: func() {
				// update channel version first so that existing channel end is not identical to proposed upgrade
				proposedUpgrade.Version = mock.UpgradeVersion

				connection := path.EndpointA.GetConnection()
				connection.Versions = []*connectiontypes.Version{
					connectiontypes.NewVersion("1", []string{"ORDER_ORDERED"}),
				}
				path.EndpointA.SetConnection(connection)
			},
			expPass: false,
		},
	}

	for _, tc := range tests {
		tc := tc
		suite.Run(tc.name, func() {
			suite.SetupTest()
			path = ibctesting.NewPath(suite.chainA, suite.chainB)
			suite.coordinator.Setup(path)

			existingChannel := path.EndpointA.GetChannel()
			proposedUpgrade = &types.UpgradeFields{
				Ordering:       existingChannel.Ordering,
				ConnectionHops: existingChannel.ConnectionHops,
				Version:        existingChannel.Version,
			}

			tc.malleate()

			err := suite.chainA.GetSimApp().IBCKeeper.ChannelKeeper.ValidateUpgradeFields(suite.chainA.GetContext(), *proposedUpgrade, existingChannel)
			if tc.expPass {
				suite.Require().NoError(err)
			} else {
				suite.Require().Error(err)
			}
		})
	}
}

func (suite *KeeperTestSuite) assertUpgradeError(actualError, expError error) {
	suite.Require().Error(actualError)

	if expUpgradeError, ok := expError.(*types.UpgradeError); ok {
		upgradeError, ok := actualError.(*types.UpgradeError)
		suite.Require().True(ok)
		suite.Require().Equal(expUpgradeError.GetErrorReceipt(), upgradeError.GetErrorReceipt())
	}

	suite.Require().True(errorsmod.IsOf(actualError, expError), actualError)
}

// TestAbortHandshake tests that when the channel handshake is aborted, the channel state
// is restored the previous state and that an error receipt is written, and upgrade state which
// is no longer required is deleted.
func (suite *KeeperTestSuite) TestAbortHandshake() {
	var (
		path         *ibctesting.Path
		upgradeError error
	)

	tests := []struct {
		name     string
		malleate func()
		expPass  bool
	}{
		{
			name:     "success",
			malleate: func() {},
			expPass:  true,
		},
		{
			name: "regular error",
			malleate: func() {
				// in app callbacks error receipts should still be written if a regular error is returned.
				// i.e. not an instance of `types.UpgradeError`
				upgradeError = types.ErrInvalidUpgrade
			},
			expPass: true,
		},
		{
			name: "upgrade does not exist",
			malleate: func() {
				suite.chainA.DeleteKey(host.ChannelUpgradeKey(path.EndpointA.ChannelConfig.PortID, path.EndpointA.ChannelID))
			},
			expPass: false,
		},
		{
			name: "channel does not exist",
			malleate: func() {
				suite.chainA.DeleteKey(host.ChannelKey(path.EndpointA.ChannelConfig.PortID, path.EndpointA.ChannelID))
			},
			expPass: false,
		},
		{
			name: "fails with nil upgrade error",
			malleate: func() {
				upgradeError = nil
			},
			expPass: false,
		},
	}

	for _, tc := range tests {
		tc := tc
		suite.Run(tc.name, func() {
			suite.SetupTest()
			path = ibctesting.NewPath(suite.chainA, suite.chainB)
			suite.coordinator.Setup(path)

			channelKeeper := suite.chainA.GetSimApp().IBCKeeper.ChannelKeeper

			path.EndpointA.ChannelConfig.Version = mock.UpgradeVersion
			suite.Require().NoError(path.EndpointA.ChanUpgradeInit())

			// fetch the upgrade before abort for assertions later on.
			actualUpgrade, ok := channelKeeper.GetUpgrade(suite.chainA.GetContext(), path.EndpointA.ChannelConfig.PortID, path.EndpointA.ChannelID)
			suite.Require().True(ok, "upgrade should be found")

			upgradeError = types.NewUpgradeError(1, types.ErrInvalidChannel)

			tc.malleate()

			err := channelKeeper.AbortUpgrade(suite.chainA.GetContext(), path.EndpointA.ChannelConfig.PortID, path.EndpointA.ChannelID, upgradeError)

			if tc.expPass {
				suite.Require().NoError(err)

				channel, found := channelKeeper.GetChannel(suite.chainA.GetContext(), path.EndpointA.ChannelConfig.PortID, path.EndpointA.ChannelID)
				suite.Require().True(found, "channel should be found")

				suite.Require().Equal(types.OPEN, channel.State, "channel state should be %s", types.OPEN.String())
				suite.Require().Equal(types.NOTINFLUSH, channel.FlushStatus, "channel flush status should be %s", types.NOTINFLUSH.String())
				_, found = channelKeeper.GetUpgrade(suite.chainA.GetContext(), path.EndpointA.ChannelConfig.PortID, path.EndpointA.ChannelID)
				suite.Require().False(found, "upgrade info should be deleted")

				errorReceipt, found := channelKeeper.GetUpgradeErrorReceipt(suite.chainA.GetContext(), path.EndpointA.ChannelConfig.PortID, path.EndpointA.ChannelID)
				suite.Require().True(found, "error receipt should be found")

				if ue, ok := upgradeError.(*types.UpgradeError); ok {
					suite.Require().Equal(ue.GetErrorReceipt(), errorReceipt, "error receipt does not match expected error receipt")
				}

				_, found = channelKeeper.GetCounterpartyLastPacketSequence(suite.chainA.GetContext(), path.EndpointA.ChannelConfig.PortID, path.EndpointA.ChannelID)
				suite.Require().False(found, "counterparty last packet sequence should not be found")

			} else {
				suite.Require().Error(err)
				channel, found := channelKeeper.GetChannel(suite.chainA.GetContext(), path.EndpointA.ChannelConfig.PortID, path.EndpointA.ChannelID)
				if found { // test cases uses a channel that exists
					suite.Require().Equal(types.INITUPGRADE, channel.State, "channel state should not be restored to %s", types.INITUPGRADE.String())
				}

				_, found = channelKeeper.GetUpgradeErrorReceipt(suite.chainA.GetContext(), path.EndpointA.ChannelConfig.PortID, path.EndpointA.ChannelID)
				suite.Require().False(found, "error receipt should not be found")

				upgrade, found := channelKeeper.GetUpgrade(suite.chainA.GetContext(), path.EndpointA.ChannelConfig.PortID, path.EndpointA.ChannelID)
				if found { // this should be all test cases except for when the upgrade is explicitly deleted.
					suite.Require().Equal(actualUpgrade, upgrade, "upgrade info should not be deleted")
				}

				// TODO: assertion that GetCounterpartyLastPacketSequence is present and correct
			}
		})
	}
}<|MERGE_RESOLUTION|>--- conflicted
+++ resolved
@@ -396,20 +396,7 @@
 			func() {
 				connectionEnd := path.EndpointA.GetConnection()
 				connectionEnd.State = connectiontypes.UNINITIALIZED
-<<<<<<< HEAD
-				suite.chainA.GetSimApp().GetIBCKeeper().ConnectionKeeper.SetConnection(suite.chainA.GetContext(), path.EndpointA.ConnectionID, connectionEnd)
-			},
-			false,
-		},
-		{
-			"connection not found",
-			func() {
-				channel := path.EndpointA.GetChannel()
-				channel.ConnectionHops = []string{"connection-100"}
-				path.EndpointA.SetChannel(channel)
-=======
 				path.EndpointA.SetConnection(connectionEnd)
->>>>>>> 30921719
 			},
 			false,
 		},
