--- conflicted
+++ resolved
@@ -1117,7 +1117,7 @@
 
 	// we need to find the event values from the proposed upgrade as the actual upgrade has been deleted.
 	proposedUpgrade := path.EndpointA.GetProposedUpgrade()
-	events := ctx.EventManager().Events()
+	events := ctx.EventManager().Events().ToABCIEvents()
 	expEvents := ibctesting.EventsMap{
 		types.EventTypeChannelUpgradeCancel: {
 			types.AttributeKeyPortID:                path.EndpointA.ChannelConfig.PortID,
@@ -1136,14 +1136,11 @@
 
 	suite.Require().Equal(uint64(0), lastPacketSequence)
 	suite.Require().False(found)
-<<<<<<< HEAD
 	ibctesting.AssertEvents(&suite.Suite, expEvents, events)
-=======
 
 	counterpartyUpgrade, found := suite.chainA.GetSimApp().IBCKeeper.ChannelKeeper.GetCounterpartyUpgrade(suite.chainA.GetContext(), path.EndpointA.ChannelConfig.PortID, path.EndpointA.ChannelID)
 	suite.Require().Equal(types.Upgrade{}, counterpartyUpgrade)
 	suite.Require().False(found)
->>>>>>> ce03b995
 }
 
 func (suite *KeeperTestSuite) TestChanUpgradeTimeout() {
