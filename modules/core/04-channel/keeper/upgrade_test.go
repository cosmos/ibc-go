--- conflicted
+++ resolved
@@ -8,10 +8,7 @@
 	connectiontypes "github.com/cosmos/ibc-go/v7/modules/core/03-connection/types"
 	"github.com/cosmos/ibc-go/v7/modules/core/04-channel/types"
 	host "github.com/cosmos/ibc-go/v7/modules/core/24-host"
-<<<<<<< HEAD
-=======
 	"github.com/cosmos/ibc-go/v7/modules/core/exported"
->>>>>>> b024203a
 	ibctesting "github.com/cosmos/ibc-go/v7/testing"
 	"github.com/cosmos/ibc-go/v7/testing/mock"
 )
@@ -131,7 +128,6 @@
 	}
 }
 
-<<<<<<< HEAD
 func (suite *KeeperTestSuite) TestChanUpgradeTry() {
 	var (
 		path *ibctesting.Path
@@ -142,21 +138,11 @@
 	)
 
 	testCases := []struct {
-=======
-func (suite *KeeperTestSuite) TestValidateProposedUpgradeFields() {
-	var (
-		proposedUpgrade *types.UpgradeFields
-		path            *ibctesting.Path
-	)
-
-	tests := []struct {
->>>>>>> b024203a
 		name     string
 		malleate func()
 		expPass  bool
 	}{
 		{
-<<<<<<< HEAD
 			"success",
 			func() {},
 			true,
@@ -197,7 +183,7 @@
 		{
 			"timeout has passed",
 			func() {
-				counterpartyUpgrade.Timeout = types.NewUpgradeTimeout(clienttypes.NewHeight(0, 1), 0)
+				counterpartyUpgrade.Timeout = types.NewTimeout(clienttypes.NewHeight(0, 1), 0)
 			},
 			false,
 		},
@@ -248,7 +234,7 @@
 				fmt.Sprintf("%s-v2", mock.Version),
 			)
 
-			counterpartyUpgradeTimeout := types.NewUpgradeTimeout(path.EndpointB.Chain.GetTimeoutHeight(), 0)
+			counterpartyUpgradeTimeout := types.NewTimeout(path.EndpointB.Chain.GetTimeoutHeight(), 0)
 			proposedConnectionHops = []string{path.EndpointB.ConnectionID}
 
 			var err error
@@ -281,7 +267,7 @@
 			tc.malleate()
 
 			_, err = suite.chainB.GetSimApp().IBCKeeper.ChannelKeeper.ChanUpgradeTry(
-				suite.chainB.GetContext(), path.EndpointB.ChannelConfig.PortID, path.EndpointB.ChannelID, proposedConnectionHops, types.NewUpgradeTimeout(path.EndpointA.Chain.GetTimeoutHeight(), 0),
+				suite.chainB.GetContext(), path.EndpointB.ChannelConfig.PortID, path.EndpointB.ChannelID, proposedConnectionHops, types.NewTimeout(path.EndpointA.Chain.GetTimeoutHeight(), 0),
 				counterpartyUpgrade, counterpartyUpgradeSequence, proofCounterpartyChannel, proofUpgrade, proofHeight)
 
 			errorReceipt, found := suite.chainB.App.GetIBCKeeper().ChannelKeeper.GetUpgradeErrorReceipt(suite.chainB.GetContext(), path.EndpointB.ChannelConfig.PortID, path.EndpointB.ChannelID)
@@ -369,13 +355,13 @@
 
 			proposedConnectionHops := []string{path.EndpointB.ConnectionID}
 
-			counterpartyUpgradeTimeout = types.NewUpgradeTimeout(path.EndpointB.Chain.GetTimeoutHeight(), 0)
+			counterpartyUpgradeTimeout = types.NewTimeout(path.EndpointB.Chain.GetTimeoutHeight(), 0)
 
 			upgrade = types.NewUpgrade(
 				types.NewUpgradeFields(
 					types.UNORDERED, proposedConnectionHops, fmt.Sprintf("%s-v2", mock.Version),
 				),
-				types.NewUpgradeTimeout(path.EndpointA.Chain.GetTimeoutHeight(), 0),
+				types.NewTimeout(path.EndpointA.Chain.GetTimeoutHeight(), 0),
 				0,
 			)
 
@@ -450,7 +436,25 @@
 				suite.Require().Equal(expSequence, path.EndpointB.GetChannel().UpgradeSequence)
 				// suite.Require().Equal(mock.Version, path.EndpointB.GetChannel().Version)
 				// suite.Require().Equal(path.EndpointB.GetChannel().State, types.TRYUPGRADE)
-=======
+			} else {
+				suite.Require().Error(err)
+			}
+		})
+	}
+}
+
+func (suite *KeeperTestSuite) TestValidateProposedUpgradeFields() {
+	var (
+		proposedUpgrade *types.UpgradeFields
+		path            *ibctesting.Path
+	)
+
+	tests := []struct {
+		name     string
+		malleate func()
+		expPass  bool
+	}{
+		{
 			name: "change channel version",
 			malleate: func() {
 				proposedUpgrade.Version = "1.0.0"
@@ -510,7 +514,6 @@
 			err := suite.chainA.GetSimApp().IBCKeeper.ChannelKeeper.ValidateUpgradeFields(suite.chainA.GetContext(), *proposedUpgrade, existingChannel)
 			if tc.expPass {
 				suite.Require().NoError(err)
->>>>>>> b024203a
 			} else {
 				suite.Require().Error(err)
 			}
