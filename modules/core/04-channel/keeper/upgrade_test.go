package keeper_test

import (
	"fmt"

	errorsmod "cosmossdk.io/errors"

	sdk "github.com/cosmos/cosmos-sdk/types"

	clienttypes "github.com/cosmos/ibc-go/v7/modules/core/02-client/types"
	connectiontypes "github.com/cosmos/ibc-go/v7/modules/core/03-connection/types"
	"github.com/cosmos/ibc-go/v7/modules/core/04-channel/types"
	commitmenttypes "github.com/cosmos/ibc-go/v7/modules/core/23-commitment/types"
	host "github.com/cosmos/ibc-go/v7/modules/core/24-host"
	"github.com/cosmos/ibc-go/v7/modules/core/exported"
	ibctesting "github.com/cosmos/ibc-go/v7/testing"
	"github.com/cosmos/ibc-go/v7/testing/mock"
)

func (suite *KeeperTestSuite) TestChanUpgradeInit() {
	var (
		path          *ibctesting.Path
		expSequence   uint64
		upgradeFields types.UpgradeFields
	)

	testCases := []struct {
		name     string
		malleate func()
		expPass  bool
	}{
		{
			"success",
			func() {},
			true,
		},
		{
			"success with later upgrade sequence",
			func() {
				channel := path.EndpointA.GetChannel()
				channel.UpgradeSequence = 4
				path.EndpointA.SetChannel(channel)
				expSequence = 5
			},
			true,
		},
		{
			"upgrade fields are identical to channel end",
			func() {
				channel := path.EndpointA.GetChannel()
				upgradeFields = types.NewUpgradeFields(channel.Ordering, channel.ConnectionHops, channel.Version)
			},
			false,
		},
		{
			"channel not found",
			func() {
				path.EndpointA.ChannelID = "invalid-channel"
				path.EndpointA.ChannelConfig.PortID = "invalid-port"
			},
			false,
		},
		{
			"channel state is not in OPEN state",
			func() {
				suite.Require().NoError(path.EndpointA.SetChannelState(types.CLOSED))
			},
			false,
		},
		{
			"proposed channel connection not found",
			func() {
				upgradeFields.ConnectionHops = []string{"connection-100"}
			},
			false,
		},
		{
			"invalid proposed channel connection state",
			func() {
				connectionEnd := path.EndpointA.GetConnection()
				connectionEnd.State = connectiontypes.UNINITIALIZED

				suite.chainA.GetSimApp().GetIBCKeeper().ConnectionKeeper.SetConnection(suite.chainA.GetContext(), "connection-100", connectionEnd)
				upgradeFields.ConnectionHops = []string{"connection-100"}
			},
			false,
		},
	}

	for _, tc := range testCases {
		tc := tc
		suite.Run(tc.name, func() {
			suite.SetupTest()

			path = ibctesting.NewPath(suite.chainA, suite.chainB)
			suite.coordinator.Setup(path)

			expSequence = 1

			upgradeFields = types.NewUpgradeFields(types.UNORDERED, []string{path.EndpointA.ConnectionID}, mock.UpgradeVersion)

			tc.malleate()

			upgrade, err := suite.chainA.GetSimApp().IBCKeeper.ChannelKeeper.ChanUpgradeInit(
				suite.chainA.GetContext(), path.EndpointA.ChannelConfig.PortID, path.EndpointA.ChannelID, upgradeFields,
			)

			if tc.expPass {
				ctx := suite.chainA.GetContext()
				suite.chainA.GetSimApp().IBCKeeper.ChannelKeeper.WriteUpgradeInitChannel(ctx, path.EndpointA.ChannelConfig.PortID, path.EndpointA.ChannelID, upgrade)
				channel := path.EndpointA.GetChannel()

				events := ctx.EventManager().Events().ToABCIEvents()
				expEvents := ibctesting.EventsMap{
					types.EventTypeChannelUpgradeInit: {
						types.AttributeKeyPortID:                    path.EndpointA.ChannelConfig.PortID,
						types.AttributeKeyChannelID:                 path.EndpointA.ChannelID,
						types.AttributeCounterpartyPortID:           path.EndpointB.ChannelConfig.PortID,
						types.AttributeCounterpartyChannelID:        path.EndpointB.ChannelID,
						types.AttributeKeyUpgradeConnectionHops:     upgradeFields.ConnectionHops[0],
						types.AttributeKeyUpgradeVersion:            upgradeFields.Version,
						types.AttributeKeyUpgradeOrdering:           upgradeFields.Ordering.String(),
						types.AttributeKeyUpgradeSequence:           fmt.Sprintf("%d", channel.UpgradeSequence),
						types.AttributeKeyUpgradeChannelFlushStatus: channel.FlushStatus.String(),
					},
					sdk.EventTypeMessage: {
						sdk.AttributeKeyModule: types.AttributeValueCategory,
					},
				}

				suite.Require().NoError(err)
				suite.Require().Equal(expSequence, channel.UpgradeSequence)
				suite.Require().Equal(mock.Version, channel.Version)
				suite.Require().Equal(types.OPEN, channel.State)
				ibctesting.AssertEvents(&suite.Suite, expEvents, events)
			} else {
				suite.Require().Error(err)
			}
		})
	}
}

func (suite *KeeperTestSuite) TestChanUpgradeTry() {
	var (
		path                *ibctesting.Path
		proposedUpgrade     types.Upgrade
		counterpartyUpgrade types.Upgrade
	)

	testCases := []struct {
		name     string
		malleate func()
		expError error
	}{
		{
			"success",
			func() {},
			nil,
		},
		{
			"success: crossing hellos",
			func() {
				err := path.EndpointB.ChanUpgradeInit()
				suite.Require().NoError(err)
			},
			nil,
		},
		// {
		// 	"success: upgrade sequence is fast forwarded to counterparty upgrade sequence",
		// 	func() {
		// 		channel := path.EndpointA.GetChannel()
		// 		channel.UpgradeSequence = 5
		// 		path.EndpointA.SetChannel(channel)

		// 		expSequence = 5
		// 	},
		// 	true,
		// },
		// {
		{
			"channel not found",
			func() {
				path.EndpointB.ChannelID = ibctesting.InvalidID
			},
			types.ErrChannelNotFound,
		},
		{
			"channel state is not in OPEN or INITUPGRADE state",
			func() {
				suite.Require().NoError(path.EndpointB.SetChannelState(types.CLOSED))
			},
			types.ErrInvalidChannelState,
		},
		{
			"connection not found",
			func() {
				channel := path.EndpointB.GetChannel()
				channel.ConnectionHops = []string{"connection-100"}
				path.EndpointB.SetChannel(channel)
			},
			connectiontypes.ErrConnectionNotFound,
		},
		{
			"invalid connection state",
			func() {
				connectionEnd := path.EndpointB.GetConnection()
				connectionEnd.State = connectiontypes.UNINITIALIZED
				suite.chainB.GetSimApp().GetIBCKeeper().ConnectionKeeper.SetConnection(suite.chainB.GetContext(), path.EndpointB.ConnectionID, connectionEnd)
			},
			connectiontypes.ErrInvalidConnectionState,
		},
		{
			"initializing handshake fails, proposed connection hops do not exist",
			func() {
				proposedUpgrade.Fields.ConnectionHops = []string{ibctesting.InvalidID}
			},
			connectiontypes.ErrConnectionNotFound,
		},
		{
			"fails due to proof verification failure, counterparty channel ordering does not match expected ordering",
			func() {
				channel := path.EndpointB.GetChannel()
				channel.Ordering = types.ORDERED
				path.EndpointB.SetChannel(channel)
			},
			commitmenttypes.ErrInvalidProof,
		},
		{
			"fails due to proof verification failure, counterparty upgrade connection hops are tampered with",
			func() {
				counterpartyUpgrade.Fields.ConnectionHops = []string{ibctesting.InvalidID}
			},
			types.ErrIncompatibleCounterpartyUpgrade,
		},
		{
			"fails due to incompatible upgrades, chainB proposes a new connection hop that does not match counterparty",
			func() {
				// reuse existing connection to create a new connection in a non OPEN state
				connection := path.EndpointB.GetConnection()
				// ensure counterparty connectionID does not match connectionID set in counterparty proposed upgrade
				connection.Counterparty.ConnectionId = "connection-50"

				// set proposed connection in state
				proposedConnectionID := "connection-100" //nolint:goconst
				suite.chainB.GetSimApp().GetIBCKeeper().ConnectionKeeper.SetConnection(suite.chainB.GetContext(), proposedConnectionID, connection)
				proposedUpgrade.Fields.ConnectionHops[0] = proposedConnectionID
			},
			types.ErrIncompatibleCounterpartyUpgrade,
		},
		{
			"fails due to mismatch in upgrade sequences",
			func() {
				channel := path.EndpointB.GetChannel()
				channel.UpgradeSequence = 5
				path.EndpointB.SetChannel(channel)
			},
			// channel sequence - 1 will be returned (upgrade sequence is bumped in init as this is non-crossing hellos case)
			types.NewUpgradeError(5, types.ErrInvalidUpgradeSequence),
		},
	}

	for _, tc := range testCases {
		tc := tc
		suite.Run(tc.name, func() {
			suite.SetupTest()
			expPass := tc.expError == nil

			path = ibctesting.NewPath(suite.chainA, suite.chainB)
			suite.coordinator.Setup(path)

			path.EndpointA.ChannelConfig.ProposedUpgrade.Fields.Version = mock.UpgradeVersion
			err := path.EndpointA.ChanUpgradeInit()
			suite.Require().NoError(err)

			path.EndpointB.ChannelConfig.ProposedUpgrade.Fields.Version = mock.UpgradeVersion
			proposedUpgrade = path.EndpointB.GetProposedUpgrade()

			var found bool
			counterpartyUpgrade, found = path.EndpointA.Chain.GetSimApp().IBCKeeper.ChannelKeeper.GetUpgrade(path.EndpointA.Chain.GetContext(), path.EndpointA.ChannelConfig.PortID, path.EndpointA.ChannelID)
			suite.Require().True(found)

			tc.malleate()

			// ensure clients are up to date to receive valid proofs
			suite.Require().NoError(path.EndpointB.UpdateClient())

			proofCounterpartyChannel, proofCounterpartyUpgrade, proofHeight := path.EndpointB.QueryChannelUpgradeProof()

			upgrade, err := suite.chainB.GetSimApp().IBCKeeper.ChannelKeeper.ChanUpgradeTry(
				suite.chainB.GetContext(),
				path.EndpointB.ChannelConfig.PortID,
				path.EndpointB.ChannelID,
				proposedUpgrade.Fields.ConnectionHops,
				counterpartyUpgrade.Fields,
				path.EndpointA.GetChannel().UpgradeSequence,
				proofCounterpartyChannel,
				proofCounterpartyUpgrade,
				proofHeight,
			)

			if expPass {
				suite.Require().NoError(err)
				suite.Require().NotEmpty(upgrade)
				suite.Require().Equal(proposedUpgrade.Fields, upgrade.Fields)

				latestSequenceSend, found := path.EndpointB.Chain.GetSimApp().IBCKeeper.ChannelKeeper.GetNextSequenceSend(path.EndpointB.Chain.GetContext(), path.EndpointB.ChannelConfig.PortID, path.EndpointB.ChannelID)
				suite.Require().True(found)
				suite.Require().Equal(latestSequenceSend-1, upgrade.LatestSequenceSend)
			} else {
				suite.assertUpgradeError(err, tc.expError)
			}
		})
	}
}

func (suite *KeeperTestSuite) TestWriteUpgradeTry() {
	var (
		path            *ibctesting.Path
		proposedUpgrade types.Upgrade
	)

	testCases := []struct {
		name                 string
		malleate             func()
		hasPacketCommitments bool
	}{
		{
			"success with no packet commitments",
			func() {},
			false,
		},
		{
			"success with packet commitments",
			func() {
				// manually set packet commitment
				sequence, err := path.EndpointB.SendPacket(suite.chainB.GetTimeoutHeight(), 0, ibctesting.MockPacketData)
				suite.Require().NoError(err)
				suite.Require().Equal(uint64(1), sequence)
			},
			true,
		},
	}

	for _, tc := range testCases {
		tc := tc
		suite.Run(tc.name, func() {
			suite.SetupTest()

			path = ibctesting.NewPath(suite.chainA, suite.chainB)
			suite.coordinator.Setup(path)

			path.EndpointB.ChannelConfig.ProposedUpgrade.Fields.Version = mock.UpgradeVersion
			proposedUpgrade = path.EndpointB.GetProposedUpgrade()

			tc.malleate()

			ctx := suite.chainB.GetContext()
			upgradedChannelEnd, upgradeWithAppCallbackVersion := suite.chainB.GetSimApp().IBCKeeper.ChannelKeeper.WriteUpgradeTryChannel(
				ctx,
				path.EndpointB.ChannelConfig.PortID,
				path.EndpointB.ChannelID,
				proposedUpgrade,
				proposedUpgrade.Fields.Version,
				proposedUpgrade.LatestSequenceSend,
			)

			channel := path.EndpointB.GetChannel()
			suite.Require().Equal(upgradedChannelEnd, channel)

			upgrade, found := suite.chainB.GetSimApp().IBCKeeper.ChannelKeeper.GetUpgrade(suite.chainB.GetContext(), path.EndpointB.ChannelConfig.PortID, path.EndpointB.ChannelID)
			suite.Require().True(found)
			suite.Require().Equal(upgradeWithAppCallbackVersion, upgrade)

			events := ctx.EventManager().Events().ToABCIEvents()
			expEvents := ibctesting.EventsMap{
				types.EventTypeChannelUpgradeTry: {
					types.AttributeKeyPortID:                    path.EndpointB.ChannelConfig.PortID,
					types.AttributeKeyChannelID:                 path.EndpointB.ChannelID,
					types.AttributeCounterpartyPortID:           path.EndpointA.ChannelConfig.PortID,
					types.AttributeCounterpartyChannelID:        path.EndpointA.ChannelID,
					types.AttributeKeyUpgradeConnectionHops:     upgrade.Fields.ConnectionHops[0],
					types.AttributeKeyUpgradeVersion:            upgrade.Fields.Version,
					types.AttributeKeyUpgradeOrdering:           upgrade.Fields.Ordering.String(),
					types.AttributeKeyUpgradeSequence:           fmt.Sprintf("%d", channel.UpgradeSequence),
					types.AttributeKeyUpgradeChannelFlushStatus: channel.FlushStatus.String(),
				},
				sdk.EventTypeMessage: {
					sdk.AttributeKeyModule: types.AttributeValueCategory,
				},
			}

			ibctesting.AssertEvents(&suite.Suite, expEvents, events)

			if tc.hasPacketCommitments {
				suite.Require().Equal(types.NOTINFLUSH, channel.FlushStatus)
			}
		})
	}
}

func (suite *KeeperTestSuite) TestChanUpgradeAck() {
	var (
		path                *ibctesting.Path
		counterpartyUpgrade types.Upgrade
	)

	testCases := []struct {
		name     string
		malleate func()
		expError error
	}{
		{
			"success",
			func() {},
			nil,
		},
		{
			"success with later upgrade sequence",
			func() {
				channel := path.EndpointA.GetChannel()
				channel.UpgradeSequence = 10
				path.EndpointA.SetChannel(channel)

				channel = path.EndpointB.GetChannel()
				channel.UpgradeSequence = 10
				path.EndpointB.SetChannel(channel)

				suite.coordinator.CommitBlock(suite.chainA, suite.chainB)

				err := path.EndpointA.UpdateClient()
				suite.Require().NoError(err)
			},
			nil,
		},
		{
			"channel not found",
			func() {
				path.EndpointA.ChannelID = ibctesting.InvalidID
				path.EndpointA.ChannelConfig.PortID = ibctesting.InvalidID
			},
			types.ErrChannelNotFound,
		},
		{
			"channel state is not in INITUPGRADE or TRYUPGRADE state",
			func() {
				suite.Require().NoError(path.EndpointA.SetChannelState(types.CLOSED))
			},
			types.ErrInvalidChannelState,
		},
		{
			"connection not found",
			func() {
				channel := path.EndpointA.GetChannel()
				channel.ConnectionHops = []string{"connection-100"}
				path.EndpointA.SetChannel(channel)
			},
			connectiontypes.ErrConnectionNotFound,
		},
		{
			"invalid connection state",
			func() {
				connectionEnd := path.EndpointA.GetConnection()
				connectionEnd.State = connectiontypes.UNINITIALIZED
				path.EndpointA.SetConnection(connectionEnd)
			},
			connectiontypes.ErrInvalidConnectionState,
		},
		{
			"upgrade not found",
			func() {
				store := suite.chainA.GetContext().KVStore(suite.chainA.GetSimApp().GetKey(exported.ModuleName))
				store.Delete(host.ChannelUpgradeKey(path.EndpointA.ChannelConfig.PortID, path.EndpointA.ChannelID))
			},
			types.ErrUpgradeNotFound,
		},
		{
			"fails due to upgrade incompatibility",
			func() {
				// Need to set counterparty upgrade in state and update clients to ensure
				// proofs submitted reflect the altered upgrade.
				counterpartyUpgrade.Fields.ConnectionHops = []string{ibctesting.InvalidID}
				path.EndpointB.SetChannelUpgrade(counterpartyUpgrade)

				suite.coordinator.CommitBlock(suite.chainB)

				err := path.EndpointA.UpdateClient()
				suite.Require().NoError(err)
			},
			types.NewUpgradeError(1, types.ErrIncompatibleCounterpartyUpgrade),
		},
		{
			"fails due to proof verification failure, counterparty channel ordering does not match expected ordering",
			func() {
				channel := path.EndpointA.GetChannel()
				channel.Ordering = types.ORDERED
				path.EndpointA.SetChannel(channel)
			},
			commitmenttypes.ErrInvalidProof,
		},
		{
			"fails due to proof verification failure, counterparty update has unexpected sequence",
			func() {
				// Decrementing LatestSequenceSend is sufficient to cause the proof to fail.
				counterpartyUpgrade.LatestSequenceSend--
			},
			commitmenttypes.ErrInvalidProof,
		},
		{
			"fails due to mismatch in upgrade ordering",
			func() {
				upgrade := path.EndpointA.GetChannelUpgrade()
				upgrade.Fields.Ordering = types.NONE

				path.EndpointA.SetChannelUpgrade(upgrade)
			},
			types.NewUpgradeError(1, types.ErrIncompatibleCounterpartyUpgrade),
		},
		{
			"counterparty timeout has elapsed",
			func() {
				// Need to set counterparty upgrade in state and update clients to ensure
				// proofs submitted reflect the altered upgrade.
				counterpartyUpgrade.Timeout = types.NewTimeout(clienttypes.NewHeight(0, 1), 0)
				path.EndpointB.SetChannelUpgrade(counterpartyUpgrade)

				err := path.EndpointB.UpdateClient()
				suite.Require().NoError(err)
				err = path.EndpointA.UpdateClient()
				suite.Require().NoError(err)
			},
			types.NewUpgradeError(1, types.ErrInvalidUpgrade),
		},
	}

	for _, tc := range testCases {
		tc := tc
		suite.Run(tc.name, func() {
			suite.SetupTest()

			path = ibctesting.NewPath(suite.chainA, suite.chainB)
			suite.coordinator.Setup(path)

			path.EndpointA.ChannelConfig.ProposedUpgrade.Fields.Version = mock.UpgradeVersion
			path.EndpointB.ChannelConfig.ProposedUpgrade.Fields.Version = mock.UpgradeVersion

			err := path.EndpointA.ChanUpgradeInit()
			suite.Require().NoError(err)

			// manually set packet commitment so that the chainB channel flush status is FLUSHING
			sequence, err := path.EndpointB.SendPacket(suite.chainB.GetTimeoutHeight(), 0, ibctesting.MockPacketData)
			suite.Require().NoError(err)
			suite.Require().Equal(uint64(1), sequence)

			err = path.EndpointB.ChanUpgradeTry()
			suite.Require().NoError(err)

			// ensure client is up to date to receive valid proofs
			err = path.EndpointA.UpdateClient()
			suite.Require().NoError(err)

			counterpartyUpgrade = path.EndpointB.GetChannelUpgrade()

			tc.malleate()

			proofChannel, proofUpgrade, proofHeight := path.EndpointA.QueryChannelUpgradeProof()

			err = suite.chainA.GetSimApp().IBCKeeper.ChannelKeeper.ChanUpgradeAck(
				suite.chainA.GetContext(), path.EndpointA.ChannelConfig.PortID, path.EndpointA.ChannelID, counterpartyUpgrade,
				proofChannel, proofUpgrade, proofHeight,
			)

			expPass := tc.expError == nil
			if expPass {
				suite.Require().NoError(err)

				channel := path.EndpointA.GetChannel()
				// ChanUpgradeAck will set the channel state to STATE_FLUSHING
<<<<<<< HEAD
				// It will get set to FLUSHING_COMPLETE in the write function.
=======
				// It will be set to FLUSHING_COMPLETE in the write function.
>>>>>>> cd250cb2
				suite.Require().Equal(types.STATE_FLUSHING, channel.State)
			} else {
				suite.assertUpgradeError(err, tc.expError)
			}
		})
	}
}

func (suite *KeeperTestSuite) TestWriteChannelUpgradeAck() {
	var (
		path            *ibctesting.Path
		proposedUpgrade types.Upgrade
	)

	testCases := []struct {
		name                 string
		malleate             func()
		hasPacketCommitments bool
	}{
		{
			"success with no packet commitments",
			func() {},
			false,
		},
		{
			"success with packet commitments",
			func() {
				// manually set packet commitment
				sequence, err := path.EndpointA.SendPacket(suite.chainB.GetTimeoutHeight(), 0, ibctesting.MockPacketData)
				suite.Require().NoError(err)
				suite.Require().Equal(uint64(1), sequence)
			},
			true,
		},
	}

	for _, tc := range testCases {
		tc := tc
		suite.Run(tc.name, func() {
			suite.SetupTest()

			path = ibctesting.NewPath(suite.chainA, suite.chainB)
			suite.coordinator.Setup(path)

			path.EndpointA.ChannelConfig.ProposedUpgrade.Fields.Version = mock.UpgradeVersion
			path.EndpointB.ChannelConfig.ProposedUpgrade.Fields.Version = mock.UpgradeVersion

			tc.malleate()

			// perform the upgrade handshake.
			suite.Require().NoError(path.EndpointA.ChanUpgradeInit())

			suite.Require().NoError(path.EndpointB.ChanUpgradeTry())

			ctx := suite.chainA.GetContext()
			proposedUpgrade = path.EndpointB.GetChannelUpgrade()

			suite.chainA.GetSimApp().IBCKeeper.ChannelKeeper.WriteUpgradeAckChannel(ctx, path.EndpointA.ChannelConfig.PortID, path.EndpointA.ChannelID, proposedUpgrade)

			channel := path.EndpointA.GetChannel()
			upgrade := path.EndpointA.GetChannelUpgrade()
			suite.Require().Equal(mock.UpgradeVersion, upgrade.Fields.Version)

			events := ctx.EventManager().Events().ToABCIEvents()
			expEvents := ibctesting.EventsMap{
				types.EventTypeChannelUpgradeAck: {
					types.AttributeKeyPortID:                    path.EndpointA.ChannelConfig.PortID,
					types.AttributeKeyChannelID:                 path.EndpointA.ChannelID,
					types.AttributeCounterpartyPortID:           path.EndpointB.ChannelConfig.PortID,
					types.AttributeCounterpartyChannelID:        path.EndpointB.ChannelID,
					types.AttributeKeyUpgradeConnectionHops:     upgrade.Fields.ConnectionHops[0],
					types.AttributeKeyUpgradeVersion:            upgrade.Fields.Version,
					types.AttributeKeyUpgradeOrdering:           upgrade.Fields.Ordering.String(),
					types.AttributeKeyUpgradeSequence:           fmt.Sprintf("%d", channel.UpgradeSequence),
					types.AttributeKeyUpgradeChannelFlushStatus: channel.FlushStatus.String(),
				},
				sdk.EventTypeMessage: {
					sdk.AttributeKeyModule: types.AttributeValueCategory,
				},
			}

			ibctesting.AssertEvents(&suite.Suite, expEvents, events)

			if !tc.hasPacketCommitments {
				suite.Require().Equal(types.STATE_FLUSHCOMPLETE, channel.State)
				_, ok := suite.chainA.GetSimApp().IBCKeeper.ChannelKeeper.GetCounterpartyUpgrade(suite.chainA.GetContext(), path.EndpointA.ChannelConfig.PortID, path.EndpointA.ChannelID)
				suite.Require().False(ok)
<<<<<<< HEAD
			} else {
				counterpartyUpgrade, ok := suite.chainA.GetSimApp().IBCKeeper.ChannelKeeper.GetCounterpartyUpgrade(suite.chainA.GetContext(), path.EndpointA.ChannelConfig.PortID, path.EndpointA.ChannelID)
				suite.Require().True(ok)
				suite.Require().Equal(proposedUpgrade, counterpartyUpgrade)
=======
			} else {
				counterpartyUpgrade, ok := suite.chainA.GetSimApp().IBCKeeper.ChannelKeeper.GetCounterpartyUpgrade(suite.chainA.GetContext(), path.EndpointA.ChannelConfig.PortID, path.EndpointA.ChannelID)
				suite.Require().True(ok)
				suite.Require().Equal(proposedUpgrade, counterpartyUpgrade)
			}
		})
	}
}

func (suite *KeeperTestSuite) TestChanUpgradeConfirm() {
	var (
		path                     *ibctesting.Path
		counterpartyChannelState types.State
		counterpartyUpgrade      types.Upgrade
	)

	testCases := []struct {
		name     string
		malleate func()
		expError error
	}{
		{
			"success",
			func() {},
			nil,
		},
		{
			"success with later upgrade sequence",
			func() {
				channel := path.EndpointA.GetChannel()
				channel.UpgradeSequence = 10
				path.EndpointA.SetChannel(channel)

				channel = path.EndpointB.GetChannel()
				channel.UpgradeSequence = 10
				path.EndpointB.SetChannel(channel)

				suite.coordinator.CommitBlock(suite.chainA, suite.chainB)

				err := path.EndpointB.UpdateClient()
				suite.Require().NoError(err)
			},
			nil,
		},
		{
			"channel not found",
			func() {
				path.EndpointB.ChannelID = ibctesting.InvalidID
				path.EndpointB.ChannelConfig.PortID = ibctesting.InvalidID
			},
			types.ErrChannelNotFound,
		},
		{
			"channel is not in FLUSHING state",
			func() {
				err := path.EndpointB.SetChannelState(types.CLOSED)
				suite.Require().NoError(err)
			},
			types.ErrInvalidChannelState,
		},
		{
			"invalid counterparty channel state",
			func() {
				counterpartyChannelState = types.CLOSED
			},
			types.ErrInvalidCounterparty,
		},
		{
			"connection not found",
			func() {
				channel := path.EndpointB.GetChannel()
				channel.ConnectionHops = []string{"connection-100"}
				path.EndpointB.SetChannel(channel)
			},
			connectiontypes.ErrConnectionNotFound,
		},
		{
			"invalid connection state",
			func() {
				connectionEnd := path.EndpointB.GetConnection()
				connectionEnd.State = connectiontypes.UNINITIALIZED
				path.EndpointB.SetConnection(connectionEnd)
			},
			connectiontypes.ErrInvalidConnectionState,
		},
		{
			"fails due to proof verification failure, counterparty channel ordering does not match expected ordering",
			func() {
				channel := path.EndpointA.GetChannel()
				channel.Ordering = types.ORDERED
				path.EndpointA.SetChannel(channel)

				suite.coordinator.CommitBlock(suite.chainA)

				err := path.EndpointB.UpdateClient()
				suite.Require().NoError(err)
			},
			commitmenttypes.ErrInvalidProof,
		},
		{
			"fails due to mismatch in upgrade ordering",
			func() {
				upgrade := path.EndpointA.GetChannelUpgrade()
				upgrade.Fields.Ordering = types.NONE

				path.EndpointA.SetChannelUpgrade(upgrade)

				suite.coordinator.CommitBlock(suite.chainA)

				err := path.EndpointB.UpdateClient()
				suite.Require().NoError(err)
			},
			commitmenttypes.ErrInvalidProof,
		},
		{
			"counterparty timeout has elapsed",
			func() {
				// Need to set counterparty upgrade in state and update clients to ensure
				// proofs submitted reflect the altered upgrade.
				counterpartyUpgrade.Timeout = types.NewTimeout(clienttypes.NewHeight(0, 1), 0)
				path.EndpointA.SetChannelUpgrade(counterpartyUpgrade)

				suite.coordinator.CommitBlock(suite.chainA)

				err := path.EndpointB.UpdateClient()
				suite.Require().NoError(err)
			},
			types.NewUpgradeError(1, types.ErrInvalidUpgrade),
		},
	}

	for _, tc := range testCases {
		tc := tc
		suite.Run(tc.name, func() {
			suite.SetupTest()

			path = ibctesting.NewPath(suite.chainA, suite.chainB)
			suite.coordinator.Setup(path)

			path.EndpointA.ChannelConfig.ProposedUpgrade.Fields.Version = mock.UpgradeVersion
			path.EndpointB.ChannelConfig.ProposedUpgrade.Fields.Version = mock.UpgradeVersion

			err := path.EndpointA.ChanUpgradeInit()
			suite.Require().NoError(err)

			err = path.EndpointB.ChanUpgradeTry()
			suite.Require().NoError(err)

			err = path.EndpointA.ChanUpgradeAck()
			suite.Require().NoError(err)

			err = path.EndpointB.UpdateClient()
			suite.Require().NoError(err)

			counterpartyChannelState = path.EndpointA.GetChannel().State
			counterpartyUpgrade = path.EndpointA.GetChannelUpgrade()

			tc.malleate()

			proofChannel, proofUpgrade, proofHeight := path.EndpointB.QueryChannelUpgradeProof()

			err = suite.chainB.GetSimApp().IBCKeeper.ChannelKeeper.ChanUpgradeConfirm(
				suite.chainB.GetContext(), path.EndpointB.ChannelConfig.PortID, path.EndpointB.ChannelID, counterpartyChannelState, counterpartyUpgrade,
				proofChannel, proofUpgrade, proofHeight,
			)

			expPass := tc.expError == nil
			if expPass {
				suite.Require().NoError(err)
			} else {
				suite.assertUpgradeError(err, tc.expError)
>>>>>>> cd250cb2
			}
		})
	}
}

func (suite *KeeperTestSuite) TestChanUpgradeConfirm() {
	var (
		path                     *ibctesting.Path
		counterpartyChannelState types.State
		counterpartyUpgrade      types.Upgrade
	)

	testCases := []struct {
		name     string
		malleate func()
		expError error
	}{
		{
			"success",
			func() {},
			nil,
		},
		{
			"success with later upgrade sequence",
			func() {
				channel := path.EndpointA.GetChannel()
				channel.UpgradeSequence = 10
				path.EndpointA.SetChannel(channel)

				channel = path.EndpointB.GetChannel()
				channel.UpgradeSequence = 10
				path.EndpointB.SetChannel(channel)

				suite.coordinator.CommitBlock(suite.chainA, suite.chainB)

				err := path.EndpointB.UpdateClient()
				suite.Require().NoError(err)
			},
			nil,
		},
		{
			"channel not found",
			func() {
				path.EndpointB.ChannelID = ibctesting.InvalidID
				path.EndpointB.ChannelConfig.PortID = ibctesting.InvalidID
			},
			types.ErrChannelNotFound,
		},
		{
			"channel is not in FLUSHING state",
			func() {
				err := path.EndpointB.SetChannelState(types.CLOSED)
				suite.Require().NoError(err)
			},
			types.ErrInvalidChannelState,
		},
		{
			"invalid counterparty channel state",
			func() {
				counterpartyChannelState = types.CLOSED
			},
			types.ErrInvalidCounterparty,
		},
		{
			"connection not found",
			func() {
				channel := path.EndpointB.GetChannel()
				channel.ConnectionHops = []string{"connection-100"}
				path.EndpointB.SetChannel(channel)
			},
			connectiontypes.ErrConnectionNotFound,
		},
		{
			"invalid connection state",
			func() {
				connectionEnd := path.EndpointB.GetConnection()
				connectionEnd.State = connectiontypes.UNINITIALIZED
				path.EndpointB.SetConnection(connectionEnd)
			},
			connectiontypes.ErrInvalidConnectionState,
		},
		{
			"fails due to proof verification failure, counterparty channel ordering does not match expected ordering",
			func() {
				channel := path.EndpointA.GetChannel()
				channel.Ordering = types.ORDERED
				path.EndpointA.SetChannel(channel)

				suite.coordinator.CommitBlock(suite.chainA)

				err := path.EndpointB.UpdateClient()
				suite.Require().NoError(err)
			},
			commitmenttypes.ErrInvalidProof,
		},
		{
			"fails due to mismatch in upgrade ordering",
			func() {
				upgrade := path.EndpointA.GetChannelUpgrade()
				upgrade.Fields.Ordering = types.NONE

				path.EndpointA.SetChannelUpgrade(upgrade)

				suite.coordinator.CommitBlock(suite.chainA)

				err := path.EndpointB.UpdateClient()
				suite.Require().NoError(err)
			},
			commitmenttypes.ErrInvalidProof,
		},
		{
			"counterparty timeout has elapsed",
			func() {
				// Need to set counterparty upgrade in state and update clients to ensure
				// proofs submitted reflect the altered upgrade.
				counterpartyUpgrade.Timeout = types.NewTimeout(clienttypes.NewHeight(0, 1), 0)
				path.EndpointA.SetChannelUpgrade(counterpartyUpgrade)

				suite.coordinator.CommitBlock(suite.chainA)

				err := path.EndpointB.UpdateClient()
				suite.Require().NoError(err)
			},
			types.NewUpgradeError(1, types.ErrInvalidUpgrade),
		},
	}

	for _, tc := range testCases {
		tc := tc
		suite.Run(tc.name, func() {
			suite.SetupTest()

			path = ibctesting.NewPath(suite.chainA, suite.chainB)
			suite.coordinator.Setup(path)

			path.EndpointA.ChannelConfig.ProposedUpgrade.Fields.Version = mock.UpgradeVersion
			path.EndpointB.ChannelConfig.ProposedUpgrade.Fields.Version = mock.UpgradeVersion

			err := path.EndpointA.ChanUpgradeInit()
			suite.Require().NoError(err)

			err = path.EndpointB.ChanUpgradeTry()
			suite.Require().NoError(err)

			err = path.EndpointA.ChanUpgradeAck()
			suite.Require().NoError(err)

			err = path.EndpointB.UpdateClient()
			suite.Require().NoError(err)

			counterpartyChannelState = path.EndpointA.GetChannel().State
			counterpartyUpgrade = path.EndpointA.GetChannelUpgrade()

			tc.malleate()

			proofChannel, proofUpgrade, proofHeight := path.EndpointB.QueryChannelUpgradeProof()

			err = suite.chainB.GetSimApp().IBCKeeper.ChannelKeeper.ChanUpgradeConfirm(
				suite.chainB.GetContext(), path.EndpointB.ChannelConfig.PortID, path.EndpointB.ChannelID, counterpartyChannelState, counterpartyUpgrade,
				proofChannel, proofUpgrade, proofHeight,
			)

			expPass := tc.expError == nil
			if expPass {
				suite.Require().NoError(err)
			} else {
				suite.assertUpgradeError(err, tc.expError)
			}
		})
	}
}

func (suite *KeeperTestSuite) TestChanUpgradeOpen() {
	var path *ibctesting.Path
	testCases := []struct {
		name     string
		malleate func()
		expError error
	}{
		{
			"success",
			func() {},
			nil,
		},
		{
			"channel not found",
			func() {
				path.EndpointA.ChannelConfig.PortID = ibctesting.InvalidID
			},
			types.ErrChannelNotFound,
		},
		{
			"channel state is not FLUSHCOMPLETE",
			func() {
				channel := path.EndpointA.GetChannel()
				channel.State = types.STATE_FLUSHING
				path.EndpointA.SetChannel(channel)
			},
			types.ErrInvalidChannelState,
		},
		{
			"connection not found",
			func() {
				channel := path.EndpointA.GetChannel()
				channel.ConnectionHops = []string{"connection-100"}
				path.EndpointA.SetChannel(channel)
			},
			connectiontypes.ErrConnectionNotFound,
		},
		{
			"invalid connection state",
			func() {
				connectionEnd := path.EndpointA.GetConnection()
				connectionEnd.State = connectiontypes.UNINITIALIZED
				path.EndpointA.SetConnection(connectionEnd)
			},
			connectiontypes.ErrInvalidConnectionState,
		},
	}

	// Create an initial path used only to invoke a ChanOpenInit handshake.
	// This bumps the channel identifier generated for chain A on the
	// next path used to run the upgrade handshake.
	// See issue 4062.
	path = ibctesting.NewPath(suite.chainA, suite.chainB)
	suite.coordinator.SetupConnections(path)
	suite.Require().NoError(path.EndpointA.ChanOpenInit())

	for _, tc := range testCases {
		tc := tc
		suite.Run(tc.name, func() {
			suite.SetupTest()

			path = ibctesting.NewPath(suite.chainA, suite.chainB)
			suite.coordinator.Setup(path)

			path.EndpointA.ChannelConfig.ProposedUpgrade.Fields.Version = mock.UpgradeVersion
			path.EndpointB.ChannelConfig.ProposedUpgrade.Fields.Version = mock.UpgradeVersion

			err := path.EndpointA.ChanUpgradeInit()
			suite.Require().NoError(err)

			err = path.EndpointB.ChanUpgradeTry()
			suite.Require().NoError(err)

			err = path.EndpointA.ChanUpgradeAck()
			suite.Require().NoError(err)

			err = path.EndpointB.ChanUpgradeConfirm()
			suite.Require().NoError(err)

			err = path.EndpointA.UpdateClient()
			suite.Require().NoError(err)

			tc.malleate()

			proofCounterpartyChannel, _, proofHeight := path.EndpointA.QueryChannelUpgradeProof()
			err = suite.chainA.GetSimApp().IBCKeeper.ChannelKeeper.ChanUpgradeOpen(
				suite.chainA.GetContext(), path.EndpointA.ChannelConfig.PortID, path.EndpointA.ChannelID,
				path.EndpointB.GetChannel().State, proofCounterpartyChannel, proofHeight,
			)

			if tc.expError == nil {
				suite.Require().NoError(err)
			} else {
				suite.Require().ErrorIs(err, tc.expError)
			}
		})
	}
}

// TestChanUpgradeOpenCounterPartyStates tests the handshake in the cases where
// the counterparty is in a state other than OPEN.
// func (suite *KeeperTestSuite) TestChanUpgradeOpenCounterpartyStates() {
// 	var path *ibctesting.Path
// 	testCases := []struct {
// 		name     string
// 		malleate func()
// 		expError error
// 	}{
// 		{
// 			"success, counterparty in OPEN",
// 			func() {
// 				err := path.EndpointB.ChanUpgradeInit()
// 				suite.Require().NoError(err)

// 				err = path.EndpointA.ChanUpgradeTry()
// 				suite.Require().NoError(err)

// 				err = path.EndpointB.ChanUpgradeAck()
// 				suite.Require().NoError(err)

// 				suite.coordinator.CommitBlock(suite.chainA, suite.chainB)
// 				suite.Require().NoError(path.EndpointA.UpdateClient())
// 			},
// 			nil,
// 		},
// 		{
// 			"success, counterparty in TRYUPGRADE",
// 			func() {
// 				// Need to create a packet commitment on A so as to keep it from going to OPEN if no inflight packets exist.
// 				sequence, err := path.EndpointA.SendPacket(defaultTimeoutHeight, disabledTimeoutTimestamp, ibctesting.MockPacketData)
// 				suite.Require().NoError(err)
// 				packet := types.NewPacket(ibctesting.MockPacketData, sequence, path.EndpointA.ChannelConfig.PortID, path.EndpointA.ChannelID, path.EndpointB.ChannelConfig.PortID, path.EndpointB.ChannelID, defaultTimeoutHeight, disabledTimeoutTimestamp)
// 				err = path.EndpointB.RecvPacket(packet)
// 				suite.Require().NoError(err)

// 				err = path.EndpointA.ChanUpgradeInit()
// 				suite.Require().NoError(err)

// 				err = path.EndpointB.ChanUpgradeTry()
// 				suite.Require().NoError(err)

// 				err = path.EndpointA.ChanUpgradeAck()
// 				suite.Require().NoError(err)

// 				// Ack packet to delete packet commitment before calling ChanUpgradeOpen
// 				err = path.EndpointA.AcknowledgePacket(packet, ibctesting.MockAcknowledgement)
// 				suite.Require().NoError(err)
// 			},
// 			nil,
// 		},
// 	}

// 	// Create an initial path used only to invoke ConnOpenInit/ChanOpenInit handlers.
// 	// This bumps the connection/channel identifiers generated for chain A on the
// 	// next path used to run the upgrade handshake.
// 	// See issue 4062.
// 	path = ibctesting.NewPath(suite.chainA, suite.chainB)
// 	suite.coordinator.SetupClients(path)
// 	suite.Require().NoError(path.EndpointA.ConnOpenInit())
// 	suite.coordinator.SetupConnections(path)
// 	suite.Require().NoError(path.EndpointA.ChanOpenInit())

// 	for _, tc := range testCases {
// 		tc := tc
// 		suite.Run(tc.name, func() {
// 			suite.SetupTest()

// 			path = ibctesting.NewPath(suite.chainA, suite.chainB)
// 			suite.coordinator.Setup(path)

// 			path.EndpointB.ChannelConfig.ProposedUpgrade.Fields.Version = mock.UpgradeVersion
// 			path.EndpointA.ChannelConfig.ProposedUpgrade.Fields.Version = mock.UpgradeVersion

// 			tc.malleate()

// 			proofCounterpartyChannel, _, proofHeight := path.EndpointA.QueryChannelUpgradeProof()
// 			err := suite.chainA.GetSimApp().IBCKeeper.ChannelKeeper.ChanUpgradeOpen(
// 				suite.chainA.GetContext(), path.EndpointA.ChannelConfig.PortID, path.EndpointA.ChannelID,
// 				path.EndpointB.GetChannel().State, proofCounterpartyChannel, proofHeight,
// 			)

// 			expPass := tc.expError == nil
// 			if expPass {
// 				suite.Require().NoError(err)
// 			} else {
// 				suite.Require().ErrorIs(err, tc.expError)
// 			}
// 		})
// 	}
// }

// TODO: refactor to table test https://github.com/cosmos/ibc-go/issues/4378
func (suite *KeeperTestSuite) TestWriteUpgradeOpenChannel() {
	suite.SetupTest()

	path := ibctesting.NewPath(suite.chainA, suite.chainB)
	suite.coordinator.Setup(path)

	// Need to create a packet commitment on A so as to keep it from going to OPEN if no inflight packets exist.
	sequence, err := path.EndpointA.SendPacket(defaultTimeoutHeight, disabledTimeoutTimestamp, ibctesting.MockPacketData)
	suite.Require().NoError(err)
	packet := types.NewPacket(ibctesting.MockPacketData, sequence, path.EndpointA.ChannelConfig.PortID, path.EndpointA.ChannelID, path.EndpointB.ChannelConfig.PortID, path.EndpointB.ChannelID, defaultTimeoutHeight, disabledTimeoutTimestamp)
	err = path.EndpointB.RecvPacket(packet)
	suite.Require().NoError(err)

	path.EndpointA.ChannelConfig.ProposedUpgrade.Fields.Version = mock.UpgradeVersion
	path.EndpointB.ChannelConfig.ProposedUpgrade.Fields.Version = mock.UpgradeVersion
	path.EndpointA.ChannelConfig.ProposedUpgrade.Fields.Ordering = types.ORDERED
	path.EndpointB.ChannelConfig.ProposedUpgrade.Fields.Ordering = types.ORDERED

	suite.Require().NoError(path.EndpointA.ChanUpgradeInit())
	suite.Require().NoError(path.EndpointB.ChanUpgradeTry())
	suite.Require().NoError(path.EndpointA.ChanUpgradeAck())
	suite.Require().NoError(path.EndpointB.ChanUpgradeConfirm())

	// Ack packet to delete packet commitment before calling WriteUpgradeOpenChannel
	err = path.EndpointA.AcknowledgePacket(packet, ibctesting.MockAcknowledgement)
	suite.Require().NoError(err)

	ctx := suite.chainA.GetContext()
	suite.chainA.GetSimApp().IBCKeeper.ChannelKeeper.WriteUpgradeOpenChannel(ctx, path.EndpointA.ChannelConfig.PortID, path.EndpointA.ChannelID)
	channel := path.EndpointA.GetChannel()

	// Assert that channel state has been updated
	suite.Require().Equal(types.OPEN, channel.State)
	suite.Require().Equal(mock.UpgradeVersion, channel.Version)
	suite.Require().Equal(types.ORDERED, channel.Ordering)

	// Assert that state stored for upgrade has been deleted
	upgrade, found := suite.chainA.GetSimApp().IBCKeeper.ChannelKeeper.GetUpgrade(suite.chainA.GetContext(), path.EndpointA.ChannelConfig.PortID, path.EndpointA.ChannelID)
	suite.Require().Equal(types.Upgrade{}, upgrade)
	suite.Require().False(found)

	lastPacketSequence, found := suite.chainA.GetSimApp().IBCKeeper.ChannelKeeper.GetCounterpartyLastPacketSequence(suite.chainA.GetContext(), path.EndpointA.ChannelConfig.PortID, path.EndpointA.ChannelID)
	suite.Require().Equal(uint64(0), lastPacketSequence)
	suite.Require().False(found)

	events := ctx.EventManager().Events().ToABCIEvents()
	expEvents := ibctesting.EventsMap{
		types.EventTypeChannelUpgradeOpen: {
			types.AttributeKeyPortID:                    path.EndpointA.ChannelConfig.PortID,
			types.AttributeKeyChannelID:                 path.EndpointA.ChannelID,
			types.AttributeCounterpartyPortID:           path.EndpointB.ChannelConfig.PortID,
			types.AttributeCounterpartyChannelID:        path.EndpointB.ChannelID,
			types.AttributeKeyChannelState:              types.OPEN.String(),
			types.AttributeKeyUpgradeConnectionHops:     channel.ConnectionHops[0],
			types.AttributeKeyUpgradeVersion:            channel.Version,
			types.AttributeKeyUpgradeOrdering:           channel.Ordering.String(),
			types.AttributeKeyUpgradeSequence:           fmt.Sprintf("%d", channel.UpgradeSequence),
			types.AttributeKeyUpgradeChannelFlushStatus: channel.FlushStatus.String(),
		},
		sdk.EventTypeMessage: {
			sdk.AttributeKeyModule: types.AttributeValueCategory,
		},
	}
	ibctesting.AssertEvents(&suite.Suite, expEvents, events)

	counterpartyUpgrade, found := suite.chainA.GetSimApp().IBCKeeper.ChannelKeeper.GetCounterpartyUpgrade(suite.chainA.GetContext(), path.EndpointA.ChannelConfig.PortID, path.EndpointA.ChannelID)
	suite.Require().Equal(types.Upgrade{}, counterpartyUpgrade)
	suite.Require().False(found)
}

// func (suite *KeeperTestSuite) TestChanUpgradeCancel() {
// 	var (
// 		path              *ibctesting.Path
// 		errorReceipt      types.ErrorReceipt
// 		errorReceiptProof []byte
// 		proofHeight       clienttypes.Height
// 	)

// 	tests := []struct {
// 		name     string
// 		malleate func()
// 		expError error
// 	}{
// 		{
// 			name:     "success",
// 			malleate: func() {},
// 			expError: nil,
// 		},
// 		{
// 			name: "invalid channel state",
// 			malleate: func() {
// 				channel := path.EndpointA.GetChannel()
// 				channel.State = types.INIT
// 				path.EndpointA.SetChannel(channel)
// 			},
// 			expError: types.ErrInvalidChannelState,
// 		},
// 		{
// 			name: "channel not found",
// 			malleate: func() {
// 				path.EndpointA.Chain.DeleteKey(host.ChannelKey(path.EndpointA.ChannelConfig.PortID, path.EndpointA.ChannelID))
// 			},
// 			expError: types.ErrChannelNotFound,
// 		},
// 		{
// 			name: "connection not found",
// 			malleate: func() {
// 				channel := path.EndpointA.GetChannel()
// 				channel.ConnectionHops = []string{"connection-100"}
// 				path.EndpointA.SetChannel(channel)
// 			},
// 			expError: connectiontypes.ErrConnectionNotFound,
// 		},
// 		{
// 			name: "counterparty upgrade sequence less than current sequence",
// 			malleate: func() {
// 				var ok bool
// 				errorReceipt, ok = suite.chainB.GetSimApp().IBCKeeper.ChannelKeeper.GetUpgradeErrorReceipt(suite.chainB.GetContext(), path.EndpointB.ChannelConfig.PortID, path.EndpointB.ChannelID)
// 				suite.Require().True(ok)

// 				// the channel sequence will be 1
// 				errorReceipt.Sequence = 0

// 				suite.chainB.GetSimApp().IBCKeeper.ChannelKeeper.SetUpgradeErrorReceipt(suite.chainB.GetContext(), path.EndpointB.ChannelConfig.PortID, path.EndpointB.ChannelID, errorReceipt)

// 				suite.coordinator.CommitBlock(suite.chainB)
// 				suite.Require().NoError(path.EndpointA.UpdateClient())

// 				upgradeErrorReceiptKey := host.ChannelUpgradeErrorKey(path.EndpointB.ChannelConfig.PortID, path.EndpointB.ChannelID)
// 				errorReceiptProof, proofHeight = suite.chainB.QueryProof(upgradeErrorReceiptKey)
// 			},
// 			expError: types.ErrInvalidUpgradeSequence,
// 		},
// 	}

// 	for _, tc := range tests {
// 		tc := tc
// 		suite.Run(tc.name, func() {
// 			suite.SetupTest()

// 			path = ibctesting.NewPath(suite.chainA, suite.chainB)
// 			suite.coordinator.Setup(path)

// 			path.EndpointA.ChannelConfig.ProposedUpgrade.Fields.Version = mock.UpgradeVersion
// 			path.EndpointB.ChannelConfig.ProposedUpgrade.Fields.Version = mock.UpgradeVersion

// 			suite.Require().NoError(path.EndpointA.ChanUpgradeInit())

// 			// cause the upgrade to fail on chain b so an error receipt is written.
// 			suite.chainB.GetSimApp().IBCMockModule.IBCApp.OnChanUpgradeTry = func(
// 				ctx sdk.Context, portID, channelID string, order types.Order, connectionHops []string, counterpartyVersion string,
// 			) (string, error) {
// 				return "", fmt.Errorf("mock app callback failed")
// 			}

// 			suite.Require().NoError(path.EndpointB.ChanUpgradeTry())

// 			suite.Require().NoError(path.EndpointA.UpdateClient())

// 			upgradeErrorReceiptKey := host.ChannelUpgradeErrorKey(path.EndpointB.ChannelConfig.PortID, path.EndpointB.ChannelID)
// 			errorReceiptProof, proofHeight = suite.chainB.QueryProof(upgradeErrorReceiptKey)

// 			var ok bool
// 			errorReceipt, ok = suite.chainB.GetSimApp().IBCKeeper.ChannelKeeper.GetUpgradeErrorReceipt(suite.chainB.GetContext(), path.EndpointB.ChannelConfig.PortID, path.EndpointB.ChannelID)
// 			suite.Require().True(ok)

// 			tc.malleate()

// 			err := suite.chainA.GetSimApp().IBCKeeper.ChannelKeeper.ChanUpgradeCancel(suite.chainA.GetContext(), path.EndpointA.ChannelConfig.PortID, path.EndpointA.ChannelID, errorReceipt, errorReceiptProof, proofHeight)

// 			expPass := tc.expError == nil
// 			if expPass {
// 				suite.Require().NoError(err)
// 			} else {
// 				suite.Require().ErrorIs(err, tc.expError)
// 			}
// 		})
// 	}
// }
//
// func (suite *KeeperTestSuite) TestWriteUpgradeCancelChannel() {
//	suite.SetupTest()
//
//	path := ibctesting.NewPath(suite.chainA, suite.chainB)
//	suite.coordinator.Setup(path)
//
//	path.EndpointA.ChannelConfig.ProposedUpgrade.Fields.Version = mock.UpgradeVersion
//	path.EndpointB.ChannelConfig.ProposedUpgrade.Fields.Version = mock.UpgradeVersion
//
//	suite.Require().NoError(path.EndpointA.ChanUpgradeInit())
//
//	// cause the upgrade to fail on chain b so an error receipt is written.
//	suite.chainB.GetSimApp().IBCMockModule.IBCApp.OnChanUpgradeTry = func(
//		ctx sdk.Context, portID, channelID string, order types.Order, connectionHops []string, counterpartyVersion string,
//	) (string, error) {
//		return "", fmt.Errorf("mock app callback failed")
//	}
//
//	err := path.EndpointB.ChanUpgradeTry()
//	suite.Require().NoError(err)
//
//	err = path.EndpointA.UpdateClient()
//	suite.Require().NoError(err)
//
//	errorReceipt, ok := suite.chainB.GetSimApp().IBCKeeper.ChannelKeeper.GetUpgradeErrorReceipt(suite.chainB.GetContext(), path.EndpointB.ChannelConfig.PortID, path.EndpointB.ChannelID)
//	suite.Require().True(ok)
//
//	ctx := suite.chainA.GetContext()
//	suite.chainA.GetSimApp().IBCKeeper.ChannelKeeper.WriteUpgradeCancelChannel(ctx, path.EndpointA.ChannelConfig.PortID, path.EndpointA.ChannelID, errorReceipt.Sequence)
//
//	channel := path.EndpointA.GetChannel()
//
//	// Verify that channel has been restored to previous state
//	suite.Require().Equal(types.OPEN, channel.State)
//	suite.Require().Equal(types.NOTINFLUSH, channel.FlushStatus)
//	suite.Require().Equal(mock.Version, channel.Version)
//	suite.Require().Equal(errorReceipt.Sequence, channel.UpgradeSequence)
//
//	// Assert that state stored for upgrade has been deleted
//	upgrade, found := suite.chainA.GetSimApp().IBCKeeper.ChannelKeeper.GetUpgrade(suite.chainA.GetContext(), path.EndpointA.ChannelConfig.PortID, path.EndpointA.ChannelID)
//	suite.Require().Equal(types.Upgrade{}, upgrade)
//	suite.Require().False(found)
//
//	lastPacketSequence, found := suite.chainA.GetSimApp().IBCKeeper.ChannelKeeper.GetCounterpartyLastPacketSequence(suite.chainA.GetContext(), path.EndpointA.ChannelConfig.PortID, path.EndpointA.ChannelID)
//
//	// we need to find the event values from the proposed upgrade as the actual upgrade has been deleted.
//	proposedUpgrade := path.EndpointA.GetProposedUpgrade()
//	events := ctx.EventManager().Events().ToABCIEvents()
//	expEvents := ibctesting.EventsMap{
//		types.EventTypeChannelUpgradeCancel: {
//			types.AttributeKeyPortID:                path.EndpointA.ChannelConfig.PortID,
//			types.AttributeKeyChannelID:             path.EndpointA.ChannelID,
//			types.AttributeCounterpartyPortID:       path.EndpointB.ChannelConfig.PortID,
//			types.AttributeCounterpartyChannelID:    path.EndpointB.ChannelID,
//			types.AttributeKeyUpgradeConnectionHops: proposedUpgrade.Fields.ConnectionHops[0],
//			types.AttributeKeyUpgradeVersion:        proposedUpgrade.Fields.Version,
//			types.AttributeKeyUpgradeOrdering:       proposedUpgrade.Fields.Ordering.String(),
//			types.AttributeKeyUpgradeSequence:       fmt.Sprintf("%d", channel.UpgradeSequence),
//		},
//		sdk.EventTypeMessage: {
//			sdk.AttributeKeyModule: types.AttributeValueCategory,
//		},
//	}
//
//	suite.Require().Equal(uint64(0), lastPacketSequence)
//	suite.Require().False(found)
//	ibctesting.AssertEvents(&suite.Suite, expEvents, events)
//
//	counterpartyUpgrade, found := suite.chainA.GetSimApp().IBCKeeper.ChannelKeeper.GetCounterpartyUpgrade(suite.chainA.GetContext(), path.EndpointA.ChannelConfig.PortID, path.EndpointA.ChannelID)
//	suite.Require().Equal(types.Upgrade{}, counterpartyUpgrade)
//	suite.Require().False(found)
// }

// func (suite *KeeperTestSuite) TestChanUpgradeTimeout() {
// 	var (
// 		path                     *ibctesting.Path
// 		errReceipt               *types.ErrorReceipt
// 		proofHeight              exported.Height
// 		proofCounterpartyChannel []byte
// 		proofErrorReceipt        []byte
// 	)

// 	testCases := []struct {
// 		name     string
// 		malleate func()
// 		expError error
// 	}{
// 		// {
// 		// 	"success: proof height has passed",
// 		// 	func() {},
// 		// 	nil,
// 		// },
// 		{
// 			"success: proof timestamp has passed",
// 			func() {
// 				upgrade := path.EndpointA.GetProposedUpgrade()
// 				upgrade.Timeout.Height = defaultTimeoutHeight
// 				upgrade.Timeout.Timestamp = 5
// 				suite.chainA.GetSimApp().IBCKeeper.ChannelKeeper.SetUpgrade(suite.chainA.GetContext(), path.EndpointA.ChannelConfig.PortID, path.EndpointA.ChannelID, upgrade)

// 				suite.Require().NoError(path.EndpointA.UpdateClient())

// 				proofCounterpartyChannel, _, proofHeight = path.EndpointA.QueryChannelUpgradeProof()
// 				upgradeErrorReceiptKey := host.ChannelUpgradeErrorKey(path.EndpointB.ChannelConfig.PortID, path.EndpointB.ChannelID)
// 				proofErrorReceipt, _ = suite.chainB.QueryProof(upgradeErrorReceiptKey)
// 			},
// 			nil,
// 		},
// 		{
// 			"success: non-nil error receipt",
// 			func() {
// 				errReceipt = &types.ErrorReceipt{
// 					Sequence: 0,
// 					Message:  types.ErrInvalidUpgrade.Error(),
// 				}

// 				suite.chainB.GetSimApp().IBCKeeper.ChannelKeeper.SetUpgradeErrorReceipt(suite.chainB.GetContext(), path.EndpointB.ChannelConfig.PortID, path.EndpointB.ChannelID, *errReceipt)

// 				suite.Require().NoError(path.EndpointB.UpdateClient())
// 				suite.Require().NoError(path.EndpointA.UpdateClient())

// 				proofCounterpartyChannel, _, proofHeight = path.EndpointA.QueryChannelUpgradeProof()
// 				upgradeErrorReceiptKey := host.ChannelUpgradeErrorKey(path.EndpointB.ChannelConfig.PortID, path.EndpointB.ChannelID)
// 				proofErrorReceipt, _ = suite.chainB.QueryProof(upgradeErrorReceiptKey)
// 			},
// 			nil,
// 		},
// 		{
// 			"channel not found",
// 			func() {
// 				path.EndpointA.ChannelID = ibctesting.InvalidID
// 			},
// 			types.ErrChannelNotFound,
// 		},
// 		{
// 			"channel state is not in INITUPGRADE state",
// 			func() {
// 				suite.Require().NoError(path.EndpointA.SetChannelState(types.ACKUPGRADE))
// 			},
// 			types.ErrInvalidChannelState,
// 		},
// 		{
// 			"current upgrade not found",
// 			func() {
// 				suite.chainA.DeleteKey(host.ChannelUpgradeKey(path.EndpointA.ChannelConfig.PortID, path.EndpointA.ChannelID))
// 			},
// 			types.ErrUpgradeNotFound,
// 		},
// 		{
// 			"connection not found",
// 			func() {
// 				channel := path.EndpointA.GetChannel()
// 				channel.ConnectionHops[0] = ibctesting.InvalidID
// 				path.EndpointA.SetChannel(channel)
// 			},
// 			connectiontypes.ErrConnectionNotFound,
// 		},
// 		{
// 			"connection not open",
// 			func() {
// 				connectionEnd := path.EndpointA.GetConnection()
// 				connectionEnd.State = connectiontypes.UNINITIALIZED
// 				path.EndpointA.SetConnection(connectionEnd)
// 			},
// 			connectiontypes.ErrInvalidConnectionState,
// 		},
// 		{
// 			"unable to retrieve timestamp at proof height",
// 			func() {
// 				proofHeight = suite.chainA.GetTimeoutHeight()
// 			},
// 			clienttypes.ErrConsensusStateNotFound,
// 		},
// 		{
// 			"timeout has not passed",
// 			func() {
// 				upgrade := path.EndpointA.GetProposedUpgrade()
// 				upgrade.Timeout.Height = suite.chainA.GetTimeoutHeight()
// 				suite.chainA.GetSimApp().IBCKeeper.ChannelKeeper.SetUpgrade(suite.chainA.GetContext(), path.EndpointA.ChannelConfig.PortID, path.EndpointA.ChannelID, upgrade)

// 				suite.Require().NoError(path.EndpointA.UpdateClient())

// 				proofCounterpartyChannel, _, proofHeight = path.EndpointA.QueryChannelUpgradeProof()
// 				upgradeErrorReceiptKey := host.ChannelUpgradeErrorKey(path.EndpointB.ChannelConfig.PortID, path.EndpointB.ChannelID)
// 				proofErrorReceipt, _ = suite.chainB.QueryProof(upgradeErrorReceiptKey)
// 			},
// 			types.ErrInvalidUpgradeTimeout,
// 		},
// 		{
// 			"counterparty channel state is not OPEN or INITUPGRADE (crossing hellos)",
// 			func() {
// 				channel := path.EndpointB.GetChannel()
// 				channel.State = types.TRYUPGRADE
// 				path.EndpointB.SetChannel(channel)

// 				suite.Require().NoError(path.EndpointB.UpdateClient())
// 				suite.Require().NoError(path.EndpointA.UpdateClient())

// 				proofCounterpartyChannel, _, proofHeight = path.EndpointA.QueryChannelUpgradeProof()
// 				upgradeErrorReceiptKey := host.ChannelUpgradeErrorKey(path.EndpointB.ChannelConfig.PortID, path.EndpointB.ChannelID)
// 				proofErrorReceipt, _ = suite.chainB.QueryProof(upgradeErrorReceiptKey)
// 			},
// 			types.ErrInvalidChannelState,
// 		},
// 		{
// 			"non-nil error receipt: error receipt seq greater than current upgrade seq",
// 			func() {
// 				errReceipt = &types.ErrorReceipt{
// 					Sequence: 3,
// 					Message:  types.ErrInvalidUpgrade.Error(),
// 				}
// 			},
// 			types.ErrInvalidUpgradeSequence,
// 		},
// 		{
// 			"non-nil error receipt: error receipt seq equal to current upgrade seq",
// 			func() {
// 				errReceipt = &types.ErrorReceipt{
// 					Sequence: 1,
// 					Message:  types.ErrInvalidUpgrade.Error(),
// 				}
// 			},
// 			types.ErrInvalidUpgradeSequence,
// 		},
// 	}

// 	for _, tc := range testCases {
// 		tc := tc
// 		suite.Run(tc.name, func() {
// 			suite.SetupTest()
// 			expPass := tc.expError == nil

// 			path = ibctesting.NewPath(suite.chainA, suite.chainB)
// 			suite.coordinator.Setup(path)

// 			path.EndpointA.ChannelConfig.ProposedUpgrade.Fields.Version = mock.UpgradeVersion
// 			path.EndpointB.ChannelConfig.ProposedUpgrade.Fields.Version = mock.UpgradeVersion

// 			errReceipt = nil

// 			// set timeout height to 1 to ensure timeout
// 			path.EndpointA.ChannelConfig.ProposedUpgrade.Timeout.Height = clienttypes.NewHeight(1, 1)
// 			suite.Require().NoError(path.EndpointA.ChanUpgradeInit())

// 			// ensure clients are up to date to receive valid proofs
// 			suite.Require().NoError(path.EndpointB.UpdateClient())
// 			suite.Require().NoError(path.EndpointA.UpdateClient())

// 			proofCounterpartyChannel, _, proofHeight = path.EndpointA.QueryChannelUpgradeProof()
// 			upgradeErrorReceiptKey := host.ChannelUpgradeErrorKey(path.EndpointB.ChannelConfig.PortID, path.EndpointB.ChannelID)
// 			proofErrorReceipt, _ = suite.chainB.QueryProof(upgradeErrorReceiptKey)

// 			tc.malleate()

// 			err := suite.chainA.GetSimApp().IBCKeeper.ChannelKeeper.ChanUpgradeTimeout(
// 				suite.chainA.GetContext(),
// 				path.EndpointA.ChannelConfig.PortID,
// 				path.EndpointA.ChannelID,
// 				path.EndpointB.GetChannel(),
// 				errReceipt,
// 				proofCounterpartyChannel,
// 				proofErrorReceipt,
// 				proofHeight,
// 			)

// 			if expPass {
// 				suite.Require().NoError(err)
// 			} else {
// 				suite.assertUpgradeError(err, tc.expError)
// 			}
// 		})
// 	}
// }

func (suite *KeeperTestSuite) TestStartFlush() {
	var path *ibctesting.Path

	testCases := []struct {
		name     string
		malleate func()
		expError error
	}{
		{
			"success",
			func() {},
			nil,
		},
		{
			"channel not found",
			func() {
				path.EndpointB.ChannelID = "invalid-channel"
				path.EndpointB.ChannelConfig.PortID = "invalid-port"
			},
			types.ErrChannelNotFound,
		},
		{
			"connection not found",
			func() {
				channel := path.EndpointB.GetChannel()
				channel.ConnectionHops[0] = ibctesting.InvalidID
				path.EndpointB.SetChannel(channel)
			},
			connectiontypes.ErrConnectionNotFound,
		},
		{
			"connection state is not in OPEN state",
			func() {
				conn := path.EndpointB.GetConnection()
				conn.State = connectiontypes.INIT
				path.EndpointB.SetConnection(conn)
			},
			connectiontypes.ErrInvalidConnectionState,
		},
	}

	for _, tc := range testCases {
		tc := tc
		suite.Run(tc.name, func() {
			suite.SetupTest()

			path = ibctesting.NewPath(suite.chainA, suite.chainB)
			suite.coordinator.Setup(path)

			path.EndpointA.ChannelConfig.ProposedUpgrade.Fields.Version = mock.UpgradeVersion
			path.EndpointB.ChannelConfig.ProposedUpgrade.Fields.Version = mock.UpgradeVersion

			err := path.EndpointA.ChanUpgradeInit()
			suite.Require().NoError(err)

			// crossing hellos so that the upgrade is created on chain B.
			// the ChanUpgradeInit sub protocol is also called when it is not a crossing hello situation.
			err = path.EndpointB.ChanUpgradeInit()
			suite.Require().NoError(err)

			upgrade := path.EndpointB.GetChannelUpgrade()

			tc.malleate()

			err = suite.chainB.GetSimApp().IBCKeeper.ChannelKeeper.StartFlushing(
				suite.chainB.GetContext(), path.EndpointB.ChannelConfig.PortID, path.EndpointB.ChannelID, &upgrade,
			)

			if tc.expError != nil {
				suite.assertUpgradeError(err, tc.expError)
			} else {
				channel := path.EndpointB.GetChannel()

				nextSequenceSend, ok := suite.chainB.GetSimApp().IBCKeeper.ChannelKeeper.GetNextSequenceSend(suite.chainB.GetContext(), path.EndpointB.ChannelConfig.PortID, path.EndpointB.ChannelID)
				suite.Require().True(ok)

				suite.Require().Equal(types.STATE_FLUSHING, channel.State)
				suite.Require().Equal(nextSequenceSend-1, upgrade.LatestSequenceSend)

				// TODO: fix in https://github.com/cosmos/ibc-go/issues/4313
				suite.Require().Equal(types.NewTimeout(clienttypes.NewHeight(1, 1000), 0), upgrade.Timeout)
				suite.Require().NoError(err)
			}
		})
	}
}

func (suite *KeeperTestSuite) TestValidateUpgradeFields() {
	var (
		proposedUpgrade *types.UpgradeFields
		path            *ibctesting.Path
	)
	tests := []struct {
		name     string
		malleate func()
		expPass  bool
	}{
		{
			name: "change channel version",
			malleate: func() {
				proposedUpgrade.Version = mock.UpgradeVersion
			},
			expPass: true,
		},
		{
			name: "change connection hops",
			malleate: func() {
				path := ibctesting.NewPath(suite.chainA, suite.chainB)
				suite.coordinator.Setup(path)
				proposedUpgrade.ConnectionHops = []string{path.EndpointA.ConnectionID}
			},
			expPass: true,
		},
		{
			name:     "fails with unmodified fields",
			malleate: func() {},
			expPass:  false,
		},
		{
			name: "fails when connection is not set",
			malleate: func() {
				storeKey := suite.chainA.GetSimApp().GetKey(exported.StoreKey)
				kvStore := suite.chainA.GetContext().KVStore(storeKey)
				kvStore.Delete(host.ConnectionKey(ibctesting.FirstConnectionID))
			},
			expPass: false,
		},
		{
			name: "fails when connection is not open",
			malleate: func() {
				connection := path.EndpointA.GetConnection()
				connection.State = connectiontypes.UNINITIALIZED
				path.EndpointA.SetConnection(connection)
			},
			expPass: false,
		},
		{
			name: "fails when connection versions do not exist",
			malleate: func() {
				// update channel version first so that existing channel end is not identical to proposed upgrade
				proposedUpgrade.Version = mock.UpgradeVersion

				connection := path.EndpointA.GetConnection()
				connection.Versions = []*connectiontypes.Version{}
				path.EndpointA.SetConnection(connection)
			},
			expPass: false,
		},
		{
			name: "fails when connection version does not support the new ordering",
			malleate: func() {
				// update channel version first so that existing channel end is not identical to proposed upgrade
				proposedUpgrade.Version = mock.UpgradeVersion

				connection := path.EndpointA.GetConnection()
				connection.Versions = []*connectiontypes.Version{
					connectiontypes.NewVersion("1", []string{"ORDER_ORDERED"}),
				}
				path.EndpointA.SetConnection(connection)
			},
			expPass: false,
		},
	}

	for _, tc := range tests {
		tc := tc
		suite.Run(tc.name, func() {
			suite.SetupTest()
			path = ibctesting.NewPath(suite.chainA, suite.chainB)
			suite.coordinator.Setup(path)

			existingChannel := path.EndpointA.GetChannel()
			proposedUpgrade = &types.UpgradeFields{
				Ordering:       existingChannel.Ordering,
				ConnectionHops: existingChannel.ConnectionHops,
				Version:        existingChannel.Version,
			}

			tc.malleate()

			err := suite.chainA.GetSimApp().IBCKeeper.ChannelKeeper.ValidateSelfUpgradeFields(suite.chainA.GetContext(), *proposedUpgrade, existingChannel)
			if tc.expPass {
				suite.Require().NoError(err)
			} else {
				suite.Require().Error(err)
			}
		})
	}
}

func (suite *KeeperTestSuite) assertUpgradeError(actualError, expError error) {
	suite.Require().Error(actualError)

	if expUpgradeError, ok := expError.(*types.UpgradeError); ok {
		upgradeError, ok := actualError.(*types.UpgradeError)
		suite.Require().True(ok)
		suite.Require().Equal(expUpgradeError.GetErrorReceipt(), upgradeError.GetErrorReceipt())
	}

	suite.Require().True(errorsmod.IsOf(actualError, expError), fmt.Sprintf("expected error: %s, actual error: %s", expError, actualError))
}

// TestAbortHandshake tests that when the channel handshake is aborted, the channel state
// is restored the previous state and that an error receipt is written, and upgrade state which
// is no longer required is deleted.
func (suite *KeeperTestSuite) TestAbortHandshake() {
	var (
		path         *ibctesting.Path
		upgradeError error
	)

	tests := []struct {
		name     string
		malleate func()
		expPass  bool
	}{
		{
			name:     "success",
			malleate: func() {},
			expPass:  true,
		},
		{
			name: "regular error",
			malleate: func() {
				// in app callbacks error receipts should still be written if a regular error is returned.
				// i.e. not an instance of `types.UpgradeError`
				upgradeError = types.ErrInvalidUpgrade
			},
			expPass: true,
		},
		{
			name: "upgrade does not exist",
			malleate: func() {
				suite.chainA.DeleteKey(host.ChannelUpgradeKey(path.EndpointA.ChannelConfig.PortID, path.EndpointA.ChannelID))
			},
			expPass: false,
		},
		{
			name: "channel does not exist",
			malleate: func() {
				suite.chainA.DeleteKey(host.ChannelKey(path.EndpointA.ChannelConfig.PortID, path.EndpointA.ChannelID))
			},
			expPass: false,
		},
		{
			name: "fails with nil upgrade error",
			malleate: func() {
				upgradeError = nil
			},
			expPass: false,
		},
	}

	for _, tc := range tests {
		tc := tc
		suite.Run(tc.name, func() {
			suite.SetupTest()
			path = ibctesting.NewPath(suite.chainA, suite.chainB)
			suite.coordinator.Setup(path)

			channelKeeper := suite.chainA.GetSimApp().IBCKeeper.ChannelKeeper

			path.EndpointA.ChannelConfig.Version = mock.UpgradeVersion
			suite.Require().NoError(path.EndpointA.ChanUpgradeInit())

			// fetch the upgrade before abort for assertions later on.
			actualUpgrade, ok := channelKeeper.GetUpgrade(suite.chainA.GetContext(), path.EndpointA.ChannelConfig.PortID, path.EndpointA.ChannelID)
			suite.Require().True(ok, "upgrade should be found")

			upgradeError = types.NewUpgradeError(1, types.ErrInvalidChannel)

			tc.malleate()

			if tc.expPass {
				suite.Require().NotPanics(func() {
					channelKeeper.MustAbortUpgrade(suite.chainA.GetContext(), path.EndpointA.ChannelConfig.PortID, path.EndpointA.ChannelID, upgradeError)
				})

				channel, found := channelKeeper.GetChannel(suite.chainA.GetContext(), path.EndpointA.ChannelConfig.PortID, path.EndpointA.ChannelID)
				suite.Require().True(found, "channel should be found")

				suite.Require().Equal(types.OPEN, channel.State, "channel state should be %s", types.OPEN.String())
				suite.Require().Equal(types.NOTINFLUSH, channel.FlushStatus, "channel flush status should be %s", types.NOTINFLUSH.String())
				_, found = channelKeeper.GetUpgrade(suite.chainA.GetContext(), path.EndpointA.ChannelConfig.PortID, path.EndpointA.ChannelID)
				suite.Require().False(found, "upgrade info should be deleted")

				errorReceipt, found := channelKeeper.GetUpgradeErrorReceipt(suite.chainA.GetContext(), path.EndpointA.ChannelConfig.PortID, path.EndpointA.ChannelID)
				suite.Require().True(found, "error receipt should be found")

				if ue, ok := upgradeError.(*types.UpgradeError); ok {
					suite.Require().Equal(ue.GetErrorReceipt(), errorReceipt, "error receipt does not match expected error receipt")
				}

				_, found = channelKeeper.GetCounterpartyLastPacketSequence(suite.chainA.GetContext(), path.EndpointA.ChannelConfig.PortID, path.EndpointA.ChannelID)
				suite.Require().False(found, "counterparty last packet sequence should not be found")

			} else {

				suite.Require().Panics(func() {
					channelKeeper.MustAbortUpgrade(suite.chainA.GetContext(), path.EndpointA.ChannelConfig.PortID, path.EndpointA.ChannelID, upgradeError)
				})

				channel, found := channelKeeper.GetChannel(suite.chainA.GetContext(), path.EndpointA.ChannelConfig.PortID, path.EndpointA.ChannelID)
				if found { // test cases uses a channel that exists
					suite.Require().Equal(types.OPEN, channel.State, "channel state should not be restored to %s", types.OPEN.String())
				}

				_, found = channelKeeper.GetUpgradeErrorReceipt(suite.chainA.GetContext(), path.EndpointA.ChannelConfig.PortID, path.EndpointA.ChannelID)
				suite.Require().False(found, "error receipt should not be found")

				upgrade, found := channelKeeper.GetUpgrade(suite.chainA.GetContext(), path.EndpointA.ChannelConfig.PortID, path.EndpointA.ChannelID)
				if found { // this should be all test cases except for when the upgrade is explicitly deleted.
					suite.Require().Equal(actualUpgrade, upgrade, "upgrade info should not be deleted")
				}

				// TODO: assertion that GetCounterpartyLastPacketSequence is present and correct
			}
		})
	}
}

func (suite *KeeperTestSuite) TestCheckForUpgradeCompatibility() {
	var (
		path                      *ibctesting.Path
		upgradeFields             types.UpgradeFields
		counterpartyUpgradeFields types.UpgradeFields
	)

	testCases := []struct {
		name     string
		malleate func()
		expError error
	}{
		{
			"success",
			func() {},
			nil,
		},
		{
			"upgrade ordering is not the same on both sides",
			func() {
				upgradeFields.Ordering = types.ORDERED
			},
			types.ErrIncompatibleCounterpartyUpgrade,
		},
		{
			"proposed connection is not found",
			func() {
				upgradeFields.ConnectionHops[0] = ibctesting.InvalidID
			},
			connectiontypes.ErrConnectionNotFound,
		},
		{
			"proposed connection is not in OPEN state",
			func() {
				// reuse existing connection to create a new connection in a non OPEN state
				connectionEnd := path.EndpointB.GetConnection()
				connectionEnd.State = connectiontypes.UNINITIALIZED
				connectionEnd.Counterparty.ConnectionId = counterpartyUpgradeFields.ConnectionHops[0] // both sides must be each other's counterparty

				// set proposed connection in state
				proposedConnectionID := "connection-100"
				suite.chainB.GetSimApp().GetIBCKeeper().ConnectionKeeper.SetConnection(suite.chainB.GetContext(), proposedConnectionID, connectionEnd)
				upgradeFields.ConnectionHops[0] = proposedConnectionID
			},
			connectiontypes.ErrInvalidConnectionState,
		},
		{
			"proposed connection ends are not each other's counterparty",
			func() {
				// reuse existing connection to create a new connection in a non OPEN state
				connectionEnd := path.EndpointB.GetConnection()
				// ensure counterparty connectionID does not match connectionID set in counterparty proposed upgrade
				connectionEnd.Counterparty.ConnectionId = "connection-50"

				// set proposed connection in state
				proposedConnectionID := "connection-100"
				suite.chainB.GetSimApp().GetIBCKeeper().ConnectionKeeper.SetConnection(suite.chainB.GetContext(), proposedConnectionID, connectionEnd)
				upgradeFields.ConnectionHops[0] = proposedConnectionID
			},
			types.ErrIncompatibleCounterpartyUpgrade,
		},
		{
			"proposed upgrade version is not the same on both sides",
			func() {
				upgradeFields.Version = mock.Version
			},
			types.ErrIncompatibleCounterpartyUpgrade,
		},
	}

	for _, tc := range testCases {
		tc := tc
		suite.Run(tc.name, func() {
			suite.SetupTest()

			path = ibctesting.NewPath(suite.chainA, suite.chainB)
			suite.coordinator.Setup(path)

			path.EndpointA.ChannelConfig.ProposedUpgrade.Fields.Version = mock.UpgradeVersion
			path.EndpointB.ChannelConfig.ProposedUpgrade.Fields.Version = mock.UpgradeVersion

			err := path.EndpointA.ChanUpgradeInit()
			suite.Require().NoError(err)

			upgradeFields = path.EndpointA.GetProposedUpgrade().Fields
			counterpartyUpgradeFields = path.EndpointB.GetProposedUpgrade().Fields

			tc.malleate()

			err = suite.chainB.GetSimApp().IBCKeeper.ChannelKeeper.CheckForUpgradeCompatibility(suite.chainB.GetContext(), upgradeFields, counterpartyUpgradeFields)
			if tc.expError != nil {
				suite.Require().ErrorIs(err, tc.expError)
			} else {
				suite.Require().NoError(err)
			}
		})
	}
}

func (suite *KeeperTestSuite) TestSyncUpgradeSequence() {
	var (
		path                        *ibctesting.Path
		counterpartyUpgradeSequence uint64
	)

	testCases := []struct {
		name     string
		malleate func()
		expError error
	}{
		{
			"success",
			func() {},
			nil,
		},
		{
			"upgrade sequence mismatch, endpointB channel upgrade sequence is ahead",
			func() {
				channel := path.EndpointB.GetChannel()
				channel.UpgradeSequence = 10
				path.EndpointB.SetChannel(channel)
			},
			types.NewUpgradeError(10, types.ErrInvalidUpgradeSequence), // max sequence will be returned
		},
	}

	for _, tc := range testCases {
		tc := tc
		suite.Run(tc.name, func() {
			suite.SetupTest()

			path = ibctesting.NewPath(suite.chainA, suite.chainB)
			suite.coordinator.Setup(path)

			path.EndpointA.ChannelConfig.ProposedUpgrade.Fields.Version = mock.UpgradeVersion
			path.EndpointB.ChannelConfig.ProposedUpgrade.Fields.Version = mock.UpgradeVersion

			err := path.EndpointA.ChanUpgradeInit()
			suite.Require().NoError(err)

			err = path.EndpointB.ChanUpgradeInit()
			suite.Require().NoError(err)

			counterpartyUpgradeSequence = 1

			tc.malleate()

			err = suite.chainB.GetSimApp().IBCKeeper.ChannelKeeper.SyncUpgradeSequence(suite.chainB.GetContext(), path.EndpointB.ChannelConfig.PortID, path.EndpointB.ChannelID, path.EndpointB.GetChannel(), counterpartyUpgradeSequence)
			if tc.expError != nil {
				suite.Require().ErrorIs(err, tc.expError)
			} else {
				suite.Require().NoError(err)
			}
		})
	}
}<|MERGE_RESOLUTION|>--- conflicted
+++ resolved
@@ -575,11 +575,7 @@
 
 				channel := path.EndpointA.GetChannel()
 				// ChanUpgradeAck will set the channel state to STATE_FLUSHING
-<<<<<<< HEAD
-				// It will get set to FLUSHING_COMPLETE in the write function.
-=======
 				// It will be set to FLUSHING_COMPLETE in the write function.
->>>>>>> cd250cb2
 				suite.Require().Equal(types.STATE_FLUSHING, channel.State)
 			} else {
 				suite.assertUpgradeError(err, tc.expError)
@@ -667,12 +663,6 @@
 				suite.Require().Equal(types.STATE_FLUSHCOMPLETE, channel.State)
 				_, ok := suite.chainA.GetSimApp().IBCKeeper.ChannelKeeper.GetCounterpartyUpgrade(suite.chainA.GetContext(), path.EndpointA.ChannelConfig.PortID, path.EndpointA.ChannelID)
 				suite.Require().False(ok)
-<<<<<<< HEAD
-			} else {
-				counterpartyUpgrade, ok := suite.chainA.GetSimApp().IBCKeeper.ChannelKeeper.GetCounterpartyUpgrade(suite.chainA.GetContext(), path.EndpointA.ChannelConfig.PortID, path.EndpointA.ChannelID)
-				suite.Require().True(ok)
-				suite.Require().Equal(proposedUpgrade, counterpartyUpgrade)
-=======
 			} else {
 				counterpartyUpgrade, ok := suite.chainA.GetSimApp().IBCKeeper.ChannelKeeper.GetCounterpartyUpgrade(suite.chainA.GetContext(), path.EndpointA.ChannelConfig.PortID, path.EndpointA.ChannelID)
 				suite.Require().True(ok)
@@ -844,179 +834,10 @@
 				suite.Require().NoError(err)
 			} else {
 				suite.assertUpgradeError(err, tc.expError)
->>>>>>> cd250cb2
 			}
 		})
 	}
 }
-
-func (suite *KeeperTestSuite) TestChanUpgradeConfirm() {
-	var (
-		path                     *ibctesting.Path
-		counterpartyChannelState types.State
-		counterpartyUpgrade      types.Upgrade
-	)
-
-	testCases := []struct {
-		name     string
-		malleate func()
-		expError error
-	}{
-		{
-			"success",
-			func() {},
-			nil,
-		},
-		{
-			"success with later upgrade sequence",
-			func() {
-				channel := path.EndpointA.GetChannel()
-				channel.UpgradeSequence = 10
-				path.EndpointA.SetChannel(channel)
-
-				channel = path.EndpointB.GetChannel()
-				channel.UpgradeSequence = 10
-				path.EndpointB.SetChannel(channel)
-
-				suite.coordinator.CommitBlock(suite.chainA, suite.chainB)
-
-				err := path.EndpointB.UpdateClient()
-				suite.Require().NoError(err)
-			},
-			nil,
-		},
-		{
-			"channel not found",
-			func() {
-				path.EndpointB.ChannelID = ibctesting.InvalidID
-				path.EndpointB.ChannelConfig.PortID = ibctesting.InvalidID
-			},
-			types.ErrChannelNotFound,
-		},
-		{
-			"channel is not in FLUSHING state",
-			func() {
-				err := path.EndpointB.SetChannelState(types.CLOSED)
-				suite.Require().NoError(err)
-			},
-			types.ErrInvalidChannelState,
-		},
-		{
-			"invalid counterparty channel state",
-			func() {
-				counterpartyChannelState = types.CLOSED
-			},
-			types.ErrInvalidCounterparty,
-		},
-		{
-			"connection not found",
-			func() {
-				channel := path.EndpointB.GetChannel()
-				channel.ConnectionHops = []string{"connection-100"}
-				path.EndpointB.SetChannel(channel)
-			},
-			connectiontypes.ErrConnectionNotFound,
-		},
-		{
-			"invalid connection state",
-			func() {
-				connectionEnd := path.EndpointB.GetConnection()
-				connectionEnd.State = connectiontypes.UNINITIALIZED
-				path.EndpointB.SetConnection(connectionEnd)
-			},
-			connectiontypes.ErrInvalidConnectionState,
-		},
-		{
-			"fails due to proof verification failure, counterparty channel ordering does not match expected ordering",
-			func() {
-				channel := path.EndpointA.GetChannel()
-				channel.Ordering = types.ORDERED
-				path.EndpointA.SetChannel(channel)
-
-				suite.coordinator.CommitBlock(suite.chainA)
-
-				err := path.EndpointB.UpdateClient()
-				suite.Require().NoError(err)
-			},
-			commitmenttypes.ErrInvalidProof,
-		},
-		{
-			"fails due to mismatch in upgrade ordering",
-			func() {
-				upgrade := path.EndpointA.GetChannelUpgrade()
-				upgrade.Fields.Ordering = types.NONE
-
-				path.EndpointA.SetChannelUpgrade(upgrade)
-
-				suite.coordinator.CommitBlock(suite.chainA)
-
-				err := path.EndpointB.UpdateClient()
-				suite.Require().NoError(err)
-			},
-			commitmenttypes.ErrInvalidProof,
-		},
-		{
-			"counterparty timeout has elapsed",
-			func() {
-				// Need to set counterparty upgrade in state and update clients to ensure
-				// proofs submitted reflect the altered upgrade.
-				counterpartyUpgrade.Timeout = types.NewTimeout(clienttypes.NewHeight(0, 1), 0)
-				path.EndpointA.SetChannelUpgrade(counterpartyUpgrade)
-
-				suite.coordinator.CommitBlock(suite.chainA)
-
-				err := path.EndpointB.UpdateClient()
-				suite.Require().NoError(err)
-			},
-			types.NewUpgradeError(1, types.ErrInvalidUpgrade),
-		},
-	}
-
-	for _, tc := range testCases {
-		tc := tc
-		suite.Run(tc.name, func() {
-			suite.SetupTest()
-
-			path = ibctesting.NewPath(suite.chainA, suite.chainB)
-			suite.coordinator.Setup(path)
-
-			path.EndpointA.ChannelConfig.ProposedUpgrade.Fields.Version = mock.UpgradeVersion
-			path.EndpointB.ChannelConfig.ProposedUpgrade.Fields.Version = mock.UpgradeVersion
-
-			err := path.EndpointA.ChanUpgradeInit()
-			suite.Require().NoError(err)
-
-			err = path.EndpointB.ChanUpgradeTry()
-			suite.Require().NoError(err)
-
-			err = path.EndpointA.ChanUpgradeAck()
-			suite.Require().NoError(err)
-
-			err = path.EndpointB.UpdateClient()
-			suite.Require().NoError(err)
-
-			counterpartyChannelState = path.EndpointA.GetChannel().State
-			counterpartyUpgrade = path.EndpointA.GetChannelUpgrade()
-
-			tc.malleate()
-
-			proofChannel, proofUpgrade, proofHeight := path.EndpointB.QueryChannelUpgradeProof()
-
-			err = suite.chainB.GetSimApp().IBCKeeper.ChannelKeeper.ChanUpgradeConfirm(
-				suite.chainB.GetContext(), path.EndpointB.ChannelConfig.PortID, path.EndpointB.ChannelID, counterpartyChannelState, counterpartyUpgrade,
-				proofChannel, proofUpgrade, proofHeight,
-			)
-
-			expPass := tc.expError == nil
-			if expPass {
-				suite.Require().NoError(err)
-			} else {
-				suite.assertUpgradeError(err, tc.expError)
-			}
-		})
-	}
-}
-
 func (suite *KeeperTestSuite) TestChanUpgradeOpen() {
 	var path *ibctesting.Path
 	testCases := []struct {
