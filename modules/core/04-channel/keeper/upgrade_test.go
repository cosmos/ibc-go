--- conflicted
+++ resolved
@@ -956,8 +956,7 @@
 	suite.Require().Equal(uint64(0), lastPacketSequence)
 	suite.Require().False(found)
 
-<<<<<<< HEAD
-	events := ctx.EventManager().Events()
+	events := ctx.EventManager().Events().ToABCIEvents()
 	expEvents := ibctesting.EventsMap{
 		types.EventTypeChannelUpgradeOpen: {
 			types.AttributeKeyPortID:                    path.EndpointA.ChannelConfig.PortID,
@@ -976,11 +975,10 @@
 		},
 	}
 	ibctesting.AssertEvents(&suite.Suite, expEvents, events)
-=======
+
 	counterpartyUpgrade, found := suite.chainA.GetSimApp().IBCKeeper.ChannelKeeper.GetCounterpartyUpgrade(suite.chainA.GetContext(), path.EndpointA.ChannelConfig.PortID, path.EndpointA.ChannelID)
 	suite.Require().Equal(types.Upgrade{}, counterpartyUpgrade)
 	suite.Require().False(found)
->>>>>>> b048943d
 }
 
 func (suite *KeeperTestSuite) TestChanUpgradeCancel() {
