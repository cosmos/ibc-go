package keeper_test

import (
	"fmt"

	errorsmod "cosmossdk.io/errors"

	sdk "github.com/cosmos/cosmos-sdk/types"

	clienttypes "github.com/cosmos/ibc-go/v7/modules/core/02-client/types"
	connectiontypes "github.com/cosmos/ibc-go/v7/modules/core/03-connection/types"
	"github.com/cosmos/ibc-go/v7/modules/core/04-channel/types"
	commitmenttypes "github.com/cosmos/ibc-go/v7/modules/core/23-commitment/types"
	host "github.com/cosmos/ibc-go/v7/modules/core/24-host"
	"github.com/cosmos/ibc-go/v7/modules/core/exported"
	ibctesting "github.com/cosmos/ibc-go/v7/testing"
	"github.com/cosmos/ibc-go/v7/testing/mock"
)

func (suite *KeeperTestSuite) TestChanUpgradeInit() {
	var (
		path          *ibctesting.Path
		expSequence   uint64
		upgradeFields types.UpgradeFields
	)

	testCases := []struct {
		name     string
		malleate func()
		expPass  bool
	}{
		{
			"success",
			func() {},
			true,
		},
		{
			"success with later upgrade sequence",
			func() {
				channel := path.EndpointA.GetChannel()
				channel.UpgradeSequence = 4
				path.EndpointA.SetChannel(channel)
				expSequence = 5
			},
			true,
		},
		{
			"upgrade fields are identical to channel end",
			func() {
				channel := path.EndpointA.GetChannel()
				upgradeFields = types.NewUpgradeFields(channel.Ordering, channel.ConnectionHops, channel.Version)
			},
			false,
		},
		{
			"channel not found",
			func() {
				path.EndpointA.ChannelID = "invalid-channel"
				path.EndpointA.ChannelConfig.PortID = "invalid-port"
			},
			false,
		},
		{
			"channel state is not in OPEN state",
			func() {
				suite.Require().NoError(path.EndpointA.SetChannelState(types.CLOSED))
			},
			false,
		},
		{
			"proposed channel connection not found",
			func() {
				upgradeFields.ConnectionHops = []string{"connection-100"}
			},
			false,
		},
		{
			"invalid proposed channel connection state",
			func() {
				connectionEnd := path.EndpointA.GetConnection()
				connectionEnd.State = connectiontypes.UNINITIALIZED

				suite.chainA.GetSimApp().GetIBCKeeper().ConnectionKeeper.SetConnection(suite.chainA.GetContext(), "connection-100", connectionEnd)
				upgradeFields.ConnectionHops = []string{"connection-100"}
			},
			false,
		},
	}

	for _, tc := range testCases {
		tc := tc
		suite.Run(tc.name, func() {
			suite.SetupTest()

			path = ibctesting.NewPath(suite.chainA, suite.chainB)
			suite.coordinator.Setup(path)

			expSequence = 1

			upgradeFields = types.NewUpgradeFields(types.UNORDERED, []string{path.EndpointA.ConnectionID}, mock.UpgradeVersion)

			tc.malleate()

			upgrade, err := suite.chainA.GetSimApp().IBCKeeper.ChannelKeeper.ChanUpgradeInit(
				suite.chainA.GetContext(), path.EndpointA.ChannelConfig.PortID, path.EndpointA.ChannelID, upgradeFields,
			)

			if tc.expPass {
				ctx := suite.chainA.GetContext()
				suite.chainA.GetSimApp().IBCKeeper.ChannelKeeper.WriteUpgradeInitChannel(ctx, path.EndpointA.ChannelConfig.PortID, path.EndpointA.ChannelID, upgrade)
				channel := path.EndpointA.GetChannel()

				events := ctx.EventManager().Events().ToABCIEvents()
				expEvents := ibctesting.EventsMap{
					types.EventTypeChannelUpgradeInit: {
						types.AttributeKeyPortID:                    path.EndpointA.ChannelConfig.PortID,
						types.AttributeKeyChannelID:                 path.EndpointA.ChannelID,
						types.AttributeCounterpartyPortID:           path.EndpointB.ChannelConfig.PortID,
						types.AttributeCounterpartyChannelID:        path.EndpointB.ChannelID,
						types.AttributeKeyUpgradeConnectionHops:     upgradeFields.ConnectionHops[0],
						types.AttributeKeyUpgradeVersion:            upgradeFields.Version,
						types.AttributeKeyUpgradeOrdering:           upgradeFields.Ordering.String(),
						types.AttributeKeyUpgradeSequence:           fmt.Sprintf("%d", channel.UpgradeSequence),
						types.AttributeKeyUpgradeChannelFlushStatus: channel.FlushStatus.String(),
					},
					sdk.EventTypeMessage: {
						sdk.AttributeKeyModule: types.AttributeValueCategory,
					},
				}

				suite.Require().NoError(err)
				suite.Require().Equal(expSequence, channel.UpgradeSequence)
				suite.Require().Equal(mock.Version, channel.Version)
				suite.Require().Equal(types.OPEN, channel.State)
				ibctesting.AssertEvents(&suite.Suite, expEvents, events)
			} else {
				suite.Require().Error(err)
			}
		})
	}
}

func (suite *KeeperTestSuite) TestChanUpgradeTry() {
	var (
		path                *ibctesting.Path
		proposedUpgrade     types.Upgrade
		counterpartyUpgrade types.Upgrade
	)

	testCases := []struct {
		name     string
		malleate func()
		expError error
	}{
		{
			"success",
			func() {},
			nil,
		},
		{
			"success: crossing hellos",
			func() {
				err := path.EndpointB.ChanUpgradeInit()
				suite.Require().NoError(err)
			},
			nil,
		},
		// {
		// 	"success: upgrade sequence is fast forwarded to counterparty upgrade sequence",
		// 	func() {
		// 		channel := path.EndpointA.GetChannel()
		// 		channel.UpgradeSequence = 5
		// 		path.EndpointA.SetChannel(channel)

		// 		expSequence = 5
		// 	},
		// 	true,
		// },
		// {
		{
			"channel not found",
			func() {
				path.EndpointB.ChannelID = ibctesting.InvalidID
			},
			types.ErrChannelNotFound,
		},
		{
			"channel state is not in OPEN or INITUPGRADE state",
			func() {
				suite.Require().NoError(path.EndpointB.SetChannelState(types.CLOSED))
			},
			types.ErrInvalidChannelState,
		},
		{
			"connection not found",
			func() {
				channel := path.EndpointB.GetChannel()
				channel.ConnectionHops = []string{"connection-100"}
				path.EndpointB.SetChannel(channel)
			},
			connectiontypes.ErrConnectionNotFound,
		},
		{
			"invalid connection state",
			func() {
				connectionEnd := path.EndpointB.GetConnection()
				connectionEnd.State = connectiontypes.UNINITIALIZED
				suite.chainB.GetSimApp().GetIBCKeeper().ConnectionKeeper.SetConnection(suite.chainB.GetContext(), path.EndpointB.ConnectionID, connectionEnd)
			},
			connectiontypes.ErrInvalidConnectionState,
		},
		{
			"initializing handshake fails, proposed connection hops do not exist",
			func() {
				proposedUpgrade.Fields.ConnectionHops = []string{ibctesting.InvalidID}
			},
			connectiontypes.ErrConnectionNotFound,
		},
		{
			"fails due to proof verification failure, counterparty channel ordering does not match expected ordering",
			func() {
				channel := path.EndpointB.GetChannel()
				channel.Ordering = types.ORDERED
				path.EndpointB.SetChannel(channel)
			},
			commitmenttypes.ErrInvalidProof,
		},
		{
			"fails due to proof verification failure, counterparty upgrade connection hops are tampered with",
			func() {
				counterpartyUpgrade.Fields.ConnectionHops = []string{ibctesting.InvalidID}
			},
			types.ErrIncompatibleCounterpartyUpgrade,
		},
		{
			"fails due to incompatible upgrades, chainB proposes a new connection hop that does not match counterparty",
			func() {
				// reuse existing connection to create a new connection in a non OPEN state
				connection := path.EndpointB.GetConnection()
				// ensure counterparty connectionID does not match connectionID set in counterparty proposed upgrade
				connection.Counterparty.ConnectionId = "connection-50"

				// set proposed connection in state
				proposedConnectionID := "connection-100" //nolint:goconst
				suite.chainB.GetSimApp().GetIBCKeeper().ConnectionKeeper.SetConnection(suite.chainB.GetContext(), proposedConnectionID, connection)
				proposedUpgrade.Fields.ConnectionHops[0] = proposedConnectionID
			},
			types.ErrIncompatibleCounterpartyUpgrade,
		},
		{
			"fails due to mismatch in upgrade sequences",
			func() {
				channel := path.EndpointB.GetChannel()
				channel.UpgradeSequence = 5
				path.EndpointB.SetChannel(channel)
			},
<<<<<<< HEAD
			types.NewUpgradeError(5, types.ErrInvalidUpgradeSequence), // channel sequence - 1 will be returned
=======
			// channel sequence - 1 will be returned (upgrade sequence is bumped in init as this is non-crossing hellos case)
			types.NewUpgradeError(5, types.ErrInvalidUpgradeSequence),
>>>>>>> 61d98536
		},
	}

	for _, tc := range testCases {
		tc := tc
		suite.Run(tc.name, func() {
			suite.SetupTest()
			expPass := tc.expError == nil

			path = ibctesting.NewPath(suite.chainA, suite.chainB)
			suite.coordinator.Setup(path)

			path.EndpointA.ChannelConfig.ProposedUpgrade.Fields.Version = mock.UpgradeVersion
			err := path.EndpointA.ChanUpgradeInit()
			suite.Require().NoError(err)

			path.EndpointB.ChannelConfig.ProposedUpgrade.Fields.Version = mock.UpgradeVersion
			proposedUpgrade = path.EndpointB.GetProposedUpgrade()

			var found bool
			counterpartyUpgrade, found = path.EndpointA.Chain.GetSimApp().IBCKeeper.ChannelKeeper.GetUpgrade(path.EndpointA.Chain.GetContext(), path.EndpointA.ChannelConfig.PortID, path.EndpointA.ChannelID)
			suite.Require().True(found)

			tc.malleate()

			// ensure clients are up to date to receive valid proofs
			suite.Require().NoError(path.EndpointB.UpdateClient())

			proofCounterpartyChannel, proofCounterpartyUpgrade, proofHeight := path.EndpointB.QueryChannelUpgradeProof()

			upgrade, err := suite.chainB.GetSimApp().IBCKeeper.ChannelKeeper.ChanUpgradeTry(
				suite.chainB.GetContext(),
				path.EndpointB.ChannelConfig.PortID,
				path.EndpointB.ChannelID,
				proposedUpgrade.Fields.ConnectionHops,
				counterpartyUpgrade.Fields,
				path.EndpointA.GetChannel().UpgradeSequence,
				proofCounterpartyChannel,
				proofCounterpartyUpgrade,
				proofHeight,
			)

			if expPass {
				suite.Require().NoError(err)
				suite.Require().NotEmpty(upgrade)
				suite.Require().Equal(proposedUpgrade.Fields, upgrade.Fields)

				latestSequenceSend, found := path.EndpointB.Chain.GetSimApp().IBCKeeper.ChannelKeeper.GetNextSequenceSend(path.EndpointB.Chain.GetContext(), path.EndpointB.ChannelConfig.PortID, path.EndpointB.ChannelID)
				suite.Require().True(found)
				suite.Require().Equal(latestSequenceSend-1, upgrade.LatestSequenceSend)
			} else {
				suite.assertUpgradeError(err, tc.expError)
			}
		})
	}
}

// func (suite *KeeperTestSuite) TestWriteUpgradeTry() {
// 	var (
// 		path            *ibctesting.Path
// 		proposedUpgrade types.Upgrade
// 	)

// 	testCases := []struct {
// 		name                 string
// 		malleate             func()
// 		hasPacketCommitments bool
// 	}{
// 		{
// 			"success with no packet commitments",
// 			func() {},
// 			false,
// 		},
// 		{
// 			"success with packet commitments",
// 			func() {
// 				// manually set packet commitment
// 				sequence, err := path.EndpointB.SendPacket(suite.chainB.GetTimeoutHeight(), 0, ibctesting.MockPacketData)
// 				suite.Require().NoError(err)
// 				suite.Require().Equal(uint64(1), sequence)
// 			},
// 			true,
// 		},
// 	}

// 	for _, tc := range testCases {
// 		tc := tc
// 		suite.Run(tc.name, func() {
// 			suite.SetupTest()

// 			path = ibctesting.NewPath(suite.chainA, suite.chainB)
// 			suite.coordinator.Setup(path)

// 			path.EndpointB.ChannelConfig.ProposedUpgrade.Fields.Version = mock.UpgradeVersion
// 			proposedUpgrade = path.EndpointB.GetProposedUpgrade()

// 			tc.malleate()

// 			ctx := suite.chainB.GetContext()
// 			upgradedChannelEnd, upgradeWithAppCallbackVersion := suite.chainB.GetSimApp().IBCKeeper.ChannelKeeper.WriteUpgradeTryChannel(
// 				ctx,
// 				path.EndpointB.ChannelConfig.PortID,
// 				path.EndpointB.ChannelID,
// 				proposedUpgrade,
// 				proposedUpgrade.Fields.Version,
// 				proposedUpgrade.LatestSequenceSend,
// 			)

// 			channel := path.EndpointB.GetChannel()
// 			suite.Require().Equal(upgradedChannelEnd, channel)

// 			upgrade, found := suite.chainB.GetSimApp().IBCKeeper.ChannelKeeper.GetUpgrade(suite.chainB.GetContext(), path.EndpointB.ChannelConfig.PortID, path.EndpointB.ChannelID)
// 			suite.Require().True(found)
// 			suite.Require().Equal(types.TRYUPGRADE, channel.State)
// 			suite.Require().Equal(upgradeWithAppCallbackVersion, upgrade)

// 			actualCounterpartyLastSequenceSend, ok := suite.chainB.GetSimApp().IBCKeeper.ChannelKeeper.GetCounterpartyLastPacketSequence(suite.chainB.GetContext(), path.EndpointB.ChannelConfig.PortID, path.EndpointB.ChannelID)
// 			suite.Require().True(ok)
// 			suite.Require().Equal(proposedUpgrade.LatestSequenceSend, actualCounterpartyLastSequenceSend)

// 			events := ctx.EventManager().Events().ToABCIEvents()
// 			expEvents := ibctesting.EventsMap{
// 				types.EventTypeChannelUpgradeTry: {
// 					types.AttributeKeyPortID:                    path.EndpointB.ChannelConfig.PortID,
// 					types.AttributeKeyChannelID:                 path.EndpointB.ChannelID,
// 					types.AttributeCounterpartyPortID:           path.EndpointA.ChannelConfig.PortID,
// 					types.AttributeCounterpartyChannelID:        path.EndpointA.ChannelID,
// 					types.AttributeKeyUpgradeConnectionHops:     upgrade.Fields.ConnectionHops[0],
// 					types.AttributeKeyUpgradeVersion:            upgrade.Fields.Version,
// 					types.AttributeKeyUpgradeOrdering:           upgrade.Fields.Ordering.String(),
// 					types.AttributeKeyUpgradeSequence:           fmt.Sprintf("%d", channel.UpgradeSequence),
// 					types.AttributeKeyUpgradeChannelFlushStatus: channel.FlushStatus.String(),
// 				},
// 				sdk.EventTypeMessage: {
// 					sdk.AttributeKeyModule: types.AttributeValueCategory,
// 				},
// 			}

// 			ibctesting.AssertEvents(&suite.Suite, expEvents, events)

<<<<<<< HEAD
// 			if tc.hasPacketCommitments {
// 				suite.Require().Equal(types.FLUSHING, channel.FlushStatus)
// 			} else {
// 				suite.Require().Equal(types.FLUSHCOMPLETE, channel.FlushStatus)
// 			}
// 		})
// 	}
// }
=======
			if tc.hasPacketCommitments {
				suite.Require().Equal(types.NOTINFLUSH, channel.FlushStatus)
			}
		})
	}
}
>>>>>>> 61d98536

func (suite *KeeperTestSuite) TestChanUpgradeAck() {
	var (
		path                *ibctesting.Path
		counterpartyUpgrade types.Upgrade
	)

	testCases := []struct {
		name     string
		malleate func()
		expError error
	}{
		// TODO: uncomment and handle failing tests
		// {
		// 	"success",
		// 	func() {},
		// 	nil,
		// },
		// {
		// 	"success with later upgrade sequence",
		// 	func() {
		// 		channel := path.EndpointA.GetChannel()
		// 		channel.UpgradeSequence = 10
		// 		path.EndpointA.SetChannel(channel)

		// 		channel = path.EndpointB.GetChannel()
		// 		channel.UpgradeSequence = 10
		// 		path.EndpointB.SetChannel(channel)

		// 		suite.coordinator.CommitBlock(suite.chainA, suite.chainB)

		// 		err := path.EndpointA.UpdateClient()
		// 		suite.Require().NoError(err)
		// 	},
		// 	nil,
		// },
		{
			"channel not found",
			func() {
				path.EndpointA.ChannelID = ibctesting.InvalidID
				path.EndpointA.ChannelConfig.PortID = ibctesting.InvalidID
			},
			types.ErrChannelNotFound,
		},
		{
			"channel state is not in INITUPGRADE or TRYUPGRADE state",
			func() {
				suite.Require().NoError(path.EndpointA.SetChannelState(types.CLOSED))
			},
			types.ErrInvalidChannelState,
		},
		{
			"connection not found",
			func() {
				channel := path.EndpointA.GetChannel()
				channel.ConnectionHops = []string{"connection-100"}
				path.EndpointA.SetChannel(channel)
			},
			connectiontypes.ErrConnectionNotFound,
		},
		{
			"invalid connection state",
			func() {
				connectionEnd := path.EndpointA.GetConnection()
				connectionEnd.State = connectiontypes.UNINITIALIZED
				path.EndpointA.SetConnection(connectionEnd)
			},
			connectiontypes.ErrInvalidConnectionState,
		},
		{
			"upgrade not found",
			func() {
				store := suite.chainA.GetContext().KVStore(suite.chainA.GetSimApp().GetKey(exported.ModuleName))
				store.Delete(host.ChannelUpgradeKey(path.EndpointA.ChannelConfig.PortID, path.EndpointA.ChannelID))
			},
			types.ErrUpgradeNotFound,
		},
		{
			"fails due to upgrade incompatibility",
			func() {
				// Need to set counterparty upgrade in state and update clients to ensure
				// proofs submitted reflect the altered upgrade.
				counterpartyUpgrade.Fields.ConnectionHops = []string{ibctesting.InvalidID}
				path.EndpointB.SetChannelUpgrade(counterpartyUpgrade)

				suite.coordinator.CommitBlock(suite.chainB)

				err := path.EndpointA.UpdateClient()
				suite.Require().NoError(err)
			},
			types.NewUpgradeError(1, types.ErrIncompatibleCounterpartyUpgrade),
		},
		{
			"fails due to proof verification failure, counterparty channel ordering does not match expected ordering",
			func() {
				channel := path.EndpointA.GetChannel()
				channel.Ordering = types.ORDERED
				path.EndpointA.SetChannel(channel)
			},
			commitmenttypes.ErrInvalidProof,
		},
		{
			"fails due to proof verification failure, counterparty update has unexpected sequence",
			func() {
				// Decrementing LatestSequenceSend is sufficient to cause the proof to fail.
				counterpartyUpgrade.LatestSequenceSend--
			},
			commitmenttypes.ErrInvalidProof,
		},
		{
			"fails due to mismatch in upgrade ordering",
			func() {
				upgrade := path.EndpointA.GetChannelUpgrade()
				upgrade.Fields.Ordering = types.NONE

				path.EndpointA.SetChannelUpgrade(upgrade)
			},
			types.NewUpgradeError(1, types.ErrIncompatibleCounterpartyUpgrade),
		},
		// {
		// 	"channel end version mismatch on crossing hellos",
		// 	func() {
		// 		channel := path.EndpointA.GetChannel()
		// 		channel.State = types.TRYUPGRADE

		// 		path.EndpointA.SetChannel(channel)

		// 		upgrade := path.EndpointA.GetChannelUpgrade()
		// 		upgrade.Fields.Version = "invalid-version"

		// 		path.EndpointA.SetChannelUpgrade(upgrade)
		// 	},
		// 	types.NewUpgradeError(1, types.ErrIncompatibleCounterpartyUpgrade),
		// },
		{
			"counterparty timeout has elapsed",
			func() {
				// Need to set counterparty upgrade in state and update clients to ensure
				// proofs submitted reflect the altered upgrade.
				counterpartyUpgrade.Timeout = types.NewTimeout(clienttypes.NewHeight(0, 1), 0)
				path.EndpointB.SetChannelUpgrade(counterpartyUpgrade)

				err := path.EndpointB.UpdateClient()
				suite.Require().NoError(err)
				err = path.EndpointA.UpdateClient()
				suite.Require().NoError(err)
			},
			types.NewUpgradeError(1, types.ErrInvalidUpgrade),
		},
	}

	for _, tc := range testCases {
		tc := tc
		suite.Run(tc.name, func() {
			suite.SetupTest()

			path = ibctesting.NewPath(suite.chainA, suite.chainB)
			suite.coordinator.Setup(path)

			path.EndpointA.ChannelConfig.ProposedUpgrade.Fields.Version = mock.UpgradeVersion
			path.EndpointB.ChannelConfig.ProposedUpgrade.Fields.Version = mock.UpgradeVersion

			err := path.EndpointA.ChanUpgradeInit()
			suite.Require().NoError(err)

			// manually set packet commitment so that the chainB channel flush status is FLUSHING
			sequence, err := path.EndpointB.SendPacket(suite.chainB.GetTimeoutHeight(), 0, ibctesting.MockPacketData)
			suite.Require().NoError(err)
			suite.Require().Equal(uint64(1), sequence)

			err = path.EndpointB.ChanUpgradeTry()
			suite.Require().NoError(err)

			// ensure client is up to date to receive valid proofs
			err = path.EndpointA.UpdateClient()
			suite.Require().NoError(err)

			counterpartyUpgrade = path.EndpointB.GetChannelUpgrade()

			tc.malleate()

			proofChannel, proofUpgrade, proofHeight := path.EndpointA.QueryChannelUpgradeProof()

			err = suite.chainA.GetSimApp().IBCKeeper.ChannelKeeper.ChanUpgradeAck(
				suite.chainA.GetContext(), path.EndpointA.ChannelConfig.PortID, path.EndpointA.ChannelID, counterpartyUpgrade,
				proofChannel, proofUpgrade, proofHeight,
			)

			expPass := tc.expError == nil
			if expPass {
				suite.Require().NoError(err)
			} else {
				suite.assertUpgradeError(err, tc.expError)
			}
		})
	}
}

func (suite *KeeperTestSuite) TestWriteChannelUpgradeAck() {
	var (
		path            *ibctesting.Path
		proposedUpgrade types.Upgrade
	)

	testCases := []struct {
		name                 string
		malleate             func()
		hasPacketCommitments bool
	}{
		{
			"success with no packet commitments",
			func() {},
			false,
		},
		{
			"success with packet commitments",
			func() {
				// manually set packet commitment
				sequence, err := path.EndpointA.SendPacket(suite.chainB.GetTimeoutHeight(), 0, ibctesting.MockPacketData)
				suite.Require().NoError(err)
				suite.Require().Equal(uint64(1), sequence)
			},
			true,
		},
	}

	for _, tc := range testCases {
		tc := tc
		suite.Run(tc.name, func() {
			suite.SetupTest()

			path = ibctesting.NewPath(suite.chainA, suite.chainB)
			suite.coordinator.Setup(path)

			path.EndpointA.ChannelConfig.ProposedUpgrade.Fields.Version = mock.UpgradeVersion
			path.EndpointB.ChannelConfig.ProposedUpgrade.Fields.Version = mock.UpgradeVersion

			tc.malleate()

			// perform the upgrade handshake.
			suite.Require().NoError(path.EndpointA.ChanUpgradeInit())

			suite.Require().NoError(path.EndpointB.ChanUpgradeTry())

			ctx := suite.chainA.GetContext()
			proposedUpgrade = path.EndpointB.GetChannelUpgrade()

			suite.chainA.GetSimApp().IBCKeeper.ChannelKeeper.WriteUpgradeAckChannel(ctx, path.EndpointA.ChannelConfig.PortID, path.EndpointA.ChannelID, proposedUpgrade)

			channel := path.EndpointA.GetChannel()
			upgrade := path.EndpointA.GetChannelUpgrade()
			suite.Require().Equal(mock.UpgradeVersion, upgrade.Fields.Version)

			actualCounterpartyLastSequenceSend, ok := suite.chainA.GetSimApp().IBCKeeper.ChannelKeeper.GetCounterpartyLastPacketSequence(suite.chainA.GetContext(), path.EndpointA.ChannelConfig.PortID, path.EndpointA.ChannelID)
			suite.Require().True(ok)
			suite.Require().Equal(proposedUpgrade.LatestSequenceSend, actualCounterpartyLastSequenceSend)

			events := ctx.EventManager().Events().ToABCIEvents()
			expEvents := ibctesting.EventsMap{
				types.EventTypeChannelUpgradeAck: {
					types.AttributeKeyPortID:                    path.EndpointA.ChannelConfig.PortID,
					types.AttributeKeyChannelID:                 path.EndpointA.ChannelID,
					types.AttributeCounterpartyPortID:           path.EndpointB.ChannelConfig.PortID,
					types.AttributeCounterpartyChannelID:        path.EndpointB.ChannelID,
					types.AttributeKeyUpgradeConnectionHops:     upgrade.Fields.ConnectionHops[0],
					types.AttributeKeyUpgradeVersion:            upgrade.Fields.Version,
					types.AttributeKeyUpgradeOrdering:           upgrade.Fields.Ordering.String(),
					types.AttributeKeyUpgradeSequence:           fmt.Sprintf("%d", channel.UpgradeSequence),
					types.AttributeKeyUpgradeChannelFlushStatus: channel.FlushStatus.String(),
				},
				sdk.EventTypeMessage: {
					sdk.AttributeKeyModule: types.AttributeValueCategory,
				},
			}

			ibctesting.AssertEvents(&suite.Suite, expEvents, events)

			counterpartyUpgrade, ok := suite.chainA.GetSimApp().IBCKeeper.ChannelKeeper.GetCounterpartyUpgrade(suite.chainA.GetContext(), path.EndpointA.ChannelConfig.PortID, path.EndpointA.ChannelID)
			suite.Require().True(ok)
			suite.Require().Equal(proposedUpgrade, counterpartyUpgrade)

			if tc.hasPacketCommitments {
				suite.Require().Equal(types.FLUSHING, channel.FlushStatus)
			} else {
				suite.Require().Equal(types.FLUSHCOMPLETE, channel.FlushStatus)
			}
		})
	}
}

// TODO: Uncomment and address testcases when appropriate, timeout logic currently causes failures
// func (suite *KeeperTestSuite) TestChanUpgradeOpen() {
// 	var path *ibctesting.Path
// 	testCases := []struct {
// 		name     string
// 		malleate func()
// 		expError error
// 	}{
// 		{
// 			"success",
// 			func() {},
// 			nil,
// 		},
// 		{
// 			"channel not found",
// 			func() {
// 				path.EndpointA.ChannelConfig.PortID = ibctesting.InvalidID
// 			},
// 			types.ErrChannelNotFound,
// 		},

// 		{
// 			"channel state is not in TRYUPGRADE or ACKUPGRADE",
// 			func() {
// 				suite.Require().NoError(path.EndpointA.SetChannelState(types.OPEN))
// 			},
// 			types.ErrInvalidChannelState,
// 		},

// 		{
// 			"channel has in-flight packets",
// 			func() {
// 				portID := path.EndpointA.ChannelConfig.PortID
// 				channelID := path.EndpointA.ChannelID
// 				// Set a dummy packet commitment to simulate in-flight packets
// 				suite.chainA.GetSimApp().IBCKeeper.ChannelKeeper.SetPacketCommitment(suite.chainA.GetContext(), portID, channelID, 1, []byte("hash"))
// 			},
// 			types.ErrPendingInflightPackets,
// 		},
// 		{
// 			"flush status is FLUSHING",
// 			func() {
// 				channel := path.EndpointA.GetChannel()
// 				channel.FlushStatus = types.FLUSHING
// 				path.EndpointA.SetChannel(channel)
// 			},
// 			types.ErrInvalidFlushStatus,
// 		},
// 		{
// 			"flush status is NOTINFLUSH",
// 			func() {
// 				channel := path.EndpointA.GetChannel()
// 				channel.FlushStatus = types.NOTINFLUSH
// 				path.EndpointA.SetChannel(channel)
// 			},
// 			types.ErrInvalidFlushStatus,
// 		},
// 		{
// 			"connection not found",
// 			func() {
// 				channel := path.EndpointA.GetChannel()
// 				channel.ConnectionHops = []string{"connection-100"}
// 				path.EndpointA.SetChannel(channel)
// 			},
// 			connectiontypes.ErrConnectionNotFound,
// 		},
// 		{
// 			"invalid connection state",
// 			func() {
// 				connectionEnd := path.EndpointA.GetConnection()
// 				connectionEnd.State = connectiontypes.UNINITIALIZED
// 				path.EndpointA.SetConnection(connectionEnd)
// 			},
// 			connectiontypes.ErrInvalidConnectionState,
// 		},
// 	}

// 	// Create an initial path used only to invoke a ChanOpenInit handshake.
// 	// This bumps the channel identifier generated for chain A on the
// 	// next path used to run the upgrade handshake.
// 	// See issue 4062.
// 	path = ibctesting.NewPath(suite.chainA, suite.chainB)
// 	suite.coordinator.SetupConnections(path)
// 	suite.Require().NoError(path.EndpointA.ChanOpenInit())

// 	for _, tc := range testCases {
// 		tc := tc
// 		suite.Run(tc.name, func() {
// 			suite.SetupTest()

// 			path = ibctesting.NewPath(suite.chainA, suite.chainB)
// 			suite.coordinator.Setup(path)

// 			path.EndpointB.ChannelConfig.ProposedUpgrade.Fields.Version = mock.UpgradeVersion

// 			err := path.EndpointB.ChanUpgradeInit()
// 			suite.Require().NoError(err)

// 			err = path.EndpointA.ChanUpgradeTry()
// 			suite.Require().NoError(err)

// 			err = path.EndpointB.ChanUpgradeAck()
// 			suite.Require().NoError(err)

// 			suite.coordinator.CommitBlock(suite.chainA, suite.chainB)
// 			suite.Require().NoError(path.EndpointA.UpdateClient())

// 			tc.malleate()

// 			proofCounterpartyChannel, _, proofHeight := path.EndpointA.QueryChannelUpgradeProof()
// 			err = suite.chainA.GetSimApp().IBCKeeper.ChannelKeeper.ChanUpgradeOpen(
// 				suite.chainA.GetContext(), path.EndpointA.ChannelConfig.PortID, path.EndpointA.ChannelID,
// 				path.EndpointB.GetChannel().State, proofCounterpartyChannel, proofHeight,
// 			)

// 			if tc.expError == nil {
// 				suite.Require().NoError(err)
// 			} else {
// 				suite.Require().ErrorIs(err, tc.expError)
// 			}
// 		})
// 	}
// }

// TODO: Uncomment and address testcases when appropriate, timeout logic currently causes failures
// TestChanUpgradeOpenCounterPartyStates tests the handshake in the cases where
// the counterparty is in a state other than OPEN.
// func (suite *KeeperTestSuite) TestChanUpgradeOpenCounterpartyStates() {
// 	var path *ibctesting.Path
// 	testCases := []struct {
// 		name     string
// 		malleate func()
// 		expError error
// 	}{
// 		{
// 			"success, counterparty in OPEN",
// 			func() {
// 				err := path.EndpointB.ChanUpgradeInit()
// 				suite.Require().NoError(err)

// 				err = path.EndpointA.ChanUpgradeTry()
// 				suite.Require().NoError(err)

// 				err = path.EndpointB.ChanUpgradeAck()
// 				suite.Require().NoError(err)

// 				suite.coordinator.CommitBlock(suite.chainA, suite.chainB)
// 				suite.Require().NoError(path.EndpointA.UpdateClient())
// 			},
// 			nil,
// 		},
// 		{
// 			"success, counterparty in TRYUPGRADE",
// 			func() {
// 				// Need to create a packet commitment on A so as to keep it from going to OPEN if no inflight packets exist.
// 				sequence, err := path.EndpointA.SendPacket(defaultTimeoutHeight, disabledTimeoutTimestamp, ibctesting.MockPacketData)
// 				suite.Require().NoError(err)
// 				packet := types.NewPacket(ibctesting.MockPacketData, sequence, path.EndpointA.ChannelConfig.PortID, path.EndpointA.ChannelID, path.EndpointB.ChannelConfig.PortID, path.EndpointB.ChannelID, defaultTimeoutHeight, disabledTimeoutTimestamp)
// 				err = path.EndpointB.RecvPacket(packet)
// 				suite.Require().NoError(err)

// 				err = path.EndpointA.ChanUpgradeInit()
// 				suite.Require().NoError(err)

// 				err = path.EndpointB.ChanUpgradeTry()
// 				suite.Require().NoError(err)

// 				err = path.EndpointA.ChanUpgradeAck()
// 				suite.Require().NoError(err)

// 				// Ack packet to delete packet commitment before calling ChanUpgradeOpen
// 				err = path.EndpointA.AcknowledgePacket(packet, ibctesting.MockAcknowledgement)
// 				suite.Require().NoError(err)
// 			},
// 			nil,
// 		},
// 	}

// 	// Create an initial path used only to invoke ConnOpenInit/ChanOpenInit handlers.
// 	// This bumps the connection/channel identifiers generated for chain A on the
// 	// next path used to run the upgrade handshake.
// 	// See issue 4062.
// 	path = ibctesting.NewPath(suite.chainA, suite.chainB)
// 	suite.coordinator.SetupClients(path)
// 	suite.Require().NoError(path.EndpointA.ConnOpenInit())
// 	suite.coordinator.SetupConnections(path)
// 	suite.Require().NoError(path.EndpointA.ChanOpenInit())

// 	for _, tc := range testCases {
// 		tc := tc
// 		suite.Run(tc.name, func() {
// 			suite.SetupTest()

// 			path = ibctesting.NewPath(suite.chainA, suite.chainB)
// 			suite.coordinator.Setup(path)

// 			path.EndpointB.ChannelConfig.ProposedUpgrade.Fields.Version = mock.UpgradeVersion
// 			path.EndpointA.ChannelConfig.ProposedUpgrade.Fields.Version = mock.UpgradeVersion

// 			tc.malleate()

// 			proofCounterpartyChannel, _, proofHeight := path.EndpointA.QueryChannelUpgradeProof()
// 			err := suite.chainA.GetSimApp().IBCKeeper.ChannelKeeper.ChanUpgradeOpen(
// 				suite.chainA.GetContext(), path.EndpointA.ChannelConfig.PortID, path.EndpointA.ChannelID,
// 				path.EndpointB.GetChannel().State, proofCounterpartyChannel, proofHeight,
// 			)

// 			expPass := tc.expError == nil
// 			if expPass {
// 				suite.Require().NoError(err)
// 			} else {
// 				suite.Require().ErrorIs(err, tc.expError)
// 			}
// 		})
// 	}
// }

// TODO: Uncomment and address testcases when appropriate, timeout logic currently causes failures
// func (suite *KeeperTestSuite) TestWriteUpgradeOpenChannel() {
// 	suite.SetupTest()

// 	path := ibctesting.NewPath(suite.chainA, suite.chainB)
// 	suite.coordinator.Setup(path)

// 	// Need to create a packet commitment on A so as to keep it from going to OPEN if no inflight packets exist.
// 	sequence, err := path.EndpointA.SendPacket(defaultTimeoutHeight, disabledTimeoutTimestamp, ibctesting.MockPacketData)
// 	suite.Require().NoError(err)
// 	packet := types.NewPacket(ibctesting.MockPacketData, sequence, path.EndpointA.ChannelConfig.PortID, path.EndpointA.ChannelID, path.EndpointB.ChannelConfig.PortID, path.EndpointB.ChannelID, defaultTimeoutHeight, disabledTimeoutTimestamp)
// 	err = path.EndpointB.RecvPacket(packet)
// 	suite.Require().NoError(err)

// 	path.EndpointA.ChannelConfig.ProposedUpgrade.Fields.Version = mock.UpgradeVersion
// 	path.EndpointB.ChannelConfig.ProposedUpgrade.Fields.Version = mock.UpgradeVersion
// 	path.EndpointA.ChannelConfig.ProposedUpgrade.Fields.Ordering = types.ORDERED
// 	path.EndpointB.ChannelConfig.ProposedUpgrade.Fields.Ordering = types.ORDERED

// 	suite.Require().NoError(path.EndpointA.ChanUpgradeInit())
// 	suite.Require().NoError(path.EndpointB.ChanUpgradeTry())
// 	suite.Require().NoError(path.EndpointA.ChanUpgradeAck())

// 	// Ack packet to delete packet commitment before calling WriteUpgradeOpenChannel
// 	err = path.EndpointA.AcknowledgePacket(packet, ibctesting.MockAcknowledgement)
// 	suite.Require().NoError(err)

//      ctx := suite.chainA.GetContext()
// 	suite.chainA.GetSimApp().IBCKeeper.ChannelKeeper.WriteUpgradeOpenChannel(ctx, path.EndpointA.ChannelConfig.PortID, path.EndpointA.ChannelID)
// 	channel := path.EndpointA.GetChannel()

// 	// Assert that channel state has been updated
// 	suite.Require().Equal(types.OPEN, channel.State)
// 	suite.Require().Equal(mock.UpgradeVersion, channel.Version)
// 	suite.Require().Equal(types.ORDERED, channel.Ordering)
// 	suite.Require().Equal(types.NOTINFLUSH, channel.FlushStatus)

// 	// Assert that state stored for upgrade has been deleted
// 	upgrade, found := suite.chainA.GetSimApp().IBCKeeper.ChannelKeeper.GetUpgrade(suite.chainA.GetContext(), path.EndpointA.ChannelConfig.PortID, path.EndpointA.ChannelID)
// 	suite.Require().Equal(types.Upgrade{}, upgrade)
// 	suite.Require().False(found)

// 	lastPacketSequence, found := suite.chainA.GetSimApp().IBCKeeper.ChannelKeeper.GetCounterpartyLastPacketSequence(suite.chainA.GetContext(), path.EndpointA.ChannelConfig.PortID, path.EndpointA.ChannelID)
// 	suite.Require().Equal(uint64(0), lastPacketSequence)
// 	suite.Require().False(found)

//      events := ctx.EventManager().Events().ToABCIEvents()
//	expEvents := ibctesting.EventsMap{
//		types.EventTypeChannelUpgradeOpen: {
//			types.AttributeKeyPortID:                    path.EndpointA.ChannelConfig.PortID,
//			types.AttributeKeyChannelID:                 path.EndpointA.ChannelID,
//			types.AttributeCounterpartyPortID:           path.EndpointB.ChannelConfig.PortID,
//			types.AttributeCounterpartyChannelID:        path.EndpointB.ChannelID,
//			types.AttributeKeyChannelState:              types.OPEN.String(),
//			types.AttributeKeyUpgradeConnectionHops:     channel.ConnectionHops[0],
//			types.AttributeKeyUpgradeVersion:            channel.Version,
//			types.AttributeKeyUpgradeOrdering:           channel.Ordering.String(),
//			types.AttributeKeyUpgradeSequence:           fmt.Sprintf("%d", channel.UpgradeSequence),
//			types.AttributeKeyUpgradeChannelFlushStatus: channel.FlushStatus.String(),
//		},
//		sdk.EventTypeMessage: {
//			sdk.AttributeKeyModule: types.AttributeValueCategory,
//		},
//	}
//	ibctesting.AssertEvents(&suite.Suite, expEvents, events)

// 	counterpartyUpgrade, found := suite.chainA.GetSimApp().IBCKeeper.ChannelKeeper.GetCounterpartyUpgrade(suite.chainA.GetContext(), path.EndpointA.ChannelConfig.PortID, path.EndpointA.ChannelID)
// 	suite.Require().Equal(types.Upgrade{}, counterpartyUpgrade)
// 	suite.Require().False(found)
// }

// func (suite *KeeperTestSuite) TestChanUpgradeCancel() {
// 	var (
// 		path              *ibctesting.Path
// 		errorReceipt      types.ErrorReceipt
// 		errorReceiptProof []byte
// 		proofHeight       clienttypes.Height
// 	)

// 	tests := []struct {
// 		name     string
// 		malleate func()
// 		expError error
// 	}{
// 		{
// 			name:     "success",
// 			malleate: func() {},
// 			expError: nil,
// 		},
// 		{
// 			name: "invalid channel state",
// 			malleate: func() {
// 				channel := path.EndpointA.GetChannel()
// 				channel.State = types.INIT
// 				path.EndpointA.SetChannel(channel)
// 			},
// 			expError: types.ErrInvalidChannelState,
// 		},
// 		{
// 			name: "channel not found",
// 			malleate: func() {
// 				path.EndpointA.Chain.DeleteKey(host.ChannelKey(path.EndpointA.ChannelConfig.PortID, path.EndpointA.ChannelID))
// 			},
// 			expError: types.ErrChannelNotFound,
// 		},
// 		{
// 			name: "connection not found",
// 			malleate: func() {
// 				channel := path.EndpointA.GetChannel()
// 				channel.ConnectionHops = []string{"connection-100"}
// 				path.EndpointA.SetChannel(channel)
// 			},
// 			expError: connectiontypes.ErrConnectionNotFound,
// 		},
// 		{
// 			name: "counterparty upgrade sequence less than current sequence",
// 			malleate: func() {
// 				var ok bool
// 				errorReceipt, ok = suite.chainB.GetSimApp().IBCKeeper.ChannelKeeper.GetUpgradeErrorReceipt(suite.chainB.GetContext(), path.EndpointB.ChannelConfig.PortID, path.EndpointB.ChannelID)
// 				suite.Require().True(ok)

// 				// the channel sequence will be 1
// 				errorReceipt.Sequence = 0

// 				suite.chainB.GetSimApp().IBCKeeper.ChannelKeeper.SetUpgradeErrorReceipt(suite.chainB.GetContext(), path.EndpointB.ChannelConfig.PortID, path.EndpointB.ChannelID, errorReceipt)

// 				suite.coordinator.CommitBlock(suite.chainB)
// 				suite.Require().NoError(path.EndpointA.UpdateClient())

// 				upgradeErrorReceiptKey := host.ChannelUpgradeErrorKey(path.EndpointB.ChannelConfig.PortID, path.EndpointB.ChannelID)
// 				errorReceiptProof, proofHeight = suite.chainB.QueryProof(upgradeErrorReceiptKey)
// 			},
// 			expError: types.ErrInvalidUpgradeSequence,
// 		},
// 	}

// 	for _, tc := range tests {
// 		tc := tc
// 		suite.Run(tc.name, func() {
// 			suite.SetupTest()

// 			path = ibctesting.NewPath(suite.chainA, suite.chainB)
// 			suite.coordinator.Setup(path)

// 			path.EndpointA.ChannelConfig.ProposedUpgrade.Fields.Version = mock.UpgradeVersion
// 			path.EndpointB.ChannelConfig.ProposedUpgrade.Fields.Version = mock.UpgradeVersion

// 			suite.Require().NoError(path.EndpointA.ChanUpgradeInit())

// 			// cause the upgrade to fail on chain b so an error receipt is written.
// 			suite.chainB.GetSimApp().IBCMockModule.IBCApp.OnChanUpgradeTry = func(
// 				ctx sdk.Context, portID, channelID string, order types.Order, connectionHops []string, counterpartyVersion string,
// 			) (string, error) {
// 				return "", fmt.Errorf("mock app callback failed")
// 			}

// 			suite.Require().NoError(path.EndpointB.ChanUpgradeTry())

// 			suite.Require().NoError(path.EndpointA.UpdateClient())

// 			upgradeErrorReceiptKey := host.ChannelUpgradeErrorKey(path.EndpointB.ChannelConfig.PortID, path.EndpointB.ChannelID)
// 			errorReceiptProof, proofHeight = suite.chainB.QueryProof(upgradeErrorReceiptKey)

// 			var ok bool
// 			errorReceipt, ok = suite.chainB.GetSimApp().IBCKeeper.ChannelKeeper.GetUpgradeErrorReceipt(suite.chainB.GetContext(), path.EndpointB.ChannelConfig.PortID, path.EndpointB.ChannelID)
// 			suite.Require().True(ok)

// 			tc.malleate()

// 			err := suite.chainA.GetSimApp().IBCKeeper.ChannelKeeper.ChanUpgradeCancel(suite.chainA.GetContext(), path.EndpointA.ChannelConfig.PortID, path.EndpointA.ChannelID, errorReceipt, errorReceiptProof, proofHeight)

// 			expPass := tc.expError == nil
// 			if expPass {
// 				suite.Require().NoError(err)
// 			} else {
// 				suite.Require().ErrorIs(err, tc.expError)
// 			}
// 		})
// 	}
// }
//
// func (suite *KeeperTestSuite) TestWriteUpgradeCancelChannel() {
//	suite.SetupTest()
//
//	path := ibctesting.NewPath(suite.chainA, suite.chainB)
//	suite.coordinator.Setup(path)
//
//	path.EndpointA.ChannelConfig.ProposedUpgrade.Fields.Version = mock.UpgradeVersion
//	path.EndpointB.ChannelConfig.ProposedUpgrade.Fields.Version = mock.UpgradeVersion
//
//	suite.Require().NoError(path.EndpointA.ChanUpgradeInit())
//
//	// cause the upgrade to fail on chain b so an error receipt is written.
//	suite.chainB.GetSimApp().IBCMockModule.IBCApp.OnChanUpgradeTry = func(
//		ctx sdk.Context, portID, channelID string, order types.Order, connectionHops []string, counterpartyVersion string,
//	) (string, error) {
//		return "", fmt.Errorf("mock app callback failed")
//	}
//
//	err := path.EndpointB.ChanUpgradeTry()
//	suite.Require().NoError(err)
//
//	err = path.EndpointA.UpdateClient()
//	suite.Require().NoError(err)
//
//	errorReceipt, ok := suite.chainB.GetSimApp().IBCKeeper.ChannelKeeper.GetUpgradeErrorReceipt(suite.chainB.GetContext(), path.EndpointB.ChannelConfig.PortID, path.EndpointB.ChannelID)
//	suite.Require().True(ok)
//
//	ctx := suite.chainA.GetContext()
//	suite.chainA.GetSimApp().IBCKeeper.ChannelKeeper.WriteUpgradeCancelChannel(ctx, path.EndpointA.ChannelConfig.PortID, path.EndpointA.ChannelID, errorReceipt.Sequence)
//
//	channel := path.EndpointA.GetChannel()
//
//	// Verify that channel has been restored to previous state
//	suite.Require().Equal(types.OPEN, channel.State)
//	suite.Require().Equal(types.NOTINFLUSH, channel.FlushStatus)
//	suite.Require().Equal(mock.Version, channel.Version)
//	suite.Require().Equal(errorReceipt.Sequence, channel.UpgradeSequence)
//
//	// Assert that state stored for upgrade has been deleted
//	upgrade, found := suite.chainA.GetSimApp().IBCKeeper.ChannelKeeper.GetUpgrade(suite.chainA.GetContext(), path.EndpointA.ChannelConfig.PortID, path.EndpointA.ChannelID)
//	suite.Require().Equal(types.Upgrade{}, upgrade)
//	suite.Require().False(found)
//
//	lastPacketSequence, found := suite.chainA.GetSimApp().IBCKeeper.ChannelKeeper.GetCounterpartyLastPacketSequence(suite.chainA.GetContext(), path.EndpointA.ChannelConfig.PortID, path.EndpointA.ChannelID)
//
//	// we need to find the event values from the proposed upgrade as the actual upgrade has been deleted.
//	proposedUpgrade := path.EndpointA.GetProposedUpgrade()
//	events := ctx.EventManager().Events().ToABCIEvents()
//	expEvents := ibctesting.EventsMap{
//		types.EventTypeChannelUpgradeCancel: {
//			types.AttributeKeyPortID:                path.EndpointA.ChannelConfig.PortID,
//			types.AttributeKeyChannelID:             path.EndpointA.ChannelID,
//			types.AttributeCounterpartyPortID:       path.EndpointB.ChannelConfig.PortID,
//			types.AttributeCounterpartyChannelID:    path.EndpointB.ChannelID,
//			types.AttributeKeyUpgradeConnectionHops: proposedUpgrade.Fields.ConnectionHops[0],
//			types.AttributeKeyUpgradeVersion:        proposedUpgrade.Fields.Version,
//			types.AttributeKeyUpgradeOrdering:       proposedUpgrade.Fields.Ordering.String(),
//			types.AttributeKeyUpgradeSequence:       fmt.Sprintf("%d", channel.UpgradeSequence),
//		},
//		sdk.EventTypeMessage: {
//			sdk.AttributeKeyModule: types.AttributeValueCategory,
//		},
//	}
//
//	suite.Require().Equal(uint64(0), lastPacketSequence)
//	suite.Require().False(found)
//	ibctesting.AssertEvents(&suite.Suite, expEvents, events)
//
//	counterpartyUpgrade, found := suite.chainA.GetSimApp().IBCKeeper.ChannelKeeper.GetCounterpartyUpgrade(suite.chainA.GetContext(), path.EndpointA.ChannelConfig.PortID, path.EndpointA.ChannelID)
//	suite.Require().Equal(types.Upgrade{}, counterpartyUpgrade)
//	suite.Require().False(found)
// }

// func (suite *KeeperTestSuite) TestChanUpgradeTimeout() {
// 	var (
// 		path                     *ibctesting.Path
// 		errReceipt               *types.ErrorReceipt
// 		proofHeight              exported.Height
// 		proofCounterpartyChannel []byte
// 		proofErrorReceipt        []byte
// 	)

// 	testCases := []struct {
// 		name     string
// 		malleate func()
// 		expError error
// 	}{
// 		// {
// 		// 	"success: proof height has passed",
// 		// 	func() {},
// 		// 	nil,
// 		// },
// 		{
// 			"success: proof timestamp has passed",
// 			func() {
// 				upgrade := path.EndpointA.GetProposedUpgrade()
// 				upgrade.Timeout.Height = defaultTimeoutHeight
// 				upgrade.Timeout.Timestamp = 5
// 				suite.chainA.GetSimApp().IBCKeeper.ChannelKeeper.SetUpgrade(suite.chainA.GetContext(), path.EndpointA.ChannelConfig.PortID, path.EndpointA.ChannelID, upgrade)

// 				suite.Require().NoError(path.EndpointA.UpdateClient())

// 				proofCounterpartyChannel, _, proofHeight = path.EndpointA.QueryChannelUpgradeProof()
// 				upgradeErrorReceiptKey := host.ChannelUpgradeErrorKey(path.EndpointB.ChannelConfig.PortID, path.EndpointB.ChannelID)
// 				proofErrorReceipt, _ = suite.chainB.QueryProof(upgradeErrorReceiptKey)
// 			},
// 			nil,
// 		},
// 		{
// 			"success: non-nil error receipt",
// 			func() {
// 				errReceipt = &types.ErrorReceipt{
// 					Sequence: 0,
// 					Message:  types.ErrInvalidUpgrade.Error(),
// 				}

// 				suite.chainB.GetSimApp().IBCKeeper.ChannelKeeper.SetUpgradeErrorReceipt(suite.chainB.GetContext(), path.EndpointB.ChannelConfig.PortID, path.EndpointB.ChannelID, *errReceipt)

// 				suite.Require().NoError(path.EndpointB.UpdateClient())
// 				suite.Require().NoError(path.EndpointA.UpdateClient())

// 				proofCounterpartyChannel, _, proofHeight = path.EndpointA.QueryChannelUpgradeProof()
// 				upgradeErrorReceiptKey := host.ChannelUpgradeErrorKey(path.EndpointB.ChannelConfig.PortID, path.EndpointB.ChannelID)
// 				proofErrorReceipt, _ = suite.chainB.QueryProof(upgradeErrorReceiptKey)
// 			},
// 			nil,
// 		},
// 		{
// 			"channel not found",
// 			func() {
// 				path.EndpointA.ChannelID = ibctesting.InvalidID
// 			},
// 			types.ErrChannelNotFound,
// 		},
// 		{
// 			"channel state is not in INITUPGRADE state",
// 			func() {
// 				suite.Require().NoError(path.EndpointA.SetChannelState(types.ACKUPGRADE))
// 			},
// 			types.ErrInvalidChannelState,
// 		},
// 		{
// 			"current upgrade not found",
// 			func() {
// 				suite.chainA.DeleteKey(host.ChannelUpgradeKey(path.EndpointA.ChannelConfig.PortID, path.EndpointA.ChannelID))
// 			},
// 			types.ErrUpgradeNotFound,
// 		},
// 		{
// 			"connection not found",
// 			func() {
// 				channel := path.EndpointA.GetChannel()
// 				channel.ConnectionHops[0] = ibctesting.InvalidID
// 				path.EndpointA.SetChannel(channel)
// 			},
// 			connectiontypes.ErrConnectionNotFound,
// 		},
// 		{
// 			"connection not open",
// 			func() {
// 				connectionEnd := path.EndpointA.GetConnection()
// 				connectionEnd.State = connectiontypes.UNINITIALIZED
// 				path.EndpointA.SetConnection(connectionEnd)
// 			},
// 			connectiontypes.ErrInvalidConnectionState,
// 		},
// 		{
// 			"unable to retrieve timestamp at proof height",
// 			func() {
// 				proofHeight = suite.chainA.GetTimeoutHeight()
// 			},
// 			clienttypes.ErrConsensusStateNotFound,
// 		},
// 		{
// 			"timeout has not passed",
// 			func() {
// 				upgrade := path.EndpointA.GetProposedUpgrade()
// 				upgrade.Timeout.Height = suite.chainA.GetTimeoutHeight()
// 				suite.chainA.GetSimApp().IBCKeeper.ChannelKeeper.SetUpgrade(suite.chainA.GetContext(), path.EndpointA.ChannelConfig.PortID, path.EndpointA.ChannelID, upgrade)

// 				suite.Require().NoError(path.EndpointA.UpdateClient())

// 				proofCounterpartyChannel, _, proofHeight = path.EndpointA.QueryChannelUpgradeProof()
// 				upgradeErrorReceiptKey := host.ChannelUpgradeErrorKey(path.EndpointB.ChannelConfig.PortID, path.EndpointB.ChannelID)
// 				proofErrorReceipt, _ = suite.chainB.QueryProof(upgradeErrorReceiptKey)
// 			},
// 			types.ErrInvalidUpgradeTimeout,
// 		},
// 		{
// 			"counterparty channel state is not OPEN or INITUPGRADE (crossing hellos)",
// 			func() {
// 				channel := path.EndpointB.GetChannel()
// 				channel.State = types.TRYUPGRADE
// 				path.EndpointB.SetChannel(channel)

// 				suite.Require().NoError(path.EndpointB.UpdateClient())
// 				suite.Require().NoError(path.EndpointA.UpdateClient())

// 				proofCounterpartyChannel, _, proofHeight = path.EndpointA.QueryChannelUpgradeProof()
// 				upgradeErrorReceiptKey := host.ChannelUpgradeErrorKey(path.EndpointB.ChannelConfig.PortID, path.EndpointB.ChannelID)
// 				proofErrorReceipt, _ = suite.chainB.QueryProof(upgradeErrorReceiptKey)
// 			},
// 			types.ErrInvalidChannelState,
// 		},
// 		{
// 			"non-nil error receipt: error receipt seq greater than current upgrade seq",
// 			func() {
// 				errReceipt = &types.ErrorReceipt{
// 					Sequence: 3,
// 					Message:  types.ErrInvalidUpgrade.Error(),
// 				}
// 			},
// 			types.ErrInvalidUpgradeSequence,
// 		},
// 		{
// 			"non-nil error receipt: error receipt seq equal to current upgrade seq",
// 			func() {
// 				errReceipt = &types.ErrorReceipt{
// 					Sequence: 1,
// 					Message:  types.ErrInvalidUpgrade.Error(),
// 				}
// 			},
// 			types.ErrInvalidUpgradeSequence,
// 		},
// 	}

// 	for _, tc := range testCases {
// 		tc := tc
// 		suite.Run(tc.name, func() {
// 			suite.SetupTest()
// 			expPass := tc.expError == nil

// 			path = ibctesting.NewPath(suite.chainA, suite.chainB)
// 			suite.coordinator.Setup(path)

// 			path.EndpointA.ChannelConfig.ProposedUpgrade.Fields.Version = mock.UpgradeVersion
// 			path.EndpointB.ChannelConfig.ProposedUpgrade.Fields.Version = mock.UpgradeVersion

// 			errReceipt = nil

// 			// set timeout height to 1 to ensure timeout
// 			path.EndpointA.ChannelConfig.ProposedUpgrade.Timeout.Height = clienttypes.NewHeight(1, 1)
// 			suite.Require().NoError(path.EndpointA.ChanUpgradeInit())

// 			// ensure clients are up to date to receive valid proofs
// 			suite.Require().NoError(path.EndpointB.UpdateClient())
// 			suite.Require().NoError(path.EndpointA.UpdateClient())

// 			proofCounterpartyChannel, _, proofHeight = path.EndpointA.QueryChannelUpgradeProof()
// 			upgradeErrorReceiptKey := host.ChannelUpgradeErrorKey(path.EndpointB.ChannelConfig.PortID, path.EndpointB.ChannelID)
// 			proofErrorReceipt, _ = suite.chainB.QueryProof(upgradeErrorReceiptKey)

// 			tc.malleate()

// 			err := suite.chainA.GetSimApp().IBCKeeper.ChannelKeeper.ChanUpgradeTimeout(
// 				suite.chainA.GetContext(),
// 				path.EndpointA.ChannelConfig.PortID,
// 				path.EndpointA.ChannelID,
// 				path.EndpointB.GetChannel(),
// 				errReceipt,
// 				proofCounterpartyChannel,
// 				proofErrorReceipt,
// 				proofHeight,
// 			)

// 			if expPass {
// 				suite.Require().NoError(err)
// 			} else {
// 				suite.assertUpgradeError(err, tc.expError)
// 			}
// 		})
// 	}
// }

func (suite *KeeperTestSuite) TestStartFlush() {
	var path *ibctesting.Path

	testCases := []struct {
		name     string
		malleate func()
		expError error
	}{
		{
			"success",
			func() {},
			nil,
		},
		{
			"channel not found",
			func() {
				path.EndpointB.ChannelID = "invalid-channel"
				path.EndpointB.ChannelConfig.PortID = "invalid-port"
			},
			types.ErrChannelNotFound,
		},
		{
			"connection not found",
			func() {
				channel := path.EndpointB.GetChannel()
				channel.ConnectionHops[0] = ibctesting.InvalidID
				path.EndpointB.SetChannel(channel)
			},
			connectiontypes.ErrConnectionNotFound,
		},
		{
			"connection state is not in OPEN state",
			func() {
				conn := path.EndpointB.GetConnection()
				conn.State = connectiontypes.INIT
				path.EndpointB.SetConnection(conn)
			},
			connectiontypes.ErrInvalidConnectionState,
		},
	}

	for _, tc := range testCases {
		tc := tc
		suite.Run(tc.name, func() {
			suite.SetupTest()

			path = ibctesting.NewPath(suite.chainA, suite.chainB)
			suite.coordinator.Setup(path)

			path.EndpointA.ChannelConfig.ProposedUpgrade.Fields.Version = mock.UpgradeVersion
			path.EndpointB.ChannelConfig.ProposedUpgrade.Fields.Version = mock.UpgradeVersion

			err := path.EndpointA.ChanUpgradeInit()
			suite.Require().NoError(err)

			// crossing hellos so that the upgrade is created on chain B.
			// the ChanUpgradeInit sub protocol is also called when it is not a crossing hello situation.
			err = path.EndpointB.ChanUpgradeInit()
			suite.Require().NoError(err)

			tc.malleate()

			err = suite.chainB.GetSimApp().IBCKeeper.ChannelKeeper.StartFlushing(
				suite.chainB.GetContext(), path.EndpointB.ChannelConfig.PortID, path.EndpointB.ChannelID,
			)

			if tc.expError != nil {
				suite.assertUpgradeError(err, tc.expError)
			} else {
				channel := path.EndpointB.GetChannel()
				upgrade := path.EndpointB.GetChannelUpgrade()

				nextSequenceSend, ok := suite.chainB.GetSimApp().IBCKeeper.ChannelKeeper.GetNextSequenceSend(suite.chainB.GetContext(), path.EndpointB.ChannelConfig.PortID, path.EndpointB.ChannelID)
				suite.Require().True(ok)

				suite.Require().Equal(types.STATE_FLUSHING, channel.State)
				suite.Require().Equal(nextSequenceSend-1, upgrade.LatestSequenceSend)

				// TODO: fix in https://github.com/cosmos/ibc-go/issues/4313
				suite.Require().Equal(types.NewTimeout(clienttypes.NewHeight(1, 1000), 0), upgrade.Timeout)
				suite.Require().NoError(err)
			}
		})
	}
}

func (suite *KeeperTestSuite) TestValidateUpgradeFields() {
	var (
		proposedUpgrade *types.UpgradeFields
		path            *ibctesting.Path
	)
	tests := []struct {
		name     string
		malleate func()
		expPass  bool
	}{
		{
			name: "change channel version",
			malleate: func() {
				proposedUpgrade.Version = mock.UpgradeVersion
			},
			expPass: true,
		},
		{
			name: "change connection hops",
			malleate: func() {
				path := ibctesting.NewPath(suite.chainA, suite.chainB)
				suite.coordinator.Setup(path)
				proposedUpgrade.ConnectionHops = []string{path.EndpointA.ConnectionID}
			},
			expPass: true,
		},
		{
			name:     "fails with unmodified fields",
			malleate: func() {},
			expPass:  false,
		},
		{
			name: "fails when connection is not set",
			malleate: func() {
				storeKey := suite.chainA.GetSimApp().GetKey(exported.StoreKey)
				kvStore := suite.chainA.GetContext().KVStore(storeKey)
				kvStore.Delete(host.ConnectionKey(ibctesting.FirstConnectionID))
			},
			expPass: false,
		},
		{
			name: "fails when connection is not open",
			malleate: func() {
				connection := path.EndpointA.GetConnection()
				connection.State = connectiontypes.UNINITIALIZED
				path.EndpointA.SetConnection(connection)
			},
			expPass: false,
		},
		{
			name: "fails when connection versions do not exist",
			malleate: func() {
				// update channel version first so that existing channel end is not identical to proposed upgrade
				proposedUpgrade.Version = mock.UpgradeVersion

				connection := path.EndpointA.GetConnection()
				connection.Versions = []*connectiontypes.Version{}
				path.EndpointA.SetConnection(connection)
			},
			expPass: false,
		},
		{
			name: "fails when connection version does not support the new ordering",
			malleate: func() {
				// update channel version first so that existing channel end is not identical to proposed upgrade
				proposedUpgrade.Version = mock.UpgradeVersion

				connection := path.EndpointA.GetConnection()
				connection.Versions = []*connectiontypes.Version{
					connectiontypes.NewVersion("1", []string{"ORDER_ORDERED"}),
				}
				path.EndpointA.SetConnection(connection)
			},
			expPass: false,
		},
	}

	for _, tc := range tests {
		tc := tc
		suite.Run(tc.name, func() {
			suite.SetupTest()
			path = ibctesting.NewPath(suite.chainA, suite.chainB)
			suite.coordinator.Setup(path)

			existingChannel := path.EndpointA.GetChannel()
			proposedUpgrade = &types.UpgradeFields{
				Ordering:       existingChannel.Ordering,
				ConnectionHops: existingChannel.ConnectionHops,
				Version:        existingChannel.Version,
			}

			tc.malleate()

			err := suite.chainA.GetSimApp().IBCKeeper.ChannelKeeper.ValidateSelfUpgradeFields(suite.chainA.GetContext(), *proposedUpgrade, existingChannel)
			if tc.expPass {
				suite.Require().NoError(err)
			} else {
				suite.Require().Error(err)
			}
		})
	}
}

func (suite *KeeperTestSuite) assertUpgradeError(actualError, expError error) {
	suite.Require().Error(actualError)

	if expUpgradeError, ok := expError.(*types.UpgradeError); ok {
		upgradeError, ok := actualError.(*types.UpgradeError)
		suite.Require().True(ok)
		suite.Require().Equal(expUpgradeError.GetErrorReceipt(), upgradeError.GetErrorReceipt())
	}

	suite.Require().True(errorsmod.IsOf(actualError, expError), fmt.Sprintf("expected error: %s, actual error: %s", expError, actualError))
}

// TestAbortHandshake tests that when the channel handshake is aborted, the channel state
// is restored the previous state and that an error receipt is written, and upgrade state which
// is no longer required is deleted.
func (suite *KeeperTestSuite) TestAbortHandshake() {
	var (
		path         *ibctesting.Path
		upgradeError error
	)

	tests := []struct {
		name     string
		malleate func()
		expPass  bool
	}{
		{
			name:     "success",
			malleate: func() {},
			expPass:  true,
		},
		{
			name: "regular error",
			malleate: func() {
				// in app callbacks error receipts should still be written if a regular error is returned.
				// i.e. not an instance of `types.UpgradeError`
				upgradeError = types.ErrInvalidUpgrade
			},
			expPass: true,
		},
		{
			name: "upgrade does not exist",
			malleate: func() {
				suite.chainA.DeleteKey(host.ChannelUpgradeKey(path.EndpointA.ChannelConfig.PortID, path.EndpointA.ChannelID))
			},
			expPass: false,
		},
		{
			name: "channel does not exist",
			malleate: func() {
				suite.chainA.DeleteKey(host.ChannelKey(path.EndpointA.ChannelConfig.PortID, path.EndpointA.ChannelID))
			},
			expPass: false,
		},
		{
			name: "fails with nil upgrade error",
			malleate: func() {
				upgradeError = nil
			},
			expPass: false,
		},
	}

	for _, tc := range tests {
		tc := tc
		suite.Run(tc.name, func() {
			suite.SetupTest()
			path = ibctesting.NewPath(suite.chainA, suite.chainB)
			suite.coordinator.Setup(path)

			channelKeeper := suite.chainA.GetSimApp().IBCKeeper.ChannelKeeper

			path.EndpointA.ChannelConfig.Version = mock.UpgradeVersion
			suite.Require().NoError(path.EndpointA.ChanUpgradeInit())

			// fetch the upgrade before abort for assertions later on.
			actualUpgrade, ok := channelKeeper.GetUpgrade(suite.chainA.GetContext(), path.EndpointA.ChannelConfig.PortID, path.EndpointA.ChannelID)
			suite.Require().True(ok, "upgrade should be found")

			upgradeError = types.NewUpgradeError(1, types.ErrInvalidChannel)

			tc.malleate()

			if tc.expPass {
				suite.Require().NotPanics(func() {
					channelKeeper.MustAbortUpgrade(suite.chainA.GetContext(), path.EndpointA.ChannelConfig.PortID, path.EndpointA.ChannelID, upgradeError)
				})

				channel, found := channelKeeper.GetChannel(suite.chainA.GetContext(), path.EndpointA.ChannelConfig.PortID, path.EndpointA.ChannelID)
				suite.Require().True(found, "channel should be found")

				suite.Require().Equal(types.OPEN, channel.State, "channel state should be %s", types.OPEN.String())
				suite.Require().Equal(types.NOTINFLUSH, channel.FlushStatus, "channel flush status should be %s", types.NOTINFLUSH.String())
				_, found = channelKeeper.GetUpgrade(suite.chainA.GetContext(), path.EndpointA.ChannelConfig.PortID, path.EndpointA.ChannelID)
				suite.Require().False(found, "upgrade info should be deleted")

				errorReceipt, found := channelKeeper.GetUpgradeErrorReceipt(suite.chainA.GetContext(), path.EndpointA.ChannelConfig.PortID, path.EndpointA.ChannelID)
				suite.Require().True(found, "error receipt should be found")

				if ue, ok := upgradeError.(*types.UpgradeError); ok {
					suite.Require().Equal(ue.GetErrorReceipt(), errorReceipt, "error receipt does not match expected error receipt")
				}

				_, found = channelKeeper.GetCounterpartyLastPacketSequence(suite.chainA.GetContext(), path.EndpointA.ChannelConfig.PortID, path.EndpointA.ChannelID)
				suite.Require().False(found, "counterparty last packet sequence should not be found")

			} else {

				suite.Require().Panics(func() {
					channelKeeper.MustAbortUpgrade(suite.chainA.GetContext(), path.EndpointA.ChannelConfig.PortID, path.EndpointA.ChannelID, upgradeError)
				})

				channel, found := channelKeeper.GetChannel(suite.chainA.GetContext(), path.EndpointA.ChannelConfig.PortID, path.EndpointA.ChannelID)
				if found { // test cases uses a channel that exists
					suite.Require().Equal(types.OPEN, channel.State, "channel state should not be restored to %s", types.OPEN.String())
				}

				_, found = channelKeeper.GetUpgradeErrorReceipt(suite.chainA.GetContext(), path.EndpointA.ChannelConfig.PortID, path.EndpointA.ChannelID)
				suite.Require().False(found, "error receipt should not be found")

				upgrade, found := channelKeeper.GetUpgrade(suite.chainA.GetContext(), path.EndpointA.ChannelConfig.PortID, path.EndpointA.ChannelID)
				if found { // this should be all test cases except for when the upgrade is explicitly deleted.
					suite.Require().Equal(actualUpgrade, upgrade, "upgrade info should not be deleted")
				}

				// TODO: assertion that GetCounterpartyLastPacketSequence is present and correct
			}
		})
	}
}

func (suite *KeeperTestSuite) TestCheckForUpgradeCompatibility() {
	var (
		path                      *ibctesting.Path
		upgradeFields             types.UpgradeFields
		counterpartyUpgradeFields types.UpgradeFields
	)

	testCases := []struct {
		name     string
		malleate func()
		expError error
	}{
		{
			"success",
			func() {},
			nil,
		},
		{
			"upgrade ordering is not the same on both sides",
			func() {
				upgradeFields.Ordering = types.ORDERED
			},
			types.ErrIncompatibleCounterpartyUpgrade,
		},
		{
			"proposed connection is not found",
			func() {
				upgradeFields.ConnectionHops[0] = ibctesting.InvalidID
			},
			connectiontypes.ErrConnectionNotFound,
		},
		{
			"proposed connection is not in OPEN state",
			func() {
				// reuse existing connection to create a new connection in a non OPEN state
				connectionEnd := path.EndpointB.GetConnection()
				connectionEnd.State = connectiontypes.UNINITIALIZED
				connectionEnd.Counterparty.ConnectionId = counterpartyUpgradeFields.ConnectionHops[0] // both sides must be each other's counterparty

				// set proposed connection in state
				proposedConnectionID := "connection-100"
				suite.chainB.GetSimApp().GetIBCKeeper().ConnectionKeeper.SetConnection(suite.chainB.GetContext(), proposedConnectionID, connectionEnd)
				upgradeFields.ConnectionHops[0] = proposedConnectionID
			},
			connectiontypes.ErrInvalidConnectionState,
		},
		{
			"proposed connection ends are not each other's counterparty",
			func() {
				// reuse existing connection to create a new connection in a non OPEN state
				connectionEnd := path.EndpointB.GetConnection()
				// ensure counterparty connectionID does not match connectionID set in counterparty proposed upgrade
				connectionEnd.Counterparty.ConnectionId = "connection-50"

				// set proposed connection in state
				proposedConnectionID := "connection-100"
				suite.chainB.GetSimApp().GetIBCKeeper().ConnectionKeeper.SetConnection(suite.chainB.GetContext(), proposedConnectionID, connectionEnd)
				upgradeFields.ConnectionHops[0] = proposedConnectionID
			},
			types.ErrIncompatibleCounterpartyUpgrade,
		},
		{
			"proposed upgrade version is not the same on both sides",
			func() {
				upgradeFields.Version = mock.Version
			},
			types.ErrIncompatibleCounterpartyUpgrade,
		},
	}

	for _, tc := range testCases {
		tc := tc
		suite.Run(tc.name, func() {
			suite.SetupTest()

			path = ibctesting.NewPath(suite.chainA, suite.chainB)
			suite.coordinator.Setup(path)

			path.EndpointA.ChannelConfig.ProposedUpgrade.Fields.Version = mock.UpgradeVersion
			path.EndpointB.ChannelConfig.ProposedUpgrade.Fields.Version = mock.UpgradeVersion

			err := path.EndpointA.ChanUpgradeInit()
			suite.Require().NoError(err)

			upgradeFields = path.EndpointA.GetProposedUpgrade().Fields
			counterpartyUpgradeFields = path.EndpointB.GetProposedUpgrade().Fields

			tc.malleate()

			err = suite.chainB.GetSimApp().IBCKeeper.ChannelKeeper.CheckForUpgradeCompatibility(suite.chainB.GetContext(), upgradeFields, counterpartyUpgradeFields)
			if tc.expError != nil {
				suite.Require().ErrorIs(err, tc.expError)
			} else {
				suite.Require().NoError(err)
			}
		})
	}
}

func (suite *KeeperTestSuite) TestSyncUpgradeSequence() {
	var (
		path                        *ibctesting.Path
		counterpartyUpgradeSequence uint64
	)

	testCases := []struct {
		name     string
		malleate func()
		expError error
	}{
		{
			"success",
			func() {},
			nil,
		},
		{
			"upgrade sequence mismatch, endpointB channel upgrade sequence is ahead",
			func() {
				channel := path.EndpointB.GetChannel()
				channel.UpgradeSequence = 10
				path.EndpointB.SetChannel(channel)
			},
			types.NewUpgradeError(10, types.ErrInvalidUpgradeSequence), // max sequence will be returned
		},
	}

	for _, tc := range testCases {
		tc := tc
		suite.Run(tc.name, func() {
			suite.SetupTest()

			path = ibctesting.NewPath(suite.chainA, suite.chainB)
			suite.coordinator.Setup(path)

			path.EndpointA.ChannelConfig.ProposedUpgrade.Fields.Version = mock.UpgradeVersion
			path.EndpointB.ChannelConfig.ProposedUpgrade.Fields.Version = mock.UpgradeVersion

			err := path.EndpointA.ChanUpgradeInit()
			suite.Require().NoError(err)

			err = path.EndpointB.ChanUpgradeInit()
			suite.Require().NoError(err)

			counterpartyUpgradeSequence = 1

			tc.malleate()

			err = suite.chainB.GetSimApp().IBCKeeper.ChannelKeeper.SyncUpgradeSequence(suite.chainB.GetContext(), path.EndpointB.ChannelConfig.PortID, path.EndpointB.ChannelID, path.EndpointB.GetChannel(), counterpartyUpgradeSequence)
			if tc.expError != nil {
				suite.Require().ErrorIs(err, tc.expError)
			} else {
				suite.Require().NoError(err)
			}
		})
	}
}<|MERGE_RESOLUTION|>--- conflicted
+++ resolved
@@ -254,12 +254,8 @@
 				channel.UpgradeSequence = 5
 				path.EndpointB.SetChannel(channel)
 			},
-<<<<<<< HEAD
-			types.NewUpgradeError(5, types.ErrInvalidUpgradeSequence), // channel sequence - 1 will be returned
-=======
 			// channel sequence - 1 will be returned (upgrade sequence is bumped in init as this is non-crossing hellos case)
 			types.NewUpgradeError(5, types.ErrInvalidUpgradeSequence),
->>>>>>> 61d98536
 		},
 	}
 
@@ -317,106 +313,90 @@
 	}
 }
 
-// func (suite *KeeperTestSuite) TestWriteUpgradeTry() {
-// 	var (
-// 		path            *ibctesting.Path
-// 		proposedUpgrade types.Upgrade
-// 	)
-
-// 	testCases := []struct {
-// 		name                 string
-// 		malleate             func()
-// 		hasPacketCommitments bool
-// 	}{
-// 		{
-// 			"success with no packet commitments",
-// 			func() {},
-// 			false,
-// 		},
-// 		{
-// 			"success with packet commitments",
-// 			func() {
-// 				// manually set packet commitment
-// 				sequence, err := path.EndpointB.SendPacket(suite.chainB.GetTimeoutHeight(), 0, ibctesting.MockPacketData)
-// 				suite.Require().NoError(err)
-// 				suite.Require().Equal(uint64(1), sequence)
-// 			},
-// 			true,
-// 		},
-// 	}
-
-// 	for _, tc := range testCases {
-// 		tc := tc
-// 		suite.Run(tc.name, func() {
-// 			suite.SetupTest()
-
-// 			path = ibctesting.NewPath(suite.chainA, suite.chainB)
-// 			suite.coordinator.Setup(path)
-
-// 			path.EndpointB.ChannelConfig.ProposedUpgrade.Fields.Version = mock.UpgradeVersion
-// 			proposedUpgrade = path.EndpointB.GetProposedUpgrade()
-
-// 			tc.malleate()
-
-// 			ctx := suite.chainB.GetContext()
-// 			upgradedChannelEnd, upgradeWithAppCallbackVersion := suite.chainB.GetSimApp().IBCKeeper.ChannelKeeper.WriteUpgradeTryChannel(
-// 				ctx,
-// 				path.EndpointB.ChannelConfig.PortID,
-// 				path.EndpointB.ChannelID,
-// 				proposedUpgrade,
-// 				proposedUpgrade.Fields.Version,
-// 				proposedUpgrade.LatestSequenceSend,
-// 			)
-
-// 			channel := path.EndpointB.GetChannel()
-// 			suite.Require().Equal(upgradedChannelEnd, channel)
-
-// 			upgrade, found := suite.chainB.GetSimApp().IBCKeeper.ChannelKeeper.GetUpgrade(suite.chainB.GetContext(), path.EndpointB.ChannelConfig.PortID, path.EndpointB.ChannelID)
-// 			suite.Require().True(found)
-// 			suite.Require().Equal(types.TRYUPGRADE, channel.State)
-// 			suite.Require().Equal(upgradeWithAppCallbackVersion, upgrade)
-
-// 			actualCounterpartyLastSequenceSend, ok := suite.chainB.GetSimApp().IBCKeeper.ChannelKeeper.GetCounterpartyLastPacketSequence(suite.chainB.GetContext(), path.EndpointB.ChannelConfig.PortID, path.EndpointB.ChannelID)
-// 			suite.Require().True(ok)
-// 			suite.Require().Equal(proposedUpgrade.LatestSequenceSend, actualCounterpartyLastSequenceSend)
-
-// 			events := ctx.EventManager().Events().ToABCIEvents()
-// 			expEvents := ibctesting.EventsMap{
-// 				types.EventTypeChannelUpgradeTry: {
-// 					types.AttributeKeyPortID:                    path.EndpointB.ChannelConfig.PortID,
-// 					types.AttributeKeyChannelID:                 path.EndpointB.ChannelID,
-// 					types.AttributeCounterpartyPortID:           path.EndpointA.ChannelConfig.PortID,
-// 					types.AttributeCounterpartyChannelID:        path.EndpointA.ChannelID,
-// 					types.AttributeKeyUpgradeConnectionHops:     upgrade.Fields.ConnectionHops[0],
-// 					types.AttributeKeyUpgradeVersion:            upgrade.Fields.Version,
-// 					types.AttributeKeyUpgradeOrdering:           upgrade.Fields.Ordering.String(),
-// 					types.AttributeKeyUpgradeSequence:           fmt.Sprintf("%d", channel.UpgradeSequence),
-// 					types.AttributeKeyUpgradeChannelFlushStatus: channel.FlushStatus.String(),
-// 				},
-// 				sdk.EventTypeMessage: {
-// 					sdk.AttributeKeyModule: types.AttributeValueCategory,
-// 				},
-// 			}
-
-// 			ibctesting.AssertEvents(&suite.Suite, expEvents, events)
-
-<<<<<<< HEAD
-// 			if tc.hasPacketCommitments {
-// 				suite.Require().Equal(types.FLUSHING, channel.FlushStatus)
-// 			} else {
-// 				suite.Require().Equal(types.FLUSHCOMPLETE, channel.FlushStatus)
-// 			}
-// 		})
-// 	}
-// }
-=======
+func (suite *KeeperTestSuite) TestWriteUpgradeTry() {
+	var (
+		path            *ibctesting.Path
+		proposedUpgrade types.Upgrade
+	)
+
+	testCases := []struct {
+		name                 string
+		malleate             func()
+		hasPacketCommitments bool
+	}{
+		{
+			"success with no packet commitments",
+			func() {},
+			false,
+		},
+		{
+			"success with packet commitments",
+			func() {
+				// manually set packet commitment
+				sequence, err := path.EndpointB.SendPacket(suite.chainB.GetTimeoutHeight(), 0, ibctesting.MockPacketData)
+				suite.Require().NoError(err)
+				suite.Require().Equal(uint64(1), sequence)
+			},
+			true,
+		},
+	}
+
+	for _, tc := range testCases {
+		tc := tc
+		suite.Run(tc.name, func() {
+			suite.SetupTest()
+
+			path = ibctesting.NewPath(suite.chainA, suite.chainB)
+			suite.coordinator.Setup(path)
+
+			path.EndpointB.ChannelConfig.ProposedUpgrade.Fields.Version = mock.UpgradeVersion
+			proposedUpgrade = path.EndpointB.GetProposedUpgrade()
+
+			tc.malleate()
+
+			ctx := suite.chainB.GetContext()
+			upgradedChannelEnd, upgradeWithAppCallbackVersion := suite.chainB.GetSimApp().IBCKeeper.ChannelKeeper.WriteUpgradeTryChannel(
+				ctx,
+				path.EndpointB.ChannelConfig.PortID,
+				path.EndpointB.ChannelID,
+				proposedUpgrade,
+				proposedUpgrade.Fields.Version,
+				proposedUpgrade.LatestSequenceSend,
+			)
+
+			channel := path.EndpointB.GetChannel()
+			suite.Require().Equal(upgradedChannelEnd, channel)
+
+			upgrade, found := suite.chainB.GetSimApp().IBCKeeper.ChannelKeeper.GetUpgrade(suite.chainB.GetContext(), path.EndpointB.ChannelConfig.PortID, path.EndpointB.ChannelID)
+			suite.Require().True(found)
+			suite.Require().Equal(upgradeWithAppCallbackVersion, upgrade)
+
+			events := ctx.EventManager().Events().ToABCIEvents()
+			expEvents := ibctesting.EventsMap{
+				types.EventTypeChannelUpgradeTry: {
+					types.AttributeKeyPortID:                    path.EndpointB.ChannelConfig.PortID,
+					types.AttributeKeyChannelID:                 path.EndpointB.ChannelID,
+					types.AttributeCounterpartyPortID:           path.EndpointA.ChannelConfig.PortID,
+					types.AttributeCounterpartyChannelID:        path.EndpointA.ChannelID,
+					types.AttributeKeyUpgradeConnectionHops:     upgrade.Fields.ConnectionHops[0],
+					types.AttributeKeyUpgradeVersion:            upgrade.Fields.Version,
+					types.AttributeKeyUpgradeOrdering:           upgrade.Fields.Ordering.String(),
+					types.AttributeKeyUpgradeSequence:           fmt.Sprintf("%d", channel.UpgradeSequence),
+					types.AttributeKeyUpgradeChannelFlushStatus: channel.FlushStatus.String(),
+				},
+				sdk.EventTypeMessage: {
+					sdk.AttributeKeyModule: types.AttributeValueCategory,
+				},
+			}
+
+			ibctesting.AssertEvents(&suite.Suite, expEvents, events)
+
 			if tc.hasPacketCommitments {
 				suite.Require().Equal(types.NOTINFLUSH, channel.FlushStatus)
 			}
 		})
 	}
 }
->>>>>>> 61d98536
 
 func (suite *KeeperTestSuite) TestChanUpgradeAck() {
 	var (
