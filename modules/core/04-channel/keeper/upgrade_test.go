package keeper_test

import (
	"fmt"

	errorsmod "cosmossdk.io/errors"

	connectiontypes "github.com/cosmos/ibc-go/v7/modules/core/03-connection/types"
	"github.com/cosmos/ibc-go/v7/modules/core/04-channel/types"
<<<<<<< HEAD
	commitmenttypes "github.com/cosmos/ibc-go/v7/modules/core/23-commitment/types"
	host "github.com/cosmos/ibc-go/v7/modules/core/24-host"
=======
	host "github.com/cosmos/ibc-go/v7/modules/core/24-host"
	"github.com/cosmos/ibc-go/v7/modules/core/exported"
>>>>>>> 36a00eca
	ibctesting "github.com/cosmos/ibc-go/v7/testing"
	"github.com/cosmos/ibc-go/v7/testing/mock"
)

func (suite *KeeperTestSuite) TestChanUpgradeInit() {
	var (
		path        *ibctesting.Path
		expSequence uint64
		upgrade     types.Upgrade
	)

	testCases := []struct {
		name     string
		malleate func()
		expPass  bool
	}{
		{
			"success",
			func() {},
			true,
		},
		{
			"success with later upgrade sequence",
			func() {
				channel := path.EndpointA.GetChannel()
				channel.UpgradeSequence = 4
				path.EndpointA.SetChannel(channel)
				expSequence = 5
			},
			true,
		},
		{
			"identical upgrade channel end",
			func() {
				channel := path.EndpointA.GetChannel()
				upgrade = types.NewUpgrade(
					types.NewUpgradeFields(
						channel.Ordering, channel.ConnectionHops, channel.Version,
					),
					types.NewUpgradeTimeout(path.EndpointB.Chain.GetTimeoutHeight(), 0),
					0,
				)
			},
			false,
		},
		{
			"channel not found",
			func() {
				path.EndpointA.ChannelID = "invalid-channel"
				path.EndpointA.ChannelConfig.PortID = "invalid-port"
			},
			false,
		},
		{
			"channel state is not in OPEN state",
			func() {
				suite.Require().NoError(path.EndpointA.SetChannelState(types.CLOSED))
			},
			false,
		},
		{
			"proposed channel connection not found",
			func() {
				upgrade.Fields.ConnectionHops = []string{"connection-100"}
			},
			false,
		},
		{
			"invalid proposed channel connection state",
			func() {
				connectionEnd := path.EndpointA.GetConnection()
				connectionEnd.State = connectiontypes.UNINITIALIZED

				suite.chainA.GetSimApp().GetIBCKeeper().ConnectionKeeper.SetConnection(suite.chainA.GetContext(), "connection-100", connectionEnd)
				upgrade.Fields.ConnectionHops = []string{"connection-100"}
			},
			false,
		},
	}

	for _, tc := range testCases {
		tc := tc
		suite.Run(tc.name, func() {
			suite.SetupTest()

			path = ibctesting.NewPath(suite.chainA, suite.chainB)
			suite.coordinator.Setup(path)

			expSequence = 1

			upgrade = types.NewUpgrade(
				types.NewUpgradeFields(
					types.UNORDERED, []string{path.EndpointA.ConnectionID}, fmt.Sprintf("%s-v2", mock.Version),
				),
				types.NewUpgradeTimeout(path.EndpointB.Chain.GetTimeoutHeight(), 0),
				0,
			)

			tc.malleate()

			proposedUpgrade, err := suite.chainA.GetSimApp().IBCKeeper.ChannelKeeper.ChanUpgradeInit(
				suite.chainA.GetContext(), path.EndpointA.ChannelConfig.PortID, path.EndpointA.ChannelID, upgrade.Fields, upgrade.Timeout,
			)

			if tc.expPass {
				suite.chainA.GetSimApp().IBCKeeper.ChannelKeeper.WriteUpgradeInitChannel(suite.chainA.GetContext(), path.EndpointA.ChannelConfig.PortID, path.EndpointA.ChannelID, proposedUpgrade)
				channel := path.EndpointA.GetChannel()

				suite.Require().NoError(err)
				suite.Require().Equal(expSequence, channel.UpgradeSequence)
				suite.Require().Equal(mock.Version, channel.Version)
				suite.Require().Equal(types.INITUPGRADE, channel.State)
			} else {
				suite.Require().Error(err)
			}
		})
	}
}

<<<<<<< HEAD
// UpgradeInit will be run on chainA and startFlushUpgradeHandshake
// will be called on chainB
func (suite *KeeperTestSuite) TestStartFlushUpgradeHandshake() {
	var (
		path                *ibctesting.Path
		upgrade             types.Upgrade
		counterpartyChannel types.Channel
		counterpartyUpgrade types.Upgrade
	)

	testCases := []struct {
		name     string
		malleate func()
		// TODO: currently the code asserts based on an expected sdk error
		// Allow support for asserting either the sdk error type or that the error is an upgrade error
		expError error
	}{
		{
			"success",
			func() {},
			nil,
		},
		{
			"channel not found",
			func() {
				path.EndpointB.ChannelID = "invalid-channel"
				path.EndpointB.ChannelConfig.PortID = "invalid-port"
			},
			types.ErrChannelNotFound,
		},
		{
			"connection not found",
			func() {
				channel := path.EndpointB.GetChannel()
				channel.ConnectionHops[0] = "invalid-connection"
				path.EndpointB.SetChannel(channel)
			},
			connectiontypes.ErrConnectionNotFound,
		},
		{
			"connection state is not in OPEN state",
			func() {
				conn := path.EndpointB.GetConnection()
				conn.State = connectiontypes.INIT
				path.EndpointB.SetConnection(conn)
			},
			connectiontypes.ErrInvalidConnectionState,
		},
		{
			"failed verification for counterparty channel state due to incorrectly constructed counterparty channel",
			func() {
				counterpartyChannel.State = types.CLOSED
			},
			commitmenttypes.ErrInvalidProof,
		},
		{
			"failed verification for counterparty upgrade due to incorrectly constructed counterparty upgrade",
			func() {
				counterpartyUpgrade.LatestSequenceSend = 100
			},
			commitmenttypes.ErrInvalidProof,
		},
		{
			"upgrade sequence mismatch, endpointB channel upgrade sequence is ahead",
			func() {
				channel := path.EndpointB.GetChannel()
				channel.UpgradeSequence++
				path.EndpointB.SetChannel(channel)
			},
			types.ErrIncompatibleCounterpartyUpgrade,
		},
		{
			"upgrade ordering is not the same on both sides",
			func() {
				upgrade.Fields.Ordering = types.ORDERED
			},
			types.ErrIncompatibleCounterpartyUpgrade,
		},
		{
			"proposed connection is not found",
			func() {
				upgrade.Fields.ConnectionHops[0] = "invalid-connection"
			},
			connectiontypes.ErrConnectionNotFound,
		},
		{
			"proposed connection is not in OPEN state",
			func() {
				// reuse existing connection to create a new connection in a non OPEN state
				connectionEnd := path.EndpointB.GetConnection()
				connectionEnd.State = connectiontypes.UNINITIALIZED
				connectionEnd.Counterparty.ConnectionId = counterpartyUpgrade.Fields.ConnectionHops[0] // both sides must be each other's counterparty

				// set proposed connection in state
				proposedConnectionID := "connection-100"
				suite.chainB.GetSimApp().GetIBCKeeper().ConnectionKeeper.SetConnection(suite.chainB.GetContext(), proposedConnectionID, connectionEnd)
				upgrade.Fields.ConnectionHops[0] = proposedConnectionID
			},
			connectiontypes.ErrInvalidConnectionState,
		},
		{
			"proposed connection ends are not each other's counterparty",
			func() {
				// reuse existing connection to create a new connection in a non OPEN state
				connectionEnd := path.EndpointB.GetConnection()
				// ensure counterparty connectionID does not match connectionID set in counterparty proposed upgrade
				connectionEnd.Counterparty.ConnectionId = "connection-50"

				// set proposed connection in state
				proposedConnectionID := "connection-100"
				suite.chainB.GetSimApp().GetIBCKeeper().ConnectionKeeper.SetConnection(suite.chainB.GetContext(), proposedConnectionID, connectionEnd)
				upgrade.Fields.ConnectionHops[0] = proposedConnectionID
			},
			types.ErrIncompatibleCounterpartyUpgrade,
		},
	}

	for _, tc := range testCases {
		tc := tc
		suite.Run(tc.name, func() {
			suite.SetupTest()

			path = ibctesting.NewPath(suite.chainA, suite.chainB)
			suite.coordinator.Setup(path)

			upgradeVersion := fmt.Sprintf("%s-v2", mock.Version)
			path.EndpointA.ChannelConfig.ProposedUpgrade.Fields.Version = upgradeVersion
			err := path.EndpointA.ChanUpgradeInit()
			suite.Require().NoError(err)

			// ensure proof verification succeeds
			err = path.EndpointB.UpdateClient()
			suite.Require().NoError(err)

			// same construction used by endpoint.ChanUpgradeTry
			channelKey := host.ChannelKey(path.EndpointA.ChannelConfig.PortID, path.EndpointA.ChannelID)
			proofChannel, proofHeight := path.EndpointA.Chain.QueryProof(channelKey)
			upgradeKey := host.ChannelUpgradeKey(path.EndpointA.ChannelConfig.PortID, path.EndpointA.ChannelID)
			proofUpgrade, _ := path.EndpointA.Chain.QueryProof(upgradeKey)

			counterpartyChannel = path.EndpointA.GetChannel()

			var found bool
			counterpartyUpgrade, found = path.EndpointA.Chain.App.GetIBCKeeper().ChannelKeeper.GetUpgrade(path.EndpointA.Chain.GetContext(), path.EndpointA.ChannelConfig.PortID, path.EndpointA.ChannelID)
			suite.Require().True(found)

			// ensure that the channel has a valid upgrade sequence
			channel := path.EndpointB.GetChannel()
			channel.UpgradeSequence = 1
			path.EndpointB.SetChannel(channel)

			upgrade = types.Upgrade{
				Fields: types.UpgradeFields{
					Ordering:       types.UNORDERED,
					ConnectionHops: []string{path.EndpointB.ConnectionID},
					Version:        upgradeVersion,
				},
				Timeout:            types.NewUpgradeTimeout(path.EndpointA.Chain.GetTimeoutHeight(), 0),
				LatestSequenceSend: 1,
=======
func (suite *KeeperTestSuite) TestValidateProposedUpgradeFields() {
	var (
		proposedUpgrade *types.UpgradeFields
		path            *ibctesting.Path
	)

	tests := []struct {
		name     string
		malleate func()
		expPass  bool
	}{
		{
			name: "change channel version",
			malleate: func() {
				proposedUpgrade.Version = "1.0.0"
			},
			expPass: true,
		},
		{
			name: "change connection hops",
			malleate: func() {
				path := ibctesting.NewPath(suite.chainA, suite.chainB)
				suite.coordinator.Setup(path)
				proposedUpgrade.ConnectionHops = []string{path.EndpointA.ConnectionID}
			},
			expPass: true,
		},
		{
			name:     "fails with unmodified fields",
			malleate: func() {},
			expPass:  false,
		},
		{
			name: "fails when connection is not set",
			malleate: func() {
				storeKey := suite.chainA.GetSimApp().GetKey(exported.StoreKey)
				kvStore := suite.chainA.GetContext().KVStore(storeKey)
				kvStore.Delete(host.ConnectionKey(ibctesting.FirstConnectionID))
			},
			expPass: false,
		},
		{
			name: "fails when connection is not open",
			malleate: func() {
				connection := path.EndpointA.GetConnection()
				connection.State = connectiontypes.UNINITIALIZED
				path.EndpointA.SetConnection(connection)
			},
			expPass: false,
		},
	}

	for _, tc := range tests {
		tc := tc
		suite.Run(tc.name, func() {
			suite.SetupTest()
			path = ibctesting.NewPath(suite.chainA, suite.chainB)
			suite.coordinator.Setup(path)

			existingChannel := path.EndpointA.GetChannel()
			proposedUpgrade = &types.UpgradeFields{
				Ordering:       existingChannel.Ordering,
				ConnectionHops: existingChannel.ConnectionHops,
				Version:        existingChannel.Version,
>>>>>>> 36a00eca
			}

			tc.malleate()

<<<<<<< HEAD
			err = suite.chainB.GetSimApp().IBCKeeper.ChannelKeeper.StartFlushUpgradeHandshake(
				suite.chainB.GetContext(), path.EndpointB.ChannelConfig.PortID, path.EndpointB.ChannelID, upgrade.Fields,
				counterpartyChannel, counterpartyUpgrade, proofChannel, proofUpgrade, proofHeight,
			)

			if tc.expError != nil {
				suite.Require().Error(err)

				suite.Require().True(errorsmod.IsOf(err, tc.expError), err)
			} else {
				suite.Require().NoError(err)
			}
		})
	}
}

// TODO: add test for UpgradeTimeout.HasPassed() in this test suite
=======
			err := suite.chainA.GetSimApp().IBCKeeper.ChannelKeeper.ValidateUpgradeFields(suite.chainA.GetContext(), *proposedUpgrade, existingChannel)
			if tc.expPass {
				suite.Require().NoError(err)
			} else {
				suite.Require().Error(err)
			}
		})
	}
}
>>>>>>> 36a00eca
<|MERGE_RESOLUTION|>--- conflicted
+++ resolved
@@ -7,13 +7,9 @@
 
 	connectiontypes "github.com/cosmos/ibc-go/v7/modules/core/03-connection/types"
 	"github.com/cosmos/ibc-go/v7/modules/core/04-channel/types"
-<<<<<<< HEAD
 	commitmenttypes "github.com/cosmos/ibc-go/v7/modules/core/23-commitment/types"
 	host "github.com/cosmos/ibc-go/v7/modules/core/24-host"
-=======
-	host "github.com/cosmos/ibc-go/v7/modules/core/24-host"
 	"github.com/cosmos/ibc-go/v7/modules/core/exported"
->>>>>>> 36a00eca
 	ibctesting "github.com/cosmos/ibc-go/v7/testing"
 	"github.com/cosmos/ibc-go/v7/testing/mock"
 )
@@ -133,7 +129,6 @@
 	}
 }
 
-<<<<<<< HEAD
 // UpgradeInit will be run on chainA and startFlushUpgradeHandshake
 // will be called on chainB
 func (suite *KeeperTestSuite) TestStartFlushUpgradeHandshake() {
@@ -293,7 +288,26 @@
 				},
 				Timeout:            types.NewUpgradeTimeout(path.EndpointA.Chain.GetTimeoutHeight(), 0),
 				LatestSequenceSend: 1,
-=======
+			}
+
+			tc.malleate()
+
+			err = suite.chainB.GetSimApp().IBCKeeper.ChannelKeeper.StartFlushUpgradeHandshake(
+				suite.chainB.GetContext(), path.EndpointB.ChannelConfig.PortID, path.EndpointB.ChannelID, upgrade.Fields,
+				counterpartyChannel, counterpartyUpgrade, proofChannel, proofUpgrade, proofHeight,
+			)
+
+			if tc.expError != nil {
+				suite.Require().Error(err)
+
+				suite.Require().True(errorsmod.IsOf(err, tc.expError), err)
+			} else {
+				suite.Require().NoError(err)
+			}
+		})
+	}
+}
+
 func (suite *KeeperTestSuite) TestValidateProposedUpgradeFields() {
 	var (
 		proposedUpgrade *types.UpgradeFields
@@ -358,30 +372,10 @@
 				Ordering:       existingChannel.Ordering,
 				ConnectionHops: existingChannel.ConnectionHops,
 				Version:        existingChannel.Version,
->>>>>>> 36a00eca
 			}
 
 			tc.malleate()
 
-<<<<<<< HEAD
-			err = suite.chainB.GetSimApp().IBCKeeper.ChannelKeeper.StartFlushUpgradeHandshake(
-				suite.chainB.GetContext(), path.EndpointB.ChannelConfig.PortID, path.EndpointB.ChannelID, upgrade.Fields,
-				counterpartyChannel, counterpartyUpgrade, proofChannel, proofUpgrade, proofHeight,
-			)
-
-			if tc.expError != nil {
-				suite.Require().Error(err)
-
-				suite.Require().True(errorsmod.IsOf(err, tc.expError), err)
-			} else {
-				suite.Require().NoError(err)
-			}
-		})
-	}
-}
-
-// TODO: add test for UpgradeTimeout.HasPassed() in this test suite
-=======
 			err := suite.chainA.GetSimApp().IBCKeeper.ChannelKeeper.ValidateUpgradeFields(suite.chainA.GetContext(), *proposedUpgrade, existingChannel)
 			if tc.expPass {
 				suite.Require().NoError(err)
@@ -390,5 +384,4 @@
 			}
 		})
 	}
-}
->>>>>>> 36a00eca
+}