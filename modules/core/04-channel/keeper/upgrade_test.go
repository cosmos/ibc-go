--- conflicted
+++ resolved
@@ -223,7 +223,6 @@
 				suite.chainB.DeleteKey(host.ChannelUpgradeKey(path.EndpointB.ChannelConfig.PortID, path.EndpointB.ChannelID))
 			},
 			types.ErrUpgradeNotFound,
-<<<<<<< HEAD
 		},
 		{
 			"proposed upgrade fields must be equal to existing upgrade fields in crossing hellos",
@@ -244,28 +243,6 @@
 			commitmenttypes.ErrInvalidProof,
 		},
 		{
-=======
-		},
-		{
-			"proposed upgrade fields must be equal to existing upgrade fields in crossing hellos",
-			func() {
-				// crossing hellos
-				err := path.EndpointB.ChanUpgradeInit()
-				suite.Require().NoError(err)
-
-				proposedUpgrade.Fields.ConnectionHops = []string{ibctesting.InvalidID}
-			},
-			types.ErrInvalidUpgrade,
-		},
-		{
-			"startFlushUpgradeHandshake fails due to proof verification failure, counterparty upgrade connection hops are tampered with",
-			func() {
-				counterpartyUpgrade.Fields.ConnectionHops = []string{ibctesting.InvalidID}
-			},
-			commitmenttypes.ErrInvalidProof,
-		},
-		{
->>>>>>> f94ed4b3
 			"startFlushUpgradeHandshake fails due to incompatible upgrades, chainB proposes a new connection hop that does not match counterparty",
 			func() {
 				// reuse existing connection to create a new connection in a non OPEN state
@@ -274,11 +251,7 @@
 				connection.Counterparty.ConnectionId = "connection-50"
 
 				// set proposed connection in state
-<<<<<<< HEAD
-				proposedConnectionID := "connection-100"
-=======
 				proposedConnectionID := "connection-100" //nolint:goconst
->>>>>>> f94ed4b3
 				suite.chainB.GetSimApp().GetIBCKeeper().ConnectionKeeper.SetConnection(suite.chainB.GetContext(), proposedConnectionID, connection)
 				proposedUpgrade.Fields.ConnectionHops[0] = proposedConnectionID
 			},
@@ -299,11 +272,8 @@
 		tc := tc
 		suite.Run(tc.name, func() {
 			suite.SetupTest()
-<<<<<<< HEAD
-=======
 			expPass := tc.expError == nil
 
->>>>>>> f94ed4b3
 			path = ibctesting.NewPath(suite.chainA, suite.chainB)
 			suite.coordinator.Setup(path)
 
@@ -338,14 +308,7 @@
 				proofHeight,
 			)
 
-<<<<<<< HEAD
-			if tc.expError != nil {
-				suite.assertUpgradeError(err, tc.expError)
-				suite.Require().Empty(upgrade)
-			} else {
-=======
 			if expPass {
->>>>>>> f94ed4b3
 				suite.Require().NoError(err)
 				suite.Require().NotEmpty(upgrade)
 				suite.Require().Equal(proposedUpgrade.Fields, upgrade.Fields)
@@ -354,12 +317,9 @@
 				latestSequenceSend, found := path.EndpointB.Chain.GetSimApp().IBCKeeper.ChannelKeeper.GetNextSequenceSend(path.EndpointB.Chain.GetContext(), path.EndpointB.ChannelConfig.PortID, path.EndpointB.ChannelID)
 				suite.Require().True(found)
 				suite.Require().Equal(latestSequenceSend-1, upgrade.LatestSequenceSend)
-<<<<<<< HEAD
-=======
 			} else {
 				suite.assertUpgradeError(err, tc.expError)
 				suite.Require().Empty(upgrade)
->>>>>>> f94ed4b3
 			}
 		})
 	}
