--- conflicted
+++ resolved
@@ -165,18 +165,9 @@
 				// packet flushing timeout has expired, abort the upgrade and return nil,
 				// committing an error receipt to state, restoring the channel and successfully timing out the packet.
 				k.MustAbortUpgrade(ctx, packet.GetSourcePort(), packet.GetSourceChannel(), err)
-<<<<<<< HEAD
 			} else if !k.HasInflightPackets(ctx, packet.GetSourcePort(), packet.GetSourceChannel()) {
 				// set the channel state to flush complete if all packets have been flushed.
-				channel.State = types.STATE_FLUSHCOMPLETE
-=======
-				return nil
-			}
-
-			// set the channel state to flush complete if all packets have been flushed.
-			if !k.HasInflightPackets(ctx, packet.GetSourcePort(), packet.GetSourceChannel()) {
 				channel.State = types.FLUSHCOMPLETE
->>>>>>> 22dc59d6
 				k.SetChannel(ctx, packet.GetSourcePort(), packet.GetSourceChannel(), channel)
 			}
 			// upgrade fields have been set but the timeout has not. This can happen when the counterparty
