package keeper

import (
	"bytes"
	"context"
	"strconv"

	errorsmod "cosmossdk.io/errors"

<<<<<<< HEAD
	sdk "github.com/cosmos/cosmos-sdk/types"

=======
	capabilitytypes "github.com/cosmos/ibc-go/modules/capability/types"
>>>>>>> eb51dff4
	clienttypes "github.com/cosmos/ibc-go/v9/modules/core/02-client/types"
	connectiontypes "github.com/cosmos/ibc-go/v9/modules/core/03-connection/types"
	"github.com/cosmos/ibc-go/v9/modules/core/04-channel/types"
	"github.com/cosmos/ibc-go/v9/modules/core/exported"
)

// TimeoutPacket is called by a module which originally attempted to send a
// packet to a counterparty module, where the timeout height has passed on the
// counterparty chain without the packet being committed, to prove that the
// packet can no longer be executed and to allow the calling module to safely
// perform appropriate state transitions. Its intended usage is within the
// ante handler.
func (k *Keeper) TimeoutPacket(
	ctx context.Context,
	packet types.Packet,
	proof []byte,
	proofHeight exported.Height,
	nextSequenceRecv uint64,
) (string, error) {
	channel, found := k.GetChannel(ctx, packet.GetSourcePort(), packet.GetSourceChannel())
	if !found {
		return "", errorsmod.Wrapf(
			types.ErrChannelNotFound,
			"port ID (%s) channel ID (%s)", packet.GetSourcePort(), packet.GetSourceChannel(),
		)
	}

	// NOTE: TimeoutPacket is called by the AnteHandler which acts upon the packet.Route(),
	// so the capability authentication can be omitted here

	if packet.GetDestPort() != channel.Counterparty.PortId {
		return "", errorsmod.Wrapf(
			types.ErrInvalidPacket,
			"packet destination port doesn't match the counterparty's port (%s ≠ %s)", packet.GetDestPort(), channel.Counterparty.PortId,
		)
	}

	if packet.GetDestChannel() != channel.Counterparty.ChannelId {
		return "", errorsmod.Wrapf(
			types.ErrInvalidPacket,
			"packet destination channel doesn't match the counterparty's channel (%s ≠ %s)", packet.GetDestChannel(), channel.Counterparty.ChannelId,
		)
	}

	connectionEnd, found := k.connectionKeeper.GetConnection(ctx, channel.ConnectionHops[0])
	if !found {
		return "", errorsmod.Wrap(
			connectiontypes.ErrConnectionNotFound,
			channel.ConnectionHops[0],
		)
	}

	// check that timeout height or timeout timestamp has passed on the other end
	proofTimestamp, err := k.clientKeeper.GetClientTimestampAtHeight(ctx, connectionEnd.ClientId, proofHeight)
	if err != nil {
		return "", err
	}

	timeout := types.NewTimeout(packet.GetTimeoutHeight().(clienttypes.Height), packet.GetTimeoutTimestamp())
	if !timeout.Elapsed(proofHeight.(clienttypes.Height), proofTimestamp) {
		return "", errorsmod.Wrap(timeout.ErrTimeoutNotReached(proofHeight.(clienttypes.Height), proofTimestamp), "packet timeout not reached")
	}

	commitment := k.GetPacketCommitment(ctx, packet.GetSourcePort(), packet.GetSourceChannel(), packet.GetSequence())

	if len(commitment) == 0 {
		emitTimeoutPacketEvent(ctx, packet, channel)
		// This error indicates that the timeout has already been relayed
		// or there is a misconfigured relayer attempting to prove a timeout
		// for a packet never sent. Core IBC will treat this error as a no-op in order to
		// prevent an entire relay transaction from failing and consuming unnecessary fees.
		return "", types.ErrNoOpMsg
	}

	packetCommitment := types.CommitPacket(k.cdc, packet)

	// verify we sent the packet and haven't cleared it out yet
	if !bytes.Equal(commitment, packetCommitment) {
		return "", errorsmod.Wrapf(types.ErrInvalidPacket, "packet commitment bytes are not equal: got (%v), expected (%v)", commitment, packetCommitment)
	}

	switch channel.Ordering {
	case types.ORDERED:
		// check that packet has not been received
		if nextSequenceRecv > packet.GetSequence() {
			return "", errorsmod.Wrapf(
				types.ErrPacketReceived,
				"packet already received, next sequence receive > packet sequence (%d > %d)", nextSequenceRecv, packet.GetSequence(),
			)
		}

		// check that the recv sequence is as claimed
		err = k.connectionKeeper.VerifyNextSequenceRecv(
			ctx, connectionEnd, proofHeight, proof,
			packet.GetDestPort(), packet.GetDestChannel(), nextSequenceRecv,
		)
	case types.UNORDERED:
		err = k.connectionKeeper.VerifyPacketReceiptAbsence(
			ctx, connectionEnd, proofHeight, proof,
			packet.GetDestPort(), packet.GetDestChannel(), packet.GetSequence(),
		)
	default:
		panic(errorsmod.Wrap(types.ErrInvalidChannelOrdering, channel.Ordering.String()))
	}

	if err != nil {
		return "", err
	}

	// NOTE: the remaining code is located in the TimeoutExecuted function
	return channel.Version, nil
}

// TimeoutExecuted deletes the commitment send from this chain after it verifies timeout.
// If the timed-out packet came from an ORDERED channel then this channel will be closed.
// If the channel is in the FLUSHING state and there is a counterparty upgrade, then the
// upgrade will be aborted if the upgrade has timed out. Otherwise, if there are no more inflight packets,
// then the channel will be set to the FLUSHCOMPLETE state.
//
// CONTRACT: this function must be called in the IBC handler
func (k *Keeper) TimeoutExecuted(
<<<<<<< HEAD
	ctx sdk.Context,
=======
	ctx context.Context,
	chanCap *capabilitytypes.Capability,
>>>>>>> eb51dff4
	packet types.Packet,
) error {
	channel, found := k.GetChannel(ctx, packet.GetSourcePort(), packet.GetSourceChannel())
	if !found {
		return errorsmod.Wrapf(types.ErrChannelNotFound, "port ID (%s) channel ID (%s)", packet.GetSourcePort(), packet.GetSourceChannel())
	}

	k.deletePacketCommitment(ctx, packet.GetSourcePort(), packet.GetSourceChannel(), packet.GetSequence())

	// if an upgrade is in progress, handling packet flushing and update channel state appropriately
	if channel.State == types.FLUSHING && channel.Ordering == types.UNORDERED {
		k.handleFlushState(ctx, packet, channel)
	}

	if channel.Ordering == types.ORDERED {
		// NOTE: if the channel is ORDERED and a packet is timed out in FLUSHING state then
		// all upgrade information is deleted and the channel is set to CLOSED.
		if channel.State == types.FLUSHING {
			k.deleteUpgradeInfo(ctx, packet.GetSourcePort(), packet.GetSourceChannel())
			k.Logger(ctx).Info(
				"upgrade info deleted",
				"port_id", packet.GetSourcePort(),
				"channel_id", packet.GetSourceChannel(),
				"upgrade_sequence", channel.UpgradeSequence,
			)
		}

		channel.State = types.CLOSED
		k.SetChannel(ctx, packet.GetSourcePort(), packet.GetSourceChannel(), channel)
		emitChannelClosedEvent(ctx, packet, channel)
	}

	k.Logger(ctx).Info(
		"packet timed-out",
		"sequence", strconv.FormatUint(packet.GetSequence(), 10),
		"src_port", packet.GetSourcePort(),
		"src_channel", packet.GetSourceChannel(),
		"dst_port", packet.GetDestPort(),
		"dst_channel", packet.GetDestChannel(),
	)

	// emit an event marking that we have processed the timeout
	emitTimeoutPacketEvent(ctx, packet, channel)

	return nil
}

// TimeoutOnClose is called by a module in order to prove that the channel to
// which an unreceived packet was addressed has been closed, so the packet will
// never be received (even if the timeoutHeight has not yet been reached).
func (k *Keeper) TimeoutOnClose(
<<<<<<< HEAD
	ctx sdk.Context,
=======
	ctx context.Context,
	chanCap *capabilitytypes.Capability,
>>>>>>> eb51dff4
	packet types.Packet,
	proof,
	closedProof []byte,
	proofHeight exported.Height,
	nextSequenceRecv uint64,
	counterpartyUpgradeSequence uint64,
) (string, error) {
	channel, found := k.GetChannel(ctx, packet.GetSourcePort(), packet.GetSourceChannel())
	if !found {
		return "", errorsmod.Wrapf(types.ErrChannelNotFound, "port ID (%s) channel ID (%s)", packet.GetSourcePort(), packet.GetSourceChannel())
	}

	if packet.GetDestPort() != channel.Counterparty.PortId {
		return "", errorsmod.Wrapf(
			types.ErrInvalidPacket,
			"packet destination port doesn't match the counterparty's port (%s ≠ %s)", packet.GetDestPort(), channel.Counterparty.PortId,
		)
	}

	if packet.GetDestChannel() != channel.Counterparty.ChannelId {
		return "", errorsmod.Wrapf(
			types.ErrInvalidPacket,
			"packet destination channel doesn't match the counterparty's channel (%s ≠ %s)", packet.GetDestChannel(), channel.Counterparty.ChannelId,
		)
	}

	connectionEnd, found := k.connectionKeeper.GetConnection(ctx, channel.ConnectionHops[0])
	if !found {
		return "", errorsmod.Wrap(connectiontypes.ErrConnectionNotFound, channel.ConnectionHops[0])
	}

	commitment := k.GetPacketCommitment(ctx, packet.GetSourcePort(), packet.GetSourceChannel(), packet.GetSequence())

	if len(commitment) == 0 {
		emitTimeoutPacketEvent(ctx, packet, channel)
		// This error indicates that the timeout has already been relayed
		// or there is a misconfigured relayer attempting to prove a timeout
		// for a packet never sent. Core IBC will treat this error as a no-op in order to
		// prevent an entire relay transaction from failing and consuming unnecessary fees.
		return "", types.ErrNoOpMsg
	}

	packetCommitment := types.CommitPacket(k.cdc, packet)

	// verify we sent the packet and haven't cleared it out yet
	if !bytes.Equal(commitment, packetCommitment) {
		return "", errorsmod.Wrapf(types.ErrInvalidPacket, "packet commitment bytes are not equal: got (%v), expected (%v)", commitment, packetCommitment)
	}

	counterpartyHops := []string{connectionEnd.Counterparty.ConnectionId}

	counterparty := types.NewCounterparty(packet.GetSourcePort(), packet.GetSourceChannel())
	expectedChannel := types.Channel{
		State:           types.CLOSED,
		Ordering:        channel.Ordering,
		Counterparty:    counterparty,
		ConnectionHops:  counterpartyHops,
		Version:         channel.Version,
		UpgradeSequence: counterpartyUpgradeSequence,
	}

	// check that the opposing channel end has closed
	if err := k.connectionKeeper.VerifyChannelState(
		ctx, connectionEnd, proofHeight, closedProof,
		channel.Counterparty.PortId, channel.Counterparty.ChannelId,
		expectedChannel,
	); err != nil {
		return "", err
	}

	var err error
	switch channel.Ordering {
	case types.ORDERED:
		// check that packet has not been received
		if nextSequenceRecv > packet.GetSequence() {
			return "", errorsmod.Wrapf(types.ErrInvalidPacket, "packet already received, next sequence receive > packet sequence (%d > %d", nextSequenceRecv, packet.GetSequence())
		}

		// check that the recv sequence is as claimed
		err = k.connectionKeeper.VerifyNextSequenceRecv(
			ctx, connectionEnd, proofHeight, proof,
			packet.GetDestPort(), packet.GetDestChannel(), nextSequenceRecv,
		)
	case types.UNORDERED:
		err = k.connectionKeeper.VerifyPacketReceiptAbsence(
			ctx, connectionEnd, proofHeight, proof,
			packet.GetDestPort(), packet.GetDestChannel(), packet.GetSequence(),
		)
	default:
		panic(errorsmod.Wrap(types.ErrInvalidChannelOrdering, channel.Ordering.String()))
	}

	if err != nil {
		return "", err
	}

	// NOTE: the remaining code is located in the TimeoutExecuted function
	return channel.Version, nil
}<|MERGE_RESOLUTION|>--- conflicted
+++ resolved
@@ -7,12 +7,6 @@
 
 	errorsmod "cosmossdk.io/errors"
 
-<<<<<<< HEAD
-	sdk "github.com/cosmos/cosmos-sdk/types"
-
-=======
-	capabilitytypes "github.com/cosmos/ibc-go/modules/capability/types"
->>>>>>> eb51dff4
 	clienttypes "github.com/cosmos/ibc-go/v9/modules/core/02-client/types"
 	connectiontypes "github.com/cosmos/ibc-go/v9/modules/core/03-connection/types"
 	"github.com/cosmos/ibc-go/v9/modules/core/04-channel/types"
@@ -134,12 +128,7 @@
 //
 // CONTRACT: this function must be called in the IBC handler
 func (k *Keeper) TimeoutExecuted(
-<<<<<<< HEAD
-	ctx sdk.Context,
-=======
 	ctx context.Context,
-	chanCap *capabilitytypes.Capability,
->>>>>>> eb51dff4
 	packet types.Packet,
 ) error {
 	channel, found := k.GetChannel(ctx, packet.GetSourcePort(), packet.GetSourceChannel())
@@ -191,12 +180,7 @@
 // which an unreceived packet was addressed has been closed, so the packet will
 // never be received (even if the timeoutHeight has not yet been reached).
 func (k *Keeper) TimeoutOnClose(
-<<<<<<< HEAD
-	ctx sdk.Context,
-=======
 	ctx context.Context,
-	chanCap *capabilitytypes.Capability,
->>>>>>> eb51dff4
 	packet types.Packet,
 	proof,
 	closedProof []byte,
