--- conflicted
+++ resolved
@@ -479,21 +479,12 @@
 	suite.Require().False(found)
 	suite.Require().Empty(errorReceipt)
 
-<<<<<<< HEAD
-	expErrorReceipt := types.NewUpgradeError(1, fmt.Errorf("testing")).GetErrorReceipt()
-	suite.chainA.App.GetIBCKeeper().ChannelKeeper.SetUpgradeErrorReceipt(suite.chainA.GetContext(), path.EndpointA.ChannelConfig.PortID, path.EndpointA.ChannelID, expErrorReceipt)
-
-	errorReceipt, found = suite.chainA.App.GetIBCKeeper().ChannelKeeper.GetUpgradeErrorReceipt(suite.chainA.GetContext(), path.EndpointA.ChannelConfig.PortID, path.EndpointA.ChannelID)
-	suite.Require().True(found)
-	suite.Require().Equal(expErrorReceipt, errorReceipt)
-=======
 	expError := types.NewUpgradeError(1, fmt.Errorf("testing"))
 	suite.chainA.App.GetIBCKeeper().ChannelKeeper.WriteErrorReceipt(suite.chainA.GetContext(), path.EndpointA.ChannelConfig.PortID, path.EndpointA.ChannelID, expError)
 
 	errorReceipt, found = suite.chainA.App.GetIBCKeeper().ChannelKeeper.GetUpgradeErrorReceipt(suite.chainA.GetContext(), path.EndpointA.ChannelConfig.PortID, path.EndpointA.ChannelID)
 	suite.Require().True(found)
 	suite.Require().Equal(expError.GetErrorReceipt(), errorReceipt)
->>>>>>> bf12ce32
 }
 
 // TestDefaultSetParams tests the default params set are what is expected
@@ -568,12 +559,8 @@
 			receipts := suite.chainA.App.GetIBCKeeper().ChannelKeeper.GetAllPacketReceipts(suite.chainA.GetContext())
 			suite.Require().Len(receipts, int(expReceiptsLen))
 
-<<<<<<< HEAD
-			start := suite.chainA.App.GetIBCKeeper().ChannelKeeper.GetPruningSequenceStart(suite.chainA.GetContext(), path.EndpointA.ChannelConfig.PortID, path.EndpointA.ChannelID)
-=======
 			start, found := suite.chainA.App.GetIBCKeeper().ChannelKeeper.GetPruningSequenceStart(suite.chainA.GetContext(), path.EndpointA.ChannelConfig.PortID, path.EndpointA.ChannelID)
 			suite.Require().True(found)
->>>>>>> bf12ce32
 			suite.Require().Equal(start, expPruningSequenceStart)
 		}
 	)
@@ -591,12 +578,8 @@
 			func() {},
 			func(pruned, left uint64) {
 				// Assert that PruneSequenceStart and PruneSequenceEnd are both set to 1.
-<<<<<<< HEAD
-				start := suite.chainA.App.GetIBCKeeper().ChannelKeeper.GetPruningSequenceStart(suite.chainA.GetContext(), path.EndpointA.ChannelConfig.PortID, path.EndpointA.ChannelID)
-=======
 				start, found := suite.chainA.App.GetIBCKeeper().ChannelKeeper.GetPruningSequenceStart(suite.chainA.GetContext(), path.EndpointA.ChannelConfig.PortID, path.EndpointA.ChannelID)
 				suite.Require().True(found)
->>>>>>> bf12ce32
 				end, found := suite.chainA.App.GetIBCKeeper().ChannelKeeper.GetPruningSequenceEnd(suite.chainA.GetContext(), path.EndpointA.ChannelConfig.PortID, path.EndpointA.ChannelID)
 				suite.Require().True(found)
 
@@ -613,11 +596,7 @@
 			"success: stale packet state pruned up to limit",
 			func() {
 				// Send 10 packets from B -> A, creating 10 packet receipts and 10 packet acks on A.
-<<<<<<< HEAD
-				suite.sendMockPackets(path, 10)
-=======
 				suite.sendMockPackets(path, 10, true)
->>>>>>> bf12ce32
 			},
 			func() {},
 			func(pruned, left uint64) {
@@ -637,11 +616,7 @@
 			"success: stale packet state partially pruned",
 			func() {
 				// Send 10 packets from B -> A, creating 10 packet receipts and 10 packet acks on A.
-<<<<<<< HEAD
-				suite.sendMockPackets(path, 10)
-=======
 				suite.sendMockPackets(path, 10, true)
->>>>>>> bf12ce32
 			},
 			func() {
 				// Prune only 6 packet acks.
@@ -658,8 +633,6 @@
 			nil,
 		},
 		{
-<<<<<<< HEAD
-=======
 			"success: stale packet state with a higher limit",
 			func() {
 				// Send 10 packets from B -> A, creating 10 packet receipts and 10 packet acks on A.
@@ -680,25 +653,16 @@
 			nil,
 		},
 		{
->>>>>>> bf12ce32
 			"success: stale packet state pruned, two upgrades",
 			func() {
 				// Send 10 packets from B -> A, creating 10 packet receipts and 10 packet acks on A.
 				// This is _before_ the first upgrade.
-<<<<<<< HEAD
-				suite.sendMockPackets(path, 10)
-=======
 				suite.sendMockPackets(path, 10, true)
->>>>>>> bf12ce32
 			},
 			func() {
 				// Previous upgrade is complete, send additional packets and do yet another upgrade.
 				// This is _after_ the first upgrade.
-<<<<<<< HEAD
-				suite.sendMockPackets(path, 5)
-=======
 				suite.sendMockPackets(path, 5, true)
->>>>>>> bf12ce32
 
 				// Do another upgrade.
 				upgradeFields = types.UpgradeFields{Version: fmt.Sprintf("%s-v3", ibcmock.Version)}
@@ -725,11 +689,7 @@
 			func() {
 				// Send 10 packets from B -> A, creating 10 packet receipts and 10 packet acks on A.
 				// This is _before_ the first upgrade.
-<<<<<<< HEAD
-				suite.sendMockPackets(path, 10)
-=======
 				suite.sendMockPackets(path, 10, true)
->>>>>>> bf12ce32
 			},
 			func() {
 				// Prune 5 on A.
@@ -750,11 +710,7 @@
 
 				// Previous upgrade is complete, send additional packets and do yet another upgrade.
 				// This is _after_ the first upgrade.
-<<<<<<< HEAD
-				suite.sendMockPackets(path, 10)
-=======
 				suite.sendMockPackets(path, 10, true)
->>>>>>> bf12ce32
 
 				// Do another upgrade.
 				upgradeFields = types.UpgradeFields{Version: fmt.Sprintf("%s-v3", ibcmock.Version)}
@@ -777,22 +733,14 @@
 			func() {
 				// Send 5 packets from B -> A, creating 5 packet receipts and 5 packet acks on A.
 				// This is _before_ the first upgrade.
-<<<<<<< HEAD
-				suite.sendMockPackets(path, 5)
-=======
 				suite.sendMockPackets(path, 5, true)
->>>>>>> bf12ce32
 
 				// Set Order for upgrade to Ordered.
 				upgradeFields = types.UpgradeFields{Version: fmt.Sprintf("%s-v2", ibcmock.Version), Ordering: types.ORDERED}
 			},
 			func() {
 				// Previous upgrade is complete, send additional packets now on ordered channel (only acks!)
-<<<<<<< HEAD
-				suite.sendMockPackets(path, 10)
-=======
 				suite.sendMockPackets(path, 10, true)
->>>>>>> bf12ce32
 
 				// Do another upgrade (go back to Unordered)
 				upgradeFields = types.UpgradeFields{Version: fmt.Sprintf("%s-v3", ibcmock.Version), Ordering: types.UNORDERED}
@@ -812,11 +760,7 @@
 			"success: packets sent before upgrade are pruned, after upgrade are not",
 			func() {
 				// Send 5 packets from B -> A, creating 5 packet receipts and 5 packet acks on A.
-<<<<<<< HEAD
-				suite.sendMockPackets(path, 5)
-=======
 				suite.sendMockPackets(path, 5, true)
->>>>>>> bf12ce32
 			},
 			func() {},
 			func(pruned, left uint64) {
@@ -825,11 +769,7 @@
 				suite.Require().Equal(uint64(0), left)
 
 				// channel upgraded, send additional packets and try and prune.
-<<<<<<< HEAD
-				suite.sendMockPackets(path, 12)
-=======
 				suite.sendMockPackets(path, 12, true)
->>>>>>> bf12ce32
 
 				// attempt to prune 5.
 				pruned, left, err := suite.chainA.App.GetIBCKeeper().ChannelKeeper.PruneAcknowledgements(
@@ -849,8 +789,6 @@
 			nil,
 		},
 		{
-<<<<<<< HEAD
-=======
 			"success: packets sent with 2 middle sequences that don't have an ack stored",
 			func() {
 				// Send 12 packets from B -> A with 2 packets that timeout
@@ -874,7 +812,6 @@
 			nil,
 		},
 		{
->>>>>>> bf12ce32
 			"failure: packet sequence start not set",
 			func() {},
 			func() {
@@ -955,19 +892,6 @@
 	suite.Require().NoError(err)
 }
 
-<<<<<<< HEAD
-// sendMockPacket sends a packet from source to dest and acknowledges it on the source (completing the packet lifecycle).
-// Question(jim): find a nicer home for this?
-func (suite *KeeperTestSuite) sendMockPackets(path *ibctesting.Path, numPackets int) {
-	for i := 0; i < numPackets; i++ {
-
-		sequence, err := path.EndpointB.SendPacket(clienttypes.NewHeight(1, 1000), disabledTimeoutTimestamp, ibctesting.MockPacketData)
-		suite.Require().NoError(err)
-
-		packet := types.NewPacket(ibctesting.MockPacketData, sequence, path.EndpointB.ChannelConfig.PortID, path.EndpointB.ChannelID, path.EndpointA.ChannelConfig.PortID, path.EndpointA.ChannelID, clienttypes.NewHeight(1, 1000), disabledTimeoutTimestamp)
-		err = path.RelayPacket(packet)
-		suite.Require().NoError(err)
-=======
 // sendMockPacket sends a packet from source to dest and acknowledges it on the source (completing the packet lifecycle)
 // if acknowledge is true. If acknowledge is false, then the packet will be sent, but timed out.
 // Question(jim): find a nicer home for this?
@@ -995,6 +919,5 @@
 			err = path.EndpointB.TimeoutPacket(packet)
 			suite.Require().NoError(err)
 		}
->>>>>>> bf12ce32
 	}
 }