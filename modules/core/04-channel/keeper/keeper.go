package keeper

import (
	"strconv"
	"strings"

	db "github.com/cometbft/cometbft-db"
	"github.com/cometbft/cometbft/libs/log"
	"github.com/cosmos/cosmos-sdk/codec"
	storetypes "github.com/cosmos/cosmos-sdk/store/types"
	sdk "github.com/cosmos/cosmos-sdk/types"
	errorsmod "github.com/cosmos/cosmos-sdk/types/errors"
	capabilitytypes "github.com/cosmos/cosmos-sdk/x/capability/types"

	clienttypes "github.com/cosmos/ibc-go/v7/modules/core/02-client/types"
	connectiontypes "github.com/cosmos/ibc-go/v7/modules/core/03-connection/types"
	"github.com/cosmos/ibc-go/v7/modules/core/04-channel/types"
	porttypes "github.com/cosmos/ibc-go/v7/modules/core/05-port/types"
	host "github.com/cosmos/ibc-go/v7/modules/core/24-host"
	"github.com/cosmos/ibc-go/v7/modules/core/exported"
)

var _ porttypes.ICS4Wrapper = Keeper{}

// Keeper defines the IBC channel keeper
type Keeper struct {
	// implements gRPC QueryServer interface
	types.QueryServer

	storeKey         storetypes.StoreKey
	cdc              codec.BinaryCodec
	clientKeeper     types.ClientKeeper
	connectionKeeper types.ConnectionKeeper
	portKeeper       types.PortKeeper
	scopedKeeper     exported.ScopedKeeper
}

// NewKeeper creates a new IBC channel Keeper instance
func NewKeeper(
	cdc codec.BinaryCodec, key storetypes.StoreKey,
	clientKeeper types.ClientKeeper, connectionKeeper types.ConnectionKeeper,
	portKeeper types.PortKeeper, scopedKeeper exported.ScopedKeeper,
) Keeper {
	return Keeper{
		storeKey:         key,
		cdc:              cdc,
		clientKeeper:     clientKeeper,
		connectionKeeper: connectionKeeper,
		portKeeper:       portKeeper,
		scopedKeeper:     scopedKeeper,
	}
}

// Logger returns a module-specific logger.
func (k Keeper) Logger(ctx sdk.Context) log.Logger {
	return ctx.Logger().With("module", "x/"+exported.ModuleName+"/"+types.SubModuleName)
}

// GenerateChannelIdentifier returns the next channel identifier.
func (k Keeper) GenerateChannelIdentifier(ctx sdk.Context) string {
	nextChannelSeq := k.GetNextChannelSequence(ctx)
	channelID := types.FormatChannelIdentifier(nextChannelSeq)

	nextChannelSeq++
	k.SetNextChannelSequence(ctx, nextChannelSeq)
	return channelID
}

// HasChannel true if the channel with the given identifiers exists in state.
func (k Keeper) HasChannel(ctx sdk.Context, portID, channelID string) bool {
	store := ctx.KVStore(k.storeKey)
	return store.Has(host.ChannelKey(portID, channelID))
}

// GetChannel returns a channel with a particular identifier binded to a specific port
func (k Keeper) GetChannel(ctx sdk.Context, portID, channelID string) (types.Channel, bool) {
	store := ctx.KVStore(k.storeKey)
	bz := store.Get(host.ChannelKey(portID, channelID))
	if len(bz) == 0 {
		return types.Channel{}, false
	}

	var channel types.Channel
	k.cdc.MustUnmarshal(bz, &channel)
	return channel, true
}

// SetChannel sets a channel to the store
func (k Keeper) SetChannel(ctx sdk.Context, portID, channelID string, channel types.Channel) {
	store := ctx.KVStore(k.storeKey)
	bz := k.cdc.MustMarshal(&channel)
	store.Set(host.ChannelKey(portID, channelID), bz)
}

// GetAppVersion gets the version for the specified channel.
func (k Keeper) GetAppVersion(ctx sdk.Context, portID, channelID string) (string, bool) {
	channel, found := k.GetChannel(ctx, portID, channelID)
	if !found {
		return "", false
	}

	return channel.Version, true
}

// GetNextChannelSequence gets the next channel sequence from the store.
func (k Keeper) GetNextChannelSequence(ctx sdk.Context) uint64 {
	store := ctx.KVStore(k.storeKey)
	bz := store.Get([]byte(types.KeyNextChannelSequence))
	if len(bz) == 0 {
		panic("next channel sequence is nil")
	}

	return sdk.BigEndianToUint64(bz)
}

// SetNextChannelSequence sets the next channel sequence to the store.
func (k Keeper) SetNextChannelSequence(ctx sdk.Context, sequence uint64) {
	store := ctx.KVStore(k.storeKey)
	bz := sdk.Uint64ToBigEndian(sequence)
	store.Set([]byte(types.KeyNextChannelSequence), bz)
}

// GetNextSequenceSend gets a channel's next send sequence from the store
func (k Keeper) GetNextSequenceSend(ctx sdk.Context, portID, channelID string) (uint64, bool) {
	store := ctx.KVStore(k.storeKey)
	bz := store.Get(host.NextSequenceSendKey(portID, channelID))
	if len(bz) == 0 {
		return 0, false
	}

	return sdk.BigEndianToUint64(bz), true
}

// SetNextSequenceSend sets a channel's next send sequence to the store
func (k Keeper) SetNextSequenceSend(ctx sdk.Context, portID, channelID string, sequence uint64) {
	store := ctx.KVStore(k.storeKey)
	bz := sdk.Uint64ToBigEndian(sequence)
	store.Set(host.NextSequenceSendKey(portID, channelID), bz)
}

// GetNextSequenceRecv gets a channel's next receive sequence from the store
func (k Keeper) GetNextSequenceRecv(ctx sdk.Context, portID, channelID string) (uint64, bool) {
	store := ctx.KVStore(k.storeKey)
	bz := store.Get(host.NextSequenceRecvKey(portID, channelID))
	if len(bz) == 0 {
		return 0, false
	}

	return sdk.BigEndianToUint64(bz), true
}

// SetNextSequenceRecv sets a channel's next receive sequence to the store
func (k Keeper) SetNextSequenceRecv(ctx sdk.Context, portID, channelID string, sequence uint64) {
	store := ctx.KVStore(k.storeKey)
	bz := sdk.Uint64ToBigEndian(sequence)
	store.Set(host.NextSequenceRecvKey(portID, channelID), bz)
}

// GetNextSequenceAck gets a channel's next ack sequence from the store
func (k Keeper) GetNextSequenceAck(ctx sdk.Context, portID, channelID string) (uint64, bool) {
	store := ctx.KVStore(k.storeKey)
	bz := store.Get(host.NextSequenceAckKey(portID, channelID))
	if len(bz) == 0 {
		return 0, false
	}

	return sdk.BigEndianToUint64(bz), true
}

// SetNextSequenceAck sets a channel's next ack sequence to the store
func (k Keeper) SetNextSequenceAck(ctx sdk.Context, portID, channelID string, sequence uint64) {
	store := ctx.KVStore(k.storeKey)
	bz := sdk.Uint64ToBigEndian(sequence)
	store.Set(host.NextSequenceAckKey(portID, channelID), bz)
}

// GetPacketReceipt gets a packet receipt from the store
func (k Keeper) GetPacketReceipt(ctx sdk.Context, portID, channelID string, sequence uint64) (string, bool) {
	store := ctx.KVStore(k.storeKey)
	bz := store.Get(host.PacketReceiptKey(portID, channelID, sequence))
	if len(bz) == 0 {
		return "", false
	}

	return string(bz), true
}

// SetPacketReceipt sets an empty packet receipt to the store
func (k Keeper) SetPacketReceipt(ctx sdk.Context, portID, channelID string, sequence uint64) {
	store := ctx.KVStore(k.storeKey)
	store.Set(host.PacketReceiptKey(portID, channelID, sequence), []byte{byte(1)})
}

// GetPacketCommitment gets the packet commitment hash from the store
func (k Keeper) GetPacketCommitment(ctx sdk.Context, portID, channelID string, sequence uint64) []byte {
	store := ctx.KVStore(k.storeKey)
	bz := store.Get(host.PacketCommitmentKey(portID, channelID, sequence))
	return bz
}

// HasPacketCommitment returns true if the packet commitment exists
func (k Keeper) HasPacketCommitment(ctx sdk.Context, portID, channelID string, sequence uint64) bool {
	store := ctx.KVStore(k.storeKey)
	return store.Has(host.PacketCommitmentKey(portID, channelID, sequence))
}

// SetPacketCommitment sets the packet commitment hash to the store
func (k Keeper) SetPacketCommitment(ctx sdk.Context, portID, channelID string, sequence uint64, commitmentHash []byte) {
	store := ctx.KVStore(k.storeKey)
	store.Set(host.PacketCommitmentKey(portID, channelID, sequence), commitmentHash)
}

func (k Keeper) deletePacketCommitment(ctx sdk.Context, portID, channelID string, sequence uint64) {
	store := ctx.KVStore(k.storeKey)
	store.Delete(host.PacketCommitmentKey(portID, channelID, sequence))
}

// SetPacketAcknowledgement sets the packet ack hash to the store
func (k Keeper) SetPacketAcknowledgement(ctx sdk.Context, portID, channelID string, sequence uint64, ackHash []byte) {
	store := ctx.KVStore(k.storeKey)
	store.Set(host.PacketAcknowledgementKey(portID, channelID, sequence), ackHash)
}

// GetPacketAcknowledgement gets the packet ack hash from the store
func (k Keeper) GetPacketAcknowledgement(ctx sdk.Context, portID, channelID string, sequence uint64) ([]byte, bool) {
	store := ctx.KVStore(k.storeKey)
	bz := store.Get(host.PacketAcknowledgementKey(portID, channelID, sequence))
	if len(bz) == 0 {
		return nil, false
	}
	return bz, true
}

// HasPacketAcknowledgement check if the packet ack hash is already on the store
func (k Keeper) HasPacketAcknowledgement(ctx sdk.Context, portID, channelID string, sequence uint64) bool {
	store := ctx.KVStore(k.storeKey)
	return store.Has(host.PacketAcknowledgementKey(portID, channelID, sequence))
}

// IteratePacketSequence provides an iterator over all send, receive or ack sequences.
// For each sequence, cb will be called. If the cb returns true, the iterator
// will close and stop.
func (k Keeper) IteratePacketSequence(ctx sdk.Context, iterator db.Iterator, cb func(portID, channelID string, sequence uint64) bool) {
	defer sdk.LogDeferred(ctx.Logger(), func() error { return iterator.Close() })
	for ; iterator.Valid(); iterator.Next() {
		portID, channelID, err := host.ParseChannelPath(string(iterator.Key()))
		if err != nil {
			// return if the key is not a channel key
			return
		}

		sequence := sdk.BigEndianToUint64(iterator.Value())

		if cb(portID, channelID, sequence) {
			break
		}
	}
}

// GetAllPacketSendSeqs returns all stored next send sequences.
func (k Keeper) GetAllPacketSendSeqs(ctx sdk.Context) (seqs []types.PacketSequence) {
	store := ctx.KVStore(k.storeKey)
	iterator := sdk.KVStorePrefixIterator(store, []byte(host.KeyNextSeqSendPrefix))
	k.IteratePacketSequence(ctx, iterator, func(portID, channelID string, nextSendSeq uint64) bool {
		ps := types.NewPacketSequence(portID, channelID, nextSendSeq)
		seqs = append(seqs, ps)
		return false
	})
	return seqs
}

// GetAllPacketRecvSeqs returns all stored next recv sequences.
func (k Keeper) GetAllPacketRecvSeqs(ctx sdk.Context) (seqs []types.PacketSequence) {
	store := ctx.KVStore(k.storeKey)
	iterator := sdk.KVStorePrefixIterator(store, []byte(host.KeyNextSeqRecvPrefix))
	k.IteratePacketSequence(ctx, iterator, func(portID, channelID string, nextRecvSeq uint64) bool {
		ps := types.NewPacketSequence(portID, channelID, nextRecvSeq)
		seqs = append(seqs, ps)
		return false
	})
	return seqs
}

// GetAllPacketAckSeqs returns all stored next acknowledgements sequences.
func (k Keeper) GetAllPacketAckSeqs(ctx sdk.Context) (seqs []types.PacketSequence) {
	store := ctx.KVStore(k.storeKey)
	iterator := sdk.KVStorePrefixIterator(store, []byte(host.KeyNextSeqAckPrefix))
	k.IteratePacketSequence(ctx, iterator, func(portID, channelID string, nextAckSeq uint64) bool {
		ps := types.NewPacketSequence(portID, channelID, nextAckSeq)
		seqs = append(seqs, ps)
		return false
	})
	return seqs
}

// IteratePacketCommitment provides an iterator over all PacketCommitment objects. For each
// packet commitment, cb will be called. If the cb returns true, the iterator will close
// and stop.
func (k Keeper) IteratePacketCommitment(ctx sdk.Context, cb func(portID, channelID string, sequence uint64, hash []byte) bool) {
	store := ctx.KVStore(k.storeKey)
	iterator := sdk.KVStorePrefixIterator(store, []byte(host.KeyPacketCommitmentPrefix))
	k.iterateHashes(ctx, iterator, cb)
}

// GetAllPacketCommitments returns all stored PacketCommitments objects.
func (k Keeper) GetAllPacketCommitments(ctx sdk.Context) (commitments []types.PacketState) {
	k.IteratePacketCommitment(ctx, func(portID, channelID string, sequence uint64, hash []byte) bool {
		pc := types.NewPacketState(portID, channelID, sequence, hash)
		commitments = append(commitments, pc)
		return false
	})
	return commitments
}

// IteratePacketCommitmentAtChannel provides an iterator over all PacketCommmitment objects
// at a specified channel. For each packet commitment, cb will be called. If the cb returns
// true, the iterator will close and stop.
func (k Keeper) IteratePacketCommitmentAtChannel(ctx sdk.Context, portID, channelID string, cb func(_, _ string, sequence uint64, hash []byte) bool) {
	store := ctx.KVStore(k.storeKey)
	iterator := sdk.KVStorePrefixIterator(store, []byte(host.PacketCommitmentPrefixPath(portID, channelID)))
	k.iterateHashes(ctx, iterator, cb)
}

// GetAllPacketCommitmentsAtChannel returns all stored PacketCommitments objects for a specified
// port ID and channel ID.
func (k Keeper) GetAllPacketCommitmentsAtChannel(ctx sdk.Context, portID, channelID string) (commitments []types.PacketState) {
	k.IteratePacketCommitmentAtChannel(ctx, portID, channelID, func(_, _ string, sequence uint64, hash []byte) bool {
		pc := types.NewPacketState(portID, channelID, sequence, hash)
		commitments = append(commitments, pc)
		return false
	})
	return commitments
}

// IteratePacketReceipt provides an iterator over all PacketReceipt objects. For each
// receipt, cb will be called. If the cb returns true, the iterator will close
// and stop.
func (k Keeper) IteratePacketReceipt(ctx sdk.Context, cb func(portID, channelID string, sequence uint64, receipt []byte) bool) {
	store := ctx.KVStore(k.storeKey)
	iterator := sdk.KVStorePrefixIterator(store, []byte(host.KeyPacketReceiptPrefix))
	k.iterateHashes(ctx, iterator, cb)
}

// GetAllPacketReceipts returns all stored PacketReceipt objects.
func (k Keeper) GetAllPacketReceipts(ctx sdk.Context) (receipts []types.PacketState) {
	k.IteratePacketReceipt(ctx, func(portID, channelID string, sequence uint64, receipt []byte) bool {
		packetReceipt := types.NewPacketState(portID, channelID, sequence, receipt)
		receipts = append(receipts, packetReceipt)
		return false
	})
	return receipts
}

// IteratePacketAcknowledgement provides an iterator over all PacketAcknowledgement objects. For each
// aknowledgement, cb will be called. If the cb returns true, the iterator will close
// and stop.
func (k Keeper) IteratePacketAcknowledgement(ctx sdk.Context, cb func(portID, channelID string, sequence uint64, hash []byte) bool) {
	store := ctx.KVStore(k.storeKey)
	iterator := sdk.KVStorePrefixIterator(store, []byte(host.KeyPacketAckPrefix))
	k.iterateHashes(ctx, iterator, cb)
}

// GetAllPacketAcks returns all stored PacketAcknowledgements objects.
func (k Keeper) GetAllPacketAcks(ctx sdk.Context) (acks []types.PacketState) {
	k.IteratePacketAcknowledgement(ctx, func(portID, channelID string, sequence uint64, ack []byte) bool {
		packetAck := types.NewPacketState(portID, channelID, sequence, ack)
		acks = append(acks, packetAck)
		return false
	})
	return acks
}

// IterateChannels provides an iterator over all Channel objects. For each
// Channel, cb will be called. If the cb returns true, the iterator will close
// and stop.
func (k Keeper) IterateChannels(ctx sdk.Context, cb func(types.IdentifiedChannel) bool) {
	store := ctx.KVStore(k.storeKey)
	iterator := sdk.KVStorePrefixIterator(store, []byte(host.KeyChannelEndPrefix))

	defer sdk.LogDeferred(ctx.Logger(), func() error { return iterator.Close() })
	for ; iterator.Valid(); iterator.Next() {
		var channel types.Channel
		k.cdc.MustUnmarshal(iterator.Value(), &channel)

		portID, channelID := host.MustParseChannelPath(string(iterator.Key()))
		identifiedChannel := types.NewIdentifiedChannel(portID, channelID, channel)
		if cb(identifiedChannel) {
			break
		}
	}
}

// GetAllChannelsWithPortPrefix returns all channels with the specified port prefix. If an empty prefix is provided
// all channels will be returned.
func (k Keeper) GetAllChannelsWithPortPrefix(ctx sdk.Context, portPrefix string) []types.IdentifiedChannel {
	if strings.TrimSpace(portPrefix) == "" {
		return k.GetAllChannels(ctx)
	}
	store := ctx.KVStore(k.storeKey)
	iterator := sdk.KVStorePrefixIterator(store, types.FilteredPortPrefix(portPrefix))
	defer sdk.LogDeferred(ctx.Logger(), func() error { return iterator.Close() })

	var filteredChannels []types.IdentifiedChannel
	for ; iterator.Valid(); iterator.Next() {
		var channel types.Channel
		k.cdc.MustUnmarshal(iterator.Value(), &channel)

		portID, channelID := host.MustParseChannelPath(string(iterator.Key()))
		identifiedChannel := types.NewIdentifiedChannel(portID, channelID, channel)
		filteredChannels = append(filteredChannels, identifiedChannel)
	}
	return filteredChannels
}

// GetAllChannels returns all stored Channel objects.
func (k Keeper) GetAllChannels(ctx sdk.Context) (channels []types.IdentifiedChannel) {
	k.IterateChannels(ctx, func(channel types.IdentifiedChannel) bool {
		channels = append(channels, channel)
		return false
	})
	return channels
}

// GetChannelClientState returns the associated client state with its ID, from a port and channel identifier.
func (k Keeper) GetChannelClientState(ctx sdk.Context, portID, channelID string) (string, exported.ClientState, error) {
	channel, found := k.GetChannel(ctx, portID, channelID)
	if !found {
		return "", nil, errorsmod.Wrapf(types.ErrChannelNotFound, "port-id: %s, channel-id: %s", portID, channelID)
	}

	connection, found := k.connectionKeeper.GetConnection(ctx, channel.ConnectionHops[0])
	if !found {
		return "", nil, errorsmod.Wrapf(connectiontypes.ErrConnectionNotFound, "connection-id: %s", channel.ConnectionHops[0])
	}

	clientState, found := k.clientKeeper.GetClientState(ctx, connection.ClientId)
	if !found {
		return "", nil, errorsmod.Wrapf(clienttypes.ErrClientNotFound, "client-id: %s", connection.ClientId)
	}

	return connection.ClientId, clientState, nil
}

// GetConnection wraps the connection keeper's GetConnection function.
func (k Keeper) GetConnection(ctx sdk.Context, connectionID string) (exported.ConnectionI, error) {
	connection, found := k.connectionKeeper.GetConnection(ctx, connectionID)
	if !found {
		return nil, errorsmod.Wrapf(connectiontypes.ErrConnectionNotFound, "connection-id: %s", connectionID)
	}

	return connection, nil
}

// GetChannelConnection returns the connection ID and state associated with the given port and channel identifier.
func (k Keeper) GetChannelConnection(ctx sdk.Context, portID, channelID string) (string, exported.ConnectionI, error) {
	channel, found := k.GetChannel(ctx, portID, channelID)
	if !found {
		return "", nil, errorsmod.Wrapf(types.ErrChannelNotFound, "port-id: %s, channel-id: %s", portID, channelID)
	}

	connectionID := channel.ConnectionHops[0]

	connection, found := k.connectionKeeper.GetConnection(ctx, connectionID)
	if !found {
		return "", nil, errorsmod.Wrapf(connectiontypes.ErrConnectionNotFound, "connection-id: %s", connectionID)
	}

	return connectionID, connection, nil
}

// LookupModuleByChannel will return the IBCModule along with the capability associated with a given channel defined by its portID and channelID
func (k Keeper) LookupModuleByChannel(ctx sdk.Context, portID, channelID string) (string, *capabilitytypes.Capability, error) {
	modules, capability, err := k.scopedKeeper.LookupModules(ctx, host.ChannelCapabilityPath(portID, channelID))
	if err != nil {
		return "", nil, err
	}

	return porttypes.GetModuleOwner(modules), capability, nil
}

// GetUpgradeErrorReceipt returns the upgrade error receipt for the provided port and channel identifiers.
func (k Keeper) GetUpgradeErrorReceipt(ctx sdk.Context, portID, channelID string) (types.ErrorReceipt, bool) {
	store := ctx.KVStore(k.storeKey)
	bz := store.Get(host.ChannelUpgradeErrorKey(portID, channelID))
	if bz == nil {
		return types.ErrorReceipt{}, false
	}

	var errorReceipt types.ErrorReceipt
	k.cdc.MustUnmarshal(bz, &errorReceipt)

	return errorReceipt, true
}

// SetUpgradeErrorReceipt sets the provided error receipt in store using the port and channel identifiers.
func (k Keeper) SetUpgradeErrorReceipt(ctx sdk.Context, portID, channelID string, errorReceipt types.ErrorReceipt) {
	store := ctx.KVStore(k.storeKey)
	bz := k.cdc.MustMarshal(&errorReceipt)
	store.Set(host.ChannelUpgradeErrorKey(portID, channelID), bz)
}

// GetUpgradeRestoreChannel returns the upgrade restore channel for the provided port and channel identifiers.
func (k Keeper) GetUpgradeRestoreChannel(ctx sdk.Context, portID, channelID string) (types.Channel, bool) {
	store := ctx.KVStore(k.storeKey)
	bz := store.Get(host.ChannelRestoreKey(portID, channelID))
	if bz == nil {
		return types.Channel{}, false
	}

	var channel types.Channel
	k.cdc.MustUnmarshal(bz, &channel)

	return channel, true
}

// SetUpgradeRestoreChannel sets the provided channel in store using the port and channel identifiers.
func (k Keeper) SetUpgradeRestoreChannel(ctx sdk.Context, portID, channelID string, channel types.Channel) {
	store := ctx.KVStore(k.storeKey)
	bz := k.cdc.MustMarshal(&channel)
	store.Set(host.ChannelRestoreKey(portID, channelID), bz)
}

// DeleteUpgradeRestoreChannel deletes the restore channel end in state for the provided port and channel identifiers.
func (k Keeper) DeleteUpgradeRestoreChannel(ctx sdk.Context, portID, channelID string) {
	store := ctx.KVStore(k.storeKey)
	store.Delete(host.ChannelRestoreKey(portID, channelID))
}

// GetUpgradeSequence returns the upgrade sequence for the provided port and channel identifers.
func (k Keeper) GetUpgradeSequence(ctx sdk.Context, portID, channelID string) (uint64, bool) {
	store := ctx.KVStore(k.storeKey)
	bz := store.Get(host.ChannelUpgradeSequenceKey(portID, channelID))
	if bz == nil {
		return 0, false
	}

	return sdk.BigEndianToUint64(bz), true
}

// SetUpgradeSequence sets the upgrade sequence using the provided port and channel identifiers.
func (k Keeper) SetUpgradeSequence(ctx sdk.Context, portID, channelID string, sequence uint64) {
	store := ctx.KVStore(k.storeKey)
	bz := sdk.Uint64ToBigEndian(sequence)
	store.Set(host.ChannelUpgradeSequenceKey(portID, channelID), bz)
}

// GetUpgradeTimeout returns the upgrade timeout stored in state for the provided port and channel identifiers.
func (k Keeper) GetUpgradeTimeout(ctx sdk.Context, portID, channelID string) (types.UpgradeTimeout, bool) {
	store := ctx.KVStore(k.storeKey)
	bz := store.Get(host.ChannelUpgradeTimeoutKey(portID, channelID))
	if bz == nil {
		return types.UpgradeTimeout{}, false
	}

	var upgradeTimeout types.UpgradeTimeout
	k.cdc.MustUnmarshal(bz, &upgradeTimeout)

	return upgradeTimeout, true
}

// SetUpgradeTimeout sets the upgrade timeout in store using the provided port and channel identifiers.
func (k Keeper) SetUpgradeTimeout(ctx sdk.Context, portID, channelID string, upgradeTimeout types.UpgradeTimeout) {
	store := ctx.KVStore(k.storeKey)
	bz := k.cdc.MustMarshal(&upgradeTimeout)
	store.Set(host.ChannelUpgradeTimeoutKey(portID, channelID), bz)
}

<<<<<<< HEAD
// GetUpgradeError returns the upgrade error stored in state for the provided port and channel identifiers.
func (k Keeper) GetUpgradeError(ctx sdk.Context, portID, channelID string) (types.ErrorReceipt, bool) {
	store := ctx.KVStore(k.storeKey)
	bz := store.Get(host.ChannelUpgradeErrorKey(portID, channelID))
	if bz == nil {
		return types.ErrorReceipt{}, false
	}

	var upgradeError types.ErrorReceipt
	k.cdc.MustUnmarshal(bz, &upgradeError)

	return upgradeError, true
}

// SetUpgradeError sets the upgrade error in store using the provided port and channel identifiers.
func (k Keeper) SetUpgradeError(ctx sdk.Context, portID, channelID string, upgradeError types.ErrorReceipt) {
	store := ctx.KVStore(k.storeKey)
	bz := k.cdc.MustMarshal(&upgradeError)
	store.Set(host.ChannelUpgradeErrorKey(portID, channelID), bz)
=======
// DeleteUpgradeTimeout deletes the upgrade timeout in state for the provided port and channel identifiers.
func (k Keeper) DeleteUpgradeTimeout(ctx sdk.Context, portID, channelID string) {
	store := ctx.KVStore(k.storeKey)
	store.Delete(host.ChannelUpgradeTimeoutKey(portID, channelID))
>>>>>>> 7748ed94
}

// common functionality for IteratePacketCommitment and IteratePacketAcknowledgement
func (k Keeper) iterateHashes(ctx sdk.Context, iterator db.Iterator, cb func(portID, channelID string, sequence uint64, hash []byte) bool) {
	defer sdk.LogDeferred(ctx.Logger(), func() error { return iterator.Close() })

	for ; iterator.Valid(); iterator.Next() {
		keySplit := strings.Split(string(iterator.Key()), "/")
		portID := keySplit[2]
		channelID := keySplit[4]

		sequence, err := strconv.ParseUint(keySplit[len(keySplit)-1], 10, 64)
		if err != nil {
			panic(err)
		}

		if cb(portID, channelID, sequence, iterator.Value()) {
			break
		}
	}
}<|MERGE_RESOLUTION|>--- conflicted
+++ resolved
@@ -565,32 +565,10 @@
 	store.Set(host.ChannelUpgradeTimeoutKey(portID, channelID), bz)
 }
 
-<<<<<<< HEAD
-// GetUpgradeError returns the upgrade error stored in state for the provided port and channel identifiers.
-func (k Keeper) GetUpgradeError(ctx sdk.Context, portID, channelID string) (types.ErrorReceipt, bool) {
-	store := ctx.KVStore(k.storeKey)
-	bz := store.Get(host.ChannelUpgradeErrorKey(portID, channelID))
-	if bz == nil {
-		return types.ErrorReceipt{}, false
-	}
-
-	var upgradeError types.ErrorReceipt
-	k.cdc.MustUnmarshal(bz, &upgradeError)
-
-	return upgradeError, true
-}
-
-// SetUpgradeError sets the upgrade error in store using the provided port and channel identifiers.
-func (k Keeper) SetUpgradeError(ctx sdk.Context, portID, channelID string, upgradeError types.ErrorReceipt) {
-	store := ctx.KVStore(k.storeKey)
-	bz := k.cdc.MustMarshal(&upgradeError)
-	store.Set(host.ChannelUpgradeErrorKey(portID, channelID), bz)
-=======
 // DeleteUpgradeTimeout deletes the upgrade timeout in state for the provided port and channel identifiers.
 func (k Keeper) DeleteUpgradeTimeout(ctx sdk.Context, portID, channelID string) {
 	store := ctx.KVStore(k.storeKey)
 	store.Delete(host.ChannelUpgradeTimeoutKey(portID, channelID))
->>>>>>> 7748ed94
 }
 
 // common functionality for IteratePacketCommitment and IteratePacketAcknowledgement
