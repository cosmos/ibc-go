package keeper

import (
	"context"
	"errors"
	"strconv"
	"strings"

	db "github.com/cosmos/cosmos-db"

	corestore "cosmossdk.io/core/store"
	errorsmod "cosmossdk.io/errors"
	"cosmossdk.io/log"
	storetypes "cosmossdk.io/store/types"

	"github.com/cosmos/cosmos-sdk/codec"
	"github.com/cosmos/cosmos-sdk/runtime"
	sdk "github.com/cosmos/cosmos-sdk/types"

	clienttypes "github.com/cosmos/ibc-go/v9/modules/core/02-client/types"
	connectiontypes "github.com/cosmos/ibc-go/v9/modules/core/03-connection/types"
	"github.com/cosmos/ibc-go/v9/modules/core/04-channel/types"
	porttypes "github.com/cosmos/ibc-go/v9/modules/core/05-port/types"
	host "github.com/cosmos/ibc-go/v9/modules/core/24-host"
	"github.com/cosmos/ibc-go/v9/modules/core/exported"
)

var _ porttypes.ICS4Wrapper = (*Keeper)(nil)

// Keeper defines the IBC channel keeper
type Keeper struct {
	// implements gRPC QueryServer interface
	types.QueryServer

	storeService     corestore.KVStoreService
	cdc              codec.BinaryCodec
	clientKeeper     types.ClientKeeper
	connectionKeeper types.ConnectionKeeper
}

// NewKeeper creates a new IBC channel Keeper instance
func NewKeeper(
	cdc codec.BinaryCodec,
	storeService corestore.KVStoreService,
	clientKeeper types.ClientKeeper,
	connectionKeeper types.ConnectionKeeper,
) *Keeper {
	return &Keeper{
		storeService:     storeService,
		cdc:              cdc,
		clientKeeper:     clientKeeper,
		connectionKeeper: connectionKeeper,
	}
}

// Logger returns a module-specific logger.
func (Keeper) Logger(ctx context.Context) log.Logger {
	sdkCtx := sdk.UnwrapSDKContext(ctx) // TODO: https://github.com/cosmos/ibc-go/issues/5917
	return sdkCtx.Logger().With("module", "x/"+exported.ModuleName+"/"+types.SubModuleName)
}

// GenerateChannelIdentifier returns the next channel identifier.
func (k *Keeper) GenerateChannelIdentifier(ctx context.Context) string {
	nextChannelSeq := k.GetNextChannelSequence(ctx)
	channelID := types.FormatChannelIdentifier(nextChannelSeq)

	nextChannelSeq++
	k.SetNextChannelSequence(ctx, nextChannelSeq)
	return channelID
}

// HasChannel true if the channel with the given identifiers exists in state.
func (k *Keeper) HasChannel(ctx context.Context, portID, channelID string) bool {
	store := k.storeService.OpenKVStore(ctx)
	has, err := store.Has(host.ChannelKey(portID, channelID))
	if err != nil {
		panic(err)
	}
	return has
}

// GetChannel returns a channel with a particular identifier binded to a specific port
func (k *Keeper) GetChannel(ctx context.Context, portID, channelID string) (types.Channel, bool) {
	store := k.storeService.OpenKVStore(ctx)
	bz, err := store.Get(host.ChannelKey(portID, channelID))
	if err != nil {
		panic(err)
	}
	if len(bz) == 0 {
		return types.Channel{}, false
	}

	var channel types.Channel
	k.cdc.MustUnmarshal(bz, &channel)
	return channel, true
}

// SetChannel sets a channel to the store
func (k *Keeper) SetChannel(ctx context.Context, portID, channelID string, channel types.Channel) {
	store := k.storeService.OpenKVStore(ctx)
	bz := k.cdc.MustMarshal(&channel)
	if err := store.Set(host.ChannelKey(portID, channelID), bz); err != nil {
		panic(err)
	}
}

// GetAppVersion gets the version for the specified channel.
func (k *Keeper) GetAppVersion(ctx context.Context, portID, channelID string) (string, bool) {
	channel, found := k.GetChannel(ctx, portID, channelID)
	if !found {
		return "", false
	}

	return channel.Version, true
}

// GetNextChannelSequence gets the next channel sequence from the store.
func (k *Keeper) GetNextChannelSequence(ctx context.Context) uint64 {
	store := k.storeService.OpenKVStore(ctx)
	bz, err := store.Get([]byte(types.KeyNextChannelSequence))
	if err != nil {
		panic(err)
	}
	if len(bz) == 0 {
		panic(errors.New("next channel sequence is nil"))
	}

	return sdk.BigEndianToUint64(bz)
}

// SetNextChannelSequence sets the next channel sequence to the store.
func (k *Keeper) SetNextChannelSequence(ctx context.Context, sequence uint64) {
	store := k.storeService.OpenKVStore(ctx)
	bz := sdk.Uint64ToBigEndian(sequence)
	if err := store.Set([]byte(types.KeyNextChannelSequence), bz); err != nil {
		panic(err)
	}
}

// GetNextSequenceSend gets a channel's next send sequence from the store
func (k *Keeper) GetNextSequenceSend(ctx context.Context, portID, channelID string) (uint64, bool) {
	store := k.storeService.OpenKVStore(ctx)
	bz, err := store.Get(host.NextSequenceSendKey(portID, channelID))
	if err != nil {
		panic(err)
	}
	if len(bz) == 0 {
		return 0, false
	}

	return sdk.BigEndianToUint64(bz), true
}

// SetNextSequenceSend sets a channel's next send sequence to the store
func (k *Keeper) SetNextSequenceSend(ctx context.Context, portID, channelID string, sequence uint64) {
	store := k.storeService.OpenKVStore(ctx)
	bz := sdk.Uint64ToBigEndian(sequence)
	if err := store.Set(host.NextSequenceSendKey(portID, channelID), bz); err != nil {
		panic(err)
	}
}

// GetNextSequenceRecv gets a channel's next receive sequence from the store
func (k *Keeper) GetNextSequenceRecv(ctx context.Context, portID, channelID string) (uint64, bool) {
	store := k.storeService.OpenKVStore(ctx)
	bz, err := store.Get(host.NextSequenceRecvKey(portID, channelID))
	if err != nil {
		panic(err)
	}
	if len(bz) == 0 {
		return 0, false
	}

	return sdk.BigEndianToUint64(bz), true
}

// SetNextSequenceRecv sets a channel's next receive sequence to the store
func (k *Keeper) SetNextSequenceRecv(ctx context.Context, portID, channelID string, sequence uint64) {
	store := k.storeService.OpenKVStore(ctx)
	bz := sdk.Uint64ToBigEndian(sequence)
	if err := store.Set(host.NextSequenceRecvKey(portID, channelID), bz); err != nil {
		panic(err)
	}
}

// GetNextSequenceAck gets a channel's next ack sequence from the store
func (k *Keeper) GetNextSequenceAck(ctx context.Context, portID, channelID string) (uint64, bool) {
	store := k.storeService.OpenKVStore(ctx)
	bz, err := store.Get(host.NextSequenceAckKey(portID, channelID))
	if err != nil {
		panic(err)
	}

	if len(bz) == 0 {
		return 0, false
	}

	return sdk.BigEndianToUint64(bz), true
}

// SetNextSequenceAck sets a channel's next ack sequence to the store
func (k *Keeper) SetNextSequenceAck(ctx context.Context, portID, channelID string, sequence uint64) {
	store := k.storeService.OpenKVStore(ctx)
	bz := sdk.Uint64ToBigEndian(sequence)
	if err := store.Set(host.NextSequenceAckKey(portID, channelID), bz); err != nil {
		panic(err)
	}
}

// GetPacketReceipt gets a packet receipt from the store
func (k *Keeper) GetPacketReceipt(ctx context.Context, portID, channelID string, sequence uint64) (string, bool) {
	store := k.storeService.OpenKVStore(ctx)
	bz, err := store.Get(host.PacketReceiptKey(portID, channelID, sequence))
	if err != nil {
		panic(err)
	}

	if len(bz) == 0 {
		return "", false
	}

	return string(bz), true
}

// SetPacketReceipt sets an empty packet receipt to the store
func (k *Keeper) SetPacketReceipt(ctx context.Context, portID, channelID string, sequence uint64) {
	store := k.storeService.OpenKVStore(ctx)
	if err := store.Set(host.PacketReceiptKey(portID, channelID, sequence), []byte{byte(1)}); err != nil {
		panic(err)
	}
}

// deletePacketReceipt deletes a packet receipt from the store
func (k *Keeper) deletePacketReceipt(ctx context.Context, portID, channelID string, sequence uint64) {
	store := k.storeService.OpenKVStore(ctx)
	if err := store.Delete(host.PacketReceiptKey(portID, channelID, sequence)); err != nil {
		panic(err)
	}
}

// GetPacketCommitment gets the packet commitment hash from the store
func (k *Keeper) GetPacketCommitment(ctx context.Context, portID, channelID string, sequence uint64) []byte {
	store := k.storeService.OpenKVStore(ctx)
	bz, err := store.Get(host.PacketCommitmentKey(portID, channelID, sequence))
	if err != nil {
		panic(err)
	}

	return bz
}

// HasPacketCommitment returns true if the packet commitment exists
func (k *Keeper) HasPacketCommitment(ctx context.Context, portID, channelID string, sequence uint64) bool {
	store := k.storeService.OpenKVStore(ctx)
	has, err := store.Has(host.PacketCommitmentKey(portID, channelID, sequence))
	if err != nil {
		panic(err)
	}
	return has
}

// SetPacketCommitment sets the packet commitment hash to the store
func (k *Keeper) SetPacketCommitment(ctx context.Context, portID, channelID string, sequence uint64, commitmentHash []byte) {
	store := k.storeService.OpenKVStore(ctx)
	if err := store.Set(host.PacketCommitmentKey(portID, channelID, sequence), commitmentHash); err != nil {
		panic(err)
	}
}

<<<<<<< HEAD
func (k *Keeper) DeletePacketCommitment(ctx sdk.Context, portID, channelID string, sequence uint64) {
	store := ctx.KVStore(k.storeKey)
	store.Delete(host.PacketCommitmentKey(portID, channelID, sequence))
=======
func (k *Keeper) deletePacketCommitment(ctx context.Context, portID, channelID string, sequence uint64) {
	store := k.storeService.OpenKVStore(ctx)
	if err := store.Delete(host.PacketCommitmentKey(portID, channelID, sequence)); err != nil {
		panic(err)
	}
>>>>>>> 1a5c739d
}

// SetPacketAcknowledgement sets the packet ack hash to the store
func (k *Keeper) SetPacketAcknowledgement(ctx context.Context, portID, channelID string, sequence uint64, ackHash []byte) {
	store := k.storeService.OpenKVStore(ctx)
	if err := store.Set(host.PacketAcknowledgementKey(portID, channelID, sequence), ackHash); err != nil {
		panic(err)
	}
}

// GetPacketAcknowledgement gets the packet ack hash from the store
func (k *Keeper) GetPacketAcknowledgement(ctx context.Context, portID, channelID string, sequence uint64) ([]byte, bool) {
	store := k.storeService.OpenKVStore(ctx)
	bz, err := store.Get(host.PacketAcknowledgementKey(portID, channelID, sequence))
	if err != nil {
		panic(err)
	}

	if len(bz) == 0 {
		return nil, false
	}

	return bz, true
}

// HasPacketAcknowledgement check if the packet ack hash is already on the store
func (k *Keeper) HasPacketAcknowledgement(ctx context.Context, portID, channelID string, sequence uint64) bool {
	store := k.storeService.OpenKVStore(ctx)
	has, err := store.Has(host.PacketAcknowledgementKey(portID, channelID, sequence))
	if err != nil {
		panic(err)
	}
	return has
}

// deletePacketAcknowledgement deletes the packet ack hash from the store
func (k *Keeper) deletePacketAcknowledgement(ctx context.Context, portID, channelID string, sequence uint64) {
	store := k.storeService.OpenKVStore(ctx)
	if err := store.Delete(host.PacketAcknowledgementKey(portID, channelID, sequence)); err != nil {
		panic(err)
	}
}

// IteratePacketSequence provides an iterator over all send, receive or ack sequences.
// For each sequence, cb will be called. If the cb returns true, the iterator
// will close and stop.
func (k *Keeper) IteratePacketSequence(ctx context.Context, iterator db.Iterator, cb func(portID, channelID string, sequence uint64) bool) {
	defer sdk.LogDeferred(k.Logger(ctx), func() error { return iterator.Close() })
	for ; iterator.Valid(); iterator.Next() {
		portID, channelID, err := host.ParseChannelPath(string(iterator.Key()))
		if err != nil {
			// return if the key is not a channel key
			return
		}

		sequence := sdk.BigEndianToUint64(iterator.Value())

		if cb(portID, channelID, sequence) {
			break
		}
	}
}

// GetAllPacketSendSeqs returns all stored next send sequences.
func (k *Keeper) GetAllPacketSendSeqs(ctx context.Context) (seqs []types.PacketSequence) {
	store := runtime.KVStoreAdapter(k.storeService.OpenKVStore(ctx))
	iterator := storetypes.KVStorePrefixIterator(store, []byte(host.KeyNextSeqSendPrefix))
	k.IteratePacketSequence(ctx, iterator, func(portID, channelID string, nextSendSeq uint64) bool {
		ps := types.NewPacketSequence(portID, channelID, nextSendSeq)
		seqs = append(seqs, ps)
		return false
	})
	return seqs
}

// GetAllPacketRecvSeqs returns all stored next recv sequences.
func (k *Keeper) GetAllPacketRecvSeqs(ctx context.Context) (seqs []types.PacketSequence) {
	store := runtime.KVStoreAdapter(k.storeService.OpenKVStore(ctx))
	iterator := storetypes.KVStorePrefixIterator(store, []byte(host.KeyNextSeqRecvPrefix))
	k.IteratePacketSequence(ctx, iterator, func(portID, channelID string, nextRecvSeq uint64) bool {
		ps := types.NewPacketSequence(portID, channelID, nextRecvSeq)
		seqs = append(seqs, ps)
		return false
	})
	return seqs
}

// GetAllPacketAckSeqs returns all stored next acknowledgements sequences.
func (k *Keeper) GetAllPacketAckSeqs(ctx context.Context) (seqs []types.PacketSequence) {
	store := runtime.KVStoreAdapter(k.storeService.OpenKVStore(ctx))
	iterator := storetypes.KVStorePrefixIterator(store, []byte(host.KeyNextSeqAckPrefix))
	k.IteratePacketSequence(ctx, iterator, func(portID, channelID string, nextAckSeq uint64) bool {
		ps := types.NewPacketSequence(portID, channelID, nextAckSeq)
		seqs = append(seqs, ps)
		return false
	})
	return seqs
}

// IteratePacketCommitment provides an iterator over all PacketCommitment objects. For each
// packet commitment, cb will be called. If the cb returns true, the iterator will close
// and stop.
func (k *Keeper) IteratePacketCommitment(ctx context.Context, cb func(portID, channelID string, sequence uint64, hash []byte) bool) {
	store := runtime.KVStoreAdapter(k.storeService.OpenKVStore(ctx))
	iterator := storetypes.KVStorePrefixIterator(store, []byte(host.KeyPacketCommitmentPrefix))
	k.iterateHashes(ctx, iterator, cb)
}

// GetAllPacketCommitments returns all stored PacketCommitments objects.
func (k *Keeper) GetAllPacketCommitments(ctx context.Context) (commitments []types.PacketState) {
	k.IteratePacketCommitment(ctx, func(portID, channelID string, sequence uint64, hash []byte) bool {
		pc := types.NewPacketState(portID, channelID, sequence, hash)
		commitments = append(commitments, pc)
		return false
	})
	return commitments
}

// IteratePacketCommitmentAtChannel provides an iterator over all PacketCommmitment objects
// at a specified channel. For each packet commitment, cb will be called. If the cb returns
// true, the iterator will close and stop.
func (k *Keeper) IteratePacketCommitmentAtChannel(ctx context.Context, portID, channelID string, cb func(_, _ string, sequence uint64, hash []byte) bool) {
	store := runtime.KVStoreAdapter(k.storeService.OpenKVStore(ctx))
	iterator := storetypes.KVStorePrefixIterator(store, host.PacketCommitmentPrefixKey(portID, channelID))
	k.iterateHashes(ctx, iterator, cb)
}

// GetAllPacketCommitmentsAtChannel returns all stored PacketCommitments objects for a specified
// port ID and channel ID.
func (k *Keeper) GetAllPacketCommitmentsAtChannel(ctx context.Context, portID, channelID string) (commitments []types.PacketState) {
	k.IteratePacketCommitmentAtChannel(ctx, portID, channelID, func(_, _ string, sequence uint64, hash []byte) bool {
		pc := types.NewPacketState(portID, channelID, sequence, hash)
		commitments = append(commitments, pc)
		return false
	})
	return commitments
}

// IteratePacketReceipt provides an iterator over all PacketReceipt objects. For each
// receipt, cb will be called. If the cb returns true, the iterator will close
// and stop.
func (k *Keeper) IteratePacketReceipt(ctx context.Context, cb func(portID, channelID string, sequence uint64, receipt []byte) bool) {
	store := runtime.KVStoreAdapter(k.storeService.OpenKVStore(ctx))
	iterator := storetypes.KVStorePrefixIterator(store, []byte(host.KeyPacketReceiptPrefix))
	k.iterateHashes(ctx, iterator, cb)
}

// GetAllPacketReceipts returns all stored PacketReceipt objects.
func (k *Keeper) GetAllPacketReceipts(ctx context.Context) (receipts []types.PacketState) {
	k.IteratePacketReceipt(ctx, func(portID, channelID string, sequence uint64, receipt []byte) bool {
		packetReceipt := types.NewPacketState(portID, channelID, sequence, receipt)
		receipts = append(receipts, packetReceipt)
		return false
	})
	return receipts
}

// IteratePacketAcknowledgement provides an iterator over all PacketAcknowledgement objects. For each
// acknowledgement, cb will be called. If the cb returns true, the iterator will close
// and stop.
func (k *Keeper) IteratePacketAcknowledgement(ctx context.Context, cb func(portID, channelID string, sequence uint64, hash []byte) bool) {
	store := runtime.KVStoreAdapter(k.storeService.OpenKVStore(ctx))
	iterator := storetypes.KVStorePrefixIterator(store, []byte(host.KeyPacketAckPrefix))
	k.iterateHashes(ctx, iterator, cb)
}

// GetAllPacketAcks returns all stored PacketAcknowledgements objects.
func (k *Keeper) GetAllPacketAcks(ctx context.Context) (acks []types.PacketState) {
	k.IteratePacketAcknowledgement(ctx, func(portID, channelID string, sequence uint64, ack []byte) bool {
		packetAck := types.NewPacketState(portID, channelID, sequence, ack)
		acks = append(acks, packetAck)
		return false
	})
	return acks
}

// IterateChannels provides an iterator over all Channel objects. For each
// Channel, cb will be called. If the cb returns true, the iterator will close
// and stop.
func (k *Keeper) IterateChannels(ctx context.Context, cb func(types.IdentifiedChannel) bool) {
	store := runtime.KVStoreAdapter(k.storeService.OpenKVStore(ctx))
	iterator := storetypes.KVStorePrefixIterator(store, []byte(host.KeyChannelEndPrefix))

	defer sdk.LogDeferred(k.Logger(ctx), func() error { return iterator.Close() })
	for ; iterator.Valid(); iterator.Next() {
		var channel types.Channel
		k.cdc.MustUnmarshal(iterator.Value(), &channel)

		portID, channelID := host.MustParseChannelPath(string(iterator.Key()))
		identifiedChannel := types.NewIdentifiedChannel(portID, channelID, channel)
		if cb(identifiedChannel) {
			break
		}
	}
}

// GetAllChannelsWithPortPrefix returns all channels with the specified port prefix. If an empty prefix is provided
// all channels will be returned.
func (k *Keeper) GetAllChannelsWithPortPrefix(ctx context.Context, portPrefix string) []types.IdentifiedChannel {
	if strings.TrimSpace(portPrefix) == "" {
		return k.GetAllChannels(ctx)
	}
	store := runtime.KVStoreAdapter(k.storeService.OpenKVStore(ctx))
	iterator := storetypes.KVStorePrefixIterator(store, types.FilteredPortPrefix(portPrefix))
	defer sdk.LogDeferred(k.Logger(ctx), func() error { return iterator.Close() })

	var filteredChannels []types.IdentifiedChannel
	for ; iterator.Valid(); iterator.Next() {
		var channel types.Channel
		k.cdc.MustUnmarshal(iterator.Value(), &channel)

		portID, channelID := host.MustParseChannelPath(string(iterator.Key()))
		identifiedChannel := types.NewIdentifiedChannel(portID, channelID, channel)
		filteredChannels = append(filteredChannels, identifiedChannel)
	}
	return filteredChannels
}

// GetAllChannels returns all stored Channel objects.
func (k *Keeper) GetAllChannels(ctx context.Context) (channels []types.IdentifiedChannel) {
	k.IterateChannels(ctx, func(channel types.IdentifiedChannel) bool {
		channels = append(channels, channel)
		return false
	})
	return channels
}

// GetChannelClientState returns the associated client state with its ID, from a port and channel identifier.
func (k *Keeper) GetChannelClientState(ctx context.Context, portID, channelID string) (string, exported.ClientState, error) {
	channel, found := k.GetChannel(ctx, portID, channelID)
	if !found {
		return "", nil, errorsmod.Wrapf(types.ErrChannelNotFound, "port-id: %s, channel-id: %s", portID, channelID)
	}

	connection, found := k.connectionKeeper.GetConnection(ctx, channel.ConnectionHops[0])
	if !found {
		return "", nil, errorsmod.Wrapf(connectiontypes.ErrConnectionNotFound, "connection-id: %s", channel.ConnectionHops[0])
	}

	clientState, found := k.clientKeeper.GetClientState(ctx, connection.ClientId)
	if !found {
		return "", nil, errorsmod.Wrapf(clienttypes.ErrClientNotFound, "client-id: %s", connection.ClientId)
	}

	return connection.ClientId, clientState, nil
}

// GetConnection wraps the connection keeper's GetConnection function.
func (k *Keeper) GetConnection(ctx context.Context, connectionID string) (connectiontypes.ConnectionEnd, error) {
	connection, found := k.connectionKeeper.GetConnection(ctx, connectionID)
	if !found {
		return connectiontypes.ConnectionEnd{}, errorsmod.Wrapf(connectiontypes.ErrConnectionNotFound, "connection-id: %s", connectionID)
	}

	return connection, nil
}

// GetChannelConnection returns the connection ID and state associated with the given port and channel identifier.
func (k *Keeper) GetChannelConnection(ctx context.Context, portID, channelID string) (string, connectiontypes.ConnectionEnd, error) {
	channel, found := k.GetChannel(ctx, portID, channelID)
	if !found {
		return "", connectiontypes.ConnectionEnd{}, errorsmod.Wrapf(types.ErrChannelNotFound, "port-id: %s, channel-id: %s", portID, channelID)
	}

	connectionID := channel.ConnectionHops[0]

	connection, found := k.connectionKeeper.GetConnection(ctx, connectionID)
	if !found {
		return "", connectiontypes.ConnectionEnd{}, errorsmod.Wrapf(connectiontypes.ErrConnectionNotFound, "connection-id: %s", connectionID)
	}

	return connectionID, connection, nil
}

// GetUpgradeErrorReceipt returns the upgrade error receipt for the provided port and channel identifiers.
func (k *Keeper) GetUpgradeErrorReceipt(ctx context.Context, portID, channelID string) (types.ErrorReceipt, bool) {
	store := k.storeService.OpenKVStore(ctx)
	bz, err := store.Get(host.ChannelUpgradeErrorKey(portID, channelID))
	if err != nil {
		panic(err)
	}

	if len(bz) == 0 {
		return types.ErrorReceipt{}, false
	}

	var errorReceipt types.ErrorReceipt
	k.cdc.MustUnmarshal(bz, &errorReceipt)

	return errorReceipt, true
}

// setUpgradeErrorReceipt sets the provided error receipt in store using the port and channel identifiers.
func (k *Keeper) setUpgradeErrorReceipt(ctx context.Context, portID, channelID string, errorReceipt types.ErrorReceipt) {
	store := k.storeService.OpenKVStore(ctx)
	bz := k.cdc.MustMarshal(&errorReceipt)
	if err := store.Set(host.ChannelUpgradeErrorKey(portID, channelID), bz); err != nil {
		panic(err)
	}
}

// hasUpgrade returns true if a proposed upgrade exists in store
func (k *Keeper) hasUpgrade(ctx context.Context, portID, channelID string) bool {
	store := k.storeService.OpenKVStore(ctx)
	has, err := store.Has(host.ChannelUpgradeKey(portID, channelID))
	if err != nil {
		panic(err)
	}
	return has
}

// GetUpgrade returns the proposed upgrade for the provided port and channel identifiers.
func (k *Keeper) GetUpgrade(ctx context.Context, portID, channelID string) (types.Upgrade, bool) {
	store := k.storeService.OpenKVStore(ctx)
	bz, err := store.Get(host.ChannelUpgradeKey(portID, channelID))
	if err != nil {
		panic(err)
	}

	if len(bz) == 0 {
		return types.Upgrade{}, false
	}

	var upgrade types.Upgrade
	k.cdc.MustUnmarshal(bz, &upgrade)

	return upgrade, true
}

// SetUpgrade sets the proposed upgrade using the provided port and channel identifiers.
func (k *Keeper) SetUpgrade(ctx context.Context, portID, channelID string, upgrade types.Upgrade) {
	store := k.storeService.OpenKVStore(ctx)
	bz := k.cdc.MustMarshal(&upgrade)
	if err := store.Set(host.ChannelUpgradeKey(portID, channelID), bz); err != nil {
		panic(err)
	}
}

// deleteUpgrade deletes the upgrade for the provided port and channel identifiers.
func (k *Keeper) deleteUpgrade(ctx context.Context, portID, channelID string) {
	store := k.storeService.OpenKVStore(ctx)
	if err := store.Delete(host.ChannelUpgradeKey(portID, channelID)); err != nil {
		panic(err)
	}
}

// hasCounterpartyUpgrade returns true if a counterparty upgrade exists in store
func (k *Keeper) hasCounterpartyUpgrade(ctx context.Context, portID, channelID string) bool {
	store := k.storeService.OpenKVStore(ctx)
	has, err := store.Has(host.ChannelCounterpartyUpgradeKey(portID, channelID))
	if err != nil {
		panic(err)
	}
	return has
}

// GetCounterpartyUpgrade gets the counterparty upgrade from the store.
func (k *Keeper) GetCounterpartyUpgrade(ctx context.Context, portID, channelID string) (types.Upgrade, bool) {
	store := k.storeService.OpenKVStore(ctx)
	bz, err := store.Get(host.ChannelCounterpartyUpgradeKey(portID, channelID))
	if err != nil {
		panic(err)
	}

	if len(bz) == 0 {
		return types.Upgrade{}, false
	}

	var upgrade types.Upgrade
	k.cdc.MustUnmarshal(bz, &upgrade)

	return upgrade, true
}

// SetCounterpartyUpgrade sets the counterparty upgrade in the store.
func (k *Keeper) SetCounterpartyUpgrade(ctx context.Context, portID, channelID string, upgrade types.Upgrade) {
	store := k.storeService.OpenKVStore(ctx)
	bz := k.cdc.MustMarshal(&upgrade)
	if err := store.Set(host.ChannelCounterpartyUpgradeKey(portID, channelID), bz); err != nil {
		panic(err)
	}
}

// deleteCounterpartyUpgrade deletes the counterparty upgrade in the store.
func (k *Keeper) deleteCounterpartyUpgrade(ctx context.Context, portID, channelID string) {
	store := k.storeService.OpenKVStore(ctx)
	if err := store.Delete(host.ChannelCounterpartyUpgradeKey(portID, channelID)); err != nil {
		panic(err)
	}
}

// deleteUpgradeInfo deletes all auxiliary upgrade information.
func (k *Keeper) deleteUpgradeInfo(ctx context.Context, portID, channelID string) {
	k.deleteUpgrade(ctx, portID, channelID)
	k.deleteCounterpartyUpgrade(ctx, portID, channelID)
}

// SetParams sets the channel parameters.
func (k *Keeper) SetParams(ctx context.Context, params types.Params) {
	store := k.storeService.OpenKVStore(ctx)
	bz := k.cdc.MustMarshal(&params)
	if err := store.Set([]byte(types.ParamsKey), bz); err != nil {
		panic(err)
	}
}

// GetParams returns the total set of the channel parameters.
func (k *Keeper) GetParams(ctx context.Context) types.Params {
	store := k.storeService.OpenKVStore(ctx)
	bz, err := store.Get([]byte(types.ParamsKey))
	if err != nil {
		panic(err)
	}

	if bz == nil { // only panic on unset params and not on empty params
		panic(errors.New("channel params are not set in store"))
	}

	var params types.Params
	k.cdc.MustUnmarshal(bz, &params)
	return params
}

// common functionality for IteratePacketCommitment and IteratePacketAcknowledgement
func (k *Keeper) iterateHashes(ctx context.Context, iterator db.Iterator, cb func(portID, channelID string, sequence uint64, hash []byte) bool) {
	defer sdk.LogDeferred(k.Logger(ctx), func() error { return iterator.Close() })

	for ; iterator.Valid(); iterator.Next() {
		keySplit := strings.Split(string(iterator.Key()), "/")
		portID := keySplit[2]
		channelID := keySplit[4]

		sequence, err := strconv.ParseUint(keySplit[len(keySplit)-1], 10, 64)
		if err != nil {
			panic(err)
		}

		if cb(portID, channelID, sequence, iterator.Value()) {
			break
		}
	}
}

// HasInflightPackets returns true if there are packet commitments stored at the specified
// port and channel, and false otherwise.
func (k *Keeper) HasInflightPackets(ctx context.Context, portID, channelID string) bool {
	store := runtime.KVStoreAdapter(k.storeService.OpenKVStore(ctx))
	iterator := storetypes.KVStorePrefixIterator(store, host.PacketCommitmentPrefixKey(portID, channelID))
	defer sdk.LogDeferred(k.Logger(ctx), func() error { return iterator.Close() })

	return iterator.Valid()
}

// setRecvStartSequence sets the channel's recv start sequence to the store.
func (k *Keeper) setRecvStartSequence(ctx context.Context, portID, channelID string, sequence uint64) {
	store := k.storeService.OpenKVStore(ctx)
	bz := sdk.Uint64ToBigEndian(sequence)
	if err := store.Set(host.RecvStartSequenceKey(portID, channelID), bz); err != nil {
		panic(err)
	}
}

// GetRecvStartSequence gets a channel's recv start sequence from the store.
// The recv start sequence will be set to the counterparty's next sequence send
// upon a successful channel upgrade. It will be used for replay protection of
// historical packets and as the upper bound for pruning stale packet receives.
func (k *Keeper) GetRecvStartSequence(ctx context.Context, portID, channelID string) (uint64, bool) {
	store := k.storeService.OpenKVStore(ctx)
	bz, err := store.Get(host.RecvStartSequenceKey(portID, channelID))
	if err != nil {
		panic(err)
	}

	if len(bz) == 0 {
		return 0, false
	}

	return sdk.BigEndianToUint64(bz), true
}

// SetPruningSequenceStart sets a channel's pruning sequence start to the store.
func (k *Keeper) SetPruningSequenceStart(ctx context.Context, portID, channelID string, sequence uint64) {
	store := k.storeService.OpenKVStore(ctx)
	bz := sdk.Uint64ToBigEndian(sequence)
	if err := store.Set(host.PruningSequenceStartKey(portID, channelID), bz); err != nil {
		panic(err)
	}
}

// GetPruningSequenceStart gets a channel's pruning sequence start from the store.
func (k *Keeper) GetPruningSequenceStart(ctx context.Context, portID, channelID string) (uint64, bool) {
	store := k.storeService.OpenKVStore(ctx)
	bz, err := store.Get(host.PruningSequenceStartKey(portID, channelID))
	if err != nil {
		panic(err)
	}

	if len(bz) == 0 {
		return 0, false
	}

	return sdk.BigEndianToUint64(bz), true
}

// HasPruningSequenceStart returns true if the pruning sequence start is set for the specified channel.
func (k *Keeper) HasPruningSequenceStart(ctx context.Context, portID, channelID string) bool {
	store := k.storeService.OpenKVStore(ctx)
	has, err := store.Has(host.PruningSequenceStartKey(portID, channelID))
	if err != nil {
		panic(err)
	}
	return has
}

// PruneAcknowledgements prunes packet acknowledgements and receipts that have a sequence number less than pruning sequence end.
// The number of packet acks/receipts pruned is bounded by the limit. Pruning can only occur after a channel has been upgraded.
//
// Pruning sequence start keeps track of the packet ack/receipt that can be pruned next. When it reaches pruningSequenceEnd,
// pruning is complete.
func (k *Keeper) PruneAcknowledgements(ctx context.Context, portID, channelID string, limit uint64) (uint64, uint64, error) {
	pruningSequenceStart, found := k.GetPruningSequenceStart(ctx, portID, channelID)
	if !found {
		return 0, 0, errorsmod.Wrapf(types.ErrPruningSequenceStartNotFound, "port ID (%s) channel ID (%s)", portID, channelID)
	}
	pruningSequenceEnd, found := k.GetRecvStartSequence(ctx, portID, channelID)
	if !found {
		return 0, 0, errorsmod.Wrapf(types.ErrRecvStartSequenceNotFound, "port ID (%s) channel ID (%s)", portID, channelID)
	}

	start := pruningSequenceStart
	end := pruningSequenceStart + limit // note: checked against limit overflowing.
	for ; start < end; start++ {
		// stop pruning if pruningSequenceStart has reached pruningSequenceEnd, pruningSequenceEnd is
		// set to be equal to the _next_ sequence to be sent by the counterparty.
		if start >= pruningSequenceEnd {
			break
		}

		k.deletePacketAcknowledgement(ctx, portID, channelID, start)

		// NOTE: packet receipts are only relevant for unordered channels.
		k.deletePacketReceipt(ctx, portID, channelID, start)
	}

	// set pruning sequence start to the updated value
	k.SetPruningSequenceStart(ctx, portID, channelID, start)

	totalPruned := start - pruningSequenceStart
	totalRemaining := pruningSequenceEnd - start

	return totalPruned, totalRemaining, nil
}<|MERGE_RESOLUTION|>--- conflicted
+++ resolved
@@ -267,17 +267,11 @@
 	}
 }
 
-<<<<<<< HEAD
-func (k *Keeper) DeletePacketCommitment(ctx sdk.Context, portID, channelID string, sequence uint64) {
-	store := ctx.KVStore(k.storeKey)
-	store.Delete(host.PacketCommitmentKey(portID, channelID, sequence))
-=======
-func (k *Keeper) deletePacketCommitment(ctx context.Context, portID, channelID string, sequence uint64) {
+func (k *Keeper) DeletePacketCommitment(ctx context.Context, portID, channelID string, sequence uint64) {
 	store := k.storeService.OpenKVStore(ctx)
 	if err := store.Delete(host.PacketCommitmentKey(portID, channelID, sequence)); err != nil {
 		panic(err)
 	}
->>>>>>> 1a5c739d
 }
 
 // SetPacketAcknowledgement sets the packet ack hash to the store
