package keeper

import (
	"reflect"
	"strconv"
	"strings"

	errorsmod "cosmossdk.io/errors"
	db "github.com/cometbft/cometbft-db"
	"github.com/cometbft/cometbft/libs/log"
	"github.com/cosmos/cosmos-sdk/codec"
	storetypes "github.com/cosmos/cosmos-sdk/store/types"
	sdk "github.com/cosmos/cosmos-sdk/types"
	capabilitytypes "github.com/cosmos/cosmos-sdk/x/capability/types"

	clienttypes "github.com/cosmos/ibc-go/v7/modules/core/02-client/types"
	connectiontypes "github.com/cosmos/ibc-go/v7/modules/core/03-connection/types"
	"github.com/cosmos/ibc-go/v7/modules/core/04-channel/types"
	porttypes "github.com/cosmos/ibc-go/v7/modules/core/05-port/types"
	host "github.com/cosmos/ibc-go/v7/modules/core/24-host"
	"github.com/cosmos/ibc-go/v7/modules/core/exported"
)

var _ porttypes.ICS4Wrapper = Keeper{}

// Keeper defines the IBC channel keeper
type Keeper struct {
	// implements gRPC QueryServer interface
	types.QueryServer

	storeKey         storetypes.StoreKey
	cdc              codec.BinaryCodec
	clientKeeper     types.ClientKeeper
	connectionKeeper types.ConnectionKeeper
	portKeeper       types.PortKeeper
	scopedKeeper     exported.ScopedKeeper
}

// NewKeeper creates a new IBC channel Keeper instance
func NewKeeper(
	cdc codec.BinaryCodec, key storetypes.StoreKey,
	clientKeeper types.ClientKeeper, connectionKeeper types.ConnectionKeeper,
	portKeeper types.PortKeeper, scopedKeeper exported.ScopedKeeper,
) Keeper {
	return Keeper{
		storeKey:         key,
		cdc:              cdc,
		clientKeeper:     clientKeeper,
		connectionKeeper: connectionKeeper,
		portKeeper:       portKeeper,
		scopedKeeper:     scopedKeeper,
	}
}

// Logger returns a module-specific logger.
func (k Keeper) Logger(ctx sdk.Context) log.Logger {
	return ctx.Logger().With("module", "x/"+exported.ModuleName+"/"+types.SubModuleName)
}

// GenerateChannelIdentifier returns the next channel identifier.
func (k Keeper) GenerateChannelIdentifier(ctx sdk.Context) string {
	nextChannelSeq := k.GetNextChannelSequence(ctx)
	channelID := types.FormatChannelIdentifier(nextChannelSeq)

	nextChannelSeq++
	k.SetNextChannelSequence(ctx, nextChannelSeq)
	return channelID
}

// HasChannel true if the channel with the given identifiers exists in state.
func (k Keeper) HasChannel(ctx sdk.Context, portID, channelID string) bool {
	store := ctx.KVStore(k.storeKey)
	return store.Has(host.ChannelKey(portID, channelID))
}

// GetChannel returns a channel with a particular identifier binded to a specific port
func (k Keeper) GetChannel(ctx sdk.Context, portID, channelID string) (types.Channel, bool) {
	store := ctx.KVStore(k.storeKey)
	bz := store.Get(host.ChannelKey(portID, channelID))
	if len(bz) == 0 {
		return types.Channel{}, false
	}

	var channel types.Channel
	k.cdc.MustUnmarshal(bz, &channel)
	return channel, true
}

// SetChannel sets a channel to the store
func (k Keeper) SetChannel(ctx sdk.Context, portID, channelID string, channel types.Channel) {
	store := ctx.KVStore(k.storeKey)
	bz := k.cdc.MustMarshal(&channel)
	store.Set(host.ChannelKey(portID, channelID), bz)
}

// GetAppVersion gets the version for the specified channel.
func (k Keeper) GetAppVersion(ctx sdk.Context, portID, channelID string) (string, bool) {
	channel, found := k.GetChannel(ctx, portID, channelID)
	if !found {
		return "", false
	}

	return channel.Version, true
}

// GetNextChannelSequence gets the next channel sequence from the store.
func (k Keeper) GetNextChannelSequence(ctx sdk.Context) uint64 {
	store := ctx.KVStore(k.storeKey)
	bz := store.Get([]byte(types.KeyNextChannelSequence))
	if len(bz) == 0 {
		panic("next channel sequence is nil")
	}

	return sdk.BigEndianToUint64(bz)
}

// SetNextChannelSequence sets the next channel sequence to the store.
func (k Keeper) SetNextChannelSequence(ctx sdk.Context, sequence uint64) {
	store := ctx.KVStore(k.storeKey)
	bz := sdk.Uint64ToBigEndian(sequence)
	store.Set([]byte(types.KeyNextChannelSequence), bz)
}

// GetNextSequenceSend gets a channel's next send sequence from the store
func (k Keeper) GetNextSequenceSend(ctx sdk.Context, portID, channelID string) (uint64, bool) {
	store := ctx.KVStore(k.storeKey)
	bz := store.Get(host.NextSequenceSendKey(portID, channelID))
	if len(bz) == 0 {
		return 0, false
	}

	return sdk.BigEndianToUint64(bz), true
}

// SetNextSequenceSend sets a channel's next send sequence to the store
func (k Keeper) SetNextSequenceSend(ctx sdk.Context, portID, channelID string, sequence uint64) {
	store := ctx.KVStore(k.storeKey)
	bz := sdk.Uint64ToBigEndian(sequence)
	store.Set(host.NextSequenceSendKey(portID, channelID), bz)
}

// GetNextSequenceRecv gets a channel's next receive sequence from the store
func (k Keeper) GetNextSequenceRecv(ctx sdk.Context, portID, channelID string) (uint64, bool) {
	store := ctx.KVStore(k.storeKey)
	bz := store.Get(host.NextSequenceRecvKey(portID, channelID))
	if len(bz) == 0 {
		return 0, false
	}

	return sdk.BigEndianToUint64(bz), true
}

// SetNextSequenceRecv sets a channel's next receive sequence to the store
func (k Keeper) SetNextSequenceRecv(ctx sdk.Context, portID, channelID string, sequence uint64) {
	store := ctx.KVStore(k.storeKey)
	bz := sdk.Uint64ToBigEndian(sequence)
	store.Set(host.NextSequenceRecvKey(portID, channelID), bz)
}

// GetNextSequenceAck gets a channel's next ack sequence from the store
func (k Keeper) GetNextSequenceAck(ctx sdk.Context, portID, channelID string) (uint64, bool) {
	store := ctx.KVStore(k.storeKey)
	bz := store.Get(host.NextSequenceAckKey(portID, channelID))
	if len(bz) == 0 {
		return 0, false
	}

	return sdk.BigEndianToUint64(bz), true
}

// SetNextSequenceAck sets a channel's next ack sequence to the store
func (k Keeper) SetNextSequenceAck(ctx sdk.Context, portID, channelID string, sequence uint64) {
	store := ctx.KVStore(k.storeKey)
	bz := sdk.Uint64ToBigEndian(sequence)
	store.Set(host.NextSequenceAckKey(portID, channelID), bz)
}

// GetPacketReceipt gets a packet receipt from the store
func (k Keeper) GetPacketReceipt(ctx sdk.Context, portID, channelID string, sequence uint64) (string, bool) {
	store := ctx.KVStore(k.storeKey)
	bz := store.Get(host.PacketReceiptKey(portID, channelID, sequence))
	if len(bz) == 0 {
		return "", false
	}

	return string(bz), true
}

// SetPacketReceipt sets an empty packet receipt to the store
func (k Keeper) SetPacketReceipt(ctx sdk.Context, portID, channelID string, sequence uint64) {
	store := ctx.KVStore(k.storeKey)
	store.Set(host.PacketReceiptKey(portID, channelID, sequence), []byte{byte(1)})
}

// GetPacketCommitment gets the packet commitment hash from the store
func (k Keeper) GetPacketCommitment(ctx sdk.Context, portID, channelID string, sequence uint64) []byte {
	store := ctx.KVStore(k.storeKey)
	bz := store.Get(host.PacketCommitmentKey(portID, channelID, sequence))
	return bz
}

// HasPacketCommitment returns true if the packet commitment exists
func (k Keeper) HasPacketCommitment(ctx sdk.Context, portID, channelID string, sequence uint64) bool {
	store := ctx.KVStore(k.storeKey)
	return store.Has(host.PacketCommitmentKey(portID, channelID, sequence))
}

// SetPacketCommitment sets the packet commitment hash to the store
func (k Keeper) SetPacketCommitment(ctx sdk.Context, portID, channelID string, sequence uint64, commitmentHash []byte) {
	store := ctx.KVStore(k.storeKey)
	store.Set(host.PacketCommitmentKey(portID, channelID, sequence), commitmentHash)
}

func (k Keeper) deletePacketCommitment(ctx sdk.Context, portID, channelID string, sequence uint64) {
	store := ctx.KVStore(k.storeKey)
	store.Delete(host.PacketCommitmentKey(portID, channelID, sequence))
}

// SetPacketAcknowledgement sets the packet ack hash to the store
func (k Keeper) SetPacketAcknowledgement(ctx sdk.Context, portID, channelID string, sequence uint64, ackHash []byte) {
	store := ctx.KVStore(k.storeKey)
	store.Set(host.PacketAcknowledgementKey(portID, channelID, sequence), ackHash)
}

// GetPacketAcknowledgement gets the packet ack hash from the store
func (k Keeper) GetPacketAcknowledgement(ctx sdk.Context, portID, channelID string, sequence uint64) ([]byte, bool) {
	store := ctx.KVStore(k.storeKey)
	bz := store.Get(host.PacketAcknowledgementKey(portID, channelID, sequence))
	if len(bz) == 0 {
		return nil, false
	}
	return bz, true
}

// HasPacketAcknowledgement check if the packet ack hash is already on the store
func (k Keeper) HasPacketAcknowledgement(ctx sdk.Context, portID, channelID string, sequence uint64) bool {
	store := ctx.KVStore(k.storeKey)
	return store.Has(host.PacketAcknowledgementKey(portID, channelID, sequence))
}

// IteratePacketSequence provides an iterator over all send, receive or ack sequences.
// For each sequence, cb will be called. If the cb returns true, the iterator
// will close and stop.
func (k Keeper) IteratePacketSequence(ctx sdk.Context, iterator db.Iterator, cb func(portID, channelID string, sequence uint64) bool) {
	defer sdk.LogDeferred(ctx.Logger(), func() error { return iterator.Close() })
	for ; iterator.Valid(); iterator.Next() {
		portID, channelID, err := host.ParseChannelPath(string(iterator.Key()))
		if err != nil {
			// return if the key is not a channel key
			return
		}

		sequence := sdk.BigEndianToUint64(iterator.Value())

		if cb(portID, channelID, sequence) {
			break
		}
	}
}

// GetAllPacketSendSeqs returns all stored next send sequences.
func (k Keeper) GetAllPacketSendSeqs(ctx sdk.Context) (seqs []types.PacketSequence) {
	store := ctx.KVStore(k.storeKey)
	iterator := sdk.KVStorePrefixIterator(store, []byte(host.KeyNextSeqSendPrefix))
	k.IteratePacketSequence(ctx, iterator, func(portID, channelID string, nextSendSeq uint64) bool {
		ps := types.NewPacketSequence(portID, channelID, nextSendSeq)
		seqs = append(seqs, ps)
		return false
	})
	return seqs
}

// GetAllPacketRecvSeqs returns all stored next recv sequences.
func (k Keeper) GetAllPacketRecvSeqs(ctx sdk.Context) (seqs []types.PacketSequence) {
	store := ctx.KVStore(k.storeKey)
	iterator := sdk.KVStorePrefixIterator(store, []byte(host.KeyNextSeqRecvPrefix))
	k.IteratePacketSequence(ctx, iterator, func(portID, channelID string, nextRecvSeq uint64) bool {
		ps := types.NewPacketSequence(portID, channelID, nextRecvSeq)
		seqs = append(seqs, ps)
		return false
	})
	return seqs
}

// GetAllPacketAckSeqs returns all stored next acknowledgements sequences.
func (k Keeper) GetAllPacketAckSeqs(ctx sdk.Context) (seqs []types.PacketSequence) {
	store := ctx.KVStore(k.storeKey)
	iterator := sdk.KVStorePrefixIterator(store, []byte(host.KeyNextSeqAckPrefix))
	k.IteratePacketSequence(ctx, iterator, func(portID, channelID string, nextAckSeq uint64) bool {
		ps := types.NewPacketSequence(portID, channelID, nextAckSeq)
		seqs = append(seqs, ps)
		return false
	})
	return seqs
}

// IteratePacketCommitment provides an iterator over all PacketCommitment objects. For each
// packet commitment, cb will be called. If the cb returns true, the iterator will close
// and stop.
func (k Keeper) IteratePacketCommitment(ctx sdk.Context, cb func(portID, channelID string, sequence uint64, hash []byte) bool) {
	store := ctx.KVStore(k.storeKey)
	iterator := sdk.KVStorePrefixIterator(store, []byte(host.KeyPacketCommitmentPrefix))
	k.iterateHashes(ctx, iterator, cb)
}

// GetAllPacketCommitments returns all stored PacketCommitments objects.
func (k Keeper) GetAllPacketCommitments(ctx sdk.Context) (commitments []types.PacketState) {
	k.IteratePacketCommitment(ctx, func(portID, channelID string, sequence uint64, hash []byte) bool {
		pc := types.NewPacketState(portID, channelID, sequence, hash)
		commitments = append(commitments, pc)
		return false
	})
	return commitments
}

// IteratePacketCommitmentAtChannel provides an iterator over all PacketCommmitment objects
// at a specified channel. For each packet commitment, cb will be called. If the cb returns
// true, the iterator will close and stop.
func (k Keeper) IteratePacketCommitmentAtChannel(ctx sdk.Context, portID, channelID string, cb func(_, _ string, sequence uint64, hash []byte) bool) {
	store := ctx.KVStore(k.storeKey)
	iterator := sdk.KVStorePrefixIterator(store, []byte(host.PacketCommitmentPrefixPath(portID, channelID)))
	k.iterateHashes(ctx, iterator, cb)
}

// GetAllPacketCommitmentsAtChannel returns all stored PacketCommitments objects for a specified
// port ID and channel ID.
func (k Keeper) GetAllPacketCommitmentsAtChannel(ctx sdk.Context, portID, channelID string) (commitments []types.PacketState) {
	k.IteratePacketCommitmentAtChannel(ctx, portID, channelID, func(_, _ string, sequence uint64, hash []byte) bool {
		pc := types.NewPacketState(portID, channelID, sequence, hash)
		commitments = append(commitments, pc)
		return false
	})
	return commitments
}

// IteratePacketReceipt provides an iterator over all PacketReceipt objects. For each
// receipt, cb will be called. If the cb returns true, the iterator will close
// and stop.
func (k Keeper) IteratePacketReceipt(ctx sdk.Context, cb func(portID, channelID string, sequence uint64, receipt []byte) bool) {
	store := ctx.KVStore(k.storeKey)
	iterator := sdk.KVStorePrefixIterator(store, []byte(host.KeyPacketReceiptPrefix))
	k.iterateHashes(ctx, iterator, cb)
}

// GetAllPacketReceipts returns all stored PacketReceipt objects.
func (k Keeper) GetAllPacketReceipts(ctx sdk.Context) (receipts []types.PacketState) {
	k.IteratePacketReceipt(ctx, func(portID, channelID string, sequence uint64, receipt []byte) bool {
		packetReceipt := types.NewPacketState(portID, channelID, sequence, receipt)
		receipts = append(receipts, packetReceipt)
		return false
	})
	return receipts
}

// IteratePacketAcknowledgement provides an iterator over all PacketAcknowledgement objects. For each
// aknowledgement, cb will be called. If the cb returns true, the iterator will close
// and stop.
func (k Keeper) IteratePacketAcknowledgement(ctx sdk.Context, cb func(portID, channelID string, sequence uint64, hash []byte) bool) {
	store := ctx.KVStore(k.storeKey)
	iterator := sdk.KVStorePrefixIterator(store, []byte(host.KeyPacketAckPrefix))
	k.iterateHashes(ctx, iterator, cb)
}

// GetAllPacketAcks returns all stored PacketAcknowledgements objects.
func (k Keeper) GetAllPacketAcks(ctx sdk.Context) (acks []types.PacketState) {
	k.IteratePacketAcknowledgement(ctx, func(portID, channelID string, sequence uint64, ack []byte) bool {
		packetAck := types.NewPacketState(portID, channelID, sequence, ack)
		acks = append(acks, packetAck)
		return false
	})
	return acks
}

// IterateChannels provides an iterator over all Channel objects. For each
// Channel, cb will be called. If the cb returns true, the iterator will close
// and stop.
func (k Keeper) IterateChannels(ctx sdk.Context, cb func(types.IdentifiedChannel) bool) {
	store := ctx.KVStore(k.storeKey)
	iterator := sdk.KVStorePrefixIterator(store, []byte(host.KeyChannelEndPrefix))

	defer sdk.LogDeferred(ctx.Logger(), func() error { return iterator.Close() })
	for ; iterator.Valid(); iterator.Next() {
		var channel types.Channel
		k.cdc.MustUnmarshal(iterator.Value(), &channel)

		portID, channelID := host.MustParseChannelPath(string(iterator.Key()))
		identifiedChannel := types.NewIdentifiedChannel(portID, channelID, channel)
		if cb(identifiedChannel) {
			break
		}
	}
}

// GetAllChannelsWithPortPrefix returns all channels with the specified port prefix. If an empty prefix is provided
// all channels will be returned.
func (k Keeper) GetAllChannelsWithPortPrefix(ctx sdk.Context, portPrefix string) []types.IdentifiedChannel {
	if strings.TrimSpace(portPrefix) == "" {
		return k.GetAllChannels(ctx)
	}
	store := ctx.KVStore(k.storeKey)
	iterator := sdk.KVStorePrefixIterator(store, types.FilteredPortPrefix(portPrefix))
	defer sdk.LogDeferred(ctx.Logger(), func() error { return iterator.Close() })

	var filteredChannels []types.IdentifiedChannel
	for ; iterator.Valid(); iterator.Next() {
		var channel types.Channel
		k.cdc.MustUnmarshal(iterator.Value(), &channel)

		portID, channelID := host.MustParseChannelPath(string(iterator.Key()))
		identifiedChannel := types.NewIdentifiedChannel(portID, channelID, channel)
		filteredChannels = append(filteredChannels, identifiedChannel)
	}
	return filteredChannels
}

// GetAllChannels returns all stored Channel objects.
func (k Keeper) GetAllChannels(ctx sdk.Context) (channels []types.IdentifiedChannel) {
	k.IterateChannels(ctx, func(channel types.IdentifiedChannel) bool {
		channels = append(channels, channel)
		return false
	})
	return channels
}

// GetChannelClientState returns the associated client state with its ID, from a port and channel identifier.
func (k Keeper) GetChannelClientState(ctx sdk.Context, portID, channelID string) (string, exported.ClientState, error) {
	channel, found := k.GetChannel(ctx, portID, channelID)
	if !found {
		return "", nil, errorsmod.Wrapf(types.ErrChannelNotFound, "port-id: %s, channel-id: %s", portID, channelID)
	}

	connection, found := k.connectionKeeper.GetConnection(ctx, channel.ConnectionHops[0])
	if !found {
		return "", nil, errorsmod.Wrapf(connectiontypes.ErrConnectionNotFound, "connection-id: %s", channel.ConnectionHops[0])
	}

	clientState, found := k.clientKeeper.GetClientState(ctx, connection.ClientId)
	if !found {
		return "", nil, errorsmod.Wrapf(clienttypes.ErrClientNotFound, "client-id: %s", connection.ClientId)
	}

	return connection.ClientId, clientState, nil
}

// GetConnection wraps the connection keeper's GetConnection function.
func (k Keeper) GetConnection(ctx sdk.Context, connectionID string) (exported.ConnectionI, error) {
	connection, found := k.connectionKeeper.GetConnection(ctx, connectionID)
	if !found {
		return nil, errorsmod.Wrapf(connectiontypes.ErrConnectionNotFound, "connection-id: %s", connectionID)
	}

	return connection, nil
}

// GetChannelConnection returns the connection ID and state associated with the given port and channel identifier.
func (k Keeper) GetChannelConnection(ctx sdk.Context, portID, channelID string) (string, exported.ConnectionI, error) {
	channel, found := k.GetChannel(ctx, portID, channelID)
	if !found {
		return "", nil, errorsmod.Wrapf(types.ErrChannelNotFound, "port-id: %s, channel-id: %s", portID, channelID)
	}

	connectionID := channel.ConnectionHops[0]

	connection, found := k.connectionKeeper.GetConnection(ctx, connectionID)
	if !found {
		return "", nil, errorsmod.Wrapf(connectiontypes.ErrConnectionNotFound, "connection-id: %s", connectionID)
	}

	return connectionID, connection, nil
}

// LookupModuleByChannel will return the IBCModule along with the capability associated with a given channel defined by its portID and channelID
func (k Keeper) LookupModuleByChannel(ctx sdk.Context, portID, channelID string) (string, *capabilitytypes.Capability, error) {
	modules, capability, err := k.scopedKeeper.LookupModules(ctx, host.ChannelCapabilityPath(portID, channelID))
	if err != nil {
		return "", nil, err
	}

	return porttypes.GetModuleOwner(modules), capability, nil
}

// GetUpgradeErrorReceipt returns the upgrade error receipt for the provided port and channel identifiers.
func (k Keeper) GetUpgradeErrorReceipt(ctx sdk.Context, portID, channelID string) (types.ErrorReceipt, bool) {
	store := ctx.KVStore(k.storeKey)
	bz := store.Get(host.ChannelUpgradeErrorKey(portID, channelID))
	if bz == nil {
		return types.ErrorReceipt{}, false
	}

	var errorReceipt types.ErrorReceipt
	k.cdc.MustUnmarshal(bz, &errorReceipt)

	return errorReceipt, true
}

// SetUpgradeErrorReceipt sets the provided error receipt in store using the port and channel identifiers.
func (k Keeper) SetUpgradeErrorReceipt(ctx sdk.Context, portID, channelID string, errorReceipt types.ErrorReceipt) {
	store := ctx.KVStore(k.storeKey)
	bz := k.cdc.MustMarshal(&errorReceipt)
	store.Set(host.ChannelUpgradeErrorKey(portID, channelID), bz)
}

<<<<<<< HEAD
// GetUpgradeRestoreChannel returns the upgrade restore channel for the provided port and channel identifiers.
func (k Keeper) GetUpgradeRestoreChannel(ctx sdk.Context, portID, channelID string) (types.Channel, bool) {
	store := ctx.KVStore(k.storeKey)
	bz := store.Get(host.ChannelRestoreKey(portID, channelID))
	if bz == nil {
		return types.Channel{}, false
	}

	var channel types.Channel
	k.cdc.MustUnmarshal(bz, &channel)

	return channel, true
}

// SetUpgradeRestoreChannel sets the provided channel in store using the port and channel identifiers.
func (k Keeper) SetUpgradeRestoreChannel(ctx sdk.Context, portID, channelID string, channel types.Channel) {
	store := ctx.KVStore(k.storeKey)
	bz := k.cdc.MustMarshal(&channel)
	store.Set(host.ChannelRestoreKey(portID, channelID), bz)
}

// DeleteUpgradeRestoreChannel deletes the restore channel end in state for the provided port and channel identifiers.
func (k Keeper) DeleteUpgradeRestoreChannel(ctx sdk.Context, portID, channelID string) {
	store := ctx.KVStore(k.storeKey)
	store.Delete(host.ChannelRestoreKey(portID, channelID))
}

=======
>>>>>>> 0464be01
// GetUpgrade returns the proposed upgrade for the provided port and channel identifiers.
func (k Keeper) GetUpgrade(ctx sdk.Context, portID, channelID string) (types.Upgrade, bool) {
	store := ctx.KVStore(k.storeKey)
	bz := store.Get(host.ChannelUpgradeKey(portID, channelID))
	if bz == nil {
		return types.Upgrade{}, false
	}

	var upgrade types.Upgrade
	k.cdc.MustUnmarshal(bz, &upgrade)

	return upgrade, true
}

// SetUpgrade sets the proposed upgrade using the provided port and channel identifiers.
func (k Keeper) SetUpgrade(ctx sdk.Context, portID, channelID string, upgrade types.Upgrade) {
	store := ctx.KVStore(k.storeKey)
	bz := k.cdc.MustMarshal(&upgrade)
	store.Set(host.ChannelUpgradeKey(portID, channelID), bz)
}

// ValidateUpgradeFields validates the proposed upgrade fields against the existing channel.
// It returns an error if the following constraints are not met:
// - there exists at least one valid proposed change to the existing channel fields
// - the proposed order is a subset of the existing order
// - the proposed connection hops do not exist
// - the proposed version is non-empty (checked in UpgradeFields.ValidateBasic())
// - the proposed connection hops are not open
func (k Keeper) ValidateUpgradeFields(ctx sdk.Context, proposedUpgrade types.UpgradeFields, currentChannel types.Channel) error {
	currentFields := extractUpgradeFields(currentChannel)

	if reflect.DeepEqual(proposedUpgrade, currentFields) {
		return errorsmod.Wrap(types.ErrChannelExists, "existing channel end is identical to proposed upgrade channel end")
	}

	if !proposedUpgrade.Ordering.SubsetOf(currentFields.Ordering) {
		return errorsmod.Wrap(types.ErrInvalidChannelOrdering, "channel ordering must be a subset of the new ordering")
	}

	connectionID := proposedUpgrade.ConnectionHops[0]
	connection, err := k.GetConnection(ctx, connectionID)
	if err != nil {
		return errorsmod.Wrapf(connectiontypes.ErrConnectionNotFound, "failed to retrieve connection: %s", connectionID)
	}

	if connection.GetState() != int32(connectiontypes.OPEN) {
		return errorsmod.Wrapf(
			connectiontypes.ErrInvalidConnectionState,
			"connection state is not OPEN (got %s)", connectiontypes.State(connection.GetState()).String(),
		)
	}

	return nil
}

// extractUpgradeFields returns the upgrade fields from the provided channel.
func extractUpgradeFields(channel types.Channel) types.UpgradeFields {
	return types.UpgradeFields{
		Ordering:       channel.Ordering,
		ConnectionHops: channel.ConnectionHops,
		Version:        channel.Version,
	}
}

// common functionality for IteratePacketCommitment and IteratePacketAcknowledgement
func (k Keeper) iterateHashes(ctx sdk.Context, iterator db.Iterator, cb func(portID, channelID string, sequence uint64, hash []byte) bool) {
	defer sdk.LogDeferred(ctx.Logger(), func() error { return iterator.Close() })

	for ; iterator.Valid(); iterator.Next() {
		keySplit := strings.Split(string(iterator.Key()), "/")
		portID := keySplit[2]
		channelID := keySplit[4]

		sequence, err := strconv.ParseUint(keySplit[len(keySplit)-1], 10, 64)
		if err != nil {
			panic(err)
		}

		if cb(portID, channelID, sequence, iterator.Value()) {
			break
		}
	}
}<|MERGE_RESOLUTION|>--- conflicted
+++ resolved
@@ -500,36 +500,6 @@
 	store.Set(host.ChannelUpgradeErrorKey(portID, channelID), bz)
 }
 
-<<<<<<< HEAD
-// GetUpgradeRestoreChannel returns the upgrade restore channel for the provided port and channel identifiers.
-func (k Keeper) GetUpgradeRestoreChannel(ctx sdk.Context, portID, channelID string) (types.Channel, bool) {
-	store := ctx.KVStore(k.storeKey)
-	bz := store.Get(host.ChannelRestoreKey(portID, channelID))
-	if bz == nil {
-		return types.Channel{}, false
-	}
-
-	var channel types.Channel
-	k.cdc.MustUnmarshal(bz, &channel)
-
-	return channel, true
-}
-
-// SetUpgradeRestoreChannel sets the provided channel in store using the port and channel identifiers.
-func (k Keeper) SetUpgradeRestoreChannel(ctx sdk.Context, portID, channelID string, channel types.Channel) {
-	store := ctx.KVStore(k.storeKey)
-	bz := k.cdc.MustMarshal(&channel)
-	store.Set(host.ChannelRestoreKey(portID, channelID), bz)
-}
-
-// DeleteUpgradeRestoreChannel deletes the restore channel end in state for the provided port and channel identifiers.
-func (k Keeper) DeleteUpgradeRestoreChannel(ctx sdk.Context, portID, channelID string) {
-	store := ctx.KVStore(k.storeKey)
-	store.Delete(host.ChannelRestoreKey(portID, channelID))
-}
-
-=======
->>>>>>> 0464be01
 // GetUpgrade returns the proposed upgrade for the provided port and channel identifiers.
 func (k Keeper) GetUpgrade(ctx sdk.Context, portID, channelID string) (types.Upgrade, bool) {
 	store := ctx.KVStore(k.storeKey)
