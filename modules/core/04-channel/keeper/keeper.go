--- conflicted
+++ resolved
@@ -341,14 +341,6 @@
 }
 
 // GetAllPacketSendSeqs returns all stored next send sequences.
-<<<<<<< HEAD
-func (k *Keeper) GetAllPacketSendSeqs(ctx sdk.Context) []types.PacketSequence {
-	store := runtime.KVStoreAdapter(k.storeService.OpenKVStore(ctx))
-	iterator := storetypes.KVStorePrefixIterator(store, []byte(host.KeyNextSeqSendPrefix))
-	var seqs []types.PacketSequence
-	k.IteratePacketSequence(ctx, iterator, func(portID, channelID string, nextSendSeq uint64) bool {
-		ps := types.NewPacketSequence(portID, channelID, nextSendSeq)
-=======
 // NOTE: Implemented differently from NextSequenceRecv/Ack since the key format is different
 func (k *Keeper) GetAllPacketSendSeqs(ctx sdk.Context) (seqs []types.PacketSequence) {
 	k.IterateChannels(ctx, func(ic types.IdentifiedChannel) bool {
@@ -358,7 +350,6 @@
 		}
 
 		ps := types.NewPacketSequence(ic.PortId, ic.ChannelId, nextSeqSend)
->>>>>>> 2d98792e
 		seqs = append(seqs, ps)
 		return false
 	})
