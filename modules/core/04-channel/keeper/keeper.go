package keeper

import (
	"errors"
	"strconv"
	"strings"

	db "github.com/cosmos/cosmos-db"

	errorsmod "cosmossdk.io/errors"
	"cosmossdk.io/log"
	storetypes "cosmossdk.io/store/types"

	"github.com/cosmos/cosmos-sdk/codec"
	sdk "github.com/cosmos/cosmos-sdk/types"

	capabilitytypes "github.com/cosmos/ibc-go/modules/capability/types"
	clienttypes "github.com/cosmos/ibc-go/v8/modules/core/02-client/types"
	connectiontypes "github.com/cosmos/ibc-go/v8/modules/core/03-connection/types"
	"github.com/cosmos/ibc-go/v8/modules/core/04-channel/types"
	porttypes "github.com/cosmos/ibc-go/v8/modules/core/05-port/types"
	host "github.com/cosmos/ibc-go/v8/modules/core/24-host"
	"github.com/cosmos/ibc-go/v8/modules/core/exported"
)

var _ porttypes.ICS4Wrapper = (*Keeper)(nil)

// Keeper defines the IBC channel keeper
type Keeper struct {
	// implements gRPC QueryServer interface
	types.QueryServer

	storeKey         storetypes.StoreKey
	cdc              codec.BinaryCodec
	clientKeeper     types.ClientKeeper
	connectionKeeper types.ConnectionKeeper
	portKeeper       types.PortKeeper
	scopedKeeper     exported.ScopedKeeper
}

// NewKeeper creates a new IBC channel Keeper instance
func NewKeeper(
	cdc codec.BinaryCodec, key storetypes.StoreKey,
	clientKeeper types.ClientKeeper, connectionKeeper types.ConnectionKeeper,
	portKeeper types.PortKeeper, scopedKeeper exported.ScopedKeeper,
) Keeper {
	return Keeper{
		storeKey:         key,
		cdc:              cdc,
		clientKeeper:     clientKeeper,
		connectionKeeper: connectionKeeper,
		portKeeper:       portKeeper,
		scopedKeeper:     scopedKeeper,
	}
}

// Logger returns a module-specific logger.
func (Keeper) Logger(ctx sdk.Context) log.Logger {
	return ctx.Logger().With("module", "x/"+exported.ModuleName+"/"+types.SubModuleName)
}

// GenerateChannelIdentifier returns the next channel identifier.
func (k Keeper) GenerateChannelIdentifier(ctx sdk.Context) string {
	nextChannelSeq := k.GetNextChannelSequence(ctx)
	channelID := types.FormatChannelIdentifier(nextChannelSeq)

	nextChannelSeq++
	k.SetNextChannelSequence(ctx, nextChannelSeq)
	return channelID
}

// HasChannel true if the channel with the given identifiers exists in state.
func (k Keeper) HasChannel(ctx sdk.Context, portID, channelID string) bool {
	store := ctx.KVStore(k.storeKey)
	return store.Has(host.ChannelKey(portID, channelID))
}

// GetChannel returns a channel with a particular identifier binded to a specific port
func (k Keeper) GetChannel(ctx sdk.Context, portID, channelID string) (types.Channel, bool) {
	store := ctx.KVStore(k.storeKey)
	bz := store.Get(host.ChannelKey(portID, channelID))
	if len(bz) == 0 {
		return types.Channel{}, false
	}

	var channel types.Channel
	k.cdc.MustUnmarshal(bz, &channel)
	return channel, true
}

// SetChannel sets a channel to the store
func (k Keeper) SetChannel(ctx sdk.Context, portID, channelID string, channel types.Channel) {
	store := ctx.KVStore(k.storeKey)
	bz := k.cdc.MustMarshal(&channel)
	store.Set(host.ChannelKey(portID, channelID), bz)
}

// GetAppVersion gets the version for the specified channel.
func (k Keeper) GetAppVersion(ctx sdk.Context, portID, channelID string) (string, bool) {
	channel, found := k.GetChannel(ctx, portID, channelID)
	if !found {
		return "", false
	}

	return channel.Version, true
}

// GetNextChannelSequence gets the next channel sequence from the store.
func (k Keeper) GetNextChannelSequence(ctx sdk.Context) uint64 {
	store := ctx.KVStore(k.storeKey)
	bz := store.Get([]byte(types.KeyNextChannelSequence))
	if len(bz) == 0 {
		panic(errors.New("next channel sequence is nil"))
	}

	return sdk.BigEndianToUint64(bz)
}

// SetNextChannelSequence sets the next channel sequence to the store.
func (k Keeper) SetNextChannelSequence(ctx sdk.Context, sequence uint64) {
	store := ctx.KVStore(k.storeKey)
	bz := sdk.Uint64ToBigEndian(sequence)
	store.Set([]byte(types.KeyNextChannelSequence), bz)
}

// GetNextSequenceSend gets a channel's next send sequence from the store
func (k Keeper) GetNextSequenceSend(ctx sdk.Context, portID, channelID string) (uint64, bool) {
	store := ctx.KVStore(k.storeKey)
	bz := store.Get(host.NextSequenceSendKey(portID, channelID))
	if len(bz) == 0 {
		return 0, false
	}

	return sdk.BigEndianToUint64(bz), true
}

// SetNextSequenceSend sets a channel's next send sequence to the store
func (k Keeper) SetNextSequenceSend(ctx sdk.Context, portID, channelID string, sequence uint64) {
	store := ctx.KVStore(k.storeKey)
	bz := sdk.Uint64ToBigEndian(sequence)
	store.Set(host.NextSequenceSendKey(portID, channelID), bz)
}

// GetNextSequenceRecv gets a channel's next receive sequence from the store
func (k Keeper) GetNextSequenceRecv(ctx sdk.Context, portID, channelID string) (uint64, bool) {
	store := ctx.KVStore(k.storeKey)
	bz := store.Get(host.NextSequenceRecvKey(portID, channelID))
	if len(bz) == 0 {
		return 0, false
	}

	return sdk.BigEndianToUint64(bz), true
}

// SetNextSequenceRecv sets a channel's next receive sequence to the store
func (k Keeper) SetNextSequenceRecv(ctx sdk.Context, portID, channelID string, sequence uint64) {
	store := ctx.KVStore(k.storeKey)
	bz := sdk.Uint64ToBigEndian(sequence)
	store.Set(host.NextSequenceRecvKey(portID, channelID), bz)
}

// GetNextSequenceAck gets a channel's next ack sequence from the store
func (k Keeper) GetNextSequenceAck(ctx sdk.Context, portID, channelID string) (uint64, bool) {
	store := ctx.KVStore(k.storeKey)
	bz := store.Get(host.NextSequenceAckKey(portID, channelID))
	if len(bz) == 0 {
		return 0, false
	}

	return sdk.BigEndianToUint64(bz), true
}

// SetNextSequenceAck sets a channel's next ack sequence to the store
func (k Keeper) SetNextSequenceAck(ctx sdk.Context, portID, channelID string, sequence uint64) {
	store := ctx.KVStore(k.storeKey)
	bz := sdk.Uint64ToBigEndian(sequence)
	store.Set(host.NextSequenceAckKey(portID, channelID), bz)
}

// GetPacketReceipt gets a packet receipt from the store
func (k Keeper) GetPacketReceipt(ctx sdk.Context, portID, channelID string, sequence uint64) (string, bool) {
	store := ctx.KVStore(k.storeKey)
	bz := store.Get(host.PacketReceiptKey(portID, channelID, sequence))
	if len(bz) == 0 {
		return "", false
	}

	return string(bz), true
}

// SetPacketReceipt sets an empty packet receipt to the store
func (k Keeper) SetPacketReceipt(ctx sdk.Context, portID, channelID string, sequence uint64) {
	store := ctx.KVStore(k.storeKey)
	store.Set(host.PacketReceiptKey(portID, channelID, sequence), []byte{byte(1)})
}

// deletePacketReceipt deletes a packet receipt from the store
func (k Keeper) deletePacketReceipt(ctx sdk.Context, portID, channelID string, sequence uint64) {
	store := ctx.KVStore(k.storeKey)
	store.Delete(host.PacketReceiptKey(portID, channelID, sequence))
}

// GetPacketCommitment gets the packet commitment hash from the store
func (k Keeper) GetPacketCommitment(ctx sdk.Context, portID, channelID string, sequence uint64) []byte {
	store := ctx.KVStore(k.storeKey)
	bz := store.Get(host.PacketCommitmentKey(portID, channelID, sequence))
	return bz
}

// HasPacketCommitment returns true if the packet commitment exists
func (k Keeper) HasPacketCommitment(ctx sdk.Context, portID, channelID string, sequence uint64) bool {
	store := ctx.KVStore(k.storeKey)
	return store.Has(host.PacketCommitmentKey(portID, channelID, sequence))
}

// SetPacketCommitment sets the packet commitment hash to the store
func (k Keeper) SetPacketCommitment(ctx sdk.Context, portID, channelID string, sequence uint64, commitmentHash []byte) {
	store := ctx.KVStore(k.storeKey)
	store.Set(host.PacketCommitmentKey(portID, channelID, sequence), commitmentHash)
}

func (k Keeper) deletePacketCommitment(ctx sdk.Context, portID, channelID string, sequence uint64) {
	store := ctx.KVStore(k.storeKey)
	store.Delete(host.PacketCommitmentKey(portID, channelID, sequence))
}

// SetPacketAcknowledgement sets the packet ack hash to the store
func (k Keeper) SetPacketAcknowledgement(ctx sdk.Context, portID, channelID string, sequence uint64, ackHash []byte) {
	store := ctx.KVStore(k.storeKey)
	store.Set(host.PacketAcknowledgementKey(portID, channelID, sequence), ackHash)
}

// GetPacketAcknowledgement gets the packet ack hash from the store
func (k Keeper) GetPacketAcknowledgement(ctx sdk.Context, portID, channelID string, sequence uint64) ([]byte, bool) {
	store := ctx.KVStore(k.storeKey)
	bz := store.Get(host.PacketAcknowledgementKey(portID, channelID, sequence))
	if len(bz) == 0 {
		return nil, false
	}
	return bz, true
}

// HasPacketAcknowledgement check if the packet ack hash is already on the store
func (k Keeper) HasPacketAcknowledgement(ctx sdk.Context, portID, channelID string, sequence uint64) bool {
	store := ctx.KVStore(k.storeKey)
	return store.Has(host.PacketAcknowledgementKey(portID, channelID, sequence))
}

// deletePacketAcknowledgement deletes the packet ack hash from the store
func (k Keeper) deletePacketAcknowledgement(ctx sdk.Context, portID, channelID string, sequence uint64) {
	store := ctx.KVStore(k.storeKey)
	store.Delete(host.PacketAcknowledgementKey(portID, channelID, sequence))
}

// IteratePacketSequence provides an iterator over all send, receive or ack sequences.
// For each sequence, cb will be called. If the cb returns true, the iterator
// will close and stop.
func (Keeper) IteratePacketSequence(ctx sdk.Context, iterator db.Iterator, cb func(portID, channelID string, sequence uint64) bool) {
	defer sdk.LogDeferred(ctx.Logger(), func() error { return iterator.Close() })
	for ; iterator.Valid(); iterator.Next() {
		portID, channelID, err := host.ParseChannelPath(string(iterator.Key()))
		if err != nil {
			// return if the key is not a channel key
			return
		}

		sequence := sdk.BigEndianToUint64(iterator.Value())

		if cb(portID, channelID, sequence) {
			break
		}
	}
}

// GetAllPacketSendSeqs returns all stored next send sequences.
func (k Keeper) GetAllPacketSendSeqs(ctx sdk.Context) (seqs []types.PacketSequence) {
	store := ctx.KVStore(k.storeKey)
	iterator := storetypes.KVStorePrefixIterator(store, []byte(host.KeyNextSeqSendPrefix))
	k.IteratePacketSequence(ctx, iterator, func(portID, channelID string, nextSendSeq uint64) bool {
		ps := types.NewPacketSequence(portID, channelID, nextSendSeq)
		seqs = append(seqs, ps)
		return false
	})
	return seqs
}

// GetAllPacketRecvSeqs returns all stored next recv sequences.
func (k Keeper) GetAllPacketRecvSeqs(ctx sdk.Context) (seqs []types.PacketSequence) {
	store := ctx.KVStore(k.storeKey)
	iterator := storetypes.KVStorePrefixIterator(store, []byte(host.KeyNextSeqRecvPrefix))
	k.IteratePacketSequence(ctx, iterator, func(portID, channelID string, nextRecvSeq uint64) bool {
		ps := types.NewPacketSequence(portID, channelID, nextRecvSeq)
		seqs = append(seqs, ps)
		return false
	})
	return seqs
}

// GetAllPacketAckSeqs returns all stored next acknowledgements sequences.
func (k Keeper) GetAllPacketAckSeqs(ctx sdk.Context) (seqs []types.PacketSequence) {
	store := ctx.KVStore(k.storeKey)
	iterator := storetypes.KVStorePrefixIterator(store, []byte(host.KeyNextSeqAckPrefix))
	k.IteratePacketSequence(ctx, iterator, func(portID, channelID string, nextAckSeq uint64) bool {
		ps := types.NewPacketSequence(portID, channelID, nextAckSeq)
		seqs = append(seqs, ps)
		return false
	})
	return seqs
}

// IteratePacketCommitment provides an iterator over all PacketCommitment objects. For each
// packet commitment, cb will be called. If the cb returns true, the iterator will close
// and stop.
func (k Keeper) IteratePacketCommitment(ctx sdk.Context, cb func(portID, channelID string, sequence uint64, hash []byte) bool) {
	store := ctx.KVStore(k.storeKey)
	iterator := storetypes.KVStorePrefixIterator(store, []byte(host.KeyPacketCommitmentPrefix))
	k.iterateHashes(ctx, iterator, cb)
}

// GetAllPacketCommitments returns all stored PacketCommitments objects.
func (k Keeper) GetAllPacketCommitments(ctx sdk.Context) (commitments []types.PacketState) {
	k.IteratePacketCommitment(ctx, func(portID, channelID string, sequence uint64, hash []byte) bool {
		pc := types.NewPacketState(portID, channelID, sequence, hash)
		commitments = append(commitments, pc)
		return false
	})
	return commitments
}

// IteratePacketCommitmentAtChannel provides an iterator over all PacketCommmitment objects
// at a specified channel. For each packet commitment, cb will be called. If the cb returns
// true, the iterator will close and stop.
func (k Keeper) IteratePacketCommitmentAtChannel(ctx sdk.Context, portID, channelID string, cb func(_, _ string, sequence uint64, hash []byte) bool) {
	store := ctx.KVStore(k.storeKey)
	iterator := storetypes.KVStorePrefixIterator(store, []byte(host.PacketCommitmentPrefixPath(portID, channelID)))
	k.iterateHashes(ctx, iterator, cb)
}

// GetAllPacketCommitmentsAtChannel returns all stored PacketCommitments objects for a specified
// port ID and channel ID.
func (k Keeper) GetAllPacketCommitmentsAtChannel(ctx sdk.Context, portID, channelID string) (commitments []types.PacketState) {
	k.IteratePacketCommitmentAtChannel(ctx, portID, channelID, func(_, _ string, sequence uint64, hash []byte) bool {
		pc := types.NewPacketState(portID, channelID, sequence, hash)
		commitments = append(commitments, pc)
		return false
	})
	return commitments
}

// IteratePacketReceipt provides an iterator over all PacketReceipt objects. For each
// receipt, cb will be called. If the cb returns true, the iterator will close
// and stop.
func (k Keeper) IteratePacketReceipt(ctx sdk.Context, cb func(portID, channelID string, sequence uint64, receipt []byte) bool) {
	store := ctx.KVStore(k.storeKey)
	iterator := storetypes.KVStorePrefixIterator(store, []byte(host.KeyPacketReceiptPrefix))
	k.iterateHashes(ctx, iterator, cb)
}

// GetAllPacketReceipts returns all stored PacketReceipt objects.
func (k Keeper) GetAllPacketReceipts(ctx sdk.Context) (receipts []types.PacketState) {
	k.IteratePacketReceipt(ctx, func(portID, channelID string, sequence uint64, receipt []byte) bool {
		packetReceipt := types.NewPacketState(portID, channelID, sequence, receipt)
		receipts = append(receipts, packetReceipt)
		return false
	})
	return receipts
}

// IteratePacketAcknowledgement provides an iterator over all PacketAcknowledgement objects. For each
// acknowledgement, cb will be called. If the cb returns true, the iterator will close
// and stop.
func (k Keeper) IteratePacketAcknowledgement(ctx sdk.Context, cb func(portID, channelID string, sequence uint64, hash []byte) bool) {
	store := ctx.KVStore(k.storeKey)
	iterator := storetypes.KVStorePrefixIterator(store, []byte(host.KeyPacketAckPrefix))
	k.iterateHashes(ctx, iterator, cb)
}

// GetAllPacketAcks returns all stored PacketAcknowledgements objects.
func (k Keeper) GetAllPacketAcks(ctx sdk.Context) (acks []types.PacketState) {
	k.IteratePacketAcknowledgement(ctx, func(portID, channelID string, sequence uint64, ack []byte) bool {
		packetAck := types.NewPacketState(portID, channelID, sequence, ack)
		acks = append(acks, packetAck)
		return false
	})
	return acks
}

// IterateChannels provides an iterator over all Channel objects. For each
// Channel, cb will be called. If the cb returns true, the iterator will close
// and stop.
func (k Keeper) IterateChannels(ctx sdk.Context, cb func(types.IdentifiedChannel) bool) {
	store := ctx.KVStore(k.storeKey)
	iterator := storetypes.KVStorePrefixIterator(store, []byte(host.KeyChannelEndPrefix))

	defer sdk.LogDeferred(ctx.Logger(), func() error { return iterator.Close() })
	for ; iterator.Valid(); iterator.Next() {
		var channel types.Channel
		k.cdc.MustUnmarshal(iterator.Value(), &channel)

		portID, channelID := host.MustParseChannelPath(string(iterator.Key()))
		identifiedChannel := types.NewIdentifiedChannel(portID, channelID, channel)
		if cb(identifiedChannel) {
			break
		}
	}
}

// GetAllChannelsWithPortPrefix returns all channels with the specified port prefix. If an empty prefix is provided
// all channels will be returned.
func (k Keeper) GetAllChannelsWithPortPrefix(ctx sdk.Context, portPrefix string) []types.IdentifiedChannel {
	if strings.TrimSpace(portPrefix) == "" {
		return k.GetAllChannels(ctx)
	}
	store := ctx.KVStore(k.storeKey)
	iterator := storetypes.KVStorePrefixIterator(store, types.FilteredPortPrefix(portPrefix))
	defer sdk.LogDeferred(ctx.Logger(), func() error { return iterator.Close() })

	var filteredChannels []types.IdentifiedChannel
	for ; iterator.Valid(); iterator.Next() {
		var channel types.Channel
		k.cdc.MustUnmarshal(iterator.Value(), &channel)

		portID, channelID := host.MustParseChannelPath(string(iterator.Key()))
		identifiedChannel := types.NewIdentifiedChannel(portID, channelID, channel)
		filteredChannels = append(filteredChannels, identifiedChannel)
	}
	return filteredChannels
}

// GetAllChannels returns all stored Channel objects.
func (k Keeper) GetAllChannels(ctx sdk.Context) (channels []types.IdentifiedChannel) {
	k.IterateChannels(ctx, func(channel types.IdentifiedChannel) bool {
		channels = append(channels, channel)
		return false
	})
	return channels
}

// GetChannelClientState returns the associated client state with its ID, from a port and channel identifier.
func (k Keeper) GetChannelClientState(ctx sdk.Context, portID, channelID string) (string, exported.ClientState, error) {
	channel, found := k.GetChannel(ctx, portID, channelID)
	if !found {
		return "", nil, errorsmod.Wrapf(types.ErrChannelNotFound, "port-id: %s, channel-id: %s", portID, channelID)
	}

	connection, found := k.connectionKeeper.GetConnection(ctx, channel.ConnectionHops[0])
	if !found {
		return "", nil, errorsmod.Wrapf(connectiontypes.ErrConnectionNotFound, "connection-id: %s", channel.ConnectionHops[0])
	}

	clientState, found := k.clientKeeper.GetClientState(ctx, connection.ClientId)
	if !found {
		return "", nil, errorsmod.Wrapf(clienttypes.ErrClientNotFound, "client-id: %s", connection.ClientId)
	}

	return connection.ClientId, clientState, nil
}

// GetConnection wraps the connection keeper's GetConnection function.
func (k Keeper) GetConnection(ctx sdk.Context, connectionID string) (exported.ConnectionI, error) {
	connection, found := k.connectionKeeper.GetConnection(ctx, connectionID)
	if !found {
		return nil, errorsmod.Wrapf(connectiontypes.ErrConnectionNotFound, "connection-id: %s", connectionID)
	}

	return connection, nil
}

// GetChannelConnection returns the connection ID and state associated with the given port and channel identifier.
func (k Keeper) GetChannelConnection(ctx sdk.Context, portID, channelID string) (string, exported.ConnectionI, error) {
	channel, found := k.GetChannel(ctx, portID, channelID)
	if !found {
		return "", nil, errorsmod.Wrapf(types.ErrChannelNotFound, "port-id: %s, channel-id: %s", portID, channelID)
	}

	connectionID := channel.ConnectionHops[0]

	connection, found := k.connectionKeeper.GetConnection(ctx, connectionID)
	if !found {
		return "", nil, errorsmod.Wrapf(connectiontypes.ErrConnectionNotFound, "connection-id: %s", connectionID)
	}

	return connectionID, connection, nil
}

// LookupModuleByChannel will return the IBCModule along with the capability associated with a given channel defined by its portID and channelID
func (k Keeper) LookupModuleByChannel(ctx sdk.Context, portID, channelID string) (string, *capabilitytypes.Capability, error) {
	modules, capability, err := k.scopedKeeper.LookupModules(ctx, host.ChannelCapabilityPath(portID, channelID))
	if err != nil {
		return "", nil, err
	}

	return porttypes.GetModuleOwner(modules), capability, nil
}

// GetUpgradeErrorReceipt returns the upgrade error receipt for the provided port and channel identifiers.
func (k Keeper) GetUpgradeErrorReceipt(ctx sdk.Context, portID, channelID string) (types.ErrorReceipt, bool) {
	store := ctx.KVStore(k.storeKey)
	bz := store.Get(host.ChannelUpgradeErrorKey(portID, channelID))
	if bz == nil {
		return types.ErrorReceipt{}, false
	}

	var errorReceipt types.ErrorReceipt
	k.cdc.MustUnmarshal(bz, &errorReceipt)

	return errorReceipt, true
}

<<<<<<< HEAD
// SetUpgradeErrorReceipt sets the provided error receipt in store using the port and channel identifiers.
func (k Keeper) SetUpgradeErrorReceipt(ctx sdk.Context, portID, channelID string, errorReceipt types.ErrorReceipt) {
=======
// setUpgradeErrorReceipt sets the provided error receipt in store using the port and channel identifiers.
func (k Keeper) setUpgradeErrorReceipt(ctx sdk.Context, portID, channelID string, errorReceipt types.ErrorReceipt) {
>>>>>>> bf12ce32
	store := ctx.KVStore(k.storeKey)
	bz := k.cdc.MustMarshal(&errorReceipt)
	store.Set(host.ChannelUpgradeErrorKey(portID, channelID), bz)
}

// GetUpgrade returns the proposed upgrade for the provided port and channel identifiers.
func (k Keeper) GetUpgrade(ctx sdk.Context, portID, channelID string) (types.Upgrade, bool) {
	store := ctx.KVStore(k.storeKey)
	bz := store.Get(host.ChannelUpgradeKey(portID, channelID))
	if bz == nil {
		return types.Upgrade{}, false
	}

	var upgrade types.Upgrade
	k.cdc.MustUnmarshal(bz, &upgrade)

	return upgrade, true
}

// SetUpgrade sets the proposed upgrade using the provided port and channel identifiers.
func (k Keeper) SetUpgrade(ctx sdk.Context, portID, channelID string, upgrade types.Upgrade) {
	store := ctx.KVStore(k.storeKey)
	bz := k.cdc.MustMarshal(&upgrade)
	store.Set(host.ChannelUpgradeKey(portID, channelID), bz)
}

// deleteUpgrade deletes the upgrade for the provided port and channel identifiers.
func (k Keeper) deleteUpgrade(ctx sdk.Context, portID, channelID string) {
	store := ctx.KVStore(k.storeKey)
	store.Delete(host.ChannelUpgradeKey(portID, channelID))
}

// GetCounterpartyUpgrade gets the counterparty upgrade from the store.
func (k Keeper) GetCounterpartyUpgrade(ctx sdk.Context, portID, channelID string) (types.Upgrade, bool) {
	store := ctx.KVStore(k.storeKey)
	bz := store.Get(host.ChannelCounterpartyUpgradeKey(portID, channelID))
	if bz == nil {
		return types.Upgrade{}, false
	}

	var upgrade types.Upgrade
	k.cdc.MustUnmarshal(bz, &upgrade)

	return upgrade, true
}

// SetCounterpartyUpgrade sets the counterparty upgrade in the store.
func (k Keeper) SetCounterpartyUpgrade(ctx sdk.Context, portID, channelID string, upgrade types.Upgrade) {
	store := ctx.KVStore(k.storeKey)
	bz := k.cdc.MustMarshal(&upgrade)
	store.Set(host.ChannelCounterpartyUpgradeKey(portID, channelID), bz)
}

// deleteCounterpartyUpgrade deletes the counterparty upgrade in the store.
func (k Keeper) deleteCounterpartyUpgrade(ctx sdk.Context, portID, channelID string) {
	store := ctx.KVStore(k.storeKey)
	store.Delete(host.ChannelCounterpartyUpgradeKey(portID, channelID))
}

// deleteUpgradeInfo deletes all auxiliary upgrade information.
func (k Keeper) deleteUpgradeInfo(ctx sdk.Context, portID, channelID string) {
	k.deleteUpgrade(ctx, portID, channelID)
	k.deleteCounterpartyUpgrade(ctx, portID, channelID)
}

// SetParams sets the channel parameters.
func (k Keeper) SetParams(ctx sdk.Context, params types.Params) {
	store := ctx.KVStore(k.storeKey)
	bz := k.cdc.MustMarshal(&params)
	store.Set([]byte(types.ParamsKey), bz)
}

// GetParams returns the total set of the channel parameters.
func (k Keeper) GetParams(ctx sdk.Context) types.Params {
	store := ctx.KVStore(k.storeKey)
	bz := store.Get([]byte(types.ParamsKey))
	if bz == nil { // only panic on unset params and not on empty params
		panic(errors.New("channel params are not set in store"))
	}

	var params types.Params
	k.cdc.MustUnmarshal(bz, &params)
	return params
}

// common functionality for IteratePacketCommitment and IteratePacketAcknowledgement
func (Keeper) iterateHashes(ctx sdk.Context, iterator db.Iterator, cb func(portID, channelID string, sequence uint64, hash []byte) bool) {
	defer sdk.LogDeferred(ctx.Logger(), func() error { return iterator.Close() })

	for ; iterator.Valid(); iterator.Next() {
		keySplit := strings.Split(string(iterator.Key()), "/")
		portID := keySplit[2]
		channelID := keySplit[4]

		sequence, err := strconv.ParseUint(keySplit[len(keySplit)-1], 10, 64)
		if err != nil {
			panic(err)
		}

		if cb(portID, channelID, sequence, iterator.Value()) {
			break
		}
	}
}

// HasInflightPackets returns true if there are packet commitments stored at the specified
// port and channel, and false otherwise.
func (k Keeper) HasInflightPackets(ctx sdk.Context, portID, channelID string) bool {
	iterator := storetypes.KVStorePrefixIterator(ctx.KVStore(k.storeKey), []byte(host.PacketCommitmentPrefixPath(portID, channelID)))
	defer sdk.LogDeferred(ctx.Logger(), func() error { return iterator.Close() })

	return iterator.Valid()
}

// SetPruningSequenceEnd sets the channel's pruning sequence end to the store.
func (k Keeper) SetPruningSequenceEnd(ctx sdk.Context, portID, channelID string, sequence uint64) {
	store := ctx.KVStore(k.storeKey)
	bz := sdk.Uint64ToBigEndian(sequence)
	store.Set(host.PruningSequenceEndKey(portID, channelID), bz)
}

// GetPruningSequenceEnd gets a channel's pruning sequence end from the store.
func (k Keeper) GetPruningSequenceEnd(ctx sdk.Context, portID, channelID string) (uint64, bool) {
	store := ctx.KVStore(k.storeKey)
	bz := store.Get(host.PruningSequenceEndKey(portID, channelID))
	if len(bz) == 0 {
		return 0, false
	}

	return sdk.BigEndianToUint64(bz), true
}

// SetPruningSequenceStart sets a channel's pruning sequence start to the store.
func (k Keeper) SetPruningSequenceStart(ctx sdk.Context, portID, channelID string, sequence uint64) {
	store := ctx.KVStore(k.storeKey)
	bz := sdk.Uint64ToBigEndian(sequence)
	store.Set(host.PruningSequenceStartKey(portID, channelID), bz)
}

// GetPruningSequenceStart gets a channel's pruning sequence start from the store.
<<<<<<< HEAD
func (k Keeper) GetPruningSequenceStart(ctx sdk.Context, portID, channelID string) uint64 {
	store := ctx.KVStore(k.storeKey)
	bz := store.Get(host.PruningSequenceStartKey(portID, channelID))
	if len(bz) == 0 {
		return 0
	}

	return sdk.BigEndianToUint64(bz)
=======
func (k Keeper) GetPruningSequenceStart(ctx sdk.Context, portID, channelID string) (uint64, bool) {
	store := ctx.KVStore(k.storeKey)
	bz := store.Get(host.PruningSequenceStartKey(portID, channelID))
	if len(bz) == 0 {
		return 0, false
	}

	return sdk.BigEndianToUint64(bz), true
>>>>>>> bf12ce32
}

// HasPruningSequenceStart returns true if the pruning sequence start is set for the specified channel.
func (k Keeper) HasPruningSequenceStart(ctx sdk.Context, portID, channelID string) bool {
	store := ctx.KVStore(k.storeKey)
	return store.Has(host.PruningSequenceStartKey(portID, channelID))
}

// PruneAcknowledgements prunes packet acknowledgements and receipts that have a sequence number less than pruning sequence end.
// The number of packet acks/receipts pruned is bounded by the limit. Pruning can only occur after a channel has been upgraded.
//
// Pruning sequence start keeps track of the packet ack/receipt that can be pruned next. When it reaches pruningSequenceEnd,
// pruning is complete.
func (k Keeper) PruneAcknowledgements(ctx sdk.Context, portID, channelID string, limit uint64) (uint64, uint64, error) {
<<<<<<< HEAD
	if !k.HasPruningSequenceStart(ctx, portID, channelID) {
		return 0, 0, errorsmod.Wrapf(types.ErrPruningSequenceStartNotFound, "port ID (%s) channel ID (%s)", portID, channelID)
	}

	pruningSequenceStart := k.GetPruningSequenceStart(ctx, portID, channelID)
=======
	pruningSequenceStart, found := k.GetPruningSequenceStart(ctx, portID, channelID)
	if !found {
		return 0, 0, errorsmod.Wrapf(types.ErrPruningSequenceStartNotFound, "port ID (%s) channel ID (%s)", portID, channelID)
	}
>>>>>>> bf12ce32
	pruningSequenceEnd, found := k.GetPruningSequenceEnd(ctx, portID, channelID)
	if !found {
		return 0, 0, errorsmod.Wrapf(types.ErrPruningSequenceEndNotFound, "port ID (%s) channel ID (%s)", portID, channelID)
	}

	start := pruningSequenceStart
	end := pruningSequenceStart + limit
	for ; start < end; start++ {
		// stop pruning if pruningSequenceStart has reached pruningSequenceEnd, pruningSequenceEnd is
		// set to be equal to the _next_ sequence to be sent by the counterparty.
		if start >= pruningSequenceEnd {
			break
		}

		k.deletePacketAcknowledgement(ctx, portID, channelID, start)

		// NOTE: packet receipts are only relevant for unordered channels.
		k.deletePacketReceipt(ctx, portID, channelID, start)
	}

	// set pruning sequence start to the updated value
	k.SetPruningSequenceStart(ctx, portID, channelID, start)

	totalPruned := start - pruningSequenceStart
	totalRemaining := pruningSequenceEnd - start

	return totalPruned, totalRemaining, nil
}<|MERGE_RESOLUTION|>--- conflicted
+++ resolved
@@ -507,13 +507,8 @@
 	return errorReceipt, true
 }
 
-<<<<<<< HEAD
-// SetUpgradeErrorReceipt sets the provided error receipt in store using the port and channel identifiers.
-func (k Keeper) SetUpgradeErrorReceipt(ctx sdk.Context, portID, channelID string, errorReceipt types.ErrorReceipt) {
-=======
 // setUpgradeErrorReceipt sets the provided error receipt in store using the port and channel identifiers.
 func (k Keeper) setUpgradeErrorReceipt(ctx sdk.Context, portID, channelID string, errorReceipt types.ErrorReceipt) {
->>>>>>> bf12ce32
 	store := ctx.KVStore(k.storeKey)
 	bz := k.cdc.MustMarshal(&errorReceipt)
 	store.Set(host.ChannelUpgradeErrorKey(portID, channelID), bz)
@@ -654,25 +649,14 @@
 }
 
 // GetPruningSequenceStart gets a channel's pruning sequence start from the store.
-<<<<<<< HEAD
-func (k Keeper) GetPruningSequenceStart(ctx sdk.Context, portID, channelID string) uint64 {
+func (k Keeper) GetPruningSequenceStart(ctx sdk.Context, portID, channelID string) (uint64, bool) {
 	store := ctx.KVStore(k.storeKey)
 	bz := store.Get(host.PruningSequenceStartKey(portID, channelID))
 	if len(bz) == 0 {
-		return 0
-	}
-
-	return sdk.BigEndianToUint64(bz)
-=======
-func (k Keeper) GetPruningSequenceStart(ctx sdk.Context, portID, channelID string) (uint64, bool) {
-	store := ctx.KVStore(k.storeKey)
-	bz := store.Get(host.PruningSequenceStartKey(portID, channelID))
-	if len(bz) == 0 {
 		return 0, false
 	}
 
 	return sdk.BigEndianToUint64(bz), true
->>>>>>> bf12ce32
 }
 
 // HasPruningSequenceStart returns true if the pruning sequence start is set for the specified channel.
@@ -687,18 +671,10 @@
 // Pruning sequence start keeps track of the packet ack/receipt that can be pruned next. When it reaches pruningSequenceEnd,
 // pruning is complete.
 func (k Keeper) PruneAcknowledgements(ctx sdk.Context, portID, channelID string, limit uint64) (uint64, uint64, error) {
-<<<<<<< HEAD
-	if !k.HasPruningSequenceStart(ctx, portID, channelID) {
+	pruningSequenceStart, found := k.GetPruningSequenceStart(ctx, portID, channelID)
+	if !found {
 		return 0, 0, errorsmod.Wrapf(types.ErrPruningSequenceStartNotFound, "port ID (%s) channel ID (%s)", portID, channelID)
 	}
-
-	pruningSequenceStart := k.GetPruningSequenceStart(ctx, portID, channelID)
-=======
-	pruningSequenceStart, found := k.GetPruningSequenceStart(ctx, portID, channelID)
-	if !found {
-		return 0, 0, errorsmod.Wrapf(types.ErrPruningSequenceStartNotFound, "port ID (%s) channel ID (%s)", portID, channelID)
-	}
->>>>>>> bf12ce32
 	pruningSequenceEnd, found := k.GetPruningSequenceEnd(ctx, portID, channelID)
 	if !found {
 		return 0, 0, errorsmod.Wrapf(types.ErrPruningSequenceEndNotFound, "port ID (%s) channel ID (%s)", portID, channelID)
