--- conflicted
+++ resolved
@@ -2,6 +2,7 @@
 
 import (
 	"encoding/binary"
+	"reflect"
 	"strconv"
 	"strings"
 
@@ -545,7 +546,6 @@
 	store.Set(host.ChannelUpgradeKey(portID, channelID), bz)
 }
 
-<<<<<<< HEAD
 // deleteUpgrade deletes the upgrade for the provided port and channel identifiers.
 func (k Keeper) deleteUpgrade(ctx sdk.Context, portID, channelID string) {
 	store := ctx.KVStore(k.storeKey)
@@ -582,17 +582,6 @@
 	return nil
 }
 
-// extractUpgradeFields returns the upgrade fields from the provided channel.
-func extractUpgradeFields(channel types.Channel) types.UpgradeFields {
-	return types.UpgradeFields{
-		Ordering:       channel.Ordering,
-		ConnectionHops: channel.ConnectionHops,
-		Version:        channel.Version,
-	}
-}
-
-=======
->>>>>>> 83115e0c
 // common functionality for IteratePacketCommitment and IteratePacketAcknowledgement
 func (k Keeper) iterateHashes(ctx sdk.Context, iterator db.Iterator, cb func(portID, channelID string, sequence uint64, hash []byte) bool) {
 	defer sdk.LogDeferred(ctx.Logger(), func() error { return iterator.Close() })
