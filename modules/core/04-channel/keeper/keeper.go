package keeper

import (
	"encoding/binary"
	"strconv"
	"strings"

	errorsmod "cosmossdk.io/errors"
	db "github.com/cometbft/cometbft-db"
	"github.com/cometbft/cometbft/libs/log"
	"github.com/cosmos/cosmos-sdk/codec"
	storetypes "github.com/cosmos/cosmos-sdk/store/types"
	sdk "github.com/cosmos/cosmos-sdk/types"
	capabilitytypes "github.com/cosmos/cosmos-sdk/x/capability/types"

	clienttypes "github.com/cosmos/ibc-go/v7/modules/core/02-client/types"
	connectiontypes "github.com/cosmos/ibc-go/v7/modules/core/03-connection/types"
	"github.com/cosmos/ibc-go/v7/modules/core/04-channel/types"
	porttypes "github.com/cosmos/ibc-go/v7/modules/core/05-port/types"
	host "github.com/cosmos/ibc-go/v7/modules/core/24-host"
	"github.com/cosmos/ibc-go/v7/modules/core/exported"
)

var _ porttypes.ICS4Wrapper = Keeper{}

// Keeper defines the IBC channel keeper
type Keeper struct {
	// implements gRPC QueryServer interface
	types.QueryServer

	storeKey         storetypes.StoreKey
	cdc              codec.BinaryCodec
	clientKeeper     types.ClientKeeper
	connectionKeeper types.ConnectionKeeper
	portKeeper       types.PortKeeper
	scopedKeeper     exported.ScopedKeeper
}

// NewKeeper creates a new IBC channel Keeper instance
func NewKeeper(
	cdc codec.BinaryCodec, key storetypes.StoreKey,
	clientKeeper types.ClientKeeper, connectionKeeper types.ConnectionKeeper,
	portKeeper types.PortKeeper, scopedKeeper exported.ScopedKeeper,
) Keeper {
	return Keeper{
		storeKey:         key,
		cdc:              cdc,
		clientKeeper:     clientKeeper,
		connectionKeeper: connectionKeeper,
		portKeeper:       portKeeper,
		scopedKeeper:     scopedKeeper,
	}
}

// Logger returns a module-specific logger.
func (k Keeper) Logger(ctx sdk.Context) log.Logger {
	return ctx.Logger().With("module", "x/"+exported.ModuleName+"/"+types.SubModuleName)
}

// GenerateChannelIdentifier returns the next channel identifier.
func (k Keeper) GenerateChannelIdentifier(ctx sdk.Context) string {
	nextChannelSeq := k.GetNextChannelSequence(ctx)
	channelID := types.FormatChannelIdentifier(nextChannelSeq)

	nextChannelSeq++
	k.SetNextChannelSequence(ctx, nextChannelSeq)
	return channelID
}

// HasChannel true if the channel with the given identifiers exists in state.
func (k Keeper) HasChannel(ctx sdk.Context, portID, channelID string) bool {
	store := ctx.KVStore(k.storeKey)
	return store.Has(host.ChannelKey(portID, channelID))
}

// GetChannel returns a channel with a particular identifier binded to a specific port
func (k Keeper) GetChannel(ctx sdk.Context, portID, channelID string) (types.Channel, bool) {
	store := ctx.KVStore(k.storeKey)
	bz := store.Get(host.ChannelKey(portID, channelID))
	if len(bz) == 0 {
		return types.Channel{}, false
	}

	var channel types.Channel
	k.cdc.MustUnmarshal(bz, &channel)
	return channel, true
}

// SetChannel sets a channel to the store
func (k Keeper) SetChannel(ctx sdk.Context, portID, channelID string, channel types.Channel) {
	store := ctx.KVStore(k.storeKey)
	bz := k.cdc.MustMarshal(&channel)
	store.Set(host.ChannelKey(portID, channelID), bz)
}

// GetAppVersion gets the version for the specified channel.
func (k Keeper) GetAppVersion(ctx sdk.Context, portID, channelID string) (string, bool) {
	channel, found := k.GetChannel(ctx, portID, channelID)
	if !found {
		return "", false
	}

	return channel.Version, true
}

// GetNextChannelSequence gets the next channel sequence from the store.
func (k Keeper) GetNextChannelSequence(ctx sdk.Context) uint64 {
	store := ctx.KVStore(k.storeKey)
	bz := store.Get([]byte(types.KeyNextChannelSequence))
	if len(bz) == 0 {
		panic("next channel sequence is nil")
	}

	return sdk.BigEndianToUint64(bz)
}

// SetNextChannelSequence sets the next channel sequence to the store.
func (k Keeper) SetNextChannelSequence(ctx sdk.Context, sequence uint64) {
	store := ctx.KVStore(k.storeKey)
	bz := sdk.Uint64ToBigEndian(sequence)
	store.Set([]byte(types.KeyNextChannelSequence), bz)
}

// GetNextSequenceSend gets a channel's next send sequence from the store
func (k Keeper) GetNextSequenceSend(ctx sdk.Context, portID, channelID string) (uint64, bool) {
	store := ctx.KVStore(k.storeKey)
	bz := store.Get(host.NextSequenceSendKey(portID, channelID))
	if len(bz) == 0 {
		return 0, false
	}

	return sdk.BigEndianToUint64(bz), true
}

// SetNextSequenceSend sets a channel's next send sequence to the store
func (k Keeper) SetNextSequenceSend(ctx sdk.Context, portID, channelID string, sequence uint64) {
	store := ctx.KVStore(k.storeKey)
	bz := sdk.Uint64ToBigEndian(sequence)
	store.Set(host.NextSequenceSendKey(portID, channelID), bz)
}

// GetNextSequenceRecv gets a channel's next receive sequence from the store
func (k Keeper) GetNextSequenceRecv(ctx sdk.Context, portID, channelID string) (uint64, bool) {
	store := ctx.KVStore(k.storeKey)
	bz := store.Get(host.NextSequenceRecvKey(portID, channelID))
	if len(bz) == 0 {
		return 0, false
	}

	return sdk.BigEndianToUint64(bz), true
}

// SetNextSequenceRecv sets a channel's next receive sequence to the store
func (k Keeper) SetNextSequenceRecv(ctx sdk.Context, portID, channelID string, sequence uint64) {
	store := ctx.KVStore(k.storeKey)
	bz := sdk.Uint64ToBigEndian(sequence)
	store.Set(host.NextSequenceRecvKey(portID, channelID), bz)
}

// GetNextSequenceAck gets a channel's next ack sequence from the store
func (k Keeper) GetNextSequenceAck(ctx sdk.Context, portID, channelID string) (uint64, bool) {
	store := ctx.KVStore(k.storeKey)
	bz := store.Get(host.NextSequenceAckKey(portID, channelID))
	if len(bz) == 0 {
		return 0, false
	}

	return sdk.BigEndianToUint64(bz), true
}

// SetNextSequenceAck sets a channel's next ack sequence to the store
func (k Keeper) SetNextSequenceAck(ctx sdk.Context, portID, channelID string, sequence uint64) {
	store := ctx.KVStore(k.storeKey)
	bz := sdk.Uint64ToBigEndian(sequence)
	store.Set(host.NextSequenceAckKey(portID, channelID), bz)
}

// GetPacketReceipt gets a packet receipt from the store
func (k Keeper) GetPacketReceipt(ctx sdk.Context, portID, channelID string, sequence uint64) (string, bool) {
	store := ctx.KVStore(k.storeKey)
	bz := store.Get(host.PacketReceiptKey(portID, channelID, sequence))
	if len(bz) == 0 {
		return "", false
	}

	return string(bz), true
}

// SetPacketReceipt sets an empty packet receipt to the store
func (k Keeper) SetPacketReceipt(ctx sdk.Context, portID, channelID string, sequence uint64) {
	store := ctx.KVStore(k.storeKey)
	store.Set(host.PacketReceiptKey(portID, channelID, sequence), []byte{byte(1)})
}

// GetPacketCommitment gets the packet commitment hash from the store
func (k Keeper) GetPacketCommitment(ctx sdk.Context, portID, channelID string, sequence uint64) []byte {
	store := ctx.KVStore(k.storeKey)
	bz := store.Get(host.PacketCommitmentKey(portID, channelID, sequence))
	return bz
}

// HasPacketCommitment returns true if the packet commitment exists
func (k Keeper) HasPacketCommitment(ctx sdk.Context, portID, channelID string, sequence uint64) bool {
	store := ctx.KVStore(k.storeKey)
	return store.Has(host.PacketCommitmentKey(portID, channelID, sequence))
}

// SetPacketCommitment sets the packet commitment hash to the store
func (k Keeper) SetPacketCommitment(ctx sdk.Context, portID, channelID string, sequence uint64, commitmentHash []byte) {
	store := ctx.KVStore(k.storeKey)
	store.Set(host.PacketCommitmentKey(portID, channelID, sequence), commitmentHash)
}

func (k Keeper) deletePacketCommitment(ctx sdk.Context, portID, channelID string, sequence uint64) {
	store := ctx.KVStore(k.storeKey)
	store.Delete(host.PacketCommitmentKey(portID, channelID, sequence))
}

// SetPacketAcknowledgement sets the packet ack hash to the store
func (k Keeper) SetPacketAcknowledgement(ctx sdk.Context, portID, channelID string, sequence uint64, ackHash []byte) {
	store := ctx.KVStore(k.storeKey)
	store.Set(host.PacketAcknowledgementKey(portID, channelID, sequence), ackHash)
}

// GetPacketAcknowledgement gets the packet ack hash from the store
func (k Keeper) GetPacketAcknowledgement(ctx sdk.Context, portID, channelID string, sequence uint64) ([]byte, bool) {
	store := ctx.KVStore(k.storeKey)
	bz := store.Get(host.PacketAcknowledgementKey(portID, channelID, sequence))
	if len(bz) == 0 {
		return nil, false
	}
	return bz, true
}

// HasPacketAcknowledgement check if the packet ack hash is already on the store
func (k Keeper) HasPacketAcknowledgement(ctx sdk.Context, portID, channelID string, sequence uint64) bool {
	store := ctx.KVStore(k.storeKey)
	return store.Has(host.PacketAcknowledgementKey(portID, channelID, sequence))
}

// IteratePacketSequence provides an iterator over all send, receive or ack sequences.
// For each sequence, cb will be called. If the cb returns true, the iterator
// will close and stop.
func (k Keeper) IteratePacketSequence(ctx sdk.Context, iterator db.Iterator, cb func(portID, channelID string, sequence uint64) bool) {
	defer sdk.LogDeferred(ctx.Logger(), func() error { return iterator.Close() })
	for ; iterator.Valid(); iterator.Next() {
		portID, channelID, err := host.ParseChannelPath(string(iterator.Key()))
		if err != nil {
			// return if the key is not a channel key
			return
		}

		sequence := sdk.BigEndianToUint64(iterator.Value())

		if cb(portID, channelID, sequence) {
			break
		}
	}
}

// GetAllPacketSendSeqs returns all stored next send sequences.
func (k Keeper) GetAllPacketSendSeqs(ctx sdk.Context) (seqs []types.PacketSequence) {
	store := ctx.KVStore(k.storeKey)
	iterator := sdk.KVStorePrefixIterator(store, []byte(host.KeyNextSeqSendPrefix))
	k.IteratePacketSequence(ctx, iterator, func(portID, channelID string, nextSendSeq uint64) bool {
		ps := types.NewPacketSequence(portID, channelID, nextSendSeq)
		seqs = append(seqs, ps)
		return false
	})
	return seqs
}

// GetAllPacketRecvSeqs returns all stored next recv sequences.
func (k Keeper) GetAllPacketRecvSeqs(ctx sdk.Context) (seqs []types.PacketSequence) {
	store := ctx.KVStore(k.storeKey)
	iterator := sdk.KVStorePrefixIterator(store, []byte(host.KeyNextSeqRecvPrefix))
	k.IteratePacketSequence(ctx, iterator, func(portID, channelID string, nextRecvSeq uint64) bool {
		ps := types.NewPacketSequence(portID, channelID, nextRecvSeq)
		seqs = append(seqs, ps)
		return false
	})
	return seqs
}

// GetAllPacketAckSeqs returns all stored next acknowledgements sequences.
func (k Keeper) GetAllPacketAckSeqs(ctx sdk.Context) (seqs []types.PacketSequence) {
	store := ctx.KVStore(k.storeKey)
	iterator := sdk.KVStorePrefixIterator(store, []byte(host.KeyNextSeqAckPrefix))
	k.IteratePacketSequence(ctx, iterator, func(portID, channelID string, nextAckSeq uint64) bool {
		ps := types.NewPacketSequence(portID, channelID, nextAckSeq)
		seqs = append(seqs, ps)
		return false
	})
	return seqs
}

// IteratePacketCommitment provides an iterator over all PacketCommitment objects. For each
// packet commitment, cb will be called. If the cb returns true, the iterator will close
// and stop.
func (k Keeper) IteratePacketCommitment(ctx sdk.Context, cb func(portID, channelID string, sequence uint64, hash []byte) bool) {
	store := ctx.KVStore(k.storeKey)
	iterator := sdk.KVStorePrefixIterator(store, []byte(host.KeyPacketCommitmentPrefix))
	k.iterateHashes(ctx, iterator, cb)
}

// GetAllPacketCommitments returns all stored PacketCommitments objects.
func (k Keeper) GetAllPacketCommitments(ctx sdk.Context) (commitments []types.PacketState) {
	k.IteratePacketCommitment(ctx, func(portID, channelID string, sequence uint64, hash []byte) bool {
		pc := types.NewPacketState(portID, channelID, sequence, hash)
		commitments = append(commitments, pc)
		return false
	})
	return commitments
}

// IteratePacketCommitmentAtChannel provides an iterator over all PacketCommmitment objects
// at a specified channel. For each packet commitment, cb will be called. If the cb returns
// true, the iterator will close and stop.
func (k Keeper) IteratePacketCommitmentAtChannel(ctx sdk.Context, portID, channelID string, cb func(_, _ string, sequence uint64, hash []byte) bool) {
	store := ctx.KVStore(k.storeKey)
	iterator := sdk.KVStorePrefixIterator(store, []byte(host.PacketCommitmentPrefixPath(portID, channelID)))
	k.iterateHashes(ctx, iterator, cb)
}

// GetAllPacketCommitmentsAtChannel returns all stored PacketCommitments objects for a specified
// port ID and channel ID.
func (k Keeper) GetAllPacketCommitmentsAtChannel(ctx sdk.Context, portID, channelID string) (commitments []types.PacketState) {
	k.IteratePacketCommitmentAtChannel(ctx, portID, channelID, func(_, _ string, sequence uint64, hash []byte) bool {
		pc := types.NewPacketState(portID, channelID, sequence, hash)
		commitments = append(commitments, pc)
		return false
	})
	return commitments
}

// IteratePacketReceipt provides an iterator over all PacketReceipt objects. For each
// receipt, cb will be called. If the cb returns true, the iterator will close
// and stop.
func (k Keeper) IteratePacketReceipt(ctx sdk.Context, cb func(portID, channelID string, sequence uint64, receipt []byte) bool) {
	store := ctx.KVStore(k.storeKey)
	iterator := sdk.KVStorePrefixIterator(store, []byte(host.KeyPacketReceiptPrefix))
	k.iterateHashes(ctx, iterator, cb)
}

// GetAllPacketReceipts returns all stored PacketReceipt objects.
func (k Keeper) GetAllPacketReceipts(ctx sdk.Context) (receipts []types.PacketState) {
	k.IteratePacketReceipt(ctx, func(portID, channelID string, sequence uint64, receipt []byte) bool {
		packetReceipt := types.NewPacketState(portID, channelID, sequence, receipt)
		receipts = append(receipts, packetReceipt)
		return false
	})
	return receipts
}

// IteratePacketAcknowledgement provides an iterator over all PacketAcknowledgement objects. For each
// aknowledgement, cb will be called. If the cb returns true, the iterator will close
// and stop.
func (k Keeper) IteratePacketAcknowledgement(ctx sdk.Context, cb func(portID, channelID string, sequence uint64, hash []byte) bool) {
	store := ctx.KVStore(k.storeKey)
	iterator := sdk.KVStorePrefixIterator(store, []byte(host.KeyPacketAckPrefix))
	k.iterateHashes(ctx, iterator, cb)
}

// GetAllPacketAcks returns all stored PacketAcknowledgements objects.
func (k Keeper) GetAllPacketAcks(ctx sdk.Context) (acks []types.PacketState) {
	k.IteratePacketAcknowledgement(ctx, func(portID, channelID string, sequence uint64, ack []byte) bool {
		packetAck := types.NewPacketState(portID, channelID, sequence, ack)
		acks = append(acks, packetAck)
		return false
	})
	return acks
}

// IterateChannels provides an iterator over all Channel objects. For each
// Channel, cb will be called. If the cb returns true, the iterator will close
// and stop.
func (k Keeper) IterateChannels(ctx sdk.Context, cb func(types.IdentifiedChannel) bool) {
	store := ctx.KVStore(k.storeKey)
	iterator := sdk.KVStorePrefixIterator(store, []byte(host.KeyChannelEndPrefix))

	defer sdk.LogDeferred(ctx.Logger(), func() error { return iterator.Close() })
	for ; iterator.Valid(); iterator.Next() {
		var channel types.Channel
		k.cdc.MustUnmarshal(iterator.Value(), &channel)

		portID, channelID := host.MustParseChannelPath(string(iterator.Key()))
		identifiedChannel := types.NewIdentifiedChannel(portID, channelID, channel)
		if cb(identifiedChannel) {
			break
		}
	}
}

// GetAllChannelsWithPortPrefix returns all channels with the specified port prefix. If an empty prefix is provided
// all channels will be returned.
func (k Keeper) GetAllChannelsWithPortPrefix(ctx sdk.Context, portPrefix string) []types.IdentifiedChannel {
	if strings.TrimSpace(portPrefix) == "" {
		return k.GetAllChannels(ctx)
	}
	store := ctx.KVStore(k.storeKey)
	iterator := sdk.KVStorePrefixIterator(store, types.FilteredPortPrefix(portPrefix))
	defer sdk.LogDeferred(ctx.Logger(), func() error { return iterator.Close() })

	var filteredChannels []types.IdentifiedChannel
	for ; iterator.Valid(); iterator.Next() {
		var channel types.Channel
		k.cdc.MustUnmarshal(iterator.Value(), &channel)

		portID, channelID := host.MustParseChannelPath(string(iterator.Key()))
		identifiedChannel := types.NewIdentifiedChannel(portID, channelID, channel)
		filteredChannels = append(filteredChannels, identifiedChannel)
	}
	return filteredChannels
}

// GetAllChannels returns all stored Channel objects.
func (k Keeper) GetAllChannels(ctx sdk.Context) (channels []types.IdentifiedChannel) {
	k.IterateChannels(ctx, func(channel types.IdentifiedChannel) bool {
		channels = append(channels, channel)
		return false
	})
	return channels
}

// GetChannelClientState returns the associated client state with its ID, from a port and channel identifier.
func (k Keeper) GetChannelClientState(ctx sdk.Context, portID, channelID string) (string, exported.ClientState, error) {
	channel, found := k.GetChannel(ctx, portID, channelID)
	if !found {
		return "", nil, errorsmod.Wrapf(types.ErrChannelNotFound, "port-id: %s, channel-id: %s", portID, channelID)
	}

	connection, found := k.connectionKeeper.GetConnection(ctx, channel.ConnectionHops[0])
	if !found {
		return "", nil, errorsmod.Wrapf(connectiontypes.ErrConnectionNotFound, "connection-id: %s", channel.ConnectionHops[0])
	}

	clientState, found := k.clientKeeper.GetClientState(ctx, connection.ClientId)
	if !found {
		return "", nil, errorsmod.Wrapf(clienttypes.ErrClientNotFound, "client-id: %s", connection.ClientId)
	}

	return connection.ClientId, clientState, nil
}

// GetConnection wraps the connection keeper's GetConnection function.
func (k Keeper) GetConnection(ctx sdk.Context, connectionID string) (exported.ConnectionI, error) {
	connection, found := k.connectionKeeper.GetConnection(ctx, connectionID)
	if !found {
		return nil, errorsmod.Wrapf(connectiontypes.ErrConnectionNotFound, "connection-id: %s", connectionID)
	}

	return connection, nil
}

// GetChannelConnection returns the connection ID and state associated with the given port and channel identifier.
func (k Keeper) GetChannelConnection(ctx sdk.Context, portID, channelID string) (string, exported.ConnectionI, error) {
	channel, found := k.GetChannel(ctx, portID, channelID)
	if !found {
		return "", nil, errorsmod.Wrapf(types.ErrChannelNotFound, "port-id: %s, channel-id: %s", portID, channelID)
	}

	connectionID := channel.ConnectionHops[0]

	connection, found := k.connectionKeeper.GetConnection(ctx, connectionID)
	if !found {
		return "", nil, errorsmod.Wrapf(connectiontypes.ErrConnectionNotFound, "connection-id: %s", connectionID)
	}

	return connectionID, connection, nil
}

// LookupModuleByChannel will return the IBCModule along with the capability associated with a given channel defined by its portID and channelID
func (k Keeper) LookupModuleByChannel(ctx sdk.Context, portID, channelID string) (string, *capabilitytypes.Capability, error) {
	modules, capability, err := k.scopedKeeper.LookupModules(ctx, host.ChannelCapabilityPath(portID, channelID))
	if err != nil {
		return "", nil, err
	}

	return porttypes.GetModuleOwner(modules), capability, nil
}

// GetUpgradeErrorReceipt returns the upgrade error receipt for the provided port and channel identifiers.
func (k Keeper) GetUpgradeErrorReceipt(ctx sdk.Context, portID, channelID string) (types.ErrorReceipt, bool) {
	store := ctx.KVStore(k.storeKey)
	bz := store.Get(host.ChannelUpgradeErrorKey(portID, channelID))
	if bz == nil {
		return types.ErrorReceipt{}, false
	}

	var errorReceipt types.ErrorReceipt
	k.cdc.MustUnmarshal(bz, &errorReceipt)

	return errorReceipt, true
}

// SetUpgradeErrorReceipt sets the provided error receipt in store using the port and channel identifiers.
func (k Keeper) SetUpgradeErrorReceipt(ctx sdk.Context, portID, channelID string, errorReceipt types.ErrorReceipt) {
	store := ctx.KVStore(k.storeKey)
	bz := k.cdc.MustMarshal(&errorReceipt)
	store.Set(host.ChannelUpgradeErrorKey(portID, channelID), bz)
}

// GetUpgrade returns the proposed upgrade for the provided port and channel identifiers.
func (k Keeper) GetUpgrade(ctx sdk.Context, portID, channelID string) (types.Upgrade, bool) {
	store := ctx.KVStore(k.storeKey)
	bz := store.Get(host.ChannelUpgradeKey(portID, channelID))
	if bz == nil {
		return types.Upgrade{}, false
	}

	var upgrade types.Upgrade
	k.cdc.MustUnmarshal(bz, &upgrade)

	return upgrade, true
}

// GetCounterpartyLastPacketSequence gets the counterparty last packet sequence send from the store.
func (k Keeper) GetCounterpartyLastPacketSequence(ctx sdk.Context, portID, channelID string) (uint64, bool) {
	store := ctx.KVStore(k.storeKey)
	bz := store.Get(host.ChannelCounterpartyLastPacketSequenceKey(portID, channelID))
	if bz == nil {
		return 0, false
	}

	return binary.BigEndian.Uint64(bz), true
}

// SetCounterpartyLastPacketSequence sets the counterparty last packet sequence in the store.
func (k Keeper) SetCounterpartyLastPacketSequence(ctx sdk.Context, portID, channelID string, sequence uint64) {
	store := ctx.KVStore(k.storeKey)
	bz := sdk.Uint64ToBigEndian(sequence)
	store.Set(host.ChannelCounterpartyLastPacketSequenceKey(portID, channelID), bz)
}

// deleteCounterpartyLastPacketSequence deletes the counterparty last packet sequence from the store.
func (k Keeper) deleteCounterpartyLastPacketSequence(ctx sdk.Context, portID, channelID string) {
	store := ctx.KVStore(k.storeKey)
	store.Delete(host.ChannelCounterpartyLastPacketSequenceKey(portID, channelID))
}

// SetUpgrade sets the proposed upgrade using the provided port and channel identifiers.
func (k Keeper) SetUpgrade(ctx sdk.Context, portID, channelID string, upgrade types.Upgrade) {
	store := ctx.KVStore(k.storeKey)
	bz := k.cdc.MustMarshal(&upgrade)
	store.Set(host.ChannelUpgradeKey(portID, channelID), bz)
}

<<<<<<< HEAD
// deleteCounterpartyLastPacketSequence deletes the counterparty last packet sequence from the store.
func (k Keeper) deleteCounterpartyLastPacketSequence(ctx sdk.Context, portID, channelID string) {
	store := ctx.KVStore(k.storeKey)
	store.Delete(host.ChannelCounterpartyLastPacketSequenceKey(portID, channelID))
}

=======
>>>>>>> 2f4e43c6
// deleteUpgrade deletes the upgrade for the provided port and channel identifiers.
func (k Keeper) deleteUpgrade(ctx sdk.Context, portID, channelID string) {
	store := ctx.KVStore(k.storeKey)
	store.Delete(host.ChannelUpgradeKey(portID, channelID))
}

// common functionality for IteratePacketCommitment and IteratePacketAcknowledgement
func (k Keeper) iterateHashes(ctx sdk.Context, iterator db.Iterator, cb func(portID, channelID string, sequence uint64, hash []byte) bool) {
	defer sdk.LogDeferred(ctx.Logger(), func() error { return iterator.Close() })

	for ; iterator.Valid(); iterator.Next() {
		keySplit := strings.Split(string(iterator.Key()), "/")
		portID := keySplit[2]
		channelID := keySplit[4]

		sequence, err := strconv.ParseUint(keySplit[len(keySplit)-1], 10, 64)
		if err != nil {
			panic(err)
		}

		if cb(portID, channelID, sequence, iterator.Value()) {
			break
		}
	}
}<|MERGE_RESOLUTION|>--- conflicted
+++ resolved
@@ -545,15 +545,7 @@
 	store.Set(host.ChannelUpgradeKey(portID, channelID), bz)
 }
 
-<<<<<<< HEAD
-// deleteCounterpartyLastPacketSequence deletes the counterparty last packet sequence from the store.
-func (k Keeper) deleteCounterpartyLastPacketSequence(ctx sdk.Context, portID, channelID string) {
-	store := ctx.KVStore(k.storeKey)
-	store.Delete(host.ChannelCounterpartyLastPacketSequenceKey(portID, channelID))
-}
-
-=======
->>>>>>> 2f4e43c6
+
 // deleteUpgrade deletes the upgrade for the provided port and channel identifiers.
 func (k Keeper) deleteUpgrade(ctx sdk.Context, portID, channelID string) {
 	store := ctx.KVStore(k.storeKey)
