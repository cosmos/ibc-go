package keeper

import (
	"context"
	"errors"
	"strconv"
	"strings"

	db "github.com/cosmos/cosmos-db"

	"cosmossdk.io/core/appmodule"
	errorsmod "cosmossdk.io/errors"
	storetypes "cosmossdk.io/store/types"

	"github.com/cosmos/cosmos-sdk/codec"
	"github.com/cosmos/cosmos-sdk/runtime"
	sdk "github.com/cosmos/cosmos-sdk/types"

	clienttypes "github.com/cosmos/ibc-go/v9/modules/core/02-client/types"
	connectiontypes "github.com/cosmos/ibc-go/v9/modules/core/03-connection/types"
	"github.com/cosmos/ibc-go/v9/modules/core/04-channel/types"
	porttypes "github.com/cosmos/ibc-go/v9/modules/core/05-port/types"
	host "github.com/cosmos/ibc-go/v9/modules/core/24-host"
	"github.com/cosmos/ibc-go/v9/modules/core/exported"
	coretypes "github.com/cosmos/ibc-go/v9/modules/core/types"
)

var _ porttypes.ICS4Wrapper = (*Keeper)(nil)

// Keeper defines the IBC channel keeper
type Keeper struct {
	appmodule.Environment
	// implements gRPC QueryServer interface
	types.QueryServer

	cdc              codec.BinaryCodec
	clientKeeper     types.ClientKeeper
	connectionKeeper types.ConnectionKeeper
}

// NewKeeper creates a new IBC channel Keeper instance
func NewKeeper(
	cdc codec.BinaryCodec,
	env appmodule.Environment,
	clientKeeper types.ClientKeeper,
	connectionKeeper types.ConnectionKeeper,
) *Keeper {
	return &Keeper{
		Environment:      env,
		cdc:              cdc,
		clientKeeper:     clientKeeper,
		connectionKeeper: connectionKeeper,
	}
}

// GenerateChannelIdentifier returns the next channel identifier.
func (k *Keeper) GenerateChannelIdentifier(ctx context.Context) string {
	nextChannelSeq := k.GetNextChannelSequence(ctx)
	channelID := types.FormatChannelIdentifier(nextChannelSeq)

	nextChannelSeq++
	k.SetNextChannelSequence(ctx, nextChannelSeq)
	return channelID
}

// HasChannel true if the channel with the given identifiers exists in state.
func (k *Keeper) HasChannel(ctx context.Context, portID, channelID string) bool {
	store := k.KVStoreService.OpenKVStore(ctx)
	has, err := store.Has(host.ChannelKey(portID, channelID))
	if err != nil {
		panic(err)
	}
	return has
}

// GetChannel returns a channel with a particular identifier binded to a specific port
func (k *Keeper) GetChannel(ctx context.Context, portID, channelID string) (types.Channel, bool) {
	store := k.KVStoreService.OpenKVStore(ctx)
	bz, err := store.Get(host.ChannelKey(portID, channelID))
	if err != nil {
		panic(err)
	}
	if len(bz) == 0 {
		return types.Channel{}, false
	}

	var channel types.Channel
	k.cdc.MustUnmarshal(bz, &channel)
	return channel, true
}

// SetChannel sets a channel to the store
func (k *Keeper) SetChannel(ctx context.Context, portID, channelID string, channel types.Channel) {
	store := k.KVStoreService.OpenKVStore(ctx)
	bz := k.cdc.MustMarshal(&channel)
	if err := store.Set(host.ChannelKey(portID, channelID), bz); err != nil {
		panic(err)
	}
}

// GetAppVersion gets the version for the specified channel.
func (k *Keeper) GetAppVersion(ctx context.Context, portID, channelID string) (string, bool) {
	channel, found := k.GetChannel(ctx, portID, channelID)
	if !found {
		return "", false
	}

	return channel.Version, true
}

// GetNextChannelSequence gets the next channel sequence from the store.
func (k *Keeper) GetNextChannelSequence(ctx context.Context) uint64 {
	store := k.KVStoreService.OpenKVStore(ctx)
	bz, err := store.Get([]byte(types.KeyNextChannelSequence))
	if err != nil {
		panic(err)
	}
	if len(bz) == 0 {
		panic(errors.New("next channel sequence is nil"))
	}

	return sdk.BigEndianToUint64(bz)
}

// SetNextChannelSequence sets the next channel sequence to the store.
func (k *Keeper) SetNextChannelSequence(ctx context.Context, sequence uint64) {
	store := k.KVStoreService.OpenKVStore(ctx)
	bz := sdk.Uint64ToBigEndian(sequence)
	if err := store.Set([]byte(types.KeyNextChannelSequence), bz); err != nil {
		panic(err)
	}
}

// GetNextSequenceSend gets a channel's next send sequence from the store
func (k *Keeper) GetNextSequenceSend(ctx context.Context, portID, channelID string) (uint64, bool) {
	store := k.KVStoreService.OpenKVStore(ctx)
	bz, err := store.Get(host.NextSequenceSendKey(portID, channelID))
	if err != nil {
		panic(err)
	}
	if len(bz) == 0 {
		return 0, false
	}

	return sdk.BigEndianToUint64(bz), true
}

// SetNextSequenceSend sets a channel's next send sequence to the store
func (k *Keeper) SetNextSequenceSend(ctx context.Context, portID, channelID string, sequence uint64) {
	store := k.KVStoreService.OpenKVStore(ctx)
	bz := sdk.Uint64ToBigEndian(sequence)
	if err := store.Set(host.NextSequenceSendKey(portID, channelID), bz); err != nil {
		panic(err)
	}
}

// GetNextSequenceRecv gets a channel's next receive sequence from the store
func (k *Keeper) GetNextSequenceRecv(ctx context.Context, portID, channelID string) (uint64, bool) {
	store := k.KVStoreService.OpenKVStore(ctx)
	bz, err := store.Get(host.NextSequenceRecvKey(portID, channelID))
	if err != nil {
		panic(err)
	}
	if len(bz) == 0 {
		return 0, false
	}

	return sdk.BigEndianToUint64(bz), true
}

// SetNextSequenceRecv sets a channel's next receive sequence to the store
func (k *Keeper) SetNextSequenceRecv(ctx context.Context, portID, channelID string, sequence uint64) {
	store := k.KVStoreService.OpenKVStore(ctx)
	bz := sdk.Uint64ToBigEndian(sequence)
	if err := store.Set(host.NextSequenceRecvKey(portID, channelID), bz); err != nil {
		panic(err)
	}
}

// GetNextSequenceAck gets a channel's next ack sequence from the store
func (k *Keeper) GetNextSequenceAck(ctx context.Context, portID, channelID string) (uint64, bool) {
	store := k.KVStoreService.OpenKVStore(ctx)
	bz, err := store.Get(host.NextSequenceAckKey(portID, channelID))
	if err != nil {
		panic(err)
	}

	if len(bz) == 0 {
		return 0, false
	}

	return sdk.BigEndianToUint64(bz), true
}

// SetNextSequenceAck sets a channel's next ack sequence to the store
func (k *Keeper) SetNextSequenceAck(ctx context.Context, portID, channelID string, sequence uint64) {
	store := k.KVStoreService.OpenKVStore(ctx)
	bz := sdk.Uint64ToBigEndian(sequence)
	if err := store.Set(host.NextSequenceAckKey(portID, channelID), bz); err != nil {
		panic(err)
	}
}

// GetPacketReceipt gets a packet receipt from the store
func (k *Keeper) GetPacketReceipt(ctx context.Context, portID, channelID string, sequence uint64) (string, bool) {
	store := k.KVStoreService.OpenKVStore(ctx)
	bz, err := store.Get(host.PacketReceiptKey(portID, channelID, sequence))
	if err != nil {
		panic(err)
	}

	if len(bz) == 0 {
		return "", false
	}

	return string(bz), true
}

// SetPacketReceipt sets an empty packet receipt to the store
func (k *Keeper) SetPacketReceipt(ctx context.Context, portID, channelID string, sequence uint64) {
	store := k.KVStoreService.OpenKVStore(ctx)
	if err := store.Set(host.PacketReceiptKey(portID, channelID, sequence), []byte{byte(1)}); err != nil {
		panic(err)
	}
}

// deletePacketReceipt deletes a packet receipt from the store
func (k *Keeper) deletePacketReceipt(ctx context.Context, portID, channelID string, sequence uint64) {
	store := k.KVStoreService.OpenKVStore(ctx)
	if err := store.Delete(host.PacketReceiptKey(portID, channelID, sequence)); err != nil {
		panic(err)
	}
}

// GetPacketCommitment gets the packet commitment hash from the store
func (k *Keeper) GetPacketCommitment(ctx context.Context, portID, channelID string, sequence uint64) []byte {
	store := k.KVStoreService.OpenKVStore(ctx)
	bz, err := store.Get(host.PacketCommitmentKey(portID, channelID, sequence))
	if err != nil {
		panic(err)
	}

	return bz
}

// HasPacketCommitment returns true if the packet commitment exists
func (k *Keeper) HasPacketCommitment(ctx context.Context, portID, channelID string, sequence uint64) bool {
	store := k.KVStoreService.OpenKVStore(ctx)
	has, err := store.Has(host.PacketCommitmentKey(portID, channelID, sequence))
	if err != nil {
		panic(err)
	}
	return has
}

// SetPacketCommitment sets the packet commitment hash to the store
func (k *Keeper) SetPacketCommitment(ctx context.Context, portID, channelID string, sequence uint64, commitmentHash []byte) {
	store := k.KVStoreService.OpenKVStore(ctx)
	if err := store.Set(host.PacketCommitmentKey(portID, channelID, sequence), commitmentHash); err != nil {
		panic(err)
	}
}

func (k *Keeper) deletePacketCommitment(ctx context.Context, portID, channelID string, sequence uint64) {
	store := k.KVStoreService.OpenKVStore(ctx)
	if err := store.Delete(host.PacketCommitmentKey(portID, channelID, sequence)); err != nil {
		panic(err)
	}
}

// SetPacketAcknowledgement sets the packet ack hash to the store
func (k *Keeper) SetPacketAcknowledgement(ctx context.Context, portID, channelID string, sequence uint64, ackHash []byte) {
	store := k.KVStoreService.OpenKVStore(ctx)
	if err := store.Set(host.PacketAcknowledgementKey(portID, channelID, sequence), ackHash); err != nil {
		panic(err)
	}
}

// GetPacketAcknowledgement gets the packet ack hash from the store
func (k *Keeper) GetPacketAcknowledgement(ctx context.Context, portID, channelID string, sequence uint64) ([]byte, bool) {
	store := k.KVStoreService.OpenKVStore(ctx)
	bz, err := store.Get(host.PacketAcknowledgementKey(portID, channelID, sequence))
	if err != nil {
		panic(err)
	}

	if len(bz) == 0 {
		return nil, false
	}

	return bz, true
}

// HasPacketAcknowledgement check if the packet ack hash is already on the store
func (k *Keeper) HasPacketAcknowledgement(ctx context.Context, portID, channelID string, sequence uint64) bool {
	store := k.KVStoreService.OpenKVStore(ctx)
	has, err := store.Has(host.PacketAcknowledgementKey(portID, channelID, sequence))
	if err != nil {
		panic(err)
	}
	return has
}

// deletePacketAcknowledgement deletes the packet ack hash from the store
func (k *Keeper) deletePacketAcknowledgement(ctx context.Context, portID, channelID string, sequence uint64) {
	store := k.KVStoreService.OpenKVStore(ctx)
	if err := store.Delete(host.PacketAcknowledgementKey(portID, channelID, sequence)); err != nil {
		panic(err)
	}
}

// IteratePacketSequence provides an iterator over all send, receive or ack sequences.
// For each sequence, cb will be called. If the cb returns true, the iterator
// will close and stop.
func (k *Keeper) IteratePacketSequence(ctx context.Context, iterator db.Iterator, cb func(portID, channelID string, sequence uint64) bool) {
<<<<<<< HEAD
	defer coretypes.LogDeferred(k.Logger, func() error { return iterator.Close() })
=======
	defer coretypes.LogDeferred(k.Logger(ctx), func() error { return iterator.Close() })
>>>>>>> 83fdb7f2
	for ; iterator.Valid(); iterator.Next() {
		portID, channelID, err := host.ParseChannelPath(string(iterator.Key()))
		if err != nil {
			// return if the key is not a channel key
			return
		}

		sequence := sdk.BigEndianToUint64(iterator.Value())

		if cb(portID, channelID, sequence) {
			break
		}
	}
}

// GetAllPacketSendSeqs returns all stored next send sequences.
func (k *Keeper) GetAllPacketSendSeqs(ctx context.Context) (seqs []types.PacketSequence) {
	store := runtime.KVStoreAdapter(k.KVStoreService.OpenKVStore(ctx))
	iterator := storetypes.KVStorePrefixIterator(store, []byte(host.KeyNextSeqSendPrefix))
	k.IteratePacketSequence(ctx, iterator, func(portID, channelID string, nextSendSeq uint64) bool {
		ps := types.NewPacketSequence(portID, channelID, nextSendSeq)
		seqs = append(seqs, ps)
		return false
	})
	return seqs
}

// GetAllPacketRecvSeqs returns all stored next recv sequences.
func (k *Keeper) GetAllPacketRecvSeqs(ctx context.Context) (seqs []types.PacketSequence) {
	store := runtime.KVStoreAdapter(k.KVStoreService.OpenKVStore(ctx))
	iterator := storetypes.KVStorePrefixIterator(store, []byte(host.KeyNextSeqRecvPrefix))
	k.IteratePacketSequence(ctx, iterator, func(portID, channelID string, nextRecvSeq uint64) bool {
		ps := types.NewPacketSequence(portID, channelID, nextRecvSeq)
		seqs = append(seqs, ps)
		return false
	})
	return seqs
}

// GetAllPacketAckSeqs returns all stored next acknowledgements sequences.
func (k *Keeper) GetAllPacketAckSeqs(ctx context.Context) (seqs []types.PacketSequence) {
	store := runtime.KVStoreAdapter(k.KVStoreService.OpenKVStore(ctx))
	iterator := storetypes.KVStorePrefixIterator(store, []byte(host.KeyNextSeqAckPrefix))
	k.IteratePacketSequence(ctx, iterator, func(portID, channelID string, nextAckSeq uint64) bool {
		ps := types.NewPacketSequence(portID, channelID, nextAckSeq)
		seqs = append(seqs, ps)
		return false
	})
	return seqs
}

// IteratePacketCommitment provides an iterator over all PacketCommitment objects. For each
// packet commitment, cb will be called. If the cb returns true, the iterator will close
// and stop.
func (k *Keeper) IteratePacketCommitment(ctx context.Context, cb func(portID, channelID string, sequence uint64, hash []byte) bool) {
	store := runtime.KVStoreAdapter(k.KVStoreService.OpenKVStore(ctx))
	iterator := storetypes.KVStorePrefixIterator(store, []byte(host.KeyPacketCommitmentPrefix))
	k.iterateHashes(ctx, iterator, cb)
}

// GetAllPacketCommitments returns all stored PacketCommitments objects.
func (k *Keeper) GetAllPacketCommitments(ctx context.Context) (commitments []types.PacketState) {
	k.IteratePacketCommitment(ctx, func(portID, channelID string, sequence uint64, hash []byte) bool {
		pc := types.NewPacketState(portID, channelID, sequence, hash)
		commitments = append(commitments, pc)
		return false
	})
	return commitments
}

// IteratePacketCommitmentAtChannel provides an iterator over all PacketCommitment objects
// at a specified channel. For each packet commitment, cb will be called. If the cb returns
// true, the iterator will close and stop.
func (k *Keeper) IteratePacketCommitmentAtChannel(ctx context.Context, portID, channelID string, cb func(_, _ string, sequence uint64, hash []byte) bool) {
	store := runtime.KVStoreAdapter(k.KVStoreService.OpenKVStore(ctx))
	iterator := storetypes.KVStorePrefixIterator(store, host.PacketCommitmentPrefixKey(portID, channelID))
	k.iterateHashes(ctx, iterator, cb)
}

// GetAllPacketCommitmentsAtChannel returns all stored PacketCommitments objects for a specified
// port ID and channel ID.
func (k *Keeper) GetAllPacketCommitmentsAtChannel(ctx context.Context, portID, channelID string) (commitments []types.PacketState) {
	k.IteratePacketCommitmentAtChannel(ctx, portID, channelID, func(_, _ string, sequence uint64, hash []byte) bool {
		pc := types.NewPacketState(portID, channelID, sequence, hash)
		commitments = append(commitments, pc)
		return false
	})
	return commitments
}

// IteratePacketReceipt provides an iterator over all PacketReceipt objects. For each
// receipt, cb will be called. If the cb returns true, the iterator will close
// and stop.
func (k *Keeper) IteratePacketReceipt(ctx context.Context, cb func(portID, channelID string, sequence uint64, receipt []byte) bool) {
	store := runtime.KVStoreAdapter(k.KVStoreService.OpenKVStore(ctx))
	iterator := storetypes.KVStorePrefixIterator(store, []byte(host.KeyPacketReceiptPrefix))
	k.iterateHashes(ctx, iterator, cb)
}

// GetAllPacketReceipts returns all stored PacketReceipt objects.
func (k *Keeper) GetAllPacketReceipts(ctx context.Context) (receipts []types.PacketState) {
	k.IteratePacketReceipt(ctx, func(portID, channelID string, sequence uint64, receipt []byte) bool {
		packetReceipt := types.NewPacketState(portID, channelID, sequence, receipt)
		receipts = append(receipts, packetReceipt)
		return false
	})
	return receipts
}

// IteratePacketAcknowledgement provides an iterator over all PacketAcknowledgement objects. For each
// acknowledgement, cb will be called. If the cb returns true, the iterator will close
// and stop.
func (k *Keeper) IteratePacketAcknowledgement(ctx context.Context, cb func(portID, channelID string, sequence uint64, hash []byte) bool) {
	store := runtime.KVStoreAdapter(k.KVStoreService.OpenKVStore(ctx))
	iterator := storetypes.KVStorePrefixIterator(store, []byte(host.KeyPacketAckPrefix))
	k.iterateHashes(ctx, iterator, cb)
}

// GetAllPacketAcks returns all stored PacketAcknowledgements objects.
func (k *Keeper) GetAllPacketAcks(ctx context.Context) (acks []types.PacketState) {
	k.IteratePacketAcknowledgement(ctx, func(portID, channelID string, sequence uint64, ack []byte) bool {
		packetAck := types.NewPacketState(portID, channelID, sequence, ack)
		acks = append(acks, packetAck)
		return false
	})
	return acks
}

// IterateChannels provides an iterator over all Channel objects. For each
// Channel, cb will be called. If the cb returns true, the iterator will close
// and stop.
func (k *Keeper) IterateChannels(ctx context.Context, cb func(types.IdentifiedChannel) bool) {
	store := runtime.KVStoreAdapter(k.KVStoreService.OpenKVStore(ctx))
	iterator := storetypes.KVStorePrefixIterator(store, []byte(host.KeyChannelEndPrefix))

<<<<<<< HEAD
	defer coretypes.LogDeferred(k.Logger, func() error { return iterator.Close() })
=======
	defer coretypes.LogDeferred(k.Logger(ctx), func() error { return iterator.Close() })
>>>>>>> 83fdb7f2
	for ; iterator.Valid(); iterator.Next() {
		var channel types.Channel
		k.cdc.MustUnmarshal(iterator.Value(), &channel)

		portID, channelID := host.MustParseChannelPath(string(iterator.Key()))
		identifiedChannel := types.NewIdentifiedChannel(portID, channelID, channel)
		if cb(identifiedChannel) {
			break
		}
	}
}

// GetAllChannelsWithPortPrefix returns all channels with the specified port prefix. If an empty prefix is provided
// all channels will be returned.
func (k *Keeper) GetAllChannelsWithPortPrefix(ctx context.Context, portPrefix string) []types.IdentifiedChannel {
	if strings.TrimSpace(portPrefix) == "" {
		return k.GetAllChannels(ctx)
	}
	store := runtime.KVStoreAdapter(k.KVStoreService.OpenKVStore(ctx))
	iterator := storetypes.KVStorePrefixIterator(store, types.FilteredPortPrefix(portPrefix))
<<<<<<< HEAD
	defer coretypes.LogDeferred(k.Logger, func() error { return iterator.Close() })
=======
	defer coretypes.LogDeferred(k.Logger(ctx), func() error { return iterator.Close() })
>>>>>>> 83fdb7f2

	var filteredChannels []types.IdentifiedChannel
	for ; iterator.Valid(); iterator.Next() {
		var channel types.Channel
		k.cdc.MustUnmarshal(iterator.Value(), &channel)

		portID, channelID := host.MustParseChannelPath(string(iterator.Key()))
		identifiedChannel := types.NewIdentifiedChannel(portID, channelID, channel)
		filteredChannels = append(filteredChannels, identifiedChannel)
	}
	return filteredChannels
}

// GetAllChannels returns all stored Channel objects.
func (k *Keeper) GetAllChannels(ctx context.Context) (channels []types.IdentifiedChannel) {
	k.IterateChannels(ctx, func(channel types.IdentifiedChannel) bool {
		channels = append(channels, channel)
		return false
	})
	return channels
}

// GetChannelClientState returns the associated client state with its ID, from a port and channel identifier.
func (k *Keeper) GetChannelClientState(ctx context.Context, portID, channelID string) (string, exported.ClientState, error) {
	channel, found := k.GetChannel(ctx, portID, channelID)
	if !found {
		return "", nil, errorsmod.Wrapf(types.ErrChannelNotFound, "port-id: %s, channel-id: %s", portID, channelID)
	}

	connection, found := k.connectionKeeper.GetConnection(ctx, channel.ConnectionHops[0])
	if !found {
		return "", nil, errorsmod.Wrapf(connectiontypes.ErrConnectionNotFound, "connection-id: %s", channel.ConnectionHops[0])
	}

	clientState, found := k.clientKeeper.GetClientState(ctx, connection.ClientId)
	if !found {
		return "", nil, errorsmod.Wrapf(clienttypes.ErrClientNotFound, "client-id: %s", connection.ClientId)
	}

	return connection.ClientId, clientState, nil
}

// GetConnection wraps the connection keeper's GetConnection function.
func (k *Keeper) GetConnection(ctx context.Context, connectionID string) (connectiontypes.ConnectionEnd, error) {
	connection, found := k.connectionKeeper.GetConnection(ctx, connectionID)
	if !found {
		return connectiontypes.ConnectionEnd{}, errorsmod.Wrapf(connectiontypes.ErrConnectionNotFound, "connection-id: %s", connectionID)
	}

	return connection, nil
}

// GetChannelConnection returns the connection ID and state associated with the given port and channel identifier.
func (k *Keeper) GetChannelConnection(ctx context.Context, portID, channelID string) (string, connectiontypes.ConnectionEnd, error) {
	channel, found := k.GetChannel(ctx, portID, channelID)
	if !found {
		return "", connectiontypes.ConnectionEnd{}, errorsmod.Wrapf(types.ErrChannelNotFound, "port-id: %s, channel-id: %s", portID, channelID)
	}

	connectionID := channel.ConnectionHops[0]

	connection, found := k.connectionKeeper.GetConnection(ctx, connectionID)
	if !found {
		return "", connectiontypes.ConnectionEnd{}, errorsmod.Wrapf(connectiontypes.ErrConnectionNotFound, "connection-id: %s", connectionID)
	}

	return connectionID, connection, nil
}

// GetUpgradeErrorReceipt returns the upgrade error receipt for the provided port and channel identifiers.
func (k *Keeper) GetUpgradeErrorReceipt(ctx context.Context, portID, channelID string) (types.ErrorReceipt, bool) {
	store := k.KVStoreService.OpenKVStore(ctx)
	bz, err := store.Get(host.ChannelUpgradeErrorKey(portID, channelID))
	if err != nil {
		panic(err)
	}

	if len(bz) == 0 {
		return types.ErrorReceipt{}, false
	}

	var errorReceipt types.ErrorReceipt
	k.cdc.MustUnmarshal(bz, &errorReceipt)

	return errorReceipt, true
}

// setUpgradeErrorReceipt sets the provided error receipt in store using the port and channel identifiers.
func (k *Keeper) setUpgradeErrorReceipt(ctx context.Context, portID, channelID string, errorReceipt types.ErrorReceipt) {
	store := k.KVStoreService.OpenKVStore(ctx)
	bz := k.cdc.MustMarshal(&errorReceipt)
	if err := store.Set(host.ChannelUpgradeErrorKey(portID, channelID), bz); err != nil {
		panic(err)
	}
}

// hasUpgrade returns true if a proposed upgrade exists in store
func (k *Keeper) hasUpgrade(ctx context.Context, portID, channelID string) bool {
	store := k.KVStoreService.OpenKVStore(ctx)
	has, err := store.Has(host.ChannelUpgradeKey(portID, channelID))
	if err != nil {
		panic(err)
	}
	return has
}

// GetUpgrade returns the proposed upgrade for the provided port and channel identifiers.
func (k *Keeper) GetUpgrade(ctx context.Context, portID, channelID string) (types.Upgrade, bool) {
	store := k.KVStoreService.OpenKVStore(ctx)
	bz, err := store.Get(host.ChannelUpgradeKey(portID, channelID))
	if err != nil {
		panic(err)
	}

	if len(bz) == 0 {
		return types.Upgrade{}, false
	}

	var upgrade types.Upgrade
	k.cdc.MustUnmarshal(bz, &upgrade)

	return upgrade, true
}

// SetUpgrade sets the proposed upgrade using the provided port and channel identifiers.
func (k *Keeper) SetUpgrade(ctx context.Context, portID, channelID string, upgrade types.Upgrade) {
	store := k.KVStoreService.OpenKVStore(ctx)
	bz := k.cdc.MustMarshal(&upgrade)
	if err := store.Set(host.ChannelUpgradeKey(portID, channelID), bz); err != nil {
		panic(err)
	}
}

// deleteUpgrade deletes the upgrade for the provided port and channel identifiers.
func (k *Keeper) deleteUpgrade(ctx context.Context, portID, channelID string) {
	store := k.KVStoreService.OpenKVStore(ctx)
	if err := store.Delete(host.ChannelUpgradeKey(portID, channelID)); err != nil {
		panic(err)
	}
}

// hasCounterpartyUpgrade returns true if a counterparty upgrade exists in store
func (k *Keeper) hasCounterpartyUpgrade(ctx context.Context, portID, channelID string) bool {
	store := k.KVStoreService.OpenKVStore(ctx)
	has, err := store.Has(host.ChannelCounterpartyUpgradeKey(portID, channelID))
	if err != nil {
		panic(err)
	}
	return has
}

// GetCounterpartyUpgrade gets the counterparty upgrade from the store.
func (k *Keeper) GetCounterpartyUpgrade(ctx context.Context, portID, channelID string) (types.Upgrade, bool) {
	store := k.KVStoreService.OpenKVStore(ctx)
	bz, err := store.Get(host.ChannelCounterpartyUpgradeKey(portID, channelID))
	if err != nil {
		panic(err)
	}

	if len(bz) == 0 {
		return types.Upgrade{}, false
	}

	var upgrade types.Upgrade
	k.cdc.MustUnmarshal(bz, &upgrade)

	return upgrade, true
}

// SetCounterpartyUpgrade sets the counterparty upgrade in the store.
func (k *Keeper) SetCounterpartyUpgrade(ctx context.Context, portID, channelID string, upgrade types.Upgrade) {
	store := k.KVStoreService.OpenKVStore(ctx)
	bz := k.cdc.MustMarshal(&upgrade)
	if err := store.Set(host.ChannelCounterpartyUpgradeKey(portID, channelID), bz); err != nil {
		panic(err)
	}
}

// deleteCounterpartyUpgrade deletes the counterparty upgrade in the store.
func (k *Keeper) deleteCounterpartyUpgrade(ctx context.Context, portID, channelID string) {
	store := k.KVStoreService.OpenKVStore(ctx)
	if err := store.Delete(host.ChannelCounterpartyUpgradeKey(portID, channelID)); err != nil {
		panic(err)
	}
}

// deleteUpgradeInfo deletes all auxiliary upgrade information.
func (k *Keeper) deleteUpgradeInfo(ctx context.Context, portID, channelID string) {
	k.deleteUpgrade(ctx, portID, channelID)
	k.deleteCounterpartyUpgrade(ctx, portID, channelID)
}

// SetParams sets the channel parameters.
func (k *Keeper) SetParams(ctx context.Context, params types.Params) {
	store := k.KVStoreService.OpenKVStore(ctx)
	bz := k.cdc.MustMarshal(&params)
	if err := store.Set([]byte(types.ParamsKey), bz); err != nil {
		panic(err)
	}
}

// GetParams returns the total set of the channel parameters.
func (k *Keeper) GetParams(ctx context.Context) types.Params {
	store := k.KVStoreService.OpenKVStore(ctx)
	bz, err := store.Get([]byte(types.ParamsKey))
	if err != nil {
		panic(err)
	}

	if bz == nil { // only panic on unset params and not on empty params
		panic(errors.New("channel params are not set in store"))
	}

	var params types.Params
	k.cdc.MustUnmarshal(bz, &params)
	return params
}

// common functionality for IteratePacketCommitment and IteratePacketAcknowledgement
func (k *Keeper) iterateHashes(ctx context.Context, iterator db.Iterator, cb func(portID, channelID string, sequence uint64, hash []byte) bool) {
<<<<<<< HEAD
	defer coretypes.LogDeferred(k.Logger, func() error { return iterator.Close() })
=======
	defer coretypes.LogDeferred(k.Logger(ctx), func() error { return iterator.Close() })
>>>>>>> 83fdb7f2

	for ; iterator.Valid(); iterator.Next() {
		keySplit := strings.Split(string(iterator.Key()), "/")
		portID := keySplit[2]
		channelID := keySplit[4]

		sequence, err := strconv.ParseUint(keySplit[len(keySplit)-1], 10, 64)
		if err != nil {
			panic(err)
		}

		if cb(portID, channelID, sequence, iterator.Value()) {
			break
		}
	}
}

// HasInflightPackets returns true if there are packet commitments stored at the specified
// port and channel, and false otherwise.
func (k *Keeper) HasInflightPackets(ctx context.Context, portID, channelID string) bool {
	store := runtime.KVStoreAdapter(k.KVStoreService.OpenKVStore(ctx))
	iterator := storetypes.KVStorePrefixIterator(store, host.PacketCommitmentPrefixKey(portID, channelID))
<<<<<<< HEAD
	defer coretypes.LogDeferred(k.Logger, func() error { return iterator.Close() })
=======
	defer coretypes.LogDeferred(k.Logger(ctx), func() error { return iterator.Close() })
>>>>>>> 83fdb7f2

	return iterator.Valid()
}

// setRecvStartSequence sets the channel's recv start sequence to the store.
func (k *Keeper) setRecvStartSequence(ctx context.Context, portID, channelID string, sequence uint64) {
	store := k.KVStoreService.OpenKVStore(ctx)
	bz := sdk.Uint64ToBigEndian(sequence)
	if err := store.Set(host.RecvStartSequenceKey(portID, channelID), bz); err != nil {
		panic(err)
	}
}

// GetRecvStartSequence gets a channel's recv start sequence from the store.
// The recv start sequence will be set to the counterparty's next sequence send
// upon a successful channel upgrade. It will be used for replay protection of
// historical packets and as the upper bound for pruning stale packet receives.
func (k *Keeper) GetRecvStartSequence(ctx context.Context, portID, channelID string) (uint64, bool) {
	store := k.KVStoreService.OpenKVStore(ctx)
	bz, err := store.Get(host.RecvStartSequenceKey(portID, channelID))
	if err != nil {
		panic(err)
	}

	if len(bz) == 0 {
		return 0, false
	}

	return sdk.BigEndianToUint64(bz), true
}

// SetPruningSequenceStart sets a channel's pruning sequence start to the store.
func (k *Keeper) SetPruningSequenceStart(ctx context.Context, portID, channelID string, sequence uint64) {
	store := k.KVStoreService.OpenKVStore(ctx)
	bz := sdk.Uint64ToBigEndian(sequence)
	if err := store.Set(host.PruningSequenceStartKey(portID, channelID), bz); err != nil {
		panic(err)
	}
}

// GetPruningSequenceStart gets a channel's pruning sequence start from the store.
func (k *Keeper) GetPruningSequenceStart(ctx context.Context, portID, channelID string) (uint64, bool) {
	store := k.KVStoreService.OpenKVStore(ctx)
	bz, err := store.Get(host.PruningSequenceStartKey(portID, channelID))
	if err != nil {
		panic(err)
	}

	if len(bz) == 0 {
		return 0, false
	}

	return sdk.BigEndianToUint64(bz), true
}

// HasPruningSequenceStart returns true if the pruning sequence start is set for the specified channel.
func (k *Keeper) HasPruningSequenceStart(ctx context.Context, portID, channelID string) bool {
	store := k.KVStoreService.OpenKVStore(ctx)
	has, err := store.Has(host.PruningSequenceStartKey(portID, channelID))
	if err != nil {
		panic(err)
	}
	return has
}

// PruneAcknowledgements prunes packet acknowledgements and receipts that have a sequence number less than pruning sequence end.
// The number of packet acks/receipts pruned is bounded by the limit. Pruning can only occur after a channel has been upgraded.
//
// Pruning sequence start keeps track of the packet ack/receipt that can be pruned next. When it reaches pruningSequenceEnd,
// pruning is complete.
func (k *Keeper) PruneAcknowledgements(ctx context.Context, portID, channelID string, limit uint64) (uint64, uint64, error) {
	pruningSequenceStart, found := k.GetPruningSequenceStart(ctx, portID, channelID)
	if !found {
		return 0, 0, errorsmod.Wrapf(types.ErrPruningSequenceStartNotFound, "port ID (%s) channel ID (%s)", portID, channelID)
	}
	pruningSequenceEnd, found := k.GetRecvStartSequence(ctx, portID, channelID)
	if !found {
		return 0, 0, errorsmod.Wrapf(types.ErrRecvStartSequenceNotFound, "port ID (%s) channel ID (%s)", portID, channelID)
	}

	start := pruningSequenceStart
	end := pruningSequenceStart + limit // note: checked against limit overflowing.
	for ; start < end; start++ {
		// stop pruning if pruningSequenceStart has reached pruningSequenceEnd, pruningSequenceEnd is
		// set to be equal to the _next_ sequence to be sent by the counterparty.
		if start >= pruningSequenceEnd {
			break
		}

		k.deletePacketAcknowledgement(ctx, portID, channelID, start)

		// NOTE: packet receipts are only relevant for unordered channels.
		k.deletePacketReceipt(ctx, portID, channelID, start)
	}

	// set pruning sequence start to the updated value
	k.SetPruningSequenceStart(ctx, portID, channelID, start)

	totalPruned := start - pruningSequenceStart
	totalRemaining := pruningSequenceEnd - start

	return totalPruned, totalRemaining, nil
}<|MERGE_RESOLUTION|>--- conflicted
+++ resolved
@@ -313,11 +313,7 @@
 // For each sequence, cb will be called. If the cb returns true, the iterator
 // will close and stop.
 func (k *Keeper) IteratePacketSequence(ctx context.Context, iterator db.Iterator, cb func(portID, channelID string, sequence uint64) bool) {
-<<<<<<< HEAD
 	defer coretypes.LogDeferred(k.Logger, func() error { return iterator.Close() })
-=======
-	defer coretypes.LogDeferred(k.Logger(ctx), func() error { return iterator.Close() })
->>>>>>> 83fdb7f2
 	for ; iterator.Valid(); iterator.Next() {
 		portID, channelID, err := host.ParseChannelPath(string(iterator.Key()))
 		if err != nil {
@@ -453,11 +449,7 @@
 	store := runtime.KVStoreAdapter(k.KVStoreService.OpenKVStore(ctx))
 	iterator := storetypes.KVStorePrefixIterator(store, []byte(host.KeyChannelEndPrefix))
 
-<<<<<<< HEAD
 	defer coretypes.LogDeferred(k.Logger, func() error { return iterator.Close() })
-=======
-	defer coretypes.LogDeferred(k.Logger(ctx), func() error { return iterator.Close() })
->>>>>>> 83fdb7f2
 	for ; iterator.Valid(); iterator.Next() {
 		var channel types.Channel
 		k.cdc.MustUnmarshal(iterator.Value(), &channel)
@@ -478,11 +470,7 @@
 	}
 	store := runtime.KVStoreAdapter(k.KVStoreService.OpenKVStore(ctx))
 	iterator := storetypes.KVStorePrefixIterator(store, types.FilteredPortPrefix(portPrefix))
-<<<<<<< HEAD
 	defer coretypes.LogDeferred(k.Logger, func() error { return iterator.Close() })
-=======
-	defer coretypes.LogDeferred(k.Logger(ctx), func() error { return iterator.Close() })
->>>>>>> 83fdb7f2
 
 	var filteredChannels []types.IdentifiedChannel
 	for ; iterator.Valid(); iterator.Next() {
@@ -703,11 +691,7 @@
 
 // common functionality for IteratePacketCommitment and IteratePacketAcknowledgement
 func (k *Keeper) iterateHashes(ctx context.Context, iterator db.Iterator, cb func(portID, channelID string, sequence uint64, hash []byte) bool) {
-<<<<<<< HEAD
 	defer coretypes.LogDeferred(k.Logger, func() error { return iterator.Close() })
-=======
-	defer coretypes.LogDeferred(k.Logger(ctx), func() error { return iterator.Close() })
->>>>>>> 83fdb7f2
 
 	for ; iterator.Valid(); iterator.Next() {
 		keySplit := strings.Split(string(iterator.Key()), "/")
@@ -730,11 +714,7 @@
 func (k *Keeper) HasInflightPackets(ctx context.Context, portID, channelID string) bool {
 	store := runtime.KVStoreAdapter(k.KVStoreService.OpenKVStore(ctx))
 	iterator := storetypes.KVStorePrefixIterator(store, host.PacketCommitmentPrefixKey(portID, channelID))
-<<<<<<< HEAD
 	defer coretypes.LogDeferred(k.Logger, func() error { return iterator.Close() })
-=======
-	defer coretypes.LogDeferred(k.Logger(ctx), func() error { return iterator.Close() })
->>>>>>> 83fdb7f2
 
 	return iterator.Valid()
 }
