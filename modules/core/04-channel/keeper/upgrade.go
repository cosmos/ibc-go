package keeper

import (
	"fmt"
	"reflect"

	errorsmod "cosmossdk.io/errors"
	sdkmath "cosmossdk.io/math"
	"github.com/cosmos/cosmos-sdk/telemetry"
	sdk "github.com/cosmos/cosmos-sdk/types"

	"github.com/cosmos/ibc-go/v7/internal/collections"
	clienttypes "github.com/cosmos/ibc-go/v7/modules/core/02-client/types"
	connectiontypes "github.com/cosmos/ibc-go/v7/modules/core/03-connection/types"
	"github.com/cosmos/ibc-go/v7/modules/core/04-channel/types"
)

// ChanUpgradeInit is called by a module to initiate a channel upgrade handshake with
// a module on another chain.
func (k Keeper) ChanUpgradeInit(
	ctx sdk.Context,
	portID string,
	channelID string,
	upgradeFields types.UpgradeFields,
	upgradeTimeout types.Timeout,
) (types.Upgrade, error) {
	channel, found := k.GetChannel(ctx, portID, channelID)
	if !found {
		return types.Upgrade{}, errorsmod.Wrapf(types.ErrChannelNotFound, "port ID (%s) channel ID (%s)", portID, channelID)
	}

	if channel.State != types.OPEN {
		return types.Upgrade{}, errorsmod.Wrapf(types.ErrInvalidChannelState, "expected %s, got %s", types.OPEN, channel.State)
	}

	if err := k.validateUpgradeFields(ctx, upgradeFields, channel); err != nil {
		return types.Upgrade{}, err
	}

	proposedUpgrade, err := k.constructProposedUpgrade(ctx, portID, channelID, upgradeFields, upgradeTimeout)
	if err != nil {
		return types.Upgrade{}, errorsmod.Wrap(err, "failed to construct proposed upgrade")
	}

	channel.UpgradeSequence++
	k.SetChannel(ctx, portID, channelID, channel)

	return proposedUpgrade, nil
}

// WriteUpgradeInitChannel writes a channel which has successfully passed the UpgradeInit handshake step.
// An event is emitted for the handshake step.
func (k Keeper) WriteUpgradeInitChannel(ctx sdk.Context, portID, channelID string, upgrade types.Upgrade) {
	defer telemetry.IncrCounter(1, "ibc", "channel", "upgrade-init")

	currentChannel, found := k.GetChannel(ctx, portID, channelID)
	if !found {
		panic(fmt.Sprintf("could not find existing channel when updating channel state in successful ChanUpgradeInit step, channelID: %s, portID: %s", channelID, portID))
	}

	currentChannel.State = types.INITUPGRADE

	k.SetChannel(ctx, portID, channelID, currentChannel)
	k.SetUpgrade(ctx, portID, channelID, upgrade)

	k.Logger(ctx).Info("channel state updated", "port-id", portID, "channel-id", channelID, "previous-state", types.OPEN.String(), "new-state", types.INITUPGRADE.String())

	emitChannelUpgradeInitEvent(ctx, portID, channelID, currentChannel, upgrade)
}

// ChanUpgradeTry is called by a module to accept the first step of a channel upgrade handshake initiated by
// a module on another chain. If this function is successful, the proposed upgrade will be returned. If the upgrade fails, the upgrade sequence will still be incremented but an error will be returned.
func (k Keeper) ChanUpgradeTry(
	ctx sdk.Context,
	portID,
	channelID string,
	proposedConnectionHops []string,
	upgradeTimeout types.Timeout,
	counterpartyUpgrade types.Upgrade,
	counterpartyUpgradeSequence uint64,
	proofCounterpartyChannel,
	proofCounterpartyUpgrade []byte,
	proofHeight clienttypes.Height,
) (types.Upgrade, error) {
	channel, found := k.GetChannel(ctx, portID, channelID)
	if !found {
		return types.Upgrade{}, errorsmod.Wrapf(types.ErrChannelNotFound, "port ID (%s) channel ID (%s)", portID, channelID)
	}

	// the channel state must be in OPEN or INITUPGRADE if we are in a crossing hellos situation
	if !collections.Contains(channel.State, []types.State{types.OPEN, types.INITUPGRADE}) {
		return types.Upgrade{}, errorsmod.Wrapf(types.ErrInvalidChannelState, "expected one of [%s, %s], got %s", types.OPEN, types.INITUPGRADE, channel.State)
	}

	connection, err := k.GetConnection(ctx, channel.ConnectionHops[0])
	if err != nil {
		return types.Upgrade{}, errorsmod.Wrap(err, "failed to retrieve connection using the channel connection hops")
	}

	if connection.GetState() != int32(connectiontypes.OPEN) {
		return types.Upgrade{}, errorsmod.Wrapf(
			connectiontypes.ErrInvalidConnectionState, "connection state is not OPEN (got %s)", connectiontypes.State(connection.GetState()).String(),
		)
	}

	if hasPassed, err := counterpartyUpgrade.Timeout.HasPassed(ctx); hasPassed {
		// abort here and let counterparty timeout the upgrade
		return types.Upgrade{}, errorsmod.Wrap(err, "upgrade timeout has passed")
	}

	// construct counterpartyChannel from existing information and provided counterpartyUpgradeSequence
	// create upgrade fields from counterparty proposed upgrade and own verified connection hops
	proposedUpgradeFields := types.UpgradeFields{
		Ordering:       counterpartyUpgrade.Fields.Ordering,
		ConnectionHops: proposedConnectionHops,
		Version:        counterpartyUpgrade.Fields.Version,
	}

	var upgrade types.Upgrade

	switch channel.State {
	case types.OPEN:
		// initialize handshake with upgrade fields
		upgrade, err = k.ChanUpgradeInit(ctx, portID, channelID, proposedUpgradeFields, upgradeTimeout)
		if err != nil {
			return types.Upgrade{}, errorsmod.Wrap(err, "failed to initialize upgrade")
		}

		// TODO: add fast forward feature
		// https://github.com/cosmos/ibc-go/issues/3794

		// NOTE: OnChanUpgradeInit will not be executed by the application

		k.WriteUpgradeInitChannel(ctx, portID, channelID, upgrade)

	case types.INITUPGRADE:
		// crossing hellos
		// assert that the upgrade fields are the same as the upgrade already in progress
		upgrade, found = k.GetUpgrade(ctx, portID, channelID)
		if !found {
			return types.Upgrade{}, errorsmod.Wrapf(types.ErrUpgradeNotFound, "current upgrade not found despite channel state being in %s", types.INITUPGRADE)
		}

		if !reflect.DeepEqual(upgrade.Fields, proposedUpgradeFields) {
			return types.Upgrade{}, errorsmod.Wrapf(
				types.ErrInvalidUpgrade, "upgrade fields are not equal to current upgrade fields in crossing hellos case, expected %s", upgrade.Fields)
		}

	default:
		panic(fmt.Sprintf("channel state should be asserted to be in OPEN or INITUPGRADE before reaching this check; state is %s", channel.State))
	}

	// construct expected counterparty channel from information in state
	// only the counterpartyUpgradeSequence is provided by the relayer
	counterpartyConnectionHops := []string{connection.GetCounterparty().GetConnectionID()}
	counterpartyChannel := types.Channel{
		State:           types.INITUPGRADE,
		Ordering:        channel.Ordering,
		Counterparty:    types.NewCounterparty(portID, channelID),
		ConnectionHops:  counterpartyConnectionHops,
		Version:         channel.Version,
		UpgradeSequence: counterpartyUpgradeSequence, // provided by the relayer
		FlushStatus:     types.NOTINFLUSH,
	}

	if err := k.startFlushUpgradeHandshake(
		ctx,
		portID, channelID,
		proposedUpgradeFields,
		counterpartyChannel,
		counterpartyUpgrade,
		proofCounterpartyChannel, proofCounterpartyUpgrade,
		proofHeight,
	); err != nil {
		return types.Upgrade{}, err
	}

	return upgrade, nil
}

// WriteUpgradeTryChannel writes the channel end and upgrade to state after successfully passing the UpgradeTry handshake step.
// An event is emitted for the handshake step.
func (k Keeper) WriteUpgradeTryChannel(ctx sdk.Context, portID, channelID string, upgrade types.Upgrade, upgradeVersion string) (types.Channel, types.Upgrade) {
	defer telemetry.IncrCounter(1, "ibc", "channel", "upgrade-try")

	channel, found := k.GetChannel(ctx, portID, channelID)
	if !found {
		panic(fmt.Sprintf("could not find existing channel when updating channel state in successful ChanUpgradeTry step, channelID: %s, portID: %s", channelID, portID))
	}

	previousState := channel.State
	channel.State = types.TRYUPGRADE
	// TODO: determine flush status
	channel.FlushStatus = types.FLUSHING

	upgrade.Fields.Version = upgradeVersion

	k.SetChannel(ctx, portID, channelID, channel)
	k.SetUpgrade(ctx, portID, channelID, upgrade)

	k.Logger(ctx).Info("channel state updated", "port-id", portID, "channel-id", channelID, "previous-state", previousState, "new-state", types.TRYUPGRADE.String())
	emitChannelUpgradeTryEvent(ctx, portID, channelID, channel, upgrade)

	return channel, upgrade
}

// WriteUpgradeAckChannel writes a channel which has successfully passed the UpgradeAck handshake step as well as
// setting the upgrade for that channel.
// An event is emitted for the handshake step.
func (k Keeper) WriteUpgradeAckChannel(
	ctx sdk.Context,
	portID, channelID string,
	proposedUpgrade types.Upgrade,
) {
	defer telemetry.IncrCounter(1, "ibc", "channel", "upgrade-ack")

	channel, found := k.GetChannel(ctx, portID, channelID)
	if !found {
		panic(fmt.Sprintf("could not find existing channel when updating channel state in successful ChanUpgradeAck step, channelID: %s, portID: %s", channelID, portID))
	}

	previousState := channel.State
	channel.State = types.ACKUPGRADE
	channel.FlushStatus = types.FLUSHING

	k.SetChannel(ctx, portID, channelID, channel)
	k.SetUpgrade(ctx, portID, channelID, proposedUpgrade)

	k.Logger(ctx).Info("channel state updated", "port-id", portID, "channel-id", channelID, "previous-state", previousState, "new-state", types.ACKUPGRADE.String())
	emitChannelUpgradeAckEvent(ctx, portID, channelID, channel, proposedUpgrade)
}

<<<<<<< HEAD
// WriteUpgradeCancelChannel writes a channel which has canceled the upgrade process. Auxiliary upgrade state is
// also deleted.
func (k Keeper) WriteUpgradeCancelChannel(ctx sdk.Context, portID, channelID string) {
	defer telemetry.IncrCounter(1, "ibc", "channel", "upgrade-cancel")

	channel, found := k.GetChannel(ctx, portID, channelID)
	if !found {
		panic(fmt.Sprintf("could not find existing channel when updating channel state, channelID: %s, portID: %s", channelID, portID))
=======
// ChanUpgradeAck is called by a module to accept the ACKUPGRADE handshake step of the channel upgrade protocol.
// This method should only be called by the IBC core msg server.
// This method will verify that the counterparty has entered TRYUPGRADE
// and that its own upgrade is compatible with the selected counterparty version.
func (k Keeper) ChanUpgradeAck(
	ctx sdk.Context,
	portID,
	channelID string,
	counterpartyFlushStatus types.FlushStatus,
	counterpartyUpgrade types.Upgrade,
	proofChannel,
	proofUpgrade []byte,
	proofHeight clienttypes.Height,
) error {
	channel, found := k.GetChannel(ctx, portID, channelID)
	if !found {
		return errorsmod.Wrapf(types.ErrChannelNotFound, "port ID (%s) channel ID (%s)", portID, channelID)
	}

	if !collections.Contains(channel.State, []types.State{types.INITUPGRADE, types.TRYUPGRADE}) {
		return errorsmod.Wrapf(types.ErrInvalidChannelState, "expected one of [%s, %s], got %s", types.INITUPGRADE, types.TRYUPGRADE, channel.State)
	}

	if !collections.Contains(counterpartyFlushStatus, []types.FlushStatus{types.FLUSHING, types.FLUSHCOMPLETE}) {
		return errorsmod.Wrapf(types.ErrInvalidFlushStatus, "expected one of [%s, %s], got %s", types.FLUSHING, types.FLUSHCOMPLETE, counterpartyFlushStatus)
	}

	connection, err := k.GetConnection(ctx, channel.ConnectionHops[0])
	if err != nil {
		return errorsmod.Wrap(err, "failed to retrieve connection using the channel connection hops")
	}

	counterpartyHops := []string{connection.GetCounterparty().GetConnectionID()}
	counterpartyChannel := types.Channel{
		State:           types.TRYUPGRADE,
		Ordering:        channel.Ordering,
		ConnectionHops:  counterpartyHops,
		Counterparty:    types.NewCounterparty(portID, channelID),
		Version:         channel.Version,
		UpgradeSequence: channel.UpgradeSequence,
		FlushStatus:     counterpartyFlushStatus, // provided by the relayer
>>>>>>> 5e4af4cf
	}

	upgrade, found := k.GetUpgrade(ctx, portID, channelID)
	if !found {
<<<<<<< HEAD
		panic(fmt.Sprintf("could not find upgrade when updating channel state, channelID: %s, portID: %s", channelID, portID))
	}

	k.restoreChannel(ctx, portID, channelID, channel)

	emitChannelUpgradeCancelEvent(ctx, portID, channelID, channel, upgrade)
=======
		return errorsmod.Wrapf(types.ErrUpgradeNotFound, "failed to retrieve channel upgrade: port ID (%s) channel ID (%s)", portID, channelID)
	}

	if err := k.startFlushUpgradeHandshake(ctx, portID, channelID, upgrade.Fields, counterpartyChannel, counterpartyUpgrade,
		proofChannel, proofUpgrade, proofHeight); err != nil {
		return err
	}

	// in the crossing hellos case, the versions returned by both on TRY must be the same
	if channel.State == types.TRYUPGRADE {
		if upgrade.Fields.Version != counterpartyUpgrade.Fields.Version {
			return types.NewUpgradeError(channel.UpgradeSequence, errorsmod.Wrap(types.ErrIncompatibleCounterpartyUpgrade, "both channel ends must agree on the same version"))
		}
	}

	return nil
>>>>>>> 5e4af4cf
}

// startFlushUpgradeHandshake will verify the counterparty proposed upgrade and the current channel state.
// Once the counterparty information has been verified, it will be validated against the self proposed upgrade.
// If any of the proposed upgrade fields are incompatible, an upgrade error will be returned resulting in an
// aborted upgrade.
func (k Keeper) startFlushUpgradeHandshake(
	ctx sdk.Context,
	portID,
	channelID string,
	proposedUpgradeFields types.UpgradeFields,
	counterpartyChannel types.Channel,
	counterpartyUpgrade types.Upgrade,
	proofCounterpartyChannel,
	proofCounterpartyUpgrade []byte,
	proofHeight clienttypes.Height,
) error {
	channel, found := k.GetChannel(ctx, portID, channelID)
	if !found {
		return errorsmod.Wrapf(types.ErrChannelNotFound, "port ID (%s) channel ID (%s)", portID, channelID)
	}

	connection, err := k.GetConnection(ctx, channel.ConnectionHops[0])
	if err != nil {
		return errorsmod.Wrap(err, "failed to retrieve connection using the channel connection hops")
	}

	if connection.GetState() != int32(connectiontypes.OPEN) {
		return errorsmod.Wrapf(connectiontypes.ErrInvalidConnectionState, "connection state is not OPEN (got %s)", connectiontypes.State(connection.GetState()).String())
	}

	// verify the counterparty channel state containing the upgrade sequence
	if err := k.connectionKeeper.VerifyChannelState(
		ctx,
		connection,
		proofHeight, proofCounterpartyChannel,
		channel.Counterparty.PortId,
		channel.Counterparty.ChannelId,
		counterpartyChannel,
	); err != nil {
		return errorsmod.Wrap(err, "failed to verify counterparty channel state")
	}

	// verifies the proof that a particular proposed upgrade has been stored in the upgrade path of the counterparty
	if err := k.connectionKeeper.VerifyChannelUpgrade(
		ctx,
		channel.Counterparty.PortId,
		channel.Counterparty.ChannelId,
		connection,
		counterpartyUpgrade,
		proofCounterpartyUpgrade, proofHeight,
	); err != nil {
		return errorsmod.Wrap(err, "failed to verify counterparty upgrade")
	}

	// the current upgrade handshake must only continue if both channels are using the same upgrade sequence,
	// otherwise an error receipt must be written so that the upgrade handshake may be attempted again with synchronized sequences
	if counterpartyChannel.UpgradeSequence != channel.UpgradeSequence {
		// save the previous upgrade sequence for the error message
		prevUpgradeSequence := channel.UpgradeSequence

		// error on the higher sequence so that both chains synchronize on a fresh sequence
		channel.UpgradeSequence = sdkmath.Max(counterpartyChannel.UpgradeSequence, channel.UpgradeSequence)
		k.SetChannel(ctx, portID, channelID, channel)

		return types.NewUpgradeError(channel.UpgradeSequence, errorsmod.Wrapf(
			types.ErrIncompatibleCounterpartyUpgrade, "expected upgrade sequence (%d) to match counterparty upgrade sequence (%d)", prevUpgradeSequence, counterpartyChannel.UpgradeSequence),
		)
	}

	// assert that both sides propose the same channel ordering
	if proposedUpgradeFields.Ordering != counterpartyUpgrade.Fields.Ordering {
		return types.NewUpgradeError(channel.UpgradeSequence, errorsmod.Wrapf(
			types.ErrIncompatibleCounterpartyUpgrade, "expected upgrade ordering (%s) to match counterparty upgrade ordering (%s)", proposedUpgradeFields.Ordering, counterpartyUpgrade.Fields.Ordering),
		)
	}

	proposedConnection, err := k.GetConnection(ctx, proposedUpgradeFields.ConnectionHops[0])
	if err != nil {
		// NOTE: this error is expected to be unreachable as the proposed upgrade connectionID should have been
		// validated in the upgrade INIT and TRY handlers
		return types.NewUpgradeError(channel.UpgradeSequence, errorsmod.Wrap(
			err, "expected proposed connection to be found"),
		)
	}

	if proposedConnection.GetState() != int32(connectiontypes.OPEN) {
		// NOTE: this error is expected to be unreachable as the proposed upgrade connectionID should have been
		// validated in the upgrade INIT and TRY handlers
		return types.NewUpgradeError(channel.UpgradeSequence, errorsmod.Wrapf(
			connectiontypes.ErrInvalidConnectionState, "expected proposed connection to be OPEN (got %s)", connectiontypes.State(proposedConnection.GetState()).String()),
		)
	}

	// connectionHops can change in a channelUpgrade, however both sides must still be each other's counterparty.
	if counterpartyUpgrade.Fields.ConnectionHops[0] != proposedConnection.GetCounterparty().GetConnectionID() {
		return types.NewUpgradeError(channel.UpgradeSequence, errorsmod.Wrapf(
			types.ErrIncompatibleCounterpartyUpgrade, "counterparty upgrade connection end is not a counterparty of self proposed connection end (%s != %s)", counterpartyUpgrade.Fields.ConnectionHops[0], proposedConnection.GetCounterparty().GetConnectionID()),
		)
	}
	return nil
}

// WriteUpgradeOpenChannel writes the agreed upon upgrade fields to the channel, sets the channel flush status to NOTINFLUSH and sets the channel state back to OPEN. This can be called in one of two cases:
// - In the UpgradeAck step of the handshake if both sides have already flushed all in-flight packets.
// - In the UpgradeOpen step of the handshake.
func (k Keeper) writeUpgradeOpenChannel(ctx sdk.Context, portID, channelID string) {
	channel, found := k.GetChannel(ctx, portID, channelID)
	if !found {
		panic(fmt.Sprintf("could not find existing channel when updating channel state, channelID: %s, portID: %s", channelID, portID))
	}

	upgrade, found := k.GetUpgrade(ctx, portID, channelID)
	if !found {
		panic(fmt.Sprintf("could not find upgrade when updating channel state, channelID: %s, portID: %s", channelID, portID))
	}

	// Switch channel fields to upgrade fields and set channel state to OPEN
	previousState := channel.State
	channel.Ordering = upgrade.Fields.Ordering
	channel.Version = upgrade.Fields.Version
	channel.ConnectionHops = upgrade.Fields.ConnectionHops
	channel.State = types.OPEN
	channel.FlushStatus = types.NOTINFLUSH

	k.SetChannel(ctx, portID, channelID, channel)

	// Delete auxiliary state.
	k.deleteUpgrade(ctx, portID, channelID)
	k.deleteCounterpartyLastPacketSequence(ctx, portID, channelID)

	k.Logger(ctx).Info("channel state updated", "port-id", portID, "channel-id", channelID, "previous-state", previousState.String(), "new-state", types.OPEN.String())
	emitChannelUpgradeOpenEvent(ctx, portID, channelID, channel)
}

// validateUpgradeFields validates the proposed upgrade fields against the existing channel.
// It returns an error if the following constraints are not met:
// - there exists at least one valid proposed change to the existing channel fields
// - the proposed order is a subset of the existing order
// - the proposed connection hops do not exist
// - the proposed version is non-empty (checked in UpgradeFields.ValidateBasic())
// - the proposed connection hops are not open
func (k Keeper) validateUpgradeFields(ctx sdk.Context, proposedUpgrade types.UpgradeFields, currentChannel types.Channel) error {
	currentFields := extractUpgradeFields(currentChannel)

	if reflect.DeepEqual(proposedUpgrade, currentFields) {
		return errorsmod.Wrapf(types.ErrChannelExists, "existing channel end is identical to proposed upgrade channel end: got %s", proposedUpgrade)
	}

	connectionID := proposedUpgrade.ConnectionHops[0]
	connection, found := k.connectionKeeper.GetConnection(ctx, connectionID)
	if !found {
		return errorsmod.Wrapf(connectiontypes.ErrConnectionNotFound, "failed to retrieve connection: %s", connectionID)
	}

	if connection.GetState() != int32(connectiontypes.OPEN) {
		return errorsmod.Wrapf(
			connectiontypes.ErrInvalidConnectionState,
			"connection state is not OPEN (got %s)", connectiontypes.State(connection.GetState()).String(),
		)
	}

	getVersions := connection.GetVersions()
	if len(getVersions) != 1 {
		return errorsmod.Wrapf(
			connectiontypes.ErrInvalidVersion,
			"single version must be negotiated on connection before opening channel, got: %v",
			getVersions,
		)
	}

	if !connectiontypes.VerifySupportedFeature(getVersions[0], proposedUpgrade.Ordering.String()) {
		return errorsmod.Wrapf(
			connectiontypes.ErrInvalidVersion,
			"connection version %s does not support channel ordering: %s",
			getVersions[0], proposedUpgrade.Ordering.String(),
		)
	}

	return nil
}

// extractUpgradeFields returns the upgrade fields from the provided channel.
func extractUpgradeFields(channel types.Channel) types.UpgradeFields {
	return types.UpgradeFields{
		Ordering:       channel.Ordering,
		ConnectionHops: channel.ConnectionHops,
		Version:        channel.Version,
	}
}

// constructProposedUpgrade returns the proposed upgrade from the provided arguments.
func (k Keeper) constructProposedUpgrade(ctx sdk.Context, portID, channelID string, fields types.UpgradeFields, upgradeTimeout types.Timeout) (types.Upgrade, error) {
	nextSequenceSend, found := k.GetNextSequenceSend(ctx, portID, channelID)
	if !found {
		return types.Upgrade{}, types.ErrSequenceSendNotFound
	}

	return types.Upgrade{
		Fields:             fields,
		Timeout:            upgradeTimeout,
		LatestSequenceSend: nextSequenceSend - 1,
	}, nil
}

// AbortUpgrade will restore the channel state and flush status to their pre-upgrade state so that upgrade is aborted.
// any unnecessary state is deleted. An error receipt is written, and the OnChanUpgradeRestore callback is called.
func (k Keeper) AbortUpgrade(ctx sdk.Context, portID, channelID string, err error) error {
	if err == nil {
		return errorsmod.Wrap(types.ErrInvalidUpgradeError, "cannot abort upgrade handshake with nil error")
	}

	upgrade, found := k.GetUpgrade(ctx, portID, channelID)
	if !found {
		return errorsmod.Wrapf(types.ErrUpgradeNotFound, "port ID (%s) channel ID (%s)", portID, channelID)
	}

	channel, found := k.GetChannel(ctx, portID, channelID)
	if !found {
		return errorsmod.Wrapf(types.ErrChannelNotFound, "port ID (%s) channel ID (%s)", portID, channelID)
	}

	k.restoreChannel(ctx, portID, channelID, channel)

	// in the case of application callbacks, the error may not be an upgrade error.
	// in this case we need to construct one in order to write the error receipt.
	upgradeError, ok := err.(*types.UpgradeError)
	if !ok {
		upgradeError = types.NewUpgradeError(channel.UpgradeSequence, err)
	}

	if err := k.writeErrorReceipt(ctx, portID, channelID, upgrade, upgradeError); err != nil {
		return err
	}

	// TODO: callback execution
	// cbs.OnChanUpgradeRestore()

	return nil
}

// restoreChannel will restore the channel state and flush status to their pre-upgrade state so that upgrade is aborted.
func (k Keeper) restoreChannel(ctx sdk.Context, portID, channelID string, currentChannel types.Channel) {
	currentChannel.State = types.OPEN
	currentChannel.FlushStatus = types.NOTINFLUSH

	k.SetChannel(ctx, portID, channelID, currentChannel)

	// delete state associated with upgrade which is no longer required.
	k.deleteUpgrade(ctx, portID, channelID)
	k.deleteCounterpartyLastPacketSequence(ctx, portID, channelID)
}

// writeErrorReceipt will write an error receipt from the provided UpgradeError.
func (k Keeper) writeErrorReceipt(ctx sdk.Context, portID, channelID string, upgrade types.Upgrade, upgradeError *types.UpgradeError) error {
	channel, found := k.GetChannel(ctx, portID, channelID)
	if !found {
		return errorsmod.Wrapf(types.ErrChannelNotFound, "port ID (%s) channel ID (%s)", portID, channelID)
	}

	k.SetUpgradeErrorReceipt(ctx, portID, channelID, upgradeError.GetErrorReceipt())
	emitErrorReceiptEvent(ctx, portID, channelID, channel, upgrade, upgradeError)
	return nil
}<|MERGE_RESOLUTION|>--- conflicted
+++ resolved
@@ -230,16 +230,27 @@
 	emitChannelUpgradeAckEvent(ctx, portID, channelID, channel, proposedUpgrade)
 }
 
-<<<<<<< HEAD
-// WriteUpgradeCancelChannel writes a channel which has canceled the upgrade process. Auxiliary upgrade state is
+
+// WriteUpgradeCancelChannel writes a channel which has canceled the upgrade process.Auxiliary upgrade state is
 // also deleted.
 func (k Keeper) WriteUpgradeCancelChannel(ctx sdk.Context, portID, channelID string) {
 	defer telemetry.IncrCounter(1, "ibc", "channel", "upgrade-cancel")
 
+	upgrade, found := k.GetUpgrade(ctx, portID, channelID)
+	if !found {
+		panic(fmt.Sprintf("could not find upgrade when updating channel state, channelID: %s, portID: %s", channelID, portID))
+	}
+
 	channel, found := k.GetChannel(ctx, portID, channelID)
 	if !found {
 		panic(fmt.Sprintf("could not find existing channel when updating channel state, channelID: %s, portID: %s", channelID, portID))
-=======
+	}
+
+	k.restoreChannel(ctx, portID, channelID, channel)
+
+	emitChannelUpgradeCancelEvent(ctx, portID, channelID, channel, upgrade)
+}
+
 // ChanUpgradeAck is called by a module to accept the ACKUPGRADE handshake step of the channel upgrade protocol.
 // This method should only be called by the IBC core msg server.
 // This method will verify that the counterparty has entered TRYUPGRADE
@@ -281,19 +292,10 @@
 		Version:         channel.Version,
 		UpgradeSequence: channel.UpgradeSequence,
 		FlushStatus:     counterpartyFlushStatus, // provided by the relayer
->>>>>>> 5e4af4cf
 	}
 
 	upgrade, found := k.GetUpgrade(ctx, portID, channelID)
 	if !found {
-<<<<<<< HEAD
-		panic(fmt.Sprintf("could not find upgrade when updating channel state, channelID: %s, portID: %s", channelID, portID))
-	}
-
-	k.restoreChannel(ctx, portID, channelID, channel)
-
-	emitChannelUpgradeCancelEvent(ctx, portID, channelID, channel, upgrade)
-=======
 		return errorsmod.Wrapf(types.ErrUpgradeNotFound, "failed to retrieve channel upgrade: port ID (%s) channel ID (%s)", portID, channelID)
 	}
 
@@ -310,7 +312,6 @@
 	}
 
 	return nil
->>>>>>> 5e4af4cf
 }
 
 // startFlushUpgradeHandshake will verify the counterparty proposed upgrade and the current channel state.
