--- conflicted
+++ resolved
@@ -205,78 +205,6 @@
 	return channel, upgrade
 }
 
-<<<<<<< HEAD
-=======
-// WriteUpgradeAckChannel writes a channel which has successfully passed the UpgradeAck handshake step as well as
-// setting the upgrade for that channel.
-// An event is emitted for the handshake step.
-func (k Keeper) WriteUpgradeAckChannel(
-	ctx sdk.Context,
-	portID, channelID string,
-	proposedUpgrade types.Upgrade,
-) {
-	defer telemetry.IncrCounter(1, "ibc", "channel", "upgrade-ack")
-
-	channel, found := k.GetChannel(ctx, portID, channelID)
-	if !found {
-		panic(fmt.Sprintf("could not find existing channel when updating channel state in successful ChanUpgradeAck step, channelID: %s, portID: %s", channelID, portID))
-	}
-
-	previousState := channel.State
-	channel.State = types.ACKUPGRADE
-	channel.FlushStatus = types.FLUSHING
-
-	k.SetChannel(ctx, portID, channelID, channel)
-	k.SetUpgrade(ctx, portID, channelID, proposedUpgrade)
-
-	k.Logger(ctx).Info("channel state updated", "port-id", portID, "channel-id", channelID, "previous-state", previousState, "new-state", types.ACKUPGRADE.String())
-	emitChannelUpgradeAckEvent(ctx, portID, channelID, channel, proposedUpgrade)
-}
-
-// ChanUpgradeCancel is called by a module to cancel a channel upgrade that is in progress.
-func (k Keeper) ChanUpgradeCancel(ctx sdk.Context, portID, channelID string, errorReceipt types.ErrorReceipt, errorReceiptProof []byte, proofHeight clienttypes.Height) error {
-	channel, found := k.GetChannel(ctx, portID, channelID)
-	if !found {
-		return errorsmod.Wrapf(types.ErrChannelNotFound, "port ID (%s) channel ID (%s)", portID, channelID)
-	}
-
-	// the channel state must be in INITUPGRADE or TRYUPGRADE
-	if !collections.Contains(channel.State, []types.State{types.INITUPGRADE, types.TRYUPGRADE}) {
-		return errorsmod.Wrapf(types.ErrInvalidChannelState, "expected one of [%s, %s], got %s", types.INITUPGRADE, types.TRYUPGRADE, channel.State)
-	}
-
-	// get underlying connection for proof verification
-	connection, err := k.GetConnection(ctx, channel.ConnectionHops[0])
-	if err != nil {
-		return errorsmod.Wrap(err, "failed to retrieve connection using the channel connection hops")
-	}
-
-	if connection.GetState() != int32(connectiontypes.OPEN) {
-		return errorsmod.Wrapf(
-			connectiontypes.ErrInvalidConnectionState,
-			"connection state is not OPEN (got %s)", connectiontypes.State(connection.GetState()).String(),
-		)
-	}
-
-	if err := k.connectionKeeper.VerifyChannelUpgradeError(ctx, portID, channelID, connection, errorReceipt, errorReceiptProof, proofHeight); err != nil {
-		return errorsmod.Wrap(err, "failed to verify counterparty error receipt")
-	}
-
-	// If counterparty sequence is less than the current sequence, abort the transaction since this error receipt is from a previous upgrade.
-	// Otherwise, set our upgrade sequence to the counterparty's error sequence + 1 so that both sides start with a fresh sequence.
-	currentSequence := channel.UpgradeSequence
-	counterpartySequence := errorReceipt.Sequence
-	if counterpartySequence < currentSequence {
-		return errorsmod.Wrapf(types.ErrInvalidUpgradeSequence, "error receipt sequence (%d) must be greater than or equal to current sequence (%d)", counterpartySequence, currentSequence)
-	}
-
-	channel.UpgradeSequence = errorReceipt.Sequence + 1
-	k.SetChannel(ctx, portID, channelID, channel)
-
-	return nil
-}
-
->>>>>>> e2784ca1
 // WriteUpgradeCancelChannel writes a channel which has canceled the upgrade process.Auxiliary upgrade state is
 // also deleted.
 func (k Keeper) WriteUpgradeCancelChannel(ctx sdk.Context, portID, channelID string) {
@@ -363,7 +291,6 @@
 	return nil
 }
 
-<<<<<<< HEAD
 // WriteUpgradeAckChannel writes a channel which has successfully passed the UpgradeAck handshake step as well as
 // setting the upgrade for that channel.
 // An event is emitted for the handshake step.
@@ -388,7 +315,51 @@
 
 	k.Logger(ctx).Info("channel state updated", "port-id", portID, "channel-id", channelID, "previous-state", previousState, "new-state", types.ACKUPGRADE.String())
 	emitChannelUpgradeAckEvent(ctx, portID, channelID, channel, proposedUpgrade)
-=======
+}
+
+// ChanUpgradeCancel is called by a module to cancel a channel upgrade that is in progress.
+func (k Keeper) ChanUpgradeCancel(ctx sdk.Context, portID, channelID string, errorReceipt types.ErrorReceipt, errorReceiptProof []byte, proofHeight clienttypes.Height) error {
+	channel, found := k.GetChannel(ctx, portID, channelID)
+	if !found {
+		return errorsmod.Wrapf(types.ErrChannelNotFound, "port ID (%s) channel ID (%s)", portID, channelID)
+	}
+
+	// the channel state must be in INITUPGRADE or TRYUPGRADE
+	if !collections.Contains(channel.State, []types.State{types.INITUPGRADE, types.TRYUPGRADE}) {
+		return errorsmod.Wrapf(types.ErrInvalidChannelState, "expected one of [%s, %s], got %s", types.INITUPGRADE, types.TRYUPGRADE, channel.State)
+	}
+
+	// get underlying connection for proof verification
+	connection, err := k.GetConnection(ctx, channel.ConnectionHops[0])
+	if err != nil {
+		return errorsmod.Wrap(err, "failed to retrieve connection using the channel connection hops")
+	}
+
+	if connection.GetState() != int32(connectiontypes.OPEN) {
+		return errorsmod.Wrapf(
+			connectiontypes.ErrInvalidConnectionState,
+			"connection state is not OPEN (got %s)", connectiontypes.State(connection.GetState()).String(),
+		)
+	}
+
+	if err := k.connectionKeeper.VerifyChannelUpgradeError(ctx, portID, channelID, connection, errorReceipt, errorReceiptProof, proofHeight); err != nil {
+		return errorsmod.Wrap(err, "failed to verify counterparty error receipt")
+	}
+
+	// If counterparty sequence is less than the current sequence, abort the transaction since this error receipt is from a previous upgrade.
+	// Otherwise, set our upgrade sequence to the counterparty's error sequence + 1 so that both sides start with a fresh sequence.
+	currentSequence := channel.UpgradeSequence
+	counterpartySequence := errorReceipt.Sequence
+	if counterpartySequence < currentSequence {
+		return errorsmod.Wrapf(types.ErrInvalidUpgradeSequence, "error receipt sequence (%d) must be greater than or equal to current sequence (%d)", counterpartySequence, currentSequence)
+	}
+
+	channel.UpgradeSequence = errorReceipt.Sequence + 1
+	k.SetChannel(ctx, portID, channelID, channel)
+
+	return nil
+}
+
 // ChanUpgradeTimeout times out an outstanding upgrade.
 // This should be used by the initialising chain when the counterparty chain has not responded to an upgrade proposal within the specified timeout period.
 func (k Keeper) ChanUpgradeTimeout(
@@ -522,7 +493,6 @@
 	emitChannelUpgradeTimeoutEvent(ctx, portID, channelID, channel, upgrade)
 
 	return nil
->>>>>>> e2784ca1
 }
 
 // startFlushUpgradeHandshake will verify the counterparty proposed upgrade and the current channel state.
