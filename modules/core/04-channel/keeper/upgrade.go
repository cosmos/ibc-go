package keeper

import (
	"fmt"
	"reflect"

	errorsmod "cosmossdk.io/errors"
	sdkmath "cosmossdk.io/math"
	"github.com/cosmos/cosmos-sdk/telemetry"
	sdk "github.com/cosmos/cosmos-sdk/types"

	"github.com/cosmos/ibc-go/v7/internal/collections"
	clienttypes "github.com/cosmos/ibc-go/v7/modules/core/02-client/types"
	connectiontypes "github.com/cosmos/ibc-go/v7/modules/core/03-connection/types"
	"github.com/cosmos/ibc-go/v7/modules/core/04-channel/types"
)

// ChanUpgradeInit is called by a module to initiate a channel upgrade handshake with
// a module on another chain.
func (k Keeper) ChanUpgradeInit(
	ctx sdk.Context,
	portID string,
	channelID string,
	upgradeFields types.UpgradeFields,
	upgradeTimeout types.Timeout,
) (types.Upgrade, error) {
	channel, found := k.GetChannel(ctx, portID, channelID)
	if !found {
		return types.Upgrade{}, errorsmod.Wrapf(types.ErrChannelNotFound, "port ID (%s) channel ID (%s)", portID, channelID)
	}

	if channel.State != types.OPEN {
		return types.Upgrade{}, errorsmod.Wrapf(types.ErrInvalidChannelState, "expected %s, got %s", types.OPEN, channel.State)
	}

	if err := k.validateUpgradeFields(ctx, upgradeFields, channel); err != nil {
		return types.Upgrade{}, err
	}

	proposedUpgrade, err := k.constructProposedUpgrade(ctx, portID, channelID, upgradeFields, upgradeTimeout)
	if err != nil {
		return types.Upgrade{}, errorsmod.Wrap(err, "failed to construct proposed upgrade")
	}

	channel.UpgradeSequence++
	k.SetChannel(ctx, portID, channelID, channel)

	return proposedUpgrade, nil
}

// WriteUpgradeInitChannel writes a channel which has successfully passed the UpgradeInit handshake step.
// An event is emitted for the handshake step.
func (k Keeper) WriteUpgradeInitChannel(ctx sdk.Context, portID, channelID string, upgrade types.Upgrade) {
	defer telemetry.IncrCounter(1, "ibc", "channel", "upgrade-init")

	currentChannel, found := k.GetChannel(ctx, portID, channelID)
	if !found {
		panic(fmt.Sprintf("could not find existing channel when updating channel state in successful ChanUpgradeInit step, channelID: %s, portID: %s", channelID, portID))
	}

	currentChannel.State = types.INITUPGRADE

	k.SetChannel(ctx, portID, channelID, currentChannel)
	k.SetUpgrade(ctx, portID, channelID, upgrade)

	k.Logger(ctx).Info("channel state updated", "port-id", portID, "channel-id", channelID, "previous-state", types.OPEN.String(), "new-state", types.INITUPGRADE.String())

	emitChannelUpgradeInitEvent(ctx, portID, channelID, currentChannel, upgrade)
}

// ChanUpgradeTry is called by a module to accept the first step of a channel upgrade handshake initiated by
// a module on another chain. If this function is successful, the proposed upgrade will be returned. If the upgrade fails, the upgrade sequence will still be incremented but an error will be returned.
func (k Keeper) ChanUpgradeTry(
	ctx sdk.Context,
	portID,
	channelID string,
	proposedConnectionHops []string,
	upgradeTimeout types.Timeout,
	counterpartyUpgrade types.Upgrade,
	counterpartyUpgradeSequence uint64,
	proofCounterpartyChannel,
	proofCounterpartyUpgrade []byte,
	proofHeight clienttypes.Height,
) (types.Upgrade, error) {
	channel, found := k.GetChannel(ctx, portID, channelID)
	if !found {
		return types.Upgrade{}, errorsmod.Wrapf(types.ErrChannelNotFound, "port ID (%s) channel ID (%s)", portID, channelID)
	}

	// the channel state must be in OPEN or INITUPGRADE if we are in a crossing hellos situation
	if !collections.Contains(channel.State, []types.State{types.OPEN, types.INITUPGRADE}) {
		return types.Upgrade{}, errorsmod.Wrapf(types.ErrInvalidChannelState, "expected one of [%s, %s], got %s", types.OPEN, types.INITUPGRADE, channel.State)
	}

	connection, err := k.GetConnection(ctx, channel.ConnectionHops[0])
	if err != nil {
		return types.Upgrade{}, errorsmod.Wrap(err, "failed to retrieve connection using the channel connection hops")
	}

	if connection.GetState() != int32(connectiontypes.OPEN) {
		return types.Upgrade{}, errorsmod.Wrapf(
			connectiontypes.ErrInvalidConnectionState, "connection state is not OPEN (got %s)", connectiontypes.State(connection.GetState()).String(),
		)
	}

	if hasPassed, err := counterpartyUpgrade.Timeout.HasPassed(ctx); hasPassed {
		// abort here and let counterparty timeout the upgrade
		return types.Upgrade{}, errorsmod.Wrap(err, "upgrade timeout has passed")
	}

	// construct counterpartyChannel from existing information and provided counterpartyUpgradeSequence
	// create upgrade fields from counterparty proposed upgrade and own verified connection hops
	proposedUpgradeFields := types.UpgradeFields{
		Ordering:       counterpartyUpgrade.Fields.Ordering,
		ConnectionHops: proposedConnectionHops,
		Version:        counterpartyUpgrade.Fields.Version,
	}

	var upgrade types.Upgrade

	switch channel.State {
	case types.OPEN:
		// initialize handshake with upgrade fields
		upgrade, err = k.ChanUpgradeInit(ctx, portID, channelID, proposedUpgradeFields, upgradeTimeout)
		if err != nil {
			return types.Upgrade{}, errorsmod.Wrap(err, "failed to initialize upgrade")
		}

		// TODO: add fast forward feature
<<<<<<< HEAD

		// NOTE: OnChanUpgradeInit will not be executed
=======
		// https://github.com/cosmos/ibc-go/issues/3794

		// NOTE: OnChanUpgradeInit will not be executed by the application
>>>>>>> f94ed4b3

		k.WriteUpgradeInitChannel(ctx, portID, channelID, upgrade)

	case types.INITUPGRADE:
<<<<<<< HEAD
		// crossing hello's
=======
		// crossing hellos
>>>>>>> f94ed4b3
		// assert that the upgrade fields are the same as the upgrade already in progress
		upgrade, found = k.GetUpgrade(ctx, portID, channelID)
		if !found {
			return types.Upgrade{}, errorsmod.Wrapf(types.ErrUpgradeNotFound, "current upgrade not found despite channel state being in %s", types.INITUPGRADE)
		}

		if !reflect.DeepEqual(upgrade.Fields, proposedUpgradeFields) {
			return types.Upgrade{}, errorsmod.Wrapf(
<<<<<<< HEAD
				types.ErrInvalidUpgrade, "upgrade fields are not equal to current upgrade fields in crossing hello's case, expected %s", upgrade.Fields)
=======
				types.ErrInvalidUpgrade, "upgrade fields are not equal to current upgrade fields in crossing hellos case, expected %s", upgrade.Fields)
>>>>>>> f94ed4b3
		}

	default:
		panic(fmt.Sprintf("channel state should be asserted to be in OPEN or INITUPGRADE before reaching this check; state is %s", channel.State))
	}

	// construct expected counterparty channel from information in state
	// only the counterpartyUpgradeSequence is provided by the relayer
	counterpartyConnectionHops := []string{connection.GetCounterparty().GetConnectionID()}
	counterpartyChannel := types.Channel{
		State:           types.INITUPGRADE,
		Ordering:        channel.Ordering,
		Counterparty:    types.NewCounterparty(portID, channelID),
		ConnectionHops:  counterpartyConnectionHops,
		Version:         channel.Version,
		UpgradeSequence: counterpartyUpgradeSequence, // provided by the relayer
		FlushStatus:     types.NOTINFLUSH,
	}

	if err := k.startFlushUpgradeHandshake(
		ctx,
		portID, channelID,
		proposedUpgradeFields,
		counterpartyChannel,
		counterpartyUpgrade,
		proofCounterpartyChannel, proofCounterpartyUpgrade,
		proofHeight,
	); err != nil {
		return types.Upgrade{}, err
	}

	return upgrade, nil
}

// WriteUpgradeTryChannel writes a channel which has successfully passed the UpgradeTry handshake step.
// An event is emitted for the handshake step.
func (k Keeper) WriteUpgradeTryChannel(
	ctx sdk.Context,
	portID, channelID string,
	proposedUpgrade types.Upgrade,
	flushStatus types.FlushStatus,
) {
	defer telemetry.IncrCounter(1, "ibc", "channel", "upgrade-try")

	channel, found := k.GetChannel(ctx, portID, channelID)
	if !found {
		panic(fmt.Sprintf("could not find existing channel when updating channel state in successful ChanUpgradeTry step, channelID: %s, portID: %s", channelID, portID))
	}

	previousState := channel.State
	channel.State = types.TRYUPGRADE
	channel.FlushStatus = flushStatus

	k.SetChannel(ctx, portID, channelID, channel)
	k.SetUpgrade(ctx, portID, channelID, proposedUpgrade)

	k.Logger(ctx).Info("channel state updated", "port-id", portID, "channel-id", channelID, "previous-state", previousState, "new-state", types.TRYUPGRADE.String())
	emitChannelUpgradeTryEvent(ctx, portID, channelID, channel, proposedUpgrade)
}

func (k Keeper) AbortUpgrade(ctx sdk.Context, portID, channelID string, err error) error {
	return nil
}

// startFlushUpgradeHandshake will verify the counterparty proposed upgrade and the current channel state.
// Once the counterparty information has been verified, it will be validated against the self proposed upgrade.
// If any of the proposed upgrade fields are incompatible, an upgrade error will be returned resulting in an
// aborted upgrade.
//
//lint:ignore U1000 Ignore unused function temporarily for debugging
func (k Keeper) startFlushUpgradeHandshake(
	ctx sdk.Context,
	portID,
	channelID string,
	proposedUpgradeFields types.UpgradeFields,
	counterpartyChannel types.Channel,
	counterpartyUpgrade types.Upgrade,
	proofCounterpartyChannel,
	proofCounterpartyUpgrade []byte,
	proofHeight clienttypes.Height,
) error {
	channel, found := k.GetChannel(ctx, portID, channelID)
	if !found {
		return errorsmod.Wrapf(types.ErrChannelNotFound, "port ID (%s) channel ID (%s)", portID, channelID)
	}

	connection, err := k.GetConnection(ctx, channel.ConnectionHops[0])
	if err != nil {
		return errorsmod.Wrap(err, "failed to retrieve connection using the channel connection hops")
	}

	if connection.GetState() != int32(connectiontypes.OPEN) {
		return errorsmod.Wrapf(connectiontypes.ErrInvalidConnectionState, "connection state is not OPEN (got %s)", connectiontypes.State(connection.GetState()).String())
	}

	// verify the counterparty channel state containing the upgrade sequence
	if err := k.connectionKeeper.VerifyChannelState(
		ctx,
		connection,
		proofHeight, proofCounterpartyChannel,
		channel.Counterparty.PortId,
		channel.Counterparty.ChannelId,
		counterpartyChannel,
	); err != nil {
		return errorsmod.Wrap(err, "failed to verify counterparty channel state")
	}

	// verifies the proof that a particular proposed upgrade has been stored in the upgrade path of the counterparty
	if err := k.connectionKeeper.VerifyChannelUpgrade(
		ctx,
		connection,
		proofHeight, proofCounterpartyUpgrade,
		channel.Counterparty.PortId,
		channel.Counterparty.ChannelId,
		counterpartyUpgrade,
	); err != nil {
		return errorsmod.Wrap(err, "failed to verify counterparty upgrade")
	}

	// the current upgrade handshake must only continue if both channels are using the same upgrade sequence,
	// otherwise an error receipt must be written so that the upgrade handshake may be attempted again with synchronized sequences
	if counterpartyChannel.UpgradeSequence != channel.UpgradeSequence {
		// save the previous upgrade sequence for the error message
		prevUpgradeSequence := channel.UpgradeSequence

		// error on the higher sequence so that both chains synchronize on a fresh sequence
		channel.UpgradeSequence = sdkmath.Max(counterpartyChannel.UpgradeSequence, channel.UpgradeSequence)
		k.SetChannel(ctx, portID, channelID, channel)

		return types.NewUpgradeError(channel.UpgradeSequence, errorsmod.Wrapf(
			types.ErrIncompatibleCounterpartyUpgrade, "expected upgrade sequence (%d) to match counterparty upgrade sequence (%d)", prevUpgradeSequence, counterpartyChannel.UpgradeSequence),
		)
	}

	// assert that both sides propose the same channel ordering
	if proposedUpgradeFields.Ordering != counterpartyUpgrade.Fields.Ordering {
		return types.NewUpgradeError(channel.UpgradeSequence, errorsmod.Wrapf(
			types.ErrIncompatibleCounterpartyUpgrade, "expected upgrade ordering (%s) to match counterparty upgrade ordering (%s)", proposedUpgradeFields.Ordering, counterpartyUpgrade.Fields.Ordering),
		)
	}

	proposedConnection, err := k.GetConnection(ctx, proposedUpgradeFields.ConnectionHops[0])
	if err != nil {
		// NOTE: this error is expected to be unreachable as the proposed upgrade connectionID should have been
		// validated in the upgrade INIT and TRY handlers
		return types.NewUpgradeError(channel.UpgradeSequence, errorsmod.Wrap(
			err, "expected proposed connection to be found"),
		)
	}

	if proposedConnection.GetState() != int32(connectiontypes.OPEN) {
		// NOTE: this error is expected to be unreachable as the proposed upgrade connectionID should have been
		// validated in the upgrade INIT and TRY handlers
		return types.NewUpgradeError(channel.UpgradeSequence, errorsmod.Wrapf(
			connectiontypes.ErrInvalidConnectionState, "expected proposed connection to be OPEN (got %s)", connectiontypes.State(proposedConnection.GetState()).String()),
		)
	}

	// connectionHops can change in a channelUpgrade, however both sides must still be each other's counterparty.
	if counterpartyUpgrade.Fields.ConnectionHops[0] != proposedConnection.GetCounterparty().GetConnectionID() {
		return types.NewUpgradeError(channel.UpgradeSequence, errorsmod.Wrapf(
			types.ErrIncompatibleCounterpartyUpgrade, "counterparty upgrade connection end is not a counterparty of self proposed connection end (%s != %s)", counterpartyUpgrade.Fields.ConnectionHops[0], proposedConnection.GetCounterparty().GetConnectionID()),
		)
	}

	return nil
}

// validateUpgradeFields validates the proposed upgrade fields against the existing channel.
// It returns an error if the following constraints are not met:
// - there exists at least one valid proposed change to the existing channel fields
// - the proposed order is a subset of the existing order
// - the proposed connection hops do not exist
// - the proposed version is non-empty (checked in UpgradeFields.ValidateBasic())
// - the proposed connection hops are not open
func (k Keeper) validateUpgradeFields(ctx sdk.Context, proposedUpgrade types.UpgradeFields, currentChannel types.Channel) error {
	currentFields := extractUpgradeFields(currentChannel)

	if reflect.DeepEqual(proposedUpgrade, currentFields) {
		return errorsmod.Wrapf(types.ErrChannelExists, "existing channel end is identical to proposed upgrade channel end: got %s", proposedUpgrade)
	}

	connectionID := proposedUpgrade.ConnectionHops[0]
	connection, found := k.connectionKeeper.GetConnection(ctx, connectionID)
	if !found {
		return errorsmod.Wrapf(connectiontypes.ErrConnectionNotFound, "failed to retrieve connection: %s", connectionID)
	}

	if connection.GetState() != int32(connectiontypes.OPEN) {
		return errorsmod.Wrapf(
			connectiontypes.ErrInvalidConnectionState,
			"connection state is not OPEN (got %s)", connectiontypes.State(connection.GetState()).String(),
		)
	}

	getVersions := connection.GetVersions()
	if len(getVersions) != 1 {
		return errorsmod.Wrapf(
			connectiontypes.ErrInvalidVersion,
			"single version must be negotiated on connection before opening channel, got: %v",
			getVersions,
		)
	}

	if !connectiontypes.VerifySupportedFeature(getVersions[0], proposedUpgrade.Ordering.String()) {
		return errorsmod.Wrapf(
			connectiontypes.ErrInvalidVersion,
			"connection version %s does not support channel ordering: %s",
			getVersions[0], proposedUpgrade.Ordering.String(),
		)
	}

	return nil
}

// extractUpgradeFields returns the upgrade fields from the provided channel.
func extractUpgradeFields(channel types.Channel) types.UpgradeFields {
	return types.UpgradeFields{
		Ordering:       channel.Ordering,
		ConnectionHops: channel.ConnectionHops,
		Version:        channel.Version,
	}
}

// constructProposedUpgrade returns the proposed upgrade from the provided arguments.
func (k Keeper) constructProposedUpgrade(ctx sdk.Context, portID, channelID string, fields types.UpgradeFields, upgradeTimeout types.Timeout) (types.Upgrade, error) {
	nextSequenceSend, found := k.GetNextSequenceSend(ctx, portID, channelID)
	if !found {
		return types.Upgrade{}, types.ErrSequenceSendNotFound
	}

	return types.Upgrade{
		Fields:             fields,
		Timeout:            upgradeTimeout,
		LatestSequenceSend: nextSequenceSend - 1,
	}, nil
}<|MERGE_RESOLUTION|>--- conflicted
+++ resolved
@@ -127,23 +127,14 @@
 		}
 
 		// TODO: add fast forward feature
-<<<<<<< HEAD
-
-		// NOTE: OnChanUpgradeInit will not be executed
-=======
 		// https://github.com/cosmos/ibc-go/issues/3794
 
 		// NOTE: OnChanUpgradeInit will not be executed by the application
->>>>>>> f94ed4b3
 
 		k.WriteUpgradeInitChannel(ctx, portID, channelID, upgrade)
 
 	case types.INITUPGRADE:
-<<<<<<< HEAD
-		// crossing hello's
-=======
 		// crossing hellos
->>>>>>> f94ed4b3
 		// assert that the upgrade fields are the same as the upgrade already in progress
 		upgrade, found = k.GetUpgrade(ctx, portID, channelID)
 		if !found {
@@ -152,11 +143,7 @@
 
 		if !reflect.DeepEqual(upgrade.Fields, proposedUpgradeFields) {
 			return types.Upgrade{}, errorsmod.Wrapf(
-<<<<<<< HEAD
-				types.ErrInvalidUpgrade, "upgrade fields are not equal to current upgrade fields in crossing hello's case, expected %s", upgrade.Fields)
-=======
 				types.ErrInvalidUpgrade, "upgrade fields are not equal to current upgrade fields in crossing hellos case, expected %s", upgrade.Fields)
->>>>>>> f94ed4b3
 		}
 
 	default:
