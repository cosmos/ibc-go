package keeper

import (
	"fmt"
	"reflect"

	errorsmod "cosmossdk.io/errors"
	sdkmath "cosmossdk.io/math"
	"github.com/cosmos/cosmos-sdk/telemetry"
	sdk "github.com/cosmos/cosmos-sdk/types"

	"github.com/cosmos/ibc-go/v7/internal/collections"
	clienttypes "github.com/cosmos/ibc-go/v7/modules/core/02-client/types"
	connectiontypes "github.com/cosmos/ibc-go/v7/modules/core/03-connection/types"
	"github.com/cosmos/ibc-go/v7/modules/core/04-channel/types"
	"github.com/cosmos/ibc-go/v7/modules/core/exported"
)

// ChanUpgradeInit is called by a module to initiate a channel upgrade handshake with
// a module on another chain.
func (k Keeper) ChanUpgradeInit(
	ctx sdk.Context,
	portID string,
	channelID string,
	upgradeFields types.UpgradeFields,
	upgradeTimeout types.Timeout,
) (types.Upgrade, error) {
	channel, found := k.GetChannel(ctx, portID, channelID)
	if !found {
		return types.Upgrade{}, errorsmod.Wrapf(types.ErrChannelNotFound, "port ID (%s) channel ID (%s)", portID, channelID)
	}

	if channel.State != types.OPEN {
		return types.Upgrade{}, errorsmod.Wrapf(types.ErrInvalidChannelState, "expected %s, got %s", types.OPEN, channel.State)
	}

	if err := k.validateUpgradeFields(ctx, upgradeFields, channel); err != nil {
		return types.Upgrade{}, err
	}

	proposedUpgrade, err := k.constructProposedUpgrade(ctx, portID, channelID, upgradeFields, upgradeTimeout)
	if err != nil {
		return types.Upgrade{}, errorsmod.Wrap(err, "failed to construct proposed upgrade")
	}

	channel.UpgradeSequence++
	k.SetChannel(ctx, portID, channelID, channel)

	return proposedUpgrade, nil
}

// WriteUpgradeInitChannel writes a channel which has successfully passed the UpgradeInit handshake step.
// An event is emitted for the handshake step.
func (k Keeper) WriteUpgradeInitChannel(ctx sdk.Context, portID, channelID string, upgrade types.Upgrade) {
	defer telemetry.IncrCounter(1, "ibc", "channel", "upgrade-init")

	currentChannel, found := k.GetChannel(ctx, portID, channelID)
	if !found {
		panic(fmt.Sprintf("could not find existing channel when updating channel state in successful ChanUpgradeInit step, channelID: %s, portID: %s", channelID, portID))
	}

	currentChannel.State = types.INITUPGRADE

	k.SetChannel(ctx, portID, channelID, currentChannel)
	k.SetUpgrade(ctx, portID, channelID, upgrade)

	k.Logger(ctx).Info("channel state updated", "port-id", portID, "channel-id", channelID, "previous-state", types.OPEN.String(), "new-state", types.INITUPGRADE.String())

	emitChannelUpgradeInitEvent(ctx, portID, channelID, currentChannel, upgrade)
}

// ChanUpgradeTry is called by a module to accept the first step of a channel upgrade handshake initiated by
// a module on another chain. If this function is successful, the proposed upgrade will be returned. If the upgrade fails, the upgrade sequence will still be incremented but an error will be returned.
func (k Keeper) ChanUpgradeTry(
	ctx sdk.Context,
	portID,
	channelID string,
	proposedConnectionHops []string,
	upgradeTimeout types.Timeout,
	counterpartyUpgrade types.Upgrade,
	counterpartyUpgradeSequence uint64,
	proofCounterpartyChannel,
	proofCounterpartyUpgrade []byte,
	proofHeight clienttypes.Height,
) (types.Upgrade, error) {
	channel, found := k.GetChannel(ctx, portID, channelID)
	if !found {
		return types.Upgrade{}, errorsmod.Wrapf(types.ErrChannelNotFound, "port ID (%s) channel ID (%s)", portID, channelID)
	}

	// the channel state must be in OPEN or INITUPGRADE if we are in a crossing hellos situation
	if !collections.Contains(channel.State, []types.State{types.OPEN, types.INITUPGRADE}) {
		return types.Upgrade{}, errorsmod.Wrapf(types.ErrInvalidChannelState, "expected one of [%s, %s], got %s", types.OPEN, types.INITUPGRADE, channel.State)
	}

	connection, err := k.GetConnection(ctx, channel.ConnectionHops[0])
	if err != nil {
		return types.Upgrade{}, errorsmod.Wrap(err, "failed to retrieve connection using the channel connection hops")
	}

	if connection.GetState() != int32(connectiontypes.OPEN) {
		return types.Upgrade{}, errorsmod.Wrapf(
			connectiontypes.ErrInvalidConnectionState, "connection state is not OPEN (got %s)", connectiontypes.State(connection.GetState()).String(),
		)
	}

	if hasPassed, err := counterpartyUpgrade.Timeout.HasPassed(ctx); hasPassed {
		// abort here and let counterparty timeout the upgrade
		return types.Upgrade{}, errorsmod.Wrap(err, "upgrade timeout has passed")
	}

	// construct counterpartyChannel from existing information and provided counterpartyUpgradeSequence
	// create upgrade fields from counterparty proposed upgrade and own verified connection hops
	proposedUpgradeFields := types.UpgradeFields{
		Ordering:       counterpartyUpgrade.Fields.Ordering,
		ConnectionHops: proposedConnectionHops,
		Version:        counterpartyUpgrade.Fields.Version,
	}

	var upgrade types.Upgrade

	switch channel.State {
	case types.OPEN:
		// initialize handshake with upgrade fields
		upgrade, err = k.ChanUpgradeInit(ctx, portID, channelID, proposedUpgradeFields, upgradeTimeout)
		if err != nil {
			return types.Upgrade{}, errorsmod.Wrap(err, "failed to initialize upgrade")
		}

		// TODO: add fast forward feature
		// https://github.com/cosmos/ibc-go/issues/3794

		// NOTE: OnChanUpgradeInit will not be executed by the application

		k.WriteUpgradeInitChannel(ctx, portID, channelID, upgrade)

	case types.INITUPGRADE:
		// crossing hellos
		// assert that the upgrade fields are the same as the upgrade already in progress
		upgrade, found = k.GetUpgrade(ctx, portID, channelID)
		if !found {
			return types.Upgrade{}, errorsmod.Wrapf(types.ErrUpgradeNotFound, "current upgrade not found despite channel state being in %s", types.INITUPGRADE)
		}

		if !reflect.DeepEqual(upgrade.Fields, proposedUpgradeFields) {
			return types.Upgrade{}, errorsmod.Wrapf(
				types.ErrInvalidUpgrade, "upgrade fields are not equal to current upgrade fields in crossing hellos case, expected %s", upgrade.Fields)
		}

	default:
		panic(fmt.Sprintf("channel state should be asserted to be in OPEN or INITUPGRADE before reaching this check; state is %s", channel.State))
	}

	// construct expected counterparty channel from information in state
	// only the counterpartyUpgradeSequence is provided by the relayer
	counterpartyConnectionHops := []string{connection.GetCounterparty().GetConnectionID()}
	counterpartyChannel := types.Channel{
		State:           types.INITUPGRADE,
		Ordering:        channel.Ordering,
		Counterparty:    types.NewCounterparty(portID, channelID),
		ConnectionHops:  counterpartyConnectionHops,
		Version:         channel.Version,
		UpgradeSequence: counterpartyUpgradeSequence, // provided by the relayer
		FlushStatus:     types.NOTINFLUSH,
	}

	if err := k.startFlushUpgradeHandshake(
		ctx,
		portID, channelID,
		proposedUpgradeFields,
		counterpartyChannel,
		counterpartyUpgrade,
		proofCounterpartyChannel, proofCounterpartyUpgrade,
		proofHeight,
	); err != nil {
		return types.Upgrade{}, err
	}

	return upgrade, nil
}

// WriteUpgradeTryChannel writes the channel end and upgrade to state after successfully passing the UpgradeTry handshake step.
// An event is emitted for the handshake step.
func (k Keeper) WriteUpgradeTryChannel(ctx sdk.Context, portID, channelID string, upgrade types.Upgrade, upgradeVersion string) (types.Channel, types.Upgrade) {
	defer telemetry.IncrCounter(1, "ibc", "channel", "upgrade-try")

	channel, found := k.GetChannel(ctx, portID, channelID)
	if !found {
		panic(fmt.Sprintf("could not find existing channel when updating channel state in successful ChanUpgradeTry step, channelID: %s, portID: %s", channelID, portID))
	}

	previousState := channel.State
	channel.State = types.TRYUPGRADE
	// TODO: determine flush status
	channel.FlushStatus = types.FLUSHING

	upgrade.Fields.Version = upgradeVersion

	k.SetChannel(ctx, portID, channelID, channel)
	k.SetUpgrade(ctx, portID, channelID, upgrade)

	k.Logger(ctx).Info("channel state updated", "port-id", portID, "channel-id", channelID, "previous-state", previousState, "new-state", types.TRYUPGRADE.String())
	emitChannelUpgradeTryEvent(ctx, portID, channelID, channel, upgrade)

	return channel, upgrade
}

// WriteUpgradeAckChannel writes a channel which has successfully passed the UpgradeAck handshake step as well as
// setting the upgrade for that channel.
// An event is emitted for the handshake step.
func (k Keeper) WriteUpgradeAckChannel(
	ctx sdk.Context,
	portID, channelID string,
	proposedUpgrade types.Upgrade,
) {
	defer telemetry.IncrCounter(1, "ibc", "channel", "upgrade-ack")

	channel, found := k.GetChannel(ctx, portID, channelID)
	if !found {
		panic(fmt.Sprintf("could not find existing channel when updating channel state in successful ChanUpgradeAck step, channelID: %s, portID: %s", channelID, portID))
	}

	previousState := channel.State
	channel.State = types.ACKUPGRADE
	channel.FlushStatus = types.FLUSHING

	k.SetChannel(ctx, portID, channelID, channel)
	k.SetUpgrade(ctx, portID, channelID, proposedUpgrade)

	k.Logger(ctx).Info("channel state updated", "port-id", portID, "channel-id", channelID, "previous-state", previousState, "new-state", types.ACKUPGRADE.String())
	emitChannelUpgradeAckEvent(ctx, portID, channelID, channel, proposedUpgrade)
}

// ChanUpgradeCancel is called by a module to cancel a channel upgrade that is in progress.
func (k Keeper) ChanUpgradeCancel(ctx sdk.Context, portID, channelID string, errorReceipt types.ErrorReceipt, errorReceiptProof []byte, proofHeight clienttypes.Height) error {
	channel, found := k.GetChannel(ctx, portID, channelID)
	if !found {
		return errorsmod.Wrapf(types.ErrChannelNotFound, "port ID (%s) channel ID (%s)", portID, channelID)
	}

	// the channel state must be in INITUPGRADE or TRYUPGRADE
	if !collections.Contains(channel.State, []types.State{types.INITUPGRADE, types.TRYUPGRADE}) {
		return errorsmod.Wrapf(types.ErrInvalidChannelState, "expected one of [%s, %s], got %s", types.INITUPGRADE, types.TRYUPGRADE, channel.State)
	}

	// get underlying connection for proof verification
	connection, err := k.GetConnection(ctx, channel.ConnectionHops[0])
	if err != nil {
		return errorsmod.Wrap(err, "failed to retrieve connection using the channel connection hops")
	}

	if connection.GetState() != int32(connectiontypes.OPEN) {
		return errorsmod.Wrapf(
			connectiontypes.ErrInvalidConnectionState,
			"connection state is not OPEN (got %s)", connectiontypes.State(connection.GetState()).String(),
		)
	}

	if err := k.connectionKeeper.VerifyChannelUpgradeError(ctx, portID, channelID, connection, errorReceipt, errorReceiptProof, proofHeight); err != nil {
		return errorsmod.Wrap(err, "failed to verify counterparty error receipt")
	}

	// If counterparty sequence is less than the current sequence, abort the transaction since this error receipt is from a previous upgrade.
	// Otherwise, set our upgrade sequence to the counterparty's error sequence + 1 so that both sides start with a fresh sequence.
	currentSequence := channel.UpgradeSequence
	counterpartySequence := errorReceipt.Sequence
	if counterpartySequence < currentSequence {
		return errorsmod.Wrap(types.ErrInvalidUpgradeSequence, "error sequence must be less than current sequence")
	}

	channel.UpgradeSequence = errorReceipt.Sequence + 1
	k.SetChannel(ctx, portID, channelID, channel)

	return nil
}

// WriteUpgradeCancelChannel writes a channel which has canceled the upgrade process.Auxiliary upgrade state is
// also deleted.
func (k Keeper) WriteUpgradeCancelChannel(ctx sdk.Context, portID, channelID string) {
	defer telemetry.IncrCounter(1, "ibc", "channel", "upgrade-cancel")

	upgrade, found := k.GetUpgrade(ctx, portID, channelID)
	if !found {
		panic(fmt.Sprintf("could not find upgrade when updating channel state, channelID: %s, portID: %s", channelID, portID))
	}

	channel, found := k.GetChannel(ctx, portID, channelID)
	if !found {
		panic(fmt.Sprintf("could not find existing channel when updating channel state, channelID: %s, portID: %s", channelID, portID))
	}

	previousState := channel.State

	k.restoreChannel(ctx, portID, channelID, channel)

	k.Logger(ctx).Info("channel state updated", "port-id", portID, "channel-id", channelID, "previous-state", previousState, "new-state", types.OPEN.String())
	emitChannelUpgradeCancelEvent(ctx, portID, channelID, channel, upgrade)
}

// ChanUpgradeAck is called by a module to accept the ACKUPGRADE handshake step of the channel upgrade protocol.
// This method should only be called by the IBC core msg server.
// This method will verify that the counterparty has entered TRYUPGRADE
// and that its own upgrade is compatible with the selected counterparty version.
func (k Keeper) ChanUpgradeAck(
	ctx sdk.Context,
	portID,
	channelID string,
	counterpartyFlushStatus types.FlushStatus,
	counterpartyUpgrade types.Upgrade,
	proofChannel,
	proofUpgrade []byte,
	proofHeight clienttypes.Height,
) error {
	channel, found := k.GetChannel(ctx, portID, channelID)
	if !found {
		return errorsmod.Wrapf(types.ErrChannelNotFound, "port ID (%s) channel ID (%s)", portID, channelID)
	}

	if !collections.Contains(channel.State, []types.State{types.INITUPGRADE, types.TRYUPGRADE}) {
		return errorsmod.Wrapf(types.ErrInvalidChannelState, "expected one of [%s, %s], got %s", types.INITUPGRADE, types.TRYUPGRADE, channel.State)
	}

	if !collections.Contains(counterpartyFlushStatus, []types.FlushStatus{types.FLUSHING, types.FLUSHCOMPLETE}) {
		return errorsmod.Wrapf(types.ErrInvalidFlushStatus, "expected one of [%s, %s], got %s", types.FLUSHING, types.FLUSHCOMPLETE, counterpartyFlushStatus)
	}

	connection, err := k.GetConnection(ctx, channel.ConnectionHops[0])
	if err != nil {
		return errorsmod.Wrap(err, "failed to retrieve connection using the channel connection hops")
	}

	counterpartyHops := []string{connection.GetCounterparty().GetConnectionID()}
	counterpartyChannel := types.Channel{
		State:           types.TRYUPGRADE,
		Ordering:        channel.Ordering,
		ConnectionHops:  counterpartyHops,
		Counterparty:    types.NewCounterparty(portID, channelID),
		Version:         channel.Version,
		UpgradeSequence: channel.UpgradeSequence,
		FlushStatus:     counterpartyFlushStatus, // provided by the relayer
	}

	upgrade, found := k.GetUpgrade(ctx, portID, channelID)
	if !found {
		return errorsmod.Wrapf(types.ErrUpgradeNotFound, "failed to retrieve channel upgrade: port ID (%s) channel ID (%s)", portID, channelID)
	}

	if err := k.startFlushUpgradeHandshake(ctx, portID, channelID, upgrade.Fields, counterpartyChannel, counterpartyUpgrade,
		proofChannel, proofUpgrade, proofHeight); err != nil {
		return err
	}

	// in the crossing hellos case, the versions returned by both on TRY must be the same
	if channel.State == types.TRYUPGRADE {
		if upgrade.Fields.Version != counterpartyUpgrade.Fields.Version {
			return types.NewUpgradeError(channel.UpgradeSequence, errorsmod.Wrap(types.ErrIncompatibleCounterpartyUpgrade, "both channel ends must agree on the same version"))
		}
	}

	return nil
}

<<<<<<< HEAD
// ChanUpgradeTimeout times out an outstanding upgrade.
// This should be used by the initialising chain when the counterparty chain has not responded to an upgrade proposal within the specified timeout period.
func (k Keeper) ChanUpgradeTimeout(
	ctx sdk.Context,
	portID, channelID string,
	counterpartyChannel types.Channel,
	prevErrorReceipt types.ErrorReceipt,
	proofCounterpartyChannel,
	proofErrorReceipt []byte,
	proofHeight exported.Height,
) error {
	channel, found := k.GetChannel(ctx, portID, channelID)
	if !found {
		return errorsmod.Wrapf(types.ErrChannelNotFound, "port ID (%s) channel ID (%s)", portID, channelID)
	}

	if channel.State != types.INITUPGRADE {
		return errorsmod.Wrapf(types.ErrInvalidChannelState, "channel state is not INITUPGRADE (got %s)", channel.State)
=======
// writeUpgradeTimeoutChannel restores the channel state of an initialising chain in the event that the counterparty chain has passed the timeout set in ChanUpgradeInit to the state before the upgrade was proposed.
// Auxiliary upgrade state is also deleted.
// An event is emitted for the handshake step.
func (k Keeper) writeUpgradeTimeoutChannel(
	ctx sdk.Context,
	portID, channelID string,
) error {
	defer telemetry.IncrCounter(1, "ibc", "channel", "upgrade-timeout")

	channel, found := k.GetChannel(ctx, portID, channelID)
	if !found {
		panic(fmt.Sprintf("could not find existing channel when updating channel state in successful ChanUpgradeTimeout step, channelID: %s, portID: %s", channelID, portID))
>>>>>>> 3fc69549
	}

	upgrade, found := k.GetUpgrade(ctx, portID, channelID)
	if !found {
<<<<<<< HEAD
		return errorsmod.Wrapf(types.ErrUpgradeNotFound, "port ID (%s) channel ID (%s)", portID, channelID)
	}

	connection, found := k.connectionKeeper.GetConnection(ctx, channel.ConnectionHops[0])
	if !found {
		return errorsmod.Wrap(
			connectiontypes.ErrConnectionNotFound,
			channel.ConnectionHops[0],
		)
	}

	if connection.GetState() != int32(connectiontypes.OPEN) {
		return errorsmod.Wrapf(
			connectiontypes.ErrInvalidConnectionState,
			"connection state is not OPEN (got %s)", connectiontypes.State(connection.GetState()).String(),
		)
	}

	// proof must be from a height after timeout has elapsed. Either timeoutHeight or timeoutTimestamp must be defined.
	// if timeoutHeight is defined and proof is from before timeout height, abort transaction
	proofTimestamp, err := k.connectionKeeper.GetTimestampAtHeight(ctx, connection, proofHeight)
	if err != nil {
		return err
	}

	timeout := upgrade.Timeout
	if (timeout.Height.IsZero() || proofHeight.LT(timeout.Height)) &&
		(timeout.Timestamp == 0 || proofTimestamp < timeout.Timestamp) {
		return errorsmod.Wrap(types.ErrInvalidUpgradeTimeout, "timeout has not yet passed on counterparty chain")
	}

	// counterparty channel must be proved to still be in OPEN state or INITUPGRADE state (crossing hellos)
	if !collections.Contains(counterpartyChannel.State, []types.State{types.OPEN, types.INITUPGRADE}) {
		return errorsmod.Wrapf(types.ErrInvalidChannelState, "expected one of [%s, %s], got %s", types.OPEN, types.INITUPGRADE, counterpartyChannel.State)
	}

	// verify the counterparty channel state
	if err := k.connectionKeeper.VerifyChannelState(
		ctx,
		connection,
		proofHeight, proofCounterpartyChannel,
		channel.Counterparty.PortId,
		channel.Counterparty.ChannelId,
		counterpartyChannel,
	); err != nil {
		return errorsmod.Wrap(err, "failed to verify counterparty channel state")
	}

	// Error receipt passed in is either nil or it is a stale error receipt from a previous upgrade
	if (prevErrorReceipt == types.ErrorReceipt{}) {
		err := k.connectionKeeper.VerifyChannelUpgradeErrorAbsence(
			ctx,
			channel.Counterparty.PortId, channel.Counterparty.ChannelId,
			connection,
			proofErrorReceipt,
			proofHeight,
		)
		if err != nil {
			return errorsmod.Wrap(err, "failed to verify absence of counterparty channel upgrade error receipt")
		}
	} else {
		// timeout for this sequence can only succeed if the error receipt written into the error path on the counterparty
		// was for a previous sequence by the timeout deadline.
		upgradeSequence := channel.UpgradeSequence
		if upgradeSequence < prevErrorReceipt.Sequence {
			return errorsmod.Wrapf(types.ErrInvalidUpgradeSequence, "previous counterparty error receipt sequence is greater than our current upgrade sequence: %d > %d", prevErrorReceipt.Sequence, upgradeSequence)
		}

		err := k.connectionKeeper.VerifyChannelUpgradeError(
			ctx,
			channel.Counterparty.PortId, channel.Counterparty.ChannelId,
			connection,
			prevErrorReceipt,
			proofErrorReceipt,
			proofHeight,
		)
		if err != nil {
			return errorsmod.Wrap(err, "failed to verify counterparty channel upgrade error receipt")
		}
	}
=======
		panic(fmt.Sprintf("could not find existing upgrade when cancelling channel upgrade, channelID: %s, portID: %s", channelID, portID))
	}

	if err := k.AbortUpgrade(ctx, portID, channelID, types.NewUpgradeError(channel.UpgradeSequence, types.ErrUpgradeTimeout)); err != nil {
		return errorsmod.Wrapf(types.ErrUpgradeRestoreFailed, "err: %v", err)
	}

	k.Logger(ctx).Info("channel state restored", "port-id", portID, "channel-id", channelID)
	emitChannelUpgradeTimeoutEvent(ctx, portID, channelID, channel, upgrade)
>>>>>>> 3fc69549

	return nil
}

// startFlushUpgradeHandshake will verify the counterparty proposed upgrade and the current channel state.
// Once the counterparty information has been verified, it will be validated against the self proposed upgrade.
// If any of the proposed upgrade fields are incompatible, an upgrade error will be returned resulting in an
// aborted upgrade.
func (k Keeper) startFlushUpgradeHandshake(
	ctx sdk.Context,
	portID,
	channelID string,
	proposedUpgradeFields types.UpgradeFields,
	counterpartyChannel types.Channel,
	counterpartyUpgrade types.Upgrade,
	proofCounterpartyChannel,
	proofCounterpartyUpgrade []byte,
	proofHeight clienttypes.Height,
) error {
	channel, found := k.GetChannel(ctx, portID, channelID)
	if !found {
		return errorsmod.Wrapf(types.ErrChannelNotFound, "port ID (%s) channel ID (%s)", portID, channelID)
	}

	connection, err := k.GetConnection(ctx, channel.ConnectionHops[0])
	if err != nil {
		return errorsmod.Wrap(err, "failed to retrieve connection using the channel connection hops")
	}

	if connection.GetState() != int32(connectiontypes.OPEN) {
		return errorsmod.Wrapf(connectiontypes.ErrInvalidConnectionState, "connection state is not OPEN (got %s)", connectiontypes.State(connection.GetState()).String())
	}

	// verify the counterparty channel state containing the upgrade sequence
	if err := k.connectionKeeper.VerifyChannelState(
		ctx,
		connection,
		proofHeight, proofCounterpartyChannel,
		channel.Counterparty.PortId,
		channel.Counterparty.ChannelId,
		counterpartyChannel,
	); err != nil {
		return errorsmod.Wrap(err, "failed to verify counterparty channel state")
	}

	// verifies the proof that a particular proposed upgrade has been stored in the upgrade path of the counterparty
	if err := k.connectionKeeper.VerifyChannelUpgrade(
		ctx,
		channel.Counterparty.PortId,
		channel.Counterparty.ChannelId,
		connection,
		counterpartyUpgrade,
		proofCounterpartyUpgrade, proofHeight,
	); err != nil {
		return errorsmod.Wrap(err, "failed to verify counterparty upgrade")
	}

	// the current upgrade handshake must only continue if both channels are using the same upgrade sequence,
	// otherwise an error receipt must be written so that the upgrade handshake may be attempted again with synchronized sequences
	if counterpartyChannel.UpgradeSequence != channel.UpgradeSequence {
		// save the previous upgrade sequence for the error message
		prevUpgradeSequence := channel.UpgradeSequence

		// error on the higher sequence so that both chains synchronize on a fresh sequence
		channel.UpgradeSequence = sdkmath.Max(counterpartyChannel.UpgradeSequence, channel.UpgradeSequence)
		k.SetChannel(ctx, portID, channelID, channel)

		return types.NewUpgradeError(channel.UpgradeSequence, errorsmod.Wrapf(
			types.ErrIncompatibleCounterpartyUpgrade, "expected upgrade sequence (%d) to match counterparty upgrade sequence (%d)", prevUpgradeSequence, counterpartyChannel.UpgradeSequence),
		)
	}

	// assert that both sides propose the same channel ordering
	if proposedUpgradeFields.Ordering != counterpartyUpgrade.Fields.Ordering {
		return types.NewUpgradeError(channel.UpgradeSequence, errorsmod.Wrapf(
			types.ErrIncompatibleCounterpartyUpgrade, "expected upgrade ordering (%s) to match counterparty upgrade ordering (%s)", proposedUpgradeFields.Ordering, counterpartyUpgrade.Fields.Ordering),
		)
	}

	proposedConnection, err := k.GetConnection(ctx, proposedUpgradeFields.ConnectionHops[0])
	if err != nil {
		// NOTE: this error is expected to be unreachable as the proposed upgrade connectionID should have been
		// validated in the upgrade INIT and TRY handlers
		return types.NewUpgradeError(channel.UpgradeSequence, errorsmod.Wrap(
			err, "expected proposed connection to be found"),
		)
	}

	if proposedConnection.GetState() != int32(connectiontypes.OPEN) {
		// NOTE: this error is expected to be unreachable as the proposed upgrade connectionID should have been
		// validated in the upgrade INIT and TRY handlers
		return types.NewUpgradeError(channel.UpgradeSequence, errorsmod.Wrapf(
			connectiontypes.ErrInvalidConnectionState, "expected proposed connection to be OPEN (got %s)", connectiontypes.State(proposedConnection.GetState()).String()),
		)
	}

	// connectionHops can change in a channelUpgrade, however both sides must still be each other's counterparty.
	if counterpartyUpgrade.Fields.ConnectionHops[0] != proposedConnection.GetCounterparty().GetConnectionID() {
		return types.NewUpgradeError(channel.UpgradeSequence, errorsmod.Wrapf(
			types.ErrIncompatibleCounterpartyUpgrade, "counterparty upgrade connection end is not a counterparty of self proposed connection end (%s != %s)", counterpartyUpgrade.Fields.ConnectionHops[0], proposedConnection.GetCounterparty().GetConnectionID()),
		)
	}
	return nil
}

// WriteUpgradeOpenChannel writes the agreed upon upgrade fields to the channel, sets the channel flush status to NOTINFLUSH and sets the channel state back to OPEN. This can be called in one of two cases:
// - In the UpgradeAck step of the handshake if both sides have already flushed all in-flight packets.
// - In the UpgradeOpen step of the handshake.
func (k Keeper) writeUpgradeOpenChannel(ctx sdk.Context, portID, channelID string) {
	channel, found := k.GetChannel(ctx, portID, channelID)
	if !found {
		panic(fmt.Sprintf("could not find existing channel when updating channel state, channelID: %s, portID: %s", channelID, portID))
	}

	upgrade, found := k.GetUpgrade(ctx, portID, channelID)
	if !found {
		panic(fmt.Sprintf("could not find upgrade when updating channel state, channelID: %s, portID: %s", channelID, portID))
	}

	// Switch channel fields to upgrade fields and set channel state to OPEN
	previousState := channel.State
	channel.Ordering = upgrade.Fields.Ordering
	channel.Version = upgrade.Fields.Version
	channel.ConnectionHops = upgrade.Fields.ConnectionHops
	channel.State = types.OPEN
	channel.FlushStatus = types.NOTINFLUSH

	k.SetChannel(ctx, portID, channelID, channel)

	// Delete auxiliary state.
	k.deleteUpgrade(ctx, portID, channelID)
	k.deleteCounterpartyLastPacketSequence(ctx, portID, channelID)

	k.Logger(ctx).Info("channel state updated", "port-id", portID, "channel-id", channelID, "previous-state", previousState.String(), "new-state", types.OPEN.String())
	emitChannelUpgradeOpenEvent(ctx, portID, channelID, channel)
}

// validateUpgradeFields validates the proposed upgrade fields against the existing channel.
// It returns an error if the following constraints are not met:
// - there exists at least one valid proposed change to the existing channel fields
// - the proposed order is a subset of the existing order
// - the proposed connection hops do not exist
// - the proposed version is non-empty (checked in UpgradeFields.ValidateBasic())
// - the proposed connection hops are not open
func (k Keeper) validateUpgradeFields(ctx sdk.Context, proposedUpgrade types.UpgradeFields, currentChannel types.Channel) error {
	currentFields := extractUpgradeFields(currentChannel)

	if reflect.DeepEqual(proposedUpgrade, currentFields) {
		return errorsmod.Wrapf(types.ErrChannelExists, "existing channel end is identical to proposed upgrade channel end: got %s", proposedUpgrade)
	}

	connectionID := proposedUpgrade.ConnectionHops[0]
	connection, found := k.connectionKeeper.GetConnection(ctx, connectionID)
	if !found {
		return errorsmod.Wrapf(connectiontypes.ErrConnectionNotFound, "failed to retrieve connection: %s", connectionID)
	}

	if connection.GetState() != int32(connectiontypes.OPEN) {
		return errorsmod.Wrapf(
			connectiontypes.ErrInvalidConnectionState,
			"connection state is not OPEN (got %s)", connectiontypes.State(connection.GetState()).String(),
		)
	}

	getVersions := connection.GetVersions()
	if len(getVersions) != 1 {
		return errorsmod.Wrapf(
			connectiontypes.ErrInvalidVersion,
			"single version must be negotiated on connection before opening channel, got: %v",
			getVersions,
		)
	}

	if !connectiontypes.VerifySupportedFeature(getVersions[0], proposedUpgrade.Ordering.String()) {
		return errorsmod.Wrapf(
			connectiontypes.ErrInvalidVersion,
			"connection version %s does not support channel ordering: %s",
			getVersions[0], proposedUpgrade.Ordering.String(),
		)
	}

	return nil
}

// extractUpgradeFields returns the upgrade fields from the provided channel.
func extractUpgradeFields(channel types.Channel) types.UpgradeFields {
	return types.UpgradeFields{
		Ordering:       channel.Ordering,
		ConnectionHops: channel.ConnectionHops,
		Version:        channel.Version,
	}
}

// constructProposedUpgrade returns the proposed upgrade from the provided arguments.
func (k Keeper) constructProposedUpgrade(ctx sdk.Context, portID, channelID string, fields types.UpgradeFields, upgradeTimeout types.Timeout) (types.Upgrade, error) {
	nextSequenceSend, found := k.GetNextSequenceSend(ctx, portID, channelID)
	if !found {
		return types.Upgrade{}, types.ErrSequenceSendNotFound
	}

	return types.Upgrade{
		Fields:             fields,
		Timeout:            upgradeTimeout,
		LatestSequenceSend: nextSequenceSend - 1,
	}, nil
}

// AbortUpgrade will restore the channel state and flush status to their pre-upgrade state so that upgrade is aborted.
// any unnecessary state is deleted. An error receipt is written, and the OnChanUpgradeRestore callback is called.
func (k Keeper) AbortUpgrade(ctx sdk.Context, portID, channelID string, err error) error {
	if err == nil {
		return errorsmod.Wrap(types.ErrInvalidUpgradeError, "cannot abort upgrade handshake with nil error")
	}

	upgrade, found := k.GetUpgrade(ctx, portID, channelID)
	if !found {
		return errorsmod.Wrapf(types.ErrUpgradeNotFound, "port ID (%s) channel ID (%s)", portID, channelID)
	}

	channel, found := k.GetChannel(ctx, portID, channelID)
	if !found {
		return errorsmod.Wrapf(types.ErrChannelNotFound, "port ID (%s) channel ID (%s)", portID, channelID)
	}

	k.restoreChannel(ctx, portID, channelID, channel)

	// in the case of application callbacks, the error may not be an upgrade error.
	// in this case we need to construct one in order to write the error receipt.
	upgradeError, ok := err.(*types.UpgradeError)
	if !ok {
		upgradeError = types.NewUpgradeError(channel.UpgradeSequence, err)
	}

	if err := k.writeErrorReceipt(ctx, portID, channelID, upgrade, upgradeError); err != nil {
		return err
	}

	// TODO: callback execution
	// cbs.OnChanUpgradeRestore()

	return nil
}

// restoreChannel will restore the channel state and flush status to their pre-upgrade state so that upgrade is aborted.
func (k Keeper) restoreChannel(ctx sdk.Context, portID, channelID string, currentChannel types.Channel) {
	currentChannel.State = types.OPEN
	currentChannel.FlushStatus = types.NOTINFLUSH

	k.SetChannel(ctx, portID, channelID, currentChannel)

	// delete state associated with upgrade which is no longer required.
	k.deleteUpgrade(ctx, portID, channelID)
	k.deleteCounterpartyLastPacketSequence(ctx, portID, channelID)
}

// writeErrorReceipt will write an error receipt from the provided UpgradeError.
func (k Keeper) writeErrorReceipt(ctx sdk.Context, portID, channelID string, upgrade types.Upgrade, upgradeError *types.UpgradeError) error {
	channel, found := k.GetChannel(ctx, portID, channelID)
	if !found {
		return errorsmod.Wrapf(types.ErrChannelNotFound, "port ID (%s) channel ID (%s)", portID, channelID)
	}

	k.SetUpgradeErrorReceipt(ctx, portID, channelID, upgradeError.GetErrorReceipt())
	emitErrorReceiptEvent(ctx, portID, channelID, channel, upgrade, upgradeError)
	return nil
}<|MERGE_RESOLUTION|>--- conflicted
+++ resolved
@@ -360,7 +360,6 @@
 	return nil
 }
 
-<<<<<<< HEAD
 // ChanUpgradeTimeout times out an outstanding upgrade.
 // This should be used by the initialising chain when the counterparty chain has not responded to an upgrade proposal within the specified timeout period.
 func (k Keeper) ChanUpgradeTimeout(
@@ -379,25 +378,10 @@
 
 	if channel.State != types.INITUPGRADE {
 		return errorsmod.Wrapf(types.ErrInvalidChannelState, "channel state is not INITUPGRADE (got %s)", channel.State)
-=======
-// writeUpgradeTimeoutChannel restores the channel state of an initialising chain in the event that the counterparty chain has passed the timeout set in ChanUpgradeInit to the state before the upgrade was proposed.
-// Auxiliary upgrade state is also deleted.
-// An event is emitted for the handshake step.
-func (k Keeper) writeUpgradeTimeoutChannel(
-	ctx sdk.Context,
-	portID, channelID string,
-) error {
-	defer telemetry.IncrCounter(1, "ibc", "channel", "upgrade-timeout")
-
-	channel, found := k.GetChannel(ctx, portID, channelID)
-	if !found {
-		panic(fmt.Sprintf("could not find existing channel when updating channel state in successful ChanUpgradeTimeout step, channelID: %s, portID: %s", channelID, portID))
->>>>>>> 3fc69549
 	}
 
 	upgrade, found := k.GetUpgrade(ctx, portID, channelID)
 	if !found {
-<<<<<<< HEAD
 		return errorsmod.Wrapf(types.ErrUpgradeNotFound, "port ID (%s) channel ID (%s)", portID, channelID)
 	}
 
@@ -478,7 +462,26 @@
 			return errorsmod.Wrap(err, "failed to verify counterparty channel upgrade error receipt")
 		}
 	}
-=======
+
+	return nil
+}
+
+// writeUpgradeTimeoutChannel restores the channel state of an initialising chain in the event that the counterparty chain has passed the timeout set in ChanUpgradeInit to the state before the upgrade was proposed.
+// Auxiliary upgrade state is also deleted.
+// An event is emitted for the handshake step.
+func (k Keeper) writeUpgradeTimeoutChannel(
+	ctx sdk.Context,
+	portID, channelID string,
+) error {
+	defer telemetry.IncrCounter(1, "ibc", "channel", "upgrade-timeout")
+
+	channel, found := k.GetChannel(ctx, portID, channelID)
+	if !found {
+		panic(fmt.Sprintf("could not find existing channel when updating channel state in successful ChanUpgradeTimeout step, channelID: %s, portID: %s", channelID, portID))
+	}
+
+	upgrade, found := k.GetUpgrade(ctx, portID, channelID)
+	if !found {
 		panic(fmt.Sprintf("could not find existing upgrade when cancelling channel upgrade, channelID: %s, portID: %s", channelID, portID))
 	}
 
@@ -488,7 +491,6 @@
 
 	k.Logger(ctx).Info("channel state restored", "port-id", portID, "channel-id", channelID)
 	emitChannelUpgradeTimeoutEvent(ctx, portID, channelID, channel, upgrade)
->>>>>>> 3fc69549
 
 	return nil
 }
