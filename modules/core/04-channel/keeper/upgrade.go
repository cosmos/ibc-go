package keeper

import (
	"fmt"
	"reflect"

	errorsmod "cosmossdk.io/errors"
	sdkmath "cosmossdk.io/math"
	"github.com/cosmos/cosmos-sdk/telemetry"
	sdk "github.com/cosmos/cosmos-sdk/types"

	"github.com/cosmos/ibc-go/v7/internal/collections"
	clienttypes "github.com/cosmos/ibc-go/v7/modules/core/02-client/types"
	connectiontypes "github.com/cosmos/ibc-go/v7/modules/core/03-connection/types"
	"github.com/cosmos/ibc-go/v7/modules/core/04-channel/types"
	"github.com/cosmos/ibc-go/v7/modules/core/exported"
)

// ChanUpgradeInit is called by a module to initiate a channel upgrade handshake with
// a module on another chain.
func (k Keeper) ChanUpgradeInit(
	ctx sdk.Context,
	portID string,
	channelID string,
	upgradeFields types.UpgradeFields,
	upgradeTimeout types.Timeout,
) (types.Upgrade, error) {
	channel, found := k.GetChannel(ctx, portID, channelID)
	if !found {
		return types.Upgrade{}, errorsmod.Wrapf(types.ErrChannelNotFound, "port ID (%s) channel ID (%s)", portID, channelID)
	}

	if channel.State != types.OPEN {
		return types.Upgrade{}, errorsmod.Wrapf(types.ErrInvalidChannelState, "expected %s, got %s", types.OPEN, channel.State)
	}

	if err := k.validateUpgradeFields(ctx, upgradeFields, channel); err != nil {
		return types.Upgrade{}, err
	}

	proposedUpgrade, err := k.constructProposedUpgrade(ctx, portID, channelID, upgradeFields, upgradeTimeout)
	if err != nil {
		return types.Upgrade{}, errorsmod.Wrap(err, "failed to construct proposed upgrade")
	}

	channel.UpgradeSequence++
	k.SetChannel(ctx, portID, channelID, channel)

	return proposedUpgrade, nil
}

// WriteUpgradeInitChannel writes a channel which has successfully passed the UpgradeInit handshake step.
// An event is emitted for the handshake step.
func (k Keeper) WriteUpgradeInitChannel(ctx sdk.Context, portID, channelID string, upgrade types.Upgrade) {
	defer telemetry.IncrCounter(1, "ibc", "channel", "upgrade-init")

	currentChannel, found := k.GetChannel(ctx, portID, channelID)
	if !found {
		panic(fmt.Sprintf("could not find existing channel when updating channel state in successful ChanUpgradeInit step, channelID: %s, portID: %s", channelID, portID))
	}

	currentChannel.State = types.INITUPGRADE

	k.SetChannel(ctx, portID, channelID, currentChannel)
	k.SetUpgrade(ctx, portID, channelID, upgrade)

	k.Logger(ctx).Info("channel state updated", "port-id", portID, "channel-id", channelID, "previous-state", types.OPEN.String(), "new-state", types.INITUPGRADE.String())

	emitChannelUpgradeInitEvent(ctx, portID, channelID, currentChannel, upgrade)
}

// ChanUpgradeTry is called by a module to accept the first step of a channel upgrade handshake initiated by
// a module on another chain. If this function is successful, the proposed upgrade will be returned. If the upgrade fails, the upgrade sequence will still be incremented but an error will be returned.
func (k Keeper) ChanUpgradeTry(
	ctx sdk.Context,
	portID,
	channelID string,
	proposedConnectionHops []string,
	upgradeTimeout types.Timeout,
	counterpartyUpgrade types.Upgrade,
	counterpartyUpgradeSequence uint64,
	proofCounterpartyChannel,
	proofCounterpartyUpgrade []byte,
	proofHeight clienttypes.Height,
) (types.Upgrade, error) {
	channel, found := k.GetChannel(ctx, portID, channelID)
	if !found {
		return types.Upgrade{}, errorsmod.Wrapf(types.ErrChannelNotFound, "port ID (%s) channel ID (%s)", portID, channelID)
	}

	// the channel state must be in OPEN or INITUPGRADE if we are in a crossing hellos situation
	if !collections.Contains(channel.State, []types.State{types.OPEN, types.INITUPGRADE}) {
		return types.Upgrade{}, errorsmod.Wrapf(types.ErrInvalidChannelState, "expected one of [%s, %s], got %s", types.OPEN, types.INITUPGRADE, channel.State)
	}

	connection, err := k.GetConnection(ctx, channel.ConnectionHops[0])
	if err != nil {
		return types.Upgrade{}, errorsmod.Wrap(err, "failed to retrieve connection using the channel connection hops")
	}

	if connection.GetState() != int32(connectiontypes.OPEN) {
		return types.Upgrade{}, errorsmod.Wrapf(
			connectiontypes.ErrInvalidConnectionState, "connection state is not OPEN (got %s)", connectiontypes.State(connection.GetState()).String(),
		)
	}

	if hasPassed, err := counterpartyUpgrade.Timeout.HasPassed(ctx); hasPassed {
		// abort here and let counterparty timeout the upgrade
		return types.Upgrade{}, errorsmod.Wrap(err, "upgrade timeout has passed")
	}

	// construct counterpartyChannel from existing information and provided counterpartyUpgradeSequence
	// create upgrade fields from counterparty proposed upgrade and own verified connection hops
	proposedUpgradeFields := types.UpgradeFields{
		Ordering:       counterpartyUpgrade.Fields.Ordering,
		ConnectionHops: proposedConnectionHops,
		Version:        counterpartyUpgrade.Fields.Version,
	}

	var upgrade types.Upgrade

	switch channel.State {
	case types.OPEN:
		// initialize handshake with upgrade fields
		upgrade, err = k.ChanUpgradeInit(ctx, portID, channelID, proposedUpgradeFields, upgradeTimeout)
		if err != nil {
			return types.Upgrade{}, errorsmod.Wrap(err, "failed to initialize upgrade")
		}

		// TODO: add fast forward feature
		// https://github.com/cosmos/ibc-go/issues/3794

		// NOTE: OnChanUpgradeInit will not be executed by the application

		k.WriteUpgradeInitChannel(ctx, portID, channelID, upgrade)

	case types.INITUPGRADE:
		// crossing hellos
		// assert that the upgrade fields are the same as the upgrade already in progress
		upgrade, found = k.GetUpgrade(ctx, portID, channelID)
		if !found {
			return types.Upgrade{}, errorsmod.Wrapf(types.ErrUpgradeNotFound, "current upgrade not found despite channel state being in %s", types.INITUPGRADE)
		}

		if !reflect.DeepEqual(upgrade.Fields, proposedUpgradeFields) {
			return types.Upgrade{}, errorsmod.Wrapf(
				types.ErrInvalidUpgrade, "upgrade fields are not equal to current upgrade fields in crossing hellos case, expected %s", upgrade.Fields)
		}

	default:
		panic(fmt.Sprintf("channel state should be asserted to be in OPEN or INITUPGRADE before reaching this check; state is %s", channel.State))
	}

	// construct expected counterparty channel from information in state
	// only the counterpartyUpgradeSequence is provided by the relayer
	counterpartyConnectionHops := []string{connection.GetCounterparty().GetConnectionID()}
	counterpartyChannel := types.Channel{
		State:           types.INITUPGRADE,
		Ordering:        channel.Ordering,
		Counterparty:    types.NewCounterparty(portID, channelID),
		ConnectionHops:  counterpartyConnectionHops,
		Version:         channel.Version,
		UpgradeSequence: counterpartyUpgradeSequence, // provided by the relayer
		FlushStatus:     types.NOTINFLUSH,
	}

	if err := k.startFlushUpgradeHandshake(
		ctx,
		portID, channelID,
		proposedUpgradeFields,
		counterpartyChannel,
		counterpartyUpgrade,
		proofCounterpartyChannel, proofCounterpartyUpgrade,
		proofHeight,
	); err != nil {
		return types.Upgrade{}, err
	}

	return upgrade, nil
}

// WriteUpgradeTryChannel writes the channel end and upgrade to state after successfully passing the UpgradeTry handshake step.
// An event is emitted for the handshake step.
func (k Keeper) WriteUpgradeTryChannel(ctx sdk.Context, portID, channelID string, upgrade types.Upgrade, upgradeVersion string) (types.Channel, types.Upgrade) {
	defer telemetry.IncrCounter(1, "ibc", "channel", "upgrade-try")

	channel, found := k.GetChannel(ctx, portID, channelID)
	if !found {
		panic(fmt.Sprintf("could not find existing channel when updating channel state in successful ChanUpgradeTry step, channelID: %s, portID: %s", channelID, portID))
	}

	previousState := channel.State
	channel.State = types.TRYUPGRADE
	// TODO: determine flush status
	channel.FlushStatus = types.FLUSHING

	upgrade.Fields.Version = upgradeVersion

	k.SetChannel(ctx, portID, channelID, channel)
	k.SetUpgrade(ctx, portID, channelID, upgrade)

	k.Logger(ctx).Info("channel state updated", "port-id", portID, "channel-id", channelID, "previous-state", previousState, "new-state", types.TRYUPGRADE.String())
	emitChannelUpgradeTryEvent(ctx, portID, channelID, channel, upgrade)

	return channel, upgrade
}

<<<<<<< HEAD
=======
// WriteUpgradeCancelChannel writes a channel which has canceled the upgrade process.Auxiliary upgrade state is
// also deleted.
func (k Keeper) WriteUpgradeCancelChannel(ctx sdk.Context, portID, channelID string) {
	defer telemetry.IncrCounter(1, "ibc", "channel", "upgrade-cancel")

	upgrade, found := k.GetUpgrade(ctx, portID, channelID)
	if !found {
		panic(fmt.Sprintf("could not find upgrade when updating channel state, channelID: %s, portID: %s", channelID, portID))
	}

	channel, found := k.GetChannel(ctx, portID, channelID)
	if !found {
		panic(fmt.Sprintf("could not find existing channel when updating channel state, channelID: %s, portID: %s", channelID, portID))
	}

	previousState := channel.State

	k.restoreChannel(ctx, portID, channelID, channel)

	k.Logger(ctx).Info("channel state updated", "port-id", portID, "channel-id", channelID, "previous-state", previousState, "new-state", types.OPEN.String())
	emitChannelUpgradeCancelEvent(ctx, portID, channelID, channel, upgrade)
}

>>>>>>> 4f5f6275
// ChanUpgradeAck is called by a module to accept the ACKUPGRADE handshake step of the channel upgrade protocol.
// This method should only be called by the IBC core msg server.
// This method will verify that the counterparty has entered TRYUPGRADE
// and that its own upgrade is compatible with the selected counterparty version.
func (k Keeper) ChanUpgradeAck(
	ctx sdk.Context,
	portID,
	channelID string,
	counterpartyFlushStatus types.FlushStatus,
	counterpartyUpgrade types.Upgrade,
	proofChannel,
	proofUpgrade []byte,
	proofHeight clienttypes.Height,
) error {
	channel, found := k.GetChannel(ctx, portID, channelID)
	if !found {
		return errorsmod.Wrapf(types.ErrChannelNotFound, "port ID (%s) channel ID (%s)", portID, channelID)
	}

	if !collections.Contains(channel.State, []types.State{types.INITUPGRADE, types.TRYUPGRADE}) {
		return errorsmod.Wrapf(types.ErrInvalidChannelState, "expected one of [%s, %s], got %s", types.INITUPGRADE, types.TRYUPGRADE, channel.State)
	}

	if !collections.Contains(counterpartyFlushStatus, []types.FlushStatus{types.FLUSHING, types.FLUSHCOMPLETE}) {
		return errorsmod.Wrapf(types.ErrInvalidFlushStatus, "expected one of [%s, %s], got %s", types.FLUSHING, types.FLUSHCOMPLETE, counterpartyFlushStatus)
	}

	connection, err := k.GetConnection(ctx, channel.ConnectionHops[0])
	if err != nil {
		return errorsmod.Wrap(err, "failed to retrieve connection using the channel connection hops")
	}

	counterpartyHops := []string{connection.GetCounterparty().GetConnectionID()}
	counterpartyChannel := types.Channel{
		State:           types.TRYUPGRADE,
		Ordering:        channel.Ordering,
		ConnectionHops:  counterpartyHops,
		Counterparty:    types.NewCounterparty(portID, channelID),
		Version:         channel.Version,
		UpgradeSequence: channel.UpgradeSequence,
		FlushStatus:     counterpartyFlushStatus, // provided by the relayer
	}

	upgrade, found := k.GetUpgrade(ctx, portID, channelID)
	if !found {
		return errorsmod.Wrapf(types.ErrUpgradeNotFound, "failed to retrieve channel upgrade: port ID (%s) channel ID (%s)", portID, channelID)
	}

	if err := k.startFlushUpgradeHandshake(ctx, portID, channelID, upgrade.Fields, counterpartyChannel, counterpartyUpgrade,
		proofChannel, proofUpgrade, proofHeight); err != nil {
		return err
	}

	// in the crossing hellos case, the versions returned by both on TRY must be the same
	if channel.State == types.TRYUPGRADE {
		if upgrade.Fields.Version != counterpartyUpgrade.Fields.Version {
			return types.NewUpgradeError(channel.UpgradeSequence, errorsmod.Wrap(types.ErrIncompatibleCounterpartyUpgrade, "both channel ends must agree on the same version"))
		}
	}

	return nil
}

// WriteUpgradeAckChannel writes a channel which has successfully passed the UpgradeAck handshake step as well as
// setting the upgrade for that channel.
// An event is emitted for the handshake step.
func (k Keeper) WriteUpgradeAckChannel(
	ctx sdk.Context,
	portID, channelID string,
<<<<<<< HEAD
	upgradeVersion string,
=======
	proposedUpgrade types.Upgrade,
>>>>>>> 4f5f6275
) {
	defer telemetry.IncrCounter(1, "ibc", "channel", "upgrade-ack")

	channel, found := k.GetChannel(ctx, portID, channelID)
	if !found {
		panic(fmt.Sprintf("could not find existing channel when updating channel state in successful ChanUpgradeAck step, channelID: %s, portID: %s", channelID, portID))
	}

	previousState := channel.State
	channel.State = types.ACKUPGRADE
	channel.FlushStatus = types.FLUSHING

	k.SetChannel(ctx, portID, channelID, channel)
<<<<<<< HEAD

	upgrade, found := k.GetUpgrade(ctx, portID, channelID)
	if !found {
		panic(fmt.Sprintf("cound not find existing upgrade when updating channel state in successful ChanUpgradeAck step, channelID: %s, portID: %s", channelID, portID))
	}

	upgrade.Fields.Version = upgradeVersion

	k.SetUpgrade(ctx, portID, channelID, upgrade)

	k.Logger(ctx).Info("channel state updated", "port-id", portID, "channel-id", channelID, "previous-state", previousState, "new-state", types.ACKUPGRADE.String())
	emitChannelUpgradeAckEvent(ctx, portID, channelID, channel, upgrade)
}

// WriteUpgradeCancelChannel writes a channel which has canceled the upgrade process.Auxiliary upgrade state is
// also deleted.
func (k Keeper) WriteUpgradeCancelChannel(ctx sdk.Context, portID, channelID string) {
	defer telemetry.IncrCounter(1, "ibc", "channel", "upgrade-cancel")

	upgrade, found := k.GetUpgrade(ctx, portID, channelID)
	if !found {
		panic(fmt.Sprintf("could not find upgrade when updating channel state, channelID: %s, portID: %s", channelID, portID))
	}

	channel, found := k.GetChannel(ctx, portID, channelID)
	if !found {
		panic(fmt.Sprintf("could not find existing channel when updating channel state, channelID: %s, portID: %s", channelID, portID))
	}

	k.restoreChannel(ctx, portID, channelID, channel)

	emitChannelUpgradeCancelEvent(ctx, portID, channelID, channel, upgrade)
=======
	k.SetUpgrade(ctx, portID, channelID, proposedUpgrade)

	k.Logger(ctx).Info("channel state updated", "port-id", portID, "channel-id", channelID, "previous-state", previousState, "new-state", types.ACKUPGRADE.String())
	emitChannelUpgradeAckEvent(ctx, portID, channelID, channel, proposedUpgrade)
}

// ChanUpgradeCancel is called by a module to cancel a channel upgrade that is in progress.
func (k Keeper) ChanUpgradeCancel(ctx sdk.Context, portID, channelID string, errorReceipt types.ErrorReceipt, errorReceiptProof []byte, proofHeight clienttypes.Height) error {
	channel, found := k.GetChannel(ctx, portID, channelID)
	if !found {
		return errorsmod.Wrapf(types.ErrChannelNotFound, "port ID (%s) channel ID (%s)", portID, channelID)
	}

	// the channel state must be in INITUPGRADE or TRYUPGRADE
	if !collections.Contains(channel.State, []types.State{types.INITUPGRADE, types.TRYUPGRADE}) {
		return errorsmod.Wrapf(types.ErrInvalidChannelState, "expected one of [%s, %s], got %s", types.INITUPGRADE, types.TRYUPGRADE, channel.State)
	}

	// get underlying connection for proof verification
	connection, err := k.GetConnection(ctx, channel.ConnectionHops[0])
	if err != nil {
		return errorsmod.Wrap(err, "failed to retrieve connection using the channel connection hops")
	}

	if connection.GetState() != int32(connectiontypes.OPEN) {
		return errorsmod.Wrapf(
			connectiontypes.ErrInvalidConnectionState,
			"connection state is not OPEN (got %s)", connectiontypes.State(connection.GetState()).String(),
		)
	}

	if err := k.connectionKeeper.VerifyChannelUpgradeError(ctx, portID, channelID, connection, errorReceipt, errorReceiptProof, proofHeight); err != nil {
		return errorsmod.Wrap(err, "failed to verify counterparty error receipt")
	}

	// If counterparty sequence is less than the current sequence, abort the transaction since this error receipt is from a previous upgrade.
	// Otherwise, set our upgrade sequence to the counterparty's error sequence + 1 so that both sides start with a fresh sequence.
	currentSequence := channel.UpgradeSequence
	counterpartySequence := errorReceipt.Sequence
	if counterpartySequence < currentSequence {
		return errorsmod.Wrapf(types.ErrInvalidUpgradeSequence, "error receipt sequence (%d) must be greater than or equal to current sequence (%d)", counterpartySequence, currentSequence)
	}

	channel.UpgradeSequence = errorReceipt.Sequence + 1
	k.SetChannel(ctx, portID, channelID, channel)

	return nil
}

// ChanUpgradeTimeout times out an outstanding upgrade.
// This should be used by the initialising chain when the counterparty chain has not responded to an upgrade proposal within the specified timeout period.
func (k Keeper) ChanUpgradeTimeout(
	ctx sdk.Context,
	portID, channelID string,
	counterpartyChannel types.Channel,
	prevErrorReceipt *types.ErrorReceipt,
	proofCounterpartyChannel,
	proofErrorReceipt []byte,
	proofHeight exported.Height,
) error {
	channel, found := k.GetChannel(ctx, portID, channelID)
	if !found {
		return errorsmod.Wrapf(types.ErrChannelNotFound, "port ID (%s) channel ID (%s)", portID, channelID)
	}

	if channel.State != types.INITUPGRADE {
		return errorsmod.Wrapf(types.ErrInvalidChannelState, "channel state is not INITUPGRADE (got %s)", channel.State)
	}

	upgrade, found := k.GetUpgrade(ctx, portID, channelID)
	if !found {
		return errorsmod.Wrapf(types.ErrUpgradeNotFound, "port ID (%s) channel ID (%s)", portID, channelID)
	}

	connection, found := k.connectionKeeper.GetConnection(ctx, channel.ConnectionHops[0])
	if !found {
		return errorsmod.Wrap(
			connectiontypes.ErrConnectionNotFound,
			channel.ConnectionHops[0],
		)
	}

	if connection.GetState() != int32(connectiontypes.OPEN) {
		return errorsmod.Wrapf(
			connectiontypes.ErrInvalidConnectionState,
			"connection state is not OPEN (got %s)", connectiontypes.State(connection.GetState()).String(),
		)
	}

	// proof must be from a height after timeout has elapsed. Either timeoutHeight or timeoutTimestamp must be defined.
	// if timeoutHeight is defined and proof is from before timeout height, abort transaction
	proofTimestamp, err := k.connectionKeeper.GetTimestampAtHeight(ctx, connection, proofHeight)
	if err != nil {
		return err
	}

	timeout := upgrade.Timeout
	proofHeightIsInvalid := timeout.Height.IsZero() || proofHeight.LT(timeout.Height)
	proofTimestampIsInvalid := timeout.Timestamp == 0 || proofTimestamp < timeout.Timestamp
	if proofHeightIsInvalid && proofTimestampIsInvalid {
		return errorsmod.Wrap(types.ErrInvalidUpgradeTimeout, "timeout has not yet passed on counterparty chain")
	}

	// counterparty channel must be proved to still be in OPEN state or INITUPGRADE state (crossing hellos)
	if !collections.Contains(counterpartyChannel.State, []types.State{types.OPEN, types.INITUPGRADE}) {
		return errorsmod.Wrapf(types.ErrInvalidChannelState, "expected one of [%s, %s], got %s", types.OPEN, types.INITUPGRADE, counterpartyChannel.State)
	}

	// verify the counterparty channel state
	if err := k.connectionKeeper.VerifyChannelState(
		ctx,
		connection,
		proofHeight, proofCounterpartyChannel,
		channel.Counterparty.PortId,
		channel.Counterparty.ChannelId,
		counterpartyChannel,
	); err != nil {
		return errorsmod.Wrap(err, "failed to verify counterparty channel state")
	}

	// Error receipt passed in is either nil or it is a stale error receipt from a previous upgrade
	if prevErrorReceipt == nil {
		if err := k.connectionKeeper.VerifyChannelUpgradeErrorAbsence(
			ctx,
			channel.Counterparty.PortId, channel.Counterparty.ChannelId,
			connection,
			proofErrorReceipt,
			proofHeight,
		); err != nil {
			return errorsmod.Wrap(err, "failed to verify absence of counterparty channel upgrade error receipt")
		}

		return nil
	}
	// timeout for this sequence can only succeed if the error receipt written into the error path on the counterparty
	// was for a previous sequence by the timeout deadline.
	upgradeSequence := channel.UpgradeSequence
	if upgradeSequence <= prevErrorReceipt.Sequence {
		return errorsmod.Wrapf(types.ErrInvalidUpgradeSequence, "previous counterparty error receipt sequence is greater than or equal to our current upgrade sequence: %d > %d", prevErrorReceipt.Sequence, upgradeSequence)
	}

	if err := k.connectionKeeper.VerifyChannelUpgradeError(
		ctx,
		channel.Counterparty.PortId, channel.Counterparty.ChannelId,
		connection,
		*prevErrorReceipt,
		proofErrorReceipt,
		proofHeight,
	); err != nil {
		return errorsmod.Wrap(err, "failed to verify counterparty channel upgrade error receipt")
	}

	return nil
}

// writeUpgradeTimeoutChannel restores the channel state of an initialising chain in the event that the counterparty chain has passed the timeout set in ChanUpgradeInit to the state before the upgrade was proposed.
// Auxiliary upgrade state is also deleted.
// An event is emitted for the handshake step.
func (k Keeper) writeUpgradeTimeoutChannel(
	ctx sdk.Context,
	portID, channelID string,
) error {
	defer telemetry.IncrCounter(1, "ibc", "channel", "upgrade-timeout")

	channel, found := k.GetChannel(ctx, portID, channelID)
	if !found {
		panic(fmt.Sprintf("could not find existing channel when updating channel state in successful ChanUpgradeTimeout step, channelID: %s, portID: %s", channelID, portID))
	}

	upgrade, found := k.GetUpgrade(ctx, portID, channelID)
	if !found {
		panic(fmt.Sprintf("could not find existing upgrade when cancelling channel upgrade, channelID: %s, portID: %s", channelID, portID))
	}

	if err := k.AbortUpgrade(ctx, portID, channelID, types.NewUpgradeError(channel.UpgradeSequence, types.ErrUpgradeTimeout)); err != nil {
		return errorsmod.Wrapf(types.ErrUpgradeRestoreFailed, "err: %v", err)
	}

	k.Logger(ctx).Info("channel state restored", "port-id", portID, "channel-id", channelID)
	emitChannelUpgradeTimeoutEvent(ctx, portID, channelID, channel, upgrade)

	return nil
>>>>>>> 4f5f6275
}

// startFlushUpgradeHandshake will verify the counterparty proposed upgrade and the current channel state.
// Once the counterparty information has been verified, it will be validated against the self proposed upgrade.
// If any of the proposed upgrade fields are incompatible, an upgrade error will be returned resulting in an
// aborted upgrade.
func (k Keeper) startFlushUpgradeHandshake(
	ctx sdk.Context,
	portID,
	channelID string,
	proposedUpgradeFields types.UpgradeFields,
	counterpartyChannel types.Channel,
	counterpartyUpgrade types.Upgrade,
	proofCounterpartyChannel,
	proofCounterpartyUpgrade []byte,
	proofHeight clienttypes.Height,
) error {
	channel, found := k.GetChannel(ctx, portID, channelID)
	if !found {
		return errorsmod.Wrapf(types.ErrChannelNotFound, "port ID (%s) channel ID (%s)", portID, channelID)
	}

	connection, err := k.GetConnection(ctx, channel.ConnectionHops[0])
	if err != nil {
		return errorsmod.Wrap(err, "failed to retrieve connection using the channel connection hops")
	}

	if connection.GetState() != int32(connectiontypes.OPEN) {
		return errorsmod.Wrapf(connectiontypes.ErrInvalidConnectionState, "connection state is not OPEN (got %s)", connectiontypes.State(connection.GetState()).String())
	}

	// verify the counterparty channel state containing the upgrade sequence
	if err := k.connectionKeeper.VerifyChannelState(
		ctx,
		connection,
		proofHeight, proofCounterpartyChannel,
		channel.Counterparty.PortId,
		channel.Counterparty.ChannelId,
		counterpartyChannel,
	); err != nil {
		return errorsmod.Wrap(err, "failed to verify counterparty channel state")
	}

	// verifies the proof that a particular proposed upgrade has been stored in the upgrade path of the counterparty
	if err := k.connectionKeeper.VerifyChannelUpgrade(
		ctx,
		channel.Counterparty.PortId,
		channel.Counterparty.ChannelId,
		connection,
		counterpartyUpgrade,
		proofCounterpartyUpgrade, proofHeight,
	); err != nil {
		return errorsmod.Wrap(err, "failed to verify counterparty upgrade")
	}

	// the current upgrade handshake must only continue if both channels are using the same upgrade sequence,
	// otherwise an error receipt must be written so that the upgrade handshake may be attempted again with synchronized sequences
	if counterpartyChannel.UpgradeSequence != channel.UpgradeSequence {
		// save the previous upgrade sequence for the error message
		prevUpgradeSequence := channel.UpgradeSequence

		// error on the higher sequence so that both chains synchronize on a fresh sequence
		channel.UpgradeSequence = sdkmath.Max(counterpartyChannel.UpgradeSequence, channel.UpgradeSequence)
		k.SetChannel(ctx, portID, channelID, channel)

		return types.NewUpgradeError(channel.UpgradeSequence, errorsmod.Wrapf(
			types.ErrIncompatibleCounterpartyUpgrade, "expected upgrade sequence (%d) to match counterparty upgrade sequence (%d)", prevUpgradeSequence, counterpartyChannel.UpgradeSequence),
		)
	}

	// assert that both sides propose the same channel ordering
	if proposedUpgradeFields.Ordering != counterpartyUpgrade.Fields.Ordering {
		return types.NewUpgradeError(channel.UpgradeSequence, errorsmod.Wrapf(
			types.ErrIncompatibleCounterpartyUpgrade, "expected upgrade ordering (%s) to match counterparty upgrade ordering (%s)", proposedUpgradeFields.Ordering, counterpartyUpgrade.Fields.Ordering),
		)
	}

	proposedConnection, err := k.GetConnection(ctx, proposedUpgradeFields.ConnectionHops[0])
	if err != nil {
		// NOTE: this error is expected to be unreachable as the proposed upgrade connectionID should have been
		// validated in the upgrade INIT and TRY handlers
		return types.NewUpgradeError(channel.UpgradeSequence, errorsmod.Wrap(
			err, "expected proposed connection to be found"),
		)
	}

	if proposedConnection.GetState() != int32(connectiontypes.OPEN) {
		// NOTE: this error is expected to be unreachable as the proposed upgrade connectionID should have been
		// validated in the upgrade INIT and TRY handlers
		return types.NewUpgradeError(channel.UpgradeSequence, errorsmod.Wrapf(
			connectiontypes.ErrInvalidConnectionState, "expected proposed connection to be OPEN (got %s)", connectiontypes.State(proposedConnection.GetState()).String()),
		)
	}

	// connectionHops can change in a channelUpgrade, however both sides must still be each other's counterparty.
	if counterpartyUpgrade.Fields.ConnectionHops[0] != proposedConnection.GetCounterparty().GetConnectionID() {
		return types.NewUpgradeError(channel.UpgradeSequence, errorsmod.Wrapf(
			types.ErrIncompatibleCounterpartyUpgrade, "counterparty upgrade connection end is not a counterparty of self proposed connection end (%s != %s)", counterpartyUpgrade.Fields.ConnectionHops[0], proposedConnection.GetCounterparty().GetConnectionID()),
		)
	}
	return nil
}

// WriteUpgradeOpenChannel writes the agreed upon upgrade fields to the channel, sets the channel flush status to NOTINFLUSH and sets the channel state back to OPEN. This can be called in one of two cases:
// - In the UpgradeAck step of the handshake if both sides have already flushed all in-flight packets.
// - In the UpgradeOpen step of the handshake.
func (k Keeper) writeUpgradeOpenChannel(ctx sdk.Context, portID, channelID string) {
	channel, found := k.GetChannel(ctx, portID, channelID)
	if !found {
		panic(fmt.Sprintf("could not find existing channel when updating channel state, channelID: %s, portID: %s", channelID, portID))
	}

	upgrade, found := k.GetUpgrade(ctx, portID, channelID)
	if !found {
		panic(fmt.Sprintf("could not find upgrade when updating channel state, channelID: %s, portID: %s", channelID, portID))
	}

	// Switch channel fields to upgrade fields and set channel state to OPEN
	previousState := channel.State
	channel.Ordering = upgrade.Fields.Ordering
	channel.Version = upgrade.Fields.Version
	channel.ConnectionHops = upgrade.Fields.ConnectionHops
	channel.State = types.OPEN
	channel.FlushStatus = types.NOTINFLUSH

	k.SetChannel(ctx, portID, channelID, channel)

	// Delete auxiliary state.
	k.deleteUpgrade(ctx, portID, channelID)
	k.deleteCounterpartyLastPacketSequence(ctx, portID, channelID)

	k.Logger(ctx).Info("channel state updated", "port-id", portID, "channel-id", channelID, "previous-state", previousState.String(), "new-state", types.OPEN.String())
	emitChannelUpgradeOpenEvent(ctx, portID, channelID, channel)
}

// validateUpgradeFields validates the proposed upgrade fields against the existing channel.
// It returns an error if the following constraints are not met:
// - there exists at least one valid proposed change to the existing channel fields
// - the proposed order is a subset of the existing order
// - the proposed connection hops do not exist
// - the proposed version is non-empty (checked in UpgradeFields.ValidateBasic())
// - the proposed connection hops are not open
func (k Keeper) validateUpgradeFields(ctx sdk.Context, proposedUpgrade types.UpgradeFields, currentChannel types.Channel) error {
	currentFields := extractUpgradeFields(currentChannel)

	if reflect.DeepEqual(proposedUpgrade, currentFields) {
		return errorsmod.Wrapf(types.ErrChannelExists, "existing channel end is identical to proposed upgrade channel end: got %s", proposedUpgrade)
	}

	connectionID := proposedUpgrade.ConnectionHops[0]
	connection, found := k.connectionKeeper.GetConnection(ctx, connectionID)
	if !found {
		return errorsmod.Wrapf(connectiontypes.ErrConnectionNotFound, "failed to retrieve connection: %s", connectionID)
	}

	if connection.GetState() != int32(connectiontypes.OPEN) {
		return errorsmod.Wrapf(
			connectiontypes.ErrInvalidConnectionState,
			"connection state is not OPEN (got %s)", connectiontypes.State(connection.GetState()).String(),
		)
	}

	getVersions := connection.GetVersions()
	if len(getVersions) != 1 {
		return errorsmod.Wrapf(
			connectiontypes.ErrInvalidVersion,
			"single version must be negotiated on connection before opening channel, got: %v",
			getVersions,
		)
	}

	if !connectiontypes.VerifySupportedFeature(getVersions[0], proposedUpgrade.Ordering.String()) {
		return errorsmod.Wrapf(
			connectiontypes.ErrInvalidVersion,
			"connection version %s does not support channel ordering: %s",
			getVersions[0], proposedUpgrade.Ordering.String(),
		)
	}

	return nil
}

// extractUpgradeFields returns the upgrade fields from the provided channel.
func extractUpgradeFields(channel types.Channel) types.UpgradeFields {
	return types.UpgradeFields{
		Ordering:       channel.Ordering,
		ConnectionHops: channel.ConnectionHops,
		Version:        channel.Version,
	}
}

// constructProposedUpgrade returns the proposed upgrade from the provided arguments.
func (k Keeper) constructProposedUpgrade(ctx sdk.Context, portID, channelID string, fields types.UpgradeFields, upgradeTimeout types.Timeout) (types.Upgrade, error) {
	nextSequenceSend, found := k.GetNextSequenceSend(ctx, portID, channelID)
	if !found {
		return types.Upgrade{}, types.ErrSequenceSendNotFound
	}

	return types.Upgrade{
		Fields:             fields,
		Timeout:            upgradeTimeout,
		LatestSequenceSend: nextSequenceSend - 1,
	}, nil
}

// AbortUpgrade will restore the channel state and flush status to their pre-upgrade state so that upgrade is aborted.
// any unnecessary state is deleted. An error receipt is written, and the OnChanUpgradeRestore callback is called.
func (k Keeper) AbortUpgrade(ctx sdk.Context, portID, channelID string, err error) error {
	if err == nil {
		return errorsmod.Wrap(types.ErrInvalidUpgradeError, "cannot abort upgrade handshake with nil error")
	}

	upgrade, found := k.GetUpgrade(ctx, portID, channelID)
	if !found {
		return errorsmod.Wrapf(types.ErrUpgradeNotFound, "port ID (%s) channel ID (%s)", portID, channelID)
	}

	channel, found := k.GetChannel(ctx, portID, channelID)
	if !found {
		return errorsmod.Wrapf(types.ErrChannelNotFound, "port ID (%s) channel ID (%s)", portID, channelID)
	}

	k.restoreChannel(ctx, portID, channelID, channel)

	// in the case of application callbacks, the error may not be an upgrade error.
	// in this case we need to construct one in order to write the error receipt.
	upgradeError, ok := err.(*types.UpgradeError)
	if !ok {
		upgradeError = types.NewUpgradeError(channel.UpgradeSequence, err)
	}

	if err := k.writeErrorReceipt(ctx, portID, channelID, upgrade, upgradeError); err != nil {
		return err
	}

	// TODO: callback execution
	// cbs.OnChanUpgradeRestore()

	return nil
}

// restoreChannel will restore the channel state and flush status to their pre-upgrade state so that upgrade is aborted.
func (k Keeper) restoreChannel(ctx sdk.Context, portID, channelID string, currentChannel types.Channel) {
	currentChannel.State = types.OPEN
	currentChannel.FlushStatus = types.NOTINFLUSH

	k.SetChannel(ctx, portID, channelID, currentChannel)

	// delete state associated with upgrade which is no longer required.
	k.deleteUpgrade(ctx, portID, channelID)
	k.deleteCounterpartyLastPacketSequence(ctx, portID, channelID)
}

// writeErrorReceipt will write an error receipt from the provided UpgradeError.
func (k Keeper) writeErrorReceipt(ctx sdk.Context, portID, channelID string, upgrade types.Upgrade, upgradeError *types.UpgradeError) error {
	channel, found := k.GetChannel(ctx, portID, channelID)
	if !found {
		return errorsmod.Wrapf(types.ErrChannelNotFound, "port ID (%s) channel ID (%s)", portID, channelID)
	}

	k.SetUpgradeErrorReceipt(ctx, portID, channelID, upgradeError.GetErrorReceipt())
	emitErrorReceiptEvent(ctx, portID, channelID, channel, upgrade, upgradeError)
	return nil
}<|MERGE_RESOLUTION|>--- conflicted
+++ resolved
@@ -205,32 +205,6 @@
 	return channel, upgrade
 }
 
-<<<<<<< HEAD
-=======
-// WriteUpgradeCancelChannel writes a channel which has canceled the upgrade process.Auxiliary upgrade state is
-// also deleted.
-func (k Keeper) WriteUpgradeCancelChannel(ctx sdk.Context, portID, channelID string) {
-	defer telemetry.IncrCounter(1, "ibc", "channel", "upgrade-cancel")
-
-	upgrade, found := k.GetUpgrade(ctx, portID, channelID)
-	if !found {
-		panic(fmt.Sprintf("could not find upgrade when updating channel state, channelID: %s, portID: %s", channelID, portID))
-	}
-
-	channel, found := k.GetChannel(ctx, portID, channelID)
-	if !found {
-		panic(fmt.Sprintf("could not find existing channel when updating channel state, channelID: %s, portID: %s", channelID, portID))
-	}
-
-	previousState := channel.State
-
-	k.restoreChannel(ctx, portID, channelID, channel)
-
-	k.Logger(ctx).Info("channel state updated", "port-id", portID, "channel-id", channelID, "previous-state", previousState, "new-state", types.OPEN.String())
-	emitChannelUpgradeCancelEvent(ctx, portID, channelID, channel, upgrade)
-}
-
->>>>>>> 4f5f6275
 // ChanUpgradeAck is called by a module to accept the ACKUPGRADE handshake step of the channel upgrade protocol.
 // This method should only be called by the IBC core msg server.
 // This method will verify that the counterparty has entered TRYUPGRADE
@@ -300,11 +274,7 @@
 func (k Keeper) WriteUpgradeAckChannel(
 	ctx sdk.Context,
 	portID, channelID string,
-<<<<<<< HEAD
 	upgradeVersion string,
-=======
-	proposedUpgrade types.Upgrade,
->>>>>>> 4f5f6275
 ) {
 	defer telemetry.IncrCounter(1, "ibc", "channel", "upgrade-ack")
 
@@ -318,7 +288,6 @@
 	channel.FlushStatus = types.FLUSHING
 
 	k.SetChannel(ctx, portID, channelID, channel)
-<<<<<<< HEAD
 
 	upgrade, found := k.GetUpgrade(ctx, portID, channelID)
 	if !found {
@@ -331,31 +300,6 @@
 
 	k.Logger(ctx).Info("channel state updated", "port-id", portID, "channel-id", channelID, "previous-state", previousState, "new-state", types.ACKUPGRADE.String())
 	emitChannelUpgradeAckEvent(ctx, portID, channelID, channel, upgrade)
-}
-
-// WriteUpgradeCancelChannel writes a channel which has canceled the upgrade process.Auxiliary upgrade state is
-// also deleted.
-func (k Keeper) WriteUpgradeCancelChannel(ctx sdk.Context, portID, channelID string) {
-	defer telemetry.IncrCounter(1, "ibc", "channel", "upgrade-cancel")
-
-	upgrade, found := k.GetUpgrade(ctx, portID, channelID)
-	if !found {
-		panic(fmt.Sprintf("could not find upgrade when updating channel state, channelID: %s, portID: %s", channelID, portID))
-	}
-
-	channel, found := k.GetChannel(ctx, portID, channelID)
-	if !found {
-		panic(fmt.Sprintf("could not find existing channel when updating channel state, channelID: %s, portID: %s", channelID, portID))
-	}
-
-	k.restoreChannel(ctx, portID, channelID, channel)
-
-	emitChannelUpgradeCancelEvent(ctx, portID, channelID, channel, upgrade)
-=======
-	k.SetUpgrade(ctx, portID, channelID, proposedUpgrade)
-
-	k.Logger(ctx).Info("channel state updated", "port-id", portID, "channel-id", channelID, "previous-state", previousState, "new-state", types.ACKUPGRADE.String())
-	emitChannelUpgradeAckEvent(ctx, portID, channelID, channel, proposedUpgrade)
 }
 
 // ChanUpgradeCancel is called by a module to cancel a channel upgrade that is in progress.
@@ -399,6 +343,29 @@
 	k.SetChannel(ctx, portID, channelID, channel)
 
 	return nil
+}
+
+// WriteUpgradeCancelChannel writes a channel which has canceled the upgrade process.Auxiliary upgrade state is
+// also deleted.
+func (k Keeper) WriteUpgradeCancelChannel(ctx sdk.Context, portID, channelID string) {
+	defer telemetry.IncrCounter(1, "ibc", "channel", "upgrade-cancel")
+
+	upgrade, found := k.GetUpgrade(ctx, portID, channelID)
+	if !found {
+		panic(fmt.Sprintf("could not find upgrade when updating channel state, channelID: %s, portID: %s", channelID, portID))
+	}
+
+	channel, found := k.GetChannel(ctx, portID, channelID)
+	if !found {
+		panic(fmt.Sprintf("could not find existing channel when updating channel state, channelID: %s, portID: %s", channelID, portID))
+	}
+
+	previousState := channel.State
+
+	k.restoreChannel(ctx, portID, channelID, channel)
+
+	k.Logger(ctx).Info("channel state updated", "port-id", portID, "channel-id", channelID, "previous-state", previousState, "new-state", types.OPEN.String())
+	emitChannelUpgradeCancelEvent(ctx, portID, channelID, channel, upgrade)
 }
 
 // ChanUpgradeTimeout times out an outstanding upgrade.
@@ -534,7 +501,6 @@
 	emitChannelUpgradeTimeoutEvent(ctx, portID, channelID, channel, upgrade)
 
 	return nil
->>>>>>> 4f5f6275
 }
 
 // startFlushUpgradeHandshake will verify the counterparty proposed upgrade and the current channel state.
