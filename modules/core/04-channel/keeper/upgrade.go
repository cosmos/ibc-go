--- conflicted
+++ resolved
@@ -742,11 +742,7 @@
 	if !found {
 		// NOTE: this error is expected to be unreachable as the proposed upgrade connectionID should have been
 		// validated in the upgrade INIT and TRY handlers
-<<<<<<< HEAD
-		return errorsmod.Wrap(err, "failed to retrieve connection using the proposed connection hops")
-=======
 		return errorsmod.Wrap(connectiontypes.ErrConnectionNotFound, proposedUpgradeFields.ConnectionHops[0])
->>>>>>> f3c95390
 	}
 
 	if proposedConnection.GetState() != int32(connectiontypes.OPEN) {
