package keeper

import (
	"fmt"
	"reflect"

	errorsmod "cosmossdk.io/errors"
	sdkmath "cosmossdk.io/math"
	"github.com/cosmos/cosmos-sdk/telemetry"
	sdk "github.com/cosmos/cosmos-sdk/types"

	"github.com/cosmos/ibc-go/v7/internal/collections"
	clienttypes "github.com/cosmos/ibc-go/v7/modules/core/02-client/types"
	connectiontypes "github.com/cosmos/ibc-go/v7/modules/core/03-connection/types"
	"github.com/cosmos/ibc-go/v7/modules/core/04-channel/types"
)

// ChanUpgradeInit is called by a module to initiate a channel upgrade handshake with
// a module on another chain.
func (k Keeper) ChanUpgradeInit(
	ctx sdk.Context,
	portID string,
	channelID string,
	upgradeFields types.UpgradeFields,
	upgradeTimeout types.Timeout,
) (types.Upgrade, error) {
	channel, found := k.GetChannel(ctx, portID, channelID)
	if !found {
		return types.Upgrade{}, errorsmod.Wrapf(types.ErrChannelNotFound, "port ID (%s) channel ID (%s)", portID, channelID)
	}

	if channel.State != types.OPEN {
		return types.Upgrade{}, errorsmod.Wrapf(types.ErrInvalidChannelState, "expected %s, got %s", types.OPEN, channel.State)
	}

	if err := k.validateUpgradeFields(ctx, upgradeFields, channel); err != nil {
		return types.Upgrade{}, err
	}

	proposedUpgrade, err := k.constructProposedUpgrade(ctx, portID, channelID, upgradeFields, upgradeTimeout)
	if err != nil {
		return types.Upgrade{}, errorsmod.Wrap(err, "failed to construct proposed upgrade")
	}

	channel.UpgradeSequence++
	k.SetChannel(ctx, portID, channelID, channel)

	return proposedUpgrade, nil
}

// WriteUpgradeInitChannel writes a channel which has successfully passed the UpgradeInit handshake step.
// An event is emitted for the handshake step.
func (k Keeper) WriteUpgradeInitChannel(ctx sdk.Context, portID, channelID string, upgrade types.Upgrade) {
	defer telemetry.IncrCounter(1, "ibc", "channel", "upgrade-init")

	currentChannel, found := k.GetChannel(ctx, portID, channelID)
	if !found {
		panic(fmt.Sprintf("could not find existing channel when updating channel state in successful ChanUpgradeInit step, channelID: %s, portID: %s", channelID, portID))
	}

	currentChannel.State = types.INITUPGRADE

	k.SetChannel(ctx, portID, channelID, currentChannel)
	k.SetUpgrade(ctx, portID, channelID, upgrade)

	k.Logger(ctx).Info("channel state updated", "port-id", portID, "channel-id", channelID, "previous-state", types.OPEN.String(), "new-state", types.INITUPGRADE.String())

	emitChannelUpgradeInitEvent(ctx, portID, channelID, currentChannel, upgrade)
}

// ChanUpgradeTry is called by a module to accept the first step of a channel upgrade handshake initiated by
// a module on another chain. If this function is successful, the proposed upgrade will be returned. If the upgrade fails, the upgrade sequence will still be incremented but an error will be returned.
func (k Keeper) ChanUpgradeTry(
	ctx sdk.Context,
	portID,
	channelID string,
	proposedConnectionHops []string,
	upgradeTimeout types.Timeout,
	counterpartyUpgrade types.Upgrade,
	counterpartyUpgradeSequence uint64,
	proofCounterpartyChannel,
	proofCounterpartyUpgrade []byte,
	proofHeight clienttypes.Height,
) (types.Upgrade, error) {
	channel, found := k.GetChannel(ctx, portID, channelID)
	if !found {
		return types.Upgrade{}, errorsmod.Wrapf(types.ErrChannelNotFound, "port ID (%s) channel ID (%s)", portID, channelID)
	}

	// the channel state must be in OPEN or INITUPGRADE if we are in a crossing hellos situation
	if !collections.Contains(channel.State, []types.State{types.OPEN, types.INITUPGRADE}) {
		return types.Upgrade{}, errorsmod.Wrapf(types.ErrInvalidChannelState, "expected one of [%s, %s], got %s", types.OPEN, types.INITUPGRADE, channel.State)
	}

	connection, err := k.GetConnection(ctx, channel.ConnectionHops[0])
	if err != nil {
		return types.Upgrade{}, errorsmod.Wrap(err, "failed to retrieve connection using the channel connection hops")
	}

	if connection.GetState() != int32(connectiontypes.OPEN) {
		return types.Upgrade{}, errorsmod.Wrapf(
			connectiontypes.ErrInvalidConnectionState, "connection state is not OPEN (got %s)", connectiontypes.State(connection.GetState()).String(),
		)
	}

	if hasPassed, err := counterpartyUpgrade.Timeout.HasPassed(ctx); hasPassed {
		// abort here and let counterparty timeout the upgrade
		return types.Upgrade{}, errorsmod.Wrap(err, "upgrade timeout has passed")
	}

	// construct counterpartyChannel from existing information and provided counterpartyUpgradeSequence
	// create upgrade fields from counterparty proposed upgrade and own verified connection hops
	proposedUpgradeFields := types.UpgradeFields{
		Ordering:       counterpartyUpgrade.Fields.Ordering,
		ConnectionHops: proposedConnectionHops,
		Version:        counterpartyUpgrade.Fields.Version,
	}

	var upgrade types.Upgrade

	switch channel.State {
	case types.OPEN:
		// initialize handshake with upgrade fields
		upgrade, err = k.ChanUpgradeInit(ctx, portID, channelID, proposedUpgradeFields, upgradeTimeout)
		if err != nil {
			return types.Upgrade{}, errorsmod.Wrap(err, "failed to initialize upgrade")
		}

		// TODO: add fast forward feature
		// https://github.com/cosmos/ibc-go/issues/3794

		// NOTE: OnChanUpgradeInit will not be executed by the application

		k.WriteUpgradeInitChannel(ctx, portID, channelID, upgrade)

	case types.INITUPGRADE:
		// crossing hellos
		// assert that the upgrade fields are the same as the upgrade already in progress
		upgrade, found = k.GetUpgrade(ctx, portID, channelID)
		if !found {
			return types.Upgrade{}, errorsmod.Wrapf(types.ErrUpgradeNotFound, "current upgrade not found despite channel state being in %s", types.INITUPGRADE)
		}

		if !reflect.DeepEqual(upgrade.Fields, proposedUpgradeFields) {
			return types.Upgrade{}, errorsmod.Wrapf(
				types.ErrInvalidUpgrade, "upgrade fields are not equal to current upgrade fields in crossing hellos case, expected %s", upgrade.Fields)
		}

	default:
		panic(fmt.Sprintf("channel state should be asserted to be in OPEN or INITUPGRADE before reaching this check; state is %s", channel.State))
	}

	// construct expected counterparty channel from information in state
	// only the counterpartyUpgradeSequence is provided by the relayer
	counterpartyConnectionHops := []string{connection.GetCounterparty().GetConnectionID()}
	counterpartyChannel := types.Channel{
		State:           types.INITUPGRADE,
		Ordering:        channel.Ordering,
		Counterparty:    types.NewCounterparty(portID, channelID),
		ConnectionHops:  counterpartyConnectionHops,
		Version:         channel.Version,
		UpgradeSequence: counterpartyUpgradeSequence, // provided by the relayer
		FlushStatus:     types.NOTINFLUSH,
	}

	if err := k.startFlushUpgradeHandshake(
		ctx,
		portID, channelID,
		proposedUpgradeFields,
		counterpartyChannel,
		counterpartyUpgrade,
		proofCounterpartyChannel, proofCounterpartyUpgrade,
		proofHeight,
	); err != nil {
		return types.Upgrade{}, err
	}

	return upgrade, nil
}

// WriteUpgradeTryChannel writes the channel end and upgrade to state after successfully passing the UpgradeTry handshake step.
// An event is emitted for the handshake step.
func (k Keeper) WriteUpgradeTryChannel(ctx sdk.Context, portID, channelID string, upgrade types.Upgrade, upgradeVersion string) (types.Channel, types.Upgrade) {
	defer telemetry.IncrCounter(1, "ibc", "channel", "upgrade-try")

	channel, found := k.GetChannel(ctx, portID, channelID)
	if !found {
		panic(fmt.Sprintf("could not find existing channel when updating channel state in successful ChanUpgradeTry step, channelID: %s, portID: %s", channelID, portID))
	}

	previousState := channel.State
	channel.State = types.TRYUPGRADE
	// TODO: determine flush status
	// channel.FlushStatus = flushStatus

	upgrade.Fields.Version = upgradeVersion

	k.SetChannel(ctx, portID, channelID, channel)
	k.SetUpgrade(ctx, portID, channelID, upgrade)

	k.Logger(ctx).Info("channel state updated", "port-id", portID, "channel-id", channelID, "previous-state", previousState, "new-state", types.TRYUPGRADE.String())
	emitChannelUpgradeTryEvent(ctx, portID, channelID, channel, upgrade)

	return channel, upgrade
}

// WriteUpgradeAckChannel writes a channel which has successfully passed the UpgradeAck handshake step as well as
// setting the upgrade for that channel.
// An event is emitted for the handshake step.
func (k Keeper) WriteUpgradeAckChannel(
	ctx sdk.Context,
	portID, channelID string,
	proposedUpgrade types.Upgrade,
) {
	defer telemetry.IncrCounter(1, "ibc", "channel", "upgrade-ack")

	channel, found := k.GetChannel(ctx, portID, channelID)
	if !found {
		panic(fmt.Sprintf("could not find existing channel when updating channel state in successful ChanUpgradeAck step, channelID: %s, portID: %s", channelID, portID))
	}

	previousState := channel.State
	channel.State = types.ACKUPGRADE
	channel.FlushStatus = types.FLUSHING

	k.SetChannel(ctx, portID, channelID, channel)
	k.SetUpgrade(ctx, portID, channelID, proposedUpgrade)

	k.Logger(ctx).Info("channel state updated", "port-id", portID, "channel-id", channelID, "previous-state", previousState, "new-state", types.ACKUPGRADE.String())
	emitChannelUpgradeAckEvent(ctx, portID, channelID, channel, proposedUpgrade)
}

// WriteUpgradeCancelChannel writes a channel which has canceled the upgrade process. Auxiliary upgrade state is
// also deleted.
func (k Keeper) WriteUpgradeCancelChannel(ctx sdk.Context, portID, channelID string) error {
	defer telemetry.IncrCounter(1, "ibc", "channel", "upgrade-cancel")

	channel, found := k.GetChannel(ctx, portID, channelID)
	if !found {
		panic(fmt.Sprintf("could not find existing channel, channelID: %s, portID: %s", channelID, portID))
	}

	upgrade, found := k.GetUpgrade(ctx, portID, channelID)
	if !found {
		panic(fmt.Sprintf("could not find existing upgrade when cancelling channel upgrade, channelID: %s, portID: %s", channelID, portID))
	}

	if err := k.restoreChannel(ctx, portID, channelID); err != nil {
		return errorsmod.Wrap(types.ErrUpgradeRestoreFailed, fmt.Sprintf("failed to restore channel, channelID: %s, portID: %s", channelID, portID))
	}

	emitChannelUpgradeCancelEvent(ctx, portID, channelID, channel, upgrade)
	return nil
}

// startFlushUpgradeHandshake will verify the counterparty proposed upgrade and the current channel state.
// Once the counterparty information has been verified, it will be validated against the self proposed upgrade.
// If any of the proposed upgrade fields are incompatible, an upgrade error will be returned resulting in an
// aborted upgrade.
//
//lint:ignore U1000 Ignore unused function temporarily for debugging
func (k Keeper) startFlushUpgradeHandshake(
	ctx sdk.Context,
	portID,
	channelID string,
	proposedUpgradeFields types.UpgradeFields,
	counterpartyChannel types.Channel,
	counterpartyUpgrade types.Upgrade,
	proofCounterpartyChannel,
	proofCounterpartyUpgrade []byte,
	proofHeight clienttypes.Height,
) error {
	channel, found := k.GetChannel(ctx, portID, channelID)
	if !found {
		return errorsmod.Wrapf(types.ErrChannelNotFound, "port ID (%s) channel ID (%s)", portID, channelID)
	}

	connection, err := k.GetConnection(ctx, channel.ConnectionHops[0])
	if err != nil {
		return errorsmod.Wrap(err, "failed to retrieve connection using the channel connection hops")
	}

	if connection.GetState() != int32(connectiontypes.OPEN) {
		return errorsmod.Wrapf(connectiontypes.ErrInvalidConnectionState, "connection state is not OPEN (got %s)", connectiontypes.State(connection.GetState()).String())
	}

	// verify the counterparty channel state containing the upgrade sequence
	if err := k.connectionKeeper.VerifyChannelState(
		ctx,
		connection,
		proofHeight, proofCounterpartyChannel,
		channel.Counterparty.PortId,
		channel.Counterparty.ChannelId,
		counterpartyChannel,
	); err != nil {
		return errorsmod.Wrap(err, "failed to verify counterparty channel state")
	}

	// verifies the proof that a particular proposed upgrade has been stored in the upgrade path of the counterparty
	if err := k.connectionKeeper.VerifyChannelUpgrade(
		ctx,
		channel.Counterparty.PortId,
		channel.Counterparty.ChannelId,
		connection,
		counterpartyUpgrade,
		proofCounterpartyUpgrade, proofHeight,
	); err != nil {
		return errorsmod.Wrap(err, "failed to verify counterparty upgrade")
	}

	// the current upgrade handshake must only continue if both channels are using the same upgrade sequence,
	// otherwise an error receipt must be written so that the upgrade handshake may be attempted again with synchronized sequences
	if counterpartyChannel.UpgradeSequence != channel.UpgradeSequence {
		// save the previous upgrade sequence for the error message
		prevUpgradeSequence := channel.UpgradeSequence

		// error on the higher sequence so that both chains synchronize on a fresh sequence
		channel.UpgradeSequence = sdkmath.Max(counterpartyChannel.UpgradeSequence, channel.UpgradeSequence)
		k.SetChannel(ctx, portID, channelID, channel)

		return types.NewUpgradeError(channel.UpgradeSequence, errorsmod.Wrapf(
			types.ErrIncompatibleCounterpartyUpgrade, "expected upgrade sequence (%d) to match counterparty upgrade sequence (%d)", prevUpgradeSequence, counterpartyChannel.UpgradeSequence),
		)
	}

	// assert that both sides propose the same channel ordering
	if proposedUpgradeFields.Ordering != counterpartyUpgrade.Fields.Ordering {
		return types.NewUpgradeError(channel.UpgradeSequence, errorsmod.Wrapf(
			types.ErrIncompatibleCounterpartyUpgrade, "expected upgrade ordering (%s) to match counterparty upgrade ordering (%s)", proposedUpgradeFields.Ordering, counterpartyUpgrade.Fields.Ordering),
		)
	}

	proposedConnection, err := k.GetConnection(ctx, proposedUpgradeFields.ConnectionHops[0])
	if err != nil {
		// NOTE: this error is expected to be unreachable as the proposed upgrade connectionID should have been
		// validated in the upgrade INIT and TRY handlers
		return types.NewUpgradeError(channel.UpgradeSequence, errorsmod.Wrap(
			err, "expected proposed connection to be found"),
		)
	}

	if proposedConnection.GetState() != int32(connectiontypes.OPEN) {
		// NOTE: this error is expected to be unreachable as the proposed upgrade connectionID should have been
		// validated in the upgrade INIT and TRY handlers
		return types.NewUpgradeError(channel.UpgradeSequence, errorsmod.Wrapf(
			connectiontypes.ErrInvalidConnectionState, "expected proposed connection to be OPEN (got %s)", connectiontypes.State(proposedConnection.GetState()).String()),
		)
	}

	// connectionHops can change in a channelUpgrade, however both sides must still be each other's counterparty.
	if counterpartyUpgrade.Fields.ConnectionHops[0] != proposedConnection.GetCounterparty().GetConnectionID() {
		return types.NewUpgradeError(channel.UpgradeSequence, errorsmod.Wrapf(
			types.ErrIncompatibleCounterpartyUpgrade, "counterparty upgrade connection end is not a counterparty of self proposed connection end (%s != %s)", counterpartyUpgrade.Fields.ConnectionHops[0], proposedConnection.GetCounterparty().GetConnectionID()),
		)
	}
	return nil
}

// WriteUpgradeOpenChannel writes the agreed upon upgrade fields to the channel, sets the channel flush status to NOTINFLUSH and sets the channel state back to OPEN. This can be called in one of two cases:
// - In the UpgradeAck step of the handshake if both sides have already flushed all in-flight packets.
// - In the UpgradeOpen step of the handshake.
func (k Keeper) writeUpgradeOpenChannel(ctx sdk.Context, portID, channelID string) {
	channel, found := k.GetChannel(ctx, portID, channelID)
	if !found {
		panic(fmt.Sprintf("could not find existing channel when updating channel state, channelID: %s, portID: %s", channelID, portID))
	}

	upgrade, found := k.GetUpgrade(ctx, portID, channelID)
	if !found {
		panic(fmt.Sprintf("could not find upgrade when updating channel state, channelID: %s, portID: %s", channelID, portID))
	}

	// Switch channel fields to upgrade fields and set channel state to OPEN
	previousState := channel.State
	channel.Ordering = upgrade.Fields.Ordering
	channel.Version = upgrade.Fields.Version
	channel.ConnectionHops = upgrade.Fields.ConnectionHops
	channel.State = types.OPEN
	channel.FlushStatus = types.NOTINFLUSH

	k.SetChannel(ctx, portID, channelID, channel)

	// Delete auxiliary state.
	k.deleteUpgrade(ctx, portID, channelID)
	k.deleteCounterpartyLastPacketSequence(ctx, portID, channelID)

	k.Logger(ctx).Info("channel state updated", "port-id", portID, "channel-id", channelID, "previous-state", previousState.String(), "new-state", types.OPEN.String())
	emitChannelUpgradeOpenEvent(ctx, portID, channelID, channel)
}

// validateUpgradeFields validates the proposed upgrade fields against the existing channel.
// It returns an error if the following constraints are not met:
// - there exists at least one valid proposed change to the existing channel fields
// - the proposed order is a subset of the existing order
// - the proposed connection hops do not exist
// - the proposed version is non-empty (checked in UpgradeFields.ValidateBasic())
// - the proposed connection hops are not open
func (k Keeper) validateUpgradeFields(ctx sdk.Context, proposedUpgrade types.UpgradeFields, currentChannel types.Channel) error {
	currentFields := extractUpgradeFields(currentChannel)

	if reflect.DeepEqual(proposedUpgrade, currentFields) {
		return errorsmod.Wrapf(types.ErrChannelExists, "existing channel end is identical to proposed upgrade channel end: got %s", proposedUpgrade)
	}

	connectionID := proposedUpgrade.ConnectionHops[0]
	connection, found := k.connectionKeeper.GetConnection(ctx, connectionID)
	if !found {
		return errorsmod.Wrapf(connectiontypes.ErrConnectionNotFound, "failed to retrieve connection: %s", connectionID)
	}

	if connection.GetState() != int32(connectiontypes.OPEN) {
		return errorsmod.Wrapf(
			connectiontypes.ErrInvalidConnectionState,
			"connection state is not OPEN (got %s)", connectiontypes.State(connection.GetState()).String(),
		)
	}

	getVersions := connection.GetVersions()
	if len(getVersions) != 1 {
		return errorsmod.Wrapf(
			connectiontypes.ErrInvalidVersion,
			"single version must be negotiated on connection before opening channel, got: %v",
			getVersions,
		)
	}

	if !connectiontypes.VerifySupportedFeature(getVersions[0], proposedUpgrade.Ordering.String()) {
		return errorsmod.Wrapf(
			connectiontypes.ErrInvalidVersion,
			"connection version %s does not support channel ordering: %s",
			getVersions[0], proposedUpgrade.Ordering.String(),
		)
	}

	return nil
}

// extractUpgradeFields returns the upgrade fields from the provided channel.
func extractUpgradeFields(channel types.Channel) types.UpgradeFields {
	return types.UpgradeFields{
		Ordering:       channel.Ordering,
		ConnectionHops: channel.ConnectionHops,
		Version:        channel.Version,
	}
}

// constructProposedUpgrade returns the proposed upgrade from the provided arguments.
func (k Keeper) constructProposedUpgrade(ctx sdk.Context, portID, channelID string, fields types.UpgradeFields, upgradeTimeout types.Timeout) (types.Upgrade, error) {
	nextSequenceSend, found := k.GetNextSequenceSend(ctx, portID, channelID)
	if !found {
		return types.Upgrade{}, types.ErrSequenceSendNotFound
	}

	return types.Upgrade{
		Fields:             fields,
		Timeout:            upgradeTimeout,
		LatestSequenceSend: nextSequenceSend - 1,
	}, nil
}

<<<<<<< HEAD
// abortUpgrade will restore the channel state and flush status to their pre-upgrade state so that upgrade is aborted.
// any unnecessary state is deleted. An error receipt is written, and the OnChanUpgradeRestore callback is called.
func (k Keeper) abortUpgrade(ctx sdk.Context, portID, channelID string, err error) error {
=======
// AbortUpgrade will restore the channel state and flush status to their pre-upgrade state so that upgrade is aborted.
// any unnecessary state is deleted. An error receipt is written, and the OnChanUpgradeRestore callback is called.
func (k Keeper) AbortUpgrade(ctx sdk.Context, portID, channelID string, err error) error {
>>>>>>> 2f4e43c6
	if err == nil {
		return errorsmod.Wrap(types.ErrInvalidUpgradeError, "cannot abort upgrade handshake with nil error")
	}

	upgrade, found := k.GetUpgrade(ctx, portID, channelID)
	if !found {
		return errorsmod.Wrapf(types.ErrUpgradeNotFound, "port ID (%s) channel ID (%s)", portID, channelID)
	}

<<<<<<< HEAD
	if err := k.restoreChannel(ctx, portID, channelID); err != nil {
		return err
	}

=======
	channel, found := k.GetChannel(ctx, portID, channelID)
	if !found {
		return errorsmod.Wrapf(types.ErrChannelNotFound, "port ID (%s) channel ID (%s)", portID, channelID)
	}

	k.restoreChannel(ctx, portID, channelID, channel)

>>>>>>> 2f4e43c6
	// in the case of application callbacks, the error may not be an upgrade error.
	// in this case we need to construct one in order to write the error receipt.
	upgradeError, ok := err.(*types.UpgradeError)
	if !ok {
<<<<<<< HEAD
		channel, found := k.GetChannel(ctx, portID, channelID)
		if !found {
			return errorsmod.Wrapf(types.ErrChannelNotFound, "port ID (%s) channel ID (%s)", portID, channelID)
		}

=======
>>>>>>> 2f4e43c6
		upgradeError = types.NewUpgradeError(channel.UpgradeSequence, err)
	}

	if err := k.writeErrorReceipt(ctx, portID, channelID, upgrade, upgradeError); err != nil {
		return err
	}

	// TODO: callback execution
	// cbs.OnChanUpgradeRestore()

	return nil
}

<<<<<<< HEAD
// restoreChannel will restore the channel state and flush status to their pre-upgrade state so that upgrade is aborted
// It will write an error receipt to state so that the counterparty can restore as well.
func (k Keeper) restoreChannel(ctx sdk.Context, portID, channelID string) error {
	channel, found := k.GetChannel(ctx, portID, channelID)
	if !found {
		return errorsmod.Wrapf(types.ErrChannelNotFound, "port ID (%s) channel ID (%s)", portID, channelID)
	}

	channel.State = types.OPEN
	channel.FlushStatus = types.NOTINFLUSH

	k.SetChannel(ctx, portID, channelID, channel)
=======
// restoreChannel will restore the channel state and flush status to their pre-upgrade state so that upgrade is aborted.
func (k Keeper) restoreChannel(ctx sdk.Context, portID, channelID string, currentChannel types.Channel) {
	currentChannel.State = types.OPEN
	currentChannel.FlushStatus = types.NOTINFLUSH

	k.SetChannel(ctx, portID, channelID, currentChannel)
>>>>>>> 2f4e43c6

	// delete state associated with upgrade which is no longer required.
	k.deleteUpgrade(ctx, portID, channelID)
	k.deleteCounterpartyLastPacketSequence(ctx, portID, channelID)
<<<<<<< HEAD

	return nil
=======
>>>>>>> 2f4e43c6
}

// writeErrorReceipt will write an error receipt from the provided UpgradeError.
func (k Keeper) writeErrorReceipt(ctx sdk.Context, portID, channelID string, upgrade types.Upgrade, upgradeError *types.UpgradeError) error {
	channel, found := k.GetChannel(ctx, portID, channelID)
	if !found {
		return errorsmod.Wrapf(types.ErrChannelNotFound, "port ID (%s) channel ID (%s)", portID, channelID)
	}

	k.SetUpgradeErrorReceipt(ctx, portID, channelID, upgradeError.GetErrorReceipt())
	emitErrorReceiptEvent(ctx, portID, channelID, channel, upgrade, upgradeError)
	return nil
}<|MERGE_RESOLUTION|>--- conflicted
+++ resolved
@@ -232,25 +232,22 @@
 
 // WriteUpgradeCancelChannel writes a channel which has canceled the upgrade process. Auxiliary upgrade state is
 // also deleted.
-func (k Keeper) WriteUpgradeCancelChannel(ctx sdk.Context, portID, channelID string) error {
+func (k Keeper) WriteUpgradeCancelChannel(ctx sdk.Context, portID, channelID string) {
 	defer telemetry.IncrCounter(1, "ibc", "channel", "upgrade-cancel")
 
 	channel, found := k.GetChannel(ctx, portID, channelID)
 	if !found {
-		panic(fmt.Sprintf("could not find existing channel, channelID: %s, portID: %s", channelID, portID))
+		panic(fmt.Sprintf("could not find existing channel when updating channel state, channelID: %s, portID: %s", channelID, portID))
 	}
 
 	upgrade, found := k.GetUpgrade(ctx, portID, channelID)
 	if !found {
-		panic(fmt.Sprintf("could not find existing upgrade when cancelling channel upgrade, channelID: %s, portID: %s", channelID, portID))
-	}
-
-	if err := k.restoreChannel(ctx, portID, channelID); err != nil {
-		return errorsmod.Wrap(types.ErrUpgradeRestoreFailed, fmt.Sprintf("failed to restore channel, channelID: %s, portID: %s", channelID, portID))
-	}
+		panic(fmt.Sprintf("could not find upgrade when updating channel state, channelID: %s, portID: %s", channelID, portID))
+	}
+
+	k.restoreChannel(ctx, portID, channelID, channel)
 
 	emitChannelUpgradeCancelEvent(ctx, portID, channelID, channel, upgrade)
-	return nil
 }
 
 // startFlushUpgradeHandshake will verify the counterparty proposed upgrade and the current channel state.
@@ -458,15 +455,9 @@
 	}, nil
 }
 
-<<<<<<< HEAD
-// abortUpgrade will restore the channel state and flush status to their pre-upgrade state so that upgrade is aborted.
-// any unnecessary state is deleted. An error receipt is written, and the OnChanUpgradeRestore callback is called.
-func (k Keeper) abortUpgrade(ctx sdk.Context, portID, channelID string, err error) error {
-=======
 // AbortUpgrade will restore the channel state and flush status to their pre-upgrade state so that upgrade is aborted.
 // any unnecessary state is deleted. An error receipt is written, and the OnChanUpgradeRestore callback is called.
 func (k Keeper) AbortUpgrade(ctx sdk.Context, portID, channelID string, err error) error {
->>>>>>> 2f4e43c6
 	if err == nil {
 		return errorsmod.Wrap(types.ErrInvalidUpgradeError, "cannot abort upgrade handshake with nil error")
 	}
@@ -476,12 +467,6 @@
 		return errorsmod.Wrapf(types.ErrUpgradeNotFound, "port ID (%s) channel ID (%s)", portID, channelID)
 	}
 
-<<<<<<< HEAD
-	if err := k.restoreChannel(ctx, portID, channelID); err != nil {
-		return err
-	}
-
-=======
 	channel, found := k.GetChannel(ctx, portID, channelID)
 	if !found {
 		return errorsmod.Wrapf(types.ErrChannelNotFound, "port ID (%s) channel ID (%s)", portID, channelID)
@@ -489,19 +474,10 @@
 
 	k.restoreChannel(ctx, portID, channelID, channel)
 
->>>>>>> 2f4e43c6
 	// in the case of application callbacks, the error may not be an upgrade error.
 	// in this case we need to construct one in order to write the error receipt.
 	upgradeError, ok := err.(*types.UpgradeError)
 	if !ok {
-<<<<<<< HEAD
-		channel, found := k.GetChannel(ctx, portID, channelID)
-		if !found {
-			return errorsmod.Wrapf(types.ErrChannelNotFound, "port ID (%s) channel ID (%s)", portID, channelID)
-		}
-
-=======
->>>>>>> 2f4e43c6
 		upgradeError = types.NewUpgradeError(channel.UpgradeSequence, err)
 	}
 
@@ -515,36 +491,16 @@
 	return nil
 }
 
-<<<<<<< HEAD
-// restoreChannel will restore the channel state and flush status to their pre-upgrade state so that upgrade is aborted
-// It will write an error receipt to state so that the counterparty can restore as well.
-func (k Keeper) restoreChannel(ctx sdk.Context, portID, channelID string) error {
-	channel, found := k.GetChannel(ctx, portID, channelID)
-	if !found {
-		return errorsmod.Wrapf(types.ErrChannelNotFound, "port ID (%s) channel ID (%s)", portID, channelID)
-	}
-
-	channel.State = types.OPEN
-	channel.FlushStatus = types.NOTINFLUSH
-
-	k.SetChannel(ctx, portID, channelID, channel)
-=======
 // restoreChannel will restore the channel state and flush status to their pre-upgrade state so that upgrade is aborted.
 func (k Keeper) restoreChannel(ctx sdk.Context, portID, channelID string, currentChannel types.Channel) {
 	currentChannel.State = types.OPEN
 	currentChannel.FlushStatus = types.NOTINFLUSH
 
 	k.SetChannel(ctx, portID, channelID, currentChannel)
->>>>>>> 2f4e43c6
 
 	// delete state associated with upgrade which is no longer required.
 	k.deleteUpgrade(ctx, portID, channelID)
 	k.deleteCounterpartyLastPacketSequence(ctx, portID, channelID)
-<<<<<<< HEAD
-
-	return nil
-=======
->>>>>>> 2f4e43c6
 }
 
 // writeErrorReceipt will write an error receipt from the provided UpgradeError.
