package keeper

import (
	"reflect"

	errorsmod "cosmossdk.io/errors"
	"github.com/cosmos/cosmos-sdk/telemetry"
	sdk "github.com/cosmos/cosmos-sdk/types"

	"github.com/cosmos/ibc-go/v7/internal/collections"
	clienttypes "github.com/cosmos/ibc-go/v7/modules/core/02-client/types"
	connectiontypes "github.com/cosmos/ibc-go/v7/modules/core/03-connection/types"
	"github.com/cosmos/ibc-go/v7/modules/core/04-channel/types"
)

// ChanUpgradeInit is called by a module to initiate a channel upgrade handshake with
// a module on another chain.
func (k Keeper) ChanUpgradeInit(
	ctx sdk.Context,
	portID string,
	channelID string,
	upgradeFields types.UpgradeFields,
	upgradeTimeout types.Timeout,
) (types.Upgrade, error) {
	channel, found := k.GetChannel(ctx, portID, channelID)
	if !found {
		return types.Upgrade{}, errorsmod.Wrapf(types.ErrChannelNotFound, "port ID (%s) channel ID (%s)", portID, channelID)
	}

	if channel.State != types.OPEN {
		return types.Upgrade{}, errorsmod.Wrapf(types.ErrInvalidChannelState, "expected %s, got %s", types.OPEN, channel.State)
	}

	if err := k.ValidateUpgradeFields(ctx, upgradeFields, channel); err != nil {
		return types.Upgrade{}, err
	}

	proposedUpgrade, err := k.constructProposedUpgrade(ctx, portID, channelID, upgradeFields, upgradeTimeout)
	if err != nil {
		return types.Upgrade{}, errorsmod.Wrap(err, "failed to construct proposed upgrade")
	}

	channel.UpgradeSequence++
	k.SetChannel(ctx, portID, channelID, channel)

	return proposedUpgrade, nil
}

// WriteUpgradeInitChannel writes a channel which has successfully passed the UpgradeInit handshake step.
// An event is emitted for the handshake step.
func (k Keeper) WriteUpgradeInitChannel(ctx sdk.Context, portID, channelID string, currentChannel types.Channel, upgrade types.Upgrade) {
	defer telemetry.IncrCounter(1, "ibc", "channel", "upgrade-init")

	currentChannel.State = types.INITUPGRADE

	k.SetChannel(ctx, portID, channelID, currentChannel)
	k.SetUpgrade(ctx, portID, channelID, upgrade)

	k.Logger(ctx).Info("channel state updated", "port-id", portID, "channel-id", channelID, "previous-state", types.OPEN.String(), "new-state", types.INITUPGRADE.String())

	emitChannelUpgradeInitEvent(ctx, portID, channelID, currentChannel, upgrade)
}

// constructProposedUpgrade returns the proposed upgrade from the provided arguments.
func (k Keeper) constructProposedUpgrade(ctx sdk.Context, portID, channelID string, fields types.UpgradeFields, timeout types.UpgradeTimeout) (types.Upgrade, error) {
	seq, found := k.GetNextSequenceSend(ctx, portID, channelID)
	if !found {
		return types.Upgrade{}, types.ErrSequenceSendNotFound
	}
	return types.Upgrade{
		Fields:             fields,
		Timeout:            timeout,
		LatestSequenceSend: seq - 1,
	}, nil
}

// ChanUpgradeTry is called by a module to accept the first step of a channel upgrade handshake initiated by
// a module on another chain. If this function is successful, the proposed upgrade will be returned. If the upgrade fails, the upgrade sequence will still be incremented but an error will be returned.
func (k Keeper) ChanUpgradeTry(
	ctx sdk.Context,
	portID,
	channelID string,
	proposedConnectionHops []string,
<<<<<<< HEAD
	proposedUpgradeTimeout types.UpgradeTimeout,
=======
	upgradeTimeout types.Timeout,
>>>>>>> a4ac2383
	counterpartyProposedUpgrade types.Upgrade,
	counterpartyUpgradeSequence uint64,
	proofCounterpartyChannel,
	proofUpgrade []byte,
	proofHeight clienttypes.Height,
) (types.Upgrade, error) {
	channel, found := k.GetChannel(ctx, portID, channelID)
	if !found {
		return types.Upgrade{}, errorsmod.Wrapf(types.ErrChannelNotFound, "port ID (%s) channel ID (%s)", portID, channelID)
	}

	// the channel state must be in OPEN or INITUPGRADE if we are in a crossing hellos situation
	if !collections.Contains(channel.State, []types.State{types.OPEN, types.INITUPGRADE}) {
		return types.Upgrade{}, errorsmod.Wrapf(types.ErrInvalidChannelState, "expected one of [%s, %s], got %s", types.OPEN, types.INITUPGRADE, channel.State)
	}

	// verify that the timeout set in UpgradeInit has not passed on this chain
	if hasPassed, err := counterpartyProposedUpgrade.Timeout.HasPassed(ctx); hasPassed {
		// abort here and let counterparty timeout the upgrade
		return types.Upgrade{}, errorsmod.Wrap(err, "upgrade timeout has passed: ")
	}

	connectionEnd, err := k.GetConnection(ctx, channel.ConnectionHops[0])
	if err != nil {
		return types.Upgrade{}, errorsmod.Wrapf(connectiontypes.ErrConnectionNotFound, "failed to retrieve connection on %s. Error: %s", channel.ConnectionHops[0], err.Error())
	}

	// make sure connection is OPEN
	if connectionEnd.GetState() != int32(connectiontypes.OPEN) {
		return types.Upgrade{}, errorsmod.Wrapf(
			connectiontypes.ErrInvalidConnectionState,
			"connection state is not OPEN (got %s)", connectiontypes.State(connectionEnd.GetState()).String(),
		)
	}

	// check the connection associated with the passed in connection hops by the chain sending the TryUpgrade
	// matches the connection associated with the counterparty proposed upgrade
	counterpartyHops := counterpartyProposedUpgrade.Fields.ConnectionHops
	if !reflect.DeepEqual(counterpartyHops, proposedConnectionHops) {
		return types.Upgrade{}, errorsmod.Wrapf(types.ErrInvalidConnectionHops, "proposed connection hops (%s) does not match counterparty proposed connection hops (%s)", proposedConnectionHops, counterpartyHops)
	}

	// construct counterpartyChannel from existing information and provided counterpartyUpgradeSequence
	counterpartyChannel := types.Channel{
		State:           types.INITUPGRADE,
		Counterparty:    types.NewCounterparty(channel.Counterparty.PortId, channel.Counterparty.ChannelId),
		Ordering:        channel.Ordering,
		ConnectionHops:  counterpartyProposedUpgrade.Fields.ConnectionHops,
		Version:         channel.Version,
		UpgradeSequence: counterpartyUpgradeSequence,
	}

	// crete upgrade fields from counterparty proposed upgrade and own verified connection hops
	upgradeFields := types.NewUpgradeFields(
		counterpartyProposedUpgrade.Fields.Ordering,
		proposedConnectionHops,
		counterpartyProposedUpgrade.Fields.Version,
	)

	// if OPEN, then initialize handshake with upgradeFields
	// this should validate the upgrade fields, set the upgrade path and set the final correct sequence.
	var proposedUpgrade types.Upgrade
	if channel.State == types.OPEN {

		if err := k.ValidateUpgradeFields(ctx, upgradeFields, channel); err != nil {
			return types.Upgrade{}, err
		}

		proposedUpgrade, err = k.constructProposedUpgrade(ctx, portID, channelID, upgradeFields, proposedUpgradeTimeout)
		if err != nil {
			return types.Upgrade{}, errorsmod.Wrap(err, "failed to construct proposed upgrade")
		}

		// upgrade is blocked on this channelEnd from progressing until flush completes on both ends
		// packet flushing logic should be performed here, as well as proof verification for the upgrade sequence
		// and the counterparty channel state
		if err := k.StartFlushUpgradeHandshake(
			ctx,
			portID,
			channelID,
			proposedUpgrade.Fields,
			counterpartyChannel,
			counterpartyProposedUpgrade,
			counterpartyUpgradeSequence,
			types.TRYUPGRADE,
			proofCounterpartyChannel,
			proofUpgrade,
			proofHeight,
		); err != nil {
			return types.Upgrade{}, errorsmod.Wrap(err, "failed to start flush upgrade handshake")
		}

		// if counterpartyUpgradeSequence is greater than the current upgrade sequence,
		// update the upgrade sequence
		if counterpartyUpgradeSequence > channel.UpgradeSequence {
			channel.UpgradeSequence = counterpartyUpgradeSequence
		}

		k.SetChannel(ctx, portID, channelID, channel)
		k.SetUpgrade(ctx, portID, channelID, proposedUpgrade)

		// otherwise, if the channel state is already in INITUPGRADE (crossing hellos case),
		// assert that the upgrade fields are the same as the upgrade already in progress
	} else if channel.State == types.INITUPGRADE {
		currentUpgrade, found := k.GetUpgrade(ctx, portID, channelID)
		if !found {
			return types.Upgrade{}, errorsmod.Wrap(types.ErrInvalidUpgrade, "failed to retrieve upgrade")
		}

		if !reflect.DeepEqual(currentUpgrade.Fields, upgradeFields) {
			return types.Upgrade{}, errorsmod.Wrap(types.ErrInvalidUpgrade, "proposed upgrade fields have changed since UpgradeInit")
		}

		proposedUpgrade = currentUpgrade

		// upgrade is blocked on this channelEnd from progressing until flush completes on both ends
		if err := k.StartFlushUpgradeHandshake(
			ctx,
			portID,
			channelID,
			proposedUpgrade.Fields,
			counterpartyChannel,
			counterpartyProposedUpgrade,
			counterpartyUpgradeSequence,
			types.TRYUPGRADE,
			proofCounterpartyChannel,
			proofUpgrade,
			proofHeight,
		); err != nil {
			return types.Upgrade{}, errorsmod.Wrap(err, "failed to start flush upgrade handshake")
		}

		// if counterpartyUpgradeSequence is greater than the current upgrade sequence,
		// update the upgrade sequence
		if counterpartyUpgradeSequence > channel.UpgradeSequence {
			channel.UpgradeSequence = counterpartyUpgradeSequence
		}
		k.SetChannel(ctx, portID, channelID, channel)
	}

	// if the counterparty sequence is not equal to our own at this point, either the counterparty chain is out-of-sync or the message is out-of-sync
	// we write an error receipt with our own sequence so that the counterparty can update their sequence as well.
	// We must then increment our sequence so both sides start the next upgrade with a fresh sequence.
	if counterpartyUpgradeSequence != channel.UpgradeSequence {
		errorReceipt := types.NewErrorReceipt(channel.UpgradeSequence, errorsmod.Wrapf(types.ErrInvalidUpgrade, "counterparty chain upgrade sequence <= upgrade sequence (%d <= %d)", counterpartyUpgradeSequence, channel.UpgradeSequence))
		channel.UpgradeSequence++
		// TODO: emit error receipt events
		k.SetUpgradeErrorReceipt(ctx, portID, channelID, errorReceipt)
	}

	return proposedUpgrade, nil
}

// WriteUpgradeTryChannel writes a channel which has successfully passed the UpgradeTry handshake step.
// An event is emitted for the handshake step.
func (k Keeper) WriteUpgradeTryChannel(
	ctx sdk.Context,
	portID, channelID string,
	proposedUpgrade types.Upgrade,
) {
	defer telemetry.IncrCounter(1, "ibc", "channel", "upgrade-try")

<<<<<<< HEAD
	currentChannel, found := k.GetChannel(ctx, portID, channelID)
=======
// constructProposedUpgrade returns the proposed upgrade from the provided arguments.
func (k Keeper) constructProposedUpgrade(ctx sdk.Context, portID, channelID string, fields types.UpgradeFields, upgradeTimeout types.Timeout) (types.Upgrade, error) {
	seq, found := k.GetNextSequenceSend(ctx, portID, channelID)
>>>>>>> a4ac2383
	if !found {
		panic("channel not found")
	}
<<<<<<< HEAD

	previousState := currentChannel.State

	currentChannel.State = types.TRYUPGRADE
	k.SetChannel(ctx, portID, channelID, currentChannel)
	k.SetUpgrade(ctx, portID, channelID, proposedUpgrade)

	// TODO: previous state will not be OPEN in the case of crossing hellos. Determine this state correctly.
	k.Logger(ctx).Info("channel state updated", "port-id", portID, "channel-id", channelID, "previous-state", previousState, "new-state", types.TRYUPGRADE.String())
	emitChannelUpgradeTryEvent(ctx, portID, channelID, currentChannel, proposedUpgrade)
}

// TODO: add counterparty flushing status to StartFlushUpgradeHandshake API when the enum has been added

// StartFlushUpgradeHandshake updates channel state from INITUPGRADE to TRYUPGRADE
// packet flushing logic should be performed here, as well as proof verification for the upgrade sequence
// and the counterparty channel state
// upgrade is blocked on this channelEnd from progressing until flush completes on both ends
func (k Keeper) StartFlushUpgradeHandshake(
	ctx sdk.Context,
	portID, channelID string,
	upgradeFields types.UpgradeFields,
	counterpartyChannel types.Channel,
	counterpartyUpgrade types.Upgrade,
	counterpartyUpgradeSequence uint64,
	channelState types.State,
	proofChannel, proofUpgrade []byte,
	proofHeight clienttypes.Height,
) error {
	// TODO
	return nil
=======
	return types.Upgrade{
		Fields:             fields,
		Timeout:            upgradeTimeout,
		LatestSequenceSend: seq - 1,
	}, nil
>>>>>>> a4ac2383
}<|MERGE_RESOLUTION|>--- conflicted
+++ resolved
@@ -62,14 +62,14 @@
 }
 
 // constructProposedUpgrade returns the proposed upgrade from the provided arguments.
-func (k Keeper) constructProposedUpgrade(ctx sdk.Context, portID, channelID string, fields types.UpgradeFields, timeout types.UpgradeTimeout) (types.Upgrade, error) {
+func (k Keeper) constructProposedUpgrade(ctx sdk.Context, portID, channelID string, fields types.UpgradeFields, upgradeTimeout types.Timeout) (types.Upgrade, error) {
 	seq, found := k.GetNextSequenceSend(ctx, portID, channelID)
 	if !found {
 		return types.Upgrade{}, types.ErrSequenceSendNotFound
 	}
 	return types.Upgrade{
 		Fields:             fields,
-		Timeout:            timeout,
+		Timeout:            upgradeTimeout,
 		LatestSequenceSend: seq - 1,
 	}, nil
 }
@@ -81,11 +81,7 @@
 	portID,
 	channelID string,
 	proposedConnectionHops []string,
-<<<<<<< HEAD
-	proposedUpgradeTimeout types.UpgradeTimeout,
-=======
-	upgradeTimeout types.Timeout,
->>>>>>> a4ac2383
+	proposedUpgradeTimeout types.Timeout,
 	counterpartyProposedUpgrade types.Upgrade,
 	counterpartyUpgradeSequence uint64,
 	proofCounterpartyChannel,
@@ -248,17 +244,10 @@
 ) {
 	defer telemetry.IncrCounter(1, "ibc", "channel", "upgrade-try")
 
-<<<<<<< HEAD
 	currentChannel, found := k.GetChannel(ctx, portID, channelID)
-=======
-// constructProposedUpgrade returns the proposed upgrade from the provided arguments.
-func (k Keeper) constructProposedUpgrade(ctx sdk.Context, portID, channelID string, fields types.UpgradeFields, upgradeTimeout types.Timeout) (types.Upgrade, error) {
-	seq, found := k.GetNextSequenceSend(ctx, portID, channelID)
->>>>>>> a4ac2383
 	if !found {
 		panic("channel not found")
 	}
-<<<<<<< HEAD
 
 	previousState := currentChannel.State
 
@@ -290,11 +279,4 @@
 ) error {
 	// TODO
 	return nil
-=======
-	return types.Upgrade{
-		Fields:             fields,
-		Timeout:            upgradeTimeout,
-		LatestSequenceSend: seq - 1,
-	}, nil
->>>>>>> a4ac2383
 }