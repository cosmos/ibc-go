--- conflicted
+++ resolved
@@ -205,7 +205,6 @@
 	return channel, upgrade
 }
 
-<<<<<<< HEAD
 // ChanUpgradeTimeout times out an outstanding upgrade.
 // This should be used by the initialising chain when the counterparty chain has not responded to an upgrade proposal within the specified timeout period.
 func (k Keeper) ChanUpgradeTimeout(
@@ -304,12 +303,6 @@
 	return nil
 }
 
-func (k Keeper) AbortUpgrade(ctx sdk.Context, portID, channelID string, err error) error {
-	return nil
-}
-
-=======
->>>>>>> 4712ba4d
 // WriteUpgradeAckChannel writes a channel which has successfully passed the UpgradeAck handshake step as well as
 // setting the upgrade for that channel.
 // An event is emitted for the handshake step.
