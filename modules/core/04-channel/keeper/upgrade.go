--- conflicted
+++ resolved
@@ -248,10 +248,6 @@
 		Counterparty:    types.NewCounterparty(portID, channelID),
 		Version:         channel.Version,
 		UpgradeSequence: channel.UpgradeSequence,
-<<<<<<< HEAD
-=======
-		FlushStatus:     types.NOTINFLUSH, // TODO: remove flush status from channel end
->>>>>>> 61d98536
 	}
 
 	// verify the counterparty channel state containing the upgrade sequence
