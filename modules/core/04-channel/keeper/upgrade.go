--- conflicted
+++ resolved
@@ -943,7 +943,6 @@
 	k.SetUpgradeErrorReceipt(ctx, portID, channelID, err.GetErrorReceipt())
 
 	return channel
-<<<<<<< HEAD
 }
 
 // WriteErrorReceipt will write an error receipt from the provided UpgradeError.
@@ -962,6 +961,4 @@
 
 	k.SetUpgradeErrorReceipt(ctx, portID, channelID, errorReceiptToWrite)
 	emitErrorReceiptEvent(ctx, portID, channelID, channel, upgradeError)
-=======
->>>>>>> 25c82474
 }