--- conflicted
+++ resolved
@@ -75,7 +75,7 @@
 	portID,
 	channelID string,
 	proposedConnectionHops []string,
-	proposedUpgradeTimeout types.Timeout,
+	upgradeTimeout types.Timeout,
 	counterpartyUpgrade types.Upgrade,
 	counterpartyUpgradeSequence uint64,
 	proofCounterpartyChannel,
@@ -97,37 +97,18 @@
 		return types.Upgrade{}, errorsmod.Wrap(err, "failed to retrieve connection using the channel connection hops")
 	}
 
-<<<<<<< HEAD
-	// make sure connection is OPEN
 	if connection.GetState() != int32(connectiontypes.OPEN) {
 		return types.Upgrade{}, errorsmod.Wrapf(
-			connectiontypes.ErrInvalidConnectionState,
-			"connection state is not OPEN (got %s)", connectiontypes.State(connection.GetState()).String(),
-		)
-	}
-
-	// check if packet is timed out on the receiving chain
+			connectiontypes.ErrInvalidConnectionState, "connection state is not OPEN (got %s)", connectiontypes.State(connection.GetState()).String(),
+		)
+	}
+
 	if hasPassed, err := counterpartyUpgrade.Timeout.HasPassed(ctx); hasPassed {
-=======
-	if connectionEnd.GetState() != int32(connectiontypes.OPEN) {
-		return types.Upgrade{}, errorsmod.Wrapf(
-			connectiontypes.ErrInvalidConnectionState, "connection state is not OPEN (got %s)", connectiontypes.State(connectionEnd.GetState()).String(),
-		)
-	}
-
-	if hasPassed, err := counterpartyProposedUpgrade.Timeout.HasPassed(ctx); hasPassed {
->>>>>>> 836ac493
 		// abort here and let counterparty timeout the upgrade
 		return types.Upgrade{}, errorsmod.Wrap(err, "upgrade timeout has passed")
 	}
 
-<<<<<<< HEAD
-	// assert that the proposed connection hops are compatible with the counterparty connection hops
-	// the proposed connections hops must have a counterparty which matches the counterparty connection hops
-=======
 	// construct counterpartyChannel from existing information and provided counterpartyUpgradeSequence
->>>>>>> 836ac493
-
 	// create upgrade fields from counterparty proposed upgrade and own verified connection hops
 	proposedUpgradeFields := types.UpgradeFields{
 		Ordering:       counterpartyUpgrade.Fields.Ordering,
@@ -140,7 +121,6 @@
 	switch channel.State {
 	case types.OPEN:
 		// initialize handshake with upgradeFields
-		// TODO: missing timeout in upgradeTry provided fields
 		upgrade, err = k.ChanUpgradeInit(ctx, portID, channelID, proposedUpgradeFields, upgradeTimeout)
 		if err != nil {
 			return types.Upgrade{}, errorsmod.Wrap(err, "failed to initialize upgrade")
