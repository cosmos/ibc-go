--- conflicted
+++ resolved
@@ -349,17 +349,10 @@
 	}, nil
 }
 
-<<<<<<< HEAD
-// abortHandshake will restore the channel state and flush status to their pre-upgrade state so that upgrade is aborted.
-// any unnecessary state is deleted. An error receipt is written, and the OnChanUpgradeRestore callback is called.
-func (k Keeper) abortHandshake(ctx sdk.Context, portID, channelID string, upgradeError *types.UpgradeError) error {
-	if upgradeError == nil {
-=======
 // abortUpgrade will restore the channel state and flush status to their pre-upgrade state so that upgrade is aborted.
 // any unnecessary state is deleted. An error receipt is written, and the OnChanUpgradeRestore callback is called.
 func (k Keeper) abortUpgrade(ctx sdk.Context, portID, channelID string, err error) error {
 	if err == nil {
->>>>>>> 3916332c
 		return errorsmod.Wrap(types.ErrInvalidUpgradeError, "cannot abort upgrade handshake with nil error")
 	}
 
@@ -372,8 +365,6 @@
 		return err
 	}
 
-<<<<<<< HEAD
-=======
 	// in the case of application callbacks, the error may not be an upgrade error.
 	// in this case we need to construct one in order to write the error receipt.
 	upgradeError, ok := err.(*types.UpgradeError)
@@ -386,7 +377,6 @@
 		upgradeError = types.NewUpgradeError(channel.UpgradeSequence, err)
 	}
 
->>>>>>> 3916332c
 	if err := k.writeErrorReceipt(ctx, portID, channelID, upgrade, upgradeError); err != nil {
 		return err
 	}
@@ -398,11 +388,7 @@
 }
 
 // restoreChannel will restore the channel state and flush status to their pre-upgrade state so that upgrade is aborted
-<<<<<<< HEAD
-// it write an error receipt to state so counterparty can restore as well.
-=======
 // It will write an error receipt to state so that the counterparty can restore as well.
->>>>>>> 3916332c
 func (k Keeper) restoreChannel(ctx sdk.Context, portID, channelID string) error {
 	channel, found := k.GetChannel(ctx, portID, channelID)
 	if !found {
