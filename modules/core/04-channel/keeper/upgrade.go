--- conflicted
+++ resolved
@@ -158,10 +158,7 @@
 	); err != nil {
 		return types.Upgrade{}, errorsmod.Wrap(err, "failed to verify counterparty channel state")
 	}
-<<<<<<< HEAD
-=======
-
->>>>>>> bf37961d
+
 	if counterpartyUpgradeSequence < channel.UpgradeSequence {
 		return upgrade, types.NewUpgradeError(channel.UpgradeSequence-1, errorsmod.Wrapf(
 			types.ErrInvalidUpgradeSequence, "counterparty upgrade sequence < current upgrade sequence (%d < %d)", counterpartyUpgradeSequence, channel.UpgradeSequence,
