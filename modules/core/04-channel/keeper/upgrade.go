--- conflicted
+++ resolved
@@ -294,7 +294,6 @@
 		return errorsmod.Wrap(err, "failed to verify counterparty upgrade")
 	}
 
-<<<<<<< HEAD
 	upgrade, found := k.GetUpgrade(ctx, portID, channelID)
 	if !found {
 		return errorsmod.Wrapf(types.ErrUpgradeNotFound, "failed to retrieve channel upgrade: port ID (%s) channel ID (%s)", portID, channelID)
@@ -302,11 +301,11 @@
 
 	if err := k.checkForUpgradeCompatibility(ctx, upgrade.Fields, counterpartyUpgrade); err != nil {
 		return types.NewUpgradeError(channel.UpgradeSequence, err)
-=======
+  }
+  
 	timeout := counterpartyUpgrade.Timeout
 	if hasPassed, err := timeout.HasPassed(ctx); hasPassed {
 		return types.NewUpgradeError(channel.UpgradeSequence, errorsmod.Wrap(err, "counterparty upgrade timeout has passed"))
->>>>>>> 65c5a7e9
 	}
 
 	if err := k.startFlushUpgradeHandshake(ctx, portID, channelID, upgrade.Fields, counterpartyChannel, counterpartyUpgrade,
