package keeper

import (
	"fmt"
	"reflect"

	errorsmod "cosmossdk.io/errors"
	sdkmath "cosmossdk.io/math"
	"github.com/cosmos/cosmos-sdk/telemetry"
	sdk "github.com/cosmos/cosmos-sdk/types"

	"github.com/cosmos/ibc-go/v7/internal/collections"
	clienttypes "github.com/cosmos/ibc-go/v7/modules/core/02-client/types"
	connectiontypes "github.com/cosmos/ibc-go/v7/modules/core/03-connection/types"
	"github.com/cosmos/ibc-go/v7/modules/core/04-channel/types"
	"github.com/cosmos/ibc-go/v7/modules/core/exported"
)

// ChanUpgradeInit is called by a module to initiate a channel upgrade handshake with
// a module on another chain.
func (k Keeper) ChanUpgradeInit(
	ctx sdk.Context,
	portID string,
	channelID string,
	upgradeFields types.UpgradeFields,
	upgradeTimeout types.Timeout,
) (types.Upgrade, error) {
	channel, found := k.GetChannel(ctx, portID, channelID)
	if !found {
		return types.Upgrade{}, errorsmod.Wrapf(types.ErrChannelNotFound, "port ID (%s) channel ID (%s)", portID, channelID)
	}

	if channel.State != types.OPEN {
		return types.Upgrade{}, errorsmod.Wrapf(types.ErrInvalidChannelState, "expected %s, got %s", types.OPEN, channel.State)
	}

	if err := k.validateUpgradeFields(ctx, upgradeFields, channel); err != nil {
		return types.Upgrade{}, err
	}

	proposedUpgrade, err := k.constructProposedUpgrade(ctx, portID, channelID, upgradeFields, upgradeTimeout)
	if err != nil {
		return types.Upgrade{}, errorsmod.Wrap(err, "failed to construct proposed upgrade")
	}

	channel.UpgradeSequence++
	k.SetChannel(ctx, portID, channelID, channel)

	return proposedUpgrade, nil
}

// WriteUpgradeInitChannel writes a channel which has successfully passed the UpgradeInit handshake step.
// An event is emitted for the handshake step.
func (k Keeper) WriteUpgradeInitChannel(ctx sdk.Context, portID, channelID string, upgrade types.Upgrade) {
	defer telemetry.IncrCounter(1, "ibc", "channel", "upgrade-init")

	currentChannel, found := k.GetChannel(ctx, portID, channelID)
	if !found {
		panic(fmt.Sprintf("could not find existing channel when updating channel state in successful ChanUpgradeInit step, channelID: %s, portID: %s", channelID, portID))
	}

	currentChannel.State = types.INITUPGRADE

	k.SetChannel(ctx, portID, channelID, currentChannel)
	k.SetUpgrade(ctx, portID, channelID, upgrade)

	k.Logger(ctx).Info("channel state updated", "port-id", portID, "channel-id", channelID, "previous-state", types.OPEN.String(), "new-state", types.INITUPGRADE.String())

	emitChannelUpgradeInitEvent(ctx, portID, channelID, currentChannel, upgrade)
}

// ChanUpgradeTry is called by a module to accept the first step of a channel upgrade handshake initiated by
// a module on another chain. If this function is successful, the proposed upgrade will be returned. If the upgrade fails, the upgrade sequence will still be incremented but an error will be returned.
func (k Keeper) ChanUpgradeTry(
	ctx sdk.Context,
	portID,
	channelID string,
	proposedConnectionHops []string,
	upgradeTimeout types.Timeout,
	counterpartyUpgrade types.Upgrade,
	counterpartyUpgradeSequence uint64,
	proofCounterpartyChannel,
	proofCounterpartyUpgrade []byte,
	proofHeight clienttypes.Height,
) (types.Upgrade, error) {
	channel, found := k.GetChannel(ctx, portID, channelID)
	if !found {
		return types.Upgrade{}, errorsmod.Wrapf(types.ErrChannelNotFound, "port ID (%s) channel ID (%s)", portID, channelID)
	}

	// the channel state must be in OPEN or INITUPGRADE if we are in a crossing hellos situation
	if !collections.Contains(channel.State, []types.State{types.OPEN, types.INITUPGRADE}) {
		return types.Upgrade{}, errorsmod.Wrapf(types.ErrInvalidChannelState, "expected one of [%s, %s], got %s", types.OPEN, types.INITUPGRADE, channel.State)
	}

	connection, err := k.GetConnection(ctx, channel.ConnectionHops[0])
	if err != nil {
		return types.Upgrade{}, errorsmod.Wrap(err, "failed to retrieve connection using the channel connection hops")
	}

	if connection.GetState() != int32(connectiontypes.OPEN) {
		return types.Upgrade{}, errorsmod.Wrapf(
			connectiontypes.ErrInvalidConnectionState, "connection state is not OPEN (got %s)", connectiontypes.State(connection.GetState()).String(),
		)
	}

	if hasPassed, err := counterpartyUpgrade.Timeout.HasPassed(ctx); hasPassed {
		// abort here and let counterparty timeout the upgrade
		return types.Upgrade{}, errorsmod.Wrap(err, "upgrade timeout has passed")
	}

	// construct counterpartyChannel from existing information and provided counterpartyUpgradeSequence
	// create upgrade fields from counterparty proposed upgrade and own verified connection hops
	proposedUpgradeFields := types.UpgradeFields{
		Ordering:       counterpartyUpgrade.Fields.Ordering,
		ConnectionHops: proposedConnectionHops,
		Version:        counterpartyUpgrade.Fields.Version,
	}

	var upgrade types.Upgrade

	switch channel.State {
	case types.OPEN:
		// initialize handshake with upgrade fields
		upgrade, err = k.ChanUpgradeInit(ctx, portID, channelID, proposedUpgradeFields, upgradeTimeout)
		if err != nil {
			return types.Upgrade{}, errorsmod.Wrap(err, "failed to initialize upgrade")
		}

		// TODO: add fast forward feature
		// https://github.com/cosmos/ibc-go/issues/3794

		// NOTE: OnChanUpgradeInit will not be executed by the application

		k.WriteUpgradeInitChannel(ctx, portID, channelID, upgrade)

	case types.INITUPGRADE:
		// crossing hellos
		// assert that the upgrade fields are the same as the upgrade already in progress
		upgrade, found = k.GetUpgrade(ctx, portID, channelID)
		if !found {
			return types.Upgrade{}, errorsmod.Wrapf(types.ErrUpgradeNotFound, "current upgrade not found despite channel state being in %s", types.INITUPGRADE)
		}

		if !reflect.DeepEqual(upgrade.Fields, proposedUpgradeFields) {
			return types.Upgrade{}, errorsmod.Wrapf(
				types.ErrInvalidUpgrade, "upgrade fields are not equal to current upgrade fields in crossing hellos case, expected %s", upgrade.Fields)
		}

	default:
		panic(fmt.Sprintf("channel state should be asserted to be in OPEN or INITUPGRADE before reaching this check; state is %s", channel.State))
	}

	// construct expected counterparty channel from information in state
	// only the counterpartyUpgradeSequence is provided by the relayer
	counterpartyConnectionHops := []string{connection.GetCounterparty().GetConnectionID()}
	counterpartyChannel := types.Channel{
		State:           types.INITUPGRADE,
		Ordering:        channel.Ordering,
		Counterparty:    types.NewCounterparty(portID, channelID),
		ConnectionHops:  counterpartyConnectionHops,
		Version:         channel.Version,
		UpgradeSequence: counterpartyUpgradeSequence, // provided by the relayer
		FlushStatus:     types.NOTINFLUSH,
	}

	if err := k.startFlushUpgradeHandshake(
		ctx,
		portID, channelID,
		proposedUpgradeFields,
		counterpartyChannel,
		counterpartyUpgrade,
		proofCounterpartyChannel, proofCounterpartyUpgrade,
		proofHeight,
	); err != nil {
		return types.Upgrade{}, err
	}

	return upgrade, nil
}

// WriteUpgradeTryChannel writes the channel end and upgrade to state after successfully passing the UpgradeTry handshake step.
// An event is emitted for the handshake step.
func (k Keeper) WriteUpgradeTryChannel(ctx sdk.Context, portID, channelID string, upgrade types.Upgrade, upgradeVersion string) (types.Channel, types.Upgrade) {
	defer telemetry.IncrCounter(1, "ibc", "channel", "upgrade-try")

	channel, found := k.GetChannel(ctx, portID, channelID)
	if !found {
		panic(fmt.Sprintf("could not find existing channel when updating channel state in successful ChanUpgradeTry step, channelID: %s, portID: %s", channelID, portID))
	}

	previousState := channel.State
	channel.State = types.TRYUPGRADE
	// TODO: determine flush status
	channel.FlushStatus = types.FLUSHING

	upgrade.Fields.Version = upgradeVersion

	k.SetChannel(ctx, portID, channelID, channel)
	k.SetUpgrade(ctx, portID, channelID, upgrade)

	k.Logger(ctx).Info("channel state updated", "port-id", portID, "channel-id", channelID, "previous-state", previousState, "new-state", types.TRYUPGRADE.String())
	emitChannelUpgradeTryEvent(ctx, portID, channelID, channel, upgrade)

	return channel, upgrade
}

// ChanUpgradeTimeout times out an outstanding upgrade.
// This should be used by the initialising chain when the counterparty chain has not responded to an upgrade proposal within the specified timeout period.
func (k Keeper) ChanUpgradeTimeout(
	ctx sdk.Context,
	portID, channelID string,
	counterpartyChannel types.Channel,
	prevErrorReceipt types.ErrorReceipt,
	proofCounterpartyChannel,
	proofErrorReceipt []byte,
	proofHeight exported.Height,
) error {
	channel, found := k.GetChannel(ctx, portID, channelID)
	if !found {
		return errorsmod.Wrapf(types.ErrChannelNotFound, "port ID (%s) channel ID (%s)", portID, channelID)
	}

	if channel.State != types.INITUPGRADE {
		return errorsmod.Wrapf(types.ErrInvalidChannelState, "channel state is not INITUPGRADE (got %s)", channel.State)
	}

	upgrade, found := k.GetUpgrade(ctx, portID, channelID)
	if !found {
		return errorsmod.Wrapf(types.ErrUpgradeNotFound, "port ID (%s) channel ID (%s)", portID, channelID)
	}

	connection, found := k.connectionKeeper.GetConnection(ctx, channel.ConnectionHops[0])
	if !found {
		return errorsmod.Wrap(
			connectiontypes.ErrConnectionNotFound,
			channel.ConnectionHops[0],
		)
	}

	// proof must be from a height after timeout has elapsed. Either timeoutHeight or timeoutTimestamp must be defined.
	// if timeoutHeight is defined and proof is from before timeout height, abort transaction
	proofTimestamp, err := k.connectionKeeper.GetTimestampAtHeight(ctx, connection, proofHeight)
	if err != nil {
		return err
	}

	if (upgrade.Timeout.Height.IsZero() || proofHeight.LT(upgrade.Timeout.Height)) &&
		(upgrade.Timeout.Timestamp == 0 || proofTimestamp < upgrade.Timeout.Timestamp) {
		return errorsmod.Wrap(types.ErrInvalidUpgradeTimeout, "timeout has not yet passed on counterparty chain")
	}

	// verify the counterparty channel state
	if err := k.connectionKeeper.VerifyChannelState(
		ctx,
		connection,
		proofHeight, proofCounterpartyChannel,
		channel.Counterparty.PortId,
		channel.Counterparty.ChannelId,
		counterpartyChannel,
	); err != nil {
		return errorsmod.Wrap(err, "failed to verify counterparty channel state")
	}

	// counterparty channel must be proved to still be in OPEN state or INITUPGRADE state (crossing hellos)
	if !collections.Contains(counterpartyChannel.State, []types.State{types.OPEN, types.INITUPGRADE}) {
		return errorsmod.Wrapf(types.ErrInvalidChannelState, "expected one of [%s, %s], got %s", types.OPEN, types.INITUPGRADE, counterpartyChannel.State)
	}

	// Error receipt passed in is either nil or it is a stale error receipt from a previous upgrade
	if (prevErrorReceipt == types.ErrorReceipt{}) {
		err := k.connectionKeeper.VerifyChannelUpgradeErrorAbsence(
			ctx,
			channel.Counterparty.PortId, channel.Counterparty.ChannelId,
			connection,
			proofErrorReceipt,
			proofHeight,
		)
		if err != nil {
			return errorsmod.Wrap(err, "failed to verify absence of counterparty channel upgrade error receipt")
		}
	} else {
		// timeout for this sequence can only succeed if the error receipt written into the error path on the counterparty
		// was for a previous sequence by the timeout deadline.
		upgradeSequence := channel.UpgradeSequence
		if upgradeSequence < prevErrorReceipt.Sequence {
			return errorsmod.Wrapf(types.ErrInvalidUpgradeSequence, "previous counterparty error receipt sequence is greater than our current upgrade sequence: %d > %d", prevErrorReceipt.Sequence, upgradeSequence)
		}

		err := k.connectionKeeper.VerifyChannelUpgradeError(
			ctx,
			channel.Counterparty.PortId, channel.Counterparty.ChannelId,
			connection,
			prevErrorReceipt,
			proofErrorReceipt,
			proofHeight,
		)
		if err != nil {
			return errorsmod.Wrap(err, "failed to verify counterparty channel upgrade error receipt")
		}
	}

	return nil
}

// WriteUpgradeAckChannel writes a channel which has successfully passed the UpgradeAck handshake step as well as
// setting the upgrade for that channel.
// An event is emitted for the handshake step.
func (k Keeper) WriteUpgradeAckChannel(
	ctx sdk.Context,
	portID, channelID string,
	proposedUpgrade types.Upgrade,
) {
	defer telemetry.IncrCounter(1, "ibc", "channel", "upgrade-ack")

	channel, found := k.GetChannel(ctx, portID, channelID)
	if !found {
		panic(fmt.Sprintf("could not find existing channel when updating channel state in successful ChanUpgradeAck step, channelID: %s, portID: %s", channelID, portID))
	}

	previousState := channel.State
	channel.State = types.ACKUPGRADE
	channel.FlushStatus = types.FLUSHING

	k.SetChannel(ctx, portID, channelID, channel)
	k.SetUpgrade(ctx, portID, channelID, proposedUpgrade)

	k.Logger(ctx).Info("channel state updated", "port-id", portID, "channel-id", channelID, "previous-state", previousState, "new-state", types.ACKUPGRADE.String())
	emitChannelUpgradeAckEvent(ctx, portID, channelID, channel, proposedUpgrade)
}

// ChanUpgradeCancel is called by a module to cancel a channel upgrade that is in progress.
func (k Keeper) ChanUpgradeCancel(ctx sdk.Context, portID, channelID string, errorReceipt types.ErrorReceipt, errorReceiptProof []byte, proofHeight clienttypes.Height) error {
	channel, found := k.GetChannel(ctx, portID, channelID)
	if !found {
		return errorsmod.Wrapf(types.ErrChannelNotFound, "port ID (%s) channel ID (%s)", portID, channelID)
	}

	// the channel state must be in INITUPGRADE or TRYUPGRADE
	if !collections.Contains(channel.State, []types.State{types.INITUPGRADE, types.TRYUPGRADE}) {
		return errorsmod.Wrapf(types.ErrInvalidChannelState, "expected one of [%s, %s], got %s", types.INITUPGRADE, types.TRYUPGRADE, channel.State)
	}

	// get underlying connection for proof verification
	connection, err := k.GetConnection(ctx, channel.ConnectionHops[0])
	if err != nil {
		return errorsmod.Wrap(err, "failed to retrieve connection using the channel connection hops")
	}

	if connection.GetState() != int32(connectiontypes.OPEN) {
		return errorsmod.Wrapf(
			connectiontypes.ErrInvalidConnectionState,
			"connection state is not OPEN (got %s)", connectiontypes.State(connection.GetState()).String(),
		)
	}

	if err := k.connectionKeeper.VerifyChannelUpgradeError(ctx, portID, channelID, connection, errorReceipt, errorReceiptProof, proofHeight); err != nil {
		return errorsmod.Wrap(err, "failed to verify counterparty error receipt")
	}

	// If counterparty sequence is less than the current sequence, abort the transaction since this error receipt is from a previous upgrade.
	// Otherwise, set our upgrade sequence to the counterparty's error sequence + 1 so that both sides start with a fresh sequence.
	currentSequence := channel.UpgradeSequence
	counterpartySequence := errorReceipt.Sequence
	if counterpartySequence < currentSequence {
		return errorsmod.Wrap(types.ErrInvalidUpgradeSequence, "error sequence must be less than current sequence")
	}

	channel.UpgradeSequence = errorReceipt.Sequence + 1
	k.SetChannel(ctx, portID, channelID, channel)

	return nil
}

// WriteUpgradeCancelChannel writes a channel which has canceled the upgrade process.Auxiliary upgrade state is
// also deleted.
func (k Keeper) WriteUpgradeCancelChannel(ctx sdk.Context, portID, channelID string) {
	defer telemetry.IncrCounter(1, "ibc", "channel", "upgrade-cancel")

	upgrade, found := k.GetUpgrade(ctx, portID, channelID)
	if !found {
		panic(fmt.Sprintf("could not find upgrade when updating channel state, channelID: %s, portID: %s", channelID, portID))
	}

	channel, found := k.GetChannel(ctx, portID, channelID)
	if !found {
		panic(fmt.Sprintf("could not find existing channel when updating channel state, channelID: %s, portID: %s", channelID, portID))
	}

	previousState := channel.State

	k.restoreChannel(ctx, portID, channelID, channel)

	k.Logger(ctx).Info("channel state updated", "port-id", portID, "channel-id", channelID, "previous-state", previousState, "new-state", types.OPEN.String())
	emitChannelUpgradeCancelEvent(ctx, portID, channelID, channel, upgrade)
}

// ChanUpgradeAck is called by a module to accept the ACKUPGRADE handshake step of the channel upgrade protocol.
// This method should only be called by the IBC core msg server.
// This method will verify that the counterparty has entered TRYUPGRADE
// and that its own upgrade is compatible with the selected counterparty version.
func (k Keeper) ChanUpgradeAck(
	ctx sdk.Context,
	portID,
	channelID string,
	counterpartyFlushStatus types.FlushStatus,
	counterpartyUpgrade types.Upgrade,
	proofChannel,
	proofUpgrade []byte,
	proofHeight clienttypes.Height,
) error {
	channel, found := k.GetChannel(ctx, portID, channelID)
	if !found {
		return errorsmod.Wrapf(types.ErrChannelNotFound, "port ID (%s) channel ID (%s)", portID, channelID)
	}

	if !collections.Contains(channel.State, []types.State{types.INITUPGRADE, types.TRYUPGRADE}) {
		return errorsmod.Wrapf(types.ErrInvalidChannelState, "expected one of [%s, %s], got %s", types.INITUPGRADE, types.TRYUPGRADE, channel.State)
	}

	if !collections.Contains(counterpartyFlushStatus, []types.FlushStatus{types.FLUSHING, types.FLUSHCOMPLETE}) {
		return errorsmod.Wrapf(types.ErrInvalidFlushStatus, "expected one of [%s, %s], got %s", types.FLUSHING, types.FLUSHCOMPLETE, counterpartyFlushStatus)
	}

	connection, err := k.GetConnection(ctx, channel.ConnectionHops[0])
	if err != nil {
		return errorsmod.Wrap(err, "failed to retrieve connection using the channel connection hops")
	}

	counterpartyHops := []string{connection.GetCounterparty().GetConnectionID()}
	counterpartyChannel := types.Channel{
		State:           types.TRYUPGRADE,
		Ordering:        channel.Ordering,
		ConnectionHops:  counterpartyHops,
		Counterparty:    types.NewCounterparty(portID, channelID),
		Version:         channel.Version,
		UpgradeSequence: channel.UpgradeSequence,
		FlushStatus:     counterpartyFlushStatus, // provided by the relayer
	}

	upgrade, found := k.GetUpgrade(ctx, portID, channelID)
	if !found {
		return errorsmod.Wrapf(types.ErrUpgradeNotFound, "failed to retrieve channel upgrade: port ID (%s) channel ID (%s)", portID, channelID)
	}

	if err := k.startFlushUpgradeHandshake(ctx, portID, channelID, upgrade.Fields, counterpartyChannel, counterpartyUpgrade,
		proofChannel, proofUpgrade, proofHeight); err != nil {
		return err
	}

	// in the crossing hellos case, the versions returned by both on TRY must be the same
	if channel.State == types.TRYUPGRADE {
		if upgrade.Fields.Version != counterpartyUpgrade.Fields.Version {
			return types.NewUpgradeError(channel.UpgradeSequence, errorsmod.Wrap(types.ErrIncompatibleCounterpartyUpgrade, "both channel ends must agree on the same version"))
		}
	}

	return nil
}

<<<<<<< HEAD
=======
// ChanUpgradeTimeout times out an outstanding upgrade.
// This should be used by the initialising chain when the counterparty chain has not responded to an upgrade proposal within the specified timeout period.
func (k Keeper) ChanUpgradeTimeout(
	ctx sdk.Context,
	portID, channelID string,
	counterpartyChannel types.Channel,
	prevErrorReceipt *types.ErrorReceipt,
	proofCounterpartyChannel,
	proofErrorReceipt []byte,
	proofHeight exported.Height,
) error {
	channel, found := k.GetChannel(ctx, portID, channelID)
	if !found {
		return errorsmod.Wrapf(types.ErrChannelNotFound, "port ID (%s) channel ID (%s)", portID, channelID)
	}

	if channel.State != types.INITUPGRADE {
		return errorsmod.Wrapf(types.ErrInvalidChannelState, "channel state is not INITUPGRADE (got %s)", channel.State)
	}

	upgrade, found := k.GetUpgrade(ctx, portID, channelID)
	if !found {
		return errorsmod.Wrapf(types.ErrUpgradeNotFound, "port ID (%s) channel ID (%s)", portID, channelID)
	}

	connection, found := k.connectionKeeper.GetConnection(ctx, channel.ConnectionHops[0])
	if !found {
		return errorsmod.Wrap(
			connectiontypes.ErrConnectionNotFound,
			channel.ConnectionHops[0],
		)
	}

	if connection.GetState() != int32(connectiontypes.OPEN) {
		return errorsmod.Wrapf(
			connectiontypes.ErrInvalidConnectionState,
			"connection state is not OPEN (got %s)", connectiontypes.State(connection.GetState()).String(),
		)
	}

	// proof must be from a height after timeout has elapsed. Either timeoutHeight or timeoutTimestamp must be defined.
	// if timeoutHeight is defined and proof is from before timeout height, abort transaction
	proofTimestamp, err := k.connectionKeeper.GetTimestampAtHeight(ctx, connection, proofHeight)
	if err != nil {
		return err
	}

	timeout := upgrade.Timeout
	proofHeightIsInvalid := timeout.Height.IsZero() || proofHeight.LT(timeout.Height)
	proofTimestampIsInvalid := timeout.Timestamp == 0 || proofTimestamp < timeout.Timestamp
	if proofHeightIsInvalid && proofTimestampIsInvalid {
		return errorsmod.Wrap(types.ErrInvalidUpgradeTimeout, "timeout has not yet passed on counterparty chain")
	}

	// counterparty channel must be proved to still be in OPEN state or INITUPGRADE state (crossing hellos)
	if !collections.Contains(counterpartyChannel.State, []types.State{types.OPEN, types.INITUPGRADE}) {
		return errorsmod.Wrapf(types.ErrInvalidChannelState, "expected one of [%s, %s], got %s", types.OPEN, types.INITUPGRADE, counterpartyChannel.State)
	}

	// verify the counterparty channel state
	if err := k.connectionKeeper.VerifyChannelState(
		ctx,
		connection,
		proofHeight, proofCounterpartyChannel,
		channel.Counterparty.PortId,
		channel.Counterparty.ChannelId,
		counterpartyChannel,
	); err != nil {
		return errorsmod.Wrap(err, "failed to verify counterparty channel state")
	}

	// Error receipt passed in is either nil or it is a stale error receipt from a previous upgrade
	if prevErrorReceipt == nil {
		if err := k.connectionKeeper.VerifyChannelUpgradeErrorAbsence(
			ctx,
			channel.Counterparty.PortId, channel.Counterparty.ChannelId,
			connection,
			proofErrorReceipt,
			proofHeight,
		); err != nil {
			return errorsmod.Wrap(err, "failed to verify absence of counterparty channel upgrade error receipt")
		}

		return nil
	}
	// timeout for this sequence can only succeed if the error receipt written into the error path on the counterparty
	// was for a previous sequence by the timeout deadline.
	upgradeSequence := channel.UpgradeSequence
	if upgradeSequence < prevErrorReceipt.Sequence {
		return errorsmod.Wrapf(types.ErrInvalidUpgradeSequence, "previous counterparty error receipt sequence is greater than our current upgrade sequence: %d > %d", prevErrorReceipt.Sequence, upgradeSequence)
	}

	if err := k.connectionKeeper.VerifyChannelUpgradeError(
		ctx,
		channel.Counterparty.PortId, channel.Counterparty.ChannelId,
		connection,
		*prevErrorReceipt,
		proofErrorReceipt,
		proofHeight,
	); err != nil {
		return errorsmod.Wrap(err, "failed to verify counterparty channel upgrade error receipt")
	}

	return nil
}

>>>>>>> 1625adbe
// writeUpgradeTimeoutChannel restores the channel state of an initialising chain in the event that the counterparty chain has passed the timeout set in ChanUpgradeInit to the state before the upgrade was proposed.
// Auxiliary upgrade state is also deleted.
// An event is emitted for the handshake step.
func (k Keeper) writeUpgradeTimeoutChannel(
	ctx sdk.Context,
	portID, channelID string,
) error {
	defer telemetry.IncrCounter(1, "ibc", "channel", "upgrade-timeout")

	channel, found := k.GetChannel(ctx, portID, channelID)
	if !found {
		panic(fmt.Sprintf("could not find existing channel when updating channel state in successful ChanUpgradeTimeout step, channelID: %s, portID: %s", channelID, portID))
	}

	upgrade, found := k.GetUpgrade(ctx, portID, channelID)
	if !found {
		panic(fmt.Sprintf("could not find existing upgrade when cancelling channel upgrade, channelID: %s, portID: %s", channelID, portID))
	}

	if err := k.AbortUpgrade(ctx, portID, channelID, types.NewUpgradeError(channel.UpgradeSequence, types.ErrUpgradeTimeout)); err != nil {
		return errorsmod.Wrapf(types.ErrUpgradeRestoreFailed, "err: %v", err)
	}

	k.Logger(ctx).Info("channel state restored", "port-id", portID, "channel-id", channelID)
	emitChannelUpgradeTimeoutEvent(ctx, portID, channelID, channel, upgrade)

	return nil
}

// startFlushUpgradeHandshake will verify the counterparty proposed upgrade and the current channel state.
// Once the counterparty information has been verified, it will be validated against the self proposed upgrade.
// If any of the proposed upgrade fields are incompatible, an upgrade error will be returned resulting in an
// aborted upgrade.
func (k Keeper) startFlushUpgradeHandshake(
	ctx sdk.Context,
	portID,
	channelID string,
	proposedUpgradeFields types.UpgradeFields,
	counterpartyChannel types.Channel,
	counterpartyUpgrade types.Upgrade,
	proofCounterpartyChannel,
	proofCounterpartyUpgrade []byte,
	proofHeight clienttypes.Height,
) error {
	channel, found := k.GetChannel(ctx, portID, channelID)
	if !found {
		return errorsmod.Wrapf(types.ErrChannelNotFound, "port ID (%s) channel ID (%s)", portID, channelID)
	}

	connection, err := k.GetConnection(ctx, channel.ConnectionHops[0])
	if err != nil {
		return errorsmod.Wrap(err, "failed to retrieve connection using the channel connection hops")
	}

	if connection.GetState() != int32(connectiontypes.OPEN) {
		return errorsmod.Wrapf(connectiontypes.ErrInvalidConnectionState, "connection state is not OPEN (got %s)", connectiontypes.State(connection.GetState()).String())
	}

	// verify the counterparty channel state containing the upgrade sequence
	if err := k.connectionKeeper.VerifyChannelState(
		ctx,
		connection,
		proofHeight, proofCounterpartyChannel,
		channel.Counterparty.PortId,
		channel.Counterparty.ChannelId,
		counterpartyChannel,
	); err != nil {
		return errorsmod.Wrap(err, "failed to verify counterparty channel state")
	}

	// verifies the proof that a particular proposed upgrade has been stored in the upgrade path of the counterparty
	if err := k.connectionKeeper.VerifyChannelUpgrade(
		ctx,
		channel.Counterparty.PortId,
		channel.Counterparty.ChannelId,
		connection,
		counterpartyUpgrade,
		proofCounterpartyUpgrade, proofHeight,
	); err != nil {
		return errorsmod.Wrap(err, "failed to verify counterparty upgrade")
	}

	// the current upgrade handshake must only continue if both channels are using the same upgrade sequence,
	// otherwise an error receipt must be written so that the upgrade handshake may be attempted again with synchronized sequences
	if counterpartyChannel.UpgradeSequence != channel.UpgradeSequence {
		// save the previous upgrade sequence for the error message
		prevUpgradeSequence := channel.UpgradeSequence

		// error on the higher sequence so that both chains synchronize on a fresh sequence
		channel.UpgradeSequence = sdkmath.Max(counterpartyChannel.UpgradeSequence, channel.UpgradeSequence)
		k.SetChannel(ctx, portID, channelID, channel)

		return types.NewUpgradeError(channel.UpgradeSequence, errorsmod.Wrapf(
			types.ErrIncompatibleCounterpartyUpgrade, "expected upgrade sequence (%d) to match counterparty upgrade sequence (%d)", prevUpgradeSequence, counterpartyChannel.UpgradeSequence),
		)
	}

	// assert that both sides propose the same channel ordering
	if proposedUpgradeFields.Ordering != counterpartyUpgrade.Fields.Ordering {
		return types.NewUpgradeError(channel.UpgradeSequence, errorsmod.Wrapf(
			types.ErrIncompatibleCounterpartyUpgrade, "expected upgrade ordering (%s) to match counterparty upgrade ordering (%s)", proposedUpgradeFields.Ordering, counterpartyUpgrade.Fields.Ordering),
		)
	}

	proposedConnection, err := k.GetConnection(ctx, proposedUpgradeFields.ConnectionHops[0])
	if err != nil {
		// NOTE: this error is expected to be unreachable as the proposed upgrade connectionID should have been
		// validated in the upgrade INIT and TRY handlers
		return types.NewUpgradeError(channel.UpgradeSequence, errorsmod.Wrap(
			err, "expected proposed connection to be found"),
		)
	}

	if proposedConnection.GetState() != int32(connectiontypes.OPEN) {
		// NOTE: this error is expected to be unreachable as the proposed upgrade connectionID should have been
		// validated in the upgrade INIT and TRY handlers
		return types.NewUpgradeError(channel.UpgradeSequence, errorsmod.Wrapf(
			connectiontypes.ErrInvalidConnectionState, "expected proposed connection to be OPEN (got %s)", connectiontypes.State(proposedConnection.GetState()).String()),
		)
	}

	// connectionHops can change in a channelUpgrade, however both sides must still be each other's counterparty.
	if counterpartyUpgrade.Fields.ConnectionHops[0] != proposedConnection.GetCounterparty().GetConnectionID() {
		return types.NewUpgradeError(channel.UpgradeSequence, errorsmod.Wrapf(
			types.ErrIncompatibleCounterpartyUpgrade, "counterparty upgrade connection end is not a counterparty of self proposed connection end (%s != %s)", counterpartyUpgrade.Fields.ConnectionHops[0], proposedConnection.GetCounterparty().GetConnectionID()),
		)
	}
	return nil
}

// WriteUpgradeOpenChannel writes the agreed upon upgrade fields to the channel, sets the channel flush status to NOTINFLUSH and sets the channel state back to OPEN. This can be called in one of two cases:
// - In the UpgradeAck step of the handshake if both sides have already flushed all in-flight packets.
// - In the UpgradeOpen step of the handshake.
func (k Keeper) writeUpgradeOpenChannel(ctx sdk.Context, portID, channelID string) {
	channel, found := k.GetChannel(ctx, portID, channelID)
	if !found {
		panic(fmt.Sprintf("could not find existing channel when updating channel state, channelID: %s, portID: %s", channelID, portID))
	}

	upgrade, found := k.GetUpgrade(ctx, portID, channelID)
	if !found {
		panic(fmt.Sprintf("could not find upgrade when updating channel state, channelID: %s, portID: %s", channelID, portID))
	}

	// Switch channel fields to upgrade fields and set channel state to OPEN
	previousState := channel.State
	channel.Ordering = upgrade.Fields.Ordering
	channel.Version = upgrade.Fields.Version
	channel.ConnectionHops = upgrade.Fields.ConnectionHops
	channel.State = types.OPEN
	channel.FlushStatus = types.NOTINFLUSH

	k.SetChannel(ctx, portID, channelID, channel)

	// Delete auxiliary state.
	k.deleteUpgrade(ctx, portID, channelID)
	k.deleteCounterpartyLastPacketSequence(ctx, portID, channelID)

	k.Logger(ctx).Info("channel state updated", "port-id", portID, "channel-id", channelID, "previous-state", previousState.String(), "new-state", types.OPEN.String())
	emitChannelUpgradeOpenEvent(ctx, portID, channelID, channel)
}

// validateUpgradeFields validates the proposed upgrade fields against the existing channel.
// It returns an error if the following constraints are not met:
// - there exists at least one valid proposed change to the existing channel fields
// - the proposed order is a subset of the existing order
// - the proposed connection hops do not exist
// - the proposed version is non-empty (checked in UpgradeFields.ValidateBasic())
// - the proposed connection hops are not open
func (k Keeper) validateUpgradeFields(ctx sdk.Context, proposedUpgrade types.UpgradeFields, currentChannel types.Channel) error {
	currentFields := extractUpgradeFields(currentChannel)

	if reflect.DeepEqual(proposedUpgrade, currentFields) {
		return errorsmod.Wrapf(types.ErrChannelExists, "existing channel end is identical to proposed upgrade channel end: got %s", proposedUpgrade)
	}

	connectionID := proposedUpgrade.ConnectionHops[0]
	connection, found := k.connectionKeeper.GetConnection(ctx, connectionID)
	if !found {
		return errorsmod.Wrapf(connectiontypes.ErrConnectionNotFound, "failed to retrieve connection: %s", connectionID)
	}

	if connection.GetState() != int32(connectiontypes.OPEN) {
		return errorsmod.Wrapf(
			connectiontypes.ErrInvalidConnectionState,
			"connection state is not OPEN (got %s)", connectiontypes.State(connection.GetState()).String(),
		)
	}

	getVersions := connection.GetVersions()
	if len(getVersions) != 1 {
		return errorsmod.Wrapf(
			connectiontypes.ErrInvalidVersion,
			"single version must be negotiated on connection before opening channel, got: %v",
			getVersions,
		)
	}

	if !connectiontypes.VerifySupportedFeature(getVersions[0], proposedUpgrade.Ordering.String()) {
		return errorsmod.Wrapf(
			connectiontypes.ErrInvalidVersion,
			"connection version %s does not support channel ordering: %s",
			getVersions[0], proposedUpgrade.Ordering.String(),
		)
	}

	return nil
}

// extractUpgradeFields returns the upgrade fields from the provided channel.
func extractUpgradeFields(channel types.Channel) types.UpgradeFields {
	return types.UpgradeFields{
		Ordering:       channel.Ordering,
		ConnectionHops: channel.ConnectionHops,
		Version:        channel.Version,
	}
}

// constructProposedUpgrade returns the proposed upgrade from the provided arguments.
func (k Keeper) constructProposedUpgrade(ctx sdk.Context, portID, channelID string, fields types.UpgradeFields, upgradeTimeout types.Timeout) (types.Upgrade, error) {
	nextSequenceSend, found := k.GetNextSequenceSend(ctx, portID, channelID)
	if !found {
		return types.Upgrade{}, types.ErrSequenceSendNotFound
	}

	return types.Upgrade{
		Fields:             fields,
		Timeout:            upgradeTimeout,
		LatestSequenceSend: nextSequenceSend - 1,
	}, nil
}

// AbortUpgrade will restore the channel state and flush status to their pre-upgrade state so that upgrade is aborted.
// any unnecessary state is deleted. An error receipt is written, and the OnChanUpgradeRestore callback is called.
func (k Keeper) AbortUpgrade(ctx sdk.Context, portID, channelID string, err error) error {
	if err == nil {
		return errorsmod.Wrap(types.ErrInvalidUpgradeError, "cannot abort upgrade handshake with nil error")
	}

	upgrade, found := k.GetUpgrade(ctx, portID, channelID)
	if !found {
		return errorsmod.Wrapf(types.ErrUpgradeNotFound, "port ID (%s) channel ID (%s)", portID, channelID)
	}

	channel, found := k.GetChannel(ctx, portID, channelID)
	if !found {
		return errorsmod.Wrapf(types.ErrChannelNotFound, "port ID (%s) channel ID (%s)", portID, channelID)
	}

	k.restoreChannel(ctx, portID, channelID, channel)

	// in the case of application callbacks, the error may not be an upgrade error.
	// in this case we need to construct one in order to write the error receipt.
	upgradeError, ok := err.(*types.UpgradeError)
	if !ok {
		upgradeError = types.NewUpgradeError(channel.UpgradeSequence, err)
	}

	if err := k.writeErrorReceipt(ctx, portID, channelID, upgrade, upgradeError); err != nil {
		return err
	}

	// TODO: callback execution
	// cbs.OnChanUpgradeRestore()

	return nil
}

// restoreChannel will restore the channel state and flush status to their pre-upgrade state so that upgrade is aborted.
func (k Keeper) restoreChannel(ctx sdk.Context, portID, channelID string, currentChannel types.Channel) {
	currentChannel.State = types.OPEN
	currentChannel.FlushStatus = types.NOTINFLUSH

	k.SetChannel(ctx, portID, channelID, currentChannel)

	// delete state associated with upgrade which is no longer required.
	k.deleteUpgrade(ctx, portID, channelID)
	k.deleteCounterpartyLastPacketSequence(ctx, portID, channelID)
}

// writeErrorReceipt will write an error receipt from the provided UpgradeError.
func (k Keeper) writeErrorReceipt(ctx sdk.Context, portID, channelID string, upgrade types.Upgrade, upgradeError *types.UpgradeError) error {
	channel, found := k.GetChannel(ctx, portID, channelID)
	if !found {
		return errorsmod.Wrapf(types.ErrChannelNotFound, "port ID (%s) channel ID (%s)", portID, channelID)
	}

	k.SetUpgradeErrorReceipt(ctx, portID, channelID, upgradeError.GetErrorReceipt())
	emitErrorReceiptEvent(ctx, portID, channelID, channel, upgrade, upgradeError)
	return nil
}<|MERGE_RESOLUTION|>--- conflicted
+++ resolved
@@ -205,104 +205,6 @@
 	return channel, upgrade
 }
 
-// ChanUpgradeTimeout times out an outstanding upgrade.
-// This should be used by the initialising chain when the counterparty chain has not responded to an upgrade proposal within the specified timeout period.
-func (k Keeper) ChanUpgradeTimeout(
-	ctx sdk.Context,
-	portID, channelID string,
-	counterpartyChannel types.Channel,
-	prevErrorReceipt types.ErrorReceipt,
-	proofCounterpartyChannel,
-	proofErrorReceipt []byte,
-	proofHeight exported.Height,
-) error {
-	channel, found := k.GetChannel(ctx, portID, channelID)
-	if !found {
-		return errorsmod.Wrapf(types.ErrChannelNotFound, "port ID (%s) channel ID (%s)", portID, channelID)
-	}
-
-	if channel.State != types.INITUPGRADE {
-		return errorsmod.Wrapf(types.ErrInvalidChannelState, "channel state is not INITUPGRADE (got %s)", channel.State)
-	}
-
-	upgrade, found := k.GetUpgrade(ctx, portID, channelID)
-	if !found {
-		return errorsmod.Wrapf(types.ErrUpgradeNotFound, "port ID (%s) channel ID (%s)", portID, channelID)
-	}
-
-	connection, found := k.connectionKeeper.GetConnection(ctx, channel.ConnectionHops[0])
-	if !found {
-		return errorsmod.Wrap(
-			connectiontypes.ErrConnectionNotFound,
-			channel.ConnectionHops[0],
-		)
-	}
-
-	// proof must be from a height after timeout has elapsed. Either timeoutHeight or timeoutTimestamp must be defined.
-	// if timeoutHeight is defined and proof is from before timeout height, abort transaction
-	proofTimestamp, err := k.connectionKeeper.GetTimestampAtHeight(ctx, connection, proofHeight)
-	if err != nil {
-		return err
-	}
-
-	if (upgrade.Timeout.Height.IsZero() || proofHeight.LT(upgrade.Timeout.Height)) &&
-		(upgrade.Timeout.Timestamp == 0 || proofTimestamp < upgrade.Timeout.Timestamp) {
-		return errorsmod.Wrap(types.ErrInvalidUpgradeTimeout, "timeout has not yet passed on counterparty chain")
-	}
-
-	// verify the counterparty channel state
-	if err := k.connectionKeeper.VerifyChannelState(
-		ctx,
-		connection,
-		proofHeight, proofCounterpartyChannel,
-		channel.Counterparty.PortId,
-		channel.Counterparty.ChannelId,
-		counterpartyChannel,
-	); err != nil {
-		return errorsmod.Wrap(err, "failed to verify counterparty channel state")
-	}
-
-	// counterparty channel must be proved to still be in OPEN state or INITUPGRADE state (crossing hellos)
-	if !collections.Contains(counterpartyChannel.State, []types.State{types.OPEN, types.INITUPGRADE}) {
-		return errorsmod.Wrapf(types.ErrInvalidChannelState, "expected one of [%s, %s], got %s", types.OPEN, types.INITUPGRADE, counterpartyChannel.State)
-	}
-
-	// Error receipt passed in is either nil or it is a stale error receipt from a previous upgrade
-	if (prevErrorReceipt == types.ErrorReceipt{}) {
-		err := k.connectionKeeper.VerifyChannelUpgradeErrorAbsence(
-			ctx,
-			channel.Counterparty.PortId, channel.Counterparty.ChannelId,
-			connection,
-			proofErrorReceipt,
-			proofHeight,
-		)
-		if err != nil {
-			return errorsmod.Wrap(err, "failed to verify absence of counterparty channel upgrade error receipt")
-		}
-	} else {
-		// timeout for this sequence can only succeed if the error receipt written into the error path on the counterparty
-		// was for a previous sequence by the timeout deadline.
-		upgradeSequence := channel.UpgradeSequence
-		if upgradeSequence < prevErrorReceipt.Sequence {
-			return errorsmod.Wrapf(types.ErrInvalidUpgradeSequence, "previous counterparty error receipt sequence is greater than our current upgrade sequence: %d > %d", prevErrorReceipt.Sequence, upgradeSequence)
-		}
-
-		err := k.connectionKeeper.VerifyChannelUpgradeError(
-			ctx,
-			channel.Counterparty.PortId, channel.Counterparty.ChannelId,
-			connection,
-			prevErrorReceipt,
-			proofErrorReceipt,
-			proofHeight,
-		)
-		if err != nil {
-			return errorsmod.Wrap(err, "failed to verify counterparty channel upgrade error receipt")
-		}
-	}
-
-	return nil
-}
-
 // WriteUpgradeAckChannel writes a channel which has successfully passed the UpgradeAck handshake step as well as
 // setting the upgrade for that channel.
 // An event is emitted for the handshake step.
@@ -458,8 +360,6 @@
 	return nil
 }
 
-<<<<<<< HEAD
-=======
 // ChanUpgradeTimeout times out an outstanding upgrade.
 // This should be used by the initialising chain when the counterparty chain has not responded to an upgrade proposal within the specified timeout period.
 func (k Keeper) ChanUpgradeTimeout(
@@ -566,7 +466,6 @@
 	return nil
 }
 
->>>>>>> 1625adbe
 // writeUpgradeTimeoutChannel restores the channel state of an initialising chain in the event that the counterparty chain has passed the timeout set in ChanUpgradeInit to the state before the upgrade was proposed.
 // Auxiliary upgrade state is also deleted.
 // An event is emitted for the handshake step.
