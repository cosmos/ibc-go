--- conflicted
+++ resolved
@@ -204,34 +204,6 @@
 	return channel, upgrade
 }
 
-<<<<<<< HEAD
-=======
-// WriteUpgradeAckChannel writes a channel which has successfully passed the UpgradeAck handshake step as well as
-// setting the upgrade for that channel.
-// An event is emitted for the handshake step.
-func (k Keeper) WriteUpgradeAckChannel(
-	ctx sdk.Context,
-	portID, channelID string,
-	proposedUpgrade types.Upgrade,
-) {
-	defer telemetry.IncrCounter(1, "ibc", "channel", "upgrade-ack")
-
-	channel, found := k.GetChannel(ctx, portID, channelID)
-	if !found {
-		panic(fmt.Sprintf("could not find existing channel when updating channel state in successful ChanUpgradeAck step, channelID: %s, portID: %s", channelID, portID))
-	}
-
-	previousState := channel.State
-	channel.State = types.ACKUPGRADE
-	channel.FlushStatus = types.FLUSHING
-
-	k.SetChannel(ctx, portID, channelID, channel)
-	k.SetUpgrade(ctx, portID, channelID, proposedUpgrade)
-
-	k.Logger(ctx).Info("channel state updated", "port-id", portID, "channel-id", channelID, "previous-state", previousState, "new-state", types.ACKUPGRADE.String())
-	emitChannelUpgradeAckEvent(ctx, portID, channelID, channel, proposedUpgrade)
-}
-
 // WriteUpgradeCancelChannel writes a channel which has canceled the upgrade process.Auxiliary upgrade state is
 // also deleted.
 func (k Keeper) WriteUpgradeCancelChannel(ctx sdk.Context, portID, channelID string) {
@@ -252,7 +224,6 @@
 	emitChannelUpgradeCancelEvent(ctx, portID, channelID, channel, upgrade)
 }
 
->>>>>>> 87d81589
 // ChanUpgradeAck is called by a module to accept the ACKUPGRADE handshake step of the channel upgrade protocol.
 // This method should only be called by the IBC core msg server.
 // This method will verify that the counterparty has entered TRYUPGRADE
