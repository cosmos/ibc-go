--- conflicted
+++ resolved
@@ -109,7 +109,6 @@
 	emitChannelUpgradeTryEvent(ctx, portID, channelID, channel, proposedUpgrade)
 }
 
-<<<<<<< HEAD
 // abortHandshake will restore the channel state and flush status to their pre-upgrade state so that upgrade is aborted.
 // any unnecessary state is deleted. An error receipt is written, and the OnChanUpgradeRestore callback is called.
 func (k Keeper) abortHandshake(ctx sdk.Context, portID, channelID string, upgradeError types.UpgradeError) error {
@@ -148,11 +147,13 @@
 	return nil
 }
 
+// writeErrorReceipt will write an error receipt from the provided UpgradeError.
 func (k Keeper) writeErrorReceipt(ctx sdk.Context, portID, channelID string, upgradeError types.UpgradeError) error {
 	k.SetUpgradeErrorReceipt(ctx, portID, channelID, upgradeError.GetErrorReceipt())
 	// TODO: emit events
 	return nil
-=======
+}
+
 // validateUpgradeFields validates the proposed upgrade fields against the existing channel.
 // It returns an error if the following constraints are not met:
 // - there exists at least one valid proposed change to the existing channel fields
@@ -190,7 +191,6 @@
 		ConnectionHops: channel.ConnectionHops,
 		Version:        channel.Version,
 	}
->>>>>>> 83115e0c
 }
 
 // constructProposedUpgrade returns the proposed upgrade from the provided arguments.
