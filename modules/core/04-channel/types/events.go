--- conflicted
+++ resolved
@@ -52,7 +52,6 @@
 
 // IBC channel events vars
 var (
-<<<<<<< HEAD
 	EventTypeChannelOpenInit       = "channel_open_init"
 	EventTypeChannelOpenTry        = "channel_open_try"
 	EventTypeChannelOpenAck        = "channel_open_ack"
@@ -65,20 +64,7 @@
 	EventTypeChannelUpgradeAck     = "channel_upgrade_ack"
 	EventTypeChannelUpgradeOpen    = "channel_upgrade_open"
 	EventTypeChannelUpgradeTimeout = "channel_upgrade_timeout"
-=======
-	EventTypeChannelOpenInit      = "channel_open_init"
-	EventTypeChannelOpenTry       = "channel_open_try"
-	EventTypeChannelOpenAck       = "channel_open_ack"
-	EventTypeChannelOpenConfirm   = "channel_open_confirm"
-	EventTypeChannelCloseInit     = "channel_close_init"
-	EventTypeChannelCloseConfirm  = "channel_close_confirm"
-	EventTypeChannelClosed        = "channel_close"
-	EventTypeChannelUpgradeInit   = "channel_upgrade_init"
-	EventTypeChannelUpgradeTry    = "channel_upgrade_try"
-	EventTypeChannelUpgradeAck    = "channel_upgrade_ack"
-	EventTypeChannelUpgradeOpen   = "channel_upgrade_open"
-	EventTypeChannelUpgradeCancel = "channel_upgrade_cancelled"
->>>>>>> 87d81589
+	EventTypeChannelUpgradeCancel  = "channel_upgrade_cancelled"
 
 	AttributeValueCategory = fmt.Sprintf("%s_%s", ibcexported.ModuleName, SubModuleName)
 )