package types

import (
	"fmt"

	ibcexported "github.com/cosmos/ibc-go/v7/modules/core/exported"
)

// IBC channel events
const (
	AttributeKeyConnectionID       = "connection_id"
	AttributeKeyPortID             = "port_id"
	AttributeKeyChannelID          = "channel_id"
	AttributeKeyChannelState       = "channel_state"
	AttributeVersion               = "version"
	AttributeCounterpartyPortID    = "counterparty_port_id"
	AttributeCounterpartyChannelID = "counterparty_channel_id"

	EventTypeSendPacket           = "send_packet"
	EventTypeRecvPacket           = "recv_packet"
	EventTypeWriteAck             = "write_acknowledgement"
	EventTypeAcknowledgePacket    = "acknowledge_packet"
	EventTypeTimeoutPacket        = "timeout_packet"
	EventTypeTimeoutPacketOnClose = "timeout_on_close_packet"

	// Deprecated: in favor of AttributeKeyDataHex
	AttributeKeyData = "packet_data"
	// Deprecated: in favor of AttributeKeyAckHex
	AttributeKeyAck = "packet_ack"

	AttributeKeyDataHex          = "packet_data_hex"
	AttributeKeyAckHex           = "packet_ack_hex"
	AttributeKeyTimeoutHeight    = "packet_timeout_height"
	AttributeKeyTimeoutTimestamp = "packet_timeout_timestamp"
	AttributeKeySequence         = "packet_sequence"
	AttributeKeySrcPort          = "packet_src_port"
	AttributeKeySrcChannel       = "packet_src_channel"
	AttributeKeyDstPort          = "packet_dst_port"
	AttributeKeyDstChannel       = "packet_dst_channel"
	AttributeKeyChannelOrdering  = "packet_channel_ordering"
	AttributeKeyConnection       = "packet_connection"

	// upgrade specific keys
	AttributeKeyUpgradeSequence           = "upgrade_sequence"
	AttributeKeyUpgradeVersion            = "upgrade_version"
	AttributeKeyUpgradeConnectionHops     = "upgrade_connection_hops"
	AttributeKeyUpgradeOrdering           = "upgrade_ordering"
	AttributeKeyUpgradeErrorReceipt       = "upgrade_error_receipt"
	AttributeKeyUpgradeChannelFlushStatus = "channel_flush_status"
)

// IBC channel events vars
var (
	EventTypeChannelOpenInit     = "channel_open_init"
	EventTypeChannelOpenTry      = "channel_open_try"
	EventTypeChannelOpenAck      = "channel_open_ack"
	EventTypeChannelOpenConfirm  = "channel_open_confirm"
	EventTypeChannelCloseInit    = "channel_close_init"
	EventTypeChannelCloseConfirm = "channel_close_confirm"
	EventTypeChannelClosed       = "channel_close"
	EventTypeChannelUpgradeInit  = "channel_upgrade_init"
<<<<<<< HEAD
	EventTypeChannelUpgradeTry   = "channel_upgrade_try"
	EventTypeChannelUpgradeAck   = "channel_upgrade_ack"
=======
	EventTypeChannelUpgradeOpen  = "channel_upgrade_open"
>>>>>>> c97788ed

	AttributeValueCategory = fmt.Sprintf("%s_%s", ibcexported.ModuleName, SubModuleName)
)<|MERGE_RESOLUTION|>--- conflicted
+++ resolved
@@ -59,12 +59,9 @@
 	EventTypeChannelCloseConfirm = "channel_close_confirm"
 	EventTypeChannelClosed       = "channel_close"
 	EventTypeChannelUpgradeInit  = "channel_upgrade_init"
-<<<<<<< HEAD
 	EventTypeChannelUpgradeTry   = "channel_upgrade_try"
 	EventTypeChannelUpgradeAck   = "channel_upgrade_ack"
-=======
 	EventTypeChannelUpgradeOpen  = "channel_upgrade_open"
->>>>>>> c97788ed
 
 	AttributeValueCategory = fmt.Sprintf("%s_%s", ibcexported.ModuleName, SubModuleName)
 )