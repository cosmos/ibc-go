package types

import (
	"fmt"

	ibcexported "github.com/cosmos/ibc-go/v7/modules/core/exported"
)

// IBC channel events
const (
	AttributeKeyConnectionID       = "connection_id"
	AttributeKeyPortID             = "port_id"
	AttributeKeyChannelID          = "channel_id"
	AttributeKeyChannelState       = "channel_state"
	AttributeVersion               = "version"
	AttributeCounterpartyPortID    = "counterparty_port_id"
	AttributeCounterpartyChannelID = "counterparty_channel_id"

	EventTypeSendPacket           = "send_packet"
	EventTypeRecvPacket           = "recv_packet"
	EventTypeWriteAck             = "write_acknowledgement"
	EventTypeAcknowledgePacket    = "acknowledge_packet"
	EventTypeTimeoutPacket        = "timeout_packet"
	EventTypeTimeoutPacketOnClose = "timeout_on_close_packet"

	// Deprecated: in favor of AttributeKeyDataHex
	AttributeKeyData = "packet_data"
	// Deprecated: in favor of AttributeKeyAckHex
	AttributeKeyAck = "packet_ack"

	AttributeKeyDataHex          = "packet_data_hex"
	AttributeKeyAckHex           = "packet_ack_hex"
	AttributeKeyTimeoutHeight    = "packet_timeout_height"
	AttributeKeyTimeoutTimestamp = "packet_timeout_timestamp"
	AttributeKeySequence         = "packet_sequence"
	AttributeKeySrcPort          = "packet_src_port"
	AttributeKeySrcChannel       = "packet_src_channel"
	AttributeKeyDstPort          = "packet_dst_port"
	AttributeKeyDstChannel       = "packet_dst_channel"
	AttributeKeyChannelOrdering  = "packet_channel_ordering"
	AttributeKeyConnection       = "packet_connection"

	// upgrade specific keys
<<<<<<< HEAD
	AttributeKeyUpgradeSequence           = "upgrade_sequence"
	AttributeKeyUpgradeVersion            = "upgrade_version"
	AttributeKeyUpgradeConnectionHops     = "upgrade_connection_hops"
	AttributeKeyUpgradeOrdering           = "upgrade_ordering"
	AttributeKeyUpgradeChannelFlushStatus = "channel_flush_status"
=======
	AttributeKeyUpgradeSequence       = "upgrade_sequence"
	AttributeKeyUpgradeVersion        = "upgrade_version"
	AttributeKeyUpgradeConnectionHops = "upgrade_connection_hops"
	AttributeKeyUpgradeOrdering       = "upgrade_ordering"
	AttributeKeyUpgradeErrorReceipt   = "upgrade_error_receipt"
>>>>>>> 7b7163c3
)

// IBC channel events vars
var (
	EventTypeChannelOpenInit     = "channel_open_init"
	EventTypeChannelOpenTry      = "channel_open_try"
	EventTypeChannelOpenAck      = "channel_open_ack"
	EventTypeChannelOpenConfirm  = "channel_open_confirm"
	EventTypeChannelCloseInit    = "channel_close_init"
	EventTypeChannelCloseConfirm = "channel_close_confirm"
	EventTypeChannelClosed       = "channel_close"
	EventTypeChannelUpgradeInit  = "channel_upgrade_init"
	EventTypeChannelUpgradeOpen  = "channel_upgrade_open"

	AttributeValueCategory = fmt.Sprintf("%s_%s", ibcexported.ModuleName, SubModuleName)
)<|MERGE_RESOLUTION|>--- conflicted
+++ resolved
@@ -41,19 +41,12 @@
 	AttributeKeyConnection       = "packet_connection"
 
 	// upgrade specific keys
-<<<<<<< HEAD
 	AttributeKeyUpgradeSequence           = "upgrade_sequence"
 	AttributeKeyUpgradeVersion            = "upgrade_version"
 	AttributeKeyUpgradeConnectionHops     = "upgrade_connection_hops"
 	AttributeKeyUpgradeOrdering           = "upgrade_ordering"
+	AttributeKeyUpgradeErrorReceipt       = "upgrade_error_receipt"
 	AttributeKeyUpgradeChannelFlushStatus = "channel_flush_status"
-=======
-	AttributeKeyUpgradeSequence       = "upgrade_sequence"
-	AttributeKeyUpgradeVersion        = "upgrade_version"
-	AttributeKeyUpgradeConnectionHops = "upgrade_connection_hops"
-	AttributeKeyUpgradeOrdering       = "upgrade_ordering"
-	AttributeKeyUpgradeErrorReceipt   = "upgrade_error_receipt"
->>>>>>> 7b7163c3
 )
 
 // IBC channel events vars
