package types

import (
	"fmt"

	ibcexported "github.com/cosmos/ibc-go/v8/modules/core/exported"
)

// IBC channel events
const (
	AttributeKeyConnectionID   = "connection_id"
	AttributeKeyPortID         = "port_id"
	AttributeKeyChannelID      = "channel_id"
	AttributeKeyChannelState   = "channel_state"
	AttributeKeyVersion        = "version"
	AttributeKeyConnectionHops = "connection_hops"
	AttributeKeyOrdering       = "ordering"
	AttributeKeyTimeout        = "timeout"

	// upgrade specific keys
	AttributeKeyUpgradeSequence = "upgrade_sequence"
	AttributeKeyErrorReceipt    = "error_receipt"

	AttributeCounterpartyPortID    = "counterparty_port_id"
	AttributeCounterpartyChannelID = "counterparty_channel_id"

	EventTypeSendPacket        = "send_packet"
	EventTypeRecvPacket        = "recv_packet"
	EventTypeWriteAck          = "write_acknowledgement"
	EventTypeAcknowledgePacket = "acknowledge_packet"
	EventTypeTimeoutPacket     = "timeout_packet"

	// Deprecated: in favor of AttributeKeyDataHex
	AttributeKeyData = "packet_data"
	// Deprecated: in favor of AttributeKeyAckHex
	AttributeKeyAck = "packet_ack"

	AttributeKeyDataHex          = "packet_data_hex"
	AttributeKeyAckHex           = "packet_ack_hex"
	AttributeKeyTimeoutHeight    = "packet_timeout_height"
	AttributeKeyTimeoutTimestamp = "packet_timeout_timestamp"
	AttributeKeySequence         = "packet_sequence"
	AttributeKeySrcPort          = "packet_src_port"
	AttributeKeySrcChannel       = "packet_src_channel"
	AttributeKeyDstPort          = "packet_dst_port"
	AttributeKeyDstChannel       = "packet_dst_channel"
	AttributeKeyChannelOrdering  = "packet_channel_ordering"
	AttributeKeyConnection       = "packet_connection"
<<<<<<< HEAD
=======

	// upgrade specific keys
	AttributeKeyUpgradeSequence         = "upgrade_sequence"
	AttributeKeyUpgradeVersion          = "upgrade_version"
	AttributeKeyUpgradeConnectionHops   = "upgrade_connection_hops"
	AttributeKeyUpgradeOrdering         = "upgrade_ordering"
	AttributeKeyUpgradeErrorReceipt     = "upgrade_error_receipt"
	AttributeKeyUpgradeTimeoutHeight    = "upgrade_timeout_height"
	AttributeKeyUpgradeTimeoutTimestamp = "upgrade_timeout_timestamp"
>>>>>>> 5d772213
)

// IBC channel events vars
var (
	EventTypeChannelOpenInit       = "channel_open_init"
	EventTypeChannelOpenTry        = "channel_open_try"
	EventTypeChannelOpenAck        = "channel_open_ack"
	EventTypeChannelOpenConfirm    = "channel_open_confirm"
	EventTypeChannelCloseInit      = "channel_close_init"
	EventTypeChannelCloseConfirm   = "channel_close_confirm"
	EventTypeChannelClosed         = "channel_close"
	EventTypeChannelUpgradeInit    = "channel_upgrade_init"
	EventTypeChannelUpgradeTry     = "channel_upgrade_try"
	EventTypeChannelUpgradeAck     = "channel_upgrade_ack"
	EventTypeChannelUpgradeConfirm = "channel_upgrade_confirm"
	EventTypeChannelUpgradeOpen    = "channel_upgrade_open"
	EventTypeChannelUpgradeTimeout = "channel_upgrade_timeout"
	EventTypeChannelUpgradeCancel  = "channel_upgrade_cancelled"
	EventTypeChannelUpgradeError   = "channel_upgrade_error"
	EventTypeChannelFlushComplete  = "channel_flush_complete"

	AttributeValueCategory = fmt.Sprintf("%s_%s", ibcexported.ModuleName, SubModuleName)
)<|MERGE_RESOLUTION|>--- conflicted
+++ resolved
@@ -15,11 +15,12 @@
 	AttributeKeyVersion        = "version"
 	AttributeKeyConnectionHops = "connection_hops"
 	AttributeKeyOrdering       = "ordering"
-	AttributeKeyTimeout        = "timeout"
 
 	// upgrade specific keys
-	AttributeKeyUpgradeSequence = "upgrade_sequence"
-	AttributeKeyErrorReceipt    = "error_receipt"
+	AttributeKeyUpgradeTimeoutHeight    = "timeout_height"
+	AttributeKeyUpgradeTimeoutTimestamp = "timeout_timestamp"
+	AttributeKeyUpgradeSequence         = "upgrade_sequence"
+	AttributeKeyErrorReceipt            = "error_receipt"
 
 	AttributeCounterpartyPortID    = "counterparty_port_id"
 	AttributeCounterpartyChannelID = "counterparty_channel_id"
@@ -46,18 +47,6 @@
 	AttributeKeyDstChannel       = "packet_dst_channel"
 	AttributeKeyChannelOrdering  = "packet_channel_ordering"
 	AttributeKeyConnection       = "packet_connection"
-<<<<<<< HEAD
-=======
-
-	// upgrade specific keys
-	AttributeKeyUpgradeSequence         = "upgrade_sequence"
-	AttributeKeyUpgradeVersion          = "upgrade_version"
-	AttributeKeyUpgradeConnectionHops   = "upgrade_connection_hops"
-	AttributeKeyUpgradeOrdering         = "upgrade_ordering"
-	AttributeKeyUpgradeErrorReceipt     = "upgrade_error_receipt"
-	AttributeKeyUpgradeTimeoutHeight    = "upgrade_timeout_height"
-	AttributeKeyUpgradeTimeoutTimestamp = "upgrade_timeout_timestamp"
->>>>>>> 5d772213
 )
 
 // IBC channel events vars
