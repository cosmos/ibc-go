--- conflicted
+++ resolved
@@ -127,23 +127,4 @@
 	}
 	channel := NewChannel(ic.State, ic.Ordering, ic.Counterparty, ic.ConnectionHops, ic.Version)
 	return channel.ValidateBasic()
-<<<<<<< HEAD
-}
-
-// NewErrorReceipt returns an error receipt with the code from the provided error type stripped
-// out to ensure changes of the error message don't cause state machine breaking changes.
-func NewErrorReceipt(upgradeSequence uint64, err error) *ErrorReceipt {
-	_, code, _ := errorsmod.ABCIInfo(err, false) // discard non-determinstic codespace and log values
-	return &ErrorReceipt{
-		Sequence: upgradeSequence,
-		Message:  fmt.Sprintf("ABCI code: %d: %s", code, restoreErrorString),
-	}
-}
-
-var _ error = &ErrorReceipt{}
-
-func (e *ErrorReceipt) Error() string {
-	return e.Message
-=======
->>>>>>> 49160614
 }