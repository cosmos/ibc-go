package types

import (
	"github.com/cosmos/cosmos-sdk/codec"
	codectypes "github.com/cosmos/cosmos-sdk/codec/types"
	sdk "github.com/cosmos/cosmos-sdk/types"
	"github.com/cosmos/cosmos-sdk/types/msgservice"

	"github.com/cosmos/ibc-go/v8/modules/core/exported"
)

// RegisterInterfaces register the ibc channel submodule interfaces to protobuf
// Any.
func RegisterInterfaces(registry codectypes.InterfaceRegistry) {
	registry.RegisterInterface(
		"ibc.core.channel.v1.ChannelI",
		(*exported.ChannelI)(nil),
		&Channel{},
	)
	registry.RegisterInterface(
		"ibc.core.channel.v1.CounterpartyChannelI",
		(*exported.CounterpartyChannelI)(nil),
		&Counterparty{},
	)
	registry.RegisterInterface(
		"ibc.core.channel.v1.PacketI",
		(*exported.PacketI)(nil),
		&Packet{},
	)
	registry.RegisterImplementations(
		(*sdk.Msg)(nil),
		&MsgChannelOpenInit{},
		&MsgChannelOpenTry{},
		&MsgChannelOpenAck{},
		&MsgChannelOpenConfirm{},
		&MsgChannelCloseInit{},
		&MsgChannelCloseConfirm{},
		&MsgRecvPacket{},
		&MsgAcknowledgement{},
		&MsgTimeout{},
		&MsgTimeoutOnClose{},
		&MsgChannelUpgradeInit{},
		&MsgChannelUpgradeTry{},
		&MsgChannelUpgradeAck{},
		&MsgChannelUpgradeConfirm{},
		&MsgChannelUpgradeOpen{},
		&MsgChannelUpgradeTimeout{},
		&MsgChannelUpgradeCancel{},
<<<<<<< HEAD
=======
		&MsgPruneAcknowledgements{},
>>>>>>> 8d8cb8c1
		&MsgUpdateParams{},
	)

	msgservice.RegisterMsgServiceDesc(registry, &_Msg_serviceDesc)
}

// SubModuleCdc references the global x/ibc/core/04-channel module codec. Note, the codec should
// ONLY be used in certain instances of tests and for JSON encoding.
//
// The actual codec used for serialization should be provided to x/ibc/core/04-channel and
// defined at the application level.
var SubModuleCdc = codec.NewProtoCodec(codectypes.NewInterfaceRegistry())<|MERGE_RESOLUTION|>--- conflicted
+++ resolved
@@ -46,10 +46,7 @@
 		&MsgChannelUpgradeOpen{},
 		&MsgChannelUpgradeTimeout{},
 		&MsgChannelUpgradeCancel{},
-<<<<<<< HEAD
-=======
 		&MsgPruneAcknowledgements{},
->>>>>>> 8d8cb8c1
 		&MsgUpdateParams{},
 	)
 
