package types

import (
	"github.com/cosmos/cosmos-sdk/codec"
	codectypes "github.com/cosmos/cosmos-sdk/codec/types"
	sdk "github.com/cosmos/cosmos-sdk/types"
	"github.com/cosmos/cosmos-sdk/types/msgservice"

	"github.com/cosmos/ibc-go/v8/modules/core/exported"
)

// RegisterInterfaces register the ibc channel submodule interfaces to protobuf
// Any.
func RegisterInterfaces(registry codectypes.InterfaceRegistry) {
	registry.RegisterInterface(
		"ibc.core.channel.v1.ChannelI",
		(*exported.ChannelI)(nil),
		&Channel{},
	)
	registry.RegisterInterface(
		"ibc.core.channel.v1.CounterpartyChannelI",
		(*exported.CounterpartyChannelI)(nil),
		&Counterparty{},
	)
	registry.RegisterInterface(
		"ibc.core.channel.v1.PacketI",
		(*exported.PacketI)(nil),
		&Packet{},
	)
	registry.RegisterImplementations(
		(*sdk.Msg)(nil),
		&MsgChannelOpenInit{},
		&MsgChannelOpenTry{},
		&MsgChannelOpenAck{},
		&MsgChannelOpenConfirm{},
		&MsgChannelCloseInit{},
		&MsgChannelCloseConfirm{},
		&MsgRecvPacket{},
		&MsgAcknowledgement{},
		&MsgTimeout{},
		&MsgTimeoutOnClose{},
		&MsgChannelUpgradeInit{},
		&MsgChannelUpgradeTry{},
		&MsgChannelUpgradeAck{},
		&MsgChannelUpgradeConfirm{},
		&MsgChannelUpgradeOpen{},
		&MsgChannelUpgradeTimeout{},
		&MsgChannelUpgradeCancel{},
<<<<<<< HEAD
=======
		&MsgPruneAcknowledgements{},
>>>>>>> dc001d4f
		&MsgUpdateParams{},
	)

	msgservice.RegisterMsgServiceDesc(registry, &_Msg_serviceDesc)
}

// SubModuleCdc references the global x/ibc/core/04-channel module codec. Note, the codec should
// ONLY be used in certain instances of tests and for JSON encoding.
//
// The actual codec used for serialization should be provided to x/ibc/core/04-channel and
// defined at the application level.
var SubModuleCdc = codec.NewProtoCodec(codectypes.NewInterfaceRegistry())<|MERGE_RESOLUTION|>--- conflicted
+++ resolved
@@ -46,10 +46,7 @@
 		&MsgChannelUpgradeOpen{},
 		&MsgChannelUpgradeTimeout{},
 		&MsgChannelUpgradeCancel{},
-<<<<<<< HEAD
-=======
 		&MsgPruneAcknowledgements{},
->>>>>>> dc001d4f
 		&MsgUpdateParams{},
 	)
 
