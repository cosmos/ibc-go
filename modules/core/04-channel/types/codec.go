--- conflicted
+++ resolved
@@ -46,10 +46,7 @@
 		&MsgChannelUpgradeOpen{},
 		&MsgChannelUpgradeTimeout{},
 		&MsgChannelUpgradeCancel{},
-<<<<<<< HEAD
-=======
 		&MsgPruneAcknowledgements{},
->>>>>>> b2368fa2
 		&MsgUpdateParams{},
 	)
 
