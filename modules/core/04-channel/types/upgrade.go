--- conflicted
+++ resolved
@@ -1,11 +1,8 @@
 package types
 
 import (
-<<<<<<< HEAD
+	"strings"
 	"time"
-=======
-	"strings"
->>>>>>> 2f7d0fcf
 
 	errorsmod "cosmossdk.io/errors"
 
@@ -78,16 +75,21 @@
 
 // HasPassed returns true if the upgrade has passed the timeout height or timestamp
 func (ut UpgradeTimeout) HasPassed(ctx sdk.Context) (bool, error) {
+
+	if !ut.IsValid() {
+		return true, errorsmod.Wrap(ErrInvalidUpgrade, "upgrade timeout cannot be empty")
+	}
+
 	selfHeight := clienttypes.GetSelfHeight(ctx)
 
 	timeoutHeight := ut.TimeoutHeight
-	if !timeoutHeight.IsZero() && selfHeight.GTE(timeoutHeight) {
-		errorsmod.Wrapf(ErrInvalidUpgrade, "block height >= upgrade timeout height (%s >= %s)", selfHeight, timeoutHeight)
+	if selfHeight.GTE(timeoutHeight) {
+		return true, errorsmod.Wrapf(ErrInvalidUpgrade, "block height >= upgrade timeout height (%s >= %s)", selfHeight, timeoutHeight)
 	}
 
 	selfTime := uint64(ctx.BlockTime().UnixNano())
 	timeoutTimestamp := ut.TimeoutTimestamp
-	if timeoutTimestamp != 0 && selfTime >= timeoutTimestamp {
+	if selfTime >= timeoutTimestamp {
 		return true, errorsmod.Wrapf(ErrInvalidUpgrade, "block timestamp >= upgrade timeout timestamp (%s >= %s)", ctx.BlockTime(), time.Unix(0, int64(timeoutTimestamp)))
 	}
 
