--- conflicted
+++ resolved
@@ -58,17 +58,6 @@
 	return nil
 }
 
-<<<<<<< HEAD
-// NewErrorReceipt returns an error receipt with the code from the provided error type stripped
-// out to ensure changes of the error message don't cause state machine breaking changes.
-func NewErrorReceipt(upgradeSequence uint64, err error) ErrorReceipt {
-	_, code, _ := errorsmod.ABCIInfo(err, false) // discard non-determinstic codespace and log values
-=======
-// IsValid returns true if either the height or timestamp is non-zero
-func (ut Timeout) IsValid() bool {
-	return !ut.Height.IsZero() || ut.Timestamp != 0
-}
-
 // UpgradeError defines an error that occurs during an upgrade.
 type UpgradeError struct {
 	// err is the underlying error that caused the upgrade to fail.
@@ -115,7 +104,6 @@
 
 	baseError := u.Unwrap()
 	_, code, _ := errorsmod.ABCIInfo(baseError, false) // discard non-determinstic codespace and log values
->>>>>>> 8abc983a
 	return ErrorReceipt{
 		Sequence: u.sequence,
 		Message:  fmt.Sprintf("ABCI code: %d: %s", code, restoreErrorString),
