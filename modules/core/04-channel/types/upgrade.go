package types

import (
	"strings"
	"time"

	errorsmod "cosmossdk.io/errors"

	sdk "github.com/cosmos/cosmos-sdk/types"
	"github.com/cosmos/ibc-go/v7/internal/collections"
	clienttypes "github.com/cosmos/ibc-go/v7/modules/core/02-client/types"
)

// NewUpgrade creates a new Upgrade instance.
<<<<<<< HEAD
func NewUpgrade(upgradeFields UpgradeFields, timeout UpgradeTimeout, latestPacketSent uint64) Upgrade {
	return Upgrade{
=======
func NewUpgrade(upgradeFields UpgradeFields, timeout Timeout, latestPacketSent uint64) *Upgrade {
	return &Upgrade{
>>>>>>> fe9f6f53
		Fields:             upgradeFields,
		Timeout:            timeout,
		LatestSequenceSend: latestPacketSent,
	}
}

// NewUpgradeFields returns a new ModifiableUpgradeFields instance.
func NewUpgradeFields(ordering Order, connectionHops []string, version string) UpgradeFields {
	return UpgradeFields{
		Ordering:       ordering,
		ConnectionHops: connectionHops,
		Version:        version,
	}
}

// NewUpgradeTimeout returns a new UpgradeTimeout instance.
func NewUpgradeTimeout(height clienttypes.Height, timestamp uint64) Timeout {
	return Timeout{
		Height:    height,
		Timestamp: timestamp,
	}
}

// ValidateBasic performs a basic validation of the upgrade fields
func (u Upgrade) ValidateBasic() error {
	if err := u.Fields.ValidateBasic(); err != nil {
		return errorsmod.Wrap(err, "proposed upgrade fields are invalid")
	}

	if !u.Timeout.IsValid() {
		return errorsmod.Wrap(ErrInvalidUpgrade, "upgrade timeout height and upgrade timeout timestamp cannot both be 0")
	}

	return nil
}

// ValidateBasic performs a basic validation of the proposed upgrade fields
func (uf UpgradeFields) ValidateBasic() error {
	if !collections.Contains(uf.Ordering, []Order{ORDERED, UNORDERED}) {
		return errorsmod.Wrap(ErrInvalidChannelOrdering, uf.Ordering.String())
	}

	if len(uf.ConnectionHops) != 1 {
		return errorsmod.Wrap(ErrTooManyConnectionHops, "current IBC version only supports one connection hop")
	}

	if strings.TrimSpace(uf.Version) == "" {
		return errorsmod.Wrap(ErrInvalidChannelVersion, "version cannot be empty")
	}

	return nil
}

// IsValid returns true if either the height or timestamp is non-zero
func (ut Timeout) IsValid() bool {
	return !ut.Height.IsZero() || ut.Timestamp != 0
}

// HasPassed returns true if the upgrade has passed the timeout height or timestamp
func (ut UpgradeTimeout) HasPassed(ctx sdk.Context) (bool, error) {
	if !ut.IsValid() {
		return true, errorsmod.Wrap(ErrInvalidUpgrade, "upgrade timeout cannot be empty")
	}

	selfHeight, timeoutHeight := clienttypes.GetSelfHeight(ctx), ut.Height
	if selfHeight.GTE(timeoutHeight) && timeoutHeight.GT(clienttypes.ZeroHeight()) {
		return true, errorsmod.Wrapf(ErrInvalidUpgrade, "block height >= upgrade timeout height (%s >= %s)", selfHeight, timeoutHeight)
	}

	selfTime, timeoutTimestamp := uint64(ctx.BlockTime().UnixNano()), ut.Timestamp
	if selfTime >= timeoutTimestamp && timeoutTimestamp > 0 {
		return true, errorsmod.Wrapf(ErrInvalidUpgrade, "block timestamp >= upgrade timeout timestamp (%s >= %s)", ctx.BlockTime(), time.Unix(0, int64(timeoutTimestamp)))
	}

	return false, nil
}<|MERGE_RESOLUTION|>--- conflicted
+++ resolved
@@ -2,23 +2,16 @@
 
 import (
 	"strings"
-	"time"
 
 	errorsmod "cosmossdk.io/errors"
 
-	sdk "github.com/cosmos/cosmos-sdk/types"
 	"github.com/cosmos/ibc-go/v7/internal/collections"
 	clienttypes "github.com/cosmos/ibc-go/v7/modules/core/02-client/types"
 )
 
 // NewUpgrade creates a new Upgrade instance.
-<<<<<<< HEAD
-func NewUpgrade(upgradeFields UpgradeFields, timeout UpgradeTimeout, latestPacketSent uint64) Upgrade {
-	return Upgrade{
-=======
 func NewUpgrade(upgradeFields UpgradeFields, timeout Timeout, latestPacketSent uint64) *Upgrade {
 	return &Upgrade{
->>>>>>> fe9f6f53
 		Fields:             upgradeFields,
 		Timeout:            timeout,
 		LatestSequenceSend: latestPacketSent,
@@ -75,23 +68,4 @@
 // IsValid returns true if either the height or timestamp is non-zero
 func (ut Timeout) IsValid() bool {
 	return !ut.Height.IsZero() || ut.Timestamp != 0
-}
-
-// HasPassed returns true if the upgrade has passed the timeout height or timestamp
-func (ut UpgradeTimeout) HasPassed(ctx sdk.Context) (bool, error) {
-	if !ut.IsValid() {
-		return true, errorsmod.Wrap(ErrInvalidUpgrade, "upgrade timeout cannot be empty")
-	}
-
-	selfHeight, timeoutHeight := clienttypes.GetSelfHeight(ctx), ut.Height
-	if selfHeight.GTE(timeoutHeight) && timeoutHeight.GT(clienttypes.ZeroHeight()) {
-		return true, errorsmod.Wrapf(ErrInvalidUpgrade, "block height >= upgrade timeout height (%s >= %s)", selfHeight, timeoutHeight)
-	}
-
-	selfTime, timeoutTimestamp := uint64(ctx.BlockTime().UnixNano()), ut.Timestamp
-	if selfTime >= timeoutTimestamp && timeoutTimestamp > 0 {
-		return true, errorsmod.Wrapf(ErrInvalidUpgrade, "block timestamp >= upgrade timeout timestamp (%s >= %s)", ctx.BlockTime(), time.Unix(0, int64(timeoutTimestamp)))
-	}
-
-	return false, nil
 }