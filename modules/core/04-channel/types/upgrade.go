--- conflicted
+++ resolved
@@ -9,13 +9,8 @@
 )
 
 // NewUpgrade creates a new Upgrade instance.
-<<<<<<< HEAD
-func NewUpgrade(upgradeFields UpgradeFields, timeout Timeout, latestPacketSent uint64) *Upgrade {
-	return &Upgrade{
-=======
 func NewUpgrade(upgradeFields UpgradeFields, timeout Timeout, latestPacketSent uint64) Upgrade {
 	return Upgrade{
->>>>>>> a4ac2383
 		Fields:             upgradeFields,
 		Timeout:            timeout,
 		LatestSequenceSend: latestPacketSent,
@@ -31,17 +26,6 @@
 	}
 }
 
-<<<<<<< HEAD
-=======
-// NewUpgradeTimeout returns a new UpgradeTimeout instance.
-func NewUpgradeTimeout(height clienttypes.Height, timestamp uint64) Timeout {
-	return Timeout{
-		Height:    height,
-		Timestamp: timestamp,
-	}
-}
-
->>>>>>> a4ac2383
 // ValidateBasic performs a basic validation of the upgrade fields
 func (u Upgrade) ValidateBasic() error {
 	if err := u.Fields.ValidateBasic(); err != nil {
@@ -70,12 +54,4 @@
 	}
 
 	return nil
-<<<<<<< HEAD
-=======
-}
-
-// IsValid returns true if either the height or timestamp is non-zero
-func (ut Timeout) IsValid() bool {
-	return !ut.Height.IsZero() || ut.Timestamp != 0
->>>>>>> a4ac2383
 }