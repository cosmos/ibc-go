package types_test

import (
	errorsmod "cosmossdk.io/errors"

	clienttypes "github.com/cosmos/ibc-go/v7/modules/core/02-client/types"
	"github.com/cosmos/ibc-go/v7/modules/core/04-channel/types"
	ibctesting "github.com/cosmos/ibc-go/v7/testing"
	"github.com/cosmos/ibc-go/v7/testing/mock"
)

func (suite *TypesTestSuite) TestUpgradeValidateBasic() {
	var upgrade types.Upgrade

	testCases := []struct {
		name     string
		malleate func()
		expPass  bool
	}{
		{
			"success",
			func() {},
			true,
		},
		{
			"invalid ordering",
			func() {
				upgrade.Fields.Ordering = types.NONE
			},
			false,
		},
		{
			"connection hops length not equal to 1",
			func() {
				upgrade.Fields.ConnectionHops = []string{"connection-0", "connection-1"}
			},
			false,
		},
		{
			"empty version",
			func() {
				upgrade.Fields.Version = "  "
			},
			false,
		},
		{
			"invalid timeout",
			func() {
				upgrade.Timeout.Height = clienttypes.ZeroHeight()
				upgrade.Timeout.Timestamp = 0
			},
			false,
		},
	}

	for _, tc := range testCases {
		tc := tc
		suite.Run(tc.name, func() {
			upgrade = types.NewUpgrade(
				types.NewUpgradeFields(types.ORDERED, []string{ibctesting.FirstConnectionID}, mock.Version),
				types.NewTimeout(clienttypes.NewHeight(0, 100), 0),
				0,
			)

			tc.malleate()

			err := upgrade.ValidateBasic()

			if tc.expPass {
				suite.Require().NoError(err)
			} else {
				suite.Require().Error(err)
			}
		})
	}
}

func (suite *TypesTestSuite) TestUpgradeErrorIsOf() {
	var (
<<<<<<< HEAD
		upgradeError *channeltypes.UpgradeError
=======
		upgradeError types.UpgradeError
>>>>>>> b024203a
		intputErr    error
	)

	testCases := []struct {
		msg      string
		malleate func()
		expPass  bool
	}{
		{
			msg:      "standard sdk error",
			malleate: func() {},
			expPass:  true,
		},
		{
			msg: "not equal to nil error",
			malleate: func() {
<<<<<<< HEAD
				upgradeError = &channeltypes.UpgradeError{}
=======
				upgradeError = types.UpgradeError{}
>>>>>>> b024203a
			},
			expPass: false,
		},
		{
			msg: "wrapped upgrade error",
			malleate: func() {
				wrappedErr := errorsmod.Wrap(upgradeError, "wrapped upgrade error")
				upgradeError = types.NewUpgradeError(1, wrappedErr)
			},
			expPass: true,
		},
		{
<<<<<<< HEAD
			msg: "empty upgrade and non nil target",
			malleate: func() {
				upgradeError = &channeltypes.UpgradeError{}
=======
			msg: "nil underlying error and target",
			malleate: func() {
				upgradeError = types.UpgradeError{}
				intputErr = types.UpgradeError{}
			},
			expPass: true,
		},
		{
			msg: "empty upgrade and non nil target",
			malleate: func() {
				upgradeError = types.UpgradeError{}
>>>>>>> b024203a
			},
			expPass: false,
		},
	}

	for _, tc := range testCases {
		tc := tc
		suite.Run(tc.msg, func() {
			upgradeError = types.NewUpgradeError(1, types.ErrInvalidChannel)
			intputErr = types.ErrInvalidChannel

			tc.malleate()

			res := errorsmod.IsOf(upgradeError, intputErr)
			suite.Require().Equal(tc.expPass, res)
		})
	}
}

// TestGetErrorReceipt tests that the error receipt message is the same for both wrapped and unwrapped errors.
func (suite *TypesTestSuite) TestGetErrorReceipt() {
	upgradeError := types.NewUpgradeError(1, types.ErrInvalidChannel)

	wrappedErr := errorsmod.Wrap(upgradeError, "wrapped upgrade error")
	suite.Require().True(errorsmod.IsOf(wrappedErr, types.ErrInvalidChannel))

	upgradeError2 := types.NewUpgradeError(1, wrappedErr)

	suite.Require().Equal(upgradeError2.GetErrorReceipt().Message, upgradeError.GetErrorReceipt().Message)
}<|MERGE_RESOLUTION|>--- conflicted
+++ resolved
@@ -4,13 +4,13 @@
 	errorsmod "cosmossdk.io/errors"
 
 	clienttypes "github.com/cosmos/ibc-go/v7/modules/core/02-client/types"
-	"github.com/cosmos/ibc-go/v7/modules/core/04-channel/types"
+	channeltypes "github.com/cosmos/ibc-go/v7/modules/core/04-channel/types"
 	ibctesting "github.com/cosmos/ibc-go/v7/testing"
 	"github.com/cosmos/ibc-go/v7/testing/mock"
 )
 
 func (suite *TypesTestSuite) TestUpgradeValidateBasic() {
-	var upgrade types.Upgrade
+	var upgrade channeltypes.Upgrade
 
 	testCases := []struct {
 		name     string
@@ -25,7 +25,7 @@
 		{
 			"invalid ordering",
 			func() {
-				upgrade.Fields.Ordering = types.NONE
+				upgrade.Fields.Ordering = channeltypes.NONE
 			},
 			false,
 		},
@@ -56,9 +56,9 @@
 	for _, tc := range testCases {
 		tc := tc
 		suite.Run(tc.name, func() {
-			upgrade = types.NewUpgrade(
-				types.NewUpgradeFields(types.ORDERED, []string{ibctesting.FirstConnectionID}, mock.Version),
-				types.NewTimeout(clienttypes.NewHeight(0, 100), 0),
+			upgrade = channeltypes.NewUpgrade(
+				channeltypes.NewUpgradeFields(channeltypes.ORDERED, []string{ibctesting.FirstConnectionID}, mock.Version),
+				channeltypes.NewTimeout(clienttypes.NewHeight(0, 100), 0),
 				0,
 			)
 
@@ -77,11 +77,7 @@
 
 func (suite *TypesTestSuite) TestUpgradeErrorIsOf() {
 	var (
-<<<<<<< HEAD
 		upgradeError *channeltypes.UpgradeError
-=======
-		upgradeError types.UpgradeError
->>>>>>> b024203a
 		intputErr    error
 	)
 
@@ -98,11 +94,7 @@
 		{
 			msg: "not equal to nil error",
 			malleate: func() {
-<<<<<<< HEAD
 				upgradeError = &channeltypes.UpgradeError{}
-=======
-				upgradeError = types.UpgradeError{}
->>>>>>> b024203a
 			},
 			expPass: false,
 		},
@@ -110,28 +102,14 @@
 			msg: "wrapped upgrade error",
 			malleate: func() {
 				wrappedErr := errorsmod.Wrap(upgradeError, "wrapped upgrade error")
-				upgradeError = types.NewUpgradeError(1, wrappedErr)
-			},
-			expPass: true,
-		},
-		{
-<<<<<<< HEAD
-			msg: "empty upgrade and non nil target",
-			malleate: func() {
-				upgradeError = &channeltypes.UpgradeError{}
-=======
-			msg: "nil underlying error and target",
-			malleate: func() {
-				upgradeError = types.UpgradeError{}
-				intputErr = types.UpgradeError{}
+				upgradeError = channeltypes.NewUpgradeError(1, wrappedErr)
 			},
 			expPass: true,
 		},
 		{
 			msg: "empty upgrade and non nil target",
 			malleate: func() {
-				upgradeError = types.UpgradeError{}
->>>>>>> b024203a
+				upgradeError = &channeltypes.UpgradeError{}
 			},
 			expPass: false,
 		},
@@ -140,8 +118,8 @@
 	for _, tc := range testCases {
 		tc := tc
 		suite.Run(tc.msg, func() {
-			upgradeError = types.NewUpgradeError(1, types.ErrInvalidChannel)
-			intputErr = types.ErrInvalidChannel
+			upgradeError = channeltypes.NewUpgradeError(1, channeltypes.ErrInvalidChannel)
+			intputErr = channeltypes.ErrInvalidChannel
 
 			tc.malleate()
 
@@ -153,12 +131,12 @@
 
 // TestGetErrorReceipt tests that the error receipt message is the same for both wrapped and unwrapped errors.
 func (suite *TypesTestSuite) TestGetErrorReceipt() {
-	upgradeError := types.NewUpgradeError(1, types.ErrInvalidChannel)
+	upgradeError := channeltypes.NewUpgradeError(1, channeltypes.ErrInvalidChannel)
 
 	wrappedErr := errorsmod.Wrap(upgradeError, "wrapped upgrade error")
-	suite.Require().True(errorsmod.IsOf(wrappedErr, types.ErrInvalidChannel))
+	suite.Require().True(errorsmod.IsOf(wrappedErr, channeltypes.ErrInvalidChannel))
 
-	upgradeError2 := types.NewUpgradeError(1, wrappedErr)
+	upgradeError2 := channeltypes.NewUpgradeError(1, wrappedErr)
 
 	suite.Require().Equal(upgradeError2.GetErrorReceipt().Message, upgradeError.GetErrorReceipt().Message)
 }