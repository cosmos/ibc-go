--- conflicted
+++ resolved
@@ -37,15 +37,12 @@
 	// Perform a no-op on the current Msg
 	ErrNoOpMsg = errorsmod.Register(SubModuleName, 23, "message is redundant, no-op will be performed")
 
-	ErrInvalidChannelVersion   = errorsmod.Register(SubModuleName, 24, "invalid channel version")
-	ErrPacketNotSent           = errorsmod.Register(SubModuleName, 25, "packet has not been sent")
-	ErrInvalidTimeout          = errorsmod.Register(SubModuleName, 26, "invalid packet timeout")
-	ErrInvalidUpgradeTimeout   = errorsmod.Register(SubModuleName, 27, "either timeout height or timeout timestamp must be non-zero")
-	ErrUpgradeSequenceNotFound = errorsmod.Register(SubModuleName, 28, "upgrade sequence not found")
-<<<<<<< HEAD
-	ErrUpgradeTimeoutNotFound = errorsmod.Register(SubModuleName, 29, "upgrade timeout not found")
-	ErrUpgradeTimeout          = errorsmod.Register(SubModuleName, 30, "channel upgrade handshake has timed out")
-=======
-	ErrUpgradeErrorNotFound    = errorsmod.Register(SubModuleName, 29, "upgrade error receipt not found")
->>>>>>> d205f847
+	ErrInvalidChannelVersion       = errorsmod.Register(SubModuleName, 24, "invalid channel version")
+	ErrPacketNotSent               = errorsmod.Register(SubModuleName, 25, "packet has not been sent")
+	ErrInvalidTimeout              = errorsmod.Register(SubModuleName, 26, "invalid packet timeout")
+	ErrInvalidUpgradeTimeout       = errorsmod.Register(SubModuleName, 27, "either timeout height or timeout timestamp must be non-zero")
+	ErrUpgradeSequenceNotFound     = errorsmod.Register(SubModuleName, 28, "upgrade sequence not found")
+	ErrUpgradeErrorReceiptNotFound = errorsmod.Register(SubModuleName, 29, "upgrade error receipt not found")
+	ErrUpgradeTimeoutNotFound      = errorsmod.Register(SubModuleName, 30, "upgrade timeout not found")
+	ErrUpgradeTimeout              = errorsmod.Register(SubModuleName, 31, "channel upgrade handshake has timed out")
 )