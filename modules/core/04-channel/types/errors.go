--- conflicted
+++ resolved
@@ -46,8 +46,4 @@
 	ErrUpgradeNotFound                 = errorsmod.Register(SubModuleName, 30, "upgrade not found")
 	ErrIncompatibleCounterpartyUpgrade = errorsmod.Register(SubModuleName, 31, "incompatible counterparty upgrade")
 	ErrInvalidUpgradeError             = errorsmod.Register(SubModuleName, 32, "invalid upgrade error")
-<<<<<<< HEAD
-	ErrUpgradeRestoreFailed            = errorsmod.Register(SubModuleName, 33, "restore failed")
-=======
->>>>>>> 2f4e43c6
 )