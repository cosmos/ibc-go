package types

import (
	errorsmod "cosmossdk.io/errors"
)

// IBC channel sentinel errors
var (
	ErrChannelExists             = errorsmod.Register(SubModuleName, 2, "channel already exists")
	ErrChannelNotFound           = errorsmod.Register(SubModuleName, 3, "channel not found")
	ErrInvalidChannel            = errorsmod.Register(SubModuleName, 4, "invalid channel")
	ErrInvalidChannelState       = errorsmod.Register(SubModuleName, 5, "invalid channel state")
	ErrInvalidChannelOrdering    = errorsmod.Register(SubModuleName, 6, "invalid channel ordering")
	ErrInvalidCounterparty       = errorsmod.Register(SubModuleName, 7, "invalid counterparty channel")
	ErrInvalidChannelCapability  = errorsmod.Register(SubModuleName, 8, "invalid channel capability")
	ErrChannelCapabilityNotFound = errorsmod.Register(SubModuleName, 9, "channel capability not found")
	ErrSequenceSendNotFound      = errorsmod.Register(SubModuleName, 10, "sequence send not found")
	ErrSequenceReceiveNotFound   = errorsmod.Register(SubModuleName, 11, "sequence receive not found")
	ErrSequenceAckNotFound       = errorsmod.Register(SubModuleName, 12, "sequence acknowledgement not found")
	ErrInvalidPacket             = errorsmod.Register(SubModuleName, 13, "invalid packet")
	ErrPacketTimeout             = errorsmod.Register(SubModuleName, 14, "packet timeout")
	ErrTooManyConnectionHops     = errorsmod.Register(SubModuleName, 15, "too many connection hops")
	ErrInvalidAcknowledgement    = errorsmod.Register(SubModuleName, 16, "invalid acknowledgement")
	ErrAcknowledgementExists     = errorsmod.Register(SubModuleName, 17, "acknowledgement for packet already exists")
	ErrInvalidChannelIdentifier  = errorsmod.Register(SubModuleName, 18, "invalid channel identifier")

	// packets already relayed errors
	ErrPacketReceived           = errorsmod.Register(SubModuleName, 19, "packet already received")
	ErrPacketCommitmentNotFound = errorsmod.Register(SubModuleName, 20, "packet commitment not found") // may occur for already received acknowledgements or timeouts and in rare cases for packets never sent

	// ORDERED channel error
	ErrPacketSequenceOutOfOrder = errorsmod.Register(SubModuleName, 21, "packet sequence is out of order")

	// Antehandler error
	ErrRedundantTx = errorsmod.Register(SubModuleName, 22, "packet messages are redundant")

	// Perform a no-op on the current Msg
	ErrNoOpMsg = errorsmod.Register(SubModuleName, 23, "message is redundant, no-op will be performed")

<<<<<<< HEAD
	ErrInvalidChannelVersion  = errorsmod.Register(SubModuleName, 24, "invalid channel version")
	ErrPacketNotSent          = errorsmod.Register(SubModuleName, 25, "packet has not been sent")
	ErrInvalidTimeout         = errorsmod.Register(SubModuleName, 26, "invalid packet timeout")
	ErrInvalidUpgradeTimeout  = errorsmod.Register(SubModuleName, 27, "either timeout height or timeout timestamp must be non-zero")
	ErrRestoreChannelNotFound = errorsmod.Register(SubModuleName, 28, "restore channel not found")
	ErrChannelRestored        = errorsmod.Register(SubModuleName, 29, "channel restored")
=======
	ErrInvalidChannelVersion   = errorsmod.Register(SubModuleName, 24, "invalid channel version")
	ErrPacketNotSent           = errorsmod.Register(SubModuleName, 25, "packet has not been sent")
	ErrInvalidTimeout          = errorsmod.Register(SubModuleName, 26, "invalid packet timeout")
	ErrInvalidUpgradeTimeout   = errorsmod.Register(SubModuleName, 27, "either timeout height or timeout timestamp must be non-zero")
	ErrUpgradeSequenceNotFound = errorsmod.Register(SubModuleName, 28, "upgrade sequence not found")
>>>>>>> f2674b16
)<|MERGE_RESOLUTION|>--- conflicted
+++ resolved
@@ -37,18 +37,9 @@
 	// Perform a no-op on the current Msg
 	ErrNoOpMsg = errorsmod.Register(SubModuleName, 23, "message is redundant, no-op will be performed")
 
-<<<<<<< HEAD
-	ErrInvalidChannelVersion  = errorsmod.Register(SubModuleName, 24, "invalid channel version")
-	ErrPacketNotSent          = errorsmod.Register(SubModuleName, 25, "packet has not been sent")
-	ErrInvalidTimeout         = errorsmod.Register(SubModuleName, 26, "invalid packet timeout")
-	ErrInvalidUpgradeTimeout  = errorsmod.Register(SubModuleName, 27, "either timeout height or timeout timestamp must be non-zero")
-	ErrRestoreChannelNotFound = errorsmod.Register(SubModuleName, 28, "restore channel not found")
-	ErrChannelRestored        = errorsmod.Register(SubModuleName, 29, "channel restored")
-=======
 	ErrInvalidChannelVersion   = errorsmod.Register(SubModuleName, 24, "invalid channel version")
 	ErrPacketNotSent           = errorsmod.Register(SubModuleName, 25, "packet has not been sent")
 	ErrInvalidTimeout          = errorsmod.Register(SubModuleName, 26, "invalid packet timeout")
 	ErrInvalidUpgradeTimeout   = errorsmod.Register(SubModuleName, 27, "either timeout height or timeout timestamp must be non-zero")
 	ErrUpgradeSequenceNotFound = errorsmod.Register(SubModuleName, 28, "upgrade sequence not found")
->>>>>>> f2674b16
 )