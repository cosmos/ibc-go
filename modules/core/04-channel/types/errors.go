--- conflicted
+++ resolved
@@ -37,7 +37,6 @@
 	// Perform a no-op on the current Msg
 	ErrNoOpMsg = errorsmod.Register(SubModuleName, 23, "message is redundant, no-op will be performed")
 
-<<<<<<< HEAD
 	ErrInvalidChannelVersion        = errorsmod.Register(SubModuleName, 24, "invalid channel version")
 	ErrPacketNotSent                = errorsmod.Register(SubModuleName, 25, "packet has not been sent")
 	ErrInvalidTimeout               = errorsmod.Register(SubModuleName, 26, "invalid packet timeout")
@@ -47,12 +46,5 @@
 	ErrChannelUpgradeRestoreFailure = errorsmod.Register(SubModuleName, 30, "failed to restore channel during upgrade")
 	ErrUpgradeAborted               = errorsmod.Register(SubModuleName, 31, "upgrade aborted")
 	ErrUpgradeTimeout               = errorsmod.Register(SubModuleName, 32, "upgrade timeout")
-=======
-	ErrInvalidChannelVersion   = errorsmod.Register(SubModuleName, 24, "invalid channel version")
-	ErrPacketNotSent           = errorsmod.Register(SubModuleName, 25, "packet has not been sent")
-	ErrInvalidTimeout          = errorsmod.Register(SubModuleName, 26, "invalid packet timeout")
-	ErrInvalidUpgradeTimeout   = errorsmod.Register(SubModuleName, 27, "either timeout height or timeout timestamp must be non-zero")
-	ErrUpgradeSequenceNotFound = errorsmod.Register(SubModuleName, 28, "upgrade sequence not found")
-	ErrUpgradeErrorNotFound    = errorsmod.Register(SubModuleName, 29, "upgrade error receipt not found")
->>>>>>> 42ee8c57
+	ErrUpgradeErrorNotFound         = errorsmod.Register(SubModuleName, 33, "upgrade error receipt not found")
 )