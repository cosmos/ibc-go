--- conflicted
+++ resolved
@@ -31,13 +31,11 @@
 	// ORDERED channel error
 	ErrPacketSequenceOutOfOrder = sdkerrors.Register(SubModuleName, 21, "packet sequence is out of order")
 
-<<<<<<< HEAD
-	ErrInvalidChannelVersion = sdkerrors.Register(SubModuleName, 24, "invalid channel version")
-=======
 	// Antehandler error
 	ErrRedundantTx = sdkerrors.Register(SubModuleName, 22, "packet messages are redundant")
 
 	// Perform a no-op on the current Msg
 	ErrNoOpMsg = sdkerrors.Register(SubModuleName, 23, "message is redundant, no-op will be performed")
->>>>>>> 7a6507b4
+
+	ErrInvalidChannelVersion = sdkerrors.Register(SubModuleName, 24, "invalid channel version")
 )