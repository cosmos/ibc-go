--- conflicted
+++ resolved
@@ -37,14 +37,8 @@
 	// Perform a no-op on the current Msg
 	ErrNoOpMsg = errorsmod.Register(SubModuleName, 23, "message is redundant, no-op will be performed")
 
-<<<<<<< HEAD
-	ErrInvalidChannelVersion = sdkerrors.Register(SubModuleName, 24, "invalid channel version")
-	ErrPacketNotSent         = sdkerrors.Register(SubModuleName, 25, "packet has not been sent")
-	ErrInvalidTimeout        = sdkerrors.Register(SubModuleName, 26, "invalid packet timeout")
-	ErrInvalidUpgradeTimeout = sdkerrors.Register(SubModuleName, 27, "either timeout height or timeout timestamp must be non-zero")
-=======
 	ErrInvalidChannelVersion = errorsmod.Register(SubModuleName, 24, "invalid channel version")
 	ErrPacketNotSent         = errorsmod.Register(SubModuleName, 25, "packet has not been sent")
 	ErrInvalidTimeout        = errorsmod.Register(SubModuleName, 26, "invalid packet timeout")
->>>>>>> 5a08f592
+	ErrInvalidUpgradeTimeout = errorsmod.Register(SubModuleName, 27, "either timeout height or timeout timestamp must be non-zero")
 )