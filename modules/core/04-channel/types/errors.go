package types

import (
	errorsmod "cosmossdk.io/errors"
)

// IBC channel sentinel errors
var (
	ErrChannelExists             = errorsmod.Register(SubModuleName, 2, "channel already exists")
	ErrChannelNotFound           = errorsmod.Register(SubModuleName, 3, "channel not found")
	ErrInvalidChannel            = errorsmod.Register(SubModuleName, 4, "invalid channel")
	ErrInvalidChannelState       = errorsmod.Register(SubModuleName, 5, "invalid channel state")
	ErrInvalidChannelOrdering    = errorsmod.Register(SubModuleName, 6, "invalid channel ordering")
	ErrInvalidCounterparty       = errorsmod.Register(SubModuleName, 7, "invalid counterparty channel")
	ErrInvalidChannelCapability  = errorsmod.Register(SubModuleName, 8, "invalid channel capability")
	ErrChannelCapabilityNotFound = errorsmod.Register(SubModuleName, 9, "channel capability not found")
	ErrSequenceSendNotFound      = errorsmod.Register(SubModuleName, 10, "sequence send not found")
	ErrSequenceReceiveNotFound   = errorsmod.Register(SubModuleName, 11, "sequence receive not found")
	ErrSequenceAckNotFound       = errorsmod.Register(SubModuleName, 12, "sequence acknowledgement not found")
	ErrInvalidPacket             = errorsmod.Register(SubModuleName, 13, "invalid packet")
	ErrPacketTimeout             = errorsmod.Register(SubModuleName, 14, "packet timeout")
	ErrTooManyConnectionHops     = errorsmod.Register(SubModuleName, 15, "too many connection hops")
	ErrInvalidAcknowledgement    = errorsmod.Register(SubModuleName, 16, "invalid acknowledgement")
	ErrAcknowledgementExists     = errorsmod.Register(SubModuleName, 17, "acknowledgement for packet already exists")
	ErrInvalidChannelIdentifier  = errorsmod.Register(SubModuleName, 18, "invalid channel identifier")

	// packets already relayed errors
	ErrPacketReceived           = errorsmod.Register(SubModuleName, 19, "packet already received")
	ErrPacketCommitmentNotFound = errorsmod.Register(SubModuleName, 20, "packet commitment not found") // may occur for already received acknowledgements or timeouts and in rare cases for packets never sent

	// ORDERED channel error
	ErrPacketSequenceOutOfOrder = errorsmod.Register(SubModuleName, 21, "packet sequence is out of order")

	// Antehandler error
	ErrRedundantTx = errorsmod.Register(SubModuleName, 22, "packet messages are redundant")

	// Perform a no-op on the current Msg
	ErrNoOpMsg = errorsmod.Register(SubModuleName, 23, "message is redundant, no-op will be performed")

	ErrInvalidChannelVersion           = errorsmod.Register(SubModuleName, 24, "invalid channel version")
	ErrPacketNotSent                   = errorsmod.Register(SubModuleName, 25, "packet has not been sent")
	ErrInvalidTimeout                  = errorsmod.Register(SubModuleName, 26, "invalid packet timeout")
	ErrUpgradeErrorNotFound            = errorsmod.Register(SubModuleName, 27, "upgrade error receipt not found")
	ErrInvalidUpgrade                  = errorsmod.Register(SubModuleName, 28, "invalid upgrade")
	ErrInvalidUpgradeSequence          = errorsmod.Register(SubModuleName, 29, "invalid upgrade sequence")
	ErrUpgradeNotFound                 = errorsmod.Register(SubModuleName, 30, "upgrade not found")
	ErrIncompatibleCounterpartyUpgrade = errorsmod.Register(SubModuleName, 31, "incompatible counterparty upgrade")
	ErrInvalidUpgradeError             = errorsmod.Register(SubModuleName, 32, "invalid upgrade error")
<<<<<<< HEAD
	ErrUpgradeRestoreFailed            = errorsmod.Register(SubModuleName, 33, "restore failed")
	ErrUpgradeTimeout                  = errorsmod.Register(SubModuleName, 34, "upgrade timed-out")
	ErrInvalidUpgradeTimeout           = errorsmod.Register(SubModuleName, 35, "upgrade timeout is invalid")
=======
	ErrInvalidFlushStatus              = errorsmod.Register(SubModuleName, 33, "invalid flush status")
>>>>>>> 5e4af4cf
)<|MERGE_RESOLUTION|>--- conflicted
+++ resolved
@@ -46,11 +46,8 @@
 	ErrUpgradeNotFound                 = errorsmod.Register(SubModuleName, 30, "upgrade not found")
 	ErrIncompatibleCounterpartyUpgrade = errorsmod.Register(SubModuleName, 31, "incompatible counterparty upgrade")
 	ErrInvalidUpgradeError             = errorsmod.Register(SubModuleName, 32, "invalid upgrade error")
-<<<<<<< HEAD
-	ErrUpgradeRestoreFailed            = errorsmod.Register(SubModuleName, 33, "restore failed")
-	ErrUpgradeTimeout                  = errorsmod.Register(SubModuleName, 34, "upgrade timed-out")
-	ErrInvalidUpgradeTimeout           = errorsmod.Register(SubModuleName, 35, "upgrade timeout is invalid")
-=======
 	ErrInvalidFlushStatus              = errorsmod.Register(SubModuleName, 33, "invalid flush status")
->>>>>>> 5e4af4cf
+	ErrUpgradeRestoreFailed            = errorsmod.Register(SubModuleName, 34, "restore failed")
+	ErrUpgradeTimeout                  = errorsmod.Register(SubModuleName, 35, "upgrade timed-out")
+	ErrInvalidUpgradeTimeout           = errorsmod.Register(SubModuleName, 36, "upgrade timeout is invalid")
 )