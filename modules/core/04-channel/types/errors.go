package types

import (
	errorsmod "cosmossdk.io/errors"
)

// IBC channel sentinel errors
var (
	ErrChannelExists             = errorsmod.Register(SubModuleName, 2, "channel already exists")
	ErrChannelNotFound           = errorsmod.Register(SubModuleName, 3, "channel not found")
	ErrInvalidChannel            = errorsmod.Register(SubModuleName, 4, "invalid channel")
	ErrInvalidChannelState       = errorsmod.Register(SubModuleName, 5, "invalid channel state")
	ErrInvalidChannelOrdering    = errorsmod.Register(SubModuleName, 6, "invalid channel ordering")
	ErrInvalidCounterparty       = errorsmod.Register(SubModuleName, 7, "invalid counterparty channel")
	ErrInvalidChannelCapability  = errorsmod.Register(SubModuleName, 8, "invalid channel capability")
	ErrChannelCapabilityNotFound = errorsmod.Register(SubModuleName, 9, "channel capability not found")
	ErrSequenceSendNotFound      = errorsmod.Register(SubModuleName, 10, "sequence send not found")
	ErrSequenceReceiveNotFound   = errorsmod.Register(SubModuleName, 11, "sequence receive not found")
	ErrSequenceAckNotFound       = errorsmod.Register(SubModuleName, 12, "sequence acknowledgement not found")
	ErrInvalidPacket             = errorsmod.Register(SubModuleName, 13, "invalid packet")
	ErrPacketTimeout             = errorsmod.Register(SubModuleName, 14, "packet timeout")
	ErrTooManyConnectionHops     = errorsmod.Register(SubModuleName, 15, "too many connection hops")
	ErrInvalidAcknowledgement    = errorsmod.Register(SubModuleName, 16, "invalid acknowledgement")
	ErrAcknowledgementExists     = errorsmod.Register(SubModuleName, 17, "acknowledgement for packet already exists")
	ErrInvalidChannelIdentifier  = errorsmod.Register(SubModuleName, 18, "invalid channel identifier")

	// packets already relayed errors
	ErrPacketReceived           = errorsmod.Register(SubModuleName, 19, "packet already received")
	ErrPacketCommitmentNotFound = errorsmod.Register(SubModuleName, 20, "packet commitment not found") // may occur for already received acknowledgements or timeouts and in rare cases for packets never sent

	// ORDERED channel error
	ErrPacketSequenceOutOfOrder = errorsmod.Register(SubModuleName, 21, "packet sequence is out of order")

	// Antehandler error
	ErrRedundantTx = errorsmod.Register(SubModuleName, 22, "packet messages are redundant")

	// Perform a no-op on the current Msg
	ErrNoOpMsg = errorsmod.Register(SubModuleName, 23, "message is redundant, no-op will be performed")

	ErrInvalidChannelVersion   = errorsmod.Register(SubModuleName, 24, "invalid channel version")
	ErrPacketNotSent           = errorsmod.Register(SubModuleName, 25, "packet has not been sent")
	ErrInvalidTimeout          = errorsmod.Register(SubModuleName, 26, "invalid packet timeout")
	ErrInvalidUpgradeTimeout   = errorsmod.Register(SubModuleName, 27, "either timeout height or timeout timestamp must be non-zero")
	ErrUpgradeSequenceNotFound = errorsmod.Register(SubModuleName, 28, "upgrade sequence not found")
	ErrUpgradeErrorNotFound    = errorsmod.Register(SubModuleName, 29, "upgrade error receipt not found")
	ErrInvalidUpgrade          = errorsmod.Register(SubModuleName, 30, "invalid upgrade")
<<<<<<< HEAD
	ErrInvalidConnectionHops   = errorsmod.Register(SubModuleName, 31, "invalid connection hops")
=======
	ErrInvalidUpgradeSequence  = errorsmod.Register(SubModuleName, 31, "invalid upgrade sequence")
	ErrUpgradeNotFound         = errorsmod.Register(SubModuleName, 32, "upgrade not found")
>>>>>>> 1bab3d61
)<|MERGE_RESOLUTION|>--- conflicted
+++ resolved
@@ -44,10 +44,6 @@
 	ErrUpgradeSequenceNotFound = errorsmod.Register(SubModuleName, 28, "upgrade sequence not found")
 	ErrUpgradeErrorNotFound    = errorsmod.Register(SubModuleName, 29, "upgrade error receipt not found")
 	ErrInvalidUpgrade          = errorsmod.Register(SubModuleName, 30, "invalid upgrade")
-<<<<<<< HEAD
-	ErrInvalidConnectionHops   = errorsmod.Register(SubModuleName, 31, "invalid connection hops")
-=======
 	ErrInvalidUpgradeSequence  = errorsmod.Register(SubModuleName, 31, "invalid upgrade sequence")
 	ErrUpgradeNotFound         = errorsmod.Register(SubModuleName, 32, "upgrade not found")
->>>>>>> 1bab3d61
 )