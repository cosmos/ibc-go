package types

import (
	errorsmod "cosmossdk.io/errors"
)

// IBC channel sentinel errors
var (
	ErrChannelExists             = errorsmod.Register(SubModuleName, 2, "channel already exists")
	ErrChannelNotFound           = errorsmod.Register(SubModuleName, 3, "channel not found")
	ErrInvalidChannel            = errorsmod.Register(SubModuleName, 4, "invalid channel")
	ErrInvalidChannelState       = errorsmod.Register(SubModuleName, 5, "invalid channel state")
	ErrInvalidChannelOrdering    = errorsmod.Register(SubModuleName, 6, "invalid channel ordering")
	ErrInvalidCounterparty       = errorsmod.Register(SubModuleName, 7, "invalid counterparty channel")
	ErrInvalidChannelCapability  = errorsmod.Register(SubModuleName, 8, "invalid channel capability")
	ErrChannelCapabilityNotFound = errorsmod.Register(SubModuleName, 9, "channel capability not found")
	ErrSequenceSendNotFound      = errorsmod.Register(SubModuleName, 10, "sequence send not found")
	ErrSequenceReceiveNotFound   = errorsmod.Register(SubModuleName, 11, "sequence receive not found")
	ErrSequenceAckNotFound       = errorsmod.Register(SubModuleName, 12, "sequence acknowledgement not found")
	ErrInvalidPacket             = errorsmod.Register(SubModuleName, 13, "invalid packet")
	ErrPacketTimeout             = errorsmod.Register(SubModuleName, 14, "packet timeout")
	ErrTooManyConnectionHops     = errorsmod.Register(SubModuleName, 15, "too many connection hops")
	ErrInvalidAcknowledgement    = errorsmod.Register(SubModuleName, 16, "invalid acknowledgement")
	ErrAcknowledgementExists     = errorsmod.Register(SubModuleName, 17, "acknowledgement for packet already exists")
	ErrInvalidChannelIdentifier  = errorsmod.Register(SubModuleName, 18, "invalid channel identifier")

	// packets already relayed errors
	ErrPacketReceived           = errorsmod.Register(SubModuleName, 19, "packet already received")
	ErrPacketCommitmentNotFound = errorsmod.Register(SubModuleName, 20, "packet commitment not found") // may occur for already received acknowledgements or timeouts and in rare cases for packets never sent

	// ORDERED channel error
	ErrPacketSequenceOutOfOrder = errorsmod.Register(SubModuleName, 21, "packet sequence is out of order")

	// Antehandler error
	ErrRedundantTx = errorsmod.Register(SubModuleName, 22, "packet messages are redundant")

	// Perform a no-op on the current Msg
	ErrNoOpMsg = errorsmod.Register(SubModuleName, 23, "message is redundant, no-op will be performed")

	ErrInvalidChannelVersion           = errorsmod.Register(SubModuleName, 24, "invalid channel version")
	ErrPacketNotSent                   = errorsmod.Register(SubModuleName, 25, "packet has not been sent")
	ErrInvalidTimeout                  = errorsmod.Register(SubModuleName, 26, "invalid packet timeout")
	ErrUpgradeErrorNotFound            = errorsmod.Register(SubModuleName, 27, "upgrade error receipt not found")
	ErrInvalidUpgrade                  = errorsmod.Register(SubModuleName, 28, "invalid upgrade")
	ErrInvalidUpgradeSequence          = errorsmod.Register(SubModuleName, 29, "invalid upgrade sequence")
	ErrUpgradeNotFound                 = errorsmod.Register(SubModuleName, 30, "upgrade not found")
	ErrIncompatibleCounterpartyUpgrade = errorsmod.Register(SubModuleName, 31, "incompatible counterparty upgrade")
	ErrInvalidUpgradeError             = errorsmod.Register(SubModuleName, 32, "invalid upgrade error")
	ErrInvalidFlushStatus              = errorsmod.Register(SubModuleName, 33, "invalid flush status")
	ErrUpgradeRestoreFailed            = errorsmod.Register(SubModuleName, 34, "restore failed")
	ErrUpgradeTimeout                  = errorsmod.Register(SubModuleName, 35, "upgrade timed-out")
<<<<<<< HEAD
	ErrInvalidUpgradeTimeout           = errorsmod.Register(SubModuleName, 36, "upgrade timeout is invalid")
=======
>>>>>>> e201873e
)<|MERGE_RESOLUTION|>--- conflicted
+++ resolved
@@ -49,8 +49,4 @@
 	ErrInvalidFlushStatus              = errorsmod.Register(SubModuleName, 33, "invalid flush status")
 	ErrUpgradeRestoreFailed            = errorsmod.Register(SubModuleName, 34, "restore failed")
 	ErrUpgradeTimeout                  = errorsmod.Register(SubModuleName, 35, "upgrade timed-out")
-<<<<<<< HEAD
-	ErrInvalidUpgradeTimeout           = errorsmod.Register(SubModuleName, 36, "upgrade timeout is invalid")
-=======
->>>>>>> e201873e
 )