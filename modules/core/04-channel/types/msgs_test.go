--- conflicted
+++ resolved
@@ -437,13 +437,8 @@
 	}
 }
 
-<<<<<<< HEAD
-func (suite *TypesTestSuite) TestMsgChannelUpgradeTimeoutValidateBasic() {
-	var msg *types.MsgChannelUpgradeTimeout
-=======
 func (suite *TypesTestSuite) TestMsgChannelUpgradeInitValidateBasic() {
 	var msg *types.MsgChannelUpgradeInit
->>>>>>> 690feeef
 
 	testCases := []struct {
 		name     string
@@ -470,9 +465,6 @@
 			false,
 		},
 		{
-<<<<<<< HEAD
-			"cannot submit an empty proof",
-=======
 			"invalid proposed upgrade channel state",
 			func() {
 				msg.ProposedUpgradeChannel.State = types.TRYUPGRADE
@@ -667,15 +659,12 @@
 		},
 		{
 			"cannot submit an empty channel proof",
->>>>>>> 690feeef
 			func() {
 				msg.ProofChannel = emptyProof
 			},
 			false,
 		},
 		{
-<<<<<<< HEAD
-=======
 			"cannot submit an empty upgrade sequence proof",
 			func() {
 				msg.ProofUpgradeSequence = emptyProof
@@ -683,7 +672,6 @@
 			false,
 		},
 		{
->>>>>>> 690feeef
 			"proof height must be > 0",
 			func() {
 				msg.ProofHeight = clienttypes.ZeroHeight()
@@ -693,11 +681,100 @@
 		{
 			"invalid counterparty channel state",
 			func() {
-<<<<<<< HEAD
+				msg.CounterpartyChannel.State = types.INITUPGRADE
+			},
+			false,
+		},
+		{
+			"missing signer address",
+			func() {
+				msg.Signer = emptyAddr
+			},
+			false,
+		},
+	}
+
+	for _, tc := range testCases {
+		tc := tc
+		suite.Run(tc.name, func() {
+			msg = types.NewMsgChannelUpgradeAck(
+				ibctesting.MockPort, ibctesting.FirstChannelID,
+				types.Channel{State: types.TRYUPGRADE},
+				suite.proof, suite.proof,
+				height, addr,
+			)
+
+			tc.malleate()
+			err := msg.ValidateBasic()
+
+			if tc.expPass {
+				suite.Require().NoError(err)
+			} else {
+				suite.Require().Error(err)
+			}
+		})
+	}
+}
+
+func (suite *TypesTestSuite) TestMsgChannelUpgradeConfirmValidateBasic() {
+	var msg *types.MsgChannelUpgradeConfirm
+
+	testCases := []struct {
+		name     string
+		malleate func()
+		expPass  bool
+	}{
+		{
+			"success",
+			func() {},
+			true,
+		},
+		{
+			"invalid port identifier",
+			func() {
+				msg.PortId = invalidPort
+			},
+			false,
+		},
+		{
+			"invalid channel identifier",
+			func() {
+				msg.ChannelId = invalidChannel
+			},
+			false,
+		},
+		{
+			"invalid counterparty channel state",
+			func() {
 				msg.CounterpartyChannel.State = types.TRYUPGRADE
-=======
-				msg.CounterpartyChannel.State = types.INITUPGRADE
->>>>>>> 690feeef
+			},
+			false,
+		},
+		{
+			"cannot submit an empty channel proof",
+			func() {
+				msg.ProofChannel = emptyProof
+			},
+			false,
+		},
+		{
+			"cannot submit an empty upgrade error proof",
+			func() {
+				msg.ProofUpgradeError = emptyProof
+			},
+			false,
+		},
+		{
+			"cannot submit an empty upgrade sequence proof",
+			func() {
+				msg.ProofUpgradeSequence = emptyProof
+			},
+			false,
+		},
+		{
+			"proof height must be > 0",
+			func() {
+				msg.ProofHeight = clienttypes.ZeroHeight()
 			},
 			false,
 		},
@@ -713,15 +790,88 @@
 	for _, tc := range testCases {
 		tc := tc
 		suite.Run(tc.name, func() {
-<<<<<<< HEAD
+			msg = types.NewMsgChannelUpgradeConfirm(
+				ibctesting.MockPort, ibctesting.FirstChannelID,
+				types.Channel{State: types.OPEN}, suite.proof,
+				suite.proof, suite.proof,
+				height, addr,
+			)
+
+			tc.malleate()
+			err := msg.ValidateBasic()
+
+			if tc.expPass {
+				suite.Require().NoError(err)
+			} else {
+				suite.Require().Error(err)
+			}
+		})
+	}
+}
+
+func (suite *TypesTestSuite) TestMsgChannelUpgradeTimeoutValidateBasic() {
+	var msg *types.MsgChannelUpgradeTimeout
+
+	testCases := []struct {
+		name     string
+		malleate func()
+		expPass  bool
+	}{
+		{
+			"success",
+			func() {},
+			true,
+		},
+		{
+			"invalid port identifier",
+			func() {
+				msg.PortId = invalidPort
+			},
+			false,
+		},
+		{
+			"invalid channel identifier",
+			func() {
+				msg.ChannelId = invalidChannel
+			},
+			false,
+		},
+		{
+			"cannot submit an empty proof",
+			func() {
+				msg.ProofChannel = emptyProof
+			},
+			false,
+		},
+		{
+			"proof height must be > 0",
+			func() {
+				msg.ProofHeight = clienttypes.ZeroHeight()
+			},
+			false,
+		},
+		{
+			"invalid counterparty channel state",
+			func() {
+				msg.CounterpartyChannel.State = types.TRYUPGRADE
+			},
+			false,
+		},
+		{
+			"missing signer address",
+			func() {
+				msg.Signer = emptyAddr
+			},
+			false,
+		},
+	}
+
+	for _, tc := range testCases {
+		tc := tc
+		suite.Run(tc.name, func() {
 			msg = types.NewMsgChannelUpgradeTimeout(
 				ibctesting.MockPort, ibctesting.FirstChannelID,
 				types.Channel{State: types.OPEN}, types.ErrorReceipt{},
-=======
-			msg = types.NewMsgChannelUpgradeAck(
-				ibctesting.MockPort, ibctesting.FirstChannelID,
-				types.Channel{State: types.TRYUPGRADE},
->>>>>>> 690feeef
 				suite.proof, suite.proof,
 				height, addr,
 			)
@@ -738,7 +888,6 @@
 	}
 }
 
-<<<<<<< HEAD
 func (suite *TypesTestSuite) TestMsgChannelUpgradeTimeoutGetSigners() {
 	expSigner, err := sdk.AccAddressFromBech32(addr)
 	suite.Require().NoError(err)
@@ -751,9 +900,10 @@
 	)
 
 	suite.Require().Equal([]sdk.AccAddress{expSigner}, msg.GetSigners())
-=======
-func (suite *TypesTestSuite) TestMsgChannelUpgradeConfirmValidateBasic() {
-	var msg *types.MsgChannelUpgradeConfirm
+}
+
+func (suite *TypesTestSuite) TestMsgChannelUpgradeCancelValidateBasic() {
+	var msg *types.MsgChannelUpgradeCancel
 
 	testCases := []struct {
 		name     string
@@ -780,100 +930,6 @@
 			false,
 		},
 		{
-			"invalid counterparty channel state",
-			func() {
-				msg.CounterpartyChannel.State = types.TRYUPGRADE
-			},
-			false,
-		},
-		{
-			"cannot submit an empty channel proof",
-			func() {
-				msg.ProofChannel = emptyProof
-			},
-			false,
-		},
-		{
-			"cannot submit an empty upgrade error proof",
-			func() {
-				msg.ProofUpgradeError = emptyProof
-			},
-			false,
-		},
-		{
-			"cannot submit an empty upgrade sequence proof",
-			func() {
-				msg.ProofUpgradeSequence = emptyProof
-			},
-			false,
-		},
-		{
-			"proof height must be > 0",
-			func() {
-				msg.ProofHeight = clienttypes.ZeroHeight()
-			},
-			false,
-		},
-		{
-			"missing signer address",
-			func() {
-				msg.Signer = emptyAddr
-			},
-			false,
-		},
-	}
-
-	for _, tc := range testCases {
-		tc := tc
-		suite.Run(tc.name, func() {
-			msg = types.NewMsgChannelUpgradeConfirm(
-				ibctesting.MockPort, ibctesting.FirstChannelID,
-				types.Channel{State: types.OPEN}, suite.proof,
-				suite.proof, suite.proof,
-				height, addr,
-			)
-
-			tc.malleate()
-			err := msg.ValidateBasic()
-
-			if tc.expPass {
-				suite.Require().NoError(err)
-			} else {
-				suite.Require().Error(err)
-			}
-		})
-	}
->>>>>>> 690feeef
-}
-
-func (suite *TypesTestSuite) TestMsgChannelUpgradeCancelValidateBasic() {
-	var msg *types.MsgChannelUpgradeCancel
-
-	testCases := []struct {
-		name     string
-		malleate func()
-		expPass  bool
-	}{
-		{
-			"success",
-			func() {},
-			true,
-		},
-		{
-			"invalid port identifier",
-			func() {
-				msg.PortId = invalidPort
-			},
-			false,
-		},
-		{
-			"invalid channel identifier",
-			func() {
-				msg.ChannelId = invalidChannel
-			},
-			false,
-		},
-		{
 			"cannot submit an empty proof",
 			func() {
 				msg.ProofErrorReceipt = emptyProof
