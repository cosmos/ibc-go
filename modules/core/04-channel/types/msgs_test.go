--- conflicted
+++ resolved
@@ -1257,8 +1257,6 @@
 	}
 }
 
-<<<<<<< HEAD
-=======
 func (suite *TypesTestSuite) TestMsgUpdateParamsValidateBasic() {
 	var msg *types.MsgUpdateParams
 
@@ -1314,7 +1312,6 @@
 	}
 }
 
->>>>>>> b2368fa2
 func (suite *TypesTestSuite) TestMsgPruneAcknowledgementsGetSigners() {
 	expSigner, err := sdk.AccAddressFromBech32(addr)
 	suite.Require().NoError(err)
