--- conflicted
+++ resolved
@@ -556,8 +556,8 @@
 	}
 }
 
-func (suite *TypesTestSuite) TestMsgChannelUpgradeCancelValidateBasic() {
-	var msg *types.MsgChannelUpgradeCancel
+func (suite *TypesTestSuite) TestMsgChannelUpgradeAckValidateBasic() {
+	var msg *types.MsgChannelUpgradeAck
 
 	testCases := []struct {
 		name     string
@@ -584,6 +584,185 @@
 			false,
 		},
 		{
+			"cannot submit an empty channel proof",
+			func() {
+				msg.ProofChannel = emptyProof
+			},
+			false,
+		},
+		{
+			"cannot submit an empty upgrade sequence proof",
+			func() {
+				msg.ProofUpgradeSequence = emptyProof
+			},
+			false,
+		},
+		{
+			"proof height must be > 0",
+			func() {
+				msg.ProofHeight = clienttypes.ZeroHeight()
+			},
+			false,
+		},
+		{
+			"invalid counterparty channel state",
+			func() {
+				msg.CounterpartyChannel.State = types.INITUPGRADE
+			},
+			false,
+		},
+		{
+			"missing signer address",
+			func() {
+				msg.Signer = emptyAddr
+			},
+			false,
+		},
+	}
+
+	for _, tc := range testCases {
+		tc := tc
+		suite.Run(tc.name, func() {
+			msg = types.NewMsgChannelUpgradeAck(
+				ibctesting.MockPort, ibctesting.FirstChannelID,
+				types.Channel{State: types.TRYUPGRADE},
+				suite.proof, suite.proof,
+				height, addr,
+			)
+
+			tc.malleate()
+			err := msg.ValidateBasic()
+
+			if tc.expPass {
+				suite.Require().NoError(err)
+			} else {
+				suite.Require().Error(err)
+			}
+		})
+	}
+}
+
+func (suite *TypesTestSuite) TestMsgChannelUpgradeConfirmValidateBasic() {
+	var msg *types.MsgChannelUpgradeConfirm
+
+	testCases := []struct {
+		name     string
+		malleate func()
+		expPass  bool
+	}{
+		{
+			"success",
+			func() {},
+			true,
+		},
+		{
+			"invalid port identifier",
+			func() {
+				msg.PortId = invalidPort
+			},
+			false,
+		},
+		{
+			"invalid channel identifier",
+			func() {
+				msg.ChannelId = invalidChannel
+			},
+			false,
+		},
+		{
+			"cannot submit an empty channel proof",
+			func() {
+				msg.ProofChannel = emptyProof
+			},
+			false,
+		},
+		{
+			"cannot submit an empty upgrade error proof",
+			func() {
+				msg.ProofUpgradeError = emptyProof
+			},
+			false,
+		},
+		{
+			"cannot submit an empty upgrade sequence proof",
+			func() {
+				msg.ProofUpgradeSequence = emptyProof
+			},
+			false,
+		},
+		{
+			"proof height must be > 0",
+			func() {
+				msg.ProofHeight = clienttypes.ZeroHeight()
+			},
+			false,
+		},
+		{
+			"invalid counterparty channel state",
+			func() {
+				msg.CounterpartyChannel.State = types.TRYUPGRADE
+			},
+			false,
+		},
+		{
+			"missing signer address",
+			func() {
+				msg.Signer = emptyAddr
+			},
+			false,
+		},
+	}
+
+	for _, tc := range testCases {
+		tc := tc
+		suite.Run(tc.name, func() {
+			msg = types.NewMsgChannelUpgradeConfirm(
+				ibctesting.MockPort, ibctesting.FirstChannelID,
+				types.Channel{State: types.OPEN}, suite.proof,
+				suite.proof, suite.proof,
+				height, addr,
+			)
+
+			tc.malleate()
+			err := msg.ValidateBasic()
+
+			if tc.expPass {
+				suite.Require().NoError(err)
+			} else {
+				suite.Require().Error(err)
+			}
+		})
+	}
+}
+
+func (suite *TypesTestSuite) TestMsgChannelUpgradeCancelValidateBasic() {
+	var msg *types.MsgChannelUpgradeCancel
+
+	testCases := []struct {
+		name     string
+		malleate func()
+		expPass  bool
+	}{
+		{
+			"success",
+			func() {},
+			true,
+		},
+		{
+			"invalid port identifier",
+			func() {
+				msg.PortId = invalidPort
+			},
+			false,
+		},
+		{
+			"invalid channel identifier",
+			func() {
+				msg.ChannelId = invalidChannel
+			},
+			false,
+		},
+		{
 			"cannot submit an empty proof",
 			func() {
 				msg.ProofErrorReceipt = emptyProof
@@ -636,115 +815,4 @@
 
 	msg := types.NewMsgChannelUpgradeCancel(ibctesting.MockPort, ibctesting.FirstChannelID, types.ErrorReceipt{Sequence: 1}, suite.proof, height, addr)
 	suite.Require().Equal([]sdk.AccAddress{expSigner}, msg.GetSigners())
-}
-
-<<<<<<< HEAD
-func (suite *TypesTestSuite) TestMsgChannelUpgradeConfirmValidateBasic() {
-	var msg *types.MsgChannelUpgradeConfirm
-=======
-func (suite *TypesTestSuite) TestMsgChannelUpgradeAckValidateBasic() {
-	var msg *types.MsgChannelUpgradeAck
->>>>>>> 7ddd452c
-
-	testCases := []struct {
-		name     string
-		malleate func()
-		expPass  bool
-	}{
-		{
-			"success",
-			func() {},
-			true,
-		},
-		{
-			"invalid port identifier",
-			func() {
-				msg.PortId = invalidPort
-			},
-			false,
-		},
-		{
-			"invalid channel identifier",
-			func() {
-				msg.ChannelId = invalidChannel
-			},
-			false,
-		},
-		{
-			"cannot submit an empty channel proof",
-			func() {
-				msg.ProofChannel = emptyProof
-			},
-			false,
-		},
-		{
-<<<<<<< HEAD
-			"cannot submit an empty upgrade error proof",
-			func() {
-				msg.ProofUpgradeError = emptyProof
-			},
-			false,
-		},
-		{
-=======
->>>>>>> 7ddd452c
-			"cannot submit an empty upgrade sequence proof",
-			func() {
-				msg.ProofUpgradeSequence = emptyProof
-			},
-			false,
-		},
-		{
-			"proof height must be > 0",
-			func() {
-				msg.ProofHeight = clienttypes.ZeroHeight()
-			},
-			false,
-		},
-		{
-			"invalid counterparty channel state",
-			func() {
-<<<<<<< HEAD
-				msg.CounterpartyChannel.State = types.TRYUPGRADE
-=======
-				msg.CounterpartyChannel.State = types.INITUPGRADE
->>>>>>> 7ddd452c
-			},
-			false,
-		},
-		{
-			"missing signer address",
-			func() {
-				msg.Signer = emptyAddr
-			},
-			false,
-		},
-	}
-
-	for _, tc := range testCases {
-		tc := tc
-		suite.Run(tc.name, func() {
-<<<<<<< HEAD
-			msg = types.NewMsgChannelUpgradeConfirm(
-				ibctesting.MockPort, ibctesting.FirstChannelID,
-				types.Channel{State: types.OPEN}, suite.proof,
-=======
-			msg = types.NewMsgChannelUpgradeAck(
-				ibctesting.MockPort, ibctesting.FirstChannelID,
-				types.Channel{State: types.TRYUPGRADE},
->>>>>>> 7ddd452c
-				suite.proof, suite.proof,
-				height, addr,
-			)
-
-			tc.malleate()
-			err := msg.ValidateBasic()
-
-			if tc.expPass {
-				suite.Require().NoError(err)
-			} else {
-				suite.Require().Error(err)
-			}
-		})
-	}
 }