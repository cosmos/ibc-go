package types_test

import (
	"fmt"
	"testing"

	dbm "github.com/cometbft/cometbft-db"
	abci "github.com/cometbft/cometbft/abci/types"
	log "github.com/cometbft/cometbft/libs/log"
	"github.com/cosmos/cosmos-sdk/store/iavl"
	"github.com/cosmos/cosmos-sdk/store/rootmulti"
	storetypes "github.com/cosmos/cosmos-sdk/store/types"
	sdk "github.com/cosmos/cosmos-sdk/types"
	"github.com/stretchr/testify/suite"

	clienttypes "github.com/cosmos/ibc-go/v7/modules/core/02-client/types"
	"github.com/cosmos/ibc-go/v7/modules/core/04-channel/types"
	commitmenttypes "github.com/cosmos/ibc-go/v7/modules/core/23-commitment/types"
	ibctesting "github.com/cosmos/ibc-go/v7/testing"
	"github.com/cosmos/ibc-go/v7/testing/mock"
	"github.com/cosmos/ibc-go/v7/testing/simapp"
)

const (
	// valid constatns used for testing
	portid   = "testportid"
	chanid   = "channel-0"
	cpportid = "testcpport"
	cpchanid = "testcpchannel"

	version = "1.0"

	// invalid constants used for testing
	invalidPort      = "(invalidport1)"
	invalidShortPort = "p"
	// 195 characters
	invalidLongPort = "Lorem ipsum dolor sit amet, consectetur adipiscing elit. Duis eros neque, ultricies vel ligula ac, convallis porttitor elit. Maecenas tincidunt turpis elit, vel faucibus nisl pellentesque sodales"

	invalidChannel      = "(invalidchannel1)"
	invalidShortChannel = "invalid"
	invalidLongChannel  = "invalidlongchannelinvalidlongchannelinvalidlongchannelinvalidlongchannel"

	invalidConnection      = "(invalidconnection1)"
	invalidShortConnection = "invalidcn"
	invalidLongConnection  = "invalidlongconnectioninvalidlongconnectioninvalidlongconnectioninvalid"
)

// define variables used for testing
var (
	height            = clienttypes.NewHeight(0, 1)
	timeoutHeight     = clienttypes.NewHeight(0, 100)
	timeoutTimestamp  = uint64(100)
	disabledTimeout   = clienttypes.ZeroHeight()
	validPacketData   = []byte("testdata")
	unknownPacketData = []byte("unknown")

	packet        = types.NewPacket(validPacketData, 1, portid, chanid, cpportid, cpchanid, timeoutHeight, timeoutTimestamp)
	invalidPacket = types.NewPacket(unknownPacketData, 0, portid, chanid, cpportid, cpchanid, timeoutHeight, timeoutTimestamp)

	emptyProof = []byte{}

	addr      = sdk.AccAddress("testaddr111111111111").String()
	emptyAddr string

	connHops             = []string{"testconnection"}
	invalidConnHops      = []string{"testconnection", "testconnection"}
	invalidShortConnHops = []string{invalidShortConnection}
	invalidLongConnHops  = []string{invalidLongConnection}
)

type TypesTestSuite struct {
	suite.Suite

	proof []byte
}

func (suite *TypesTestSuite) SetupTest() {
	app := simapp.Setup(false)
	db := dbm.NewMemDB()
	dblog := log.TestingLogger()
	store := rootmulti.NewStore(db, dblog)
	storeKey := storetypes.NewKVStoreKey("iavlStoreKey")

	store.MountStoreWithDB(storeKey, storetypes.StoreTypeIAVL, nil)
	err := store.LoadVersion(0)
	suite.Require().NoError(err)
	iavlStore := store.GetCommitStore(storeKey).(*iavl.Store)

	iavlStore.Set([]byte("KEY"), []byte("VALUE"))
	_ = store.Commit()

	res := store.Query(abci.RequestQuery{
		Path:  fmt.Sprintf("/%s/key", storeKey.Name()), // required path to get key/value+proof
		Data:  []byte("KEY"),
		Prove: true,
	})

	merkleProof, err := commitmenttypes.ConvertProofs(res.ProofOps)
	suite.Require().NoError(err)
	proof, err := app.AppCodec().Marshal(&merkleProof)
	suite.Require().NoError(err)

	suite.proof = proof
}

func TestTypesTestSuite(t *testing.T) {
	suite.Run(t, new(TypesTestSuite))
}

func (suite *TypesTestSuite) TestMsgChannelOpenInitValidateBasic() {
	counterparty := types.NewCounterparty(cpportid, cpchanid)
	tryOpenChannel := types.NewChannel(types.TRYOPEN, types.ORDERED, counterparty, connHops, version)

	testCases := []struct {
		name    string
		msg     *types.MsgChannelOpenInit
		expPass bool
	}{
		{"", types.NewMsgChannelOpenInit(portid, version, types.ORDERED, connHops, cpportid, addr), true},
		{"too short port id", types.NewMsgChannelOpenInit(invalidShortPort, version, types.ORDERED, connHops, cpportid, addr), false},
		{"too long port id", types.NewMsgChannelOpenInit(invalidLongPort, version, types.ORDERED, connHops, cpportid, addr), false},
		{"port id contains non-alpha", types.NewMsgChannelOpenInit(invalidPort, version, types.ORDERED, connHops, cpportid, addr), false},
		{"invalid channel order", types.NewMsgChannelOpenInit(portid, version, types.Order(3), connHops, cpportid, addr), false},
		{"connection hops more than 1 ", types.NewMsgChannelOpenInit(portid, version, types.ORDERED, invalidConnHops, cpportid, addr), false},
		{"too short connection id", types.NewMsgChannelOpenInit(portid, version, types.UNORDERED, invalidShortConnHops, cpportid, addr), false},
		{"too long connection id", types.NewMsgChannelOpenInit(portid, version, types.UNORDERED, invalidLongConnHops, cpportid, addr), false},
		{"connection id contains non-alpha", types.NewMsgChannelOpenInit(portid, version, types.UNORDERED, []string{invalidConnection}, cpportid, addr), false},
		{"", types.NewMsgChannelOpenInit(portid, "", types.UNORDERED, connHops, cpportid, addr), true},
		{"invalid counterparty port id", types.NewMsgChannelOpenInit(portid, version, types.UNORDERED, connHops, invalidPort, addr), false},
		{"channel not in INIT state", &types.MsgChannelOpenInit{portid, tryOpenChannel, addr}, false},
	}

	for _, tc := range testCases {
		tc := tc

		suite.Run(tc.name, func() {
			err := tc.msg.ValidateBasic()
			if tc.expPass {
				suite.Require().NoError(err)
			} else {
				suite.Require().Error(err)
			}
		})
	}
}

func (suite *TypesTestSuite) TestMsgChannelOpenTryValidateBasic() {
	counterparty := types.NewCounterparty(cpportid, cpchanid)
	initChannel := types.NewChannel(types.INIT, types.ORDERED, counterparty, connHops, version)

	testCases := []struct {
		name    string
		msg     *types.MsgChannelOpenTry
		expPass bool
	}{
		{"", types.NewMsgChannelOpenTry(portid, version, types.ORDERED, connHops, cpportid, cpchanid, version, suite.proof, height, addr), true},
		{"too short port id", types.NewMsgChannelOpenTry(invalidShortPort, version, types.ORDERED, connHops, cpportid, cpchanid, version, suite.proof, height, addr), false},
		{"too long port id", types.NewMsgChannelOpenTry(invalidLongPort, version, types.ORDERED, connHops, cpportid, cpchanid, version, suite.proof, height, addr), false},
		{"port id contains non-alpha", types.NewMsgChannelOpenTry(invalidPort, version, types.ORDERED, connHops, cpportid, cpchanid, version, suite.proof, height, addr), false},
		{"", types.NewMsgChannelOpenTry(portid, version, types.ORDERED, connHops, cpportid, cpchanid, "", suite.proof, height, addr), true},
		{"invalid channel order", types.NewMsgChannelOpenTry(portid, version, types.Order(4), connHops, cpportid, cpchanid, version, suite.proof, height, addr), false},
		{"connection hops more than 1 ", types.NewMsgChannelOpenTry(portid, version, types.UNORDERED, invalidConnHops, cpportid, cpchanid, version, suite.proof, height, addr), false},
		{"too short connection id", types.NewMsgChannelOpenTry(portid, version, types.UNORDERED, invalidShortConnHops, cpportid, cpchanid, version, suite.proof, height, addr), false},
		{"too long connection id", types.NewMsgChannelOpenTry(portid, version, types.UNORDERED, invalidLongConnHops, cpportid, cpchanid, version, suite.proof, height, addr), false},
		{"connection id contains non-alpha", types.NewMsgChannelOpenTry(portid, version, types.UNORDERED, []string{invalidConnection}, cpportid, cpchanid, version, suite.proof, height, addr), false},
		{"", types.NewMsgChannelOpenTry(portid, "", types.UNORDERED, connHops, cpportid, cpchanid, version, suite.proof, height, addr), true},
		{"invalid counterparty port id", types.NewMsgChannelOpenTry(portid, version, types.UNORDERED, connHops, invalidPort, cpchanid, version, suite.proof, height, addr), false},
		{"invalid counterparty channel id", types.NewMsgChannelOpenTry(portid, version, types.UNORDERED, connHops, cpportid, invalidChannel, version, suite.proof, height, addr), false},
		{"empty proof", types.NewMsgChannelOpenTry(portid, version, types.UNORDERED, connHops, cpportid, cpchanid, version, emptyProof, height, addr), false},
		{"channel not in TRYOPEN state", &types.MsgChannelOpenTry{portid, "", initChannel, version, suite.proof, height, addr}, false},
		{"previous channel id is not empty", &types.MsgChannelOpenTry{portid, chanid, initChannel, version, suite.proof, height, addr}, false},
	}

	for _, tc := range testCases {
		tc := tc

		suite.Run(tc.name, func() {
			err := tc.msg.ValidateBasic()

			if tc.expPass {
				suite.Require().NoError(err)
			} else {
				suite.Require().Error(err)
			}
		})
	}
}

func (suite *TypesTestSuite) TestMsgChannelOpenAckValidateBasic() {
	testCases := []struct {
		name    string
		msg     *types.MsgChannelOpenAck
		expPass bool
	}{
		{"", types.NewMsgChannelOpenAck(portid, chanid, chanid, version, suite.proof, height, addr), true},
		{"too short port id", types.NewMsgChannelOpenAck(invalidShortPort, chanid, chanid, version, suite.proof, height, addr), false},
		{"too long port id", types.NewMsgChannelOpenAck(invalidLongPort, chanid, chanid, version, suite.proof, height, addr), false},
		{"port id contains non-alpha", types.NewMsgChannelOpenAck(invalidPort, chanid, chanid, version, suite.proof, height, addr), false},
		{"too short channel id", types.NewMsgChannelOpenAck(portid, invalidShortChannel, chanid, version, suite.proof, height, addr), false},
		{"too long channel id", types.NewMsgChannelOpenAck(portid, invalidLongChannel, chanid, version, suite.proof, height, addr), false},
		{"channel id contains non-alpha", types.NewMsgChannelOpenAck(portid, invalidChannel, chanid, version, suite.proof, height, addr), false},
		{"", types.NewMsgChannelOpenAck(portid, chanid, chanid, "", suite.proof, height, addr), true},
		{"empty proof", types.NewMsgChannelOpenAck(portid, chanid, chanid, version, emptyProof, height, addr), false},
		{"invalid counterparty channel id", types.NewMsgChannelOpenAck(portid, chanid, invalidShortChannel, version, suite.proof, height, addr), false},
	}

	for _, tc := range testCases {
		tc := tc

		suite.Run(tc.name, func() {
			err := tc.msg.ValidateBasic()

			if tc.expPass {
				suite.Require().NoError(err)
			} else {
				suite.Require().Error(err)
			}
		})
	}
}

func (suite *TypesTestSuite) TestMsgChannelOpenConfirmValidateBasic() {
	testCases := []struct {
		name    string
		msg     *types.MsgChannelOpenConfirm
		expPass bool
	}{
		{"", types.NewMsgChannelOpenConfirm(portid, chanid, suite.proof, height, addr), true},
		{"too short port id", types.NewMsgChannelOpenConfirm(invalidShortPort, chanid, suite.proof, height, addr), false},
		{"too long port id", types.NewMsgChannelOpenConfirm(invalidLongPort, chanid, suite.proof, height, addr), false},
		{"port id contains non-alpha", types.NewMsgChannelOpenConfirm(invalidPort, chanid, suite.proof, height, addr), false},
		{"too short channel id", types.NewMsgChannelOpenConfirm(portid, invalidShortChannel, suite.proof, height, addr), false},
		{"too long channel id", types.NewMsgChannelOpenConfirm(portid, invalidLongChannel, suite.proof, height, addr), false},
		{"channel id contains non-alpha", types.NewMsgChannelOpenConfirm(portid, invalidChannel, suite.proof, height, addr), false},
		{"empty proof", types.NewMsgChannelOpenConfirm(portid, chanid, emptyProof, height, addr), false},
	}

	for _, tc := range testCases {
		tc := tc

		suite.Run(tc.name, func() {
			err := tc.msg.ValidateBasic()

			if tc.expPass {
				suite.Require().NoError(err)
			} else {
				suite.Require().Error(err)
			}
		})
	}
}

func (suite *TypesTestSuite) TestMsgChannelCloseInitValidateBasic() {
	testCases := []struct {
		name    string
		msg     *types.MsgChannelCloseInit
		expPass bool
	}{
		{"", types.NewMsgChannelCloseInit(portid, chanid, addr), true},
		{"too short port id", types.NewMsgChannelCloseInit(invalidShortPort, chanid, addr), false},
		{"too long port id", types.NewMsgChannelCloseInit(invalidLongPort, chanid, addr), false},
		{"port id contains non-alpha", types.NewMsgChannelCloseInit(invalidPort, chanid, addr), false},
		{"too short channel id", types.NewMsgChannelCloseInit(portid, invalidShortChannel, addr), false},
		{"too long channel id", types.NewMsgChannelCloseInit(portid, invalidLongChannel, addr), false},
		{"channel id contains non-alpha", types.NewMsgChannelCloseInit(portid, invalidChannel, addr), false},
	}

	for _, tc := range testCases {
		tc := tc

		suite.Run(tc.name, func() {
			err := tc.msg.ValidateBasic()

			if tc.expPass {
				suite.Require().NoError(err)
			} else {
				suite.Require().Error(err)
			}
		})
	}
}

func (suite *TypesTestSuite) TestMsgChannelCloseConfirmValidateBasic() {
	testCases := []struct {
		name    string
		msg     *types.MsgChannelCloseConfirm
		expPass bool
	}{
		{"", types.NewMsgChannelCloseConfirm(portid, chanid, suite.proof, height, addr), true},
		{"too short port id", types.NewMsgChannelCloseConfirm(invalidShortPort, chanid, suite.proof, height, addr), false},
		{"too long port id", types.NewMsgChannelCloseConfirm(invalidLongPort, chanid, suite.proof, height, addr), false},
		{"port id contains non-alpha", types.NewMsgChannelCloseConfirm(invalidPort, chanid, suite.proof, height, addr), false},
		{"too short channel id", types.NewMsgChannelCloseConfirm(portid, invalidShortChannel, suite.proof, height, addr), false},
		{"too long channel id", types.NewMsgChannelCloseConfirm(portid, invalidLongChannel, suite.proof, height, addr), false},
		{"channel id contains non-alpha", types.NewMsgChannelCloseConfirm(portid, invalidChannel, suite.proof, height, addr), false},
		{"empty proof", types.NewMsgChannelCloseConfirm(portid, chanid, emptyProof, height, addr), false},
	}

	for _, tc := range testCases {
		tc := tc

		suite.Run(tc.name, func() {
			err := tc.msg.ValidateBasic()

			if tc.expPass {
				suite.Require().NoError(err)
			} else {
				suite.Require().Error(err)
			}
		})
	}
}

func (suite *TypesTestSuite) TestMsgRecvPacketValidateBasic() {
	testCases := []struct {
		name    string
		msg     *types.MsgRecvPacket
		expPass bool
	}{
		{"success", types.NewMsgRecvPacket(packet, suite.proof, height, addr), true},
		{"missing signer address", types.NewMsgRecvPacket(packet, suite.proof, height, emptyAddr), false},
		{"proof contain empty proof", types.NewMsgRecvPacket(packet, emptyProof, height, addr), false},
		{"invalid packet", types.NewMsgRecvPacket(invalidPacket, suite.proof, height, addr), false},
	}

	for _, tc := range testCases {
		tc := tc

		suite.Run(tc.name, func() {
			err := tc.msg.ValidateBasic()

			if tc.expPass {
				suite.NoError(err)
			} else {
				suite.Error(err)
			}
		})
	}
}

func (suite *TypesTestSuite) TestMsgRecvPacketGetSigners() {
	msg := types.NewMsgRecvPacket(packet, suite.proof, height, addr)
	res := msg.GetSigners()

	expected := "[7465737461646472313131313131313131313131]"
	suite.Equal(expected, fmt.Sprintf("%v", res))
}

func (suite *TypesTestSuite) TestMsgTimeoutValidateBasic() {
	testCases := []struct {
		name    string
		msg     *types.MsgTimeout
		expPass bool
	}{
		{"success", types.NewMsgTimeout(packet, 1, suite.proof, height, addr), true},
		{"seq 0", types.NewMsgTimeout(packet, 0, suite.proof, height, addr), false},
		{"missing signer address", types.NewMsgTimeout(packet, 1, suite.proof, height, emptyAddr), false},
		{"cannot submit an empty proof", types.NewMsgTimeout(packet, 1, emptyProof, height, addr), false},
		{"invalid packet", types.NewMsgTimeout(invalidPacket, 1, suite.proof, height, addr), false},
	}

	for _, tc := range testCases {
		tc := tc

		suite.Run(tc.name, func() {
			err := tc.msg.ValidateBasic()

			if tc.expPass {
				suite.Require().NoError(err)
			} else {
				suite.Require().Error(err)
			}
		})
	}
}

func (suite *TypesTestSuite) TestMsgTimeoutOnCloseValidateBasic() {
	testCases := []struct {
		name    string
		msg     sdk.Msg
		expPass bool
	}{
		{"success", types.NewMsgTimeoutOnClose(packet, 1, suite.proof, suite.proof, height, addr), true},
		{"seq 0", types.NewMsgTimeoutOnClose(packet, 0, suite.proof, suite.proof, height, addr), false},
		{"signer address is empty", types.NewMsgTimeoutOnClose(packet, 1, suite.proof, suite.proof, height, emptyAddr), false},
		{"empty proof", types.NewMsgTimeoutOnClose(packet, 1, emptyProof, suite.proof, height, addr), false},
		{"empty proof close", types.NewMsgTimeoutOnClose(packet, 1, suite.proof, emptyProof, height, addr), false},
		{"invalid packet", types.NewMsgTimeoutOnClose(invalidPacket, 1, suite.proof, suite.proof, height, addr), false},
	}

	for _, tc := range testCases {
		tc := tc

		suite.Run(tc.name, func() {
			err := tc.msg.ValidateBasic()

			if tc.expPass {
				suite.Require().NoError(err)
			} else {
				suite.Require().Error(err)
			}
		})
	}
}

func (suite *TypesTestSuite) TestMsgAcknowledgementValidateBasic() {
	testCases := []struct {
		name    string
		msg     *types.MsgAcknowledgement
		expPass bool
	}{
		{"success", types.NewMsgAcknowledgement(packet, packet.GetData(), suite.proof, height, addr), true},
		{"empty ack", types.NewMsgAcknowledgement(packet, nil, suite.proof, height, addr), false},
		{"missing signer address", types.NewMsgAcknowledgement(packet, packet.GetData(), suite.proof, height, emptyAddr), false},
		{"cannot submit an empty proof", types.NewMsgAcknowledgement(packet, packet.GetData(), emptyProof, height, addr), false},
		{"invalid packet", types.NewMsgAcknowledgement(invalidPacket, packet.GetData(), suite.proof, height, addr), false},
	}

	for _, tc := range testCases {
		tc := tc

		suite.Run(tc.name, func() {
			err := tc.msg.ValidateBasic()

			if tc.expPass {
				suite.Require().NoError(err)
			} else {
				suite.Require().Error(err)
			}
		})
	}
}

func (suite *TypesTestSuite) TestMsgChannelUpgradeInitValidateBasic() {
	var msg *types.MsgChannelUpgradeInit

	testCases := []struct {
		name     string
		malleate func()
		expPass  bool
	}{
		{
			"success",
			func() {},
			true,
		},
		{
			"invalid port identifier",
			func() {
				msg.PortId = invalidPort
			},
			false,
		},
		{
			"invalid channel identifier",
			func() {
				msg.ChannelId = invalidChannel
			},
			false,
		},
		{
			"empty proposed upgrade channel version",
			func() {
				msg.Fields.Version = "  "
			},
			false,
		},
		{
			"timeout height is zero && timeout timestamp is zero",
			func() {
				msg.Timeout.Height = clienttypes.ZeroHeight()
				msg.Timeout.Timestamp = 0
			},
			false,
		},
		{
			"missing signer address",
			func() {
				msg.Signer = emptyAddr
			},
			false,
		},
	}

	for _, tc := range testCases {
		tc := tc
		suite.Run(tc.name, func() {
			msg = types.NewMsgChannelUpgradeInit(
				ibctesting.MockPort, ibctesting.FirstChannelID,
				types.NewUpgradeFields(types.UNORDERED, []string{ibctesting.FirstConnectionID}, mock.Version),
				types.NewTimeout(clienttypes.NewHeight(0, 10000), timeoutTimestamp),
				addr,
			)

			tc.malleate()
			err := msg.ValidateBasic()

			if tc.expPass {
				suite.Require().NoError(err)
			} else {
				suite.Require().Error(err)
			}
		})
	}
}

func (suite *TypesTestSuite) TestMsgChannelUpgradeTryValidateBasic() {
	var msg *types.MsgChannelUpgradeTry

	testCases := []struct {
		name     string
		malleate func()
		expPass  bool
	}{
		{
			"success",
			func() {},
			true,
		},
		{
			"invalid port identifier",
			func() {
				msg.PortId = invalidPort
			},
			false,
		},
		{
			"invalid channel identifier",
			func() {
				msg.ChannelId = invalidChannel
			},
			false,
		},
		{
			"counterparty sequence cannot be zero",
			func() {
				msg.CounterpartyUpgradeSequence = 0
			},
			false,
		},
		{
			"invalid connection hops",
			func() {
				msg.ProposedUpgradeConnectionHops = []string{}
			},
			false,
		},
		{
			"invalid counterparty upgrade",
			func() {
				msg.CounterpartyProposedUpgrade.Timeout.Height = clienttypes.ZeroHeight()
				msg.CounterpartyProposedUpgrade.Timeout.Timestamp = 0
			},
			false,
		},
		{
			"timeout height is zero && timeout timestamp is zero",
			func() {
				msg.UpgradeTimeout.Height = clienttypes.ZeroHeight()
				msg.UpgradeTimeout.Timestamp = 0
			},
			false,
		},
		{
			"cannot submit an empty channel proof",
			func() {
				msg.ProofChannel = emptyProof
			},
			false,
		},
		{
			"cannot submit an empty upgrade proof",
			func() {
				msg.ProofUpgrade = emptyProof
			},
			false,
		},
		{
			"missing signer address",
			func() {
				msg.Signer = emptyAddr
			},
			false,
		},
	}

	for _, tc := range testCases {
		tc := tc
		suite.Run(tc.name, func() {
			counterpartyProposedUpgrade := types.NewUpgrade(
				types.NewUpgradeFields(types.UNORDERED, []string{ibctesting.FirstChannelID}, mock.Version),
				types.NewTimeout(clienttypes.NewHeight(0, 10000), timeoutTimestamp),
				1,
			)
			msg = types.NewMsgChannelUpgradeTry(
				ibctesting.MockPort,
				ibctesting.FirstChannelID,
				[]string{ibctesting.FirstChannelID},
<<<<<<< HEAD
				types.NewTimeout(clienttypes.NewHeight(0, 10000), timeoutTimestamp),
				*counterpartyProposedUpgrade,
=======
				types.NewUpgradeTimeout(clienttypes.NewHeight(0, 10000), timeoutTimestamp),
				counterpartyProposedUpgrade,
>>>>>>> a4ac2383
				1,
				suite.proof,
				suite.proof,
				height,
				addr,
			)

			tc.malleate()
			err := msg.ValidateBasic()

			if tc.expPass {
				suite.Require().NoError(err)
			} else {
				suite.Require().Error(err)
			}
		})
	}
}

func (suite *TypesTestSuite) TestMsgChannelUpgradeAckValidateBasic() {
	var msg *types.MsgChannelUpgradeAck

	testCases := []struct {
		name     string
		malleate func()
		expPass  bool
	}{
		{
			"success",
			func() {},
			true,
		},
		{
			"invalid port identifier",
			func() {
				msg.PortId = invalidPort
			},
			false,
		},
		{
			"invalid channel identifier",
			func() {
				msg.ChannelId = invalidChannel
			},
			false,
		},
		{
			"cannot submit an empty channel proof",
			func() {
				msg.ProofChannel = emptyProof
			},
			false,
		},
		{
			"cannot submit an empty upgrade sequence proof",
			func() {
				msg.ProofUpgradeSequence = emptyProof
			},
			false,
		},
		{
			"invalid counterparty channel state",
			func() {
				msg.CounterpartyChannel.State = types.INITUPGRADE
			},
			false,
		},
		{
			"missing signer address",
			func() {
				msg.Signer = emptyAddr
			},
			false,
		},
	}

	for _, tc := range testCases {
		tc := tc
		suite.Run(tc.name, func() {
			msg = types.NewMsgChannelUpgradeAck(
				ibctesting.MockPort, ibctesting.FirstChannelID,
				types.Channel{State: types.TRYUPGRADE},
				suite.proof, suite.proof,
				height, addr,
			)

			tc.malleate()
			err := msg.ValidateBasic()

			if tc.expPass {
				suite.Require().NoError(err)
			} else {
				suite.Require().Error(err)
			}
		})
	}
}

func (suite *TypesTestSuite) TestMsgChannelUpgradeConfirmValidateBasic() {
	var msg *types.MsgChannelUpgradeConfirm

	testCases := []struct {
		name     string
		malleate func()
		expPass  bool
	}{
		{
			"success",
			func() {},
			true,
		},
		{
			"invalid port identifier",
			func() {
				msg.PortId = invalidPort
			},
			false,
		},
		{
			"invalid channel identifier",
			func() {
				msg.ChannelId = invalidChannel
			},
			false,
		},
		{
			"invalid counterparty channel state",
			func() {
				msg.CounterpartyChannel.State = types.TRYUPGRADE
			},
			false,
		},
		{
			"cannot submit an empty channel proof",
			func() {
				msg.ProofChannel = emptyProof
			},
			false,
		},
		{
			"cannot submit an empty upgrade error proof",
			func() {
				msg.ProofUpgradeError = emptyProof
			},
			false,
		},
		{
			"cannot submit an empty upgrade sequence proof",
			func() {
				msg.ProofUpgradeSequence = emptyProof
			},
			false,
		},
		{
			"missing signer address",
			func() {
				msg.Signer = emptyAddr
			},
			false,
		},
	}

	for _, tc := range testCases {
		tc := tc
		suite.Run(tc.name, func() {
			msg = types.NewMsgChannelUpgradeConfirm(
				ibctesting.MockPort, ibctesting.FirstChannelID,
				types.Channel{State: types.OPEN}, suite.proof,
				suite.proof, suite.proof,
				height, addr,
			)

			tc.malleate()
			err := msg.ValidateBasic()

			if tc.expPass {
				suite.Require().NoError(err)
			} else {
				suite.Require().Error(err)
			}
		})
	}
}

func (suite *TypesTestSuite) TestMsgChannelUpgradeTimeoutValidateBasic() {
	var msg *types.MsgChannelUpgradeTimeout

	testCases := []struct {
		name     string
		malleate func()
		expPass  bool
	}{
		{
			"success",
			func() {},
			true,
		},
		{
			"invalid port identifier",
			func() {
				msg.PortId = invalidPort
			},
			false,
		},
		{
			"invalid channel identifier",
			func() {
				msg.ChannelId = invalidChannel
			},
			false,
		},
		{
			"cannot submit an empty proof",
			func() {
				msg.ProofChannel = emptyProof
			},
			false,
		},
		{
			"invalid counterparty channel state",
			func() {
				msg.CounterpartyChannel.State = types.TRYUPGRADE
			},
			false,
		},
		{
			"missing signer address",
			func() {
				msg.Signer = emptyAddr
			},
			false,
		},
	}

	for _, tc := range testCases {
		tc := tc
		suite.Run(tc.name, func() {
			msg = types.NewMsgChannelUpgradeTimeout(
				ibctesting.MockPort, ibctesting.FirstChannelID,
				types.Channel{State: types.OPEN}, types.ErrorReceipt{},
				suite.proof, suite.proof,
				height, addr,
			)

			tc.malleate()
			err := msg.ValidateBasic()

			if tc.expPass {
				suite.Require().NoError(err)
			} else {
				suite.Require().Error(err)
			}
		})
	}
}

func (suite *TypesTestSuite) TestMsgChannelUpgradeTimeoutGetSigners() {
	expSigner, err := sdk.AccAddressFromBech32(addr)
	suite.Require().NoError(err)

	msg := types.NewMsgChannelUpgradeTimeout(
		ibctesting.MockPort, ibctesting.FirstChannelID,
		types.Channel{}, types.ErrorReceipt{},
		suite.proof, suite.proof,
		height, addr,
	)

	suite.Require().Equal([]sdk.AccAddress{expSigner}, msg.GetSigners())
}

func (suite *TypesTestSuite) TestMsgChannelUpgradeCancelValidateBasic() {
	var msg *types.MsgChannelUpgradeCancel

	testCases := []struct {
		name     string
		malleate func()
		expPass  bool
	}{
		{
			"success",
			func() {},
			true,
		},
		{
			"invalid port identifier",
			func() {
				msg.PortId = invalidPort
			},
			false,
		},
		{
			"invalid channel identifier",
			func() {
				msg.ChannelId = invalidChannel
			},
			false,
		},
		{
			"cannot submit an empty proof",
			func() {
				msg.ProofErrorReceipt = emptyProof
			},
			false,
		},
		{
			"invalid error receipt sequence",
			func() {
				msg.ErrorReceipt.Sequence = 0
			},
			false,
		},
		{
			"missing signer address",
			func() {
				msg.Signer = emptyAddr
			},
			false,
		},
	}

	for _, tc := range testCases {
		tc := tc
		suite.Run(tc.name, func() {
			msg = types.NewMsgChannelUpgradeCancel(ibctesting.MockPort, ibctesting.FirstChannelID, types.ErrorReceipt{Sequence: 1}, suite.proof, height, addr)

			tc.malleate()
			err := msg.ValidateBasic()

			if tc.expPass {
				suite.Require().NoError(err)
			} else {
				suite.Require().Error(err)
			}
		})
	}
}

func (suite *TypesTestSuite) TestMsgChannelUpgradeCancelGetSigners() {
	expSigner, err := sdk.AccAddressFromBech32(addr)
	suite.Require().NoError(err)

	msg := types.NewMsgChannelUpgradeCancel(ibctesting.MockPort, ibctesting.FirstChannelID, types.ErrorReceipt{Sequence: 1}, suite.proof, height, addr)
	suite.Require().Equal([]sdk.AccAddress{expSigner}, msg.GetSigners())
}<|MERGE_RESOLUTION|>--- conflicted
+++ resolved
@@ -596,13 +596,8 @@
 				ibctesting.MockPort,
 				ibctesting.FirstChannelID,
 				[]string{ibctesting.FirstChannelID},
-<<<<<<< HEAD
 				types.NewTimeout(clienttypes.NewHeight(0, 10000), timeoutTimestamp),
-				*counterpartyProposedUpgrade,
-=======
-				types.NewUpgradeTimeout(clienttypes.NewHeight(0, 10000), timeoutTimestamp),
 				counterpartyProposedUpgrade,
->>>>>>> a4ac2383
 				1,
 				suite.proof,
 				suite.proof,
