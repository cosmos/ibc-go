--- conflicted
+++ resolved
@@ -101,16 +101,6 @@
 		Proof:        proof,
 		ProofHeight:  height,
 	}
-<<<<<<< HEAD
-}
-
-// NewQueryUpgradeSequenceResponse creates a new QueryUpgradeSequenceResponse instance
-func NewQueryUpgradeSequenceResponse(sequence uint64, proof []byte, height clienttypes.Height) *QueryUpgradeSequenceResponse {
-	return &QueryUpgradeSequenceResponse{
-		UpgradeSequence: sequence,
-		Proof:           proof,
-		ProofHeight:     height,
-	}
 }
 
 // NewQueryUpgradeResponse creates a new QueryUpgradeResponse instance
@@ -120,6 +110,4 @@
 		Proof:       proof,
 		ProofHeight: height,
 	}
-=======
->>>>>>> 0464be01
 }