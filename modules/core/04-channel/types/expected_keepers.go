--- conflicted
+++ resolved
@@ -91,8 +91,6 @@
 		channelID string,
 		errorReceipt ErrorReceipt,
 	) error
-<<<<<<< HEAD
-=======
 	VerifyChannelUpgradeErrorAbsence(
 		ctx sdk.Context,
 		connection exported.ConnectionI,
@@ -101,7 +99,6 @@
 		portID,
 		channelID string,
 	) error
->>>>>>> bf12ce32
 }
 
 // PortKeeper expected account IBC port keeper
