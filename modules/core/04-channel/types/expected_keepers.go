--- conflicted
+++ resolved
@@ -72,31 +72,14 @@
 		channelID string,
 		nextSequenceRecv uint64,
 	) error
-<<<<<<< HEAD
-	VerifyChannelUpgradeSequence(
-=======
 	VerifyChannelUpgrade(
->>>>>>> 5ae5eb4d
 		ctx sdk.Context,
 		connection exported.ConnectionI,
 		height exported.Height,
 		proof []byte,
 		portID,
 		channelID string,
-<<<<<<< HEAD
-		upgradeSequence uint64,
-	) error
-	VerifyChannelUpgradeTimeout(
-		ctx sdk.Context,
-		connection exported.ConnectionI,
-		height exported.Height,
-		proof []byte,
-		portID,
-		channelID string,
-		upgradeTimeout UpgradeTimeout,
-=======
 		upgrade Upgrade,
->>>>>>> 5ae5eb4d
 	) error
 }
 
