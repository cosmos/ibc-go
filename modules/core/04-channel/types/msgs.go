package types

import (
	"encoding/base64"

	errorsmod "cosmossdk.io/errors"
	sdk "github.com/cosmos/cosmos-sdk/types"

	ibcerrors "github.com/cosmos/ibc-go/v7/internal/errors"
	clienttypes "github.com/cosmos/ibc-go/v7/modules/core/02-client/types"
	commitmenttypes "github.com/cosmos/ibc-go/v7/modules/core/23-commitment/types"
	host "github.com/cosmos/ibc-go/v7/modules/core/24-host"
)

var _ sdk.Msg = &MsgChannelOpenInit{}

// NewMsgChannelOpenInit creates a new MsgChannelOpenInit. It sets the counterparty channel
// identifier to be empty.
//
//nolint:interfacer
func NewMsgChannelOpenInit(
	portID, version string, channelOrder Order, connectionHops []string,
	counterpartyPortID string, signer string,
) *MsgChannelOpenInit {
	counterparty := NewCounterparty(counterpartyPortID, "")
	channel := NewChannel(INIT, channelOrder, counterparty, connectionHops, version)
	return &MsgChannelOpenInit{
		PortId:  portID,
		Channel: channel,
		Signer:  signer,
	}
}

// ValidateBasic implements sdk.Msg
func (msg MsgChannelOpenInit) ValidateBasic() error {
	if err := host.PortIdentifierValidator(msg.PortId); err != nil {
		return errorsmod.Wrap(err, "invalid port ID")
	}
	if msg.Channel.State != INIT {
		return errorsmod.Wrapf(ErrInvalidChannelState,
			"channel state must be INIT in MsgChannelOpenInit. expected: %s, got: %s",
			INIT, msg.Channel.State,
		)
	}
	if msg.Channel.Counterparty.ChannelId != "" {
		return errorsmod.Wrap(ErrInvalidCounterparty, "counterparty channel identifier must be empty")
	}
	_, err := sdk.AccAddressFromBech32(msg.Signer)
	if err != nil {
		return errorsmod.Wrapf(ibcerrors.ErrInvalidAddress, "string could not be parsed as address: %v", err)
	}
	return msg.Channel.ValidateBasic()
}

// GetSigners implements sdk.Msg
func (msg MsgChannelOpenInit) GetSigners() []sdk.AccAddress {
	signer, err := sdk.AccAddressFromBech32(msg.Signer)
	if err != nil {
		panic(err)
	}
	return []sdk.AccAddress{signer}
}

var _ sdk.Msg = &MsgChannelOpenTry{}

// NewMsgChannelOpenTry creates a new MsgChannelOpenTry instance
// The version string is deprecated and will be ignored by core IBC.
// It is left as an argument for go API backwards compatibility.
//
//nolint:interfacer
func NewMsgChannelOpenTry(
	portID, version string, channelOrder Order, connectionHops []string,
	counterpartyPortID, counterpartyChannelID, counterpartyVersion string,
	proofInit []byte, proofHeight clienttypes.Height, signer string,
) *MsgChannelOpenTry {
	counterparty := NewCounterparty(counterpartyPortID, counterpartyChannelID)
	channel := NewChannel(TRYOPEN, channelOrder, counterparty, connectionHops, version)
	return &MsgChannelOpenTry{
		PortId:              portID,
		Channel:             channel,
		CounterpartyVersion: counterpartyVersion,
		ProofInit:           proofInit,
		ProofHeight:         proofHeight,
		Signer:              signer,
	}
}

// ValidateBasic implements sdk.Msg
func (msg MsgChannelOpenTry) ValidateBasic() error {
	if err := host.PortIdentifierValidator(msg.PortId); err != nil {
		return errorsmod.Wrap(err, "invalid port ID")
	}
	if msg.PreviousChannelId != "" {
		return errorsmod.Wrap(ErrInvalidChannelIdentifier, "previous channel identifier must be empty, this field has been deprecated as crossing hellos are no longer supported")
	}
	if len(msg.ProofInit) == 0 {
<<<<<<< HEAD
		return sdkerrors.Wrap(commitmenttypes.ErrInvalidProof, "cannot submit an empty init proof")
=======
		return errorsmod.Wrap(commitmenttypes.ErrInvalidProof, "cannot submit an empty proof init")
>>>>>>> a24a6c65
	}
	if msg.Channel.State != TRYOPEN {
		return errorsmod.Wrapf(ErrInvalidChannelState,
			"channel state must be TRYOPEN in MsgChannelOpenTry. expected: %s, got: %s",
			TRYOPEN, msg.Channel.State,
		)
	}
	// counterparty validate basic allows empty counterparty channel identifiers
	if err := host.ChannelIdentifierValidator(msg.Channel.Counterparty.ChannelId); err != nil {
		return errorsmod.Wrap(err, "invalid counterparty channel ID")
	}

	_, err := sdk.AccAddressFromBech32(msg.Signer)
	if err != nil {
		return errorsmod.Wrapf(ibcerrors.ErrInvalidAddress, "string could not be parsed as address: %v", err)
	}
	return msg.Channel.ValidateBasic()
}

// GetSigners implements sdk.Msg
func (msg MsgChannelOpenTry) GetSigners() []sdk.AccAddress {
	signer, err := sdk.AccAddressFromBech32(msg.Signer)
	if err != nil {
		panic(err)
	}
	return []sdk.AccAddress{signer}
}

var _ sdk.Msg = &MsgChannelOpenAck{}

// NewMsgChannelOpenAck creates a new MsgChannelOpenAck instance
//
//nolint:interfacer
func NewMsgChannelOpenAck(
	portID, channelID, counterpartyChannelID string, cpv string, proofTry []byte, proofHeight clienttypes.Height,
	signer string,
) *MsgChannelOpenAck {
	return &MsgChannelOpenAck{
		PortId:                portID,
		ChannelId:             channelID,
		CounterpartyChannelId: counterpartyChannelID,
		CounterpartyVersion:   cpv,
		ProofTry:              proofTry,
		ProofHeight:           proofHeight,
		Signer:                signer,
	}
}

// ValidateBasic implements sdk.Msg
func (msg MsgChannelOpenAck) ValidateBasic() error {
	if err := host.PortIdentifierValidator(msg.PortId); err != nil {
		return errorsmod.Wrap(err, "invalid port ID")
	}
	if !IsValidChannelID(msg.ChannelId) {
		return ErrInvalidChannelIdentifier
	}
	if err := host.ChannelIdentifierValidator(msg.CounterpartyChannelId); err != nil {
		return errorsmod.Wrap(err, "invalid counterparty channel ID")
	}
	if len(msg.ProofTry) == 0 {
<<<<<<< HEAD
		return sdkerrors.Wrap(commitmenttypes.ErrInvalidProof, "cannot submit an empty try proof")
=======
		return errorsmod.Wrap(commitmenttypes.ErrInvalidProof, "cannot submit an empty proof try")
>>>>>>> a24a6c65
	}
	_, err := sdk.AccAddressFromBech32(msg.Signer)
	if err != nil {
		return errorsmod.Wrapf(ibcerrors.ErrInvalidAddress, "string could not be parsed as address: %v", err)
	}
	return nil
}

// GetSigners implements sdk.Msg
func (msg MsgChannelOpenAck) GetSigners() []sdk.AccAddress {
	signer, err := sdk.AccAddressFromBech32(msg.Signer)
	if err != nil {
		panic(err)
	}
	return []sdk.AccAddress{signer}
}

var _ sdk.Msg = &MsgChannelOpenConfirm{}

// NewMsgChannelOpenConfirm creates a new MsgChannelOpenConfirm instance
//
//nolint:interfacer
func NewMsgChannelOpenConfirm(
	portID, channelID string, proofAck []byte, proofHeight clienttypes.Height,
	signer string,
) *MsgChannelOpenConfirm {
	return &MsgChannelOpenConfirm{
		PortId:      portID,
		ChannelId:   channelID,
		ProofAck:    proofAck,
		ProofHeight: proofHeight,
		Signer:      signer,
	}
}

// ValidateBasic implements sdk.Msg
func (msg MsgChannelOpenConfirm) ValidateBasic() error {
	if err := host.PortIdentifierValidator(msg.PortId); err != nil {
		return errorsmod.Wrap(err, "invalid port ID")
	}
	if !IsValidChannelID(msg.ChannelId) {
		return ErrInvalidChannelIdentifier
	}
	if len(msg.ProofAck) == 0 {
<<<<<<< HEAD
		return sdkerrors.Wrap(commitmenttypes.ErrInvalidProof, "cannot submit an empty acknowledgement proof")
=======
		return errorsmod.Wrap(commitmenttypes.ErrInvalidProof, "cannot submit an empty proof ack")
>>>>>>> a24a6c65
	}
	_, err := sdk.AccAddressFromBech32(msg.Signer)
	if err != nil {
		return errorsmod.Wrapf(ibcerrors.ErrInvalidAddress, "string could not be parsed as address: %v", err)
	}
	return nil
}

// GetSigners implements sdk.Msg
func (msg MsgChannelOpenConfirm) GetSigners() []sdk.AccAddress {
	signer, err := sdk.AccAddressFromBech32(msg.Signer)
	if err != nil {
		panic(err)
	}
	return []sdk.AccAddress{signer}
}

var _ sdk.Msg = &MsgChannelCloseInit{}

// NewMsgChannelCloseInit creates a new MsgChannelCloseInit instance
//
//nolint:interfacer
func NewMsgChannelCloseInit(
	portID string, channelID string, signer string,
) *MsgChannelCloseInit {
	return &MsgChannelCloseInit{
		PortId:    portID,
		ChannelId: channelID,
		Signer:    signer,
	}
}

// ValidateBasic implements sdk.Msg
func (msg MsgChannelCloseInit) ValidateBasic() error {
	if err := host.PortIdentifierValidator(msg.PortId); err != nil {
		return errorsmod.Wrap(err, "invalid port ID")
	}
	if !IsValidChannelID(msg.ChannelId) {
		return ErrInvalidChannelIdentifier
	}
	_, err := sdk.AccAddressFromBech32(msg.Signer)
	if err != nil {
		return errorsmod.Wrapf(ibcerrors.ErrInvalidAddress, "string could not be parsed as address: %v", err)
	}
	return nil
}

// GetSigners implements sdk.Msg
func (msg MsgChannelCloseInit) GetSigners() []sdk.AccAddress {
	signer, err := sdk.AccAddressFromBech32(msg.Signer)
	if err != nil {
		panic(err)
	}
	return []sdk.AccAddress{signer}
}

var _ sdk.Msg = &MsgChannelCloseConfirm{}

// NewMsgChannelCloseConfirm creates a new MsgChannelCloseConfirm instance
//
//nolint:interfacer
func NewMsgChannelCloseConfirm(
	portID, channelID string, proofInit []byte, proofHeight clienttypes.Height,
	signer string,
) *MsgChannelCloseConfirm {
	return &MsgChannelCloseConfirm{
		PortId:      portID,
		ChannelId:   channelID,
		ProofInit:   proofInit,
		ProofHeight: proofHeight,
		Signer:      signer,
	}
}

// ValidateBasic implements sdk.Msg
func (msg MsgChannelCloseConfirm) ValidateBasic() error {
	if err := host.PortIdentifierValidator(msg.PortId); err != nil {
		return errorsmod.Wrap(err, "invalid port ID")
	}
	if !IsValidChannelID(msg.ChannelId) {
		return ErrInvalidChannelIdentifier
	}
	if len(msg.ProofInit) == 0 {
<<<<<<< HEAD
		return sdkerrors.Wrap(commitmenttypes.ErrInvalidProof, "cannot submit an empty init proof")
=======
		return errorsmod.Wrap(commitmenttypes.ErrInvalidProof, "cannot submit an empty proof init")
>>>>>>> a24a6c65
	}
	_, err := sdk.AccAddressFromBech32(msg.Signer)
	if err != nil {
		return errorsmod.Wrapf(ibcerrors.ErrInvalidAddress, "string could not be parsed as address: %v", err)
	}
	return nil
}

// GetSigners implements sdk.Msg
func (msg MsgChannelCloseConfirm) GetSigners() []sdk.AccAddress {
	signer, err := sdk.AccAddressFromBech32(msg.Signer)
	if err != nil {
		panic(err)
	}
	return []sdk.AccAddress{signer}
}

var _ sdk.Msg = &MsgRecvPacket{}

// NewMsgRecvPacket constructs new MsgRecvPacket
//
//nolint:interfacer
func NewMsgRecvPacket(
	packet Packet, proofCommitment []byte, proofHeight clienttypes.Height,
	signer string,
) *MsgRecvPacket {
	return &MsgRecvPacket{
		Packet:          packet,
		ProofCommitment: proofCommitment,
		ProofHeight:     proofHeight,
		Signer:          signer,
	}
}

// ValidateBasic implements sdk.Msg
func (msg MsgRecvPacket) ValidateBasic() error {
	if len(msg.ProofCommitment) == 0 {
<<<<<<< HEAD
		return sdkerrors.Wrap(commitmenttypes.ErrInvalidProof, "cannot submit an empty commitment proof")
=======
		return errorsmod.Wrap(commitmenttypes.ErrInvalidProof, "cannot submit an empty proof")
>>>>>>> a24a6c65
	}
	_, err := sdk.AccAddressFromBech32(msg.Signer)
	if err != nil {
		return errorsmod.Wrapf(ibcerrors.ErrInvalidAddress, "string could not be parsed as address: %v", err)
	}
	return msg.Packet.ValidateBasic()
}

// GetDataSignBytes returns the base64-encoded bytes used for the
// data field when signing the packet.
func (msg MsgRecvPacket) GetDataSignBytes() []byte {
	s := "\"" + base64.StdEncoding.EncodeToString(msg.Packet.Data) + "\""
	return []byte(s)
}

// GetSigners implements sdk.Msg
func (msg MsgRecvPacket) GetSigners() []sdk.AccAddress {
	signer, err := sdk.AccAddressFromBech32(msg.Signer)
	if err != nil {
		panic(err)
	}
	return []sdk.AccAddress{signer}
}

var _ sdk.Msg = &MsgTimeout{}

// NewMsgTimeout constructs new MsgTimeout
//
//nolint:interfacer
func NewMsgTimeout(
	packet Packet, nextSequenceRecv uint64, proofUnreceived []byte,
	proofHeight clienttypes.Height, signer string,
) *MsgTimeout {
	return &MsgTimeout{
		Packet:           packet,
		NextSequenceRecv: nextSequenceRecv,
		ProofUnreceived:  proofUnreceived,
		ProofHeight:      proofHeight,
		Signer:           signer,
	}
}

// ValidateBasic implements sdk.Msg
func (msg MsgTimeout) ValidateBasic() error {
	if len(msg.ProofUnreceived) == 0 {
		return errorsmod.Wrap(commitmenttypes.ErrInvalidProof, "cannot submit an empty unreceived proof")
	}
	if msg.NextSequenceRecv == 0 {
		return errorsmod.Wrap(ibcerrors.ErrInvalidSequence, "next sequence receive cannot be 0")
	}
	_, err := sdk.AccAddressFromBech32(msg.Signer)
	if err != nil {
		return errorsmod.Wrapf(ibcerrors.ErrInvalidAddress, "string could not be parsed as address: %v", err)
	}
	return msg.Packet.ValidateBasic()
}

// GetSigners implements sdk.Msg
func (msg MsgTimeout) GetSigners() []sdk.AccAddress {
	signer, err := sdk.AccAddressFromBech32(msg.Signer)
	if err != nil {
		panic(err)
	}
	return []sdk.AccAddress{signer}
}

// NewMsgTimeoutOnClose constructs new MsgTimeoutOnClose
//
//nolint:interfacer
func NewMsgTimeoutOnClose(
	packet Packet, nextSequenceRecv uint64,
	proofUnreceived, proofClose []byte,
	proofHeight clienttypes.Height, signer string,
) *MsgTimeoutOnClose {
	return &MsgTimeoutOnClose{
		Packet:           packet,
		NextSequenceRecv: nextSequenceRecv,
		ProofUnreceived:  proofUnreceived,
		ProofClose:       proofClose,
		ProofHeight:      proofHeight,
		Signer:           signer,
	}
}

// ValidateBasic implements sdk.Msg
func (msg MsgTimeoutOnClose) ValidateBasic() error {
	if msg.NextSequenceRecv == 0 {
		return errorsmod.Wrap(ibcerrors.ErrInvalidSequence, "next sequence receive cannot be 0")
	}
	if len(msg.ProofUnreceived) == 0 {
<<<<<<< HEAD
		return sdkerrors.Wrap(commitmenttypes.ErrInvalidProof, "cannot submit an empty unreceived proof")
=======
		return errorsmod.Wrap(commitmenttypes.ErrInvalidProof, "cannot submit an empty proof")
>>>>>>> a24a6c65
	}
	if len(msg.ProofClose) == 0 {
		return errorsmod.Wrap(commitmenttypes.ErrInvalidProof, "cannot submit an empty proof of closed counterparty channel end")
	}
	_, err := sdk.AccAddressFromBech32(msg.Signer)
	if err != nil {
		return errorsmod.Wrapf(ibcerrors.ErrInvalidAddress, "string could not be parsed as address: %v", err)
	}
	return msg.Packet.ValidateBasic()
}

// GetSigners implements sdk.Msg
func (msg MsgTimeoutOnClose) GetSigners() []sdk.AccAddress {
	signer, err := sdk.AccAddressFromBech32(msg.Signer)
	if err != nil {
		panic(err)
	}
	return []sdk.AccAddress{signer}
}

var _ sdk.Msg = &MsgAcknowledgement{}

// NewMsgAcknowledgement constructs a new MsgAcknowledgement
//
//nolint:interfacer
func NewMsgAcknowledgement(
	packet Packet,
	ack, proofAcked []byte,
	proofHeight clienttypes.Height,
	signer string,
) *MsgAcknowledgement {
	return &MsgAcknowledgement{
		Packet:          packet,
		Acknowledgement: ack,
		ProofAcked:      proofAcked,
		ProofHeight:     proofHeight,
		Signer:          signer,
	}
}

// ValidateBasic implements sdk.Msg
func (msg MsgAcknowledgement) ValidateBasic() error {
	if len(msg.ProofAcked) == 0 {
<<<<<<< HEAD
		return sdkerrors.Wrap(commitmenttypes.ErrInvalidProof, "cannot submit an empty acknowledgement proof")
=======
		return errorsmod.Wrap(commitmenttypes.ErrInvalidProof, "cannot submit an empty proof")
>>>>>>> a24a6c65
	}
	if len(msg.Acknowledgement) == 0 {
		return errorsmod.Wrap(ErrInvalidAcknowledgement, "ack bytes cannot be empty")
	}
	_, err := sdk.AccAddressFromBech32(msg.Signer)
	if err != nil {
		return errorsmod.Wrapf(ibcerrors.ErrInvalidAddress, "string could not be parsed as address: %v", err)
	}
	return msg.Packet.ValidateBasic()
}

// GetSigners implements sdk.Msg
func (msg MsgAcknowledgement) GetSigners() []sdk.AccAddress {
	signer, err := sdk.AccAddressFromBech32(msg.Signer)
	if err != nil {
		panic(err)
	}
	return []sdk.AccAddress{signer}
}<|MERGE_RESOLUTION|>--- conflicted
+++ resolved
@@ -94,11 +94,7 @@
 		return errorsmod.Wrap(ErrInvalidChannelIdentifier, "previous channel identifier must be empty, this field has been deprecated as crossing hellos are no longer supported")
 	}
 	if len(msg.ProofInit) == 0 {
-<<<<<<< HEAD
-		return sdkerrors.Wrap(commitmenttypes.ErrInvalidProof, "cannot submit an empty init proof")
-=======
-		return errorsmod.Wrap(commitmenttypes.ErrInvalidProof, "cannot submit an empty proof init")
->>>>>>> a24a6c65
+		return errorsmod.Wrap(commitmenttypes.ErrInvalidProof, "cannot submit an empty init proof")
 	}
 	if msg.Channel.State != TRYOPEN {
 		return errorsmod.Wrapf(ErrInvalidChannelState,
@@ -159,11 +155,7 @@
 		return errorsmod.Wrap(err, "invalid counterparty channel ID")
 	}
 	if len(msg.ProofTry) == 0 {
-<<<<<<< HEAD
-		return sdkerrors.Wrap(commitmenttypes.ErrInvalidProof, "cannot submit an empty try proof")
-=======
-		return errorsmod.Wrap(commitmenttypes.ErrInvalidProof, "cannot submit an empty proof try")
->>>>>>> a24a6c65
+		return errorsmod.Wrap(commitmenttypes.ErrInvalidProof, "cannot submit an empty try proof")
 	}
 	_, err := sdk.AccAddressFromBech32(msg.Signer)
 	if err != nil {
@@ -208,11 +200,7 @@
 		return ErrInvalidChannelIdentifier
 	}
 	if len(msg.ProofAck) == 0 {
-<<<<<<< HEAD
-		return sdkerrors.Wrap(commitmenttypes.ErrInvalidProof, "cannot submit an empty acknowledgement proof")
-=======
-		return errorsmod.Wrap(commitmenttypes.ErrInvalidProof, "cannot submit an empty proof ack")
->>>>>>> a24a6c65
+		return errorsmod.Wrap(commitmenttypes.ErrInvalidProof, "cannot submit an empty acknowledgement proof")
 	}
 	_, err := sdk.AccAddressFromBech32(msg.Signer)
 	if err != nil {
@@ -296,11 +284,7 @@
 		return ErrInvalidChannelIdentifier
 	}
 	if len(msg.ProofInit) == 0 {
-<<<<<<< HEAD
-		return sdkerrors.Wrap(commitmenttypes.ErrInvalidProof, "cannot submit an empty init proof")
-=======
-		return errorsmod.Wrap(commitmenttypes.ErrInvalidProof, "cannot submit an empty proof init")
->>>>>>> a24a6c65
+		return errorsmod.Wrap(commitmenttypes.ErrInvalidProof, "cannot submit an empty init proof")
 	}
 	_, err := sdk.AccAddressFromBech32(msg.Signer)
 	if err != nil {
@@ -338,11 +322,7 @@
 // ValidateBasic implements sdk.Msg
 func (msg MsgRecvPacket) ValidateBasic() error {
 	if len(msg.ProofCommitment) == 0 {
-<<<<<<< HEAD
-		return sdkerrors.Wrap(commitmenttypes.ErrInvalidProof, "cannot submit an empty commitment proof")
-=======
-		return errorsmod.Wrap(commitmenttypes.ErrInvalidProof, "cannot submit an empty proof")
->>>>>>> a24a6c65
+		return errorsmod.Wrap(commitmenttypes.ErrInvalidProof, "cannot submit an empty commitment proof")
 	}
 	_, err := sdk.AccAddressFromBech32(msg.Signer)
 	if err != nil {
@@ -433,11 +413,7 @@
 		return errorsmod.Wrap(ibcerrors.ErrInvalidSequence, "next sequence receive cannot be 0")
 	}
 	if len(msg.ProofUnreceived) == 0 {
-<<<<<<< HEAD
-		return sdkerrors.Wrap(commitmenttypes.ErrInvalidProof, "cannot submit an empty unreceived proof")
-=======
-		return errorsmod.Wrap(commitmenttypes.ErrInvalidProof, "cannot submit an empty proof")
->>>>>>> a24a6c65
+		return errorsmod.Wrap(commitmenttypes.ErrInvalidProof, "cannot submit an empty unreceived proof")
 	}
 	if len(msg.ProofClose) == 0 {
 		return errorsmod.Wrap(commitmenttypes.ErrInvalidProof, "cannot submit an empty proof of closed counterparty channel end")
@@ -481,11 +457,7 @@
 // ValidateBasic implements sdk.Msg
 func (msg MsgAcknowledgement) ValidateBasic() error {
 	if len(msg.ProofAcked) == 0 {
-<<<<<<< HEAD
-		return sdkerrors.Wrap(commitmenttypes.ErrInvalidProof, "cannot submit an empty acknowledgement proof")
-=======
-		return errorsmod.Wrap(commitmenttypes.ErrInvalidProof, "cannot submit an empty proof")
->>>>>>> a24a6c65
+		return errorsmod.Wrap(commitmenttypes.ErrInvalidProof, "cannot submit an empty acknowledgement proof")
 	}
 	if len(msg.Acknowledgement) == 0 {
 		return errorsmod.Wrap(ErrInvalidAcknowledgement, "ack bytes cannot be empty")
