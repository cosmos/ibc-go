--- conflicted
+++ resolved
@@ -17,11 +17,7 @@
 	govcli "github.com/cosmos/cosmos-sdk/x/gov/client/cli"
 
 	"github.com/cosmos/ibc-go/v8/modules/core/04-channel/types"
-<<<<<<< HEAD
-	"github.com/cosmos/ibc-go/v8/modules/core/exported"
-=======
 	ibcexported "github.com/cosmos/ibc-go/v8/modules/core/exported"
->>>>>>> 11b301b2
 )
 
 const (
@@ -38,7 +34,7 @@
 		Short: "Prune expired packet acknowledgements stored in IBC state",
 		Long: `Prune expired packet acknowledgements and receipts stored in IBC state. Packet ackwnowledgements and 
 		receipts are considered expired if a channel has been upgraded.`,
-		Example: fmt.Sprintf("%s tx %s %s prune-acknowledgements transfer channel-0 1000", version.AppName, exported.ModuleName, types.SubModuleName),
+		Example: fmt.Sprintf("%s tx %s %s prune-acknowledgements transfer channel-0 1000", version.AppName, ibcexported.ModuleName, types.SubModuleName),
 		Args:    cobra.ExactArgs(3),
 		RunE: func(cmd *cobra.Command, args []string) error {
 			clientCtx, err := client.GetClientTxContext(cmd)
