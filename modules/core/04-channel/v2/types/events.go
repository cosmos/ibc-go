package types

import (
	"fmt"

	ibcexported "github.com/cosmos/ibc-go/v9/modules/core/exported"
)

// IBC channel events
const (
	EventTypeCreateChannel        = "create_channel"
	EventTypeRegisterCounterparty = "register_counterparty"
	EventTypeSendPacket           = "send_packet"
	EventTypeSendPayload          = "send_payload"
<<<<<<< HEAD
	EventTypeRecvPacket           = "recv_packet"
	EventTypeRecvPayload          = "recv_payload"
=======
>>>>>>> f3afb2c5

	AttributeKeyChannelID             = "channel_id"
	AttributeKeyClientID              = "client_id"
	AttributeKeyCounterpartyChannelID = "counterparty_channel_id"
	AttributeKeySrcChannel            = "packet_source_channel"
	AttributeKeyDstChannel            = "packet_dest_channel"
	AttributeKeySequence              = "packet_sequence"
	AttributeKeyTimeoutTimestamp      = "packet_timeout_timestamp"
	AttributeKeyPayloadLength         = "packet_payload_length"
	AttributeKeyPayloadSequence       = "payload_sequence"
	AttributeKeyVersion               = "payload_version"
	AttributeKeyEncoding              = "payload_encoding"
	AttributeKeyData                  = "payload_data"
)

// IBC channel events vars
var (
	AttributeValueCategory = fmt.Sprintf("%s_%s", ibcexported.ModuleName, SubModuleName)
)<|MERGE_RESOLUTION|>--- conflicted
+++ resolved
@@ -11,12 +11,10 @@
 	EventTypeCreateChannel        = "create_channel"
 	EventTypeRegisterCounterparty = "register_counterparty"
 	EventTypeSendPacket           = "send_packet"
-	EventTypeSendPayload          = "send_payload"
-<<<<<<< HEAD
 	EventTypeRecvPacket           = "recv_packet"
+  
+  EventTypeSendPayload          = "send_payload"
 	EventTypeRecvPayload          = "recv_payload"
-=======
->>>>>>> f3afb2c5
 
 	AttributeKeyChannelID             = "channel_id"
 	AttributeKeyClientID              = "client_id"
