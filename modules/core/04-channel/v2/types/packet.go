--- conflicted
+++ resolved
@@ -83,43 +83,4 @@
 		return errorsmod.Wrap(ErrInvalidPayload, "payload value cannot be empty")
 	}
 	return nil
-<<<<<<< HEAD
-=======
-}
-
-// CommitPacket returns the V2 packet commitment bytes. The commitment consists of:
-// sha256_hash(timeout) + sha256_hash(destinationChannel) + sha256_hash(packetData) from a given packet.
-// This results in a fixed length preimage.
-// NOTE: A fixed length preimage is ESSENTIAL to prevent relayers from being able
-// to malleate the packet fields and create a commitment hash that matches the original packet.
-func CommitPacket(packet Packet) []byte {
-	buf := sdk.Uint64ToBigEndian(packet.GetTimeoutTimestamp())
-
-	destIDHash := sha256.Sum256([]byte(packet.DestinationChannel))
-	buf = append(buf, destIDHash[:]...)
-
-	for _, data := range packet.Data {
-		buf = append(buf, hashPacketData(data)...)
-	}
-
-	hash := sha256.Sum256(buf)
-	return hash[:]
-}
-
-// hashPacketData returns the hash of the packet data.
-func hashPacketData(data PacketData) []byte {
-	var buf []byte
-	sourceHash := sha256.Sum256([]byte(data.SourcePort))
-	buf = append(buf, sourceHash[:]...)
-	destHash := sha256.Sum256([]byte(data.DestinationPort))
-	buf = append(buf, destHash[:]...)
-	payloadValueHash := sha256.Sum256(data.Payload.Value)
-	buf = append(buf, payloadValueHash[:]...)
-	payloadEncodingHash := sha256.Sum256([]byte(data.Payload.Encoding))
-	buf = append(buf, payloadEncodingHash[:]...)
-	payloadVersionHash := sha256.Sum256([]byte(data.Payload.Version))
-	buf = append(buf, payloadVersionHash[:]...)
-	hash := sha256.Sum256(buf)
-	return hash[:]
->>>>>>> f1102b2f
 }