--- conflicted
+++ resolved
@@ -26,13 +26,11 @@
 	_ sdk.Msg              = (*MsgRecvPacket)(nil)
 	_ sdk.HasValidateBasic = (*MsgRecvPacket)(nil)
 
-<<<<<<< HEAD
 	_ sdk.Msg              = (*MsgTimeout)(nil)
 	_ sdk.HasValidateBasic = (*MsgTimeout)(nil)
-=======
+
 	_ sdk.Msg              = (*MsgAcknowledgement)(nil)
 	_ sdk.HasValidateBasic = (*MsgAcknowledgement)(nil)
->>>>>>> bad6098a
 )
 
 // NewMsgProvideCounterparty creates a new MsgProvideCounterparty instance
