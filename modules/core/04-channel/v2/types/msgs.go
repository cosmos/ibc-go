package types

import (
	errorsmod "cosmossdk.io/errors"

	sdk "github.com/cosmos/cosmos-sdk/types"

	clienttypes "github.com/cosmos/ibc-go/v9/modules/core/02-client/types"
	commitmenttypes "github.com/cosmos/ibc-go/v9/modules/core/23-commitment/types/v2"
	host "github.com/cosmos/ibc-go/v9/modules/core/24-host"
	ibcerrors "github.com/cosmos/ibc-go/v9/modules/core/errors"
)

var (
	_ sdk.Msg              = (*MsgProvideCounterparty)(nil)
	_ sdk.HasValidateBasic = (*MsgProvideCounterparty)(nil)

	_ sdk.Msg              = (*MsgCreateChannel)(nil)
	_ sdk.HasValidateBasic = (*MsgCreateChannel)(nil)
)

// NewMsgProvideCounterparty creates a new MsgProvideCounterparty instance
func NewMsgProvideCounterparty(channelID, counterpartyChannelID string, signer string) *MsgProvideCounterparty {
	return &MsgProvideCounterparty{
		Signer:                signer,
		ChannelId:             channelID,
		CounterpartyChannelId: counterpartyChannelID,
	}
}

// ValidateBasic performs basic checks on a MsgProvideCounterparty.
func (msg *MsgProvideCounterparty) ValidateBasic() error {
	if _, err := sdk.AccAddressFromBech32(msg.Signer); err != nil {
		return errorsmod.Wrapf(ibcerrors.ErrInvalidAddress, "string could not be parsed as address: %v", err)
	}

	if err := host.ChannelIdentifierValidator(msg.ChannelId); err != nil {
		return err
	}

	if err := host.ChannelIdentifierValidator(msg.CounterpartyChannelId); err != nil {
		return err
	}

	return nil
}

// NewMsgCreateChannel creates a new MsgCreateChannel instance
func NewMsgCreateChannel(clientID string, merklePathPrefix commitmenttypes.MerklePath, signer string) *MsgCreateChannel {
	return &MsgCreateChannel{
		Signer:           signer,
		ClientId:         clientID,
		MerklePathPrefix: merklePathPrefix,
	}
}

// ValidateBasic performs basic checks on a MsgCreateChannel.
func (msg *MsgCreateChannel) ValidateBasic() error {
	if _, err := sdk.AccAddressFromBech32(msg.Signer); err != nil {
		return errorsmod.Wrapf(ibcerrors.ErrInvalidAddress, "string could not be parsed as address: %v", err)
	}

	if err := host.ClientIdentifierValidator(msg.ClientId); err != nil {
		return err
	}

	if err := msg.MerklePathPrefix.ValidateAsPrefix(); err != nil {
		return err
	}

	return nil
}

// NewMsgSendPacket creates a new MsgSendPacket instance.
func NewMsgSendPacket(sourceChannel string, timeoutTimestamp uint64, signer string, packetData ...PacketData) *MsgSendPacket {
	return &MsgSendPacket{
		SourceChannel:    sourceChannel,
		TimeoutTimestamp: timeoutTimestamp,
		PacketData:       packetData,
		Signer:           signer,
	}
}

<<<<<<< HEAD
// NewMsgRecvPacket creates a new MsgRecvPacket instance
func NewMsgRecvPacket(packet Packet, proof []byte, proofHeight clienttypes.Height, signer string) *MsgRecvPacket {
	return &MsgRecvPacket{
		Packet:          packet,
		ProofCommitment: proof,
=======
// NewMsgRecvPacket creates a new MsgRecvPacket instance.
func NewMsgRecvPacket(packet Packet, proofCommitment []byte, proofHeight clienttypes.Height, signer string) *MsgRecvPacket {
	return &MsgRecvPacket{
		Packet:          packet,
		ProofCommitment: proofCommitment,
		ProofHeight:     proofHeight,
		Signer:          signer,
	}
}

// NewMsgAcknowledgement creates a new MsgAcknowledgement instance
func NewMsgAcknowledgement(packet Packet, acknowledgement Acknowledgement, proofAcked []byte, proofHeight clienttypes.Height, signer string) *MsgAcknowledgement {
	return &MsgAcknowledgement{
		Packet:          packet,
		Acknowledgement: acknowledgement,
		ProofAcked:      proofAcked,
>>>>>>> 68756ec3
		ProofHeight:     proofHeight,
		Signer:          signer,
	}
}<|MERGE_RESOLUTION|>--- conflicted
+++ resolved
@@ -81,13 +81,6 @@
 	}
 }
 
-<<<<<<< HEAD
-// NewMsgRecvPacket creates a new MsgRecvPacket instance
-func NewMsgRecvPacket(packet Packet, proof []byte, proofHeight clienttypes.Height, signer string) *MsgRecvPacket {
-	return &MsgRecvPacket{
-		Packet:          packet,
-		ProofCommitment: proof,
-=======
 // NewMsgRecvPacket creates a new MsgRecvPacket instance.
 func NewMsgRecvPacket(packet Packet, proofCommitment []byte, proofHeight clienttypes.Height, signer string) *MsgRecvPacket {
 	return &MsgRecvPacket{
@@ -104,7 +97,6 @@
 		Packet:          packet,
 		Acknowledgement: acknowledgement,
 		ProofAcked:      proofAcked,
->>>>>>> 68756ec3
 		ProofHeight:     proofHeight,
 		Signer:          signer,
 	}
