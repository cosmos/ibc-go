--- conflicted
+++ resolved
@@ -10,12 +10,7 @@
 	ErrInvalidPacket            = errorsmod.Register(SubModuleName, 4, "invalid packet")
 	ErrInvalidPayload           = errorsmod.Register(SubModuleName, 5, "invalid payload")
 	ErrSequenceSendNotFound     = errorsmod.Register(SubModuleName, 6, "sequence send not found")
-<<<<<<< HEAD
-	ErrInvalidAcknowledgement   = errorsmod.Register(SubModuleName, 8, "invalid acknowledgement")
-	ErrPacketCommitmentNotFound = errorsmod.Register(SubModuleName, 9, "packet commitment not found")
-	ErrAcknowledgementNotFound  = errorsmod.Register(SubModuleName, 10, "packet acknowledgement not found")
-=======
 	ErrInvalidAcknowledgement   = errorsmod.Register(SubModuleName, 7, "invalid acknowledgement")
 	ErrPacketCommitmentNotFound = errorsmod.Register(SubModuleName, 8, "packet commitment not found")
->>>>>>> 4e5e5c30
+	ErrAcknowledgementNotFound  = errorsmod.Register(SubModuleName, 9, "packet acknowledgement not found")
 )