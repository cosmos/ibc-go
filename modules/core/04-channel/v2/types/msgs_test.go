--- conflicted
+++ resolved
@@ -6,11 +6,8 @@
 
 	"github.com/stretchr/testify/suite"
 
-<<<<<<< HEAD
 	clienttypes "github.com/cosmos/ibc-go/v9/modules/core/02-client/types"
-=======
 	channeltypesv1 "github.com/cosmos/ibc-go/v9/modules/core/04-channel/types"
->>>>>>> 1682792b
 	"github.com/cosmos/ibc-go/v9/modules/core/04-channel/v2/types"
 	commitmenttypes "github.com/cosmos/ibc-go/v9/modules/core/23-commitment/types"
 	host "github.com/cosmos/ibc-go/v9/modules/core/24-host"
@@ -151,13 +148,8 @@
 	}
 }
 
-<<<<<<< HEAD
-func (s *TypesTestSuite) TestMsgRecvPacketValidateBasic() {
-	var msg *types.MsgRecvPacket
-=======
 func (s *TypesTestSuite) TestMsgSendPacketValidateBasic() {
 	var msg *types.MsgSendPacket
->>>>>>> 1682792b
 	testCases := []struct {
 		name     string
 		malleate func()
@@ -168,27 +160,6 @@
 			malleate: func() {},
 		},
 		{
-<<<<<<< HEAD
-			name: "failure: invalid packet",
-			malleate: func() {
-				msg.Packet.Data = []types.PacketData{}
-			},
-			expError: types.ErrInvalidPacket,
-		},
-		{
-			name: "failure: invalid proof commitment",
-			malleate: func() {
-				msg.ProofCommitment = []byte{}
-			},
-			expError: commitmenttypes.ErrInvalidProof,
-		},
-		{
-			name: "failure: invalid proof height",
-			malleate: func() {
-				msg.ProofHeight = clienttypes.ZeroHeight()
-			},
-			expError: clienttypes.ErrInvalidHeight,
-=======
 			name: "failure: invalid source channel",
 			malleate: func() {
 				msg.SourceChannel = ""
@@ -215,7 +186,6 @@
 				msg.PacketData[0].DestinationPort = ""
 			},
 			expError: host.ErrInvalidID,
->>>>>>> 1682792b
 		},
 		{
 			name: "failure: invalid signer",
@@ -227,26 +197,6 @@
 	}
 	for _, tc := range testCases {
 		s.Run(tc.name, func() {
-<<<<<<< HEAD
-			packet := types.NewPacket(1,
-				ibctesting.FirstChannelID, ibctesting.FirstChannelID,
-				s.chainA.GetTimeoutTimestamp(),
-				types.PacketData{
-					SourcePort:      ibctesting.MockPort,
-					DestinationPort: ibctesting.MockPort,
-					Payload:         types.NewPayload("ics20-1", "json", mock.MockPacketData),
-				},
-			)
-
-			msg = types.NewMsgRecvPacket(packet, []byte("foo"), s.chainA.GetTimeoutHeight(), s.chainA.SenderAccount.GetAddress().String())
-
-			tc.malleate()
-
-			err := msg.ValidateBasic()
-
-			expPass := tc.expError == nil
-
-=======
 			msg = types.NewMsgSendPacket(
 				ibctesting.FirstChannelID, s.chainA.GetTimeoutTimestamp(),
 				s.chainA.SenderAccount.GetAddress().String(),
@@ -257,7 +207,6 @@
 
 			err := msg.ValidateBasic()
 			expPass := tc.expError == nil
->>>>>>> 1682792b
 			if expPass {
 				s.Require().NoError(err)
 			} else {
