--- conflicted
+++ resolved
@@ -227,15 +227,9 @@
 
 func (suite *KeeperTestSuite) TestMsgRecvPacket() {
 	var (
-<<<<<<< HEAD
 		path       *ibctesting.Path
-		packet     channeltypesv2.Packet
-		expRecvRes channeltypesv2.RecvPacketResult
-=======
-		path        *ibctesting.Path
-		packet      types.Packet
-		expectedAck types.Acknowledgement
->>>>>>> d416dc36
+		packet     types.Packet
+		expRecvRes types.RecvPacketResult
 	)
 
 	testCases := []struct {
@@ -253,24 +247,10 @@
 		{
 			name: "success: failed recv result",
 			malleate: func() {
-<<<<<<< HEAD
-				expRecvRes = channeltypesv2.RecvPacketResult{
-					Status:          channeltypesv2.PacketStatus_Failure,
-					Acknowledgement: mock.MockFailPacketData,
-				}
-=======
-				failedRecvResult := types.RecvPacketResult{
+				expRecvRes = types.RecvPacketResult{
 					Status:          types.PacketStatus_Failure,
 					Acknowledgement: mock.MockFailPacketData,
 				}
-
-				// a failed ack should be returned by the application.
-				expectedAck.AcknowledgementResults[0].RecvPacketResult = failedRecvResult
-
-				path.EndpointB.Chain.GetSimApp().MockModuleV2B.IBCApp.OnRecvPacket = func(ctx context.Context, sourceChannel string, destinationChannel string, data types.Payload, relayer sdk.AccAddress) types.RecvPacketResult {
-					return failedRecvResult
-				}
->>>>>>> d416dc36
 			},
 			expError:      nil,
 			expAckWritten: true,
@@ -278,24 +258,10 @@
 		{
 			name: "success: async recv result",
 			malleate: func() {
-<<<<<<< HEAD
-				expRecvRes = channeltypesv2.RecvPacketResult{
-					Status:          channeltypesv2.PacketStatus_Async,
-					Acknowledgement: nil,
-				}
-=======
-				asyncResult := types.RecvPacketResult{
+				expRecvRes = types.RecvPacketResult{
 					Status:          types.PacketStatus_Async,
 					Acknowledgement: nil,
 				}
-
-				// an async ack should be returned by the application.
-				expectedAck.AcknowledgementResults[0].RecvPacketResult = asyncResult
-
-				path.EndpointB.Chain.GetSimApp().MockModuleV2B.IBCApp.OnRecvPacket = func(ctx context.Context, sourceChannel string, destinationChannel string, data types.Payload, relayer sdk.AccAddress) types.RecvPacketResult {
-					return asyncResult
-				}
->>>>>>> d416dc36
 			},
 			expError:      nil,
 			expAckWritten: false,
@@ -304,10 +270,6 @@
 			name: "success: NoOp",
 			malleate: func() {
 				suite.chainB.App.GetIBCKeeper().ChannelKeeperV2.SetPacketReceipt(suite.chainB.GetContext(), packet.DestinationChannel, packet.Sequence)
-<<<<<<< HEAD
-=======
-				expectedAck = types.Acknowledgement{}
->>>>>>> d416dc36
 			},
 			expError:      nil,
 			expAckWritten: false,
@@ -345,28 +307,16 @@
 			packet, err = path.EndpointA.MsgSendPacket(timeoutTimestamp, mockv2.NewMockPayload(mockv2.ModuleNameA, mockv2.ModuleNameB))
 			suite.Require().NoError(err)
 
-<<<<<<< HEAD
 			// default expected receive result is a single successful recv result for moduleB.
 			expRecvRes = mockv2.MockRecvPacketResult
-=======
-			// default expected ack is a single successful recv result for moduleB.
-			expectedAck = types.Acknowledgement{
-				AcknowledgementResults: []types.AcknowledgementResult{
-					{
-						AppName:          mockv2.ModuleNameB,
-						RecvPacketResult: mockv2.MockRecvPacketResult,
-					},
-				},
-			}
->>>>>>> d416dc36
 
 			tc.malleate()
 
 			// expectedAck is derived from the expected recv result.
-			expectedAck := channeltypesv2.Acknowledgement{AppAcknowledgements: [][]byte{expRecvRes.Acknowledgement}}
+			expectedAck := types.Acknowledgement{AppAcknowledgements: [][]byte{expRecvRes.Acknowledgement}}
 
 			// modify the callback to return the expected recv result.
-			path.EndpointB.Chain.GetSimApp().MockModuleV2B.IBCApp.OnRecvPacket = func(ctx context.Context, sourceChannel string, destinationChannel string, data channeltypesv2.Payload, relayer sdk.AccAddress) channeltypesv2.RecvPacketResult {
+			path.EndpointB.Chain.GetSimApp().MockModuleV2B.IBCApp.OnRecvPacket = func(ctx context.Context, sourceChannel string, destinationChannel string, data types.Payload, relayer sdk.AccAddress) types.RecvPacketResult {
 				return expRecvRes
 			}
 
@@ -384,11 +334,7 @@
 
 				ackWritten := ck.HasPacketAcknowledgement(path.EndpointB.Chain.GetContext(), packet.DestinationChannel, packet.Sequence)
 
-<<<<<<< HEAD
 				if !tc.expAckWritten {
-=======
-				if len(expectedAck.AcknowledgementResults) == 0 || expectedAck.AcknowledgementResults[0].RecvPacketResult.Status == types.PacketStatus_Async {
->>>>>>> d416dc36
 					// ack should not be written for async app or if the packet receipt was already present.
 					suite.Require().False(ackWritten)
 				} else { // successful or failed acknowledgement
@@ -486,18 +432,7 @@
 			suite.Require().NoError(err)
 
 			// Construct expected acknowledgement
-<<<<<<< HEAD
-			ack = channeltypesv2.Acknowledgement{AppAcknowledgements: [][]byte{mockv2.MockRecvPacketResult.Acknowledgement}}
-=======
-			ack = types.Acknowledgement{
-				AcknowledgementResults: []types.AcknowledgementResult{
-					{
-						AppName:          mockv2.ModuleNameB,
-						RecvPacketResult: mockv2.MockRecvPacketResult,
-					},
-				},
-			}
->>>>>>> d416dc36
+			ack = types.Acknowledgement{AppAcknowledgements: [][]byte{mockv2.MockRecvPacketResult.Acknowledgement}}
 
 			tc.malleate()
 
