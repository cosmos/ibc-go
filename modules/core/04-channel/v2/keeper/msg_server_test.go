package keeper_test

import (
	"context"
	"errors"
	"fmt"
	"time"

	sdk "github.com/cosmos/cosmos-sdk/types"

	clienttypes "github.com/cosmos/ibc-go/v9/modules/core/02-client/types"
	channeltypesv1 "github.com/cosmos/ibc-go/v9/modules/core/04-channel/types"
	channeltypesv2 "github.com/cosmos/ibc-go/v9/modules/core/04-channel/v2/types"
	commitmenttypes "github.com/cosmos/ibc-go/v9/modules/core/23-commitment/types"
	ibcerrors "github.com/cosmos/ibc-go/v9/modules/core/errors"
	ibctesting "github.com/cosmos/ibc-go/v9/testing"
	"github.com/cosmos/ibc-go/v9/testing/mock"
	mockv2 "github.com/cosmos/ibc-go/v9/testing/mock/v2"
)

func (suite *KeeperTestSuite) TestMsgSendPacket() {
	var (
		path             *ibctesting.Path
		expectedPacket   channeltypesv2.Packet
		timeoutTimestamp uint64
		packetData       channeltypesv2.PacketData
	)

	testCases := []struct {
		name     string
		malleate func()
		expError error
	}{
		{
			name:     "success",
			malleate: func() {},
			expError: nil,
		},
		{
			name: "failure: timeout elapsed",
			malleate: func() {
				// ensure a message timeout.
				timeoutTimestamp = uint64(1)
			},
			expError: channeltypesv1.ErrTimeoutElapsed,
		},
		{
			name: "failure: inactive client",
			malleate: func() {
				path.EndpointA.FreezeClient()
			},
			expError: clienttypes.ErrClientNotActive,
		},
		{
			name: "failure: application callback error",
			malleate: func() {
				path.EndpointA.Chain.GetSimApp().MockModuleV2A.IBCApp.OnSendPacket = func(ctx context.Context, sourceID string, destinationID string, sequence uint64, data channeltypesv2.PacketData, signer sdk.AccAddress) error {
					return mock.MockApplicationCallbackError
				}
			},
			expError: mock.MockApplicationCallbackError,
		},
		{
			name: "failure: counterparty not found",
			malleate: func() {
				path.EndpointA.ChannelID = "foo"
			},
			expError: channeltypesv1.ErrChannelNotFound,
		},
		{
			name: "failure: route to non existing app",
			malleate: func() {
				packetData.SourcePort = "foo"
			},
			expError: fmt.Errorf("no route for foo"),
		},
	}

	for _, tc := range testCases {
		tc := tc

		suite.Run(tc.name, func() {
			suite.SetupTest() // reset

			path = ibctesting.NewPath(suite.chainA, suite.chainB)
			path.SetupV2()

			timeoutTimestamp = suite.chainA.GetTimeoutTimestamp()
			packetData = mockv2.NewMockPacketData(mockv2.ModuleNameA, mockv2.ModuleNameB)

			expectedPacket = channeltypesv2.NewPacket(1, path.EndpointA.ChannelID, path.EndpointB.ChannelID, timeoutTimestamp, packetData)

			tc.malleate()

			packet, err := path.EndpointA.MsgSendPacket(timeoutTimestamp, packetData)

			expPass := tc.expError == nil
			if expPass {
				suite.Require().NoError(err)
				suite.Require().NotEmpty(packet)

				ck := path.EndpointA.Chain.GetSimApp().IBCKeeper.ChannelKeeperV2

				packetCommitment := ck.GetPacketCommitment(path.EndpointA.Chain.GetContext(), path.EndpointA.ChannelID, 1)
				suite.Require().NotNil(packetCommitment)
				suite.Require().Equal(channeltypesv2.CommitPacket(expectedPacket), packetCommitment, "packet commitment is not stored correctly")

				nextSequenceSend, ok := ck.GetNextSequenceSend(path.EndpointA.Chain.GetContext(), path.EndpointA.ChannelID)
				suite.Require().True(ok)
				suite.Require().Equal(uint64(2), nextSequenceSend, "next sequence send was not incremented correctly")

				suite.Require().Equal(expectedPacket, packet)

			} else {
				suite.Require().Error(err)
				ibctesting.RequireErrorIsOrContains(suite.T(), err, tc.expError)
			}
		})
	}
}

func (suite *KeeperTestSuite) TestMsgRecvPacket() {
	var (
		path        *ibctesting.Path
		packet      channeltypesv2.Packet
		expectedAck channeltypesv2.Acknowledgement
	)

	testCases := []struct {
		name     string
		malleate func()
		expError error
	}{
		{
			name:     "success",
			malleate: func() {},
			expError: nil,
		},
		{
			name: "success: failed recv result",
			malleate: func() {
				failedRecvResult := channeltypesv2.RecvPacketResult{
					Status:          channeltypesv2.PacketStatus_Failure,
					Acknowledgement: mock.MockFailPacketData,
				}

				// a failed ack should be returned by the application.
				expectedAck.AcknowledgementResults[0].RecvPacketResult = failedRecvResult

				path.EndpointB.Chain.GetSimApp().MockModuleV2B.IBCApp.OnRecvPacket = func(ctx context.Context, sourceChannel string, destinationChannel string, data channeltypesv2.PacketData, relayer sdk.AccAddress) channeltypesv2.RecvPacketResult {
					return failedRecvResult
				}
			},
		},
		{
			name: "success: async recv result",
			malleate: func() {
				asyncResult := channeltypesv2.RecvPacketResult{
					Status:          channeltypesv2.PacketStatus_Async,
					Acknowledgement: nil,
				}

				// an async ack should be returned by the application.
				expectedAck.AcknowledgementResults[0].RecvPacketResult = asyncResult

				path.EndpointB.Chain.GetSimApp().MockModuleV2B.IBCApp.OnRecvPacket = func(ctx context.Context, sourceChannel string, destinationChannel string, data channeltypesv2.PacketData, relayer sdk.AccAddress) channeltypesv2.RecvPacketResult {
					return asyncResult
				}
			},
		},
		{
			name: "success: NoOp",
			malleate: func() {
				suite.chainB.App.GetIBCKeeper().ChannelKeeperV2.SetPacketReceipt(suite.chainB.GetContext(), packet.SourceChannel, packet.Sequence)
				expectedAck = channeltypesv2.Acknowledgement{}
			},
		},
		{
			name: "failure: counterparty not found",
			malleate: func() {
				// change the destination id to a non-existent channel.
				packet.DestinationChannel = "not-existent-channel"
			},
			expError: channeltypesv2.ErrChannelNotFound,
		},
		{
			name: "failure: invalid proof",
			malleate: func() {
				// proof verification fails because the packet commitment is different due to a different sequence.
				packet.Sequence = 10
			},
			expError: commitmenttypes.ErrInvalidProof,
		},
	}

	for _, tc := range testCases {
		tc := tc

		suite.Run(tc.name, func() {
			suite.SetupTest() // reset

			path = ibctesting.NewPath(suite.chainA, suite.chainB)
			path.SetupV2()

			timeoutTimestamp := suite.chainA.GetTimeoutTimestamp()

			var err error
			packet, err = path.EndpointA.MsgSendPacket(timeoutTimestamp, mockv2.NewMockPacketData(mockv2.ModuleNameA, mockv2.ModuleNameB))
			suite.Require().NoError(err)

			// default expected ack is a single successful recv result for moduleB.
			expectedAck = channeltypesv2.Acknowledgement{
				AcknowledgementResults: []channeltypesv2.AcknowledgementResult{
					{
						AppName: mockv2.ModuleNameB,
						RecvPacketResult: channeltypesv2.RecvPacketResult{
							Status:          channeltypesv2.PacketStatus_Success,
							Acknowledgement: mock.MockPacketData,
						},
					},
				},
			}

			tc.malleate()

			err = path.EndpointB.MsgRecvPacket(packet)

			ck := path.EndpointB.Chain.GetSimApp().IBCKeeper.ChannelKeeperV2

			expPass := tc.expError == nil
			if expPass {
				suite.Require().NoError(err)

				// packet receipt should be written
				_, ok := ck.GetPacketReceipt(path.EndpointB.Chain.GetContext(), packet.SourceChannel, packet.Sequence)
				suite.Require().True(ok)

				ackWritten := ck.HasPacketAcknowledgement(path.EndpointB.Chain.GetContext(), packet.DestinationChannel, packet.Sequence)

				if len(expectedAck.AcknowledgementResults) == 0 || expectedAck.AcknowledgementResults[0].RecvPacketResult.Status == channeltypesv2.PacketStatus_Async {
					// ack should not be written for async app or if the packet receipt was already present.
					suite.Require().False(ackWritten)
				} else { // successful or failed acknowledgement
					// ack should be written for synchronous app (default mock application behaviour).
					suite.Require().True(ackWritten)
					expectedBz := channeltypesv2.CommitAcknowledgement(expectedAck)

					actualAckBz := ck.GetPacketAcknowledgement(path.EndpointB.Chain.GetContext(), packet.DestinationChannel, packet.Sequence)
					suite.Require().Equal(expectedBz, actualAckBz)
				}

			} else {
				ibctesting.RequireErrorIsOrContains(suite.T(), err, tc.expError)
				_, ok := ck.GetPacketReceipt(path.EndpointB.Chain.GetContext(), packet.SourceChannel, packet.Sequence)
				suite.Require().False(ok)
			}
		})
	}
}

func (suite *KeeperTestSuite) TestProvideCounterparty() {
	var (
		path *ibctesting.Path
		msg  *channeltypesv2.MsgProvideCounterparty
	)
	cases := []struct {
		name     string
		malleate func()
		expError error
	}{
		{
			"success",
			func() {
				// set it before handler
				suite.chainA.App.GetIBCKeeper().ChannelKeeperV2.SetChannel(suite.chainA.GetContext(), msg.ChannelId, channeltypesv2.NewChannel(path.EndpointA.ClientID, "", ibctesting.MerklePath))
			},
			nil,
		},
		{
			"failure: signer does not match creator",
			func() {
				msg.Signer = path.EndpointB.Chain.SenderAccount.GetAddress().String()
			},
			ibcerrors.ErrUnauthorized,
		},
		/* // Account sequence mismatch, expected 5, got 6. :thinking:
		{
			"failure: counterparty does not already exists",
			func() {
				suite.chainA.App.GetIBCKeeper().ChannelKeeperV2.ChannelStore(suite.chainA.GetContext(), path.EndpointA.ChannelID).Delete([]byte(channeltypesv2.ChannelKey))
			},
			channeltypesv2.ErrInvalidChannel,
		},
		*/
	}

	for _, tc := range cases {
		tc := tc
		path = ibctesting.NewPath(suite.chainA, suite.chainB)
		path.SetupClients()

		suite.Require().NoError(path.EndpointA.CreateChannel())
		suite.Require().NoError(path.EndpointB.CreateChannel())

		signer := path.EndpointA.Chain.SenderAccount.GetAddress().String()
		msg = channeltypesv2.NewMsgProvideCounterparty(path.EndpointA.ChannelID, path.EndpointB.ChannelID, signer)

		tc.malleate()

		res, err := path.EndpointA.Chain.SendMsgs(msg)

		expPass := tc.expError == nil
		if expPass {
			suite.Require().NotNil(res)
			suite.Require().Nil(err)

			// Assert counterparty channel id filled in and creator deleted
			channel, found := suite.chainA.App.GetIBCKeeper().ChannelKeeperV2.GetChannel(suite.chainA.GetContext(), path.EndpointA.ChannelID)
			suite.Require().True(found)
			suite.Require().Equal(channel.CounterpartyChannelId, path.EndpointB.ChannelID)

			_, found = suite.chainA.App.GetIBCKeeper().ChannelKeeperV2.GetCreator(suite.chainA.GetContext(), path.EndpointA.ChannelID)
			suite.Require().False(found)

			seq, found := suite.chainA.App.GetIBCKeeper().ChannelKeeperV2.GetNextSequenceSend(suite.chainA.GetContext(), path.EndpointA.ChannelID)
			suite.Require().True(found)
			suite.Require().Equal(seq, uint64(1))
		} else {
			suite.Require().Error(err)
		}
	}
}

func (suite *KeeperTestSuite) TestMsgAcknowledgement() {
	var (
		path   *ibctesting.Path
		packet channeltypesv2.Packet
		ack    channeltypesv2.Acknowledgement
	)
	testCases := []struct {
		name     string
		malleate func()
		expError error
	}{
		{
			name:     "success",
			malleate: func() {},
		},
		{
			name: "success: NoOp",
			malleate: func() {
<<<<<<< HEAD
				suite.chainA.App.GetIBCKeeper().ChannelKeeperV2.DeletePacketCommitment(suite.chainA.GetContext(), recvPacket.SourceChannel, recvPacket.Sequence)
=======
				suite.chainA.App.GetIBCKeeper().ChannelKeeperV2.SetPacketCommitment(suite.chainA.GetContext(), packet.SourceChannel, packet.Sequence, []byte{})
>>>>>>> 1682792b

				// Modify the callback to return an error.
				// This way, we can verify that the callback is not executed in a No-op case.
				path.EndpointA.Chain.GetSimApp().MockModuleV2A.IBCApp.OnAcknowledgementPacket = func(context.Context, string, string, channeltypesv2.PacketData, []byte, sdk.AccAddress) error {
					return errors.New("OnAcknowledgementPacket callback failed")
				}
			},
		},
		{
			name: "failure: callback fails",
			malleate: func() {
				path.EndpointA.Chain.GetSimApp().MockModuleV2A.IBCApp.OnAcknowledgementPacket = func(context.Context, string, string, channeltypesv2.PacketData, []byte, sdk.AccAddress) error {
					return errors.New("OnAcknowledgementPacket callback failed")
				}
			},
			expError: errors.New("OnAcknowledgementPacket callback failed"),
		},
		{
			name: "failure: counterparty not found",
			malleate: func() {
				// change the source id to a non-existent channel.
				packet.SourceChannel = "not-existent-channel"
			},
			expError: channeltypesv2.ErrChannelNotFound,
		},
		{
			name: "failure: invalid commitment",
			malleate: func() {
				suite.chainA.App.GetIBCKeeper().ChannelKeeperV2.SetPacketCommitment(suite.chainA.GetContext(), packet.SourceChannel, packet.Sequence, []byte("foo"))
			},
			expError: channeltypesv2.ErrInvalidPacket,
		},
		{
			name: "failure: failed membership verification",
			malleate: func() {
				ack.AcknowledgementResults[0].RecvPacketResult.Acknowledgement = mock.MockFailPacketData
			},
			expError: errors.New("failed packet acknowledgement verification"),
		},
	}
	for _, tc := range testCases {
		suite.Run(tc.name, func() {
			suite.SetupTest()

			path = ibctesting.NewPath(suite.chainA, suite.chainB)
			path.SetupV2()

			timeoutTimestamp := suite.chainA.GetTimeoutTimestamp()

			var err error
			// Send packet from A to B
			packet, err = path.EndpointA.MsgSendPacket(timeoutTimestamp, mockv2.NewMockPacketData(mockv2.ModuleNameA, mockv2.ModuleNameB))
			suite.Require().NoError(err)

			err = path.EndpointB.MsgRecvPacket(packet)
			suite.Require().NoError(err)

			// Construct expected acknowledgement
			ack = channeltypesv2.Acknowledgement{
				AcknowledgementResults: []channeltypesv2.AcknowledgementResult{
					{
						AppName: mockv2.ModuleNameB,
						RecvPacketResult: channeltypesv2.RecvPacketResult{
							Status:          channeltypesv2.PacketStatus_Success,
							Acknowledgement: mock.MockPacketData,
						},
					},
				},
			}

			tc.malleate()

			// Finally, acknowledge the packet on A
			err = path.EndpointA.MsgAcknowledgePacket(packet, ack)

			expPass := tc.expError == nil
			if expPass {
				suite.Require().NoError(err)
			} else {
				ibctesting.RequireErrorIsOrContains(suite.T(), err, tc.expError, "expected error %q, got %q instead", tc.expError, err)
			}
		})
	}
}

func (suite *KeeperTestSuite) TestMsgTimeout() {
	var (
		path       *ibctesting.Path
		msgTimeout *channeltypesv2.MsgTimeout
		packet     channeltypesv2.Packet
	)

	testCases := []struct {
		name     string
		malleate func()
		expError error
	}{
		{
			name:     "success",
			malleate: func() {},
		},
		{
			name: "failure: no-op",
			malleate: func() {
				suite.chainA.App.GetIBCKeeper().ChannelKeeperV2.DeletePacketCommitment(suite.chainA.GetContext(), packet.DestinationChannel, packet.Sequence)

				// Modify the callback to return a different error.
				// This way, we can verify that the callback is not executed in a No-op case.
				path.EndpointA.Chain.GetSimApp().MockModuleV2A.IBCApp.OnTimeoutPacket = func(context.Context, string, string, channeltypesv2.PacketData, sdk.AccAddress) error {
					return errors.New("OnTimeoutPacket callback failed")
				}
			},
			expError: channeltypesv1.ErrNoOpMsg,
		},
		{
			name: "failure: invalid signer",
			malleate: func() {
				msgTimeout.Signer = ""
			},
			expError: errors.New("empty address string is not allowed"),
		},
		{
			name: "failure: callback fails",
			malleate: func() {
				path.EndpointA.Chain.GetSimApp().MockModuleV2A.IBCApp.OnTimeoutPacket = func(context.Context, string, string, channeltypesv2.PacketData, sdk.AccAddress) error {
					return errors.New("OnTimeoutPacket callback failed")
				}
			},
			expError: errors.New("OnTimeoutPacket callback failed"),
		},
		{
			name: "failure: channel not found",
			malleate: func() {
				// change the source id to a non-existent channel.
				msgTimeout.Packet.SourceChannel = "not-existent-channel"
			},
			expError: channeltypesv2.ErrChannelNotFound,
		},
		{
			name: "failure: invalid commitment",
			malleate: func() {
				suite.chainA.App.GetIBCKeeper().ChannelKeeperV2.SetPacketCommitment(suite.chainA.GetContext(), packet.SourceChannel, packet.Sequence, []byte("foo"))
			},
			expError: channeltypesv2.ErrInvalidPacket,
		},
		{
			name: "failure: failed membership verification",
			malleate: func() {
				msgTimeout.ProofHeight = clienttypes.ZeroHeight()
			},
			expError: clienttypes.ErrConsensusStateNotFound,
		},
	}
	for _, tc := range testCases {
		suite.Run(tc.name, func() {
			suite.SetupTest()

			path = ibctesting.NewPath(suite.chainA, suite.chainB)
			path.SetupV2()

			// Send packet from A to B
			timeoutTimestamp := suite.chainA.GetTimeoutTimestamp()

			mockData := mockv2.NewMockPacketData(mockv2.ModuleNameA, mockv2.ModuleNameB)
			msgSendPacket := channeltypesv2.NewMsgSendPacket(path.EndpointA.ChannelID, timeoutTimestamp, suite.chainA.SenderAccount.GetAddress().String(), mockData)
			res, err := path.EndpointA.Chain.SendMsgs(msgSendPacket)
			suite.Require().NoError(err)
			suite.Require().NotNil(res)
			suite.Require().NoError(path.EndpointB.UpdateClient())

			suite.coordinator.IncrementTimeBy(time.Hour * 20)
			suite.Require().NoError(path.EndpointA.UpdateClient())

			packet = channeltypesv2.NewPacket(1, path.EndpointA.ChannelID, path.EndpointB.ChannelID, timeoutTimestamp, mockData)

			packetKey := hostv2.PacketReceiptKey(packet.DestinationChannel, packet.Sequence)
			proof, proofHeight := path.EndpointB.QueryProof(packetKey)
			msgTimeout = channeltypesv2.NewMsgTimeout(packet, proof, proofHeight, 1, suite.chainA.SenderAccount.GetAddress().String())

			tc.malleate()

			res, err = suite.chainA.SendMsgs(msgTimeout)

			expPass := tc.expError == nil
			if expPass {
				suite.Require().NoError(err)
				suite.NotNil(res)
			} else {
				ibctesting.RequireErrorIsOrContains(suite.T(), err, tc.expError, "expected error %q, got %q instead", tc.expError, err)
			}
		})
	}
}<|MERGE_RESOLUTION|>--- conflicted
+++ resolved
@@ -349,11 +349,8 @@
 		{
 			name: "success: NoOp",
 			malleate: func() {
-<<<<<<< HEAD
 				suite.chainA.App.GetIBCKeeper().ChannelKeeperV2.DeletePacketCommitment(suite.chainA.GetContext(), recvPacket.SourceChannel, recvPacket.Sequence)
-=======
-				suite.chainA.App.GetIBCKeeper().ChannelKeeperV2.SetPacketCommitment(suite.chainA.GetContext(), packet.SourceChannel, packet.Sequence, []byte{})
->>>>>>> 1682792b
+
 
 				// Modify the callback to return an error.
 				// This way, we can verify that the callback is not executed in a No-op case.
