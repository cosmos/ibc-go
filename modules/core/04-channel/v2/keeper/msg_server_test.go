package keeper_test

import (
	"context"
	"errors"
	"fmt"
	"time"

	sdk "github.com/cosmos/cosmos-sdk/types"

	clienttypes "github.com/cosmos/ibc-go/v9/modules/core/02-client/types"
	channeltypesv1 "github.com/cosmos/ibc-go/v9/modules/core/04-channel/types"
	channeltypesv2 "github.com/cosmos/ibc-go/v9/modules/core/04-channel/v2/types"
	commitmenttypes "github.com/cosmos/ibc-go/v9/modules/core/23-commitment/types"
	ibcerrors "github.com/cosmos/ibc-go/v9/modules/core/errors"
	ibctesting "github.com/cosmos/ibc-go/v9/testing"
	"github.com/cosmos/ibc-go/v9/testing/mock"
	mockv2 "github.com/cosmos/ibc-go/v9/testing/mock/v2"
)

func (suite *KeeperTestSuite) TestMsgSendPacket() {
	var (
		path             *ibctesting.Path
		expectedPacket   channeltypesv2.Packet
		timeoutTimestamp uint64
		packetData       channeltypesv2.PacketData
	)

	testCases := []struct {
		name     string
		malleate func()
		expError error
	}{
		{
			name:     "success",
			malleate: func() {},
			expError: nil,
		},
		{
			name: "failure: timeout elapsed",
			malleate: func() {
				// ensure a message timeout.
				timeoutTimestamp = uint64(1)
			},
			expError: channeltypesv1.ErrTimeoutElapsed,
		},
		{
			name: "failure: inactive client",
			malleate: func() {
				path.EndpointA.FreezeClient()
			},
			expError: clienttypes.ErrClientNotActive,
		},
		{
			name: "failure: application callback error",
			malleate: func() {
				path.EndpointA.Chain.GetSimApp().MockModuleV2A.IBCApp.OnSendPacket = func(ctx context.Context, sourceID string, destinationID string, sequence uint64, data channeltypesv2.PacketData, signer sdk.AccAddress) error {
					return mock.MockApplicationCallbackError
				}
			},
			expError: mock.MockApplicationCallbackError,
		},
		{
			name: "failure: channel not found",
			malleate: func() {
<<<<<<< HEAD
				path.EndpointA.ChannelID = "channel-foo"
=======
				path.EndpointA.ChannelID = ibctesting.InvalidID
>>>>>>> 4074c585
			},
			expError: channeltypesv2.ErrChannelNotFound,
		},
		{
			name: "failure: route to non existing app",
			malleate: func() {
				packetData.SourcePort = "foo"
			},
			expError: fmt.Errorf("no route for foo"),
		},
	}

	for _, tc := range testCases {
		tc := tc

		suite.Run(tc.name, func() {
			suite.SetupTest() // reset

			path = ibctesting.NewPath(suite.chainA, suite.chainB)
			path.SetupV2()

			timeoutTimestamp = suite.chainA.GetTimeoutTimestamp()
			packetData = mockv2.NewMockPacketData(mockv2.ModuleNameA, mockv2.ModuleNameB)

			expectedPacket = channeltypesv2.NewPacket(1, path.EndpointA.ChannelID, path.EndpointB.ChannelID, timeoutTimestamp, packetData)

			tc.malleate()

			packet, err := path.EndpointA.MsgSendPacket(timeoutTimestamp, packetData)

			expPass := tc.expError == nil
			if expPass {
				suite.Require().NoError(err)
				suite.Require().NotEmpty(packet)

				ck := path.EndpointA.Chain.GetSimApp().IBCKeeper.ChannelKeeperV2

				packetCommitment := ck.GetPacketCommitment(path.EndpointA.Chain.GetContext(), path.EndpointA.ChannelID, 1)
				suite.Require().NotNil(packetCommitment)
				suite.Require().Equal(channeltypesv2.CommitPacket(expectedPacket), packetCommitment, "packet commitment is not stored correctly")

				nextSequenceSend, ok := ck.GetNextSequenceSend(path.EndpointA.Chain.GetContext(), path.EndpointA.ChannelID)
				suite.Require().True(ok)
				suite.Require().Equal(uint64(2), nextSequenceSend, "next sequence send was not incremented correctly")

				suite.Require().Equal(expectedPacket, packet)

			} else {
				suite.Require().Error(err)
				ibctesting.RequireErrorIsOrContains(suite.T(), err, tc.expError)
			}
		})
	}
}

func (suite *KeeperTestSuite) TestMsgRecvPacket() {
	var (
		path        *ibctesting.Path
		packet      channeltypesv2.Packet
		expectedAck channeltypesv2.Acknowledgement
	)

	testCases := []struct {
		name     string
		malleate func()
		expError error
	}{
		{
			name:     "success",
			malleate: func() {},
			expError: nil,
		},
		{
			name: "success: failed recv result",
			malleate: func() {
				failedRecvResult := channeltypesv2.RecvPacketResult{
					Status:          channeltypesv2.PacketStatus_Failure,
					Acknowledgement: mock.MockFailPacketData,
				}

				// a failed ack should be returned by the application.
				expectedAck.AcknowledgementResults[0].RecvPacketResult = failedRecvResult

				path.EndpointB.Chain.GetSimApp().MockModuleV2B.IBCApp.OnRecvPacket = func(ctx context.Context, sourceChannel string, destinationChannel string, data channeltypesv2.PacketData, relayer sdk.AccAddress) channeltypesv2.RecvPacketResult {
					return failedRecvResult
				}
			},
		},
		{
			name: "success: async recv result",
			malleate: func() {
				asyncResult := channeltypesv2.RecvPacketResult{
					Status:          channeltypesv2.PacketStatus_Async,
					Acknowledgement: nil,
				}

				// an async ack should be returned by the application.
				expectedAck.AcknowledgementResults[0].RecvPacketResult = asyncResult

				path.EndpointB.Chain.GetSimApp().MockModuleV2B.IBCApp.OnRecvPacket = func(ctx context.Context, sourceChannel string, destinationChannel string, data channeltypesv2.PacketData, relayer sdk.AccAddress) channeltypesv2.RecvPacketResult {
					return asyncResult
				}
			},
		},
		{
			name: "success: NoOp",
			malleate: func() {
				suite.chainB.App.GetIBCKeeper().ChannelKeeperV2.SetPacketReceipt(suite.chainB.GetContext(), packet.SourceChannel, packet.Sequence)
				expectedAck = channeltypesv2.Acknowledgement{}
			},
		},
		{
			name: "failure: counterparty not found",
			malleate: func() {
				// change the destination id to a non-existent channel.
				packet.DestinationChannel = ibctesting.InvalidID
			},
			expError: channeltypesv2.ErrChannelNotFound,
		},
		{
			name: "failure: invalid proof",
			malleate: func() {
				// proof verification fails because the packet commitment is different due to a different sequence.
				packet.Sequence = 10
			},
			expError: commitmenttypes.ErrInvalidProof,
		},
	}

	for _, tc := range testCases {
		tc := tc

		suite.Run(tc.name, func() {
			suite.SetupTest() // reset

			path = ibctesting.NewPath(suite.chainA, suite.chainB)
			path.SetupV2()

			timeoutTimestamp := suite.chainA.GetTimeoutTimestamp()

			var err error
			packet, err = path.EndpointA.MsgSendPacket(timeoutTimestamp, mockv2.NewMockPacketData(mockv2.ModuleNameA, mockv2.ModuleNameB))
			suite.Require().NoError(err)

			// default expected ack is a single successful recv result for moduleB.
			expectedAck = channeltypesv2.Acknowledgement{
				AcknowledgementResults: []channeltypesv2.AcknowledgementResult{
					{
						AppName:          mockv2.ModuleNameB,
						RecvPacketResult: mockv2.MockRecvPacketResult,
					},
				},
			}

			tc.malleate()

			err = path.EndpointB.MsgRecvPacket(packet)

			ck := path.EndpointB.Chain.GetSimApp().IBCKeeper.ChannelKeeperV2

			expPass := tc.expError == nil
			if expPass {
				suite.Require().NoError(err)

				// packet receipt should be written
				_, ok := ck.GetPacketReceipt(path.EndpointB.Chain.GetContext(), packet.SourceChannel, packet.Sequence)
				suite.Require().True(ok)

				ackWritten := ck.HasPacketAcknowledgement(path.EndpointB.Chain.GetContext(), packet.DestinationChannel, packet.Sequence)

				if len(expectedAck.AcknowledgementResults) == 0 || expectedAck.AcknowledgementResults[0].RecvPacketResult.Status == channeltypesv2.PacketStatus_Async {
					// ack should not be written for async app or if the packet receipt was already present.
					suite.Require().False(ackWritten)
				} else { // successful or failed acknowledgement
					// ack should be written for synchronous app (default mock application behaviour).
					suite.Require().True(ackWritten)
					expectedBz := channeltypesv2.CommitAcknowledgement(expectedAck)

					actualAckBz := ck.GetPacketAcknowledgement(path.EndpointB.Chain.GetContext(), packet.DestinationChannel, packet.Sequence)
					suite.Require().Equal(expectedBz, actualAckBz)
				}

			} else {
				ibctesting.RequireErrorIsOrContains(suite.T(), err, tc.expError)
				_, ok := ck.GetPacketReceipt(path.EndpointB.Chain.GetContext(), packet.SourceChannel, packet.Sequence)
				suite.Require().False(ok)
			}
		})
	}
}

func (suite *KeeperTestSuite) TestProvideCounterparty() {
	var (
		path *ibctesting.Path
		msg  *channeltypesv2.MsgProvideCounterparty
	)
	cases := []struct {
		name     string
		malleate func()
		expError error
	}{
		{
			"success",
			func() {
				// set it before handler
				suite.chainA.App.GetIBCKeeper().ChannelKeeperV2.SetChannel(suite.chainA.GetContext(), msg.ChannelId, channeltypesv2.NewChannel(path.EndpointA.ClientID, "", ibctesting.MerklePath))
			},
			nil,
		},
		{
			"failure: signer does not match creator",
			func() {
				msg.Signer = path.EndpointB.Chain.SenderAccount.GetAddress().String()
			},
			ibcerrors.ErrUnauthorized,
		},
		/* // Account sequence mismatch, expected 5, got 6. :thinking:
		{
			"failure: counterparty does not already exists",
			func() {
				suite.chainA.App.GetIBCKeeper().ChannelKeeperV2.ChannelStore(suite.chainA.GetContext(), path.EndpointA.ChannelID).Delete([]byte(channeltypesv2.ChannelKey))
			},
			channeltypesv2.ErrInvalidChannel,
		},
		*/
	}

	for _, tc := range cases {
		tc := tc
		path = ibctesting.NewPath(suite.chainA, suite.chainB)
		path.SetupClients()

		suite.Require().NoError(path.EndpointA.CreateChannel())
		suite.Require().NoError(path.EndpointB.CreateChannel())

		signer := path.EndpointA.Chain.SenderAccount.GetAddress().String()
		msg = channeltypesv2.NewMsgProvideCounterparty(path.EndpointA.ChannelID, path.EndpointB.ChannelID, signer)

		tc.malleate()

		res, err := path.EndpointA.Chain.SendMsgs(msg)

		expPass := tc.expError == nil
		if expPass {
			suite.Require().NotNil(res)
			suite.Require().Nil(err)

			// Assert counterparty channel id filled in and creator deleted
			channel, found := suite.chainA.App.GetIBCKeeper().ChannelKeeperV2.GetChannel(suite.chainA.GetContext(), path.EndpointA.ChannelID)
			suite.Require().True(found)
			suite.Require().Equal(channel.CounterpartyChannelId, path.EndpointB.ChannelID)

			_, found = suite.chainA.App.GetIBCKeeper().ChannelKeeperV2.GetCreator(suite.chainA.GetContext(), path.EndpointA.ChannelID)
			suite.Require().False(found)

			seq, found := suite.chainA.App.GetIBCKeeper().ChannelKeeperV2.GetNextSequenceSend(suite.chainA.GetContext(), path.EndpointA.ChannelID)
			suite.Require().True(found)
			suite.Require().Equal(seq, uint64(1))
		} else {
			suite.Require().Error(err)
		}
	}
}

func (suite *KeeperTestSuite) TestMsgAcknowledgement() {
	var (
		path   *ibctesting.Path
		packet channeltypesv2.Packet
		ack    channeltypesv2.Acknowledgement
	)
	testCases := []struct {
		name     string
		malleate func()
		expError error
	}{
		{
			name:     "success",
			malleate: func() {},
		},
		{
			name: "success: NoOp",
			malleate: func() {
				suite.chainA.App.GetIBCKeeper().ChannelKeeperV2.DeletePacketCommitment(suite.chainA.GetContext(), packet.SourceChannel, packet.Sequence)

				// Modify the callback to return an error.
				// This way, we can verify that the callback is not executed in a No-op case.
				path.EndpointA.Chain.GetSimApp().MockModuleV2A.IBCApp.OnAcknowledgementPacket = func(context.Context, string, string, channeltypesv2.PacketData, []byte, sdk.AccAddress) error {
					return mock.MockApplicationCallbackError
				}
			},
		},
		{
			name: "failure: callback fails",
			malleate: func() {
				path.EndpointA.Chain.GetSimApp().MockModuleV2A.IBCApp.OnAcknowledgementPacket = func(context.Context, string, string, channeltypesv2.PacketData, []byte, sdk.AccAddress) error {
					return mock.MockApplicationCallbackError
				}
			},
			expError: mock.MockApplicationCallbackError,
		},
		{
			name: "failure: counterparty not found",
			malleate: func() {
				// change the source id to a non-existent channel.
				packet.SourceChannel = "not-existent-channel"
			},
			expError: channeltypesv2.ErrChannelNotFound,
		},
		{
			name: "failure: invalid commitment",
			malleate: func() {
				suite.chainA.App.GetIBCKeeper().ChannelKeeperV2.SetPacketCommitment(suite.chainA.GetContext(), packet.SourceChannel, packet.Sequence, []byte("foo"))
			},
			expError: channeltypesv2.ErrInvalidPacket,
		},
		{
			name: "failure: failed membership verification",
			malleate: func() {
				ack.AcknowledgementResults[0].RecvPacketResult.Acknowledgement = mock.MockFailPacketData
			},
			expError: errors.New("failed packet acknowledgement verification"),
		},
	}
	for _, tc := range testCases {
		suite.Run(tc.name, func() {
			suite.SetupTest()

			path = ibctesting.NewPath(suite.chainA, suite.chainB)
			path.SetupV2()

			timeoutTimestamp := suite.chainA.GetTimeoutTimestamp()

			var err error
			// Send packet from A to B
			packet, err = path.EndpointA.MsgSendPacket(timeoutTimestamp, mockv2.NewMockPacketData(mockv2.ModuleNameA, mockv2.ModuleNameB))
			suite.Require().NoError(err)

			err = path.EndpointB.MsgRecvPacket(packet)
			suite.Require().NoError(err)

			// Construct expected acknowledgement
			ack = channeltypesv2.Acknowledgement{
				AcknowledgementResults: []channeltypesv2.AcknowledgementResult{
					{
						AppName:          mockv2.ModuleNameB,
						RecvPacketResult: mockv2.MockRecvPacketResult,
					},
				},
			}

			tc.malleate()

			// Finally, acknowledge the packet on A
			err = path.EndpointA.MsgAcknowledgePacket(packet, ack)

			expPass := tc.expError == nil
			if expPass {
				suite.Require().NoError(err)
			} else {
				ibctesting.RequireErrorIsOrContains(suite.T(), err, tc.expError, "expected error %q, got %q instead", tc.expError, err)
			}
		})
	}
}

func (suite *KeeperTestSuite) TestMsgTimeout() {
	var (
		path   *ibctesting.Path
		packet channeltypesv2.Packet
	)

	testCases := []struct {
		name     string
		malleate func()
		expError error
	}{
		{
			name:     "success",
			malleate: func() {},
		},
		{
			name: "failure: no-op",
			malleate: func() {
				suite.chainA.App.GetIBCKeeper().ChannelKeeperV2.DeletePacketCommitment(suite.chainA.GetContext(), packet.SourceChannel, packet.Sequence)

				// Modify the callback to return a different error.
				// This way, we can verify that the callback is not executed in a No-op case.
				path.EndpointA.Chain.GetSimApp().MockModuleV2A.IBCApp.OnTimeoutPacket = func(context.Context, string, string, channeltypesv2.PacketData, sdk.AccAddress) error {
					return mock.MockApplicationCallbackError
				}
			},
			expError: channeltypesv1.ErrNoOpMsg,
		},
		{
			name: "failure: callback fails",
			malleate: func() {
				path.EndpointA.Chain.GetSimApp().MockModuleV2A.IBCApp.OnTimeoutPacket = func(context.Context, string, string, channeltypesv2.PacketData, sdk.AccAddress) error {
					return mock.MockApplicationCallbackError
				}
			},
			expError: mock.MockApplicationCallbackError,
		},
		{
			name: "failure: channel not found",
			malleate: func() {
				// change the source id to a non-existent channel.
				packet.SourceChannel = "not-existent-channel"
			},
			expError: channeltypesv2.ErrChannelNotFound,
		},
		{
			name: "failure: invalid commitment",
			malleate: func() {
				suite.chainA.App.GetIBCKeeper().ChannelKeeperV2.SetPacketCommitment(suite.chainA.GetContext(), packet.SourceChannel, packet.Sequence, []byte("foo"))
			},
			expError: channeltypesv2.ErrInvalidPacket,
		},
		{
			name: "failure: unable to timeout if packet has been received",
			malleate: func() {
				err := path.EndpointB.MsgRecvPacket(packet)
				suite.Require().NoError(err)
			},
			expError: commitmenttypes.ErrInvalidProof,
		},
	}
	for _, tc := range testCases {
		suite.Run(tc.name, func() {
			suite.SetupTest()

			path = ibctesting.NewPath(suite.chainA, suite.chainB)
			path.SetupV2()

			// Send packet from A to B
			timeoutTimestamp := suite.chainA.GetTimeoutTimestamp()
			mockData := mockv2.NewMockPacketData(mockv2.ModuleNameA, mockv2.ModuleNameB)

			var err error
			packet, err = path.EndpointA.MsgSendPacket(timeoutTimestamp, mockData)
			suite.Require().NoError(err)
			suite.Require().NotEmpty(packet)

			tc.malleate()

			suite.coordinator.IncrementTimeBy(time.Hour * 20)
			suite.Require().NoError(path.EndpointA.UpdateClient())

			err = path.EndpointA.MsgTimeoutPacket(packet)

			expPass := tc.expError == nil
			if expPass {
				suite.Require().NoError(err)
			} else {
				ibctesting.RequireErrorIsOrContains(suite.T(), err, tc.expError, "expected error %q, got %q instead", tc.expError, err)
			}
		})
	}
}<|MERGE_RESOLUTION|>--- conflicted
+++ resolved
@@ -63,11 +63,7 @@
 		{
 			name: "failure: channel not found",
 			malleate: func() {
-<<<<<<< HEAD
-				path.EndpointA.ChannelID = "channel-foo"
-=======
 				path.EndpointA.ChannelID = ibctesting.InvalidID
->>>>>>> 4074c585
 			},
 			expError: channeltypesv2.ErrChannelNotFound,
 		},
