--- conflicted
+++ resolved
@@ -251,16 +251,6 @@
 					Status:          types.PacketStatus_Failure,
 					Acknowledgement: mock.MockFailPacketData,
 				}
-<<<<<<< HEAD
-
-				// a failed ack should be returned by the application.
-				expectedAck.AcknowledgementResults[0].RecvPacketResult = failedRecvResult
-
-				path.EndpointB.Chain.GetSimApp().MockModuleV2B.IBCApp.OnRecvPacket = func(ctx context.Context, sourceChannel string, destinationChannel string, sequence uint64, data channeltypesv2.Payload, relayer sdk.AccAddress) channeltypesv2.RecvPacketResult {
-					return failedRecvResult
-				}
-=======
->>>>>>> 107ab752
 			},
 			expError:      nil,
 			expAckWritten: true,
@@ -272,16 +262,6 @@
 					Status:          types.PacketStatus_Async,
 					Acknowledgement: nil,
 				}
-<<<<<<< HEAD
-
-				// an async ack should be returned by the application.
-				expectedAck.AcknowledgementResults[0].RecvPacketResult = asyncResult
-
-				path.EndpointB.Chain.GetSimApp().MockModuleV2B.IBCApp.OnRecvPacket = func(ctx context.Context, sourceChannel string, destinationChannel string, sequence uint64, data channeltypesv2.Payload, relayer sdk.AccAddress) channeltypesv2.RecvPacketResult {
-					return asyncResult
-				}
-=======
->>>>>>> 107ab752
 			},
 			expError:      nil,
 			expAckWritten: false,
@@ -397,11 +377,7 @@
 
 				// Modify the callback to return an error.
 				// This way, we can verify that the callback is not executed in a No-op case.
-<<<<<<< HEAD
 				path.EndpointA.Chain.GetSimApp().MockModuleV2A.IBCApp.OnAcknowledgementPacket = func(context.Context, string, string, uint64, channeltypesv2.Payload, []byte, sdk.AccAddress) error {
-=======
-				path.EndpointA.Chain.GetSimApp().MockModuleV2A.IBCApp.OnAcknowledgementPacket = func(context.Context, string, string, types.Payload, []byte, sdk.AccAddress) error {
->>>>>>> 107ab752
 					return mock.MockApplicationCallbackError
 				}
 			},
@@ -409,11 +385,7 @@
 		{
 			name: "failure: callback fails",
 			malleate: func() {
-<<<<<<< HEAD
 				path.EndpointA.Chain.GetSimApp().MockModuleV2A.IBCApp.OnAcknowledgementPacket = func(context.Context, string, string, uint64, channeltypesv2.Payload, []byte, sdk.AccAddress) error {
-=======
-				path.EndpointA.Chain.GetSimApp().MockModuleV2A.IBCApp.OnAcknowledgementPacket = func(context.Context, string, string, types.Payload, []byte, sdk.AccAddress) error {
->>>>>>> 107ab752
 					return mock.MockApplicationCallbackError
 				}
 			},
@@ -499,11 +471,7 @@
 
 				// Modify the callback to return a different error.
 				// This way, we can verify that the callback is not executed in a No-op case.
-<<<<<<< HEAD
 				path.EndpointA.Chain.GetSimApp().MockModuleV2A.IBCApp.OnTimeoutPacket = func(context.Context, string, string, uint64, channeltypesv2.Payload, sdk.AccAddress) error {
-=======
-				path.EndpointA.Chain.GetSimApp().MockModuleV2A.IBCApp.OnTimeoutPacket = func(context.Context, string, string, types.Payload, sdk.AccAddress) error {
->>>>>>> 107ab752
 					return mock.MockApplicationCallbackError
 				}
 			},
@@ -512,11 +480,7 @@
 		{
 			name: "failure: callback fails",
 			malleate: func() {
-<<<<<<< HEAD
 				path.EndpointA.Chain.GetSimApp().MockModuleV2A.IBCApp.OnTimeoutPacket = func(context.Context, string, string, uint64, channeltypesv2.Payload, sdk.AccAddress) error {
-=======
-				path.EndpointA.Chain.GetSimApp().MockModuleV2A.IBCApp.OnTimeoutPacket = func(context.Context, string, string, types.Payload, sdk.AccAddress) error {
->>>>>>> 107ab752
 					return mock.MockApplicationCallbackError
 				}
 			},
