package keeper

import (
	"context"
	"encoding/hex"
	"fmt"

	sdk "github.com/cosmos/cosmos-sdk/types"

	"github.com/cosmos/ibc-go/v9/modules/core/04-channel/v2/types"
)

// emitSendPacketEvents emits events for the SendPacket handler.
func emitSendPacketEvents(ctx context.Context, packet types.Packet) {
	sdkCtx := sdk.UnwrapSDKContext(ctx)

	sdkCtx.EventManager().EmitEvents(sdk.Events{
		sdk.NewEvent(
			types.EventTypeSendPacket,
			sdk.NewAttribute(types.AttributeKeySrcChannel, packet.SourceChannel),
			sdk.NewAttribute(types.AttributeKeyDstChannel, packet.DestinationChannel),
			sdk.NewAttribute(types.AttributeKeySequence, fmt.Sprintf("%d", packet.Sequence)),
			sdk.NewAttribute(types.AttributeKeyTimeoutTimestamp, fmt.Sprintf("%d", packet.TimeoutTimestamp)),
			sdk.NewAttribute(types.AttributeKeyPayloadLength, fmt.Sprintf("%d", len(packet.Payloads))),
			sdk.NewAttribute(types.AttributeKeyVersion, packet.Payloads[0].Version),
			sdk.NewAttribute(types.AttributeKeyEncoding, packet.Payloads[0].Encoding),
			sdk.NewAttribute(types.AttributeKeyData, hex.EncodeToString(packet.Payloads[0].Value)),
		),
		sdk.NewEvent(
			sdk.EventTypeMessage,
			sdk.NewAttribute(sdk.AttributeKeyModule, types.AttributeValueCategory),
		),
	})

	for i, payload := range packet.Payloads {
		sdkCtx.EventManager().EmitEvents(sdk.Events{
			sdk.NewEvent(
				types.EventTypeSendPayload,
				sdk.NewAttribute(types.AttributeKeySrcChannel, packet.SourceChannel),
				sdk.NewAttribute(types.AttributeKeyDstChannel, packet.DestinationChannel),
				sdk.NewAttribute(types.AttributeKeySequence, fmt.Sprintf("%d", packet.Sequence)),
				sdk.NewAttribute(types.AttributeKeyPayloadSequence, fmt.Sprintf("%d", i)),
				sdk.NewAttribute(types.AttributeKeyVersion, payload.Version),
				sdk.NewAttribute(types.AttributeKeyEncoding, payload.Encoding),
				sdk.NewAttribute(types.AttributeKeyData, hex.EncodeToString(payload.Value)),
			),
			sdk.NewEvent(
				sdk.EventTypeMessage,
				sdk.NewAttribute(sdk.AttributeKeyModule, types.AttributeValueCategory),
			),
		})
	}
<<<<<<< HEAD
=======
}

// emitRecvPacketEvents emits events for the RecvPacket handler.
func emitRecvPacketEvents(ctx context.Context, packet types.Packet) {
	sdkCtx := sdk.UnwrapSDKContext(ctx)

	sdkCtx.EventManager().EmitEvents(sdk.Events{
		sdk.NewEvent(
			types.EventTypeRecvPacket,
			sdk.NewAttribute(types.AttributeKeySrcChannel, packet.SourceChannel),
			sdk.NewAttribute(types.AttributeKeyDstChannel, packet.DestinationChannel),
			sdk.NewAttribute(types.AttributeKeySequence, fmt.Sprintf("%d", packet.Sequence)),
			sdk.NewAttribute(types.AttributeKeyTimeoutTimestamp, fmt.Sprintf("%d", packet.TimeoutTimestamp)),
			sdk.NewAttribute(types.AttributeKeyPayloadLength, fmt.Sprintf("%d", len(packet.Payloads))),
			sdk.NewAttribute(types.AttributeKeyVersion, packet.Payloads[0].Version),
			sdk.NewAttribute(types.AttributeKeyEncoding, packet.Payloads[0].Encoding),
			sdk.NewAttribute(types.AttributeKeyData, hex.EncodeToString(packet.Payloads[0].Value)),
		),
		sdk.NewEvent(
			sdk.EventTypeMessage,
			sdk.NewAttribute(sdk.AttributeKeyModule, types.AttributeValueCategory),
		),
	})

	for i, payload := range packet.Payloads {
		sdkCtx.EventManager().EmitEvents(sdk.Events{
			sdk.NewEvent(
				types.EventTypeRecvPayload,
				sdk.NewAttribute(types.AttributeKeySrcChannel, packet.SourceChannel),
				sdk.NewAttribute(types.AttributeKeyDstChannel, packet.DestinationChannel),
				sdk.NewAttribute(types.AttributeKeySequence, fmt.Sprintf("%d", packet.Sequence)),
				sdk.NewAttribute(types.AttributeKeyPayloadSequence, fmt.Sprintf("%d", i)),
				sdk.NewAttribute(types.AttributeKeyVersion, payload.Version),
				sdk.NewAttribute(types.AttributeKeyEncoding, payload.Encoding),
				sdk.NewAttribute(types.AttributeKeyData, hex.EncodeToString(payload.Value)),
			),
			sdk.NewEvent(
				sdk.EventTypeMessage,
				sdk.NewAttribute(sdk.AttributeKeyModule, types.AttributeValueCategory),
			),
		})
	}
>>>>>>> 8bae734a
}

// EmitWriteAcknowledgementEvents emits events for WriteAcknowledgement.
func EmitWriteAcknowledgementEvents(ctx context.Context, packet types.Packet, ack types.Acknowledgement) {
	// TODO: https://github.com/cosmos/ibc-go/issues/7386
}

// emitAcknowledgePacketEvents emits events for the AcknowledgePacket handler.
func emitAcknowledgePacketEvents(ctx context.Context, packet types.Packet, ack types.Acknowledgement) {
	sdkCtx := sdk.UnwrapSDKContext(ctx)

	for i, ack := range ack.AppAcknowledgements {
		sdkCtx.EventManager().EmitEvents(sdk.Events{
			sdk.NewEvent(
				types.EventTypeAcknowledgePacket,
				sdk.NewAttribute(types.AttributeKeySrcChannel, packet.SourceChannel),
				sdk.NewAttribute(types.AttributeKeyDstChannel, packet.DestinationChannel),
				sdk.NewAttribute(types.AttributeKeySequence, fmt.Sprintf("%d", packet.Sequence)),
				sdk.NewAttribute(types.AttributeKeyPayloadSequence, fmt.Sprintf("%d", i)),
				sdk.NewAttribute(types.AttributeKeyAcknowledgement, hex.EncodeToString(ack)),
			),
			sdk.NewEvent(
				sdk.EventTypeMessage,
				sdk.NewAttribute(sdk.AttributeKeyModule, types.AttributeValueCategory),
			),
		})
	}
}

// EmitTimeoutPacketEvents emits events for the TimeoutPacket handler.
func EmitTimeoutPacketEvents(ctx context.Context, packet types.Packet) {
	// TODO: https://github.com/cosmos/ibc-go/issues/7386
}

// emitCreateChannelEvent emits a channel create event.
func (*Keeper) emitCreateChannelEvent(ctx context.Context, channelID, clientID string) {
	sdkCtx := sdk.UnwrapSDKContext(ctx)

	sdkCtx.EventManager().EmitEvents(sdk.Events{
		sdk.NewEvent(
			types.EventTypeCreateChannel,
			sdk.NewAttribute(types.AttributeKeyChannelID, channelID),
			sdk.NewAttribute(types.AttributeKeyClientID, clientID),
		),
		sdk.NewEvent(
			sdk.EventTypeMessage,
			sdk.NewAttribute(sdk.AttributeKeyModule, types.AttributeValueCategory),
		),
	})
}

// emitRegisterCounterpartyEvent emits a register counterparty event.
func (*Keeper) emitRegisterCounterpartyEvent(ctx context.Context, channelID string, channel types.Channel) {
	sdkCtx := sdk.UnwrapSDKContext(ctx)

	sdkCtx.EventManager().EmitEvents(sdk.Events{
		sdk.NewEvent(
			types.EventTypeRegisterCounterparty,
			sdk.NewAttribute(types.AttributeKeyChannelID, channelID),
			sdk.NewAttribute(types.AttributeKeyClientID, channel.ClientId),
			sdk.NewAttribute(types.AttributeKeyCounterpartyChannelID, channel.CounterpartyChannelId),
		),
		sdk.NewEvent(
			sdk.EventTypeMessage,
			sdk.NewAttribute(sdk.AttributeKeyModule, types.AttributeValueCategory),
		),
	})
}<|MERGE_RESOLUTION|>--- conflicted
+++ resolved
@@ -50,8 +50,6 @@
 			),
 		})
 	}
-<<<<<<< HEAD
-=======
 }
 
 // emitRecvPacketEvents emits events for the RecvPacket handler.
@@ -94,7 +92,6 @@
 			),
 		})
 	}
->>>>>>> 8bae734a
 }
 
 // EmitWriteAcknowledgementEvents emits events for WriteAcknowledgement.
