--- conflicted
+++ resolved
@@ -192,14 +192,9 @@
 
 	// TODO: Validate Acknowledgment more thoroughly here after Issue #7472: https://github.com/cosmos/ibc-go/issues/7472
 
-<<<<<<< HEAD
 	// TODO: remove this check, maybe pull it up to the handler.
-	if len(ack.AcknowledgementResults) != len(packet.Payloads) {
-		return errorsmod.Wrapf(types.ErrInvalidAcknowledgement, "length of acknowledgement results %d does not match length of payload %d", len(ack.AcknowledgementResults), len(packet.Payloads))
-=======
 	if len(ack.AppAcknowledgements) != len(packet.Payloads) {
 		return errorsmod.Wrapf(types.ErrInvalidAcknowledgement, "length of app acknowledgement %d does not match length of app payload %d", len(ack.AppAcknowledgements), len(packet.Payloads))
->>>>>>> 107ab752
 	}
 
 	// set the acknowledgement so that it can be verified on the other side
