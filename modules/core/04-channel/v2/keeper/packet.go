package keeper

import (
	"bytes"
	"context"
	"strconv"

	errorsmod "cosmossdk.io/errors"

	sdk "github.com/cosmos/cosmos-sdk/types"

	clienttypes "github.com/cosmos/ibc-go/v9/modules/core/02-client/types"
	channeltypes "github.com/cosmos/ibc-go/v9/modules/core/04-channel/types"
	channeltypesv2 "github.com/cosmos/ibc-go/v9/modules/core/04-channel/v2/types"
	hostv2 "github.com/cosmos/ibc-go/v9/modules/core/24-host/v2"
	"github.com/cosmos/ibc-go/v9/modules/core/exported"
	"github.com/cosmos/ibc-go/v9/modules/core/packet-server/types"
)

// sendPacket constructs a packet from the input arguments, writes a packet commitment to state
// in order for the packet to be sent to the counterparty.
func (k *Keeper) sendPacket(
	ctx context.Context,
	sourceChannel string,
	timeoutTimestamp uint64,
	data []channeltypesv2.PacketData,
) (uint64, string, error) {
	// Lookup channel associated with our source channel to retrieve the destination channel
	channel, ok := k.GetChannel(ctx, sourceChannel)
	if !ok {
		// TODO: figure out how aliasing will work when more than one packet data is sent.
		channel, ok = k.convertV1Channel(ctx, data[0].SourcePort, sourceChannel)
		if !ok {
			return 0, "", errorsmod.Wrap(types.ErrChannelNotFound, sourceChannel)
		}
	}

	destChannel := channel.CounterpartyChannelId
	clientID := channel.ClientId

	// retrieve the sequence send for this channel
	// if no packets have been sent yet, initialize the sequence to 1.
	sequence, found := k.GetNextSequenceSend(ctx, sourceChannel)
	if !found {
		sequence = 1
	}

	// construct packet from given fields and channel state
	packet := channeltypesv2.NewPacket(sequence, sourceChannel, destChannel, timeoutTimestamp, data...)

	if err := packet.ValidateBasic(); err != nil {
		return 0, "", errorsmod.Wrapf(channeltypes.ErrInvalidPacket, "constructed packet failed basic validation: %v", err)
	}

	// check that the client of counterparty chain is still active
	if status := k.ClientKeeper.GetClientStatus(ctx, clientID); status != exported.Active {
		return 0, "", errorsmod.Wrapf(clienttypes.ErrClientNotActive, "client (%s) status is %s", clientID, status)
	}

	// retrieve latest height and timestamp of the client of counterparty chain
	latestHeight := k.ClientKeeper.GetClientLatestHeight(ctx, clientID)
	if latestHeight.IsZero() {
		return 0, "", errorsmod.Wrapf(clienttypes.ErrInvalidHeight, "cannot send packet using client (%s) with zero height", clientID)
	}

	latestTimestamp, err := k.ClientKeeper.GetClientTimestampAtHeight(ctx, clientID, latestHeight)
	if err != nil {
		return 0, "", err
	}
	// check if packet is timed out on the receiving chain
	timeout := channeltypes.NewTimeoutWithTimestamp(timeoutTimestamp)
	if timeout.TimestampElapsed(latestTimestamp) {
		return 0, "", errorsmod.Wrap(timeout.ErrTimeoutElapsed(latestHeight, latestTimestamp), "invalid packet timeout")
	}

	commitment := channeltypesv2.CommitPacket(packet)

	// bump the sequence and set the packet commitment, so it is provable by the counterparty
	k.SetNextSequenceSend(ctx, sourceChannel, sequence+1)
	k.SetPacketCommitment(ctx, sourceChannel, packet.GetSequence(), commitment)

	k.Logger(ctx).Info("packet sent", "sequence", strconv.FormatUint(packet.Sequence, 10), "dest_channel_id", packet.DestinationChannel, "src_channel_id", packet.SourceChannel)

	EmitSendPacketEvents(ctx, packet)

	return sequence, destChannel, nil
}

// recvPacket implements the packet receiving logic required by a packet handler.￼
// The packet is checked for correctness including asserting that the packet was
// sent and received on clients which are counterparties for one another.
// If the packet has already been received a no-op error is returned.
// The packet handler will verify that the packet has not timed out and that the
// counterparty stored a packet commitment. If successful, a packet receipt is stored
// to indicate to the counterparty successful delivery.
func (k *Keeper) recvPacket(
	ctx context.Context,
	packet channeltypesv2.Packet,
	proof []byte,
	proofHeight exported.Height,
) error {
	// Lookup channel associated with destination channel ID and ensure
	// that the packet was indeed sent by our counterparty by verifying
	// packet sender is our channel's counterparty channel id.
	channel, ok := k.GetChannel(ctx, packet.DestinationChannel)
	if !ok {
		// TODO: figure out how aliasing will work when more than one packet data is sent.
		channel, ok = k.convertV1Channel(ctx, packet.Data[0].DestinationPort, packet.DestinationChannel)
		if !ok {
			return errorsmod.Wrap(types.ErrChannelNotFound, packet.DestinationChannel)
		}
	}
	if channel.CounterpartyChannelId != packet.SourceChannel {
		return channeltypes.ErrInvalidChannelIdentifier
	}
	clientID := channel.ClientId

	// check if packet timed out by comparing it with the latest height of the chain
	sdkCtx := sdk.UnwrapSDKContext(ctx)
	selfHeight, selfTimestamp := clienttypes.GetSelfHeight(ctx), uint64(sdkCtx.BlockTime().UnixNano())
	timeout := channeltypes.NewTimeoutWithTimestamp(packet.GetTimeoutTimestamp())
	if timeout.Elapsed(selfHeight, selfTimestamp) {
		return errorsmod.Wrap(timeout.ErrTimeoutElapsed(selfHeight, selfTimestamp), "packet timeout elapsed")
	}

	// REPLAY PROTECTION: Packet receipts will indicate that a packet has already been received
	// on unordered channels. Packet receipts must not be pruned, unless it has been marked stale
	// by the increase of the recvStartSequence.
	if k.HasPacketReceipt(ctx, packet.DestinationChannel, packet.Sequence) {
		EmitRecvPacketEvents(ctx, packet)
		// This error indicates that the packet has already been relayed. Core IBC will
		// treat this error as a no-op in order to prevent an entire relay transaction
		// from failing and consuming unnecessary fees.
		return channeltypes.ErrNoOpMsg
	}

	path := hostv2.PacketCommitmentKey(packet.SourceChannel, packet.Sequence)
	merklePath := types.BuildMerklePath(channel.MerklePathPrefix, path)

	commitment := channeltypesv2.CommitPacket(packet)

	if err := k.ClientKeeper.VerifyMembership(
		ctx,
		clientID,
		proofHeight,
		0, 0,
		proof,
		merklePath,
		commitment,
	); err != nil {
		return errorsmod.Wrapf(err, "failed packet commitment verification for client (%s)", packet.DestinationChannel)
	}

	// Set Packet Receipt to prevent timeout from occurring on counterparty
	k.SetPacketReceipt(ctx, packet.DestinationChannel, packet.Sequence)

	k.Logger(ctx).Info("packet received", "sequence", strconv.FormatUint(packet.Sequence, 10), "src_id", packet.SourceChannel, "dst_id", packet.DestinationChannel)

	EmitRecvPacketEvents(ctx, packet)

	return nil
}

func (k *Keeper) acknowledgePacket(ctx context.Context, packet channeltypesv2.Packet, acknowledgement channeltypesv2.Acknowledgement, proof []byte, proofHeight exported.Height) error {
	// Lookup counterparty associated with our channel and ensure
	// that the packet was indeed sent by our counterparty.
	channel, ok := k.GetChannel(ctx, packet.SourceChannel)
	if !ok {
		return errorsmod.Wrap(types.ErrChannelNotFound, packet.SourceChannel)
	}

<<<<<<< HEAD
	if channel.ClientId != packet.DestinationChannel {
=======
	if channel.CounterpartyChannelId != packet.DestinationChannel {
>>>>>>> 26b2cd59
		return channeltypes.ErrInvalidChannelIdentifier
	}
	clientID := channel.ClientId

	commitment := k.GetPacketCommitment(ctx, packet.SourceChannel, packet.Sequence)
	if len(commitment) == 0 {
		// TODO: signal noop in events?
		EmitAcknowledgePacketEvents(ctx, packet)

		// This error indicates that the acknowledgement has already been relayed
		// or there is a misconfigured relayer attempting to prove an acknowledgement
		// for a packet never sent. Core IBC will treat this error as a no-op in order to
		// prevent an entire relay transaction from failing and consuming unnecessary fees.
		return channeltypes.ErrNoOpMsg
	}

	packetCommitment := channeltypesv2.CommitPacket(packet)

	// verify we sent the packet and haven't cleared it out yet
	if !bytes.Equal(commitment, packetCommitment) {
		return errorsmod.Wrapf(channeltypes.ErrInvalidPacket, "commitment bytes are not equal: got (%v), expected (%v)", packetCommitment, commitment)
	}

	path := hostv2.PacketAcknowledgementKey(packet.DestinationChannel, packet.Sequence)
	merklePath := types.BuildMerklePath(channel.MerklePathPrefix, path)

	if err := k.ClientKeeper.VerifyMembership(
		ctx,
		clientID,
		proofHeight,
		0, 0,
		proof,
		merklePath,
		channeltypesv2.CommitAcknowledgement(acknowledgement),
	); err != nil {
		return errorsmod.Wrapf(err, "failed packet acknowledgement verification for client (%s)", clientID)
	}

	k.DeletePacketCommitment(ctx, packet.SourceChannel, packet.Sequence)

	k.Logger(ctx).Info("packet acknowledged", "sequence", strconv.FormatUint(packet.GetSequence(), 10), "source_channel_id", packet.GetSourceChannel(), "destination_channel_id", packet.GetDestinationChannel())

	EmitAcknowledgePacketEvents(ctx, packet)

	return nil
}

// timeoutPacket implements the timeout logic required by a packet handler.
// The packet is checked for correctness including asserting that the packet was
// sent and received on clients which are counterparties for one another.
// If no packet commitment exists, a no-op error is returned, otherwise
// an absence proof of the packet receipt is performed to ensure that the packet
// was never delivered to the counterparty. If successful, the packet commitment
// is deleted and the packet has completed its lifecycle.
func (k *Keeper) timeoutPacket(
	ctx context.Context,
	packet channeltypesv2.Packet,
	proof []byte,
	proofHeight exported.Height,
) error {
	// Lookup counterparty associated with our channel and ensure
	// that the packet was indeed sent by our counterparty.
	channel, ok := k.GetChannel(ctx, packet.SourceChannel)
	if !ok {
		// TODO: figure out how aliasing will work when more than one packet data is sent.
		channel, ok = k.convertV1Channel(ctx, packet.Data[0].SourcePort, packet.SourceChannel)
		if !ok {
			return errorsmod.Wrap(types.ErrChannelNotFound, packet.DestinationChannel)
		}
	}
	if channel.CounterpartyChannelId != packet.DestinationChannel {
		return channeltypes.ErrInvalidChannelIdentifier
	}
	clientID := channel.ClientId

	// check that timeout height or timeout timestamp has passed on the other end
	proofTimestamp, err := k.ClientKeeper.GetClientTimestampAtHeight(ctx, clientID, proofHeight)
	if err != nil {
		return err
	}

	timeout := channeltypes.NewTimeoutWithTimestamp(packet.GetTimeoutTimestamp())
	if !timeout.Elapsed(clienttypes.ZeroHeight(), proofTimestamp) {
		return errorsmod.Wrap(timeout.ErrTimeoutNotReached(proofHeight.(clienttypes.Height), proofTimestamp), "packet timeout not reached")
	}

	// check that the commitment has not been cleared and that it matches the packet sent by relayer
	commitment := k.GetPacketCommitment(ctx, packet.SourceChannel, packet.Sequence)
	if len(commitment) == 0 {
		EmitTimeoutPacketEvents(ctx, packet)
		// This error indicates that the timeout has already been relayed
		// or there is a misconfigured relayer attempting to prove a timeout
		// for a packet never sent. Core IBC will treat this error as a no-op in order to
		// prevent an entire relay transaction from failing and consuming unnecessary fees.
		return channeltypes.ErrNoOpMsg
	}

	packetCommitment := channeltypesv2.CommitPacket(packet)
	// verify we sent the packet and haven't cleared it out yet
	if !bytes.Equal(commitment, packetCommitment) {
		return errorsmod.Wrapf(channeltypes.ErrInvalidPacket, "packet commitment bytes are not equal: got (%v), expected (%v)", commitment, packetCommitment)
	}

	// verify packet receipt absence
	path := hostv2.PacketReceiptKey(packet.SourceChannel, packet.Sequence)
	merklePath := types.BuildMerklePath(channel.MerklePathPrefix, path)

	if err := k.ClientKeeper.VerifyNonMembership(
		ctx,
		clientID,
		proofHeight,
		0, 0,
		proof,
		merklePath,
	); err != nil {
		return errorsmod.Wrapf(err, "failed packet receipt absence verification for client (%s)", packet.SourceChannel)
	}

	// delete packet commitment to prevent replay
	k.DeletePacketCommitment(ctx, packet.SourceChannel, packet.Sequence)

	k.Logger(ctx).Info("packet timed out", "sequence", strconv.FormatUint(packet.Sequence, 10), "src_channel_id", packet.SourceChannel, "dst_channel_id", packet.DestinationChannel)

	EmitTimeoutPacketEvents(ctx, packet)

	return nil
}<|MERGE_RESOLUTION|>--- conflicted
+++ resolved
@@ -169,11 +169,7 @@
 		return errorsmod.Wrap(types.ErrChannelNotFound, packet.SourceChannel)
 	}
 
-<<<<<<< HEAD
-	if channel.ClientId != packet.DestinationChannel {
-=======
 	if channel.CounterpartyChannelId != packet.DestinationChannel {
->>>>>>> 26b2cd59
 		return channeltypes.ErrInvalidChannelIdentifier
 	}
 	clientID := channel.ClientId
