package keeper

import (
	"context"
	"time"

	errorsmod "cosmossdk.io/errors"

	sdk "github.com/cosmos/cosmos-sdk/types"

	"github.com/cosmos/ibc-go/v9/modules/core/04-channel/v2/types"
	internalerrors "github.com/cosmos/ibc-go/v9/modules/core/internal/errors"
	"github.com/cosmos/ibc-go/v9/modules/core/internal/v2/telemetry"
)

var _ types.MsgServer = &Keeper{}

// SendPacket implements the PacketMsgServer SendPacket method.
func (k *Keeper) SendPacket(ctx context.Context, msg *types.MsgSendPacket) (*types.MsgSendPacketResponse, error) {
	sdkCtx := sdk.UnwrapSDKContext(ctx)

	// Note, the validate basic function in sendPacket does the timeoutTimestamp != 0 check and other stateless checks on the packet.
	// timeoutTimestamp must be greater than current block time
	timeout := time.Unix(int64(msg.TimeoutTimestamp), 0)
	if timeout.Before(sdkCtx.BlockTime()) {
		return nil, errorsmod.Wrap(types.ErrTimeoutElapsed, "timeout is less than the current block timestamp")
	}

	// timeoutTimestamp must be less than current block time + MaxTimeoutDelta
	if timeout.After(sdkCtx.BlockTime().Add(types.MaxTimeoutDelta)) {
		return nil, errorsmod.Wrap(types.ErrInvalidTimeout, "timeout exceeds the maximum expected value")
	}

	signer, err := sdk.AccAddressFromBech32(msg.Signer)
	if err != nil {
		sdkCtx.Logger().Error("send packet failed", "error", errorsmod.Wrap(err, "invalid address for msg Signer"))
		return nil, errorsmod.Wrap(err, "invalid address for msg Signer")
	}

	sequence, destChannel, err := k.sendPacket(ctx, msg.SourceClient, msg.TimeoutTimestamp, msg.Payloads)
	if err != nil {
		sdkCtx.Logger().Error("send packet failed", "source-client", msg.SourceClient, "error", errorsmod.Wrap(err, "send packet failed"))
		return nil, errorsmod.Wrapf(err, "send packet failed for source id: %s", msg.SourceClient)
	}

	for _, pd := range msg.Payloads {
		cbs := k.Router.Route(pd.SourcePort)
		err := cbs.OnSendPacket(ctx, msg.SourceClient, destChannel, sequence, pd, signer)
		if err != nil {
			return nil, err
		}
	}

	return &types.MsgSendPacketResponse{Sequence: sequence}, nil
}

// RecvPacket implements the PacketMsgServer RecvPacket method.
func (k *Keeper) RecvPacket(ctx context.Context, msg *types.MsgRecvPacket) (*types.MsgRecvPacketResponse, error) {
	sdkCtx := sdk.UnwrapSDKContext(ctx)

	signer, err := sdk.AccAddressFromBech32(msg.Signer)
	if err != nil {
		sdkCtx.Logger().Error("receive packet failed", "error", errorsmod.Wrap(err, "invalid address for msg Signer"))
		return nil, errorsmod.Wrap(err, "invalid address for msg Signer")
	}

	// Perform TAO verification
	//
	// If the packet was already received, perform a no-op
	// Use a cached context to prevent accidental state changes
	cacheCtx, writeFn := sdkCtx.CacheContext()
	err = k.recvPacket(cacheCtx, msg.Packet, msg.ProofCommitment, msg.ProofHeight)

	switch err {
	case nil:
		writeFn()
	case types.ErrNoOpMsg:
		// no-ops do not need event emission as they will be ignored
		sdkCtx.Logger().Debug("no-op on redundant relay", "source-client", msg.Packet.SourceClient)
		return &types.MsgRecvPacketResponse{Result: types.NOOP}, nil
	default:
		sdkCtx.Logger().Error("receive packet failed", "source-client", msg.Packet.SourceClient, "error", errorsmod.Wrap(err, "receive packet verification failed"))
		return nil, errorsmod.Wrap(err, "receive packet verification failed")
	}

	// build up the recv results for each application callback.
	ack := types.Acknowledgement{
		RecvSuccess:         true,
		AppAcknowledgements: [][]byte{},
	}

	var isAsync bool
	cacheCtx, writeFn = sdkCtx.CacheContext()
	for _, pd := range msg.Packet.Payloads {
		// Cache context so that we may discard state changes from callback if the acknowledgement is unsuccessful.
		cb := k.Router.Route(pd.DestinationPort)
		res := cb.OnRecvPacket(cacheCtx, msg.Packet.SourceClient, msg.Packet.DestinationClient, msg.Packet.Sequence, pd, signer)

		if res.Status == types.PacketStatus_Failure {
			// Set RecvSuccess to false
			ack.RecvSuccess = false
			// Modify events in cached context to reflect unsuccessful acknowledgement
			sdkCtx.EventManager().EmitEvents(internalerrors.ConvertToErrorEvents(cacheCtx.EventManager().Events()))
		}

		if res.Status == types.PacketStatus_Async {
			// Set packet acknowledgement to async if any of the acknowledgements are async.
			isAsync = true
			// Return error if there is more than 1 payload
			// TODO: Handle case where there are multiple payloads
			if len(msg.Packet.Payloads) > 1 {
				return nil, errorsmod.Wrapf(types.ErrInvalidPacket, "packet with multiple payloads cannot have async acknowledgement")
			}
			// break out of the loop if the acknowledgement is async
			// to prevent the addition of nil to the acknowledgement
			break
		}

		// append app acknowledgement to the overall acknowledgement
		ack.AppAcknowledgements = append(ack.AppAcknowledgements, res.Acknowledgement)
	}

<<<<<<< HEAD
	if ack.RecvSuccess {
		// write application state changes for successful acknowledgements
		writeFn()
	}

	if !isAsync {
		// note this should never happen as the payload would have had to be empty.
		if len(ack.AppAcknowledgements) == 0 {
			sdkCtx.Logger().Error("receive packet failed", "source-channel", msg.Packet.SourceChannel, "error", errorsmod.Wrap(err, "invalid acknowledgement results"))
			return &types.MsgRecvPacketResponse{Result: types.FAILURE}, errorsmod.Wrapf(err, "receive packet failed source-channel %s invalid acknowledgement results", msg.Packet.SourceChannel)
		}

=======
	if len(ack.AppAcknowledgements) != len(msg.Packet.Payloads) {
		return nil, errorsmod.Wrapf(types.ErrInvalidAcknowledgement, "length of app acknowledgement %d does not match length of app payload %d", len(ack.AppAcknowledgements), len(msg.Packet.Payloads))
	}

	// note this should never happen as the payload would have had to be empty.
	if len(ack.AppAcknowledgements) == 0 {
		sdkCtx.Logger().Error("receive packet failed", "source-client", msg.Packet.SourceClient, "error", errorsmod.Wrap(err, "invalid acknowledgement results"))
		return &types.MsgRecvPacketResponse{Result: types.FAILURE}, errorsmod.Wrapf(err, "receive packet failed source-client %s invalid acknowledgement results", msg.Packet.SourceClient)
	}

	if !isAsync {
		// Validate ack before forwarding to WriteAcknowledgement.
		if err := ack.Validate(); err != nil {
			return nil, err
		}
>>>>>>> 088c822b
		// Set packet acknowledgement only if the acknowledgement is not async.
		// NOTE: IBC applications modules may call the WriteAcknowledgement asynchronously if the
		// acknowledgement is async.
		if err := k.writeAcknowledgement(ctx, msg.Packet, ack); err != nil {
			return nil, err
		}
	} else {
		// store the packet temporarily until the application returns an acknowledgement
		k.SetAsyncPacket(ctx, msg.Packet.DestinationClient, msg.Packet.Sequence, msg.Packet)
	}

	// TODO: store the packet for async applications to access if required.
	defer telemetry.ReportRecvPacket(msg.Packet)

	sdkCtx.Logger().Info("receive packet callback succeeded", "source-client", msg.Packet.SourceClient, "dest-client", msg.Packet.DestinationClient, "result", types.SUCCESS.String())
	return &types.MsgRecvPacketResponse{Result: types.SUCCESS}, nil
}

// Acknowledgement defines an rpc handler method for MsgAcknowledgement.
func (k *Keeper) Acknowledgement(ctx context.Context, msg *types.MsgAcknowledgement) (*types.MsgAcknowledgementResponse, error) {
	sdkCtx := sdk.UnwrapSDKContext(ctx)
	relayer, err := sdk.AccAddressFromBech32(msg.Signer)
	if err != nil {
		sdkCtx.Logger().Error("acknowledgement failed", "error", errorsmod.Wrap(err, "Invalid address for msg Signer"))
		return nil, errorsmod.Wrap(err, "Invalid address for msg Signer")
	}

	cacheCtx, writeFn := sdkCtx.CacheContext()
	err = k.acknowledgePacket(cacheCtx, msg.Packet, msg.Acknowledgement, msg.ProofAcked, msg.ProofHeight)

	switch err {
	case nil:
		writeFn()
	case types.ErrNoOpMsg:
		sdkCtx.Logger().Debug("no-op on redundant relay", "source-client", msg.Packet.SourceClient)
		return &types.MsgAcknowledgementResponse{Result: types.NOOP}, nil
	default:
		sdkCtx.Logger().Error("acknowledgement failed", "source-client", msg.Packet.SourceClient, "error", errorsmod.Wrap(err, "acknowledge packet verification failed"))
		return nil, errorsmod.Wrap(err, "acknowledge packet verification failed")
	}

	for i, pd := range msg.Packet.Payloads {
		cbs := k.Router.Route(pd.SourcePort)
		ack := msg.Acknowledgement.AppAcknowledgements[i]
<<<<<<< HEAD
		err := cbs.OnAcknowledgementPacket(ctx, msg.Packet.SourceChannel, msg.Packet.DestinationChannel, msg.Packet.Sequence, msg.Acknowledgement.RecvSuccess, ack, pd, relayer)
=======
		err := cbs.OnAcknowledgementPacket(ctx, msg.Packet.SourceClient, msg.Packet.DestinationClient, msg.Packet.Sequence, ack, pd, relayer)
>>>>>>> 088c822b
		if err != nil {
			return nil, errorsmod.Wrapf(err, "failed OnAcknowledgementPacket for source port %s, source client %s, destination client %s", pd.SourcePort, msg.Packet.SourceClient, msg.Packet.DestinationClient)
		}
	}

	defer telemetry.ReportAcknowledgePacket(msg.Packet)

	return &types.MsgAcknowledgementResponse{Result: types.SUCCESS}, nil
}

// Timeout implements the PacketMsgServer Timeout method.
func (k *Keeper) Timeout(ctx context.Context, timeout *types.MsgTimeout) (*types.MsgTimeoutResponse, error) {
	sdkCtx := sdk.UnwrapSDKContext(ctx)

	signer, err := sdk.AccAddressFromBech32(timeout.Signer)
	if err != nil {
		sdkCtx.Logger().Error("timeout packet failed", "error", errorsmod.Wrap(err, "invalid address for msg Signer"))
		return nil, errorsmod.Wrap(err, "invalid address for msg Signer")
	}

	cacheCtx, writeFn := sdkCtx.CacheContext()
	err = k.timeoutPacket(cacheCtx, timeout.Packet, timeout.ProofUnreceived, timeout.ProofHeight)

	switch err {
	case nil:
		writeFn()
	case types.ErrNoOpMsg:
		sdkCtx.Logger().Debug("no-op on redundant relay", "source-client", timeout.Packet.SourceClient)
		return &types.MsgTimeoutResponse{Result: types.NOOP}, nil
	default:
		sdkCtx.Logger().Error("timeout failed", "source-client", timeout.Packet.SourceClient, "error", errorsmod.Wrap(err, "timeout packet verification failed"))
		return nil, errorsmod.Wrap(err, "timeout packet verification failed")
	}

	for _, pd := range timeout.Packet.Payloads {
		cbs := k.Router.Route(pd.SourcePort)
		err := cbs.OnTimeoutPacket(ctx, timeout.Packet.SourceClient, timeout.Packet.DestinationClient, timeout.Packet.Sequence, pd, signer)
		if err != nil {
			return nil, errorsmod.Wrapf(err, "failed OnTimeoutPacket for source port %s, source client %s, destination client %s", pd.SourcePort, timeout.Packet.SourceClient, timeout.Packet.DestinationClient)
		}
	}

	defer telemetry.ReportTimeoutPacket(timeout.Packet)

	return &types.MsgTimeoutResponse{Result: types.SUCCESS}, nil
}<|MERGE_RESOLUTION|>--- conflicted
+++ resolved
@@ -120,7 +120,6 @@
 		ack.AppAcknowledgements = append(ack.AppAcknowledgements, res.Acknowledgement)
 	}
 
-<<<<<<< HEAD
 	if ack.RecvSuccess {
 		// write application state changes for successful acknowledgements
 		writeFn()
@@ -129,27 +128,24 @@
 	if !isAsync {
 		// note this should never happen as the payload would have had to be empty.
 		if len(ack.AppAcknowledgements) == 0 {
-			sdkCtx.Logger().Error("receive packet failed", "source-channel", msg.Packet.SourceChannel, "error", errorsmod.Wrap(err, "invalid acknowledgement results"))
-			return &types.MsgRecvPacketResponse{Result: types.FAILURE}, errorsmod.Wrapf(err, "receive packet failed source-channel %s invalid acknowledgement results", msg.Packet.SourceChannel)
-		}
-
-=======
-	if len(ack.AppAcknowledgements) != len(msg.Packet.Payloads) {
-		return nil, errorsmod.Wrapf(types.ErrInvalidAcknowledgement, "length of app acknowledgement %d does not match length of app payload %d", len(ack.AppAcknowledgements), len(msg.Packet.Payloads))
-	}
-
-	// note this should never happen as the payload would have had to be empty.
-	if len(ack.AppAcknowledgements) == 0 {
-		sdkCtx.Logger().Error("receive packet failed", "source-client", msg.Packet.SourceClient, "error", errorsmod.Wrap(err, "invalid acknowledgement results"))
-		return &types.MsgRecvPacketResponse{Result: types.FAILURE}, errorsmod.Wrapf(err, "receive packet failed source-client %s invalid acknowledgement results", msg.Packet.SourceClient)
-	}
-
-	if !isAsync {
+			sdkCtx.Logger().Error("receive packet failed", "source-channel", msg.Packet.SourceClient, "error", errorsmod.Wrap(err, "invalid acknowledgement results"))
+			return &types.MsgRecvPacketResponse{Result: types.FAILURE}, errorsmod.Wrapf(err, "receive packet failed source-channel %s invalid acknowledgement results", msg.Packet.SourceClient)
+		}
+
+		if len(ack.AppAcknowledgements) != len(msg.Packet.Payloads) {
+			return nil, errorsmod.Wrapf(types.ErrInvalidAcknowledgement, "length of app acknowledgement %d does not match length of app payload %d", len(ack.AppAcknowledgements), len(msg.Packet.Payloads))
+		}
+
+		// note this should never happen as the payload would have had to be empty.
+		if len(ack.AppAcknowledgements) == 0 {
+			sdkCtx.Logger().Error("receive packet failed", "source-client", msg.Packet.SourceClient, "error", errorsmod.Wrap(err, "invalid acknowledgement results"))
+			return &types.MsgRecvPacketResponse{Result: types.FAILURE}, errorsmod.Wrapf(err, "receive packet failed source-client %s invalid acknowledgement results", msg.Packet.SourceClient)
+		}
+
 		// Validate ack before forwarding to WriteAcknowledgement.
-		if err := ack.Validate(); err != nil {
+		if err := ack.ValidateBasic(); err != nil {
 			return nil, err
 		}
->>>>>>> 088c822b
 		// Set packet acknowledgement only if the acknowledgement is not async.
 		// NOTE: IBC applications modules may call the WriteAcknowledgement asynchronously if the
 		// acknowledgement is async.
@@ -194,11 +190,7 @@
 	for i, pd := range msg.Packet.Payloads {
 		cbs := k.Router.Route(pd.SourcePort)
 		ack := msg.Acknowledgement.AppAcknowledgements[i]
-<<<<<<< HEAD
-		err := cbs.OnAcknowledgementPacket(ctx, msg.Packet.SourceChannel, msg.Packet.DestinationChannel, msg.Packet.Sequence, msg.Acknowledgement.RecvSuccess, ack, pd, relayer)
-=======
-		err := cbs.OnAcknowledgementPacket(ctx, msg.Packet.SourceClient, msg.Packet.DestinationClient, msg.Packet.Sequence, ack, pd, relayer)
->>>>>>> 088c822b
+		err := cbs.OnAcknowledgementPacket(ctx, msg.Packet.SourceClient, msg.Packet.DestinationClient, msg.Packet.Sequence, msg.Acknowledgement.RecvSuccess, ack, pd, relayer)
 		if err != nil {
 			return nil, errorsmod.Wrapf(err, "failed OnAcknowledgementPacket for source port %s, source client %s, destination client %s", pd.SourcePort, msg.Packet.SourceClient, msg.Packet.DestinationClient)
 		}
