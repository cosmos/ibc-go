--- conflicted
+++ resolved
@@ -18,11 +18,7 @@
 // SendPacket implements the PacketMsgServer SendPacket method.
 func (k *Keeper) SendPacket(ctx context.Context, msg *channeltypesv2.MsgSendPacket) (*channeltypesv2.MsgSendPacketResponse, error) {
 	sdkCtx := sdk.UnwrapSDKContext(ctx)
-<<<<<<< HEAD
-	sequence, destID, err := k.sendPacket(ctx, msg.SourceId, msg.TimeoutTimestamp, msg.PacketData)
-=======
 	sequence, destChannel, err := k.sendPacket(ctx, msg.SourceChannel, msg.TimeoutTimestamp, msg.PacketData)
->>>>>>> 26b2cd59
 	if err != nil {
 		sdkCtx.Logger().Error("send packet failed", "source-channel", msg.SourceChannel, "error", errorsmod.Wrap(err, "send packet failed"))
 		return nil, errorsmod.Wrapf(err, "send packet failed for source id: %s", msg.SourceChannel)
@@ -36,17 +32,11 @@
 
 	for _, pd := range msg.PacketData {
 		cbs := k.Router.Route(pd.SourcePort)
-<<<<<<< HEAD
-		err := cbs.OnSendPacket(ctx, msg.SourceId, destID, sequence, pd, signer)
-=======
 		err := cbs.OnSendPacket(ctx, msg.SourceChannel, destChannel, sequence, pd, signer)
->>>>>>> 26b2cd59
 		if err != nil {
 			return nil, err
 		}
 	}
-<<<<<<< HEAD
-=======
 
 	return &channeltypesv2.MsgSendPacketResponse{Sequence: sequence}, nil
 }
@@ -85,7 +75,6 @@
 	//		return nil, err
 	//	}
 	// }
->>>>>>> 26b2cd59
 
 	return nil, nil
 }
@@ -116,10 +105,10 @@
 		writeFn()
 	case channeltypesv1.ErrNoOpMsg:
 		// no-ops do not need event emission as they will be ignored
-		sdkCtx.Logger().Debug("no-op on redundant relay", "source-id", msg.Packet.SourceId)
+		sdkCtx.Logger().Debug("no-op on redundant relay", "source-channel", msg.Packet.SourceChannel)
 		return &channeltypesv2.MsgRecvPacketResponse{Result: channeltypesv1.NOOP}, nil
 	default:
-		sdkCtx.Logger().Error("receive packet failed", "source-id", msg.Packet.SourceId, "error", errorsmod.Wrap(err, "receive packet verification failed"))
+		sdkCtx.Logger().Error("receive packet failed", "source-channel", msg.Packet.SourceChannel, "error", errorsmod.Wrap(err, "receive packet verification failed"))
 		return nil, errorsmod.Wrap(err, "receive packet verification failed")
 	}
 
@@ -132,7 +121,7 @@
 		// Cache context so that we may discard state changes from callback if the acknowledgement is unsuccessful.
 		cacheCtx, writeFn = sdkCtx.CacheContext()
 		cb := k.Router.Route(pd.DestinationPort)
-		res := cb.OnRecvPacket(cacheCtx, msg.Packet.SourceId, msg.Packet.DestinationId, pd, signer)
+		res := cb.OnRecvPacket(cacheCtx, msg.Packet.SourceChannel, msg.Packet.DestinationChannel, pd, signer)
 
 		if res.Status != channeltypesv2.PacketStatus_Failure {
 			// write application state changes for asynchronous and successful acknowledgements
@@ -150,7 +139,7 @@
 
 	// note this should never happen as the packet data would have had to be empty.
 	if len(ack.AcknowledgementResults) == 0 {
-		sdkCtx.Logger().Error("receive packet failed", "source-id", msg.Packet.SourceId, "error", errorsmod.Wrap(err, "invalid acknowledgement results"))
+		sdkCtx.Logger().Error("receive packet failed", "source-channel", msg.Packet.SourceChannel, "error", errorsmod.Wrap(err, "invalid acknowledgement results"))
 		return &channeltypesv2.MsgRecvPacketResponse{Result: channeltypesv1.FAILURE}, nil
 	}
 
@@ -171,7 +160,7 @@
 	// TODO: add issue for this
 	// defer telemetry.ReportRecvPacket(msg.Packet)
 
-	sdkCtx.Logger().Info("receive packet callback succeeded", "source-id", msg.Packet.SourceId, "dest-id", msg.Packet.DestinationId, "result", channeltypesv1.SUCCESS.String())
+	sdkCtx.Logger().Info("receive packet callback succeeded", "source-channel", msg.Packet.SourceChannel, "dest-channel", msg.Packet.DestinationChannel, "result", channeltypesv1.SUCCESS.String())
 	return &channeltypesv2.MsgRecvPacketResponse{Result: channeltypesv1.SUCCESS}, nil
 }
 
