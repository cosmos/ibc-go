--- conflicted
+++ resolved
@@ -48,7 +48,6 @@
 }
 
 // RecvPacket implements the PacketMsgServer RecvPacket method.
-<<<<<<< HEAD
 func (k *Keeper) RecvPacket(ctx context.Context, msg *channeltypesv2.MsgRecvPacket) (*channeltypesv2.MsgRecvPacketResponse, error) {
 	sdkCtx := sdk.UnwrapSDKContext(ctx)
 	packet := msg.Packet
@@ -77,10 +76,6 @@
 	// }
 
 	return &channeltypesv2.MsgRecvPacketResponse{Result: types.SUCCESS}, nil
-=======
-func (*Keeper) RecvPacket(ctx context.Context, packet *channeltypesv2.MsgRecvPacket) (*channeltypesv2.MsgRecvPacketResponse, error) {
-	panic("implement me")
->>>>>>> 6e61910d
 }
 
 // Timeout implements the PacketMsgServer Timeout method.
