package keeper

import (
	"context"
	"time"

	errorsmod "cosmossdk.io/errors"

	sdk "github.com/cosmos/cosmos-sdk/types"

	"github.com/cosmos/ibc-go/v9/modules/core/04-channel/v2/types"
	ibcerrors "github.com/cosmos/ibc-go/v9/modules/core/errors"
	internalerrors "github.com/cosmos/ibc-go/v9/modules/core/internal/errors"
	"github.com/cosmos/ibc-go/v9/modules/core/internal/v2/telemetry"
)

var _ types.MsgServer = &Keeper{}

// CreateChannel defines a rpc handler method for MsgCreateChannel.
func (k *Keeper) CreateChannel(goCtx context.Context, msg *types.MsgCreateChannel) (*types.MsgCreateChannelResponse, error) {
	ctx := sdk.UnwrapSDKContext(goCtx)

	channelID := k.channelKeeperV1.GenerateChannelIdentifier(ctx)

	// Initialize channel with empty counterparty channel identifier.
	channel := types.NewChannel(msg.ClientId, "", msg.MerklePathPrefix)
	k.SetChannel(ctx, channelID, channel)
	k.SetCreator(ctx, channelID, msg.Signer)
	k.SetNextSequenceSend(ctx, channelID, 1)

	k.emitCreateChannelEvent(goCtx, channelID, msg.ClientId)

	return &types.MsgCreateChannelResponse{ChannelId: channelID}, nil
}

// RegisterCounterparty defines a rpc handler method for MsgRegisterCounterparty.
func (k *Keeper) RegisterCounterparty(goCtx context.Context, msg *types.MsgRegisterCounterparty) (*types.MsgRegisterCounterpartyResponse, error) {
	ctx := sdk.UnwrapSDKContext(goCtx)

	channel, ok := k.GetChannel(ctx, msg.ChannelId)
	if !ok {
		return nil, errorsmod.Wrapf(types.ErrChannelNotFound, "channel must exist for channel id %s", msg.ChannelId)
	}

	creator, found := k.GetCreator(ctx, msg.ChannelId)
	if !found {
		return nil, errorsmod.Wrap(ibcerrors.ErrUnauthorized, "channel creator must be set")
	}

	if creator != msg.Signer {
		return nil, errorsmod.Wrapf(ibcerrors.ErrUnauthorized, "channel creator (%s) must match signer (%s)", creator, msg.Signer)
	}

	channel.CounterpartyChannelId = msg.CounterpartyChannelId
	k.SetChannel(ctx, msg.ChannelId, channel)
	// Delete client creator from state as it is not needed after this point.
	k.DeleteCreator(ctx, msg.ChannelId)

	k.emitRegisterCounterpartyEvent(goCtx, msg.ChannelId, channel)

	return &types.MsgRegisterCounterpartyResponse{}, nil
}

// SendPacket implements the PacketMsgServer SendPacket method.
func (k *Keeper) SendPacket(ctx context.Context, msg *types.MsgSendPacket) (*types.MsgSendPacketResponse, error) {
	sdkCtx := sdk.UnwrapSDKContext(ctx)
	sequence, destChannel, err := k.sendPacket(ctx, msg.SourceChannel, msg.TimeoutTimestamp, msg.Payloads)
	if err != nil {
		sdkCtx.Logger().Error("send packet failed", "source-channel", msg.SourceChannel, "error", errorsmod.Wrap(err, "send packet failed"))
		return nil, errorsmod.Wrapf(err, "send packet failed for source id: %s", msg.SourceChannel)
	}

	// Note, the validate basic function in sendPacket does the timeoutTimestamp != 0 check and other stateless checks on the packet.
	// timeoutTimestamp must be greater than current block time
	timeout := time.Unix(int64(msg.TimeoutTimestamp), 0)
	if timeout.Before(sdkCtx.BlockTime()) {
		return nil, errorsmod.Wrap(types.ErrTimeoutElapsed, "timeout is less than the current block timestamp")
	}

	// timeoutTimestamp must be less than current block time + MaxTimeoutDelta
	if timeout.After(sdkCtx.BlockTime().Add(types.MaxTimeoutDelta)) {
		return nil, errorsmod.Wrap(types.ErrInvalidTimeout, "timeout exceeds the maximum expected value")
	}

	signer, err := sdk.AccAddressFromBech32(msg.Signer)
	if err != nil {
		sdkCtx.Logger().Error("send packet failed", "error", errorsmod.Wrap(err, "invalid address for msg Signer"))
		return nil, errorsmod.Wrap(err, "invalid address for msg Signer")
	}

	for _, pd := range msg.Payloads {
		cbs := k.Router.Route(pd.SourcePort)
		err := cbs.OnSendPacket(ctx, msg.SourceChannel, destChannel, sequence, pd, signer)
		if err != nil {
			return nil, err
		}
	}

	return &types.MsgSendPacketResponse{Sequence: sequence}, nil
}

// RecvPacket implements the PacketMsgServer RecvPacket method.

func (k *Keeper) RecvPacket(ctx context.Context, msg *types.MsgRecvPacket) (*types.MsgRecvPacketResponse, error) {
	sdkCtx := sdk.UnwrapSDKContext(ctx)

	signer, err := sdk.AccAddressFromBech32(msg.Signer)
	if err != nil {
		sdkCtx.Logger().Error("receive packet failed", "error", errorsmod.Wrap(err, "invalid address for msg Signer"))
		return nil, errorsmod.Wrap(err, "invalid address for msg Signer")
	}

	// Perform TAO verification
	//
	// If the packet was already received, perform a no-op
	// Use a cached context to prevent accidental state changes
	cacheCtx, writeFn := sdkCtx.CacheContext()
	err = k.recvPacket(cacheCtx, msg.Packet, msg.ProofCommitment, msg.ProofHeight)

	switch err {
	case nil:
		writeFn()
	case types.ErrNoOpMsg:
		// no-ops do not need event emission as they will be ignored
		sdkCtx.Logger().Debug("no-op on redundant relay", "source-channel", msg.Packet.SourceChannel)
		return &types.MsgRecvPacketResponse{Result: types.NOOP}, nil
	default:
		sdkCtx.Logger().Error("receive packet failed", "source-channel", msg.Packet.SourceChannel, "error", errorsmod.Wrap(err, "receive packet verification failed"))
		return nil, errorsmod.Wrap(err, "receive packet verification failed")
	}

	// build up the recv results for each application callback.
	ack := types.Acknowledgement{
		AppAcknowledgements: [][]byte{},
	}

	var isAsync bool
	for _, pd := range msg.Packet.Payloads {
		// Cache context so that we may discard state changes from callback if the acknowledgement is unsuccessful.
		cacheCtx, writeFn = sdkCtx.CacheContext()
		cb := k.Router.Route(pd.DestinationPort)
		res := cb.OnRecvPacket(cacheCtx, msg.Packet.SourceChannel, msg.Packet.DestinationChannel, msg.Packet.Sequence, pd, signer)

		if res.Status != types.PacketStatus_Failure {
			// write application state changes for asynchronous and successful acknowledgements
			writeFn()
		} else {
			// Modify events in cached context to reflect unsuccessful acknowledgement
			sdkCtx.EventManager().EmitEvents(internalerrors.ConvertToErrorEvents(cacheCtx.EventManager().Events()))
		}

		if res.Status == types.PacketStatus_Async {
			// Set packet acknowledgement to async if any of the acknowledgements are async.
			isAsync = true
			// Return error if there is more than 1 payload
			// TODO: Handle case where there are multiple payloads
			if len(msg.Packet.Payloads) > 1 {
				return nil, errorsmod.Wrapf(types.ErrInvalidPacket, "packet with multiple payloads cannot have async acknowledgement")
			}
		}

		// append app acknowledgement to the overall acknowledgement
		ack.AppAcknowledgements = append(ack.AppAcknowledgements, res.Acknowledgement)
	}

	// note this should never happen as the payload would have had to be empty.
	if len(ack.AppAcknowledgements) == 0 {
		sdkCtx.Logger().Error("receive packet failed", "source-channel", msg.Packet.SourceChannel, "error", errorsmod.Wrap(err, "invalid acknowledgement results"))
		return &types.MsgRecvPacketResponse{Result: types.FAILURE}, errorsmod.Wrapf(err, "receive packet failed source-channel %s invalid acknowledgement results", msg.Packet.SourceChannel)
	}

<<<<<<< HEAD
	// NOTE: TBD how we will handle async acknowledgements with more than one payload.
	isAsync := slices.ContainsFunc(ack.AcknowledgementResults, func(ackResult channeltypesv2.AcknowledgementResult) bool {
		return ackResult.RecvPacketResult.Status == channeltypesv2.PacketStatus_Async
	})

	if isAsync {
		k.SetPacket(ctx, msg.Packet.DestinationChannel, msg.Packet.Sequence, msg.Packet)
	} else {
		if len(ack.AcknowledgementResults) != len(msg.Packet.Payloads) {
			return nil, errorsmod.Wrapf(types.ErrInvalidAcknowledgement, "length of acknowledgement results %d does not match length of payload %d", len(ack.AcknowledgementResults), len(msg.Packet.Payloads))
		}
=======
	if !isAsync {
>>>>>>> 8bae734a
		// Set packet acknowledgement only if the acknowledgement is not async.
		// NOTE: IBC applications modules may call the WriteAcknowledgement asynchronously if the
		// acknowledgement is async.
		if err := k.WriteAcknowledgement(ctx, msg.Packet.SourceChannel, msg.Packet.DestinationChannel, msg.Packet.Sequence, ack); err != nil {
			return nil, err
		}
	}

<<<<<<< HEAD
=======
	// TODO: store the packet for async applications to access if required.
>>>>>>> 8bae734a
	defer telemetry.ReportRecvPacket(msg.Packet)

	sdkCtx.Logger().Info("receive packet callback succeeded", "source-channel", msg.Packet.SourceChannel, "dest-channel", msg.Packet.DestinationChannel, "result", types.SUCCESS.String())
	return &types.MsgRecvPacketResponse{Result: types.SUCCESS}, nil
}
<<<<<<< HEAD
=======

// Acknowledgement defines an rpc handler method for MsgAcknowledgement.
func (k *Keeper) Acknowledgement(ctx context.Context, msg *types.MsgAcknowledgement) (*types.MsgAcknowledgementResponse, error) {
	sdkCtx := sdk.UnwrapSDKContext(ctx)
	relayer, err := sdk.AccAddressFromBech32(msg.Signer)
	if err != nil {
		sdkCtx.Logger().Error("acknowledgement failed", "error", errorsmod.Wrap(err, "Invalid address for msg Signer"))
		return nil, errorsmod.Wrap(err, "Invalid address for msg Signer")
	}

	cacheCtx, writeFn := sdkCtx.CacheContext()
	err = k.acknowledgePacket(cacheCtx, msg.Packet, msg.Acknowledgement, msg.ProofAcked, msg.ProofHeight)

	switch err {
	case nil:
		writeFn()
	case types.ErrNoOpMsg:
		// no-ops do not need event emission as they will be ignored
		sdkCtx.Logger().Debug("no-op on redundant relay", "source-channel", msg.Packet.SourceChannel)
		return &types.MsgAcknowledgementResponse{Result: types.NOOP}, nil
	default:
		sdkCtx.Logger().Error("acknowledgement failed", "source-channel", msg.Packet.SourceChannel, "error", errorsmod.Wrap(err, "acknowledge packet verification failed"))
		return nil, errorsmod.Wrap(err, "acknowledge packet verification failed")
	}

	for i, pd := range msg.Packet.Payloads {
		cbs := k.Router.Route(pd.SourcePort)
		ack := msg.Acknowledgement.AppAcknowledgements[i]
		err := cbs.OnAcknowledgementPacket(ctx, msg.Packet.SourceChannel, msg.Packet.DestinationChannel, msg.Packet.Sequence, ack, pd, relayer)
		if err != nil {
			return nil, errorsmod.Wrapf(err, "failed OnAcknowledgementPacket for source port %s, source channel %s, destination channel %s", pd.SourcePort, msg.Packet.SourceChannel, msg.Packet.DestinationChannel)
		}
	}
>>>>>>> 8bae734a

	return &types.MsgAcknowledgementResponse{Result: types.SUCCESS}, nil
}

// Timeout implements the PacketMsgServer Timeout method.
func (k *Keeper) Timeout(ctx context.Context, timeout *types.MsgTimeout) (*types.MsgTimeoutResponse, error) {
	sdkCtx := sdk.UnwrapSDKContext(ctx)

	signer, err := sdk.AccAddressFromBech32(timeout.Signer)
	if err != nil {
		sdkCtx.Logger().Error("timeout packet failed", "error", errorsmod.Wrap(err, "invalid address for msg Signer"))
		return nil, errorsmod.Wrap(err, "invalid address for msg Signer")
	}

	cacheCtx, writeFn := sdkCtx.CacheContext()
	if err := k.timeoutPacket(cacheCtx, timeout.Packet, timeout.ProofUnreceived, timeout.ProofHeight); err != nil {
		sdkCtx.Logger().Error("Timeout packet failed", "source-channel", timeout.Packet.SourceChannel, "destination-channel", timeout.Packet.DestinationChannel, "error", errorsmod.Wrap(err, "timeout packet failed"))
		return nil, errorsmod.Wrapf(err, "timeout packet failed for source id: %s and destination id: %s", timeout.Packet.SourceChannel, timeout.Packet.DestinationChannel)
	}

	switch err {
	case nil:
		writeFn()
	case types.ErrNoOpMsg:
		// no-ops do not need event emission as they will be ignored
		sdkCtx.Logger().Debug("no-op on redundant relay", "source-channel", timeout.Packet.SourceChannel)
		return &types.MsgTimeoutResponse{Result: types.NOOP}, nil
	default:
		sdkCtx.Logger().Error("timeout failed", "source-channel", timeout.Packet.SourceChannel, "error", errorsmod.Wrap(err, "timeout packet verification failed"))
		return nil, errorsmod.Wrap(err, "timeout packet verification failed")
	}

	for _, pd := range timeout.Packet.Payloads {
		cbs := k.Router.Route(pd.SourcePort)
		err := cbs.OnTimeoutPacket(ctx, timeout.Packet.SourceChannel, timeout.Packet.DestinationChannel, timeout.Packet.Sequence, pd, signer)
		if err != nil {
			return nil, errorsmod.Wrapf(err, "failed OnTimeoutPacket for source port %s, source channel %s, destination channel %s", pd.SourcePort, timeout.Packet.SourceChannel, timeout.Packet.DestinationChannel)
		}
	}

	return &types.MsgTimeoutResponse{Result: types.SUCCESS}, nil
}<|MERGE_RESOLUTION|>--- conflicted
+++ resolved
@@ -169,21 +169,12 @@
 		return &types.MsgRecvPacketResponse{Result: types.FAILURE}, errorsmod.Wrapf(err, "receive packet failed source-channel %s invalid acknowledgement results", msg.Packet.SourceChannel)
 	}
 
-<<<<<<< HEAD
-	// NOTE: TBD how we will handle async acknowledgements with more than one payload.
-	isAsync := slices.ContainsFunc(ack.AcknowledgementResults, func(ackResult channeltypesv2.AcknowledgementResult) bool {
-		return ackResult.RecvPacketResult.Status == channeltypesv2.PacketStatus_Async
-	})
-
 	if isAsync {
 		k.SetPacket(ctx, msg.Packet.DestinationChannel, msg.Packet.Sequence, msg.Packet)
 	} else {
 		if len(ack.AcknowledgementResults) != len(msg.Packet.Payloads) {
 			return nil, errorsmod.Wrapf(types.ErrInvalidAcknowledgement, "length of acknowledgement results %d does not match length of payload %d", len(ack.AcknowledgementResults), len(msg.Packet.Payloads))
-		}
-=======
-	if !isAsync {
->>>>>>> 8bae734a
+    }
 		// Set packet acknowledgement only if the acknowledgement is not async.
 		// NOTE: IBC applications modules may call the WriteAcknowledgement asynchronously if the
 		// acknowledgement is async.
@@ -191,18 +182,12 @@
 			return nil, err
 		}
 	}
-
-<<<<<<< HEAD
-=======
-	// TODO: store the packet for async applications to access if required.
->>>>>>> 8bae734a
 	defer telemetry.ReportRecvPacket(msg.Packet)
 
 	sdkCtx.Logger().Info("receive packet callback succeeded", "source-channel", msg.Packet.SourceChannel, "dest-channel", msg.Packet.DestinationChannel, "result", types.SUCCESS.String())
 	return &types.MsgRecvPacketResponse{Result: types.SUCCESS}, nil
 }
-<<<<<<< HEAD
-=======
+
 
 // Acknowledgement defines an rpc handler method for MsgAcknowledgement.
 func (k *Keeper) Acknowledgement(ctx context.Context, msg *types.MsgAcknowledgement) (*types.MsgAcknowledgementResponse, error) {
@@ -236,7 +221,6 @@
 			return nil, errorsmod.Wrapf(err, "failed OnAcknowledgementPacket for source port %s, source channel %s, destination channel %s", pd.SourcePort, msg.Packet.SourceChannel, msg.Packet.DestinationChannel)
 		}
 	}
->>>>>>> 8bae734a
 
 	return &types.MsgAcknowledgementResponse{Result: types.SUCCESS}, nil
 }
