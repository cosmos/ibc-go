package keeper

import (
	"context"
	"slices"

	errorsmod "cosmossdk.io/errors"

	sdk "github.com/cosmos/cosmos-sdk/types"

	channeltypesv1 "github.com/cosmos/ibc-go/v9/modules/core/04-channel/types"
	channeltypesv2 "github.com/cosmos/ibc-go/v9/modules/core/04-channel/v2/types"
<<<<<<< HEAD
=======
	ibcerrors "github.com/cosmos/ibc-go/v9/modules/core/errors"
>>>>>>> 50ead0fa
	telemetryv2 "github.com/cosmos/ibc-go/v9/modules/core/internal/v2/telemetry"
	coretypes "github.com/cosmos/ibc-go/v9/modules/core/types"
)

var _ channeltypesv2.MsgServer = &Keeper{}

// SendPacket implements the PacketMsgServer SendPacket method.
func (k *Keeper) SendPacket(ctx context.Context, msg *channeltypesv2.MsgSendPacket) (*channeltypesv2.MsgSendPacketResponse, error) {
	sdkCtx := sdk.UnwrapSDKContext(ctx)
	sequence, destChannel, err := k.sendPacket(ctx, msg.SourceChannel, msg.TimeoutTimestamp, msg.PacketData)
	if err != nil {
		sdkCtx.Logger().Error("send packet failed", "source-channel", msg.SourceChannel, "error", errorsmod.Wrap(err, "send packet failed"))
		return nil, errorsmod.Wrapf(err, "send packet failed for source id: %s", msg.SourceChannel)
	}

	signer, err := sdk.AccAddressFromBech32(msg.Signer)
	if err != nil {
		sdkCtx.Logger().Error("send packet failed", "error", errorsmod.Wrap(err, "invalid address for msg Signer"))
		return nil, errorsmod.Wrap(err, "invalid address for msg Signer")
	}

	for _, pd := range msg.PacketData {
		cbs := k.Router.Route(pd.SourcePort)
		err := cbs.OnSendPacket(ctx, msg.SourceChannel, destChannel, sequence, pd, signer)
		if err != nil {
			return nil, err
		}
	}

	return &channeltypesv2.MsgSendPacketResponse{Sequence: sequence}, nil
}

func (k *Keeper) Acknowledgement(ctx context.Context, msg *channeltypesv2.MsgAcknowledgement) (*channeltypesv2.MsgAcknowledgementResponse, error) {
	sdkCtx := sdk.UnwrapSDKContext(ctx)
	relayer, err := sdk.AccAddressFromBech32(msg.Signer)
	if err != nil {
		sdkCtx.Logger().Error("acknowledgement failed", "error", errorsmod.Wrap(err, "Invalid address for msg Signer"))
		return nil, errorsmod.Wrap(err, "Invalid address for msg Signer")
	}

	cacheCtx, writeFn := sdkCtx.CacheContext()
	err = k.acknowledgePacket(cacheCtx, msg.Packet, msg.Acknowledgement, msg.ProofAcked, msg.ProofHeight)

	switch err {
	case nil:
		writeFn()
	case channeltypesv1.ErrNoOpMsg:
		// no-ops do not need event emission as they will be ignored
		sdkCtx.Logger().Debug("no-op on redundant relay", "source-channel", msg.Packet.SourceChannel)
		return &channeltypesv2.MsgAcknowledgementResponse{Result: channeltypesv1.NOOP}, nil
	default:
		sdkCtx.Logger().Error("acknowledgement failed", "source-channel", msg.Packet.SourceChannel, "error", errorsmod.Wrap(err, "acknowledge packet verification failed"))
		return nil, errorsmod.Wrap(err, "acknowledge packet verification failed")
	}

	recvResults := make(map[string]channeltypesv2.RecvPacketResult)
	for _, r := range msg.Acknowledgement.AcknowledgementResults {
		recvResults[r.AppName] = r.RecvPacketResult
	}

	for _, pd := range msg.Packet.Data {
		cbs := k.Router.Route(pd.SourcePort)
		err := cbs.OnAcknowledgementPacket(ctx, msg.Packet.SourceChannel, msg.Packet.DestinationChannel, pd, recvResults[pd.DestinationPort].Acknowledgement, relayer)
		if err != nil {
			return nil, err
		}
	}

	return &channeltypesv2.MsgAcknowledgementResponse{Result: channeltypesv1.SUCCESS}, nil
}

// RecvPacket implements the PacketMsgServer RecvPacket method.
func (k *Keeper) RecvPacket(ctx context.Context, msg *channeltypesv2.MsgRecvPacket) (*channeltypesv2.MsgRecvPacketResponse, error) {
	sdkCtx := sdk.UnwrapSDKContext(ctx)
<<<<<<< HEAD

	// Perform TAO verification
	//
	// If the packet was already received, perform a no-op
	// Use a cached context to prevent accidental state changes
	cacheCtx, writeFn := sdkCtx.CacheContext()
	err := k.recvPacket(cacheCtx, msg.Packet, msg.ProofCommitment, msg.ProofHeight)
	if err != nil {
		sdkCtx.Logger().Error("receive packet failed", "source-channel", msg.Packet.SourceChannel, "dest-channel", msg.Packet.DestinationChannel, "error", errorsmod.Wrap(err, "send packet failed"))
		return nil, errorsmod.Wrapf(err, "receive packet failed for source id: %s and destination id: %s", msg.Packet.SourceChannel, msg.Packet.DestinationChannel)
	}
=======
>>>>>>> 50ead0fa

	signer, err := sdk.AccAddressFromBech32(msg.Signer)
	if err != nil {
		sdkCtx.Logger().Error("receive packet failed", "error", errorsmod.Wrap(err, "invalid address for msg Signer"))
		return nil, errorsmod.Wrap(err, "invalid address for msg Signer")
	}

<<<<<<< HEAD
	switch err {
	case nil:
		writeFn()
	case channeltypesv1.ErrNoOpMsg:
		// no-ops do not need event emission as they will be ignored
		sdkCtx.Logger().Debug("no-op on redundant relay", "source-channel", msg.Packet.SourceChannel)
		return &channeltypesv2.MsgRecvPacketResponse{Result: channeltypesv1.NOOP}, nil
	default:
		sdkCtx.Logger().Error("receive packet failed", "source-channel", msg.Packet.SourceChannel, "error", errorsmod.Wrap(err, "receive packet verification failed"))
		return nil, errorsmod.Wrap(err, "receive packet verification failed")
	}

=======
	// Perform TAO verification
	//
	// If the packet was already received, perform a no-op
	// Use a cached context to prevent accidental state changes
	cacheCtx, writeFn := sdkCtx.CacheContext()
	err = k.recvPacket(cacheCtx, msg.Packet, msg.ProofCommitment, msg.ProofHeight)

	switch err {
	case nil:
		writeFn()
	case channeltypesv1.ErrNoOpMsg:
		// no-ops do not need event emission as they will be ignored
		sdkCtx.Logger().Debug("no-op on redundant relay", "source-channel", msg.Packet.SourceChannel)
		return &channeltypesv2.MsgRecvPacketResponse{Result: channeltypesv1.NOOP}, nil
	default:
		sdkCtx.Logger().Error("receive packet failed", "source-channel", msg.Packet.SourceChannel, "error", errorsmod.Wrap(err, "receive packet verification failed"))
		return nil, errorsmod.Wrap(err, "receive packet verification failed")
	}

>>>>>>> 50ead0fa
	// build up the recv results for each application callback.
	ack := channeltypesv2.Acknowledgement{
		AcknowledgementResults: []channeltypesv2.AcknowledgementResult{},
	}

	for _, pd := range msg.Packet.Data {
		// Cache context so that we may discard state changes from callback if the acknowledgement is unsuccessful.
		cacheCtx, writeFn = sdkCtx.CacheContext()
		cb := k.Router.Route(pd.DestinationPort)
		res := cb.OnRecvPacket(cacheCtx, msg.Packet.SourceChannel, msg.Packet.DestinationChannel, pd, signer)

		if res.Status != channeltypesv2.PacketStatus_Failure {
			// write application state changes for asynchronous and successful acknowledgements
			writeFn()
		} else {
			// Modify events in cached context to reflect unsuccessful acknowledgement
			sdkCtx.EventManager().EmitEvents(convertToErrorEvents(cacheCtx.EventManager().Events()))
		}

		ack.AcknowledgementResults = append(ack.AcknowledgementResults, channeltypesv2.AcknowledgementResult{
			AppName:          pd.DestinationPort,
			RecvPacketResult: res,
		})
	}

	// note this should never happen as the packet data would have had to be empty.
	if len(ack.AcknowledgementResults) == 0 {
		sdkCtx.Logger().Error("receive packet failed", "source-channel", msg.Packet.SourceChannel, "error", errorsmod.Wrap(err, "invalid acknowledgement results"))
<<<<<<< HEAD
		return &channeltypesv2.MsgRecvPacketResponse{Result: channeltypesv1.FAILURE}, nil
=======
		return &channeltypesv2.MsgRecvPacketResponse{Result: channeltypesv1.FAILURE}, errorsmod.Wrapf(err, "receive packet failed source-channel %s invalid acknowledgement results", msg.Packet.SourceChannel)
>>>>>>> 50ead0fa
	}

	// NOTE: TBD how we will handle async acknowledgements with more than one packet data.
	isAsync := slices.ContainsFunc(ack.AcknowledgementResults, func(ackResult channeltypesv2.AcknowledgementResult) bool {
		return ackResult.RecvPacketResult.Status == channeltypesv2.PacketStatus_Async
	})

	if !isAsync {
		// Set packet acknowledgement only if the acknowledgement is not async.
		// NOTE: IBC applications modules may call the WriteAcknowledgement asynchronously if the
		// acknowledgement is async.
		if err := k.WriteAcknowledgement(ctx, msg.Packet, ack); err != nil {
			return nil, err
		}
	}

	defer telemetryv2.ReportRecvPacket(msg.Packet)

	sdkCtx.Logger().Info("receive packet callback succeeded", "source-channel", msg.Packet.SourceChannel, "dest-channel", msg.Packet.DestinationChannel, "result", channeltypesv1.SUCCESS.String())
	return &channeltypesv2.MsgRecvPacketResponse{Result: channeltypesv1.SUCCESS}, nil
}

// Timeout implements the PacketMsgServer Timeout method.
func (k *Keeper) Timeout(ctx context.Context, timeout *channeltypesv2.MsgTimeout) (*channeltypesv2.MsgTimeoutResponse, error) {
	sdkCtx := sdk.UnwrapSDKContext(ctx)
	if err := k.timeoutPacket(ctx, timeout.Packet, timeout.ProofUnreceived, timeout.ProofHeight); err != nil {
		sdkCtx.Logger().Error("Timeout packet failed", "source-channel", timeout.Packet.SourceChannel, "destination-channel", timeout.Packet.DestinationChannel, "error", errorsmod.Wrap(err, "timeout packet failed"))
		return nil, errorsmod.Wrapf(err, "send packet failed for source id: %s and destination id: %s", timeout.Packet.SourceChannel, timeout.Packet.DestinationChannel)
	}

	signer, err := sdk.AccAddressFromBech32(timeout.Signer)
	if err != nil {
		sdkCtx.Logger().Error("timeout packet failed", "error", errorsmod.Wrap(err, "invalid address for msg Signer"))
		return nil, errorsmod.Wrap(err, "invalid address for msg Signer")
	}

	_ = signer

	// TODO: implement once app router is wired up.
	// https://github.com/cosmos/ibc-go/issues/7384
	// for _, pd := range timeout.Packet.Data {
	// 	cbs := k.PortKeeper.AppRouter.Route(pd.SourcePort)
	// 	err := cbs.OnTimeoutPacket(timeout.Packet.SourceChannel, timeout.Packet.TimeoutTimestamp, signer)
	// 	if err != nil {
	// 		return err, err
	// 	}
	// }

	return &channeltypesv2.MsgTimeoutResponse{Result: channeltypesv1.SUCCESS}, nil
}

<<<<<<< HEAD
=======
// CreateChannel defines a rpc handler method for MsgCreateChannel
func (k *Keeper) CreateChannel(goCtx context.Context, msg *channeltypesv2.MsgCreateChannel) (*channeltypesv2.MsgCreateChannelResponse, error) {
	ctx := sdk.UnwrapSDKContext(goCtx)

	channelID := k.channelKeeperV1.GenerateChannelIdentifier(ctx)

	// Initialize channel with empty counterparty channel identifier.
	channel := channeltypesv2.NewChannel(msg.ClientId, "", msg.MerklePathPrefix)
	k.SetChannel(ctx, channelID, channel)

	k.SetCreator(ctx, channelID, msg.Signer)

	k.EmitCreateChannelEvent(goCtx, channelID)

	return &channeltypesv2.MsgCreateChannelResponse{ChannelId: channelID}, nil
}

// ProvideCounterparty defines a rpc handler method for MsgProvideCounterparty.
func (k *Keeper) ProvideCounterparty(goCtx context.Context, msg *channeltypesv2.MsgProvideCounterparty) (*channeltypesv2.MsgProvideCounterpartyResponse, error) {
	ctx := sdk.UnwrapSDKContext(goCtx)

	creator, found := k.GetCreator(ctx, msg.ChannelId)
	if !found {
		return nil, errorsmod.Wrap(ibcerrors.ErrUnauthorized, "channel creator must be set")
	}

	if creator != msg.Signer {
		return nil, errorsmod.Wrapf(ibcerrors.ErrUnauthorized, "channel creator (%s) must match signer (%s)", creator, msg.Signer)
	}

	channel, ok := k.GetChannel(ctx, msg.ChannelId)
	if !ok {
		return nil, errorsmod.Wrapf(channeltypesv2.ErrInvalidChannel, "channel must exist for channel id %s", msg.ChannelId)
	}

	channel.CounterpartyChannelId = msg.CounterpartyChannelId
	k.SetChannel(ctx, msg.ChannelId, channel)
	// Delete client creator from state as it is not needed after this point.
	k.DeleteCreator(ctx, msg.ChannelId)

	return &channeltypesv2.MsgProvideCounterpartyResponse{}, nil
}

>>>>>>> 50ead0fa
// convertToErrorEvents converts all events to error events by appending the
// error attribute prefix to each event's attribute key.
// TODO: https://github.com/cosmos/ibc-go/issues/7436
func convertToErrorEvents(events sdk.Events) sdk.Events {
	if events == nil {
		return nil
	}

	newEvents := make(sdk.Events, len(events))
	for i, event := range events {
		newAttributes := make([]sdk.Attribute, len(event.Attributes))
		for j, attribute := range event.Attributes {
			newAttributes[j] = sdk.NewAttribute(coretypes.ErrorAttributeKeyPrefix+attribute.Key, attribute.Value)
		}

		newEvents[i] = sdk.NewEvent(coretypes.ErrorAttributeKeyPrefix+event.Type, newAttributes...)
	}

	return newEvents
}<|MERGE_RESOLUTION|>--- conflicted
+++ resolved
@@ -10,10 +10,8 @@
 
 	channeltypesv1 "github.com/cosmos/ibc-go/v9/modules/core/04-channel/types"
 	channeltypesv2 "github.com/cosmos/ibc-go/v9/modules/core/04-channel/v2/types"
-<<<<<<< HEAD
-=======
+
 	ibcerrors "github.com/cosmos/ibc-go/v9/modules/core/errors"
->>>>>>> 50ead0fa
 	telemetryv2 "github.com/cosmos/ibc-go/v9/modules/core/internal/v2/telemetry"
 	coretypes "github.com/cosmos/ibc-go/v9/modules/core/types"
 )
@@ -88,28 +86,20 @@
 // RecvPacket implements the PacketMsgServer RecvPacket method.
 func (k *Keeper) RecvPacket(ctx context.Context, msg *channeltypesv2.MsgRecvPacket) (*channeltypesv2.MsgRecvPacketResponse, error) {
 	sdkCtx := sdk.UnwrapSDKContext(ctx)
-<<<<<<< HEAD
+
+	signer, err := sdk.AccAddressFromBech32(msg.Signer)
+	if err != nil {
+		sdkCtx.Logger().Error("receive packet failed", "error", errorsmod.Wrap(err, "invalid address for msg Signer"))
+		return nil, errorsmod.Wrap(err, "invalid address for msg Signer")
+	}
 
 	// Perform TAO verification
 	//
 	// If the packet was already received, perform a no-op
 	// Use a cached context to prevent accidental state changes
 	cacheCtx, writeFn := sdkCtx.CacheContext()
-	err := k.recvPacket(cacheCtx, msg.Packet, msg.ProofCommitment, msg.ProofHeight)
-	if err != nil {
-		sdkCtx.Logger().Error("receive packet failed", "source-channel", msg.Packet.SourceChannel, "dest-channel", msg.Packet.DestinationChannel, "error", errorsmod.Wrap(err, "send packet failed"))
-		return nil, errorsmod.Wrapf(err, "receive packet failed for source id: %s and destination id: %s", msg.Packet.SourceChannel, msg.Packet.DestinationChannel)
-	}
-=======
->>>>>>> 50ead0fa
-
-	signer, err := sdk.AccAddressFromBech32(msg.Signer)
-	if err != nil {
-		sdkCtx.Logger().Error("receive packet failed", "error", errorsmod.Wrap(err, "invalid address for msg Signer"))
-		return nil, errorsmod.Wrap(err, "invalid address for msg Signer")
-	}
-
-<<<<<<< HEAD
+	err = k.recvPacket(cacheCtx, msg.Packet, msg.ProofCommitment, msg.ProofHeight)
+
 	switch err {
 	case nil:
 		writeFn()
@@ -122,27 +112,6 @@
 		return nil, errorsmod.Wrap(err, "receive packet verification failed")
 	}
 
-=======
-	// Perform TAO verification
-	//
-	// If the packet was already received, perform a no-op
-	// Use a cached context to prevent accidental state changes
-	cacheCtx, writeFn := sdkCtx.CacheContext()
-	err = k.recvPacket(cacheCtx, msg.Packet, msg.ProofCommitment, msg.ProofHeight)
-
-	switch err {
-	case nil:
-		writeFn()
-	case channeltypesv1.ErrNoOpMsg:
-		// no-ops do not need event emission as they will be ignored
-		sdkCtx.Logger().Debug("no-op on redundant relay", "source-channel", msg.Packet.SourceChannel)
-		return &channeltypesv2.MsgRecvPacketResponse{Result: channeltypesv1.NOOP}, nil
-	default:
-		sdkCtx.Logger().Error("receive packet failed", "source-channel", msg.Packet.SourceChannel, "error", errorsmod.Wrap(err, "receive packet verification failed"))
-		return nil, errorsmod.Wrap(err, "receive packet verification failed")
-	}
-
->>>>>>> 50ead0fa
 	// build up the recv results for each application callback.
 	ack := channeltypesv2.Acknowledgement{
 		AcknowledgementResults: []channeltypesv2.AcknowledgementResult{},
@@ -171,11 +140,7 @@
 	// note this should never happen as the packet data would have had to be empty.
 	if len(ack.AcknowledgementResults) == 0 {
 		sdkCtx.Logger().Error("receive packet failed", "source-channel", msg.Packet.SourceChannel, "error", errorsmod.Wrap(err, "invalid acknowledgement results"))
-<<<<<<< HEAD
-		return &channeltypesv2.MsgRecvPacketResponse{Result: channeltypesv1.FAILURE}, nil
-=======
 		return &channeltypesv2.MsgRecvPacketResponse{Result: channeltypesv1.FAILURE}, errorsmod.Wrapf(err, "receive packet failed source-channel %s invalid acknowledgement results", msg.Packet.SourceChannel)
->>>>>>> 50ead0fa
 	}
 
 	// NOTE: TBD how we will handle async acknowledgements with more than one packet data.
@@ -227,8 +192,6 @@
 	return &channeltypesv2.MsgTimeoutResponse{Result: channeltypesv1.SUCCESS}, nil
 }
 
-<<<<<<< HEAD
-=======
 // CreateChannel defines a rpc handler method for MsgCreateChannel
 func (k *Keeper) CreateChannel(goCtx context.Context, msg *channeltypesv2.MsgCreateChannel) (*channeltypesv2.MsgCreateChannelResponse, error) {
 	ctx := sdk.UnwrapSDKContext(goCtx)
@@ -272,7 +235,6 @@
 	return &channeltypesv2.MsgProvideCounterpartyResponse{}, nil
 }
 
->>>>>>> 50ead0fa
 // convertToErrorEvents converts all events to error events by appending the
 // error attribute prefix to each event's attribute key.
 // TODO: https://github.com/cosmos/ibc-go/issues/7436
