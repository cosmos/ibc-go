--- conflicted
+++ resolved
@@ -231,15 +231,9 @@
 
 			timeoutTimestamp := uint64(s.chainB.GetContext().BlockTime().Add(time.Hour).Unix())
 
-<<<<<<< HEAD
 			// send packet with multiple payloads
 			packet, err = path.EndpointA.MsgSendPacket(timeoutTimestamp, payload, payload)
-			suite.Require().NoError(err)
-=======
-			// send packet
-			packet, err = path.EndpointA.MsgSendPacket(timeoutTimestamp, payload)
 			s.Require().NoError(err)
->>>>>>> 1dae4324
 
 			tc.malleate()
 
@@ -374,12 +368,8 @@
 		{
 			"failure: async packet not found",
 			func() {
-<<<<<<< HEAD
 				packet.Sequence = 2
-				suite.chainB.App.GetIBCKeeper().ChannelKeeperV2.SetPacketReceipt(suite.chainB.GetContext(), packet.DestinationClient, packet.Sequence)
-=======
-				s.chainB.App.GetIBCKeeper().ChannelKeeperV2.DeleteAsyncPacket(s.chainB.GetContext(), packet.DestinationClient, packet.Sequence)
->>>>>>> 1dae4324
+				s.chainB.App.GetIBCKeeper().ChannelKeeperV2.SetPacketReceipt(s.chainB.GetContext(), packet.DestinationClient, packet.Sequence)
 			},
 			types.ErrInvalidAcknowledgement,
 		},
@@ -405,25 +395,15 @@
 				AppAcknowledgements: [][]byte{mockv2.MockRecvPacketResult.Acknowledgement},
 			}
 
-<<<<<<< HEAD
 			tc.malleate()
 
 			// mock receive with async acknowledgement
 			// we mock the receive of a sequence 1 manually so that the malleate can change the packet sequence
 			// in order to not have the keys do not match the packet sequence
-			suite.chainB.App.GetIBCKeeper().ChannelKeeperV2.SetPacketReceipt(suite.chainB.GetContext(), packet.DestinationClient, 1)
-			suite.chainB.App.GetIBCKeeper().ChannelKeeperV2.SetAsyncPacket(suite.chainB.GetContext(), packet.DestinationClient, 1, packet)
-
-			err := suite.chainB.App.GetIBCKeeper().ChannelKeeperV2.WriteAcknowledgement(suite.chainB.GetContext(), packet.DestinationClient, packet.Sequence, ack)
-=======
-			// mock receive with async acknowledgement
-			s.chainB.App.GetIBCKeeper().ChannelKeeperV2.SetPacketReceipt(s.chainB.GetContext(), packet.DestinationClient, packet.Sequence)
-			s.chainB.App.GetIBCKeeper().ChannelKeeperV2.SetAsyncPacket(s.chainB.GetContext(), packet.DestinationClient, packet.Sequence, packet)
-
-			tc.malleate()
+			s.chainB.App.GetIBCKeeper().ChannelKeeperV2.SetPacketReceipt(s.chainB.GetContext(), packet.DestinationClient, 1)
+			s.chainB.App.GetIBCKeeper().ChannelKeeperV2.SetAsyncPacket(s.chainB.GetContext(), packet.DestinationClient, 1, packet)
 
 			err := s.chainB.App.GetIBCKeeper().ChannelKeeperV2.WriteAcknowledgement(s.chainB.GetContext(), packet.DestinationClient, packet.Sequence, ack)
->>>>>>> 1dae4324
 
 			expPass := tc.expError == nil
 			if expPass {
@@ -521,15 +501,9 @@
 
 			timeoutTimestamp := uint64(s.chainB.GetContext().BlockTime().Add(time.Hour).Unix())
 
-<<<<<<< HEAD
 			// send packet with multiple payloads
 			packet, err = path.EndpointA.MsgSendPacket(timeoutTimestamp, payload, payload, payload)
-			suite.Require().NoError(err)
-=======
-			// send packet
-			packet, err = path.EndpointA.MsgSendPacket(timeoutTimestamp, payload)
 			s.Require().NoError(err)
->>>>>>> 1dae4324
 
 			err = path.EndpointB.MsgRecvPacket(packet)
 			s.Require().NoError(err)
@@ -587,9 +561,9 @@
 			func() {
 				// send packet with multiple payloads
 				packet.Payloads = append(packet.Payloads, payload)
-				_, _, err := suite.chainA.App.GetIBCKeeper().ChannelKeeperV2.SendPacketTest(suite.chainA.GetContext(), packet.SourceClient,
+				_, _, err := s.chainA.App.GetIBCKeeper().ChannelKeeperV2.SendPacketTest(s.chainA.GetContext(), packet.SourceClient,
 					packet.TimeoutTimestamp, packet.Payloads)
-				suite.Require().NoError(err, "send packet failed")
+				s.Require().NoError(err, "send packet failed")
 			},
 			nil,
 		},
