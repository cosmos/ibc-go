package cli

import (
	"github.com/spf13/cobra"

	"github.com/cosmos/cosmos-sdk/client"

	"github.com/cosmos/ibc-go/v9/modules/core/04-channel/v2/types"
)

// GetQueryCmd returns the query commands for the IBC channel/v2.
func GetQueryCmd() *cobra.Command {
	queryCmd := &cobra.Command{
		Use:                        types.SubModuleName,
		Short:                      "IBC channel/v2 query subcommands",
		DisableFlagParsing:         true,
		SuggestionsMinimumDistance: 2,
		RunE:                       client.ValidateCmd,
	}

	queryCmd.AddCommand(
		getCmdQueryChannel(),
		getCmdQueryNextSequenceSend(),
		getCmdQueryPacketCommitment(),
		getCmdQueryPacketCommitments(),
		getCmdQueryPacketAcknowledgement(),
		getCmdQueryPacketReceipt(),
<<<<<<< HEAD
		getCmdQueryUnreceivedPackets(),
=======
		getCmdQueryUnreceivedAcks(),
>>>>>>> 107ab752
	)

	return queryCmd
}

// NewTxCmd returns the command to submit transactions defined for IBC channel/v2.
func NewTxCmd() *cobra.Command {
	txCmd := &cobra.Command{
		Use:                        types.SubModuleName,
		Short:                      "IBC channel/v2 transaction subcommands",
		DisableFlagParsing:         true,
		SuggestionsMinimumDistance: 2,
		RunE:                       client.ValidateCmd,
	}

	txCmd.AddCommand(
		newCreateChannelTxCmd(),
		newRegisterCounterpartyTxCmd(),
	)

	return txCmd
}<|MERGE_RESOLUTION|>--- conflicted
+++ resolved
@@ -25,11 +25,8 @@
 		getCmdQueryPacketCommitments(),
 		getCmdQueryPacketAcknowledgement(),
 		getCmdQueryPacketReceipt(),
-<<<<<<< HEAD
 		getCmdQueryUnreceivedPackets(),
-=======
 		getCmdQueryUnreceivedAcks(),
->>>>>>> 107ab752
 	)
 
 	return queryCmd
