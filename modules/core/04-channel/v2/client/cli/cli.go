package cli

import (
	"github.com/spf13/cobra"

	"github.com/cosmos/cosmos-sdk/client"

	"github.com/cosmos/ibc-go/v9/modules/core/04-channel/v2/types"
)

// GetQueryCmd returns the query commands for the IBC channel/v2.
func GetQueryCmd() *cobra.Command {
	queryCmd := &cobra.Command{
		Use:                        types.SubModuleName,
		Short:                      "IBC channel/v2 query subcommands",
		DisableFlagParsing:         true,
		SuggestionsMinimumDistance: 2,
		RunE:                       client.ValidateCmd,
	}

	queryCmd.AddCommand(
		getCmdQueryChannel(),
		getCmdQueryPacketCommitment(),
<<<<<<< HEAD
		getCmdQueryPacketAcknowledgement(),
=======
>>>>>>> 4e5e5c30
	)

	return queryCmd
}

// NewTxCmd returns the command to submit transactions defined for IBC channel/v2.
func NewTxCmd() *cobra.Command {
	txCmd := &cobra.Command{
		Use:                        types.SubModuleName,
		Short:                      "IBC channel/v2 transaction subcommands",
		DisableFlagParsing:         true,
		SuggestionsMinimumDistance: 2,
		RunE:                       client.ValidateCmd,
	}

	txCmd.AddCommand(
		newCreateChannelTxCmd(),
		newRegisterCounterpartyTxCmd(),
	)

	return txCmd
}<|MERGE_RESOLUTION|>--- conflicted
+++ resolved
@@ -21,10 +21,7 @@
 	queryCmd.AddCommand(
 		getCmdQueryChannel(),
 		getCmdQueryPacketCommitment(),
-<<<<<<< HEAD
 		getCmdQueryPacketAcknowledgement(),
-=======
->>>>>>> 4e5e5c30
 	)
 
 	return queryCmd
