package cli

import (
	"fmt"
	"strconv"

	"github.com/spf13/cobra"

	"github.com/cosmos/cosmos-sdk/client"
	"github.com/cosmos/cosmos-sdk/client/flags"
	"github.com/cosmos/cosmos-sdk/version"

	"github.com/cosmos/ibc-go/v9/modules/core/04-channel/v2/types"
	"github.com/cosmos/ibc-go/v9/modules/core/exported"
)

const (
	flagSequences = "sequences"
)

// getCmdQueryChannel defines the command to query the channel information (creator and channel) for the given channel ID.
func getCmdQueryChannel() *cobra.Command {
	cmd := &cobra.Command{
		Use:     "channel [channel-id]",
		Short:   "Query the information of a channel.",
		Long:    "Query the channel information for the provided channel ID.",
		Example: fmt.Sprintf("%s query %s %s channel [channel-id]", version.AppName, exported.ModuleName, types.SubModuleName),
		Args:    cobra.ExactArgs(1),
		RunE: func(cmd *cobra.Command, args []string) error {
			clientCtx, err := client.GetClientQueryContext(cmd)
			if err != nil {
				return err
			}

			channelID := args[0]

			queryClient := types.NewQueryClient(clientCtx)
			res, err := queryClient.Channel(cmd.Context(), types.NewQueryChannelRequest(channelID))
			if err != nil {
				return err
			}

			return clientCtx.PrintProto(res)
		},
	}

	flags.AddQueryFlagsToCmd(cmd)

	return cmd
}

// getCmdQueryNextSequenceSend defines the command to query a next send sequence for a given channel
func getCmdQueryNextSequenceSend() *cobra.Command {
	cmd := &cobra.Command{
		Use:   "next-sequence-send [channel-id]",
		Short: "Query a next send sequence",
		Long:  "Query the next sequence send for a given channel",
		Example: fmt.Sprintf(
			"%s query %s %s next-sequence-send [channel-id]", version.AppName, exported.ModuleName, types.SubModuleName,
		),
		Args: cobra.ExactArgs(1),
		RunE: func(cmd *cobra.Command, args []string) error {
			clientCtx, err := client.GetClientQueryContext(cmd)
			if err != nil {
				return err
			}
			channelID := args[0]
			prove, err := cmd.Flags().GetBool(flags.FlagProve)
			if err != nil {
				return err
			}

			if prove {
				res, err := queryNextSequenceSendABCI(clientCtx, channelID)
				if err != nil {
					return err
				}

				return clientCtx.PrintProto(res)
			}

			queryClient := types.NewQueryClient(clientCtx)
			res, err := queryClient.NextSequenceSend(cmd.Context(), types.NewQueryNextSequenceSendRequest(channelID))
			if err != nil {
				return err
			}

			return clientCtx.PrintProto(res)
		},
	}

	cmd.Flags().Bool(flags.FlagProve, true, "show proofs for the query results")
	flags.AddQueryFlagsToCmd(cmd)

	return cmd
}

func getCmdQueryPacketCommitment() *cobra.Command {
	cmd := &cobra.Command{
		Use:   "packet-commitment [channel-id] [sequence]",
		Short: "Query a channel/v2 packet commitment",
		Long:  "Query a channel/v2 packet commitment by channel-id and sequence",
		Example: fmt.Sprintf(
			"%s query %s %s packet-commitment [channel-id] [sequence]", version.AppName, exported.ModuleName, types.SubModuleName,
		),
		Args: cobra.ExactArgs(2),
		RunE: func(cmd *cobra.Command, args []string) error {
			clientCtx, err := client.GetClientQueryContext(cmd)
			if err != nil {
				return err
			}

			channelID := args[0]
			seq, err := strconv.ParseUint(args[1], 10, 64)
			if err != nil {
				return err
			}

			prove, err := cmd.Flags().GetBool(flags.FlagProve)
			if err != nil {
				return err
			}

			if prove {
				res, err := queryPacketCommitmentABCI(clientCtx, channelID, seq)
				if err != nil {
					return err
				}

				return clientCtx.PrintProto(res)
			}

			queryClient := types.NewQueryClient(clientCtx)
			res, err := queryClient.PacketCommitment(cmd.Context(), types.NewQueryPacketCommitmentRequest(channelID, seq))
			if err != nil {
				return err
			}

			return clientCtx.PrintProto(res)
		},
	}

	cmd.Flags().Bool(flags.FlagProve, true, "show proofs for the query results")
	flags.AddQueryFlagsToCmd(cmd)

	return cmd
}

func getCmdQueryPacketCommitments() *cobra.Command {
	cmd := &cobra.Command{
		Use:     "packet-commitments [channel-id]",
		Short:   "Query all packet commitments associated with a channel",
		Long:    "Query all packet commitments associated with a channel",
		Example: fmt.Sprintf("%s query %s %s packet-commitments [channel-id]", version.AppName, exported.ModuleName, types.SubModuleName),
		Args:    cobra.ExactArgs(1),
		RunE: func(cmd *cobra.Command, args []string) error {
			clientCtx, err := client.GetClientQueryContext(cmd)
			if err != nil {
				return err
			}

			queryClient := types.NewQueryClient(clientCtx)
			pageReq, err := client.ReadPageRequest(cmd.Flags())
			if err != nil {
				return err
			}

			req := &types.QueryPacketCommitmentsRequest{
				ChannelId:  args[0],
				Pagination: pageReq,
			}

			res, err := queryClient.PacketCommitments(cmd.Context(), req)
			if err != nil {
				return err
			}

			return clientCtx.PrintProto(res)
		},
	}

	flags.AddQueryFlagsToCmd(cmd)
	flags.AddPaginationFlagsToCmd(cmd, "packet commitments associated with a channel")

	return cmd
}

func getCmdQueryPacketAcknowledgement() *cobra.Command {
	cmd := &cobra.Command{
		Use:   "packet-acknowledgement [channel-id] [sequence]",
		Short: "Query a channel/v2 packet acknowledgement",
		Long:  "Query a channel/v2 packet acknowledgement by channel-id and sequence",
		Example: fmt.Sprintf(
			"%s query %s %s packet-acknowledgement [channel-id] [sequence]", version.AppName, exported.ModuleName, types.SubModuleName,
		),
		Args: cobra.ExactArgs(2),
		RunE: func(cmd *cobra.Command, args []string) error {
			clientCtx, err := client.GetClientQueryContext(cmd)
			if err != nil {
				return err
			}

			channelID := args[0]
			seq, err := strconv.ParseUint(args[1], 10, 64)
			if err != nil {
				return err
			}

			prove, err := cmd.Flags().GetBool(flags.FlagProve)
			if err != nil {
				return err
			}

			if prove {
				res, err := queryPacketAcknowledgementABCI(clientCtx, channelID, seq)
				if err != nil {
					return err
				}

				return clientCtx.PrintProto(res)
			}

			queryClient := types.NewQueryClient(clientCtx)
			res, err := queryClient.PacketAcknowledgement(cmd.Context(), types.NewQueryPacketAcknowledgementRequest(channelID, seq))
			if err != nil {
				return err
			}

			return clientCtx.PrintProto(res)
		},
	}

	cmd.Flags().Bool(flags.FlagProve, true, "show proofs for the query results")
	flags.AddQueryFlagsToCmd(cmd)

	return cmd
}

func getCmdQueryPacketReceipt() *cobra.Command {
	cmd := &cobra.Command{
		Use:   "packet-receipt [channel-id] [sequence]",
		Short: "Query a channel/v2 packet receipt",
		Long:  "Query a channel/v2 packet receipt by channel-id and sequence",
		Example: fmt.Sprintf(
			"%s query %s %s packet-receipt [channel-id] [sequence]", version.AppName, exported.ModuleName, types.SubModuleName,
		),
		Args: cobra.ExactArgs(2),
		RunE: func(cmd *cobra.Command, args []string) error {
			clientCtx, err := client.GetClientQueryContext(cmd)
			if err != nil {
				return err
			}

			channelID := args[0]
			seq, err := strconv.ParseUint(args[1], 10, 64)
			if err != nil {
				return err
			}

			prove, err := cmd.Flags().GetBool(flags.FlagProve)
			if err != nil {
				return err
			}

			if prove {
				res, err := queryPacketReceiptABCI(clientCtx, channelID, seq)
				if err != nil {
					return err
				}

				return clientCtx.PrintProto(res)
			}

			queryClient := types.NewQueryClient(clientCtx)
			res, err := queryClient.PacketReceipt(cmd.Context(), types.NewQueryPacketReceiptRequest(channelID, seq))
			if err != nil {
				return err
			}

			return clientCtx.PrintProto(res)
		},
	}

	cmd.Flags().Bool(flags.FlagProve, true, "show proofs for the query results")
	flags.AddQueryFlagsToCmd(cmd)

	return cmd
}

<<<<<<< HEAD
// getCmdQueryUnreceivedPackets defines the command to query all the unreceived
// packets on the receiving chain
func getCmdQueryUnreceivedPackets() *cobra.Command {
	cmd := &cobra.Command{
		Use:   "unreceived-packets [channel-id]",
		Short: "Query a channel/v2 unreceived-packets",
		Long:  "Query a channel/v2 unreceived-packets by channel-id and sequences",
		Example: fmt.Sprintf(
			"%s query %s %s unreceived-packet [channel-id] --sequences=1,2,3", version.AppName, exported.ModuleName, types.SubModuleName,
		),
		Args: cobra.ExactArgs(1),
=======
// getCmdQueryUnreceivedAcks defines the command to query all the unreceived acks on the original sending chain
func getCmdQueryUnreceivedAcks() *cobra.Command {
	cmd := &cobra.Command{
		Use:   "unreceived-acks [channel-id]",
		Short: "Query all the unreceived acks associated with a channel",
		Long: `Given a list of acknowledgement sequences from counterparty, determine if an ack on the counterparty chain has been received on the executing chain.

The return value represents:
- Unreceived packet acknowledgement: packet commitment exists on original sending (executing) chain and ack exists on receiving chain.
`,
		Example: fmt.Sprintf("%s query %s %s unreceived-acks [channel-id] --sequences=1,2,3", version.AppName, exported.ModuleName, types.SubModuleName),
		Args:    cobra.ExactArgs(1),
>>>>>>> 107ab752
		RunE: func(cmd *cobra.Command, args []string) error {
			clientCtx, err := client.GetClientQueryContext(cmd)
			if err != nil {
				return err
			}
<<<<<<< HEAD

			channelID := args[0]
=======
			queryClient := types.NewQueryClient(clientCtx)

>>>>>>> 107ab752
			seqSlice, err := cmd.Flags().GetInt64Slice(flagSequences)
			if err != nil {
				return err
			}

			seqs := make([]uint64, len(seqSlice))
			for i := range seqSlice {
				seqs[i] = uint64(seqSlice[i])
			}

<<<<<<< HEAD
			queryClient := types.NewQueryClient(clientCtx)
			res, err := queryClient.UnreceivedPackets(cmd.Context(), types.NewQueryUnreceivedPacketsRequest(channelID, seqs))
=======
			req := &types.QueryUnreceivedAcksRequest{
				ChannelId:          args[0],
				PacketAckSequences: seqs,
			}

			res, err := queryClient.UnreceivedAcks(cmd.Context(), req)
>>>>>>> 107ab752
			if err != nil {
				return err
			}

			return clientCtx.PrintProto(res)
		},
	}

	cmd.Flags().Int64Slice(flagSequences, []int64{}, "comma separated list of packet sequence numbers")
	flags.AddQueryFlagsToCmd(cmd)

	return cmd
}<|MERGE_RESOLUTION|>--- conflicted
+++ resolved
@@ -287,7 +287,6 @@
 	return cmd
 }
 
-<<<<<<< HEAD
 // getCmdQueryUnreceivedPackets defines the command to query all the unreceived
 // packets on the receiving chain
 func getCmdQueryUnreceivedPackets() *cobra.Command {
@@ -299,7 +298,39 @@
 			"%s query %s %s unreceived-packet [channel-id] --sequences=1,2,3", version.AppName, exported.ModuleName, types.SubModuleName,
 		),
 		Args: cobra.ExactArgs(1),
-=======
+		RunE: func(cmd *cobra.Command, args []string) error {
+			clientCtx, err := client.GetClientQueryContext(cmd)
+			if err != nil {
+				return err
+			}
+
+			channelID := args[0]
+			seqSlice, err := cmd.Flags().GetInt64Slice(flagSequences)
+			if err != nil {
+				return err
+			}
+
+			seqs := make([]uint64, len(seqSlice))
+			for i := range seqSlice {
+				seqs[i] = uint64(seqSlice[i])
+			}
+
+			queryClient := types.NewQueryClient(clientCtx)
+			res, err := queryClient.UnreceivedPackets(cmd.Context(), types.NewQueryUnreceivedPacketsRequest(channelID, seqs))
+			if err != nil {
+				return err
+			}
+
+			return clientCtx.PrintProto(res)
+		},
+	}
+
+	cmd.Flags().Int64Slice(flagSequences, []int64{}, "comma separated list of packet sequence numbers")
+	flags.AddQueryFlagsToCmd(cmd)
+
+	return cmd
+}
+
 // getCmdQueryUnreceivedAcks defines the command to query all the unreceived acks on the original sending chain
 func getCmdQueryUnreceivedAcks() *cobra.Command {
 	cmd := &cobra.Command{
@@ -312,19 +343,13 @@
 `,
 		Example: fmt.Sprintf("%s query %s %s unreceived-acks [channel-id] --sequences=1,2,3", version.AppName, exported.ModuleName, types.SubModuleName),
 		Args:    cobra.ExactArgs(1),
->>>>>>> 107ab752
-		RunE: func(cmd *cobra.Command, args []string) error {
-			clientCtx, err := client.GetClientQueryContext(cmd)
-			if err != nil {
-				return err
-			}
-<<<<<<< HEAD
-
-			channelID := args[0]
-=======
-			queryClient := types.NewQueryClient(clientCtx)
-
->>>>>>> 107ab752
+		RunE: func(cmd *cobra.Command, args []string) error {
+			clientCtx, err := client.GetClientQueryContext(cmd)
+			if err != nil {
+				return err
+			}
+			queryClient := types.NewQueryClient(clientCtx)
+
 			seqSlice, err := cmd.Flags().GetInt64Slice(flagSequences)
 			if err != nil {
 				return err
@@ -335,17 +360,12 @@
 				seqs[i] = uint64(seqSlice[i])
 			}
 
-<<<<<<< HEAD
-			queryClient := types.NewQueryClient(clientCtx)
-			res, err := queryClient.UnreceivedPackets(cmd.Context(), types.NewQueryUnreceivedPacketsRequest(channelID, seqs))
-=======
 			req := &types.QueryUnreceivedAcksRequest{
 				ChannelId:          args[0],
 				PacketAckSequences: seqs,
 			}
 
 			res, err := queryClient.UnreceivedAcks(cmd.Context(), req)
->>>>>>> 107ab752
 			if err != nil {
 				return err
 			}
