--- conflicted
+++ resolved
@@ -824,10 +824,6 @@
 		}, err
 	}
 
-<<<<<<< HEAD
-	msg.ProposedUpgradeFields.Version = proposedUpgradeVersion
-	k.ChannelKeeper.WriteUpgradeTryChannel(ctx, msg.PortId, msg.ChannelId, channel, msg.CounterpartyProposedUpgrade)
-=======
 	// set version to return value of callback
 	proposedUpgrade.Fields.Version = proposedVersion
 
@@ -844,7 +840,6 @@
 		channel,
 		proposedUpgrade,
 	)
->>>>>>> 4f252734
 
 	return &channeltypes.MsgChannelUpgradeTryResponse{
 		ChannelId: msg.ChannelId,
