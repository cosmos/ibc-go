--- conflicted
+++ resolved
@@ -127,11 +127,7 @@
 	}
 
 	if err = k.ClientKeeper.ScheduleIBCSoftwareUpgrade(ctx, msg.Plan, upgradedClientState); err != nil {
-<<<<<<< HEAD
-		return nil, errorsmod.Wrapf(err, "cannot schedule IBC client upgrade")
-=======
 		return nil, errorsmod.Wrap(err, "failed to schedule upgrade")
->>>>>>> 26f7fe33
 	}
 
 	return &clienttypes.MsgIBCSoftwareUpgradeResponse{}, nil
