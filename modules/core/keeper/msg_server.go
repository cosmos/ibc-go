package keeper

import (
	"context"

	metrics "github.com/hashicorp/go-metrics"

	errorsmod "cosmossdk.io/errors"

	"github.com/cosmos/cosmos-sdk/telemetry"
	sdk "github.com/cosmos/cosmos-sdk/types"

	clienttypes "github.com/cosmos/ibc-go/v8/modules/core/02-client/types"
	connectiontypes "github.com/cosmos/ibc-go/v8/modules/core/03-connection/types"
	"github.com/cosmos/ibc-go/v8/modules/core/04-channel/keeper"
	channeltypes "github.com/cosmos/ibc-go/v8/modules/core/04-channel/types"
	porttypes "github.com/cosmos/ibc-go/v8/modules/core/05-port/types"
	ibcerrors "github.com/cosmos/ibc-go/v8/modules/core/errors"
	coretypes "github.com/cosmos/ibc-go/v8/modules/core/types"
)

var (
	_ clienttypes.MsgServer     = (*Keeper)(nil)
	_ connectiontypes.MsgServer = (*Keeper)(nil)
	_ channeltypes.MsgServer    = (*Keeper)(nil)
)

// CreateClient defines a rpc handler method for MsgCreateClient.
func (k Keeper) CreateClient(goCtx context.Context, msg *clienttypes.MsgCreateClient) (*clienttypes.MsgCreateClientResponse, error) {
	ctx := sdk.UnwrapSDKContext(goCtx)

	clientState, err := clienttypes.UnpackClientState(msg.ClientState)
	if err != nil {
		return nil, err
	}

	consensusState, err := clienttypes.UnpackConsensusState(msg.ConsensusState)
	if err != nil {
		return nil, err
	}

	if _, err = k.ClientKeeper.CreateClient(ctx, clientState, consensusState); err != nil {
		return nil, err
	}

	return &clienttypes.MsgCreateClientResponse{}, nil
}

// UpdateClient defines a rpc handler method for MsgUpdateClient.
func (k Keeper) UpdateClient(goCtx context.Context, msg *clienttypes.MsgUpdateClient) (*clienttypes.MsgUpdateClientResponse, error) {
	ctx := sdk.UnwrapSDKContext(goCtx)

	clientMsg, err := clienttypes.UnpackClientMessage(msg.ClientMessage)
	if err != nil {
		return nil, err
	}

	if err = k.ClientKeeper.UpdateClient(ctx, msg.ClientId, clientMsg); err != nil {
		return nil, err
	}

	return &clienttypes.MsgUpdateClientResponse{}, nil
}

// UpgradeClient defines a rpc handler method for MsgUpgradeClient.
func (k Keeper) UpgradeClient(goCtx context.Context, msg *clienttypes.MsgUpgradeClient) (*clienttypes.MsgUpgradeClientResponse, error) {
	ctx := sdk.UnwrapSDKContext(goCtx)

	upgradedClient, err := clienttypes.UnpackClientState(msg.ClientState)
	if err != nil {
		return nil, err
	}
	upgradedConsState, err := clienttypes.UnpackConsensusState(msg.ConsensusState)
	if err != nil {
		return nil, err
	}

	if err = k.ClientKeeper.UpgradeClient(ctx, msg.ClientId, upgradedClient, upgradedConsState,
		msg.ProofUpgradeClient, msg.ProofUpgradeConsensusState); err != nil {
		return nil, err
	}

	return &clienttypes.MsgUpgradeClientResponse{}, nil
}

// SubmitMisbehaviour defines a rpc handler method for MsgSubmitMisbehaviour.
// Warning: DEPRECATED
// This handler is redundant as `MsgUpdateClient` is now capable of handling both a Header and a Misbehaviour
func (k Keeper) SubmitMisbehaviour(goCtx context.Context, msg *clienttypes.MsgSubmitMisbehaviour) (*clienttypes.MsgSubmitMisbehaviourResponse, error) { //nolint:staticcheck // for now, we're using msgsubmitmisbehaviour.
	ctx := sdk.UnwrapSDKContext(goCtx)

	misbehaviour, err := clienttypes.UnpackClientMessage(msg.Misbehaviour)
	if err != nil {
		return nil, err
	}

	if err = k.ClientKeeper.UpdateClient(ctx, msg.ClientId, misbehaviour); err != nil {
		return nil, err
	}

	return &clienttypes.MsgSubmitMisbehaviourResponse{}, nil
}

// RecoverClient defines a rpc handler method for MsgRecoverClient.
func (k Keeper) RecoverClient(goCtx context.Context, msg *clienttypes.MsgRecoverClient) (*clienttypes.MsgRecoverClientResponse, error) {
	if k.GetAuthority() != msg.Signer {
		return nil, errorsmod.Wrapf(ibcerrors.ErrUnauthorized, "expected %s, got %s", k.GetAuthority(), msg.Signer)
	}

	ctx := sdk.UnwrapSDKContext(goCtx)
	if err := k.ClientKeeper.RecoverClient(ctx, msg.SubjectClientId, msg.SubstituteClientId); err != nil {
		return nil, errorsmod.Wrap(err, "client recovery failed")
	}

	return &clienttypes.MsgRecoverClientResponse{}, nil
}

// IBCSoftwareUpgrade defines a rpc handler method for MsgIBCSoftwareUpgrade.
func (k Keeper) IBCSoftwareUpgrade(goCtx context.Context, msg *clienttypes.MsgIBCSoftwareUpgrade) (*clienttypes.MsgIBCSoftwareUpgradeResponse, error) {
	if k.GetAuthority() != msg.Signer {
		return nil, errorsmod.Wrapf(ibcerrors.ErrUnauthorized, "expected %s, got %s", k.GetAuthority(), msg.Signer)
	}

	ctx := sdk.UnwrapSDKContext(goCtx)
	upgradedClientState, err := clienttypes.UnpackClientState(msg.UpgradedClientState)
	if err != nil {
		return nil, errorsmod.Wrapf(clienttypes.ErrInvalidClientType, "cannot unpack client state: %s", err)
	}

	if err = k.ClientKeeper.ScheduleIBCSoftwareUpgrade(ctx, msg.Plan, upgradedClientState); err != nil {
		return nil, errorsmod.Wrap(err, "failed to schedule upgrade")
	}

	return &clienttypes.MsgIBCSoftwareUpgradeResponse{}, nil
}

// ConnectionOpenInit defines a rpc handler method for MsgConnectionOpenInit.
func (k Keeper) ConnectionOpenInit(goCtx context.Context, msg *connectiontypes.MsgConnectionOpenInit) (*connectiontypes.MsgConnectionOpenInitResponse, error) {
	ctx := sdk.UnwrapSDKContext(goCtx)

	if _, err := k.ConnectionKeeper.ConnOpenInit(ctx, msg.ClientId, msg.Counterparty, msg.Version, msg.DelayPeriod); err != nil {
		return nil, errorsmod.Wrap(err, "connection handshake open init failed")
	}

	return &connectiontypes.MsgConnectionOpenInitResponse{}, nil
}

// ConnectionOpenTry defines a rpc handler method for MsgConnectionOpenTry.
func (k Keeper) ConnectionOpenTry(goCtx context.Context, msg *connectiontypes.MsgConnectionOpenTry) (*connectiontypes.MsgConnectionOpenTryResponse, error) {
	ctx := sdk.UnwrapSDKContext(goCtx)

	targetClient, err := clienttypes.UnpackClientState(msg.ClientState)
	if err != nil {
		return nil, err
	}

	if _, err := k.ConnectionKeeper.ConnOpenTry(
		ctx, msg.Counterparty, msg.DelayPeriod, msg.ClientId, targetClient,
		msg.CounterpartyVersions, msg.ProofInit, msg.ProofClient, msg.ProofConsensus,
		msg.ProofHeight, msg.ConsensusHeight,
	); err != nil {
		return nil, errorsmod.Wrap(err, "connection handshake open try failed")
	}

	return &connectiontypes.MsgConnectionOpenTryResponse{}, nil
}

// ConnectionOpenAck defines a rpc handler method for MsgConnectionOpenAck.
func (k Keeper) ConnectionOpenAck(goCtx context.Context, msg *connectiontypes.MsgConnectionOpenAck) (*connectiontypes.MsgConnectionOpenAckResponse, error) {
	ctx := sdk.UnwrapSDKContext(goCtx)

	targetClient, err := clienttypes.UnpackClientState(msg.ClientState)
	if err != nil {
		return nil, err
	}

	if err := k.ConnectionKeeper.ConnOpenAck(
		ctx, msg.ConnectionId, targetClient, msg.Version, msg.CounterpartyConnectionId,
		msg.ProofTry, msg.ProofClient, msg.ProofConsensus,
		msg.ProofHeight, msg.ConsensusHeight,
	); err != nil {
		return nil, errorsmod.Wrap(err, "connection handshake open ack failed")
	}

	return &connectiontypes.MsgConnectionOpenAckResponse{}, nil
}

// ConnectionOpenConfirm defines a rpc handler method for MsgConnectionOpenConfirm.
func (k Keeper) ConnectionOpenConfirm(goCtx context.Context, msg *connectiontypes.MsgConnectionOpenConfirm) (*connectiontypes.MsgConnectionOpenConfirmResponse, error) {
	ctx := sdk.UnwrapSDKContext(goCtx)

	if err := k.ConnectionKeeper.ConnOpenConfirm(
		ctx, msg.ConnectionId, msg.ProofAck, msg.ProofHeight,
	); err != nil {
		return nil, errorsmod.Wrap(err, "connection handshake open confirm failed")
	}

	return &connectiontypes.MsgConnectionOpenConfirmResponse{}, nil
}

// ChannelOpenInit defines a rpc handler method for MsgChannelOpenInit.
// ChannelOpenInit will perform 04-channel checks, route to the application
// callback, and write an OpenInit channel into state upon successful execution.
func (k Keeper) ChannelOpenInit(goCtx context.Context, msg *channeltypes.MsgChannelOpenInit) (*channeltypes.MsgChannelOpenInitResponse, error) {
	ctx := sdk.UnwrapSDKContext(goCtx)

	// Lookup module by port capability
	module, portCap, err := k.PortKeeper.LookupModuleByPort(ctx, msg.PortId)
	if err != nil {
		ctx.Logger().Error("channel open init failed", "port-id", msg.PortId, "error", errorsmod.Wrap(err, "could not retrieve module from port-id"))
		return nil, errorsmod.Wrap(err, "could not retrieve module from port-id")
	}

	// Retrieve application callbacks from router
	cbs, ok := k.Router.GetRoute(module)
	if !ok {
		ctx.Logger().Error("channel open init failed", "port-id", msg.PortId, "error", errorsmod.Wrapf(porttypes.ErrInvalidRoute, "route not found to module: %s", module))
		return nil, errorsmod.Wrapf(porttypes.ErrInvalidRoute, "route not found to module: %s", module)
	}

	// Perform 04-channel verification
	channelID, capability, err := k.ChannelKeeper.ChanOpenInit(
		ctx, msg.Channel.Ordering, msg.Channel.ConnectionHops, msg.PortId,
		portCap, msg.Channel.Counterparty, msg.Channel.Version,
	)
	if err != nil {
		ctx.Logger().Error("channel open init failed", "error", errorsmod.Wrap(err, "channel handshake open init failed"))
		return nil, errorsmod.Wrap(err, "channel handshake open init failed")
	}

	// Perform application logic callback
	version, err := cbs.OnChanOpenInit(ctx, msg.Channel.Ordering, msg.Channel.ConnectionHops, msg.PortId, channelID, capability, msg.Channel.Counterparty, msg.Channel.Version)
	if err != nil {
		ctx.Logger().Error("channel open init failed", "port-id", msg.PortId, "channel-id", channelID, "error", errorsmod.Wrap(err, "channel open init callback failed"))
		return nil, errorsmod.Wrapf(err, "channel open init callback failed for port ID: %s, channel ID: %s", msg.PortId, channelID)
	}

	// Write channel into state
	k.ChannelKeeper.WriteOpenInitChannel(ctx, msg.PortId, channelID, msg.Channel.Ordering, msg.Channel.ConnectionHops, msg.Channel.Counterparty, version)

	ctx.Logger().Info("channel open init succeeded", "channel-id", channelID, "version", version)

	return &channeltypes.MsgChannelOpenInitResponse{
		ChannelId: channelID,
		Version:   version,
	}, nil
}

// ChannelOpenTry defines a rpc handler method for MsgChannelOpenTry.
// ChannelOpenTry will perform 04-channel checks, route to the application
// callback, and write an OpenTry channel into state upon successful execution.
func (k Keeper) ChannelOpenTry(goCtx context.Context, msg *channeltypes.MsgChannelOpenTry) (*channeltypes.MsgChannelOpenTryResponse, error) {
	ctx := sdk.UnwrapSDKContext(goCtx)

	// Lookup module by port capability
	module, portCap, err := k.PortKeeper.LookupModuleByPort(ctx, msg.PortId)
	if err != nil {
		ctx.Logger().Error("channel open try failed", "port-id", msg.PortId, "error", errorsmod.Wrap(err, "could not retrieve module from port-id"))
		return nil, errorsmod.Wrap(err, "could not retrieve module from port-id")
	}

	// Retrieve application callbacks from router
	cbs, ok := k.Router.GetRoute(module)
	if !ok {
		ctx.Logger().Error("channel open try failed", "port-id", msg.PortId, "error", errorsmod.Wrapf(porttypes.ErrInvalidRoute, "route not found to module: %s", module))
		return nil, errorsmod.Wrapf(porttypes.ErrInvalidRoute, "route not found to module: %s", module)
	}

	// Perform 04-channel verification
	channelID, capability, err := k.ChannelKeeper.ChanOpenTry(ctx, msg.Channel.Ordering, msg.Channel.ConnectionHops, msg.PortId,
		portCap, msg.Channel.Counterparty, msg.CounterpartyVersion, msg.ProofInit, msg.ProofHeight,
	)
	if err != nil {
		ctx.Logger().Error("channel open try failed", "error", errorsmod.Wrap(err, "channel handshake open try failed"))
		return nil, errorsmod.Wrap(err, "channel handshake open try failed")
	}

	// Perform application logic callback
	version, err := cbs.OnChanOpenTry(ctx, msg.Channel.Ordering, msg.Channel.ConnectionHops, msg.PortId, channelID, capability, msg.Channel.Counterparty, msg.CounterpartyVersion)
	if err != nil {
		ctx.Logger().Error("channel open try failed", "port-id", msg.PortId, "channel-id", channelID, "error", errorsmod.Wrap(err, "channel open try callback failed"))
		return nil, errorsmod.Wrapf(err, "channel open try callback failed for port ID: %s, channel ID: %s", msg.PortId, channelID)
	}

	// Write channel into state
	k.ChannelKeeper.WriteOpenTryChannel(ctx, msg.PortId, channelID, msg.Channel.Ordering, msg.Channel.ConnectionHops, msg.Channel.Counterparty, version)

	ctx.Logger().Info("channel open try succeeded", "channel-id", channelID, "port-id", msg.PortId, "version", version)

	return &channeltypes.MsgChannelOpenTryResponse{
		ChannelId: channelID,
		Version:   version,
	}, nil
}

// ChannelOpenAck defines a rpc handler method for MsgChannelOpenAck.
// ChannelOpenAck will perform 04-channel checks, route to the application
// callback, and write an OpenAck channel into state upon successful execution.
func (k Keeper) ChannelOpenAck(goCtx context.Context, msg *channeltypes.MsgChannelOpenAck) (*channeltypes.MsgChannelOpenAckResponse, error) {
	ctx := sdk.UnwrapSDKContext(goCtx)

	// Lookup module by channel capability
	module, capability, err := k.ChannelKeeper.LookupModuleByChannel(ctx, msg.PortId, msg.ChannelId)
	if err != nil {
		ctx.Logger().Error("channel open ack failed", "port-id", msg.PortId, "error", errorsmod.Wrap(err, "could not retrieve module from port-id"))
		return nil, errorsmod.Wrap(err, "could not retrieve module from port-id")
	}

	// Retrieve application callbacks from router
	cbs, ok := k.Router.GetRoute(module)
	if !ok {
		ctx.Logger().Error("channel open ack failed", "port-id", msg.PortId, "error", errorsmod.Wrapf(porttypes.ErrInvalidRoute, "route not found to module: %s", module))
		return nil, errorsmod.Wrapf(porttypes.ErrInvalidRoute, "route not found to module: %s", module)
	}

	// Perform 04-channel verification
	if err = k.ChannelKeeper.ChanOpenAck(
		ctx, msg.PortId, msg.ChannelId, capability, msg.CounterpartyVersion, msg.CounterpartyChannelId, msg.ProofTry, msg.ProofHeight,
	); err != nil {
		ctx.Logger().Error("channel open ack failed", "error", err.Error())
		return nil, errorsmod.Wrap(err, "channel handshake open ack failed")
	}

	// Write channel into state
	k.ChannelKeeper.WriteOpenAckChannel(ctx, msg.PortId, msg.ChannelId, msg.CounterpartyVersion, msg.CounterpartyChannelId)

	// Perform application logic callback
	if err = cbs.OnChanOpenAck(ctx, msg.PortId, msg.ChannelId, msg.CounterpartyChannelId, msg.CounterpartyVersion); err != nil {
		ctx.Logger().Error("channel open ack failed", "port-id", msg.PortId, "channel-id", msg.ChannelId, "error", errorsmod.Wrap(err, "channel open ack callback failed"))
		return nil, errorsmod.Wrapf(err, "channel open ack callback failed for port ID: %s, channel ID: %s", msg.PortId, msg.ChannelId)
	}

	ctx.Logger().Info("channel open ack succeeded", "channel-id", msg.ChannelId, "port-id", msg.PortId)

	return &channeltypes.MsgChannelOpenAckResponse{}, nil
}

// ChannelOpenConfirm defines a rpc handler method for MsgChannelOpenConfirm.
// ChannelOpenConfirm will perform 04-channel checks, route to the application
// callback, and write an OpenConfirm channel into state upon successful execution.
func (k Keeper) ChannelOpenConfirm(goCtx context.Context, msg *channeltypes.MsgChannelOpenConfirm) (*channeltypes.MsgChannelOpenConfirmResponse, error) {
	ctx := sdk.UnwrapSDKContext(goCtx)

	// Lookup module by channel capability
	module, capability, err := k.ChannelKeeper.LookupModuleByChannel(ctx, msg.PortId, msg.ChannelId)
	if err != nil {
		ctx.Logger().Error("channel open confirm failed", "port-id", msg.PortId, "error", errorsmod.Wrap(err, "could not retrieve module from port-id"))
		return nil, errorsmod.Wrap(err, "could not retrieve module from port-id")
	}

	// Retrieve application callbacks from router
	cbs, ok := k.Router.GetRoute(module)
	if !ok {
		ctx.Logger().Error("channel open confirm failed", "port-id", msg.PortId, "error", errorsmod.Wrapf(porttypes.ErrInvalidRoute, "route not found to module: %s", module))
		return nil, errorsmod.Wrapf(porttypes.ErrInvalidRoute, "route not found to module: %s", module)
	}

	// Perform 04-channel verification
	if err = k.ChannelKeeper.ChanOpenConfirm(ctx, msg.PortId, msg.ChannelId, capability, msg.ProofAck, msg.ProofHeight); err != nil {
		ctx.Logger().Error("channel open confirm failed", "error", errorsmod.Wrap(err, "channel handshake open confirm failed"))
		return nil, errorsmod.Wrap(err, "channel handshake open confirm failed")
	}

	// Write channel into state
	k.ChannelKeeper.WriteOpenConfirmChannel(ctx, msg.PortId, msg.ChannelId)

	// Perform application logic callback
	if err = cbs.OnChanOpenConfirm(ctx, msg.PortId, msg.ChannelId); err != nil {
		ctx.Logger().Error("channel open confirm failed", "port-id", msg.PortId, "channel-id", msg.ChannelId, "error", errorsmod.Wrap(err, "channel open confirm callback failed"))
		return nil, errorsmod.Wrapf(err, "channel open confirm callback failed for port ID: %s, channel ID: %s", msg.PortId, msg.ChannelId)
	}

	ctx.Logger().Info("channel open confirm succeeded", "channel-id", msg.ChannelId, "port-id", msg.PortId)

	return &channeltypes.MsgChannelOpenConfirmResponse{}, nil
}

// ChannelCloseInit defines a rpc handler method for MsgChannelCloseInit.
func (k Keeper) ChannelCloseInit(goCtx context.Context, msg *channeltypes.MsgChannelCloseInit) (*channeltypes.MsgChannelCloseInitResponse, error) {
	ctx := sdk.UnwrapSDKContext(goCtx)

	// Lookup module by channel capability
	module, capability, err := k.ChannelKeeper.LookupModuleByChannel(ctx, msg.PortId, msg.ChannelId)
	if err != nil {
		ctx.Logger().Error("channel close init failed", "port-id", msg.PortId, "error", errorsmod.Wrap(err, "could not retrieve module from port-id"))
		return nil, errorsmod.Wrap(err, "could not retrieve module from port-id")
	}

	// Retrieve callbacks from router
	cbs, ok := k.Router.GetRoute(module)
	if !ok {
		ctx.Logger().Error("channel close init failed", "port-id", msg.PortId, "error", errorsmod.Wrapf(porttypes.ErrInvalidRoute, "route not found to module: %s", module))
		return nil, errorsmod.Wrapf(porttypes.ErrInvalidRoute, "route not found to module: %s", module)
	}

	if err = cbs.OnChanCloseInit(ctx, msg.PortId, msg.ChannelId); err != nil {
		ctx.Logger().Error("channel close init failed", "port-id", msg.PortId, "channel-id", msg.ChannelId, "error", errorsmod.Wrap(err, "channel close init callback failed"))
		return nil, errorsmod.Wrapf(err, "channel close init callback failed for port ID: %s, channel ID: %s", msg.PortId, msg.ChannelId)
	}

	err = k.ChannelKeeper.ChanCloseInit(ctx, msg.PortId, msg.ChannelId, capability)
	if err != nil {
		ctx.Logger().Error("channel close init failed", "port-id", msg.PortId, "channel-id", msg.ChannelId, "error", err.Error())
		return nil, errorsmod.Wrap(err, "channel handshake close init failed")
	}

	ctx.Logger().Info("channel close init succeeded", "channel-id", msg.ChannelId, "port-id", msg.PortId)

	return &channeltypes.MsgChannelCloseInitResponse{}, nil
}

// ChannelCloseConfirm defines a rpc handler method for MsgChannelCloseConfirm.
func (k Keeper) ChannelCloseConfirm(goCtx context.Context, msg *channeltypes.MsgChannelCloseConfirm) (*channeltypes.MsgChannelCloseConfirmResponse, error) {
	ctx := sdk.UnwrapSDKContext(goCtx)

	// Lookup module by channel capability
	module, capability, err := k.ChannelKeeper.LookupModuleByChannel(ctx, msg.PortId, msg.ChannelId)
	if err != nil {
		ctx.Logger().Error("channel close confirm failed", "port-id", msg.PortId, "error", errorsmod.Wrap(err, "could not retrieve module from port-id"))
		return nil, errorsmod.Wrap(err, "could not retrieve module from port-id")
	}

	// Retrieve callbacks from router
	cbs, ok := k.Router.GetRoute(module)
	if !ok {
		ctx.Logger().Error("channel close confirm failed", "port-id", msg.PortId, "error", errorsmod.Wrapf(porttypes.ErrInvalidRoute, "route not found to module: %s", module))
		return nil, errorsmod.Wrapf(porttypes.ErrInvalidRoute, "route not found to module: %s", module)
	}

	if err = cbs.OnChanCloseConfirm(ctx, msg.PortId, msg.ChannelId); err != nil {
		ctx.Logger().Error("channel close confirm failed", "port-id", msg.PortId, "channel-id", msg.ChannelId, "error", errorsmod.Wrap(err, "channel close confirm callback failed"))
		return nil, errorsmod.Wrapf(err, "channel close confirm callback failed for port ID: %s, channel ID: %s", msg.PortId, msg.ChannelId)
	}

	err = k.ChannelKeeper.ChanCloseConfirm(ctx, msg.PortId, msg.ChannelId, capability, msg.ProofInit, msg.ProofHeight, msg.CounterpartyUpgradeSequence)
	if err != nil {
		ctx.Logger().Error("channel close confirm failed", "port-id", msg.PortId, "channel-id", msg.ChannelId, "error", err.Error())
		return nil, errorsmod.Wrap(err, "channel handshake close confirm failed")
	}

	ctx.Logger().Info("channel close confirm succeeded", "channel-id", msg.ChannelId, "port-id", msg.PortId)

	return &channeltypes.MsgChannelCloseConfirmResponse{}, nil
}

// RecvPacket defines a rpc handler method for MsgRecvPacket.
func (k Keeper) RecvPacket(goCtx context.Context, msg *channeltypes.MsgRecvPacket) (*channeltypes.MsgRecvPacketResponse, error) {
	ctx := sdk.UnwrapSDKContext(goCtx)

	relayer, err := sdk.AccAddressFromBech32(msg.Signer)
	if err != nil {
		ctx.Logger().Error("receive packet failed", "error", errorsmod.Wrap(err, "Invalid address for msg Signer"))
		return nil, errorsmod.Wrap(err, "Invalid address for msg Signer")
	}

	// Lookup module by channel capability
	module, capability, err := k.ChannelKeeper.LookupModuleByChannel(ctx, msg.Packet.DestinationPort, msg.Packet.DestinationChannel)
	if err != nil {
		ctx.Logger().Error("receive packet failed", "port-id", msg.Packet.SourcePort, "channel-id", msg.Packet.SourceChannel, "error", errorsmod.Wrap(err, "could not retrieve module from port-id"))
		return nil, errorsmod.Wrap(err, "could not retrieve module from port-id")
	}

	// Retrieve callbacks from router
	cbs, ok := k.Router.GetRoute(module)
	if !ok {
		ctx.Logger().Error("receive packet failed", "port-id", msg.Packet.SourcePort, "error", errorsmod.Wrapf(porttypes.ErrInvalidRoute, "route not found to module: %s", module))
		return nil, errorsmod.Wrapf(porttypes.ErrInvalidRoute, "route not found to module: %s", module)
	}

	// Perform TAO verification
	//
	// If the packet was already received, perform a no-op
	// Use a cached context to prevent accidental state changes
	cacheCtx, writeFn := ctx.CacheContext()
	err = k.ChannelKeeper.RecvPacket(cacheCtx, capability, msg.Packet, msg.ProofCommitment, msg.ProofHeight)

	switch err {
	case nil:
		writeFn()
	case channeltypes.ErrNoOpMsg:
		// no-ops do not need event emission as they will be ignored
		ctx.Logger().Debug("no-op on redundant relay", "port-id", msg.Packet.SourcePort, "channel-id", msg.Packet.SourceChannel)
		return &channeltypes.MsgRecvPacketResponse{Result: channeltypes.NOOP}, nil
	default:
		ctx.Logger().Error("receive packet failed", "port-id", msg.Packet.SourcePort, "channel-id", msg.Packet.SourceChannel, "error", errorsmod.Wrap(err, "receive packet verification failed"))
		return nil, errorsmod.Wrap(err, "receive packet verification failed")
	}

	// Perform application logic callback
	//
	// Cache context so that we may discard state changes from callback if the acknowledgement is unsuccessful.
	cacheCtx, writeFn = ctx.CacheContext()
	ack := cbs.OnRecvPacket(cacheCtx, msg.Packet, relayer)
	if ack == nil || ack.Success() {
		// write application state changes for asynchronous and successful acknowledgements
		writeFn()
	}

	// Set packet acknowledgement only if the acknowledgement is not nil.
	// NOTE: IBC applications modules may call the WriteAcknowledgement asynchronously if the
	// acknowledgement is nil.
	if ack != nil {
		if err := k.ChannelKeeper.WriteAcknowledgement(ctx, capability, msg.Packet, ack); err != nil {
			return nil, err
		}
	}

	defer telemetry.IncrCounterWithLabels(
		[]string{"tx", "msg", "ibc", channeltypes.EventTypeRecvPacket},
		1,
		[]metrics.Label{
			telemetry.NewLabel(coretypes.LabelSourcePort, msg.Packet.SourcePort),
			telemetry.NewLabel(coretypes.LabelSourceChannel, msg.Packet.SourceChannel),
			telemetry.NewLabel(coretypes.LabelDestinationPort, msg.Packet.DestinationPort),
			telemetry.NewLabel(coretypes.LabelDestinationChannel, msg.Packet.DestinationChannel),
		},
	)

	ctx.Logger().Info("receive packet callback succeeded", "port-id", msg.Packet.SourcePort, "channel-id", msg.Packet.SourceChannel, "result", channeltypes.SUCCESS.String())

	return &channeltypes.MsgRecvPacketResponse{Result: channeltypes.SUCCESS}, nil
}

// Timeout defines a rpc handler method for MsgTimeout.
func (k Keeper) Timeout(goCtx context.Context, msg *channeltypes.MsgTimeout) (*channeltypes.MsgTimeoutResponse, error) {
	ctx := sdk.UnwrapSDKContext(goCtx)

	relayer, err := sdk.AccAddressFromBech32(msg.Signer)
	if err != nil {
		ctx.Logger().Error("timeout failed", "error", errorsmod.Wrap(err, "Invalid address for msg Signer"))
		return nil, errorsmod.Wrap(err, "Invalid address for msg Signer")
	}

	// Lookup module by channel capability
	module, capability, err := k.ChannelKeeper.LookupModuleByChannel(ctx, msg.Packet.SourcePort, msg.Packet.SourceChannel)
	if err != nil {
		ctx.Logger().Error("timeout failed", "port-id", msg.Packet.SourcePort, "channel-id", msg.Packet.SourceChannel, "error", errorsmod.Wrap(err, "could not retrieve module from port-id"))
		return nil, errorsmod.Wrap(err, "could not retrieve module from port-id")
	}

	// Retrieve callbacks from router
	cbs, ok := k.Router.GetRoute(module)
	if !ok {
		ctx.Logger().Error("timeout failed", "port-id", msg.Packet.SourcePort, "error", errorsmod.Wrapf(porttypes.ErrInvalidRoute, "route not found to module: %s", module))
		return nil, errorsmod.Wrapf(porttypes.ErrInvalidRoute, "route not found to module: %s", module)
	}

	// Perform TAO verification
	//
	// If the timeout was already received, perform a no-op
	// Use a cached context to prevent accidental state changes
	cacheCtx, writeFn := ctx.CacheContext()
	err = k.ChannelKeeper.TimeoutPacket(cacheCtx, msg.Packet, msg.ProofUnreceived, msg.ProofHeight, msg.NextSequenceRecv)

	switch err {
	case nil:
		writeFn()
	case channeltypes.ErrNoOpMsg:
		// no-ops do not need event emission as they will be ignored
		ctx.Logger().Debug("no-op on redundant relay", "port-id", msg.Packet.SourcePort, "channel-id", msg.Packet.SourceChannel)
		return &channeltypes.MsgTimeoutResponse{Result: channeltypes.NOOP}, nil
	default:
		ctx.Logger().Error("timeout failed", "port-id", msg.Packet.SourcePort, "channel-id", msg.Packet.SourceChannel, "error", errorsmod.Wrap(err, "timeout packet verification failed"))
		return nil, errorsmod.Wrap(err, "timeout packet verification failed")
	}

	// Perform application logic callback
	err = cbs.OnTimeoutPacket(ctx, msg.Packet, relayer)
	if err != nil {
		ctx.Logger().Error("timeout failed", "port-id", msg.Packet.SourcePort, "channel-id", msg.Packet.SourceChannel, "error", errorsmod.Wrap(err, "timeout packet callback failed"))
		return nil, errorsmod.Wrap(err, "timeout packet callback failed")
	}

	// Delete packet commitment
	if err = k.ChannelKeeper.TimeoutExecuted(ctx, capability, msg.Packet); err != nil {
		return nil, err
	}

	defer telemetry.IncrCounterWithLabels(
		[]string{"ibc", "timeout", "packet"},
		1,
		[]metrics.Label{
			telemetry.NewLabel(coretypes.LabelSourcePort, msg.Packet.SourcePort),
			telemetry.NewLabel(coretypes.LabelSourceChannel, msg.Packet.SourceChannel),
			telemetry.NewLabel(coretypes.LabelDestinationPort, msg.Packet.DestinationPort),
			telemetry.NewLabel(coretypes.LabelDestinationChannel, msg.Packet.DestinationChannel),
			telemetry.NewLabel(coretypes.LabelTimeoutType, "height"),
		},
	)

	ctx.Logger().Info("timeout packet callback succeeded", "port-id", msg.Packet.SourcePort, "channel-id", msg.Packet.SourceChannel, "result", channeltypes.SUCCESS.String())

	return &channeltypes.MsgTimeoutResponse{Result: channeltypes.SUCCESS}, nil
}

// TimeoutOnClose defines a rpc handler method for MsgTimeoutOnClose.
func (k Keeper) TimeoutOnClose(goCtx context.Context, msg *channeltypes.MsgTimeoutOnClose) (*channeltypes.MsgTimeoutOnCloseResponse, error) {
	ctx := sdk.UnwrapSDKContext(goCtx)

	relayer, err := sdk.AccAddressFromBech32(msg.Signer)
	if err != nil {
		ctx.Logger().Error("timeout on close failed", "error", errorsmod.Wrap(err, "Invalid address for msg Signer"))
		return nil, errorsmod.Wrap(err, "Invalid address for msg Signer")
	}

	// Lookup module by channel capability
	module, capability, err := k.ChannelKeeper.LookupModuleByChannel(ctx, msg.Packet.SourcePort, msg.Packet.SourceChannel)
	if err != nil {
		ctx.Logger().Error("timeout on close failed", "port-id", msg.Packet.SourcePort, "channel-id", msg.Packet.SourceChannel, "error", errorsmod.Wrap(err, "could not retrieve module from port-id"))
		return nil, errorsmod.Wrap(err, "could not retrieve module from port-id")
	}

	// Retrieve callbacks from router
	cbs, ok := k.Router.GetRoute(module)
	if !ok {
		ctx.Logger().Error("timeout on close failed", "port-id", msg.Packet.SourcePort, "error", errorsmod.Wrapf(porttypes.ErrInvalidRoute, "route not found to module: %s", module))
		return nil, errorsmod.Wrapf(porttypes.ErrInvalidRoute, "route not found to module: %s", module)
	}

	// Perform TAO verification
	//
	// If the timeout was already received, perform a no-op
	// Use a cached context to prevent accidental state changes
	cacheCtx, writeFn := ctx.CacheContext()
	err = k.ChannelKeeper.TimeoutOnClose(cacheCtx, capability, msg.Packet, msg.ProofUnreceived, msg.ProofClose, msg.ProofHeight, msg.NextSequenceRecv, msg.CounterpartyUpgradeSequence)

	switch err {
	case nil:
		writeFn()
	case channeltypes.ErrNoOpMsg:
		// no-ops do not need event emission as they will be ignored
		ctx.Logger().Debug("no-op on redundant relay", "port-id", msg.Packet.SourcePort, "channel-id", msg.Packet.SourceChannel)
		return &channeltypes.MsgTimeoutOnCloseResponse{Result: channeltypes.NOOP}, nil
	default:
		ctx.Logger().Error("timeout on close failed", "port-id", msg.Packet.SourcePort, "channel-id", msg.Packet.SourceChannel, "error", errorsmod.Wrap(err, "timeout on close packet verification failed"))
		return nil, errorsmod.Wrap(err, "timeout on close packet verification failed")
	}

	// Perform application logic callback
	//
	// NOTE: MsgTimeout and MsgTimeoutOnClose use the same "OnTimeoutPacket"
	// application logic callback.
	err = cbs.OnTimeoutPacket(ctx, msg.Packet, relayer)
	if err != nil {
		ctx.Logger().Error("timeout on close failed", "port-id", msg.Packet.SourcePort, "channel-id", msg.Packet.SourceChannel, "error", errorsmod.Wrap(err, "timeout on close callback failed"))
		return nil, errorsmod.Wrap(err, "timeout on close callback failed")
	}

	// Delete packet commitment
	if err = k.ChannelKeeper.TimeoutExecuted(ctx, capability, msg.Packet); err != nil {
		return nil, err
	}

	defer telemetry.IncrCounterWithLabels(
		[]string{"ibc", "timeout", "packet"},
		1,
		[]metrics.Label{
			telemetry.NewLabel(coretypes.LabelSourcePort, msg.Packet.SourcePort),
			telemetry.NewLabel(coretypes.LabelSourceChannel, msg.Packet.SourceChannel),
			telemetry.NewLabel(coretypes.LabelDestinationPort, msg.Packet.DestinationPort),
			telemetry.NewLabel(coretypes.LabelDestinationChannel, msg.Packet.DestinationChannel),
			telemetry.NewLabel(coretypes.LabelTimeoutType, "channel-closed"),
		},
	)

	ctx.Logger().Info("timeout on close callback succeeded", "port-id", msg.Packet.SourcePort, "channel-id", msg.Packet.SourceChannel, "result", channeltypes.SUCCESS.String())

	return &channeltypes.MsgTimeoutOnCloseResponse{Result: channeltypes.SUCCESS}, nil
}

// Acknowledgement defines a rpc handler method for MsgAcknowledgement.
func (k Keeper) Acknowledgement(goCtx context.Context, msg *channeltypes.MsgAcknowledgement) (*channeltypes.MsgAcknowledgementResponse, error) {
	ctx := sdk.UnwrapSDKContext(goCtx)

	relayer, err := sdk.AccAddressFromBech32(msg.Signer)
	if err != nil {
		ctx.Logger().Error("acknowledgement failed", "error", errorsmod.Wrap(err, "Invalid address for msg Signer"))
		return nil, errorsmod.Wrap(err, "Invalid address for msg Signer")
	}

	// Lookup module by channel capability
	module, capability, err := k.ChannelKeeper.LookupModuleByChannel(ctx, msg.Packet.SourcePort, msg.Packet.SourceChannel)
	if err != nil {
		ctx.Logger().Error("acknowledgement failed", "port-id", msg.Packet.SourcePort, "channel-id", msg.Packet.SourceChannel, "error", errorsmod.Wrap(err, "could not retrieve module from port-id"))
		return nil, errorsmod.Wrap(err, "could not retrieve module from port-id")
	}

	// Retrieve callbacks from router
	cbs, ok := k.Router.GetRoute(module)
	if !ok {
		ctx.Logger().Error("acknowledgement failed", "port-id", msg.Packet.SourcePort, "error", errorsmod.Wrapf(porttypes.ErrInvalidRoute, "route not found to module: %s", module))
		return nil, errorsmod.Wrapf(porttypes.ErrInvalidRoute, "route not found to module: %s", module)
	}

	// Perform TAO verification
	//
	// If the acknowledgement was already received, perform a no-op
	// Use a cached context to prevent accidental state changes
	cacheCtx, writeFn := ctx.CacheContext()
	err = k.ChannelKeeper.AcknowledgePacket(cacheCtx, capability, msg.Packet, msg.Acknowledgement, msg.ProofAcked, msg.ProofHeight)

	switch err {
	case nil:
		writeFn()
	case channeltypes.ErrNoOpMsg:
		// no-ops do not need event emission as they will be ignored
		ctx.Logger().Debug("no-op on redundant relay", "port-id", msg.Packet.SourcePort, "channel-id", msg.Packet.SourceChannel)
		return &channeltypes.MsgAcknowledgementResponse{Result: channeltypes.NOOP}, nil
	default:
		ctx.Logger().Error("acknowledgement failed", "port-id", msg.Packet.SourcePort, "channel-id", msg.Packet.SourceChannel, "error", errorsmod.Wrap(err, "acknowledge packet verification failed"))
		return nil, errorsmod.Wrap(err, "acknowledge packet verification failed")
	}

	// Perform application logic callback
	err = cbs.OnAcknowledgementPacket(ctx, msg.Packet, msg.Acknowledgement, relayer)
	if err != nil {
		ctx.Logger().Error("acknowledgement failed", "port-id", msg.Packet.SourcePort, "channel-id", msg.Packet.SourceChannel, "error", errorsmod.Wrap(err, "acknowledge packet callback failed"))
		return nil, errorsmod.Wrap(err, "acknowledge packet callback failed")
	}

	defer telemetry.IncrCounterWithLabels(
		[]string{"tx", "msg", "ibc", channeltypes.EventTypeAcknowledgePacket},
		1,
		[]metrics.Label{
			telemetry.NewLabel(coretypes.LabelSourcePort, msg.Packet.SourcePort),
			telemetry.NewLabel(coretypes.LabelSourceChannel, msg.Packet.SourceChannel),
			telemetry.NewLabel(coretypes.LabelDestinationPort, msg.Packet.DestinationPort),
			telemetry.NewLabel(coretypes.LabelDestinationChannel, msg.Packet.DestinationChannel),
		},
	)

	ctx.Logger().Info("acknowledgement succeeded", "port-id", msg.Packet.SourcePort, "channel-id", msg.Packet.SourceChannel, "result", channeltypes.SUCCESS.String())

	return &channeltypes.MsgAcknowledgementResponse{Result: channeltypes.SUCCESS}, nil
}

// ChannelUpgradeInit defines a rpc handler method for MsgChannelUpgradeInit.
func (k Keeper) ChannelUpgradeInit(goCtx context.Context, msg *channeltypes.MsgChannelUpgradeInit) (*channeltypes.MsgChannelUpgradeInitResponse, error) {
	ctx := sdk.UnwrapSDKContext(goCtx)

	if k.GetAuthority() != msg.Signer {
		return nil, errorsmod.Wrapf(ibcerrors.ErrUnauthorized, "expected %s, got %s", k.GetAuthority(), msg.Signer)
	}

	module, _, err := k.ChannelKeeper.LookupModuleByChannel(ctx, msg.PortId, msg.ChannelId)
	if err != nil {
		ctx.Logger().Error("channel upgrade init failed", "port-id", msg.PortId, "error", errorsmod.Wrap(err, "could not retrieve module from port-id"))
		return nil, errorsmod.Wrap(err, "could not retrieve module from port-id")
	}

	app, ok := k.Router.GetRoute(module)
	if !ok {
		ctx.Logger().Error("channel upgrade init failed", "port-id", msg.PortId, "error", errorsmod.Wrapf(porttypes.ErrInvalidRoute, "route not found to module: %s", module))
		return nil, errorsmod.Wrapf(porttypes.ErrInvalidRoute, "route not found to module: %s", module)
	}

	cbs, ok := app.(porttypes.UpgradableModule)
	if !ok {
		ctx.Logger().Error("channel upgrade init failed", "port-id", msg.PortId, "error", errorsmod.Wrapf(porttypes.ErrInvalidRoute, "upgrade route not found to module: %s", module))
		return nil, errorsmod.Wrapf(porttypes.ErrInvalidRoute, "upgrade route not found to module: %s", module)
	}

	upgrade, err := k.ChannelKeeper.ChanUpgradeInit(ctx, msg.PortId, msg.ChannelId, msg.Fields)
	if err != nil {
		ctx.Logger().Error("channel upgrade init failed", "error", errorsmod.Wrap(err, "channel upgrade init failed"))
		return nil, errorsmod.Wrap(err, "channel upgrade init failed")
	}

	upgradeVersion, err := cbs.OnChanUpgradeInit(
		ctx,
		msg.PortId,
		msg.ChannelId,
		upgrade.Fields.Ordering,
		upgrade.Fields.ConnectionHops,
		upgrade.Fields.Version,
	)
	if err != nil {
		ctx.Logger().Error("channel upgrade init callback failed", "port-id", msg.PortId, "channel-id", msg.ChannelId, "error", err.Error())
		return nil, errorsmod.Wrapf(err, "channel upgrade init callback failed for port ID: %s, channel ID: %s", msg.PortId, msg.ChannelId)
	}

	channel, upgrade := k.ChannelKeeper.WriteUpgradeInitChannel(ctx, msg.PortId, msg.ChannelId, upgrade, upgradeVersion)

	ctx.Logger().Info("channel upgrade init succeeded", "channel-id", msg.ChannelId, "version", upgradeVersion)
	keeper.EmitChannelUpgradeInitEvent(ctx, msg.PortId, msg.ChannelId, channel, upgrade)

	return &channeltypes.MsgChannelUpgradeInitResponse{
		Upgrade:         upgrade,
		UpgradeSequence: channel.UpgradeSequence,
	}, nil
}

// ChannelUpgradeTry defines a rpc handler method for MsgChannelUpgradeTry.
func (k Keeper) ChannelUpgradeTry(goCtx context.Context, msg *channeltypes.MsgChannelUpgradeTry) (*channeltypes.MsgChannelUpgradeTryResponse, error) {
	ctx := sdk.UnwrapSDKContext(goCtx)

	module, _, err := k.ChannelKeeper.LookupModuleByChannel(ctx, msg.PortId, msg.ChannelId)
	if err != nil {
		ctx.Logger().Error("channel upgrade try failed", "port-id", msg.PortId, "error", errorsmod.Wrap(err, "could not retrieve module from port-id"))
		return nil, errorsmod.Wrap(err, "could not retrieve module from port-id")
	}

	app, ok := k.Router.GetRoute(module)
	if !ok {
		ctx.Logger().Error("channel upgrade try failed", "port-id", msg.PortId, "error", errorsmod.Wrapf(porttypes.ErrInvalidRoute, "route not found to module: %s", module))
		return nil, errorsmod.Wrapf(porttypes.ErrInvalidRoute, "route not found to module: %s", module)
	}

	cbs, ok := app.(porttypes.UpgradableModule)
	if !ok {
		ctx.Logger().Error("channel upgrade try failed", "port-id", msg.PortId, "error", errorsmod.Wrapf(porttypes.ErrInvalidRoute, "upgrade route not found to module: %s", module))
		return nil, errorsmod.Wrapf(porttypes.ErrInvalidRoute, "upgrade route not found to module: %s", module)
	}

	channel, upgrade, err := k.ChannelKeeper.ChanUpgradeTry(ctx, msg.PortId, msg.ChannelId, msg.ProposedUpgradeConnectionHops, msg.CounterpartyUpgradeFields, msg.CounterpartyUpgradeSequence, msg.ProofChannel, msg.ProofUpgrade, msg.ProofHeight)
	if err != nil {
		ctx.Logger().Error("channel upgrade try failed", "error", errorsmod.Wrap(err, "channel upgrade try failed"))
		if channeltypes.IsUpgradeError(err) {
<<<<<<< HEAD
			k.ChannelKeeper.SetUpgradeErrorReceipt(ctx, msg.PortId, msg.ChannelId, err.(*channeltypes.UpgradeError).GetErrorReceipt())
			keeper.EmitErrorReceiptEvent(ctx, msg.PortId, msg.ChannelId, channel, err)
=======
			k.ChannelKeeper.WriteErrorReceipt(ctx, msg.PortId, msg.ChannelId, err.(*channeltypes.UpgradeError))
>>>>>>> bf12ce32
			// NOTE: a FAILURE result is returned to the client and an error receipt is written to state.
			// This signals to the relayer to begin the cancel upgrade handshake subprotocol.
			return &channeltypes.MsgChannelUpgradeTryResponse{Result: channeltypes.FAILURE}, nil
		}

		// NOTE: an error is returned to baseapp and transaction state is not committed.
		return nil, errorsmod.Wrap(err, "channel upgrade try failed")
	}

	upgradeVersion, err := cbs.OnChanUpgradeTry(ctx, msg.PortId, msg.ChannelId, upgrade.Fields.Ordering, upgrade.Fields.ConnectionHops, upgrade.Fields.Version)
	if err != nil {
		ctx.Logger().Error("channel upgrade try callback failed", "port-id", msg.PortId, "channel-id", msg.ChannelId, "error", err.Error())
		return nil, err
	}

	channel, upgrade = k.ChannelKeeper.WriteUpgradeTryChannel(ctx, msg.PortId, msg.ChannelId, upgrade, upgradeVersion)

	ctx.Logger().Info("channel upgrade try succeeded", "port-id", msg.PortId, "channel-id", msg.ChannelId)
	keeper.EmitChannelUpgradeTryEvent(ctx, msg.PortId, msg.ChannelId, channel, upgrade)

	return &channeltypes.MsgChannelUpgradeTryResponse{
		Result:          channeltypes.SUCCESS,
		Upgrade:         upgrade,
		UpgradeSequence: channel.UpgradeSequence,
	}, nil
}

// ChannelUpgradeAck defines a rpc handler method for MsgChannelUpgradeAck.
func (k Keeper) ChannelUpgradeAck(goCtx context.Context, msg *channeltypes.MsgChannelUpgradeAck) (*channeltypes.MsgChannelUpgradeAckResponse, error) {
	ctx := sdk.UnwrapSDKContext(goCtx)

	module, _, err := k.ChannelKeeper.LookupModuleByChannel(ctx, msg.PortId, msg.ChannelId)
	if err != nil {
		ctx.Logger().Error("channel upgrade ack failed", "port-id", msg.PortId, "error", errorsmod.Wrap(err, "could not retrieve module from port-id"))
		return nil, errorsmod.Wrap(err, "could not retrieve module from port-id")
	}

	app, ok := k.Router.GetRoute(module)
	if !ok {
		ctx.Logger().Error("channel upgrade ack failed", "port-id", msg.PortId, "error", errorsmod.Wrapf(porttypes.ErrInvalidRoute, "route not found to module: %s", module))
		return nil, errorsmod.Wrapf(porttypes.ErrInvalidRoute, "route not found to module: %s", module)
	}

	cbs, ok := app.(porttypes.UpgradableModule)
	if !ok {
		ctx.Logger().Error("channel upgrade ack failed", "port-id", msg.PortId, "error", errorsmod.Wrapf(porttypes.ErrInvalidRoute, "upgrade route not found to module: %s", module))
		return nil, errorsmod.Wrapf(porttypes.ErrInvalidRoute, "upgrade route not found to module: %s", module)
	}

	err = k.ChannelKeeper.ChanUpgradeAck(ctx, msg.PortId, msg.ChannelId, msg.CounterpartyUpgrade, msg.ProofChannel, msg.ProofUpgrade, msg.ProofHeight)
	if err != nil {
		ctx.Logger().Error("channel upgrade ack failed", "error", errorsmod.Wrap(err, "channel upgrade ack failed"))
		if channeltypes.IsUpgradeError(err) {
			k.ChannelKeeper.MustAbortUpgrade(ctx, msg.PortId, msg.ChannelId, err)
			cbs.OnChanUpgradeRestore(ctx, msg.PortId, msg.ChannelId)

			// NOTE: a FAILURE result is returned to the client and an error receipt is written to state.
			// This signals to the relayer to begin the cancel upgrade handshake subprotocol.
			return &channeltypes.MsgChannelUpgradeAckResponse{Result: channeltypes.FAILURE}, nil
		}

		// NOTE: an error is returned to baseapp and transaction state is not committed.
		return nil, errorsmod.Wrap(err, "channel upgrade ack failed")
	}

	cacheCtx, writeFn := ctx.CacheContext()
	err = cbs.OnChanUpgradeAck(cacheCtx, msg.PortId, msg.ChannelId, msg.CounterpartyUpgrade.Fields.Version)
	if err != nil {
		ctx.Logger().Error("channel upgrade ack callback failed", "port-id", msg.PortId, "channel-id", msg.ChannelId, "error", err.Error())
		k.ChannelKeeper.MustAbortUpgrade(ctx, msg.PortId, msg.ChannelId, err)
		cbs.OnChanUpgradeRestore(ctx, msg.PortId, msg.ChannelId)

		return &channeltypes.MsgChannelUpgradeAckResponse{Result: channeltypes.FAILURE}, nil
	}

	writeFn()

	channel, upgrade := k.ChannelKeeper.WriteUpgradeAckChannel(ctx, msg.PortId, msg.ChannelId, msg.CounterpartyUpgrade)

	ctx.Logger().Info("channel upgrade ack succeeded", "port-id", msg.PortId, "channel-id", msg.ChannelId)
	keeper.EmitChannelUpgradeAckEvent(ctx, msg.PortId, msg.ChannelId, channel, upgrade)

	return &channeltypes.MsgChannelUpgradeAckResponse{Result: channeltypes.SUCCESS}, nil
}

// ChannelUpgradeConfirm defines a rpc handler method for MsgChannelUpgradeConfirm.
func (k Keeper) ChannelUpgradeConfirm(goCtx context.Context, msg *channeltypes.MsgChannelUpgradeConfirm) (*channeltypes.MsgChannelUpgradeConfirmResponse, error) {
	ctx := sdk.UnwrapSDKContext(goCtx)

	module, _, err := k.ChannelKeeper.LookupModuleByChannel(ctx, msg.PortId, msg.ChannelId)
	if err != nil {
		ctx.Logger().Error("channel upgrade confirm failed", "port-id", msg.PortId, "error", errorsmod.Wrap(err, "could not retrieve module from port-id"))
		return nil, errorsmod.Wrap(err, "could not retrieve module from port-id")
	}

	app, ok := k.Router.GetRoute(module)
	if !ok {
		ctx.Logger().Error("channel upgrade confirm failed", "port-id", msg.PortId, "error", errorsmod.Wrapf(porttypes.ErrInvalidRoute, "route not found to module: %s", module))
		return nil, errorsmod.Wrapf(porttypes.ErrInvalidRoute, "route not found to module: %s", module)
	}

	cbs, ok := app.(porttypes.UpgradableModule)
	if !ok {
		ctx.Logger().Error("channel upgrade confirm failed", "port-id", msg.PortId, "error", errorsmod.Wrapf(porttypes.ErrInvalidRoute, "upgrade route not found to module: %s", module))
		return nil, errorsmod.Wrapf(porttypes.ErrInvalidRoute, "upgrade route not found to module: %s", module)
	}

	err = k.ChannelKeeper.ChanUpgradeConfirm(ctx, msg.PortId, msg.ChannelId, msg.CounterpartyChannelState, msg.CounterpartyUpgrade, msg.ProofChannel, msg.ProofUpgrade, msg.ProofHeight)
	if err != nil {
		ctx.Logger().Error("channel upgrade confirm failed", "error", errorsmod.Wrap(err, "channel upgrade confirm failed"))
		if channeltypes.IsUpgradeError(err) {
			k.ChannelKeeper.MustAbortUpgrade(ctx, msg.PortId, msg.ChannelId, err)
			cbs.OnChanUpgradeRestore(ctx, msg.PortId, msg.ChannelId)

			// NOTE: a FAILURE result is returned to the client and an error receipt is written to state.
			// This signals to the relayer to begin the cancel upgrade handshake subprotocol.
			return &channeltypes.MsgChannelUpgradeConfirmResponse{Result: channeltypes.FAILURE}, nil
		}

		// NOTE: an error is returned to baseapp and transaction state is not committed.
		return nil, errorsmod.Wrap(err, "channel upgrade confirm failed")
	}

	channel := k.ChannelKeeper.WriteUpgradeConfirmChannel(ctx, msg.PortId, msg.ChannelId, msg.CounterpartyUpgrade)
	ctx.Logger().Info("channel upgrade confirm succeeded", "port-id", msg.PortId, "channel-id", msg.ChannelId)
	keeper.EmitChannelUpgradeConfirmEvent(ctx, msg.PortId, msg.ChannelId, channel)

	// Move channel to OPEN state if both chains have finished flushing in-flight packets.
	// Counterparty channel state has been verified in ChanUpgradeConfirm.
	if msg.CounterpartyChannelState == channeltypes.FLUSHCOMPLETE && !k.ChannelKeeper.HasInflightPackets(ctx, msg.PortId, msg.ChannelId) {
		upgrade, found := k.ChannelKeeper.GetUpgrade(ctx, msg.PortId, msg.ChannelId)
		if !found {
			return nil, errorsmod.Wrapf(channeltypes.ErrUpgradeNotFound, "failed to retrieve channel upgrade: port ID (%s) channel ID (%s)", msg.PortId, msg.ChannelId)
		}

		k.ChannelKeeper.WriteUpgradeOpenChannel(ctx, msg.PortId, msg.ChannelId)
		cbs.OnChanUpgradeOpen(ctx, msg.PortId, msg.ChannelId, upgrade.Fields.Ordering, upgrade.Fields.ConnectionHops, upgrade.Fields.Version)

		ctx.Logger().Info("channel upgrade open succeeded", "port-id", msg.PortId, "channel-id", msg.ChannelId)
		keeper.EmitChannelUpgradeOpenEvent(ctx, msg.PortId, msg.ChannelId, channel)
	}

	return &channeltypes.MsgChannelUpgradeConfirmResponse{Result: channeltypes.SUCCESS}, nil
}

// ChannelUpgradeOpen defines a rpc handler method for MsgChannelUpgradeOpen.
func (k Keeper) ChannelUpgradeOpen(goCtx context.Context, msg *channeltypes.MsgChannelUpgradeOpen) (*channeltypes.MsgChannelUpgradeOpenResponse, error) {
	ctx := sdk.UnwrapSDKContext(goCtx)

	module, _, err := k.ChannelKeeper.LookupModuleByChannel(ctx, msg.PortId, msg.ChannelId)
	if err != nil {
		ctx.Logger().Error("channel upgrade open failed", "port-id", msg.PortId, "error", errorsmod.Wrap(err, "could not retrieve module from port-id"))
		return nil, errorsmod.Wrap(err, "could not retrieve module from port-id")
	}

	app, ok := k.Router.GetRoute(module)
	if !ok {
		ctx.Logger().Error("channel upgrade open failed", "port-id", msg.PortId, "error", errorsmod.Wrapf(porttypes.ErrInvalidRoute, "route not found to module: %s", module))
		return nil, errorsmod.Wrapf(porttypes.ErrInvalidRoute, "route not found to module: %s", module)
	}

	cbs, ok := app.(porttypes.UpgradableModule)
	if !ok {
		ctx.Logger().Error("channel upgrade open failed", "port-id", msg.PortId, "error", errorsmod.Wrapf(porttypes.ErrInvalidRoute, "upgrade route not found to module: %s", module))
		return nil, errorsmod.Wrapf(porttypes.ErrInvalidRoute, "upgrade route not found to module: %s", module)
	}

	if err = k.ChannelKeeper.ChanUpgradeOpen(ctx, msg.PortId, msg.ChannelId, msg.CounterpartyChannelState, msg.ProofChannel, msg.ProofHeight); err != nil {
		ctx.Logger().Error("channel upgrade open failed", "error", errorsmod.Wrap(err, "channel upgrade open failed"))
		return nil, errorsmod.Wrap(err, "channel upgrade open failed")
	}

	upgrade, found := k.ChannelKeeper.GetUpgrade(ctx, msg.PortId, msg.ChannelId)
	if !found {
		return nil, errorsmod.Wrapf(channeltypes.ErrUpgradeNotFound, "failed to retrieve channel upgrade: port ID (%s) channel ID (%s)", msg.PortId, msg.ChannelId)
	}

	cbs.OnChanUpgradeOpen(ctx, msg.PortId, msg.ChannelId, upgrade.Fields.Ordering, upgrade.Fields.ConnectionHops, upgrade.Fields.Version)

	channel := k.ChannelKeeper.WriteUpgradeOpenChannel(ctx, msg.PortId, msg.ChannelId)

	ctx.Logger().Info("channel upgrade open succeeded", "port-id", msg.PortId, "channel-id", msg.ChannelId)
	keeper.EmitChannelUpgradeOpenEvent(ctx, msg.PortId, msg.ChannelId, channel)

	return &channeltypes.MsgChannelUpgradeOpenResponse{}, nil
}

// ChannelUpgradeTimeout defines a rpc handler method for MsgChannelUpgradeTimeout.
func (k Keeper) ChannelUpgradeTimeout(goCtx context.Context, msg *channeltypes.MsgChannelUpgradeTimeout) (*channeltypes.MsgChannelUpgradeTimeoutResponse, error) {
	ctx := sdk.UnwrapSDKContext(goCtx)
	module, _, err := k.ChannelKeeper.LookupModuleByChannel(ctx, msg.PortId, msg.ChannelId)
	if err != nil {
		ctx.Logger().Error("channel upgrade timeout failed", "port-id", msg.PortId, "error", errorsmod.Wrap(err, "could not retrieve module from port-id"))
		return nil, errorsmod.Wrap(err, "could not retrieve module from port-id")
	}

	app, ok := k.Router.GetRoute(module)
	if !ok {
		ctx.Logger().Error("channel upgrade timeout failed", "port-id", msg.PortId, "error", errorsmod.Wrapf(porttypes.ErrInvalidRoute, "route not found to module: %s", module))
		return nil, errorsmod.Wrapf(porttypes.ErrInvalidRoute, "route not found to module: %s", module)
	}

	cbs, ok := app.(porttypes.UpgradableModule)
	if !ok {
		ctx.Logger().Error("channel upgrade timeout failed", "port-id", msg.PortId, "error", errorsmod.Wrapf(porttypes.ErrInvalidRoute, "upgrade route not found to module: %s", module))
		return nil, errorsmod.Wrapf(porttypes.ErrInvalidRoute, "upgrade route not found to module: %s", module)
	}

	err = k.ChannelKeeper.ChanUpgradeTimeout(ctx, msg.PortId, msg.ChannelId, msg.CounterpartyChannel, msg.ProofChannel, msg.ProofHeight)
	if err != nil {
		return nil, errorsmod.Wrapf(err, "could not timeout upgrade for channel: %s", msg.ChannelId)
	}

	channel, upgrade := k.ChannelKeeper.WriteUpgradeTimeoutChannel(ctx, msg.PortId, msg.ChannelId)

	cbs.OnChanUpgradeRestore(ctx, msg.PortId, msg.ChannelId)

	ctx.Logger().Info("channel upgrade timeout callback succeeded: portID %s, channelID %s", msg.PortId, msg.ChannelId)
	keeper.EmitChannelUpgradeTimeoutEvent(ctx, msg.PortId, msg.ChannelId, channel, upgrade)

	return &channeltypes.MsgChannelUpgradeTimeoutResponse{}, nil
}

// ChannelUpgradeCancel defines a rpc handler method for MsgChannelUpgradeCancel.
func (k Keeper) ChannelUpgradeCancel(goCtx context.Context, msg *channeltypes.MsgChannelUpgradeCancel) (*channeltypes.MsgChannelUpgradeCancelResponse, error) {
	ctx := sdk.UnwrapSDKContext(goCtx)
	module, _, err := k.ChannelKeeper.LookupModuleByChannel(ctx, msg.PortId, msg.ChannelId)
	if err != nil {
		ctx.Logger().Error("channel upgrade cancel failed", "port-id", msg.PortId, "error", errorsmod.Wrap(err, "could not retrieve module from port-id"))
		return nil, errorsmod.Wrap(err, "could not retrieve module from port-id")
	}

	app, ok := k.Router.GetRoute(module)
	if !ok {
		ctx.Logger().Error("channel upgrade cancel failed", "port-id", msg.PortId, "error", errorsmod.Wrapf(porttypes.ErrInvalidRoute, "route not found to module: %s", module))
		return nil, errorsmod.Wrapf(porttypes.ErrInvalidRoute, "route not found to module: %s", module)
	}

	cbs, ok := app.(porttypes.UpgradableModule)
	if !ok {
		ctx.Logger().Error("channel upgrade cancel failed", "port-id", msg.PortId, "error", errorsmod.Wrapf(porttypes.ErrInvalidRoute, "upgrade route not found to module: %s", module))
		return nil, errorsmod.Wrapf(porttypes.ErrInvalidRoute, "upgrade route not found to module: %s", module)
	}

	channel, found := k.ChannelKeeper.GetChannel(ctx, msg.PortId, msg.ChannelId)
	if !found {
		return nil, errorsmod.Wrapf(channeltypes.ErrChannelNotFound, "port ID (%s) channel ID (%s)", msg.PortId, msg.ChannelId)
	}

	// if the msgSender is authorized to make and cancel upgrades AND the current channel has not already reached FLUSHCOMPLETE
	// then we can restore immediately without any additional checks
	isAuthority := k.GetAuthority() == msg.Signer
	if isAuthority && channel.State != channeltypes.FLUSHCOMPLETE {
		k.ChannelKeeper.WriteUpgradeCancelChannel(ctx, msg.PortId, msg.ChannelId, channel.UpgradeSequence)

		cbs.OnChanUpgradeRestore(ctx, msg.PortId, msg.ChannelId)

		ctx.Logger().Info("channel upgrade cancel succeeded", "port-id", msg.PortId, "channel-id", msg.ChannelId)

		return &channeltypes.MsgChannelUpgradeCancelResponse{}, nil
	}

	if err := k.ChannelKeeper.ChanUpgradeCancel(ctx, msg.PortId, msg.ChannelId, msg.ErrorReceipt, msg.ProofErrorReceipt, msg.ProofHeight); err != nil {
		ctx.Logger().Error("channel upgrade cancel failed", "port-id", msg.PortId, "error", err.Error())
		return nil, errorsmod.Wrap(err, "channel upgrade cancel failed")
	}

	k.ChannelKeeper.WriteUpgradeCancelChannel(ctx, msg.PortId, msg.ChannelId, msg.ErrorReceipt.Sequence)

	cbs.OnChanUpgradeRestore(ctx, msg.PortId, msg.ChannelId)

	ctx.Logger().Info("channel upgrade cancel succeeded", "port-id", msg.PortId, "channel-id", msg.ChannelId)

	return &channeltypes.MsgChannelUpgradeCancelResponse{}, nil
}

// PruneAcknowledgements defines a rpc handler method for MsgPruneAcknowledgements.
func (k Keeper) PruneAcknowledgements(goCtx context.Context, msg *channeltypes.MsgPruneAcknowledgements) (*channeltypes.MsgPruneAcknowledgementsResponse, error) {
	ctx := sdk.UnwrapSDKContext(goCtx)

	pruned, remaining, err := k.ChannelKeeper.PruneAcknowledgements(ctx, msg.PortId, msg.ChannelId, msg.Limit)
	if err != nil {
		return nil, err
	}

	return &channeltypes.MsgPruneAcknowledgementsResponse{
		TotalPrunedSequences:    pruned,
		TotalRemainingSequences: remaining,
	}, nil
}

// UpdateClientParams defines a rpc handler method for MsgUpdateParams.
func (k Keeper) UpdateClientParams(goCtx context.Context, msg *clienttypes.MsgUpdateParams) (*clienttypes.MsgUpdateParamsResponse, error) {
	if k.GetAuthority() != msg.Signer {
		return nil, errorsmod.Wrapf(ibcerrors.ErrUnauthorized, "expected %s, got %s", k.GetAuthority(), msg.Signer)
	}

	ctx := sdk.UnwrapSDKContext(goCtx)
	k.ClientKeeper.SetParams(ctx, msg.Params)

	return &clienttypes.MsgUpdateParamsResponse{}, nil
}

// UpdateConnectionParams defines a rpc handler method for MsgUpdateParams for the 03-connection submodule.
func (k Keeper) UpdateConnectionParams(goCtx context.Context, msg *connectiontypes.MsgUpdateParams) (*connectiontypes.MsgUpdateParamsResponse, error) {
	if k.GetAuthority() != msg.Signer {
		return nil, errorsmod.Wrapf(ibcerrors.ErrUnauthorized, "expected %s, got %s", k.GetAuthority(), msg.Signer)
	}

	ctx := sdk.UnwrapSDKContext(goCtx)
	k.ConnectionKeeper.SetParams(ctx, msg.Params)

	return &connectiontypes.MsgUpdateParamsResponse{}, nil
}

// UpdateChannelParams defines a rpc handler method for MsgUpdateParams.
func (k Keeper) UpdateChannelParams(goCtx context.Context, msg *channeltypes.MsgUpdateParams) (*channeltypes.MsgUpdateParamsResponse, error) {
	if k.GetAuthority() != msg.Authority {
		return nil, errorsmod.Wrapf(ibcerrors.ErrUnauthorized, "expected %s, got %s", k.GetAuthority(), msg.Authority)
	}

	ctx := sdk.UnwrapSDKContext(goCtx)
	k.ChannelKeeper.SetParams(ctx, msg.Params)

	return &channeltypes.MsgUpdateParamsResponse{}, nil
}<|MERGE_RESOLUTION|>--- conflicted
+++ resolved
@@ -816,12 +816,7 @@
 	if err != nil {
 		ctx.Logger().Error("channel upgrade try failed", "error", errorsmod.Wrap(err, "channel upgrade try failed"))
 		if channeltypes.IsUpgradeError(err) {
-<<<<<<< HEAD
-			k.ChannelKeeper.SetUpgradeErrorReceipt(ctx, msg.PortId, msg.ChannelId, err.(*channeltypes.UpgradeError).GetErrorReceipt())
-			keeper.EmitErrorReceiptEvent(ctx, msg.PortId, msg.ChannelId, channel, err)
-=======
 			k.ChannelKeeper.WriteErrorReceipt(ctx, msg.PortId, msg.ChannelId, err.(*channeltypes.UpgradeError))
->>>>>>> bf12ce32
 			// NOTE: a FAILURE result is returned to the client and an error receipt is written to state.
 			// This signals to the relayer to begin the cancel upgrade handshake subprotocol.
 			return &channeltypes.MsgChannelUpgradeTryResponse{Result: channeltypes.FAILURE}, nil
