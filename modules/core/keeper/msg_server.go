package keeper

import (
	"context"
	"errors"

	errorsmod "cosmossdk.io/errors"

	sdk "github.com/cosmos/cosmos-sdk/types"

	clienttypes "github.com/cosmos/ibc-go/v9/modules/core/02-client/types"
	connectiontypes "github.com/cosmos/ibc-go/v9/modules/core/03-connection/types"
	channeltypes "github.com/cosmos/ibc-go/v9/modules/core/04-channel/types"
	porttypes "github.com/cosmos/ibc-go/v9/modules/core/05-port/types"
	ibcerrors "github.com/cosmos/ibc-go/v9/modules/core/errors"
	internalerrors "github.com/cosmos/ibc-go/v9/modules/core/internal/errors"
	"github.com/cosmos/ibc-go/v9/modules/core/internal/telemetry"
)

var (
	_ clienttypes.MsgServer     = (*Keeper)(nil)
	_ connectiontypes.MsgServer = (*Keeper)(nil)
	_ channeltypes.MsgServer    = (*Keeper)(nil)
)

// CreateClient defines a rpc handler method for MsgCreateClient.
// NOTE: The raw bytes of the concrete types encoded into protobuf.Any is passed to the client keeper.
// The 02-client handler will route to the appropriate light client module based on client type and it is the responsibility
// of the light client module to unmarshal and interpret the proto encoded bytes.
// Backwards compatibility with older versions of ibc-go is maintained through the light client module reconstructing and encoding
// the expected concrete type to the protobuf.Any for proof verification.
func (k *Keeper) CreateClient(ctx context.Context, msg *clienttypes.MsgCreateClient) (*clienttypes.MsgCreateClientResponse, error) {
	clientState, err := clienttypes.UnpackClientState(msg.ClientState)
	if err != nil {
		return nil, err
	}

	clientID, err := k.ClientKeeper.CreateClient(ctx, clientState.ClientType(), msg.ClientState.Value, msg.ConsensusState.Value)
	if err != nil {
		return nil, err
	}

	return &clienttypes.MsgCreateClientResponse{ClientId: clientID}, nil
}

// UpdateClient defines a rpc handler method for MsgUpdateClient.
func (k *Keeper) UpdateClient(ctx context.Context, msg *clienttypes.MsgUpdateClient) (*clienttypes.MsgUpdateClientResponse, error) {
	clientMsg, err := clienttypes.UnpackClientMessage(msg.ClientMessage)
	if err != nil {
		return nil, err
	}

	if err = k.ClientKeeper.UpdateClient(ctx, msg.ClientId, clientMsg); err != nil {
		return nil, err
	}

	return &clienttypes.MsgUpdateClientResponse{}, nil
}

// UpgradeClient defines a rpc handler method for MsgUpgradeClient.
// NOTE: The raw bytes of the concrete types encoded into protobuf.Any is passed to the client keeper.
// The 02-client handler will route to the appropriate light client module based on client identifier and it is the responsibility
// of the light client module to unmarshal and interpret the proto encoded bytes.
// Backwards compatibility with older versions of ibc-go is maintained through the light client module reconstructing and encoding
// the expected concrete type to the protobuf.Any for proof verification.
func (k *Keeper) UpgradeClient(ctx context.Context, msg *clienttypes.MsgUpgradeClient) (*clienttypes.MsgUpgradeClientResponse, error) {
	if err := k.ClientKeeper.UpgradeClient(
		ctx,
		msg.ClientId,
		msg.ClientState.Value,
		msg.ConsensusState.Value,
		msg.ProofUpgradeClient,
		msg.ProofUpgradeConsensusState,
	); err != nil {
		return nil, err
	}

	return &clienttypes.MsgUpgradeClientResponse{}, nil
}

// SubmitMisbehaviour defines a rpc handler method for MsgSubmitMisbehaviour.
// Warning: DEPRECATED
// This handler is redundant as `MsgUpdateClient` is now capable of handling both a Header and a Misbehaviour
func (k *Keeper) SubmitMisbehaviour(ctx context.Context, msg *clienttypes.MsgSubmitMisbehaviour) (*clienttypes.MsgSubmitMisbehaviourResponse, error) { //nolint:staticcheck // for now, we're using msgsubmitmisbehaviour.
	misbehaviour, err := clienttypes.UnpackClientMessage(msg.Misbehaviour)
	if err != nil {
		return nil, err
	}

	if err = k.ClientKeeper.UpdateClient(ctx, msg.ClientId, misbehaviour); err != nil {
		return nil, err
	}

	return &clienttypes.MsgSubmitMisbehaviourResponse{}, nil
}

// RecoverClient defines a rpc handler method for MsgRecoverClient.
func (k *Keeper) RecoverClient(ctx context.Context, msg *clienttypes.MsgRecoverClient) (*clienttypes.MsgRecoverClientResponse, error) {
	if k.GetAuthority() != msg.Signer {
		return nil, errorsmod.Wrapf(ibcerrors.ErrUnauthorized, "expected %s, got %s", k.GetAuthority(), msg.Signer)
	}

	if err := k.ClientKeeper.RecoverClient(ctx, msg.SubjectClientId, msg.SubstituteClientId); err != nil {
		return nil, errorsmod.Wrap(err, "client recovery failed")
	}

	return &clienttypes.MsgRecoverClientResponse{}, nil
}

// IBCSoftwareUpgrade defines a rpc handler method for MsgIBCSoftwareUpgrade.
func (k *Keeper) IBCSoftwareUpgrade(ctx context.Context, msg *clienttypes.MsgIBCSoftwareUpgrade) (*clienttypes.MsgIBCSoftwareUpgradeResponse, error) {
	if k.GetAuthority() != msg.Signer {
		return nil, errorsmod.Wrapf(ibcerrors.ErrUnauthorized, "expected %s, got %s", k.GetAuthority(), msg.Signer)
	}

	upgradedClientState, err := clienttypes.UnpackClientState(msg.UpgradedClientState)
	if err != nil {
		return nil, errorsmod.Wrapf(clienttypes.ErrInvalidClientType, "cannot unpack client state: %s", err)
	}

	if err := k.ClientKeeper.ScheduleIBCSoftwareUpgrade(ctx, msg.Plan, upgradedClientState); err != nil {
		return nil, errorsmod.Wrap(err, "failed to schedule upgrade")
	}

	return &clienttypes.MsgIBCSoftwareUpgradeResponse{}, nil
}

// ConnectionOpenInit defines a rpc handler method for MsgConnectionOpenInit.
func (k *Keeper) ConnectionOpenInit(ctx context.Context, msg *connectiontypes.MsgConnectionOpenInit) (*connectiontypes.MsgConnectionOpenInitResponse, error) {
	if _, err := k.ConnectionKeeper.ConnOpenInit(ctx, msg.ClientId, msg.Counterparty, msg.Version, msg.DelayPeriod); err != nil {
		return nil, errorsmod.Wrap(err, "connection handshake open init failed")
	}

	return &connectiontypes.MsgConnectionOpenInitResponse{}, nil
}

// ConnectionOpenTry defines a rpc handler method for MsgConnectionOpenTry.
func (k *Keeper) ConnectionOpenTry(ctx context.Context, msg *connectiontypes.MsgConnectionOpenTry) (*connectiontypes.MsgConnectionOpenTryResponse, error) {
	if _, err := k.ConnectionKeeper.ConnOpenTry(
		ctx, msg.Counterparty, msg.DelayPeriod, msg.ClientId,
		msg.CounterpartyVersions, msg.ProofInit, msg.ProofHeight,
	); err != nil {
		return nil, errorsmod.Wrap(err, "connection handshake open try failed")
	}

	return &connectiontypes.MsgConnectionOpenTryResponse{}, nil
}

// ConnectionOpenAck defines a rpc handler method for MsgConnectionOpenAck.
func (k *Keeper) ConnectionOpenAck(ctx context.Context, msg *connectiontypes.MsgConnectionOpenAck) (*connectiontypes.MsgConnectionOpenAckResponse, error) {
	if err := k.ConnectionKeeper.ConnOpenAck(
		ctx, msg.ConnectionId, msg.Version, msg.CounterpartyConnectionId,
		msg.ProofTry, msg.ProofHeight,
	); err != nil {
		return nil, errorsmod.Wrap(err, "connection handshake open ack failed")
	}

	return &connectiontypes.MsgConnectionOpenAckResponse{}, nil
}

// ConnectionOpenConfirm defines a rpc handler method for MsgConnectionOpenConfirm.
func (k *Keeper) ConnectionOpenConfirm(ctx context.Context, msg *connectiontypes.MsgConnectionOpenConfirm) (*connectiontypes.MsgConnectionOpenConfirmResponse, error) {
	if err := k.ConnectionKeeper.ConnOpenConfirm(
		ctx, msg.ConnectionId, msg.ProofAck, msg.ProofHeight,
	); err != nil {
		return nil, errorsmod.Wrap(err, "connection handshake open confirm failed")
	}

	return &connectiontypes.MsgConnectionOpenConfirmResponse{}, nil
}

// ChannelOpenInit defines a rpc handler method for MsgChannelOpenInit.
// ChannelOpenInit will perform 04-channel checks, route to the application
// callback, and write an OpenInit channel into state upon successful execution.
func (k *Keeper) ChannelOpenInit(ctx context.Context, msg *channeltypes.MsgChannelOpenInit) (*channeltypes.MsgChannelOpenInitResponse, error) {
	// Retrieve application callbacks from router
	cbs, ok := k.PortKeeper.Route(msg.PortId)
	if !ok {
		k.Logger.Error("channel open init failed", "port-id", msg.PortId, "error", errorsmod.Wrapf(porttypes.ErrInvalidRoute, "route not found to portID: %s", msg.PortId))
		return nil, errorsmod.Wrapf(porttypes.ErrInvalidRoute, "route not found to portID: %s", msg.PortId)
	}

	// Perform 04-channel verification
	channelID, err := k.ChannelKeeper.ChanOpenInit(
		ctx, msg.Channel.Ordering, msg.Channel.ConnectionHops, msg.PortId, msg.Channel.Counterparty, msg.Channel.Version,
	)
	if err != nil {
		k.Logger.Error("channel open init failed", "error", errorsmod.Wrap(err, "channel handshake open init failed"))
		return nil, errorsmod.Wrap(err, "channel handshake open init failed")
	}

	// Perform application logic callback
	version, err := cbs.OnChanOpenInit(ctx, msg.Channel.Ordering, msg.Channel.ConnectionHops, msg.PortId, channelID, msg.Channel.Counterparty, msg.Channel.Version)
	if err != nil {
		k.Logger.Error("channel open init failed", "port-id", msg.PortId, "channel-id", channelID, "error", errorsmod.Wrap(err, "channel open init callback failed"))
		return nil, errorsmod.Wrapf(err, "channel open init callback failed for port ID: %s, channel ID: %s", msg.PortId, channelID)
	}

	// Write channel into state
	k.ChannelKeeper.WriteOpenInitChannel(ctx, msg.PortId, channelID, msg.Channel.Ordering, msg.Channel.ConnectionHops, msg.Channel.Counterparty, version)

	k.Logger.Info("channel open init succeeded", "channel-id", channelID, "version", version)

	return &channeltypes.MsgChannelOpenInitResponse{
		ChannelId: channelID,
		Version:   version,
	}, nil
}

// ChannelOpenTry defines a rpc handler method for MsgChannelOpenTry.
// ChannelOpenTry will perform 04-channel checks, route to the application
// callback, and write an OpenTry channel into state upon successful execution.
func (k *Keeper) ChannelOpenTry(ctx context.Context, msg *channeltypes.MsgChannelOpenTry) (*channeltypes.MsgChannelOpenTryResponse, error) {
	// Retrieve application callbacks from router
	cbs, ok := k.PortKeeper.Route(msg.PortId)
	if !ok {
		k.Logger.Error("channel open try failed", "port-id", msg.PortId, "error", errorsmod.Wrapf(porttypes.ErrInvalidRoute, "route not found to portID: %s", msg.PortId))
		return nil, errorsmod.Wrapf(porttypes.ErrInvalidRoute, "route not found to portID: %s", msg.PortId)
	}

	// Perform 04-channel verification
	channelID, err := k.ChannelKeeper.ChanOpenTry(ctx, msg.Channel.Ordering, msg.Channel.ConnectionHops, msg.PortId, msg.Channel.Counterparty, msg.CounterpartyVersion, msg.ProofInit, msg.ProofHeight)
	if err != nil {
		k.Logger.Error("channel open try failed", "error", errorsmod.Wrap(err, "channel handshake open try failed"))
		return nil, errorsmod.Wrap(err, "channel handshake open try failed")
	}

	// Perform application logic callback
	version, err := cbs.OnChanOpenTry(ctx, msg.Channel.Ordering, msg.Channel.ConnectionHops, msg.PortId, channelID, msg.Channel.Counterparty, msg.CounterpartyVersion)
	if err != nil {
		k.Logger.Error("channel open try failed", "port-id", msg.PortId, "channel-id", channelID, "error", errorsmod.Wrap(err, "channel open try callback failed"))
		return nil, errorsmod.Wrapf(err, "channel open try callback failed for port ID: %s, channel ID: %s", msg.PortId, channelID)
	}

	// Write channel into state
	k.ChannelKeeper.WriteOpenTryChannel(ctx, msg.PortId, channelID, msg.Channel.Ordering, msg.Channel.ConnectionHops, msg.Channel.Counterparty, version)

	k.Logger.Info("channel open try succeeded", "channel-id", channelID, "port-id", msg.PortId, "version", version)

	return &channeltypes.MsgChannelOpenTryResponse{
		ChannelId: channelID,
		Version:   version,
	}, nil
}

// ChannelOpenAck defines a rpc handler method for MsgChannelOpenAck.
// ChannelOpenAck will perform 04-channel checks, route to the application
// callback, and write an OpenAck channel into state upon successful execution.
func (k *Keeper) ChannelOpenAck(ctx context.Context, msg *channeltypes.MsgChannelOpenAck) (*channeltypes.MsgChannelOpenAckResponse, error) {
	// Retrieve application callbacks from router
	cbs, ok := k.PortKeeper.Route(msg.PortId)
	if !ok {
		k.Logger.Error("channel open ack failed", "port-id", msg.PortId, "error", errorsmod.Wrapf(porttypes.ErrInvalidRoute, "route not found to portID: %s", msg.PortId))
		return nil, errorsmod.Wrapf(porttypes.ErrInvalidRoute, "route not found to portID: %s", msg.PortId)
	}

	// Perform 04-channel verification
	if err := k.ChannelKeeper.ChanOpenAck(
		ctx, msg.PortId, msg.ChannelId, msg.CounterpartyVersion, msg.CounterpartyChannelId, msg.ProofTry, msg.ProofHeight,
	); err != nil {
		k.Logger.Error("channel open ack failed", "error", err.Error())
		return nil, errorsmod.Wrap(err, "channel handshake open ack failed")
	}

	// Write channel into state
	k.ChannelKeeper.WriteOpenAckChannel(ctx, msg.PortId, msg.ChannelId, msg.CounterpartyVersion, msg.CounterpartyChannelId)

	// Perform application logic callback
	if err := cbs.OnChanOpenAck(ctx, msg.PortId, msg.ChannelId, msg.CounterpartyChannelId, msg.CounterpartyVersion); err != nil {
		k.Logger.Error("channel open ack failed", "port-id", msg.PortId, "channel-id", msg.ChannelId, "error", errorsmod.Wrap(err, "channel open ack callback failed"))
		return nil, errorsmod.Wrapf(err, "channel open ack callback failed for port ID: %s, channel ID: %s", msg.PortId, msg.ChannelId)
	}

	k.Logger.Info("channel open ack succeeded", "channel-id", msg.ChannelId, "port-id", msg.PortId)

	return &channeltypes.MsgChannelOpenAckResponse{}, nil
}

// ChannelOpenConfirm defines a rpc handler method for MsgChannelOpenConfirm.
// ChannelOpenConfirm will perform 04-channel checks, route to the application
// callback, and write an OpenConfirm channel into state upon successful execution.
func (k *Keeper) ChannelOpenConfirm(ctx context.Context, msg *channeltypes.MsgChannelOpenConfirm) (*channeltypes.MsgChannelOpenConfirmResponse, error) {
	// Retrieve application callbacks from router
	cbs, ok := k.PortKeeper.Route(msg.PortId)
	if !ok {
		k.Logger.Error("channel open confirm failed", "port-id", msg.PortId, "error", errorsmod.Wrapf(porttypes.ErrInvalidRoute, "route not found to portID: %s", msg.PortId))
		return nil, errorsmod.Wrapf(porttypes.ErrInvalidRoute, "route not found to portID: %s", msg.PortId)
	}

	// Perform 04-channel verification
	if err := k.ChannelKeeper.ChanOpenConfirm(ctx, msg.PortId, msg.ChannelId, msg.ProofAck, msg.ProofHeight); err != nil {
		k.Logger.Error("channel open confirm failed", "error", errorsmod.Wrap(err, "channel handshake open confirm failed"))
		return nil, errorsmod.Wrap(err, "channel handshake open confirm failed")
	}

	// Write channel into state
	k.ChannelKeeper.WriteOpenConfirmChannel(ctx, msg.PortId, msg.ChannelId)

	// Perform application logic callback
	if err := cbs.OnChanOpenConfirm(ctx, msg.PortId, msg.ChannelId); err != nil {
		k.Logger.Error("channel open confirm failed", "port-id", msg.PortId, "channel-id", msg.ChannelId, "error", errorsmod.Wrap(err, "channel open confirm callback failed"))
		return nil, errorsmod.Wrapf(err, "channel open confirm callback failed for port ID: %s, channel ID: %s", msg.PortId, msg.ChannelId)
	}

	k.Logger.Info("channel open confirm succeeded", "channel-id", msg.ChannelId, "port-id", msg.PortId)

	return &channeltypes.MsgChannelOpenConfirmResponse{}, nil
}

// ChannelCloseInit defines a rpc handler method for MsgChannelCloseInit.
func (k *Keeper) ChannelCloseInit(ctx context.Context, msg *channeltypes.MsgChannelCloseInit) (*channeltypes.MsgChannelCloseInitResponse, error) {
	// Retrieve callbacks from router
	cbs, ok := k.PortKeeper.Route(msg.PortId)
	if !ok {
		k.Logger.Error("channel close init failed", "port-id", msg.PortId, "error", errorsmod.Wrapf(porttypes.ErrInvalidRoute, "route not found to portID: %s", msg.PortId))
		return nil, errorsmod.Wrapf(porttypes.ErrInvalidRoute, "route not found to portID: %s", msg.PortId)
	}

	if err := cbs.OnChanCloseInit(ctx, msg.PortId, msg.ChannelId); err != nil {
		k.Logger.Error("channel close init failed", "port-id", msg.PortId, "channel-id", msg.ChannelId, "error", errorsmod.Wrap(err, "channel close init callback failed"))
		return nil, errorsmod.Wrapf(err, "channel close init callback failed for port ID: %s, channel ID: %s", msg.PortId, msg.ChannelId)
	}

	err := k.ChannelKeeper.ChanCloseInit(ctx, msg.PortId, msg.ChannelId)
	if err != nil {
		k.Logger.Error("channel close init failed", "port-id", msg.PortId, "channel-id", msg.ChannelId, "error", err.Error())
		return nil, errorsmod.Wrap(err, "channel handshake close init failed")
	}

	k.Logger.Info("channel close init succeeded", "channel-id", msg.ChannelId, "port-id", msg.PortId)

	return &channeltypes.MsgChannelCloseInitResponse{}, nil
}

// ChannelCloseConfirm defines a rpc handler method for MsgChannelCloseConfirm.
func (k *Keeper) ChannelCloseConfirm(ctx context.Context, msg *channeltypes.MsgChannelCloseConfirm) (*channeltypes.MsgChannelCloseConfirmResponse, error) {
	// Retrieve callbacks from router
	cbs, ok := k.PortKeeper.Route(msg.PortId)
	if !ok {
		k.Logger.Error("channel close confirm failed", "port-id", msg.PortId, "error", errorsmod.Wrapf(porttypes.ErrInvalidRoute, "route not found to portID: %s", msg.PortId))
		return nil, errorsmod.Wrapf(porttypes.ErrInvalidRoute, "route not found to portID: %s", msg.PortId)
	}

	if err := cbs.OnChanCloseConfirm(ctx, msg.PortId, msg.ChannelId); err != nil {
		k.Logger.Error("channel close confirm failed", "port-id", msg.PortId, "channel-id", msg.ChannelId, "error", errorsmod.Wrap(err, "channel close confirm callback failed"))
		return nil, errorsmod.Wrapf(err, "channel close confirm callback failed for port ID: %s, channel ID: %s", msg.PortId, msg.ChannelId)
	}

	err := k.ChannelKeeper.ChanCloseConfirm(ctx, msg.PortId, msg.ChannelId, msg.ProofInit, msg.ProofHeight, msg.CounterpartyUpgradeSequence)
	if err != nil {
		k.Logger.Error("channel close confirm failed", "port-id", msg.PortId, "channel-id", msg.ChannelId, "error", err.Error())
		return nil, errorsmod.Wrap(err, "channel handshake close confirm failed")
	}

	k.Logger.Info("channel close confirm succeeded", "channel-id", msg.ChannelId, "port-id", msg.PortId)

	return &channeltypes.MsgChannelCloseConfirmResponse{}, nil
}

// RecvPacket defines a rpc handler method for MsgRecvPacket.
func (k *Keeper) RecvPacket(goCtx context.Context, msg *channeltypes.MsgRecvPacket) (*channeltypes.MsgRecvPacketResponse, error) {
	ctx := sdk.UnwrapSDKContext(goCtx)

	relayer, err := sdk.AccAddressFromBech32(msg.Signer)
	if err != nil {
		k.Logger.Error("receive packet failed", "error", errorsmod.Wrap(err, "Invalid address for msg Signer"))
		return nil, errorsmod.Wrap(err, "Invalid address for msg Signer")
	}

	// Retrieve callbacks from router
	cbs, ok := k.PortKeeper.Route(msg.Packet.DestinationPort)
	if !ok {
		k.Logger.Error("receive packet failed", "port-id", msg.Packet.SourcePort, "error", errorsmod.Wrapf(porttypes.ErrInvalidRoute, "route not found to portID: %s", msg.Packet.DestinationPort))
		return nil, errorsmod.Wrapf(porttypes.ErrInvalidRoute, "route not found to portID: %s", msg.Packet.DestinationPort)
	}

	// Perform TAO verification
	//
	// If the packet was already received, perform a no-op
	// Use a cached context to prevent accidental state changes
	cacheCtx, writeFn := ctx.CacheContext()
	channelVersion, err := k.ChannelKeeper.RecvPacket(cacheCtx, msg.Packet, msg.ProofCommitment, msg.ProofHeight)

	switch err {
	case nil:
		writeFn()
	case channeltypes.ErrNoOpMsg:
		// no-ops do not need event emission as they will be ignored
		k.Logger.Debug("no-op on redundant relay", "port-id", msg.Packet.SourcePort, "channel-id", msg.Packet.SourceChannel)
		return &channeltypes.MsgRecvPacketResponse{Result: channeltypes.NOOP}, nil
	default:
		k.Logger.Error("receive packet failed", "port-id", msg.Packet.SourcePort, "channel-id", msg.Packet.SourceChannel, "error", errorsmod.Wrap(err, "receive packet verification failed"))
		return nil, errorsmod.Wrap(err, "receive packet verification failed")
	}

	// Perform application logic callback
	//
	// Cache context so that we may discard state changes from callback if the acknowledgement is unsuccessful.
	cacheCtx, writeFn = ctx.CacheContext()
	ack := cbs.OnRecvPacket(cacheCtx, channelVersion, msg.Packet, relayer)
	if ack == nil || ack.Success() {
		// write application state changes for asynchronous and successful acknowledgements
		writeFn()
	} else {
		// Modify events in cached context to reflect unsuccessful acknowledgement
		ctx.EventManager().EmitEvents(internalerrors.ConvertToErrorEvents(cacheCtx.EventManager().Events()))
	}

	// Set packet acknowledgement only if the acknowledgement is not nil.
	// NOTE: IBC applications modules may call the WriteAcknowledgement asynchronously if the
	// acknowledgement is nil.
	if ack != nil {
		if err := k.ChannelKeeper.WriteAcknowledgement(ctx, msg.Packet, ack); err != nil {
			return nil, err
		}
	}

	defer telemetry.ReportRecvPacket(msg.Packet)

	k.Logger.Info("receive packet callback succeeded", "port-id", msg.Packet.SourcePort, "channel-id", msg.Packet.SourceChannel, "result", channeltypes.SUCCESS.String())

	return &channeltypes.MsgRecvPacketResponse{Result: channeltypes.SUCCESS}, nil
}

// Timeout defines a rpc handler method for MsgTimeout.
func (k *Keeper) Timeout(ctx context.Context, msg *channeltypes.MsgTimeout) (*channeltypes.MsgTimeoutResponse, error) {
	relayer, err := sdk.AccAddressFromBech32(msg.Signer)
	if err != nil {
		k.Logger.Error("timeout failed", "error", errorsmod.Wrap(err, "Invalid address for msg Signer"))
		return nil, errorsmod.Wrap(err, "Invalid address for msg Signer")
	}

	// Retrieve callbacks from router
	cbs, ok := k.PortKeeper.Route(msg.Packet.SourcePort)
	if !ok {
		k.Logger.Error("timeout failed", "port-id", msg.Packet.SourcePort, "error", errorsmod.Wrapf(porttypes.ErrInvalidRoute, "route not found to portID: %s", msg.Packet.SourcePort))
		return nil, errorsmod.Wrapf(porttypes.ErrInvalidRoute, "route not found to portID: %s", msg.Packet.SourcePort)
	}

	var channelVersion string
	if err := k.BranchService.Execute(ctx, func(ctx context.Context) error {
		// Perform TAO verification
		//
		// If the timeout was already received, perform a no-op
		// Use a branched multistore to prevent accidental state changes
		channelVersion, err = k.ChannelKeeper.TimeoutPacket(ctx, msg.Packet, msg.ProofUnreceived, msg.ProofHeight, msg.NextSequenceRecv)
		if err != nil {
			return err
		}

		return nil
	}); err != nil {
		if errors.Is(err, channeltypes.ErrNoOpMsg) {
			// no-ops do not need event emission as they will be ignored
			k.Logger.Debug("no-op on redundant relay", "port-id", msg.Packet.SourcePort, "channel-id", msg.Packet.SourceChannel)
			return &channeltypes.MsgTimeoutResponse{Result: channeltypes.NOOP}, nil
		}

		k.Logger.Error("timeout failed", "port-id", msg.Packet.SourcePort, "channel-id", msg.Packet.SourceChannel, "error", errorsmod.Wrap(err, "timeout packet verification failed"))
		return nil, errorsmod.Wrap(err, "timeout packet verification failed")
	}

<<<<<<< HEAD
	// Perform application logic callback
	err = cbs.OnTimeoutPacket(ctx, channelVersion, msg.Packet, relayer)
	if err != nil {
		ctx.Logger().Error("timeout failed", "port-id", msg.Packet.SourcePort, "channel-id", msg.Packet.SourceChannel, "error", errorsmod.Wrap(err, "timeout packet callback failed"))
=======
	// Delete packet commitment
	if err = k.ChannelKeeper.TimeoutExecuted(ctx, msg.Packet); err != nil {
		return nil, err
	}

	if err := k.BranchService.Execute(ctx, func(ctx context.Context) error {
		// Perform application logic callback
		return cbs.OnTimeoutPacket(ctx, channelVersion, msg.Packet, relayer)
	}); err != nil {
		k.Logger.Error("timeout failed", "port-id", msg.Packet.SourcePort, "channel-id", msg.Packet.SourceChannel, "error", errorsmod.Wrap(err, "timeout packet callback failed"))
>>>>>>> 7d86244d
		return nil, errorsmod.Wrap(err, "timeout packet callback failed")
	}

	defer telemetry.ReportTimeoutPacket(msg.Packet, "height")

	k.Logger.Info("timeout packet callback succeeded", "port-id", msg.Packet.SourcePort, "channel-id", msg.Packet.SourceChannel, "result", channeltypes.SUCCESS.String())

	return &channeltypes.MsgTimeoutResponse{Result: channeltypes.SUCCESS}, nil
}

// TimeoutOnClose defines a rpc handler method for MsgTimeoutOnClose.
func (k *Keeper) TimeoutOnClose(ctx context.Context, msg *channeltypes.MsgTimeoutOnClose) (*channeltypes.MsgTimeoutOnCloseResponse, error) {
	relayer, err := sdk.AccAddressFromBech32(msg.Signer)
	if err != nil {
		k.Logger.Error("timeout on close failed", "error", errorsmod.Wrap(err, "Invalid address for msg Signer"))
		return nil, errorsmod.Wrap(err, "Invalid address for msg Signer")
	}

	cbs, ok := k.PortKeeper.Route(msg.Packet.SourcePort)
	if !ok {
		k.Logger.Error("timeout on close failed", "port-id", msg.Packet.SourcePort, "error", errorsmod.Wrapf(porttypes.ErrInvalidRoute, "route not found to portID: %s", msg.Packet.SourcePort))
		return nil, errorsmod.Wrapf(porttypes.ErrInvalidRoute, "route not found to portID: %s", msg.Packet.SourcePort)
	}

	var channelVersion string
	if err := k.BranchService.Execute(ctx, func(ctx context.Context) error {
		// Perform TAO verification
		//
		// If the timeout was already received, perform a no-op
		// Use a branched multistore to prevent accidental state changes
		channelVersion, err = k.ChannelKeeper.TimeoutOnClose(ctx, msg.Packet, msg.ProofUnreceived, msg.ProofClose, msg.ProofHeight, msg.NextSequenceRecv, msg.CounterpartyUpgradeSequence)
		if err != nil {
			return err
		}

		return nil
	}); err != nil {
		if errors.Is(err, channeltypes.ErrNoOpMsg) {
			// no-ops do not need event emission as they will be ignored
			k.Logger.Debug("no-op on redundant relay", "port-id", msg.Packet.SourcePort, "channel-id", msg.Packet.SourceChannel)
			return &channeltypes.MsgTimeoutOnCloseResponse{Result: channeltypes.NOOP}, nil
		}

		k.Logger.Error("timeout on close failed", "port-id", msg.Packet.SourcePort, "channel-id", msg.Packet.SourceChannel, "error", errorsmod.Wrap(err, "timeout on close packet verification failed"))
		return nil, errorsmod.Wrap(err, "timeout on close packet verification failed")
	}

	// Perform application logic callback
	//
	// NOTE: MsgTimeout and MsgTimeoutOnClose use the same "OnTimeoutPacket"
	// application logic callback.
	err = cbs.OnTimeoutPacket(ctx, channelVersion, msg.Packet, relayer)
	if err != nil {
		k.Logger.Error("timeout on close failed", "port-id", msg.Packet.SourcePort, "channel-id", msg.Packet.SourceChannel, "error", errorsmod.Wrap(err, "timeout on close callback failed"))
		return nil, errorsmod.Wrap(err, "timeout on close callback failed")
	}

	defer telemetry.ReportTimeoutPacket(msg.Packet, "channel-closed")

	k.Logger.Info("timeout on close callback succeeded", "port-id", msg.Packet.SourcePort, "channel-id", msg.Packet.SourceChannel, "result", channeltypes.SUCCESS.String())

	return &channeltypes.MsgTimeoutOnCloseResponse{Result: channeltypes.SUCCESS}, nil
}

// Acknowledgement defines a rpc handler method for MsgAcknowledgement.
func (k *Keeper) Acknowledgement(ctx context.Context, msg *channeltypes.MsgAcknowledgement) (*channeltypes.MsgAcknowledgementResponse, error) {
	relayer, err := sdk.AccAddressFromBech32(msg.Signer)
	if err != nil {
		k.Logger.Error("acknowledgement failed", "error", errorsmod.Wrap(err, "Invalid address for msg Signer"))
		return nil, errorsmod.Wrap(err, "Invalid address for msg Signer")
	}

	// Retrieve callbacks from router
	cbs, ok := k.PortKeeper.Route(msg.Packet.SourcePort)
	if !ok {
		k.Logger.Error("acknowledgement failed", "port-id", msg.Packet.SourcePort, "error", errorsmod.Wrapf(porttypes.ErrInvalidRoute, "route not found to portID: %s", msg.Packet.SourcePort))
		return nil, errorsmod.Wrapf(porttypes.ErrInvalidRoute, "route not found to portID: %s", msg.Packet.SourcePort)
	}

	var channelVersion string
	if err := k.BranchService.Execute(ctx, func(ctx context.Context) error {
		// Perform TAO verification
		//
		// If the acknowledgement was already received, perform a no-op
		// Use a branched multistore to prevent accidental state changes
		channelVersion, err = k.ChannelKeeper.AcknowledgePacket(ctx, msg.Packet, msg.Acknowledgement, msg.ProofAcked, msg.ProofHeight)
		if err != nil {
			return err
		}

		return nil
	}); err != nil {
		if errors.Is(err, channeltypes.ErrNoOpMsg) {
			// no-ops do not need event emission as they will be ignored
			k.Logger.Debug("no-op on redundant relay", "port-id", msg.Packet.SourcePort, "channel-id", msg.Packet.SourceChannel)
			return &channeltypes.MsgAcknowledgementResponse{Result: channeltypes.NOOP}, nil
		}

		k.Logger.Error("acknowledgement failed", "port-id", msg.Packet.SourcePort, "channel-id", msg.Packet.SourceChannel, "error", errorsmod.Wrap(err, "acknowledge packet verification failed"))
		return nil, errorsmod.Wrap(err, "acknowledge packet verification failed")
	}

	// Perform application logic callback
	err = cbs.OnAcknowledgementPacket(ctx, channelVersion, msg.Packet, msg.Acknowledgement, relayer)
	if err != nil {
		k.Logger.Error("acknowledgement failed", "port-id", msg.Packet.SourcePort, "channel-id", msg.Packet.SourceChannel, "error", errorsmod.Wrap(err, "acknowledge packet callback failed"))
		return nil, errorsmod.Wrap(err, "acknowledge packet callback failed")
	}

	defer telemetry.ReportAcknowledgePacket(msg.Packet)

	k.Logger.Info("acknowledgement succeeded", "port-id", msg.Packet.SourcePort, "channel-id", msg.Packet.SourceChannel, "result", channeltypes.SUCCESS.String())

	return &channeltypes.MsgAcknowledgementResponse{Result: channeltypes.SUCCESS}, nil
}

// ChannelUpgradeInit defines a rpc handler method for MsgChannelUpgradeInit.
func (k *Keeper) ChannelUpgradeInit(goCtx context.Context, msg *channeltypes.MsgChannelUpgradeInit) (*channeltypes.MsgChannelUpgradeInitResponse, error) {
	ctx := sdk.UnwrapSDKContext(goCtx)

	if k.GetAuthority() != msg.Signer {
		return nil, errorsmod.Wrapf(ibcerrors.ErrUnauthorized, "expected %s, got %s", k.GetAuthority(), msg.Signer)
	}

	app, ok := k.PortKeeper.Route(msg.PortId)
	if !ok {
		k.Logger.Error("channel upgrade init failed", "port-id", msg.PortId, "error", errorsmod.Wrapf(porttypes.ErrInvalidRoute, "route not found to portID: %s", msg.PortId))
		return nil, errorsmod.Wrapf(porttypes.ErrInvalidRoute, "route not found to portID: %s", msg.PortId)
	}

	cbs, ok := app.(porttypes.UpgradableModule)
	if !ok {
		k.Logger.Error("channel upgrade init failed", "port-id", msg.PortId, "error", errorsmod.Wrapf(porttypes.ErrInvalidRoute, "upgrade route not found to portID: %s", msg.PortId))
		return nil, errorsmod.Wrapf(porttypes.ErrInvalidRoute, "upgrade route not found to portID: %s", msg.PortId)
	}

	upgrade, err := k.ChannelKeeper.ChanUpgradeInit(ctx, msg.PortId, msg.ChannelId, msg.Fields)
	if err != nil {
		k.Logger.Error("channel upgrade init failed", "error", errorsmod.Wrap(err, "channel upgrade init failed"))
		return nil, errorsmod.Wrap(err, "channel upgrade init failed")
	}

	// NOTE: a cached context is used to discard ibc application state changes and events.
	// IBC applications must flush in-flight packets using the pre-upgrade channel parameters.
	cacheCtx, _ := ctx.CacheContext()
	upgradeVersion, err := cbs.OnChanUpgradeInit(cacheCtx, msg.PortId, msg.ChannelId, upgrade.Fields.Ordering, upgrade.Fields.ConnectionHops, upgrade.Fields.Version)
	if err != nil {
		k.Logger.Error("channel upgrade init callback failed", "port-id", msg.PortId, "channel-id", msg.ChannelId, "error", err.Error())
		return nil, errorsmod.Wrapf(err, "channel upgrade init callback failed for port ID: %s, channel ID: %s", msg.PortId, msg.ChannelId)
	}

	channel, upgrade := k.ChannelKeeper.WriteUpgradeInitChannel(ctx, msg.PortId, msg.ChannelId, upgrade, upgradeVersion)

	k.Logger.Info("channel upgrade init succeeded", "channel-id", msg.ChannelId, "version", upgradeVersion)
	if err := k.ChannelKeeper.EmitChannelUpgradeInitEvent(ctx, msg.PortId, msg.ChannelId, channel, upgrade); err != nil {
		return nil, errorsmod.Wrap(err, "event emission failed")
	}

	return &channeltypes.MsgChannelUpgradeInitResponse{
		Upgrade:         upgrade,
		UpgradeSequence: channel.UpgradeSequence,
	}, nil
}

// ChannelUpgradeTry defines a rpc handler method for MsgChannelUpgradeTry.
func (k *Keeper) ChannelUpgradeTry(goCtx context.Context, msg *channeltypes.MsgChannelUpgradeTry) (*channeltypes.MsgChannelUpgradeTryResponse, error) {
	ctx := sdk.UnwrapSDKContext(goCtx)

	app, ok := k.PortKeeper.Route(msg.PortId)
	if !ok {
		k.Logger.Error("channel upgrade try failed", "port-id", msg.PortId, "error", errorsmod.Wrapf(porttypes.ErrInvalidRoute, "route not found to portID: %s", msg.PortId))
		return nil, errorsmod.Wrapf(porttypes.ErrInvalidRoute, "route not found to portID: %s", msg.PortId)
	}

	cbs, ok := app.(porttypes.UpgradableModule)
	if !ok {
		k.Logger.Error("channel upgrade try failed", "port-id", msg.PortId, "error", errorsmod.Wrapf(porttypes.ErrInvalidRoute, "upgrade route not found to portID: %s", msg.PortId))
		return nil, errorsmod.Wrapf(porttypes.ErrInvalidRoute, "upgrade route not found to portID: %s", msg.PortId)
	}

	channel, upgrade, err := k.ChannelKeeper.ChanUpgradeTry(ctx, msg.PortId, msg.ChannelId, msg.ProposedUpgradeConnectionHops, msg.CounterpartyUpgradeFields, msg.CounterpartyUpgradeSequence, msg.ProofChannel, msg.ProofUpgrade, msg.ProofHeight)
	if err != nil {
		k.Logger.Error("channel upgrade try failed", "error", errorsmod.Wrap(err, "channel upgrade try failed"))
		if channeltypes.IsUpgradeError(err) {
			// In case the error is a wrapped upgrade error, we need to extract the inner error else process as normal
			var upgradeErr *channeltypes.UpgradeError
			if errors.As(err, &upgradeErr) {
				k.ChannelKeeper.WriteErrorReceipt(ctx, msg.PortId, msg.ChannelId, upgradeErr)
				// NOTE: a FAILURE result is returned to the client and an error receipt is written to state.
				// This signals to the relayer to begin the cancel upgrade handshake subprotocol.
				return &channeltypes.MsgChannelUpgradeTryResponse{Result: channeltypes.FAILURE}, nil
			}
		}

		// NOTE: an error is returned to baseapp and transaction state is not committed.
		return nil, errorsmod.Wrap(err, "channel upgrade try failed")
	}

	// NOTE: a cached context is used to discard ibc application state changes and events.
	// IBC applications must flush in-flight packets using the pre-upgrade channel parameters.
	cacheCtx, _ := ctx.CacheContext()
	upgradeVersion, err := cbs.OnChanUpgradeTry(cacheCtx, msg.PortId, msg.ChannelId, upgrade.Fields.Ordering, upgrade.Fields.ConnectionHops, upgrade.Fields.Version)
	if err != nil {
		k.Logger.Error("channel upgrade try callback failed", "port-id", msg.PortId, "channel-id", msg.ChannelId, "error", err.Error())
		return nil, errorsmod.Wrapf(err, "channel upgrade try callback failed for port ID: %s, channel ID: %s", msg.PortId, msg.ChannelId)
	}

	channel, upgrade = k.ChannelKeeper.WriteUpgradeTryChannel(ctx, msg.PortId, msg.ChannelId, upgrade, upgradeVersion)

	k.Logger.Info("channel upgrade try succeeded", "port-id", msg.PortId, "channel-id", msg.ChannelId)
	if err := k.ChannelKeeper.EmitChannelUpgradeTryEvent(ctx, msg.PortId, msg.ChannelId, channel, upgrade); err != nil {
		return nil, errorsmod.Wrap(err, "event emission failed")
	}

	return &channeltypes.MsgChannelUpgradeTryResponse{
		Result:          channeltypes.SUCCESS,
		Upgrade:         upgrade,
		UpgradeSequence: channel.UpgradeSequence,
	}, nil
}

// ChannelUpgradeAck defines a rpc handler method for MsgChannelUpgradeAck.
func (k *Keeper) ChannelUpgradeAck(goCtx context.Context, msg *channeltypes.MsgChannelUpgradeAck) (*channeltypes.MsgChannelUpgradeAckResponse, error) {
	ctx := sdk.UnwrapSDKContext(goCtx)

	app, ok := k.PortKeeper.Route(msg.PortId)
	if !ok {
		err := errorsmod.Wrapf(porttypes.ErrInvalidRoute, "route not found to portID: %s", msg.PortId)
		k.Logger.Error("channel upgrade ack failed", "port-id", msg.PortId, "error", err)
		return nil, err
	}

	cbs, ok := app.(porttypes.UpgradableModule)
	if !ok {
		err := errorsmod.Wrapf(porttypes.ErrInvalidRoute, "upgrade route not found to portID: %s", msg.PortId)
		k.Logger.Error("channel upgrade ack failed", "port-id", msg.PortId, "error", err)
		return nil, err
	}

	err := k.ChannelKeeper.ChanUpgradeAck(ctx, msg.PortId, msg.ChannelId, msg.CounterpartyUpgrade, msg.ProofChannel, msg.ProofUpgrade, msg.ProofHeight)
	if err != nil {
		k.Logger.Error("channel upgrade ack failed", "error", errorsmod.Wrap(err, "channel upgrade ack failed"))
		if channeltypes.IsUpgradeError(err) {
			k.ChannelKeeper.MustAbortUpgrade(ctx, msg.PortId, msg.ChannelId, err)

			// NOTE: a FAILURE result is returned to the client and an error receipt is written to state.
			// This signals to the relayer to begin the cancel upgrade handshake subprotocol.
			return &channeltypes.MsgChannelUpgradeAckResponse{Result: channeltypes.FAILURE}, nil
		}

		// NOTE: an error is returned to baseapp and transaction state is not committed.
		return nil, errorsmod.Wrap(err, "channel upgrade ack failed")
	}

	// NOTE: a cached context is used to discard ibc application state changes and events.
	// IBC applications must flush in-flight packets using the pre-upgrade channel parameters.
	cacheCtx, _ := ctx.CacheContext()
	err = cbs.OnChanUpgradeAck(cacheCtx, msg.PortId, msg.ChannelId, msg.CounterpartyUpgrade.Fields.Version)
	if err != nil {
		channel, found := k.ChannelKeeper.GetChannel(ctx, msg.PortId, msg.ChannelId)
		if !found {
			return nil, errorsmod.Wrapf(channeltypes.ErrChannelNotFound, "channel not found for port ID (%s) channel ID (%s)", msg.PortId, msg.ChannelId)
		}

		k.Logger.Error("channel upgrade ack callback failed", "port-id", msg.PortId, "channel-id", msg.ChannelId, "error", err.Error())

		// explicitly wrap the application callback in an upgrade error with the correct upgrade sequence.
		// this prevents any errors caused from the application returning an UpgradeError with an incorrect sequence.
		k.ChannelKeeper.MustAbortUpgrade(ctx, msg.PortId, msg.ChannelId, channeltypes.NewUpgradeError(channel.UpgradeSequence, err))

		return &channeltypes.MsgChannelUpgradeAckResponse{Result: channeltypes.FAILURE}, nil
	}

	channel, upgrade := k.ChannelKeeper.WriteUpgradeAckChannel(ctx, msg.PortId, msg.ChannelId, msg.CounterpartyUpgrade)

	k.Logger.Info("channel upgrade ack succeeded", "port-id", msg.PortId, "channel-id", msg.ChannelId)
	if err := k.ChannelKeeper.EmitChannelUpgradeAckEvent(ctx, msg.PortId, msg.ChannelId, channel, upgrade); err != nil {
		return nil, errorsmod.Wrap(err, "event emission failed")
	}

	return &channeltypes.MsgChannelUpgradeAckResponse{Result: channeltypes.SUCCESS}, nil
}

// ChannelUpgradeConfirm defines a rpc handler method for MsgChannelUpgradeConfirm.
func (k *Keeper) ChannelUpgradeConfirm(ctx context.Context, msg *channeltypes.MsgChannelUpgradeConfirm) (*channeltypes.MsgChannelUpgradeConfirmResponse, error) {
	app, ok := k.PortKeeper.Route(msg.PortId)
	if !ok {
		err := errorsmod.Wrapf(porttypes.ErrInvalidRoute, "route not found to portID: %s", msg.PortId)
		k.Logger.Error("channel upgrade confirm failed", "port-id", msg.PortId, "error", err)
		return nil, err
	}

	cbs, ok := app.(porttypes.UpgradableModule)
	if !ok {
		err := errorsmod.Wrapf(porttypes.ErrInvalidRoute, "upgrade route not found to portID: %s", msg.PortId)
		k.Logger.Error("channel upgrade confirm failed", "port-id", msg.PortId, "error", err)
		return nil, err
	}

	err := k.ChannelKeeper.ChanUpgradeConfirm(ctx, msg.PortId, msg.ChannelId, msg.CounterpartyChannelState, msg.CounterpartyUpgrade, msg.ProofChannel, msg.ProofUpgrade, msg.ProofHeight)
	if err != nil {
		k.Logger.Error("channel upgrade confirm failed", "error", errorsmod.Wrap(err, "channel upgrade confirm failed"))
		if channeltypes.IsUpgradeError(err) {
			k.ChannelKeeper.MustAbortUpgrade(ctx, msg.PortId, msg.ChannelId, err)

			// NOTE: a FAILURE result is returned to the client and an error receipt is written to state.
			// This signals to the relayer to begin the cancel upgrade handshake subprotocol.
			return &channeltypes.MsgChannelUpgradeConfirmResponse{Result: channeltypes.FAILURE}, nil
		}

		// NOTE: an error is returned to baseapp and transaction state is not committed.
		return nil, errorsmod.Wrap(err, "channel upgrade confirm failed")
	}

	channel := k.ChannelKeeper.WriteUpgradeConfirmChannel(ctx, msg.PortId, msg.ChannelId, msg.CounterpartyUpgrade)
	k.Logger.Info("channel upgrade confirm succeeded", "port-id", msg.PortId, "channel-id", msg.ChannelId)
	if err := k.ChannelKeeper.EmitChannelUpgradeConfirmEvent(ctx, msg.PortId, msg.ChannelId, channel); err != nil {
		return nil, errorsmod.Wrap(err, "event emission failed")
	}

	// Move channel to OPEN state if both chains have finished flushing in-flight packets.
	// Counterparty channel state has been verified in ChanUpgradeConfirm.
	if channel.State == channeltypes.FLUSHCOMPLETE && msg.CounterpartyChannelState == channeltypes.FLUSHCOMPLETE {
		upgrade, found := k.ChannelKeeper.GetUpgrade(ctx, msg.PortId, msg.ChannelId)
		if !found {
			return nil, errorsmod.Wrapf(channeltypes.ErrUpgradeNotFound, "failed to retrieve channel upgrade: port ID (%s) channel ID (%s)", msg.PortId, msg.ChannelId)
		}

		cbs.OnChanUpgradeOpen(ctx, msg.PortId, msg.ChannelId, upgrade.Fields.Ordering, upgrade.Fields.ConnectionHops, upgrade.Fields.Version)
		channel := k.ChannelKeeper.WriteUpgradeOpenChannel(ctx, msg.PortId, msg.ChannelId)

		k.Logger.Info("channel upgrade open succeeded", "port-id", msg.PortId, "channel-id", msg.ChannelId)
		if err := k.ChannelKeeper.EmitChannelUpgradeOpenEvent(ctx, msg.PortId, msg.ChannelId, channel); err != nil {
			return nil, errorsmod.Wrap(err, "event emission failed")
		}
	}

	return &channeltypes.MsgChannelUpgradeConfirmResponse{Result: channeltypes.SUCCESS}, nil
}

// ChannelUpgradeOpen defines a rpc handler method for MsgChannelUpgradeOpen.
func (k *Keeper) ChannelUpgradeOpen(ctx context.Context, msg *channeltypes.MsgChannelUpgradeOpen) (*channeltypes.MsgChannelUpgradeOpenResponse, error) {
	app, ok := k.PortKeeper.Route(msg.PortId)
	if !ok {
		err := errorsmod.Wrapf(porttypes.ErrInvalidRoute, "route not found to portID: %s", msg.PortId)
		k.Logger.Error("channel upgrade open failed", "port-id", msg.PortId, "error", err)
		return nil, err
	}

	cbs, ok := app.(porttypes.UpgradableModule)
	if !ok {
		err := errorsmod.Wrapf(porttypes.ErrInvalidRoute, "upgrade route not found to portID: %s", msg.PortId)
		k.Logger.Error("channel upgrade open failed", "port-id", msg.PortId, "error", err)
		return nil, err
	}

	if err := k.ChannelKeeper.ChanUpgradeOpen(ctx, msg.PortId, msg.ChannelId, msg.CounterpartyChannelState, msg.CounterpartyUpgradeSequence, msg.ProofChannel, msg.ProofHeight); err != nil {
		k.Logger.Error("channel upgrade open failed", "error", errorsmod.Wrap(err, "channel upgrade open failed"))
		return nil, errorsmod.Wrap(err, "channel upgrade open failed")
	}

	upgrade, found := k.ChannelKeeper.GetUpgrade(ctx, msg.PortId, msg.ChannelId)
	if !found {
		return nil, errorsmod.Wrapf(channeltypes.ErrUpgradeNotFound, "failed to retrieve channel upgrade: port ID (%s) channel ID (%s)", msg.PortId, msg.ChannelId)
	}

	cbs.OnChanUpgradeOpen(ctx, msg.PortId, msg.ChannelId, upgrade.Fields.Ordering, upgrade.Fields.ConnectionHops, upgrade.Fields.Version)
	channel := k.ChannelKeeper.WriteUpgradeOpenChannel(ctx, msg.PortId, msg.ChannelId)

	k.Logger.Info("channel upgrade open succeeded", "port-id", msg.PortId, "channel-id", msg.ChannelId)
	if err := k.ChannelKeeper.EmitChannelUpgradeOpenEvent(ctx, msg.PortId, msg.ChannelId, channel); err != nil {
		return nil, errorsmod.Wrap(err, "event emission failed")
	}

	return &channeltypes.MsgChannelUpgradeOpenResponse{}, nil
}

// ChannelUpgradeTimeout defines a rpc handler method for MsgChannelUpgradeTimeout.
func (k *Keeper) ChannelUpgradeTimeout(ctx context.Context, msg *channeltypes.MsgChannelUpgradeTimeout) (*channeltypes.MsgChannelUpgradeTimeoutResponse, error) {
	if err := k.ChannelKeeper.ChanUpgradeTimeout(ctx, msg.PortId, msg.ChannelId, msg.CounterpartyChannel, msg.ProofChannel, msg.ProofHeight); err != nil {
		return nil, errorsmod.Wrapf(err, "could not timeout upgrade for channel: %s", msg.ChannelId)
	}

	channel, upgrade := k.ChannelKeeper.WriteUpgradeTimeoutChannel(ctx, msg.PortId, msg.ChannelId)

	k.Logger.Info("channel upgrade timeout callback succeeded: portID %s, channelID %s", msg.PortId, msg.ChannelId)
	if err := k.ChannelKeeper.EmitChannelUpgradeTimeoutEvent(ctx, msg.PortId, msg.ChannelId, channel, upgrade); err != nil {
		return nil, errorsmod.Wrap(err, "event emission failed")
	}

	return &channeltypes.MsgChannelUpgradeTimeoutResponse{}, nil
}

// ChannelUpgradeCancel defines a rpc handler method for MsgChannelUpgradeCancel.
func (k *Keeper) ChannelUpgradeCancel(ctx context.Context, msg *channeltypes.MsgChannelUpgradeCancel) (*channeltypes.MsgChannelUpgradeCancelResponse, error) {
	channel, found := k.ChannelKeeper.GetChannel(ctx, msg.PortId, msg.ChannelId)
	if !found {
		return nil, errorsmod.Wrapf(channeltypes.ErrChannelNotFound, "port ID (%s) channel ID (%s)", msg.PortId, msg.ChannelId)
	}

	// if the msgSender is authorized to make and cancel upgrades AND the current channel has not already reached FLUSHCOMPLETE
	// then we can restore immediately without any additional checks
	isAuthority := k.GetAuthority() == msg.Signer
	if isAuthority && channel.State != channeltypes.FLUSHCOMPLETE {
		upgrade, found := k.ChannelKeeper.GetUpgrade(ctx, msg.PortId, msg.ChannelId)
		if !found {
			return nil, errorsmod.Wrapf(channeltypes.ErrUpgradeNotFound, "failed to retrieve channel upgrade: port ID (%s) channel ID (%s)", msg.PortId, msg.ChannelId)
		}

		k.ChannelKeeper.WriteUpgradeCancelChannel(ctx, msg.PortId, msg.ChannelId, channel.UpgradeSequence)

		k.Logger.Info("channel upgrade cancel succeeded", "port-id", msg.PortId, "channel-id", msg.ChannelId)

		if err := k.ChannelKeeper.EmitChannelUpgradeCancelEvent(ctx, msg.PortId, msg.ChannelId, channel, upgrade); err != nil {
			return nil, errorsmod.Wrap(err, "event emission failed")
		}

		return &channeltypes.MsgChannelUpgradeCancelResponse{}, nil
	}

	if err := k.ChannelKeeper.ChanUpgradeCancel(ctx, msg.PortId, msg.ChannelId, msg.ErrorReceipt, msg.ProofErrorReceipt, msg.ProofHeight); err != nil {
		k.Logger.Error("channel upgrade cancel failed", "port-id", msg.PortId, "error", err.Error())
		return nil, errorsmod.Wrap(err, "channel upgrade cancel failed")
	}

	// get upgrade here since it will be deleted in WriteUpgradeCancelChannel
	upgrade, found := k.ChannelKeeper.GetUpgrade(ctx, msg.PortId, msg.ChannelId)
	if !found {
		return nil, errorsmod.Wrapf(channeltypes.ErrUpgradeNotFound, "failed to retrieve channel upgrade: port ID (%s) channel ID (%s)", msg.PortId, msg.ChannelId)
	}

	k.ChannelKeeper.WriteUpgradeCancelChannel(ctx, msg.PortId, msg.ChannelId, msg.ErrorReceipt.Sequence)

	k.Logger.Info("channel upgrade cancel succeeded", "port-id", msg.PortId, "channel-id", msg.ChannelId)

	// get channel here again to get latest state after write
	channel, found = k.ChannelKeeper.GetChannel(ctx, msg.PortId, msg.ChannelId)
	if !found {
		return nil, errorsmod.Wrapf(channeltypes.ErrChannelNotFound, "port ID (%s) channel ID (%s)", msg.PortId, msg.ChannelId)
	}

	if err := k.ChannelKeeper.EmitChannelUpgradeCancelEvent(ctx, msg.PortId, msg.ChannelId, channel, upgrade); err != nil {
		return nil, errorsmod.Wrap(err, "event emission failed")
	}

	return &channeltypes.MsgChannelUpgradeCancelResponse{}, nil
}

// PruneAcknowledgements defines a rpc handler method for MsgPruneAcknowledgements.
func (k *Keeper) PruneAcknowledgements(ctx context.Context, msg *channeltypes.MsgPruneAcknowledgements) (*channeltypes.MsgPruneAcknowledgementsResponse, error) {
	pruned, remaining, err := k.ChannelKeeper.PruneAcknowledgements(ctx, msg.PortId, msg.ChannelId, msg.Limit)
	if err != nil {
		return nil, err
	}

	return &channeltypes.MsgPruneAcknowledgementsResponse{
		TotalPrunedSequences:    pruned,
		TotalRemainingSequences: remaining,
	}, nil
}

// UpdateClientParams defines a rpc handler method for MsgUpdateParams.
func (k *Keeper) UpdateClientParams(ctx context.Context, msg *clienttypes.MsgUpdateParams) (*clienttypes.MsgUpdateParamsResponse, error) {
	if k.GetAuthority() != msg.Signer {
		return nil, errorsmod.Wrapf(ibcerrors.ErrUnauthorized, "expected %s, got %s", k.GetAuthority(), msg.Signer)
	}

	k.ClientKeeper.SetParams(ctx, msg.Params)

	return &clienttypes.MsgUpdateParamsResponse{}, nil
}

// UpdateConnectionParams defines a rpc handler method for MsgUpdateParams for the 03-connection submodule.
func (k *Keeper) UpdateConnectionParams(ctx context.Context, msg *connectiontypes.MsgUpdateParams) (*connectiontypes.MsgUpdateParamsResponse, error) {
	if k.GetAuthority() != msg.Signer {
		return nil, errorsmod.Wrapf(ibcerrors.ErrUnauthorized, "expected %s, got %s", k.GetAuthority(), msg.Signer)
	}

	k.ConnectionKeeper.SetParams(ctx, msg.Params)

	return &connectiontypes.MsgUpdateParamsResponse{}, nil
}

// UpdateChannelParams defines a rpc handler method for MsgUpdateParams.
func (k *Keeper) UpdateChannelParams(ctx context.Context, msg *channeltypes.MsgUpdateParams) (*channeltypes.MsgUpdateParamsResponse, error) {
	if k.GetAuthority() != msg.Authority {
		return nil, errorsmod.Wrapf(ibcerrors.ErrUnauthorized, "expected %s, got %s", k.GetAuthority(), msg.Authority)
	}

	k.ChannelKeeper.SetParams(ctx, msg.Params)

	return &channeltypes.MsgUpdateParamsResponse{}, nil
}<|MERGE_RESOLUTION|>--- conflicted
+++ resolved
@@ -460,23 +460,11 @@
 		return nil, errorsmod.Wrap(err, "timeout packet verification failed")
 	}
 
-<<<<<<< HEAD
-	// Perform application logic callback
-	err = cbs.OnTimeoutPacket(ctx, channelVersion, msg.Packet, relayer)
-	if err != nil {
-		ctx.Logger().Error("timeout failed", "port-id", msg.Packet.SourcePort, "channel-id", msg.Packet.SourceChannel, "error", errorsmod.Wrap(err, "timeout packet callback failed"))
-=======
-	// Delete packet commitment
-	if err = k.ChannelKeeper.TimeoutExecuted(ctx, msg.Packet); err != nil {
-		return nil, err
-	}
-
 	if err := k.BranchService.Execute(ctx, func(ctx context.Context) error {
 		// Perform application logic callback
 		return cbs.OnTimeoutPacket(ctx, channelVersion, msg.Packet, relayer)
 	}); err != nil {
 		k.Logger.Error("timeout failed", "port-id", msg.Packet.SourcePort, "channel-id", msg.Packet.SourceChannel, "error", errorsmod.Wrap(err, "timeout packet callback failed"))
->>>>>>> 7d86244d
 		return nil, errorsmod.Wrap(err, "timeout packet callback failed")
 	}
 
