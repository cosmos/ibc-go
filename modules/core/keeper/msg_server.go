package keeper

import (
	"context"

	metrics "github.com/hashicorp/go-metrics"

	errorsmod "cosmossdk.io/errors"

	"github.com/cosmos/cosmos-sdk/telemetry"
	sdk "github.com/cosmos/cosmos-sdk/types"

	clienttypes "github.com/cosmos/ibc-go/v8/modules/core/02-client/types"
	connectiontypes "github.com/cosmos/ibc-go/v8/modules/core/03-connection/types"
	"github.com/cosmos/ibc-go/v8/modules/core/04-channel/keeper"
	channeltypes "github.com/cosmos/ibc-go/v8/modules/core/04-channel/types"
	porttypes "github.com/cosmos/ibc-go/v8/modules/core/05-port/types"
	ibcerrors "github.com/cosmos/ibc-go/v8/modules/core/errors"
	coretypes "github.com/cosmos/ibc-go/v8/modules/core/types"
)

var (
	_ clienttypes.MsgServer     = (*Keeper)(nil)
	_ connectiontypes.MsgServer = (*Keeper)(nil)
	_ channeltypes.MsgServer    = (*Keeper)(nil)
)

// CreateClient defines a rpc handler method for MsgCreateClient.
func (k Keeper) CreateClient(goCtx context.Context, msg *clienttypes.MsgCreateClient) (*clienttypes.MsgCreateClientResponse, error) {
	ctx := sdk.UnwrapSDKContext(goCtx)

	clientState, err := clienttypes.UnpackClientState(msg.ClientState)
	if err != nil {
		return nil, err
	}

	consensusState, err := clienttypes.UnpackConsensusState(msg.ConsensusState)
	if err != nil {
		return nil, err
	}

	if _, err = k.ClientKeeper.CreateClient(ctx, clientState, consensusState); err != nil {
		return nil, err
	}

	return &clienttypes.MsgCreateClientResponse{}, nil
}

// UpdateClient defines a rpc handler method for MsgUpdateClient.
func (k Keeper) UpdateClient(goCtx context.Context, msg *clienttypes.MsgUpdateClient) (*clienttypes.MsgUpdateClientResponse, error) {
	ctx := sdk.UnwrapSDKContext(goCtx)

	clientMsg, err := clienttypes.UnpackClientMessage(msg.ClientMessage)
	if err != nil {
		return nil, err
	}

	if err = k.ClientKeeper.UpdateClient(ctx, msg.ClientId, clientMsg); err != nil {
		return nil, err
	}

	return &clienttypes.MsgUpdateClientResponse{}, nil
}

// UpgradeClient defines a rpc handler method for MsgUpgradeClient.
func (k Keeper) UpgradeClient(goCtx context.Context, msg *clienttypes.MsgUpgradeClient) (*clienttypes.MsgUpgradeClientResponse, error) {
	ctx := sdk.UnwrapSDKContext(goCtx)

	upgradedClient, err := clienttypes.UnpackClientState(msg.ClientState)
	if err != nil {
		return nil, err
	}
	upgradedConsState, err := clienttypes.UnpackConsensusState(msg.ConsensusState)
	if err != nil {
		return nil, err
	}

	if err = k.ClientKeeper.UpgradeClient(ctx, msg.ClientId, upgradedClient, upgradedConsState,
		msg.ProofUpgradeClient, msg.ProofUpgradeConsensusState); err != nil {
		return nil, err
	}

	return &clienttypes.MsgUpgradeClientResponse{}, nil
}

// SubmitMisbehaviour defines a rpc handler method for MsgSubmitMisbehaviour.
// Warning: DEPRECATED
// This handler is redundant as `MsgUpdateClient` is now capable of handling both a Header and a Misbehaviour
func (k Keeper) SubmitMisbehaviour(goCtx context.Context, msg *clienttypes.MsgSubmitMisbehaviour) (*clienttypes.MsgSubmitMisbehaviourResponse, error) { //nolint:staticcheck // for now, we're using msgsubmitmisbehaviour.
	ctx := sdk.UnwrapSDKContext(goCtx)

	misbehaviour, err := clienttypes.UnpackClientMessage(msg.Misbehaviour)
	if err != nil {
		return nil, err
	}

	if err = k.ClientKeeper.UpdateClient(ctx, msg.ClientId, misbehaviour); err != nil {
		return nil, err
	}

	return &clienttypes.MsgSubmitMisbehaviourResponse{}, nil
}

// RecoverClient defines a rpc handler method for MsgRecoverClient.
func (k Keeper) RecoverClient(goCtx context.Context, msg *clienttypes.MsgRecoverClient) (*clienttypes.MsgRecoverClientResponse, error) {
	if k.GetAuthority() != msg.Signer {
		return nil, errorsmod.Wrapf(ibcerrors.ErrUnauthorized, "expected %s, got %s", k.GetAuthority(), msg.Signer)
	}

	ctx := sdk.UnwrapSDKContext(goCtx)
	if err := k.ClientKeeper.RecoverClient(ctx, msg.SubjectClientId, msg.SubstituteClientId); err != nil {
		return nil, errorsmod.Wrap(err, "client recovery failed")
	}

	return &clienttypes.MsgRecoverClientResponse{}, nil
}

// IBCSoftwareUpgrade defines a rpc handler method for MsgIBCSoftwareUpgrade.
func (k Keeper) IBCSoftwareUpgrade(goCtx context.Context, msg *clienttypes.MsgIBCSoftwareUpgrade) (*clienttypes.MsgIBCSoftwareUpgradeResponse, error) {
	if k.GetAuthority() != msg.Signer {
		return nil, errorsmod.Wrapf(ibcerrors.ErrUnauthorized, "expected %s, got %s", k.GetAuthority(), msg.Signer)
	}

	ctx := sdk.UnwrapSDKContext(goCtx)
	upgradedClientState, err := clienttypes.UnpackClientState(msg.UpgradedClientState)
	if err != nil {
		return nil, errorsmod.Wrapf(clienttypes.ErrInvalidClientType, "cannot unpack client state: %s", err)
	}

	if err = k.ClientKeeper.ScheduleIBCSoftwareUpgrade(ctx, msg.Plan, upgradedClientState); err != nil {
		return nil, errorsmod.Wrap(err, "failed to schedule upgrade")
	}

	return &clienttypes.MsgIBCSoftwareUpgradeResponse{}, nil
}

// ConnectionOpenInit defines a rpc handler method for MsgConnectionOpenInit.
func (k Keeper) ConnectionOpenInit(goCtx context.Context, msg *connectiontypes.MsgConnectionOpenInit) (*connectiontypes.MsgConnectionOpenInitResponse, error) {
	ctx := sdk.UnwrapSDKContext(goCtx)

	if _, err := k.ConnectionKeeper.ConnOpenInit(ctx, msg.ClientId, msg.Counterparty, msg.Version, msg.DelayPeriod); err != nil {
		return nil, errorsmod.Wrap(err, "connection handshake open init failed")
	}

	return &connectiontypes.MsgConnectionOpenInitResponse{}, nil
}

// ConnectionOpenTry defines a rpc handler method for MsgConnectionOpenTry.
func (k Keeper) ConnectionOpenTry(goCtx context.Context, msg *connectiontypes.MsgConnectionOpenTry) (*connectiontypes.MsgConnectionOpenTryResponse, error) {
	ctx := sdk.UnwrapSDKContext(goCtx)

	targetClient, err := clienttypes.UnpackClientState(msg.ClientState)
	if err != nil {
		return nil, err
	}

	if _, err := k.ConnectionKeeper.ConnOpenTry(
		ctx, msg.Counterparty, msg.DelayPeriod, msg.ClientId, targetClient,
		msg.CounterpartyVersions, msg.ProofInit, msg.ProofClient, msg.ProofConsensus,
		msg.ProofHeight, msg.ConsensusHeight,
	); err != nil {
		return nil, errorsmod.Wrap(err, "connection handshake open try failed")
	}

	return &connectiontypes.MsgConnectionOpenTryResponse{}, nil
}

// ConnectionOpenAck defines a rpc handler method for MsgConnectionOpenAck.
func (k Keeper) ConnectionOpenAck(goCtx context.Context, msg *connectiontypes.MsgConnectionOpenAck) (*connectiontypes.MsgConnectionOpenAckResponse, error) {
	ctx := sdk.UnwrapSDKContext(goCtx)

	targetClient, err := clienttypes.UnpackClientState(msg.ClientState)
	if err != nil {
		return nil, err
	}

	if err := k.ConnectionKeeper.ConnOpenAck(
		ctx, msg.ConnectionId, targetClient, msg.Version, msg.CounterpartyConnectionId,
		msg.ProofTry, msg.ProofClient, msg.ProofConsensus,
		msg.ProofHeight, msg.ConsensusHeight,
	); err != nil {
		return nil, errorsmod.Wrap(err, "connection handshake open ack failed")
	}

	return &connectiontypes.MsgConnectionOpenAckResponse{}, nil
}

// ConnectionOpenConfirm defines a rpc handler method for MsgConnectionOpenConfirm.
func (k Keeper) ConnectionOpenConfirm(goCtx context.Context, msg *connectiontypes.MsgConnectionOpenConfirm) (*connectiontypes.MsgConnectionOpenConfirmResponse, error) {
	ctx := sdk.UnwrapSDKContext(goCtx)

	if err := k.ConnectionKeeper.ConnOpenConfirm(
		ctx, msg.ConnectionId, msg.ProofAck, msg.ProofHeight,
	); err != nil {
		return nil, errorsmod.Wrap(err, "connection handshake open confirm failed")
	}

	return &connectiontypes.MsgConnectionOpenConfirmResponse{}, nil
}

// ChannelOpenInit defines a rpc handler method for MsgChannelOpenInit.
// ChannelOpenInit will perform 04-channel checks, route to the application
// callback, and write an OpenInit channel into state upon successful execution.
func (k Keeper) ChannelOpenInit(goCtx context.Context, msg *channeltypes.MsgChannelOpenInit) (*channeltypes.MsgChannelOpenInitResponse, error) {
	ctx := sdk.UnwrapSDKContext(goCtx)

	// Lookup module by port capability
	module, portCap, err := k.PortKeeper.LookupModuleByPort(ctx, msg.PortId)
	if err != nil {
		ctx.Logger().Error("channel open init failed", "port-id", msg.PortId, "error", errorsmod.Wrap(err, "could not retrieve module from port-id"))
		return nil, errorsmod.Wrap(err, "could not retrieve module from port-id")
	}

	// Retrieve application callbacks from router
	cbs, ok := k.Router.GetRoute(module)
	if !ok {
		ctx.Logger().Error("channel open init failed", "port-id", msg.PortId, "error", errorsmod.Wrapf(porttypes.ErrInvalidRoute, "route not found to module: %s", module))
		return nil, errorsmod.Wrapf(porttypes.ErrInvalidRoute, "route not found to module: %s", module)
	}

	// Perform 04-channel verification
	channelID, capability, err := k.ChannelKeeper.ChanOpenInit(
		ctx, msg.Channel.Ordering, msg.Channel.ConnectionHops, msg.PortId,
		portCap, msg.Channel.Counterparty, msg.Channel.Version,
	)
	if err != nil {
		ctx.Logger().Error("channel open init failed", "error", errorsmod.Wrap(err, "channel handshake open init failed"))
		return nil, errorsmod.Wrap(err, "channel handshake open init failed")
	}

	// Perform application logic callback
	version, err := cbs.OnChanOpenInit(ctx, msg.Channel.Ordering, msg.Channel.ConnectionHops, msg.PortId, channelID, capability, msg.Channel.Counterparty, msg.Channel.Version)
	if err != nil {
		ctx.Logger().Error("channel open init failed", "port-id", msg.PortId, "channel-id", channelID, "error", errorsmod.Wrap(err, "channel open init callback failed"))
		return nil, errorsmod.Wrapf(err, "channel open init callback failed for port ID: %s, channel ID: %s", msg.PortId, channelID)
	}

	// Write channel into state
	k.ChannelKeeper.WriteOpenInitChannel(ctx, msg.PortId, channelID, msg.Channel.Ordering, msg.Channel.ConnectionHops, msg.Channel.Counterparty, version)

	ctx.Logger().Info("channel open init succeeded", "channel-id", channelID, "version", version)

	return &channeltypes.MsgChannelOpenInitResponse{
		ChannelId: channelID,
		Version:   version,
	}, nil
}

// ChannelOpenTry defines a rpc handler method for MsgChannelOpenTry.
// ChannelOpenTry will perform 04-channel checks, route to the application
// callback, and write an OpenTry channel into state upon successful execution.
func (k Keeper) ChannelOpenTry(goCtx context.Context, msg *channeltypes.MsgChannelOpenTry) (*channeltypes.MsgChannelOpenTryResponse, error) {
	ctx := sdk.UnwrapSDKContext(goCtx)

	// Lookup module by port capability
	module, portCap, err := k.PortKeeper.LookupModuleByPort(ctx, msg.PortId)
	if err != nil {
		ctx.Logger().Error("channel open try failed", "port-id", msg.PortId, "error", errorsmod.Wrap(err, "could not retrieve module from port-id"))
		return nil, errorsmod.Wrap(err, "could not retrieve module from port-id")
	}

	// Retrieve application callbacks from router
	cbs, ok := k.Router.GetRoute(module)
	if !ok {
		ctx.Logger().Error("channel open try failed", "port-id", msg.PortId, "error", errorsmod.Wrapf(porttypes.ErrInvalidRoute, "route not found to module: %s", module))
		return nil, errorsmod.Wrapf(porttypes.ErrInvalidRoute, "route not found to module: %s", module)
	}

	// Perform 04-channel verification
	channelID, capability, err := k.ChannelKeeper.ChanOpenTry(ctx, msg.Channel.Ordering, msg.Channel.ConnectionHops, msg.PortId,
		portCap, msg.Channel.Counterparty, msg.CounterpartyVersion, msg.ProofInit, msg.ProofHeight,
	)
	if err != nil {
		ctx.Logger().Error("channel open try failed", "error", errorsmod.Wrap(err, "channel handshake open try failed"))
		return nil, errorsmod.Wrap(err, "channel handshake open try failed")
	}

	// Perform application logic callback
	version, err := cbs.OnChanOpenTry(ctx, msg.Channel.Ordering, msg.Channel.ConnectionHops, msg.PortId, channelID, capability, msg.Channel.Counterparty, msg.CounterpartyVersion)
	if err != nil {
		ctx.Logger().Error("channel open try failed", "port-id", msg.PortId, "channel-id", channelID, "error", errorsmod.Wrap(err, "channel open try callback failed"))
		return nil, errorsmod.Wrapf(err, "channel open try callback failed for port ID: %s, channel ID: %s", msg.PortId, channelID)
	}

	// Write channel into state
	k.ChannelKeeper.WriteOpenTryChannel(ctx, msg.PortId, channelID, msg.Channel.Ordering, msg.Channel.ConnectionHops, msg.Channel.Counterparty, version)

	ctx.Logger().Info("channel open try succeeded", "channel-id", channelID, "port-id", msg.PortId, "version", version)

	return &channeltypes.MsgChannelOpenTryResponse{
		ChannelId: channelID,
		Version:   version,
	}, nil
}

// ChannelOpenAck defines a rpc handler method for MsgChannelOpenAck.
// ChannelOpenAck will perform 04-channel checks, route to the application
// callback, and write an OpenAck channel into state upon successful execution.
func (k Keeper) ChannelOpenAck(goCtx context.Context, msg *channeltypes.MsgChannelOpenAck) (*channeltypes.MsgChannelOpenAckResponse, error) {
	ctx := sdk.UnwrapSDKContext(goCtx)

	// Lookup module by channel capability
	module, capability, err := k.ChannelKeeper.LookupModuleByChannel(ctx, msg.PortId, msg.ChannelId)
	if err != nil {
		ctx.Logger().Error("channel open ack failed", "port-id", msg.PortId, "error", errorsmod.Wrap(err, "could not retrieve module from port-id"))
		return nil, errorsmod.Wrap(err, "could not retrieve module from port-id")
	}

	// Retrieve application callbacks from router
	cbs, ok := k.Router.GetRoute(module)
	if !ok {
		ctx.Logger().Error("channel open ack failed", "port-id", msg.PortId, "error", errorsmod.Wrapf(porttypes.ErrInvalidRoute, "route not found to module: %s", module))
		return nil, errorsmod.Wrapf(porttypes.ErrInvalidRoute, "route not found to module: %s", module)
	}

	// Perform 04-channel verification
	if err = k.ChannelKeeper.ChanOpenAck(
		ctx, msg.PortId, msg.ChannelId, capability, msg.CounterpartyVersion, msg.CounterpartyChannelId, msg.ProofTry, msg.ProofHeight,
	); err != nil {
		ctx.Logger().Error("channel open ack failed", "error", err.Error())
		return nil, errorsmod.Wrap(err, "channel handshake open ack failed")
	}

	// Write channel into state
	k.ChannelKeeper.WriteOpenAckChannel(ctx, msg.PortId, msg.ChannelId, msg.CounterpartyVersion, msg.CounterpartyChannelId)

	// Perform application logic callback
	if err = cbs.OnChanOpenAck(ctx, msg.PortId, msg.ChannelId, msg.CounterpartyChannelId, msg.CounterpartyVersion); err != nil {
		ctx.Logger().Error("channel open ack failed", "port-id", msg.PortId, "channel-id", msg.ChannelId, "error", errorsmod.Wrap(err, "channel open ack callback failed"))
		return nil, errorsmod.Wrapf(err, "channel open ack callback failed for port ID: %s, channel ID: %s", msg.PortId, msg.ChannelId)
	}

	ctx.Logger().Info("channel open ack succeeded", "channel-id", msg.ChannelId, "port-id", msg.PortId)

	return &channeltypes.MsgChannelOpenAckResponse{}, nil
}

// ChannelOpenConfirm defines a rpc handler method for MsgChannelOpenConfirm.
// ChannelOpenConfirm will perform 04-channel checks, route to the application
// callback, and write an OpenConfirm channel into state upon successful execution.
func (k Keeper) ChannelOpenConfirm(goCtx context.Context, msg *channeltypes.MsgChannelOpenConfirm) (*channeltypes.MsgChannelOpenConfirmResponse, error) {
	ctx := sdk.UnwrapSDKContext(goCtx)

	// Lookup module by channel capability
	module, capability, err := k.ChannelKeeper.LookupModuleByChannel(ctx, msg.PortId, msg.ChannelId)
	if err != nil {
		ctx.Logger().Error("channel open confirm failed", "port-id", msg.PortId, "error", errorsmod.Wrap(err, "could not retrieve module from port-id"))
		return nil, errorsmod.Wrap(err, "could not retrieve module from port-id")
	}

	// Retrieve application callbacks from router
	cbs, ok := k.Router.GetRoute(module)
	if !ok {
		ctx.Logger().Error("channel open confirm failed", "port-id", msg.PortId, "error", errorsmod.Wrapf(porttypes.ErrInvalidRoute, "route not found to module: %s", module))
		return nil, errorsmod.Wrapf(porttypes.ErrInvalidRoute, "route not found to module: %s", module)
	}

	// Perform 04-channel verification
	if err = k.ChannelKeeper.ChanOpenConfirm(ctx, msg.PortId, msg.ChannelId, capability, msg.ProofAck, msg.ProofHeight); err != nil {
		ctx.Logger().Error("channel open confirm failed", "error", errorsmod.Wrap(err, "channel handshake open confirm failed"))
		return nil, errorsmod.Wrap(err, "channel handshake open confirm failed")
	}

	// Write channel into state
	k.ChannelKeeper.WriteOpenConfirmChannel(ctx, msg.PortId, msg.ChannelId)

	// Perform application logic callback
	if err = cbs.OnChanOpenConfirm(ctx, msg.PortId, msg.ChannelId); err != nil {
		ctx.Logger().Error("channel open confirm failed", "port-id", msg.PortId, "channel-id", msg.ChannelId, "error", errorsmod.Wrap(err, "channel open confirm callback failed"))
		return nil, errorsmod.Wrapf(err, "channel open confirm callback failed for port ID: %s, channel ID: %s", msg.PortId, msg.ChannelId)
	}

	ctx.Logger().Info("channel open confirm succeeded", "channel-id", msg.ChannelId, "port-id", msg.PortId)

	return &channeltypes.MsgChannelOpenConfirmResponse{}, nil
}

// ChannelCloseInit defines a rpc handler method for MsgChannelCloseInit.
func (k Keeper) ChannelCloseInit(goCtx context.Context, msg *channeltypes.MsgChannelCloseInit) (*channeltypes.MsgChannelCloseInitResponse, error) {
	ctx := sdk.UnwrapSDKContext(goCtx)

	// Lookup module by channel capability
	module, capability, err := k.ChannelKeeper.LookupModuleByChannel(ctx, msg.PortId, msg.ChannelId)
	if err != nil {
		ctx.Logger().Error("channel close init failed", "port-id", msg.PortId, "error", errorsmod.Wrap(err, "could not retrieve module from port-id"))
		return nil, errorsmod.Wrap(err, "could not retrieve module from port-id")
	}

	// Retrieve callbacks from router
	cbs, ok := k.Router.GetRoute(module)
	if !ok {
		ctx.Logger().Error("channel close init failed", "port-id", msg.PortId, "error", errorsmod.Wrapf(porttypes.ErrInvalidRoute, "route not found to module: %s", module))
		return nil, errorsmod.Wrapf(porttypes.ErrInvalidRoute, "route not found to module: %s", module)
	}

	if err = cbs.OnChanCloseInit(ctx, msg.PortId, msg.ChannelId); err != nil {
		ctx.Logger().Error("channel close init failed", "port-id", msg.PortId, "channel-id", msg.ChannelId, "error", errorsmod.Wrap(err, "channel close init callback failed"))
		return nil, errorsmod.Wrapf(err, "channel close init callback failed for port ID: %s, channel ID: %s", msg.PortId, msg.ChannelId)
	}

	err = k.ChannelKeeper.ChanCloseInit(ctx, msg.PortId, msg.ChannelId, capability)
	if err != nil {
		ctx.Logger().Error("channel close init failed", "port-id", msg.PortId, "channel-id", msg.ChannelId, "error", err.Error())
		return nil, errorsmod.Wrap(err, "channel handshake close init failed")
	}

	ctx.Logger().Info("channel close init succeeded", "channel-id", msg.ChannelId, "port-id", msg.PortId)

	return &channeltypes.MsgChannelCloseInitResponse{}, nil
}

// ChannelCloseConfirm defines a rpc handler method for MsgChannelCloseConfirm.
func (k Keeper) ChannelCloseConfirm(goCtx context.Context, msg *channeltypes.MsgChannelCloseConfirm) (*channeltypes.MsgChannelCloseConfirmResponse, error) {
	ctx := sdk.UnwrapSDKContext(goCtx)

	// Lookup module by channel capability
	module, capability, err := k.ChannelKeeper.LookupModuleByChannel(ctx, msg.PortId, msg.ChannelId)
	if err != nil {
		ctx.Logger().Error("channel close confirm failed", "port-id", msg.PortId, "error", errorsmod.Wrap(err, "could not retrieve module from port-id"))
		return nil, errorsmod.Wrap(err, "could not retrieve module from port-id")
	}

	// Retrieve callbacks from router
	cbs, ok := k.Router.GetRoute(module)
	if !ok {
		ctx.Logger().Error("channel close confirm failed", "port-id", msg.PortId, "error", errorsmod.Wrapf(porttypes.ErrInvalidRoute, "route not found to module: %s", module))
		return nil, errorsmod.Wrapf(porttypes.ErrInvalidRoute, "route not found to module: %s", module)
	}

	if err = cbs.OnChanCloseConfirm(ctx, msg.PortId, msg.ChannelId); err != nil {
		ctx.Logger().Error("channel close confirm failed", "port-id", msg.PortId, "channel-id", msg.ChannelId, "error", errorsmod.Wrap(err, "channel close confirm callback failed"))
		return nil, errorsmod.Wrapf(err, "channel close confirm callback failed for port ID: %s, channel ID: %s", msg.PortId, msg.ChannelId)
	}

	err = k.ChannelKeeper.ChanCloseConfirm(ctx, msg.PortId, msg.ChannelId, capability, msg.ProofInit, msg.ProofHeight)
	if err != nil {
		ctx.Logger().Error("channel close confirm failed", "port-id", msg.PortId, "channel-id", msg.ChannelId, "error", err.Error())
		return nil, errorsmod.Wrap(err, "channel handshake close confirm failed")
	}

	ctx.Logger().Info("channel close confirm succeeded", "channel-id", msg.ChannelId, "port-id", msg.PortId)

	return &channeltypes.MsgChannelCloseConfirmResponse{}, nil
}

// RecvPacket defines a rpc handler method for MsgRecvPacket.
func (k Keeper) RecvPacket(goCtx context.Context, msg *channeltypes.MsgRecvPacket) (*channeltypes.MsgRecvPacketResponse, error) {
	ctx := sdk.UnwrapSDKContext(goCtx)

	relayer, err := sdk.AccAddressFromBech32(msg.Signer)
	if err != nil {
		ctx.Logger().Error("receive packet failed", "error", errorsmod.Wrap(err, "Invalid address for msg Signer"))
		return nil, errorsmod.Wrap(err, "Invalid address for msg Signer")
	}

	// Lookup module by channel capability
	module, capability, err := k.ChannelKeeper.LookupModuleByChannel(ctx, msg.Packet.DestinationPort, msg.Packet.DestinationChannel)
	if err != nil {
		ctx.Logger().Error("receive packet failed", "port-id", msg.Packet.SourcePort, "channel-id", msg.Packet.SourceChannel, "error", errorsmod.Wrap(err, "could not retrieve module from port-id"))
		return nil, errorsmod.Wrap(err, "could not retrieve module from port-id")
	}

	// Retrieve callbacks from router
	cbs, ok := k.Router.GetRoute(module)
	if !ok {
		ctx.Logger().Error("receive packet failed", "port-id", msg.Packet.SourcePort, "error", errorsmod.Wrapf(porttypes.ErrInvalidRoute, "route not found to module: %s", module))
		return nil, errorsmod.Wrapf(porttypes.ErrInvalidRoute, "route not found to module: %s", module)
	}

	// Perform TAO verification
	//
	// If the packet was already received, perform a no-op
	// Use a cached context to prevent accidental state changes
	cacheCtx, writeFn := ctx.CacheContext()
	err = k.ChannelKeeper.RecvPacket(cacheCtx, capability, msg.Packet, msg.ProofCommitment, msg.ProofHeight)

	switch err {
	case nil:
		writeFn()
	case channeltypes.ErrNoOpMsg:
		// no-ops do not need event emission as they will be ignored
		ctx.Logger().Debug("no-op on redundant relay", "port-id", msg.Packet.SourcePort, "channel-id", msg.Packet.SourceChannel)
		return &channeltypes.MsgRecvPacketResponse{Result: channeltypes.NOOP}, nil
	default:
		ctx.Logger().Error("receive packet failed", "port-id", msg.Packet.SourcePort, "channel-id", msg.Packet.SourceChannel, "error", errorsmod.Wrap(err, "receive packet verification failed"))
		return nil, errorsmod.Wrap(err, "receive packet verification failed")
	}

	// Perform application logic callback
	//
	// Cache context so that we may discard state changes from callback if the acknowledgement is unsuccessful.
	cacheCtx, writeFn = ctx.CacheContext()
	ack := cbs.OnRecvPacket(cacheCtx, msg.Packet, relayer)
	if ack == nil || ack.Success() {
		// write application state changes for asynchronous and successful acknowledgements
		writeFn()
	}

	// Set packet acknowledgement only if the acknowledgement is not nil.
	// NOTE: IBC applications modules may call the WriteAcknowledgement asynchronously if the
	// acknowledgement is nil.
	if ack != nil {
		if err := k.ChannelKeeper.WriteAcknowledgement(ctx, capability, msg.Packet, ack); err != nil {
			return nil, err
		}
	}

	defer telemetry.IncrCounterWithLabels(
		[]string{"tx", "msg", "ibc", channeltypes.EventTypeRecvPacket},
		1,
		[]metrics.Label{
			telemetry.NewLabel(coretypes.LabelSourcePort, msg.Packet.SourcePort),
			telemetry.NewLabel(coretypes.LabelSourceChannel, msg.Packet.SourceChannel),
			telemetry.NewLabel(coretypes.LabelDestinationPort, msg.Packet.DestinationPort),
			telemetry.NewLabel(coretypes.LabelDestinationChannel, msg.Packet.DestinationChannel),
		},
	)

	ctx.Logger().Info("receive packet callback succeeded", "port-id", msg.Packet.SourcePort, "channel-id", msg.Packet.SourceChannel, "result", channeltypes.SUCCESS.String())

	return &channeltypes.MsgRecvPacketResponse{Result: channeltypes.SUCCESS}, nil
}

// Timeout defines a rpc handler method for MsgTimeout.
func (k Keeper) Timeout(goCtx context.Context, msg *channeltypes.MsgTimeout) (*channeltypes.MsgTimeoutResponse, error) {
	ctx := sdk.UnwrapSDKContext(goCtx)

	relayer, err := sdk.AccAddressFromBech32(msg.Signer)
	if err != nil {
		ctx.Logger().Error("timeout failed", "error", errorsmod.Wrap(err, "Invalid address for msg Signer"))
		return nil, errorsmod.Wrap(err, "Invalid address for msg Signer")
	}

	// Lookup module by channel capability
	module, capability, err := k.ChannelKeeper.LookupModuleByChannel(ctx, msg.Packet.SourcePort, msg.Packet.SourceChannel)
	if err != nil {
		ctx.Logger().Error("timeout failed", "port-id", msg.Packet.SourcePort, "channel-id", msg.Packet.SourceChannel, "error", errorsmod.Wrap(err, "could not retrieve module from port-id"))
		return nil, errorsmod.Wrap(err, "could not retrieve module from port-id")
	}

	// Retrieve callbacks from router
	cbs, ok := k.Router.GetRoute(module)
	if !ok {
		ctx.Logger().Error("timeout failed", "port-id", msg.Packet.SourcePort, "error", errorsmod.Wrapf(porttypes.ErrInvalidRoute, "route not found to module: %s", module))
		return nil, errorsmod.Wrapf(porttypes.ErrInvalidRoute, "route not found to module: %s", module)
	}

	// Perform TAO verification
	//
	// If the timeout was already received, perform a no-op
	// Use a cached context to prevent accidental state changes
	cacheCtx, writeFn := ctx.CacheContext()
	err = k.ChannelKeeper.TimeoutPacket(cacheCtx, msg.Packet, msg.ProofUnreceived, msg.ProofHeight, msg.NextSequenceRecv)

	switch err {
	case nil:
		writeFn()
	case channeltypes.ErrNoOpMsg:
		// no-ops do not need event emission as they will be ignored
		ctx.Logger().Debug("no-op on redundant relay", "port-id", msg.Packet.SourcePort, "channel-id", msg.Packet.SourceChannel)
		return &channeltypes.MsgTimeoutResponse{Result: channeltypes.NOOP}, nil
	default:
		ctx.Logger().Error("timeout failed", "port-id", msg.Packet.SourcePort, "channel-id", msg.Packet.SourceChannel, "error", errorsmod.Wrap(err, "timeout packet verification failed"))
		return nil, errorsmod.Wrap(err, "timeout packet verification failed")
	}

	// Perform application logic callback
	err = cbs.OnTimeoutPacket(ctx, msg.Packet, relayer)
	if err != nil {
		ctx.Logger().Error("timeout failed", "port-id", msg.Packet.SourcePort, "channel-id", msg.Packet.SourceChannel, "error", errorsmod.Wrap(err, "timeout packet callback failed"))
		return nil, errorsmod.Wrap(err, "timeout packet callback failed")
	}

	// Delete packet commitment
	if err = k.ChannelKeeper.TimeoutExecuted(ctx, capability, msg.Packet); err != nil {
		return nil, err
	}

	defer telemetry.IncrCounterWithLabels(
		[]string{"ibc", "timeout", "packet"},
		1,
		[]metrics.Label{
			telemetry.NewLabel(coretypes.LabelSourcePort, msg.Packet.SourcePort),
			telemetry.NewLabel(coretypes.LabelSourceChannel, msg.Packet.SourceChannel),
			telemetry.NewLabel(coretypes.LabelDestinationPort, msg.Packet.DestinationPort),
			telemetry.NewLabel(coretypes.LabelDestinationChannel, msg.Packet.DestinationChannel),
			telemetry.NewLabel(coretypes.LabelTimeoutType, "height"),
		},
	)

	ctx.Logger().Info("timeout packet callback succeeded", "port-id", msg.Packet.SourcePort, "channel-id", msg.Packet.SourceChannel, "result", channeltypes.SUCCESS.String())

	return &channeltypes.MsgTimeoutResponse{Result: channeltypes.SUCCESS}, nil
}

// TimeoutOnClose defines a rpc handler method for MsgTimeoutOnClose.
func (k Keeper) TimeoutOnClose(goCtx context.Context, msg *channeltypes.MsgTimeoutOnClose) (*channeltypes.MsgTimeoutOnCloseResponse, error) {
	ctx := sdk.UnwrapSDKContext(goCtx)

	relayer, err := sdk.AccAddressFromBech32(msg.Signer)
	if err != nil {
		ctx.Logger().Error("timeout on close failed", "error", errorsmod.Wrap(err, "Invalid address for msg Signer"))
		return nil, errorsmod.Wrap(err, "Invalid address for msg Signer")
	}

	// Lookup module by channel capability
	module, capability, err := k.ChannelKeeper.LookupModuleByChannel(ctx, msg.Packet.SourcePort, msg.Packet.SourceChannel)
	if err != nil {
		ctx.Logger().Error("timeout on close failed", "port-id", msg.Packet.SourcePort, "channel-id", msg.Packet.SourceChannel, "error", errorsmod.Wrap(err, "could not retrieve module from port-id"))
		return nil, errorsmod.Wrap(err, "could not retrieve module from port-id")
	}

	// Retrieve callbacks from router
	cbs, ok := k.Router.GetRoute(module)
	if !ok {
		ctx.Logger().Error("timeout on close failed", "port-id", msg.Packet.SourcePort, "error", errorsmod.Wrapf(porttypes.ErrInvalidRoute, "route not found to module: %s", module))
		return nil, errorsmod.Wrapf(porttypes.ErrInvalidRoute, "route not found to module: %s", module)
	}

	// Perform TAO verification
	//
	// If the timeout was already received, perform a no-op
	// Use a cached context to prevent accidental state changes
	cacheCtx, writeFn := ctx.CacheContext()
	err = k.ChannelKeeper.TimeoutOnClose(cacheCtx, capability, msg.Packet, msg.ProofUnreceived, msg.ProofClose, msg.ProofHeight, msg.NextSequenceRecv)

	switch err {
	case nil:
		writeFn()
	case channeltypes.ErrNoOpMsg:
		// no-ops do not need event emission as they will be ignored
		ctx.Logger().Debug("no-op on redundant relay", "port-id", msg.Packet.SourcePort, "channel-id", msg.Packet.SourceChannel)
		return &channeltypes.MsgTimeoutOnCloseResponse{Result: channeltypes.NOOP}, nil
	default:
		ctx.Logger().Error("timeout on close failed", "port-id", msg.Packet.SourcePort, "channel-id", msg.Packet.SourceChannel, "error", errorsmod.Wrap(err, "timeout on close packet verification failed"))
		return nil, errorsmod.Wrap(err, "timeout on close packet verification failed")
	}

	// Perform application logic callback
	//
	// NOTE: MsgTimeout and MsgTimeoutOnClose use the same "OnTimeoutPacket"
	// application logic callback.
	err = cbs.OnTimeoutPacket(ctx, msg.Packet, relayer)
	if err != nil {
		ctx.Logger().Error("timeout on close failed", "port-id", msg.Packet.SourcePort, "channel-id", msg.Packet.SourceChannel, "error", errorsmod.Wrap(err, "timeout on close callback failed"))
		return nil, errorsmod.Wrap(err, "timeout on close callback failed")
	}

	// Delete packet commitment
	if err = k.ChannelKeeper.TimeoutExecuted(ctx, capability, msg.Packet); err != nil {
		return nil, err
	}

	defer telemetry.IncrCounterWithLabels(
		[]string{"ibc", "timeout", "packet"},
		1,
		[]metrics.Label{
			telemetry.NewLabel(coretypes.LabelSourcePort, msg.Packet.SourcePort),
			telemetry.NewLabel(coretypes.LabelSourceChannel, msg.Packet.SourceChannel),
			telemetry.NewLabel(coretypes.LabelDestinationPort, msg.Packet.DestinationPort),
			telemetry.NewLabel(coretypes.LabelDestinationChannel, msg.Packet.DestinationChannel),
			telemetry.NewLabel(coretypes.LabelTimeoutType, "channel-closed"),
		},
	)

	ctx.Logger().Info("timeout on close callback succeeded", "port-id", msg.Packet.SourcePort, "channel-id", msg.Packet.SourceChannel, "result", channeltypes.SUCCESS.String())

	return &channeltypes.MsgTimeoutOnCloseResponse{Result: channeltypes.SUCCESS}, nil
}

// Acknowledgement defines a rpc handler method for MsgAcknowledgement.
func (k Keeper) Acknowledgement(goCtx context.Context, msg *channeltypes.MsgAcknowledgement) (*channeltypes.MsgAcknowledgementResponse, error) {
	ctx := sdk.UnwrapSDKContext(goCtx)

	relayer, err := sdk.AccAddressFromBech32(msg.Signer)
	if err != nil {
		ctx.Logger().Error("acknowledgement failed", "error", errorsmod.Wrap(err, "Invalid address for msg Signer"))
		return nil, errorsmod.Wrap(err, "Invalid address for msg Signer")
	}

	// Lookup module by channel capability
	module, capability, err := k.ChannelKeeper.LookupModuleByChannel(ctx, msg.Packet.SourcePort, msg.Packet.SourceChannel)
	if err != nil {
		ctx.Logger().Error("acknowledgement failed", "port-id", msg.Packet.SourcePort, "channel-id", msg.Packet.SourceChannel, "error", errorsmod.Wrap(err, "could not retrieve module from port-id"))
		return nil, errorsmod.Wrap(err, "could not retrieve module from port-id")
	}

	// Retrieve callbacks from router
	cbs, ok := k.Router.GetRoute(module)
	if !ok {
		ctx.Logger().Error("acknowledgement failed", "port-id", msg.Packet.SourcePort, "error", errorsmod.Wrapf(porttypes.ErrInvalidRoute, "route not found to module: %s", module))
		return nil, errorsmod.Wrapf(porttypes.ErrInvalidRoute, "route not found to module: %s", module)
	}

	// Perform TAO verification
	//
	// If the acknowledgement was already received, perform a no-op
	// Use a cached context to prevent accidental state changes
	cacheCtx, writeFn := ctx.CacheContext()
	err = k.ChannelKeeper.AcknowledgePacket(cacheCtx, capability, msg.Packet, msg.Acknowledgement, msg.ProofAcked, msg.ProofHeight)

	switch err {
	case nil:
		writeFn()
	case channeltypes.ErrNoOpMsg:
		// no-ops do not need event emission as they will be ignored
		ctx.Logger().Debug("no-op on redundant relay", "port-id", msg.Packet.SourcePort, "channel-id", msg.Packet.SourceChannel)
		return &channeltypes.MsgAcknowledgementResponse{Result: channeltypes.NOOP}, nil
	default:
		ctx.Logger().Error("acknowledgement failed", "port-id", msg.Packet.SourcePort, "channel-id", msg.Packet.SourceChannel, "error", errorsmod.Wrap(err, "acknowledge packet verification failed"))
		return nil, errorsmod.Wrap(err, "acknowledge packet verification failed")
	}

	// Perform application logic callback
	err = cbs.OnAcknowledgementPacket(ctx, msg.Packet, msg.Acknowledgement, relayer)
	if err != nil {
		ctx.Logger().Error("acknowledgement failed", "port-id", msg.Packet.SourcePort, "channel-id", msg.Packet.SourceChannel, "error", errorsmod.Wrap(err, "acknowledge packet callback failed"))
		return nil, errorsmod.Wrap(err, "acknowledge packet callback failed")
	}

	defer telemetry.IncrCounterWithLabels(
		[]string{"tx", "msg", "ibc", channeltypes.EventTypeAcknowledgePacket},
		1,
		[]metrics.Label{
			telemetry.NewLabel(coretypes.LabelSourcePort, msg.Packet.SourcePort),
			telemetry.NewLabel(coretypes.LabelSourceChannel, msg.Packet.SourceChannel),
			telemetry.NewLabel(coretypes.LabelDestinationPort, msg.Packet.DestinationPort),
			telemetry.NewLabel(coretypes.LabelDestinationChannel, msg.Packet.DestinationChannel),
		},
	)

	ctx.Logger().Info("acknowledgement succeeded", "port-id", msg.Packet.SourcePort, "channel-id", msg.Packet.SourceChannel, "result", channeltypes.SUCCESS.String())

	return &channeltypes.MsgAcknowledgementResponse{Result: channeltypes.SUCCESS}, nil
}

// ChannelUpgradeInit defines a rpc handler method for MsgChannelUpgradeInit.
func (k Keeper) ChannelUpgradeInit(goCtx context.Context, msg *channeltypes.MsgChannelUpgradeInit) (*channeltypes.MsgChannelUpgradeInitResponse, error) {
	ctx := sdk.UnwrapSDKContext(goCtx)

	if k.GetAuthority() != msg.Signer {
		return nil, errorsmod.Wrapf(ibcerrors.ErrUnauthorized, "expected %s, got %s", k.GetAuthority(), msg.Signer)
	}

	module, _, err := k.ChannelKeeper.LookupModuleByChannel(ctx, msg.PortId, msg.ChannelId)
	if err != nil {
		ctx.Logger().Error("channel upgrade init failed", "port-id", msg.PortId, "error", errorsmod.Wrap(err, "could not retrieve module from port-id"))
		return nil, errorsmod.Wrap(err, "could not retrieve module from port-id")
	}

	app, ok := k.Router.GetRoute(module)
	if !ok {
		ctx.Logger().Error("channel upgrade init failed", "port-id", msg.PortId, "error", errorsmod.Wrapf(porttypes.ErrInvalidRoute, "route not found to module: %s", module))
		return nil, errorsmod.Wrapf(porttypes.ErrInvalidRoute, "route not found to module: %s", module)
	}

	cbs, ok := app.(porttypes.UpgradableModule)
	if !ok {
		ctx.Logger().Error("channel upgrade init failed", "port-id", msg.PortId, "error", errorsmod.Wrapf(porttypes.ErrInvalidRoute, "upgrade route not found to module: %s", module))
		return nil, errorsmod.Wrapf(porttypes.ErrInvalidRoute, "upgrade route not found to module: %s", module)
	}

	upgrade, err := k.ChannelKeeper.ChanUpgradeInit(ctx, msg.PortId, msg.ChannelId, msg.Fields)
	if err != nil {
		ctx.Logger().Error("channel upgrade init failed", "error", errorsmod.Wrap(err, "channel upgrade init failed"))
		return nil, errorsmod.Wrap(err, "channel upgrade init failed")
	}

	upgradeVersion, err := cbs.OnChanUpgradeInit(
		ctx,
		msg.PortId,
		msg.ChannelId,
		upgrade.Fields.Ordering,
		upgrade.Fields.ConnectionHops,
		upgrade.Fields.Version,
	)
	if err != nil {
		ctx.Logger().Error("channel upgrade init callback failed", "port-id", msg.PortId, "channel-id", msg.ChannelId, "error", err.Error())
		return nil, errorsmod.Wrapf(err, "channel upgrade init callback failed for port ID: %s, channel ID: %s", msg.PortId, msg.ChannelId)
	}

	channel, upgrade := k.ChannelKeeper.WriteUpgradeInitChannel(ctx, msg.PortId, msg.ChannelId, upgrade, upgradeVersion)

	ctx.Logger().Info("channel upgrade init succeeded", "channel-id", msg.ChannelId, "version", upgradeVersion)
	keeper.EmitChannelUpgradeInitEvent(ctx, msg.PortId, msg.ChannelId, channel, upgrade)

	return &channeltypes.MsgChannelUpgradeInitResponse{
		Upgrade:         upgrade,
		UpgradeSequence: channel.UpgradeSequence,
	}, nil
}

// ChannelUpgradeTry defines a rpc handler method for MsgChannelUpgradeTry.
func (k Keeper) ChannelUpgradeTry(goCtx context.Context, msg *channeltypes.MsgChannelUpgradeTry) (*channeltypes.MsgChannelUpgradeTryResponse, error) {
	ctx := sdk.UnwrapSDKContext(goCtx)

	module, _, err := k.ChannelKeeper.LookupModuleByChannel(ctx, msg.PortId, msg.ChannelId)
	if err != nil {
		ctx.Logger().Error("channel upgrade try failed", "port-id", msg.PortId, "error", errorsmod.Wrap(err, "could not retrieve module from port-id"))
		return nil, errorsmod.Wrap(err, "could not retrieve module from port-id")
	}

	app, ok := k.Router.GetRoute(module)
	if !ok {
		ctx.Logger().Error("channel upgrade try failed", "port-id", msg.PortId, "error", errorsmod.Wrapf(porttypes.ErrInvalidRoute, "route not found to module: %s", module))
		return nil, errorsmod.Wrapf(porttypes.ErrInvalidRoute, "route not found to module: %s", module)
	}

	cbs, ok := app.(porttypes.UpgradableModule)
	if !ok {
		ctx.Logger().Error("channel upgrade try failed", "port-id", msg.PortId, "error", errorsmod.Wrapf(porttypes.ErrInvalidRoute, "upgrade route not found to module: %s", module))
		return nil, errorsmod.Wrapf(porttypes.ErrInvalidRoute, "upgrade route not found to module: %s", module)
	}

	channel, upgrade, err := k.ChannelKeeper.ChanUpgradeTry(ctx, msg.PortId, msg.ChannelId, msg.ProposedUpgradeConnectionHops, msg.CounterpartyUpgradeFields, msg.CounterpartyUpgradeSequence, msg.ProofChannel, msg.ProofUpgrade, msg.ProofHeight)
	if err != nil {
		ctx.Logger().Error("channel upgrade try failed", "error", errorsmod.Wrap(err, "channel upgrade try failed"))
		if channeltypes.IsUpgradeError(err) {
			k.ChannelKeeper.SetUpgradeErrorReceipt(ctx, msg.PortId, msg.ChannelId, err.(*channeltypes.UpgradeError).GetErrorReceipt())
			keeper.EmitErrorReceiptEvent(ctx, msg.PortId, msg.ChannelId, channel, err)
			// NOTE: a FAILURE result is returned to the client and an error receipt is written to state.
			// This signals to the relayer to begin the cancel upgrade handshake subprotocol.
			return &channeltypes.MsgChannelUpgradeTryResponse{Result: channeltypes.FAILURE}, nil
		}

		// NOTE: an error is returned to baseapp and transaction state is not committed.
		return nil, errorsmod.Wrap(err, "channel upgrade try failed")
	}

	upgradeVersion, err := cbs.OnChanUpgradeTry(ctx, msg.PortId, msg.ChannelId, upgrade.Fields.Ordering, upgrade.Fields.ConnectionHops, upgrade.Fields.Version)
	if err != nil {
		ctx.Logger().Error("channel upgrade try callback failed", "port-id", msg.PortId, "channel-id", msg.ChannelId, "error", err.Error())
		return nil, err
	}

	channel, upgrade = k.ChannelKeeper.WriteUpgradeTryChannel(ctx, msg.PortId, msg.ChannelId, upgrade, upgradeVersion)

	ctx.Logger().Info("channel upgrade try succeeded", "port-id", msg.PortId, "channel-id", msg.ChannelId)
	keeper.EmitChannelUpgradeTryEvent(ctx, msg.PortId, msg.ChannelId, channel, upgrade)

	return &channeltypes.MsgChannelUpgradeTryResponse{
		Result:          channeltypes.SUCCESS,
		ChannelId:       msg.ChannelId,
		Upgrade:         upgrade,
		UpgradeSequence: channel.UpgradeSequence,
	}, nil
}

// ChannelUpgradeAck defines a rpc handler method for MsgChannelUpgradeAck.
func (k Keeper) ChannelUpgradeAck(goCtx context.Context, msg *channeltypes.MsgChannelUpgradeAck) (*channeltypes.MsgChannelUpgradeAckResponse, error) {
	ctx := sdk.UnwrapSDKContext(goCtx)

	module, _, err := k.ChannelKeeper.LookupModuleByChannel(ctx, msg.PortId, msg.ChannelId)
	if err != nil {
		ctx.Logger().Error("channel upgrade ack failed", "port-id", msg.PortId, "error", errorsmod.Wrap(err, "could not retrieve module from port-id"))
		return nil, errorsmod.Wrap(err, "could not retrieve module from port-id")
	}

	app, ok := k.Router.GetRoute(module)
	if !ok {
		ctx.Logger().Error("channel upgrade ack failed", "port-id", msg.PortId, "error", errorsmod.Wrapf(porttypes.ErrInvalidRoute, "route not found to module: %s", module))
		return nil, errorsmod.Wrapf(porttypes.ErrInvalidRoute, "route not found to module: %s", module)
	}

	cbs, ok := app.(porttypes.UpgradableModule)
	if !ok {
		ctx.Logger().Error("channel upgrade ack failed", "port-id", msg.PortId, "error", errorsmod.Wrapf(porttypes.ErrInvalidRoute, "upgrade route not found to module: %s", module))
		return nil, errorsmod.Wrapf(porttypes.ErrInvalidRoute, "upgrade route not found to module: %s", module)
	}

	err = k.ChannelKeeper.ChanUpgradeAck(ctx, msg.PortId, msg.ChannelId, msg.CounterpartyUpgrade, msg.ProofChannel, msg.ProofUpgrade, msg.ProofHeight)
	if err != nil {
		ctx.Logger().Error("channel upgrade ack failed", "error", errorsmod.Wrap(err, "channel upgrade ack failed"))
		if channeltypes.IsUpgradeError(err) {
			k.ChannelKeeper.MustAbortUpgrade(ctx, msg.PortId, msg.ChannelId, err)
			cbs.OnChanUpgradeRestore(ctx, msg.PortId, msg.ChannelId)

			// NOTE: a FAILURE result is returned to the client and an error receipt is written to state.
			// This signals to the relayer to begin the cancel upgrade handshake subprotocol.
			return &channeltypes.MsgChannelUpgradeAckResponse{Result: channeltypes.FAILURE}, nil
		}

		// NOTE: an error is returned to baseapp and transaction state is not committed.
		return nil, errorsmod.Wrap(err, "channel upgrade ack failed")
	}

	cacheCtx, writeFn := ctx.CacheContext()
	err = cbs.OnChanUpgradeAck(cacheCtx, msg.PortId, msg.ChannelId, msg.CounterpartyUpgrade.Fields.Version)
	if err != nil {
		ctx.Logger().Error("channel upgrade ack callback failed", "port-id", msg.PortId, "channel-id", msg.ChannelId, "error", err.Error())
		k.ChannelKeeper.MustAbortUpgrade(ctx, msg.PortId, msg.ChannelId, err)
		cbs.OnChanUpgradeRestore(ctx, msg.PortId, msg.ChannelId)

		return &channeltypes.MsgChannelUpgradeAckResponse{Result: channeltypes.FAILURE}, nil
	}

	writeFn()

	channel, upgrade := k.ChannelKeeper.WriteUpgradeAckChannel(ctx, msg.PortId, msg.ChannelId, msg.CounterpartyUpgrade)

	ctx.Logger().Info("channel upgrade ack succeeded", "port-id", msg.PortId, "channel-id", msg.ChannelId)
	keeper.EmitChannelUpgradeAckEvent(ctx, msg.PortId, msg.ChannelId, channel, upgrade)

	return &channeltypes.MsgChannelUpgradeAckResponse{Result: channeltypes.SUCCESS}, nil
}

// ChannelUpgradeConfirm defines a rpc handler method for MsgChannelUpgradeConfirm.
func (k Keeper) ChannelUpgradeConfirm(goCtx context.Context, msg *channeltypes.MsgChannelUpgradeConfirm) (*channeltypes.MsgChannelUpgradeConfirmResponse, error) {
	ctx := sdk.UnwrapSDKContext(goCtx)

	module, _, err := k.ChannelKeeper.LookupModuleByChannel(ctx, msg.PortId, msg.ChannelId)
	if err != nil {
		ctx.Logger().Error("channel upgrade confirm failed", "port-id", msg.PortId, "error", errorsmod.Wrap(err, "could not retrieve module from port-id"))
		return nil, errorsmod.Wrap(err, "could not retrieve module from port-id")
	}

	app, ok := k.Router.GetRoute(module)
	if !ok {
		ctx.Logger().Error("channel upgrade confirm failed", "port-id", msg.PortId, "error", errorsmod.Wrapf(porttypes.ErrInvalidRoute, "route not found to module: %s", module))
		return nil, errorsmod.Wrapf(porttypes.ErrInvalidRoute, "route not found to module: %s", module)
	}

	cbs, ok := app.(porttypes.UpgradableModule)
	if !ok {
		ctx.Logger().Error("channel upgrade confirm failed", "port-id", msg.PortId, "error", errorsmod.Wrapf(porttypes.ErrInvalidRoute, "upgrade route not found to module: %s", module))
		return nil, errorsmod.Wrapf(porttypes.ErrInvalidRoute, "upgrade route not found to module: %s", module)
	}

	err = k.ChannelKeeper.ChanUpgradeConfirm(ctx, msg.PortId, msg.ChannelId, msg.CounterpartyChannelState, msg.CounterpartyUpgrade, msg.ProofChannel, msg.ProofUpgrade, msg.ProofHeight)
	if err != nil {
		ctx.Logger().Error("channel upgrade confirm failed", "error", errorsmod.Wrap(err, "channel upgrade confirm failed"))
		if channeltypes.IsUpgradeError(err) {
			k.ChannelKeeper.MustAbortUpgrade(ctx, msg.PortId, msg.ChannelId, err)
			cbs.OnChanUpgradeRestore(ctx, msg.PortId, msg.ChannelId)

			// NOTE: a FAILURE result is returned to the client and an error receipt is written to state.
			// This signals to the relayer to begin the cancel upgrade handshake subprotocol.
			return &channeltypes.MsgChannelUpgradeConfirmResponse{Result: channeltypes.FAILURE}, nil
		}

		// NOTE: an error is returned to baseapp and transaction state is not committed.
		return nil, errorsmod.Wrap(err, "channel upgrade confirm failed")
	}

	channel := k.ChannelKeeper.WriteUpgradeConfirmChannel(ctx, msg.PortId, msg.ChannelId, msg.CounterpartyUpgrade)
	ctx.Logger().Info("channel upgrade confirm succeeded", "port-id", msg.PortId, "channel-id", msg.ChannelId)
	keeper.EmitChannelUpgradeConfirmEvent(ctx, msg.PortId, msg.ChannelId, channel)

	// Move channel to OPEN state if both chains have finished flushing in-flight packets.
	// Counterparty channel state has been verified in ChanUpgradeConfirm.
	if msg.CounterpartyChannelState == channeltypes.FLUSHCOMPLETE && !k.ChannelKeeper.HasInflightPackets(ctx, msg.PortId, msg.ChannelId) {
		upgrade, found := k.ChannelKeeper.GetUpgrade(ctx, msg.PortId, msg.ChannelId)
		if !found {
			return nil, errorsmod.Wrapf(channeltypes.ErrUpgradeNotFound, "failed to retrieve channel upgrade: port ID (%s) channel ID (%s)", msg.PortId, msg.ChannelId)
		}

		k.ChannelKeeper.WriteUpgradeOpenChannel(ctx, msg.PortId, msg.ChannelId)
		cbs.OnChanUpgradeOpen(ctx, msg.PortId, msg.ChannelId, upgrade.Fields.Ordering, upgrade.Fields.ConnectionHops, upgrade.Fields.Version)

		ctx.Logger().Info("channel upgrade open succeeded", "port-id", msg.PortId, "channel-id", msg.ChannelId)
		keeper.EmitChannelUpgradeOpenEvent(ctx, msg.PortId, msg.ChannelId, channel)
	}

	return &channeltypes.MsgChannelUpgradeConfirmResponse{Result: channeltypes.SUCCESS}, nil
}

// ChannelUpgradeOpen defines a rpc handler method for MsgChannelUpgradeOpen.
func (k Keeper) ChannelUpgradeOpen(goCtx context.Context, msg *channeltypes.MsgChannelUpgradeOpen) (*channeltypes.MsgChannelUpgradeOpenResponse, error) {
	ctx := sdk.UnwrapSDKContext(goCtx)

	module, _, err := k.ChannelKeeper.LookupModuleByChannel(ctx, msg.PortId, msg.ChannelId)
	if err != nil {
		ctx.Logger().Error("channel upgrade open failed", "port-id", msg.PortId, "error", errorsmod.Wrap(err, "could not retrieve module from port-id"))
		return nil, errorsmod.Wrap(err, "could not retrieve module from port-id")
	}

	app, ok := k.Router.GetRoute(module)
	if !ok {
		ctx.Logger().Error("channel upgrade open failed", "port-id", msg.PortId, "error", errorsmod.Wrapf(porttypes.ErrInvalidRoute, "route not found to module: %s", module))
		return nil, errorsmod.Wrapf(porttypes.ErrInvalidRoute, "route not found to module: %s", module)
	}

	cbs, ok := app.(porttypes.UpgradableModule)
	if !ok {
		ctx.Logger().Error("channel upgrade open failed", "port-id", msg.PortId, "error", errorsmod.Wrapf(porttypes.ErrInvalidRoute, "upgrade route not found to module: %s", module))
		return nil, errorsmod.Wrapf(porttypes.ErrInvalidRoute, "upgrade route not found to module: %s", module)
	}

	if err = k.ChannelKeeper.ChanUpgradeOpen(ctx, msg.PortId, msg.ChannelId, msg.CounterpartyChannelState, msg.ProofChannel, msg.ProofHeight); err != nil {
		ctx.Logger().Error("channel upgrade open failed", "error", errorsmod.Wrap(err, "channel upgrade open failed"))
		return nil, errorsmod.Wrap(err, "channel upgrade open failed")
	}

	upgrade, found := k.ChannelKeeper.GetUpgrade(ctx, msg.PortId, msg.ChannelId)
	if !found {
		return nil, errorsmod.Wrapf(channeltypes.ErrUpgradeNotFound, "failed to retrieve channel upgrade: port ID (%s) channel ID (%s)", msg.PortId, msg.ChannelId)
	}

	cbs.OnChanUpgradeOpen(ctx, msg.PortId, msg.ChannelId, upgrade.Fields.Ordering, upgrade.Fields.ConnectionHops, upgrade.Fields.Version)

	channel := k.ChannelKeeper.WriteUpgradeOpenChannel(ctx, msg.PortId, msg.ChannelId)

	ctx.Logger().Info("channel upgrade open succeeded", "port-id", msg.PortId, "channel-id", msg.ChannelId)
	keeper.EmitChannelUpgradeOpenEvent(ctx, msg.PortId, msg.ChannelId, channel)

	return &channeltypes.MsgChannelUpgradeOpenResponse{}, nil
}

// ChannelUpgradeTimeout defines a rpc handler method for MsgChannelUpgradeTimeout.
func (k Keeper) ChannelUpgradeTimeout(goCtx context.Context, msg *channeltypes.MsgChannelUpgradeTimeout) (*channeltypes.MsgChannelUpgradeTimeoutResponse, error) {
	ctx := sdk.UnwrapSDKContext(goCtx)
	module, _, err := k.ChannelKeeper.LookupModuleByChannel(ctx, msg.PortId, msg.ChannelId)
	if err != nil {
		ctx.Logger().Error("channel upgrade timeout failed", "port-id", msg.PortId, "error", errorsmod.Wrap(err, "could not retrieve module from port-id"))
		return nil, errorsmod.Wrap(err, "could not retrieve module from port-id")
	}

	app, ok := k.Router.GetRoute(module)
	if !ok {
		ctx.Logger().Error("channel upgrade timeout failed", "port-id", msg.PortId, "error", errorsmod.Wrapf(porttypes.ErrInvalidRoute, "route not found to module: %s", module))
		return nil, errorsmod.Wrapf(porttypes.ErrInvalidRoute, "route not found to module: %s", module)
	}

	cbs, ok := app.(porttypes.UpgradableModule)
	if !ok {
		ctx.Logger().Error("channel upgrade timeout failed", "port-id", msg.PortId, "error", errorsmod.Wrapf(porttypes.ErrInvalidRoute, "upgrade route not found to module: %s", module))
		return nil, errorsmod.Wrapf(porttypes.ErrInvalidRoute, "upgrade route not found to module: %s", module)
	}

	err = k.ChannelKeeper.ChanUpgradeTimeout(ctx, msg.PortId, msg.ChannelId, msg.CounterpartyChannel, msg.ProofChannel, msg.ProofHeight)
	if err != nil {
		return nil, errorsmod.Wrapf(err, "could not timeout upgrade for channel: %s", msg.ChannelId)
	}

	channel, upgrade := k.ChannelKeeper.WriteUpgradeTimeoutChannel(ctx, msg.PortId, msg.ChannelId)

	cbs.OnChanUpgradeRestore(ctx, msg.PortId, msg.ChannelId)

	ctx.Logger().Info("channel upgrade timeout callback succeeded: portID %s, channelID %s", msg.PortId, msg.ChannelId)
	keeper.EmitChannelUpgradeTimeoutEvent(ctx, msg.PortId, msg.ChannelId, channel, upgrade)

	return &channeltypes.MsgChannelUpgradeTimeoutResponse{
		Result: channeltypes.SUCCESS,
	}, nil
}

// ChannelUpgradeCancel defines a rpc handler method for MsgChannelUpgradeCancel.
func (k Keeper) ChannelUpgradeCancel(goCtx context.Context, msg *channeltypes.MsgChannelUpgradeCancel) (*channeltypes.MsgChannelUpgradeCancelResponse, error) {
	ctx := sdk.UnwrapSDKContext(goCtx)

	module, _, err := k.ChannelKeeper.LookupModuleByChannel(ctx, msg.PortId, msg.ChannelId)
	if err != nil {
		ctx.Logger().Error("channel upgrade cancel failed", "port-id", msg.PortId, "error", errorsmod.Wrap(err, "could not retrieve module from port-id"))
		return nil, errorsmod.Wrap(err, "could not retrieve module from port-id")
	}

	app, ok := k.Router.GetRoute(module)
	if !ok {
		ctx.Logger().Error("channel upgrade cancel failed", "port-id", msg.PortId, "error", errorsmod.Wrapf(porttypes.ErrInvalidRoute, "route not found to module: %s", module))
		return nil, errorsmod.Wrapf(porttypes.ErrInvalidRoute, "route not found to module: %s", module)
	}

<<<<<<< HEAD
	channel, found := k.ChannelKeeper.GetChannel(ctx, msg.PortId, msg.ChannelId)
	if !found {
		return nil, errorsmod.Wrapf(channeltypes.ErrChannelNotFound, "port ID (%s) channel ID (%s)", msg.PortId, msg.ChannelId)
	}

	// if the msgSender is authorized to make and cancel upgrades AND the current channel has not already reached FLUSHCOMPLETE
	// then we can restore immediately without any additional checks
=======
	cbs, ok := app.(porttypes.UpgradableModule)
	if !ok {
		ctx.Logger().Error("channel upgrade cancel failed", "port-id", msg.PortId, "error", errorsmod.Wrapf(porttypes.ErrInvalidRoute, "upgrade route not found to module: %s", module))
		return nil, errorsmod.Wrapf(porttypes.ErrInvalidRoute, "upgrade route not found to module: %s", module)
	}

>>>>>>> 8865e29c
	isAuthority := k.GetAuthority() == msg.Signer
	if isAuthority && channel.State != channeltypes.FLUSHCOMPLETE {
		k.ChannelKeeper.WriteUpgradeCancelChannel(ctx, msg.PortId, msg.ChannelId, channel.UpgradeSequence)

		cbs.OnChanUpgradeRestore(ctx, msg.PortId, msg.ChannelId)

		ctx.Logger().Info("channel upgrade cancel succeeded", "port-id", msg.PortId, "channel-id", msg.ChannelId)

		return &channeltypes.MsgChannelUpgradeCancelResponse{}, nil

	}

	if err := k.ChannelKeeper.ChanUpgradeCancel(ctx, msg.PortId, msg.ChannelId, msg.ErrorReceipt, msg.ProofErrorReceipt, msg.ProofHeight, isAuthority); err != nil {
		ctx.Logger().Error("channel upgrade cancel failed", "port-id", msg.PortId, "error", err.Error())
		return nil, errorsmod.Wrap(err, "channel upgrade cancel failed")
	}

	k.ChannelKeeper.WriteUpgradeCancelChannel(ctx, msg.PortId, msg.ChannelId, msg.ErrorReceipt.Sequence)

	cbs.OnChanUpgradeRestore(ctx, msg.PortId, msg.ChannelId)

	ctx.Logger().Info("channel upgrade cancel succeeded", "port-id", msg.PortId, "channel-id", msg.ChannelId)

	return &channeltypes.MsgChannelUpgradeCancelResponse{}, nil
}

// UpdateClientParams defines a rpc handler method for MsgUpdateParams.
func (k Keeper) UpdateClientParams(goCtx context.Context, msg *clienttypes.MsgUpdateParams) (*clienttypes.MsgUpdateParamsResponse, error) {
	if k.GetAuthority() != msg.Signer {
		return nil, errorsmod.Wrapf(ibcerrors.ErrUnauthorized, "expected %s, got %s", k.GetAuthority(), msg.Signer)
	}

	ctx := sdk.UnwrapSDKContext(goCtx)
	k.ClientKeeper.SetParams(ctx, msg.Params)

	return &clienttypes.MsgUpdateParamsResponse{}, nil
}

// UpdateConnectionParams defines a rpc handler method for MsgUpdateParams for the 03-connection submodule.
func (k Keeper) UpdateConnectionParams(goCtx context.Context, msg *connectiontypes.MsgUpdateParams) (*connectiontypes.MsgUpdateParamsResponse, error) {
	if k.GetAuthority() != msg.Signer {
		return nil, errorsmod.Wrapf(ibcerrors.ErrUnauthorized, "expected %s, got %s", k.GetAuthority(), msg.Signer)
	}

	ctx := sdk.UnwrapSDKContext(goCtx)
	k.ConnectionKeeper.SetParams(ctx, msg.Params)

	return &connectiontypes.MsgUpdateParamsResponse{}, nil
}

// UpdateChannelParams defines a rpc handler method for MsgUpdateParams.
func (k Keeper) UpdateChannelParams(goCtx context.Context, msg *channeltypes.MsgUpdateParams) (*channeltypes.MsgUpdateParamsResponse, error) {
	if k.GetAuthority() != msg.Authority {
		return nil, errorsmod.Wrapf(ibcerrors.ErrUnauthorized, "expected %s, got %s", k.GetAuthority(), msg.Authority)
	}

	ctx := sdk.UnwrapSDKContext(goCtx)
	k.ChannelKeeper.SetParams(ctx, msg.Params)

	return &channeltypes.MsgUpdateParamsResponse{}, nil
}<|MERGE_RESOLUTION|>--- conflicted
+++ resolved
@@ -1048,6 +1048,12 @@
 func (k Keeper) ChannelUpgradeCancel(goCtx context.Context, msg *channeltypes.MsgChannelUpgradeCancel) (*channeltypes.MsgChannelUpgradeCancelResponse, error) {
 	ctx := sdk.UnwrapSDKContext(goCtx)
 
+	cbs, ok := app.(porttypes.UpgradableModule)
+	if !ok {
+		ctx.Logger().Error("channel upgrade cancel failed", "port-id", msg.PortId, "error", errorsmod.Wrapf(porttypes.ErrInvalidRoute, "upgrade route not found to module: %s", module))
+		return nil, errorsmod.Wrapf(porttypes.ErrInvalidRoute, "upgrade route not found to module: %s", module)
+	}
+
 	module, _, err := k.ChannelKeeper.LookupModuleByChannel(ctx, msg.PortId, msg.ChannelId)
 	if err != nil {
 		ctx.Logger().Error("channel upgrade cancel failed", "port-id", msg.PortId, "error", errorsmod.Wrap(err, "could not retrieve module from port-id"))
@@ -1060,7 +1066,6 @@
 		return nil, errorsmod.Wrapf(porttypes.ErrInvalidRoute, "route not found to module: %s", module)
 	}
 
-<<<<<<< HEAD
 	channel, found := k.ChannelKeeper.GetChannel(ctx, msg.PortId, msg.ChannelId)
 	if !found {
 		return nil, errorsmod.Wrapf(channeltypes.ErrChannelNotFound, "port ID (%s) channel ID (%s)", msg.PortId, msg.ChannelId)
@@ -1068,14 +1073,6 @@
 
 	// if the msgSender is authorized to make and cancel upgrades AND the current channel has not already reached FLUSHCOMPLETE
 	// then we can restore immediately without any additional checks
-=======
-	cbs, ok := app.(porttypes.UpgradableModule)
-	if !ok {
-		ctx.Logger().Error("channel upgrade cancel failed", "port-id", msg.PortId, "error", errorsmod.Wrapf(porttypes.ErrInvalidRoute, "upgrade route not found to module: %s", module))
-		return nil, errorsmod.Wrapf(porttypes.ErrInvalidRoute, "upgrade route not found to module: %s", module)
-	}
-
->>>>>>> 8865e29c
 	isAuthority := k.GetAuthority() == msg.Signer
 	if isAuthority && channel.State != channeltypes.FLUSHCOMPLETE {
 		k.ChannelKeeper.WriteUpgradeCancelChannel(ctx, msg.PortId, msg.ChannelId, channel.UpgradeSequence)
