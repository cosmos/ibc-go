package keeper

import (
	"context"

	metrics "github.com/armon/go-metrics"

	"github.com/cosmos/cosmos-sdk/telemetry"
	sdk "github.com/cosmos/cosmos-sdk/types"
	sdkerrors "github.com/cosmos/cosmos-sdk/types/errors"

	clienttypes "github.com/cosmos/ibc-go/v3/modules/core/02-client/types"
	connectiontypes "github.com/cosmos/ibc-go/v3/modules/core/03-connection/types"
	channeltypes "github.com/cosmos/ibc-go/v3/modules/core/04-channel/types"
	porttypes "github.com/cosmos/ibc-go/v3/modules/core/05-port/types"
	coretypes "github.com/cosmos/ibc-go/v3/modules/core/types"
)

var _ clienttypes.MsgServer = Keeper{}
var _ connectiontypes.MsgServer = Keeper{}
var _ channeltypes.MsgServer = Keeper{}

// CreateClient defines a rpc handler method for MsgCreateClient.
func (k Keeper) CreateClient(goCtx context.Context, msg *clienttypes.MsgCreateClient) (*clienttypes.MsgCreateClientResponse, error) {
	ctx := sdk.UnwrapSDKContext(goCtx)

	clientState, err := clienttypes.UnpackClientState(msg.ClientState)
	if err != nil {
		return nil, err
	}

	consensusState, err := clienttypes.UnpackConsensusState(msg.ConsensusState)
	if err != nil {
		return nil, err
	}

	if _, err = k.ClientKeeper.CreateClient(ctx, clientState, consensusState); err != nil {
		return nil, err
	}

	return &clienttypes.MsgCreateClientResponse{}, nil
}

// UpdateClient defines a rpc handler method for MsgUpdateClient.
func (k Keeper) UpdateClient(goCtx context.Context, msg *clienttypes.MsgUpdateClient) (*clienttypes.MsgUpdateClientResponse, error) {
	ctx := sdk.UnwrapSDKContext(goCtx)

	header, err := clienttypes.UnpackHeader(msg.Header)
	if err != nil {
		return nil, err
	}

	if err = k.ClientKeeper.UpdateClient(ctx, msg.ClientId, header); err != nil {
		return nil, err
	}

	return &clienttypes.MsgUpdateClientResponse{}, nil
}

// UpgradeClient defines a rpc handler method for MsgUpgradeClient.
func (k Keeper) UpgradeClient(goCtx context.Context, msg *clienttypes.MsgUpgradeClient) (*clienttypes.MsgUpgradeClientResponse, error) {
	ctx := sdk.UnwrapSDKContext(goCtx)

	upgradedClient, err := clienttypes.UnpackClientState(msg.ClientState)
	if err != nil {
		return nil, err
	}
	upgradedConsState, err := clienttypes.UnpackConsensusState(msg.ConsensusState)
	if err != nil {
		return nil, err
	}

	if err = k.ClientKeeper.UpgradeClient(ctx, msg.ClientId, upgradedClient, upgradedConsState,
		msg.ProofUpgradeClient, msg.ProofUpgradeConsensusState); err != nil {
		return nil, err
	}

	return &clienttypes.MsgUpgradeClientResponse{}, nil
}

// SubmitMisbehaviour defines a rpc handler method for MsgSubmitMisbehaviour.
func (k Keeper) SubmitMisbehaviour(goCtx context.Context, msg *clienttypes.MsgSubmitMisbehaviour) (*clienttypes.MsgSubmitMisbehaviourResponse, error) {
	ctx := sdk.UnwrapSDKContext(goCtx)

	misbehaviour, err := clienttypes.UnpackMisbehaviour(msg.Misbehaviour)
	if err != nil {
		return nil, err
	}

	if err := k.ClientKeeper.CheckMisbehaviourAndUpdateState(ctx, misbehaviour); err != nil {
		return nil, sdkerrors.Wrap(err, "failed to process misbehaviour for IBC client")
	}

	return &clienttypes.MsgSubmitMisbehaviourResponse{}, nil
}

// ConnectionOpenInit defines a rpc handler method for MsgConnectionOpenInit.
func (k Keeper) ConnectionOpenInit(goCtx context.Context, msg *connectiontypes.MsgConnectionOpenInit) (*connectiontypes.MsgConnectionOpenInitResponse, error) {
	ctx := sdk.UnwrapSDKContext(goCtx)

	if _, err := k.ConnectionKeeper.ConnOpenInit(ctx, msg.ClientId, msg.Counterparty, msg.Version, msg.DelayPeriod); err != nil {
		return nil, sdkerrors.Wrap(err, "connection handshake open init failed")
	}

	return &connectiontypes.MsgConnectionOpenInitResponse{}, nil
}

// ConnectionOpenTry defines a rpc handler method for MsgConnectionOpenTry.
func (k Keeper) ConnectionOpenTry(goCtx context.Context, msg *connectiontypes.MsgConnectionOpenTry) (*connectiontypes.MsgConnectionOpenTryResponse, error) {
	ctx := sdk.UnwrapSDKContext(goCtx)

	targetClient, err := clienttypes.UnpackClientState(msg.ClientState)
	if err != nil {
		return nil, err
	}

	if _, err := k.ConnectionKeeper.ConnOpenTry(
		ctx, msg.PreviousConnectionId, msg.Counterparty, msg.DelayPeriod, msg.ClientId, targetClient,
		connectiontypes.ProtoVersionsToExported(msg.CounterpartyVersions), msg.ProofInit, msg.ProofClient, msg.ProofConsensus,
		msg.ProofHeight, msg.ConsensusHeight,
	); err != nil {
		return nil, sdkerrors.Wrap(err, "connection handshake open try failed")
	}

	return &connectiontypes.MsgConnectionOpenTryResponse{}, nil
}

// ConnectionOpenAck defines a rpc handler method for MsgConnectionOpenAck.
func (k Keeper) ConnectionOpenAck(goCtx context.Context, msg *connectiontypes.MsgConnectionOpenAck) (*connectiontypes.MsgConnectionOpenAckResponse, error) {
	ctx := sdk.UnwrapSDKContext(goCtx)
	targetClient, err := clienttypes.UnpackClientState(msg.ClientState)
	if err != nil {
		return nil, err
	}

	if err := k.ConnectionKeeper.ConnOpenAck(
		ctx, msg.ConnectionId, targetClient, msg.Version, msg.CounterpartyConnectionId,
		msg.ProofTry, msg.ProofClient, msg.ProofConsensus,
		msg.ProofHeight, msg.ConsensusHeight,
	); err != nil {
		return nil, sdkerrors.Wrap(err, "connection handshake open ack failed")
	}

	return &connectiontypes.MsgConnectionOpenAckResponse{}, nil
}

// ConnectionOpenConfirm defines a rpc handler method for MsgConnectionOpenConfirm.
func (k Keeper) ConnectionOpenConfirm(goCtx context.Context, msg *connectiontypes.MsgConnectionOpenConfirm) (*connectiontypes.MsgConnectionOpenConfirmResponse, error) {
	ctx := sdk.UnwrapSDKContext(goCtx)

	if err := k.ConnectionKeeper.ConnOpenConfirm(
		ctx, msg.ConnectionId, msg.ProofAck, msg.ProofHeight,
	); err != nil {
		return nil, sdkerrors.Wrap(err, "connection handshake open confirm failed")
	}

	return &connectiontypes.MsgConnectionOpenConfirmResponse{}, nil
}

// ChannelOpenInit defines a rpc handler method for MsgChannelOpenInit.
// ChannelOpenInit will perform 04-channel checks, route to the application
// callback, and write an OpenInit channel into state upon successful execution.
func (k Keeper) ChannelOpenInit(goCtx context.Context, msg *channeltypes.MsgChannelOpenInit) (*channeltypes.MsgChannelOpenInitResponse, error) {
	ctx := sdk.UnwrapSDKContext(goCtx)

	// Lookup module by port capability
	module, portCap, err := k.PortKeeper.LookupModuleByPort(ctx, msg.PortId)
	if err != nil {
		return nil, sdkerrors.Wrap(err, "could not retrieve module from port-id")
	}

	// Retrieve application callbacks from router
	cbs, ok := k.Router.GetRoute(module)
	if !ok {
		return nil, sdkerrors.Wrapf(porttypes.ErrInvalidRoute, "route not found to module: %s", module)
	}

	// Perform 04-channel verification
	channelID, cap, err := k.ChannelKeeper.ChanOpenInit(
		ctx, msg.Channel.Ordering, msg.Channel.ConnectionHops, msg.PortId,
		portCap, msg.Channel.Counterparty, msg.Channel.Version,
	)
	if err != nil {
		return nil, sdkerrors.Wrap(err, "channel handshake open init failed")
	}

	// Perform application logic callback
	if err = cbs.OnChanOpenInit(ctx, msg.Channel.Ordering, msg.Channel.ConnectionHops, msg.PortId, channelID, cap, msg.Channel.Counterparty, msg.Channel.Version); err != nil {
		return nil, sdkerrors.Wrap(err, "channel open init callback failed")
	}

	// Write channel into state
	k.ChannelKeeper.WriteOpenInitChannel(ctx, msg.PortId, channelID, msg.Channel.Ordering, msg.Channel.ConnectionHops, msg.Channel.Counterparty, msg.Channel.Version)

	return &channeltypes.MsgChannelOpenInitResponse{
		ChannelId: channelID,
<<<<<<< HEAD
=======
		Version:   msg.Channel.Version,
>>>>>>> 4a87ed71
	}, nil
}

// ChannelOpenTry defines a rpc handler method for MsgChannelOpenTry.
// ChannelOpenTry will perform 04-channel checks, route to the application
// callback, and write an OpenTry channel into state upon successful execution.
func (k Keeper) ChannelOpenTry(goCtx context.Context, msg *channeltypes.MsgChannelOpenTry) (*channeltypes.MsgChannelOpenTryResponse, error) {
	ctx := sdk.UnwrapSDKContext(goCtx)

	// Lookup module by port capability
	module, portCap, err := k.PortKeeper.LookupModuleByPort(ctx, msg.PortId)
	if err != nil {
		return nil, sdkerrors.Wrap(err, "could not retrieve module from port-id")
	}

	// Retrieve application callbacks from router
	cbs, ok := k.Router.GetRoute(module)
	if !ok {
		return nil, sdkerrors.Wrapf(porttypes.ErrInvalidRoute, "route not found to module: %s", module)
	}

	// Perform 04-channel verification
	channelID, cap, err := k.ChannelKeeper.ChanOpenTry(ctx, msg.Channel.Ordering, msg.Channel.ConnectionHops, msg.PortId, msg.PreviousChannelId,
		portCap, msg.Channel.Counterparty, msg.CounterpartyVersion, msg.ProofInit, msg.ProofHeight,
	)
	if err != nil {
		return nil, sdkerrors.Wrap(err, "channel handshake open try failed")
	}

	// Perform application logic callback
	version, err := cbs.OnChanOpenTry(ctx, msg.Channel.Ordering, msg.Channel.ConnectionHops, msg.PortId, channelID, cap, msg.Channel.Counterparty, msg.CounterpartyVersion)
	if err != nil {
		return nil, sdkerrors.Wrap(err, "channel open try callback failed")
	}

	// Write channel into state
	k.ChannelKeeper.WriteOpenTryChannel(ctx, msg.PortId, channelID, msg.Channel.Ordering, msg.Channel.ConnectionHops, msg.Channel.Counterparty, version)

	return &channeltypes.MsgChannelOpenTryResponse{
		Version: version,
	}, nil
}

// ChannelOpenAck defines a rpc handler method for MsgChannelOpenAck.
// ChannelOpenAck will perform 04-channel checks, route to the application
// callback, and write an OpenAck channel into state upon successful execution.
func (k Keeper) ChannelOpenAck(goCtx context.Context, msg *channeltypes.MsgChannelOpenAck) (*channeltypes.MsgChannelOpenAckResponse, error) {
	ctx := sdk.UnwrapSDKContext(goCtx)

	// Lookup module by channel capability
	module, cap, err := k.ChannelKeeper.LookupModuleByChannel(ctx, msg.PortId, msg.ChannelId)
	if err != nil {
		return nil, sdkerrors.Wrap(err, "could not retrieve module from port-id")
	}

	// Retrieve application callbacks from router
	cbs, ok := k.Router.GetRoute(module)
	if !ok {
		return nil, sdkerrors.Wrapf(porttypes.ErrInvalidRoute, "route not found to module: %s", module)
	}

	// Perform 04-channel verification
	if err = k.ChannelKeeper.ChanOpenAck(
		ctx, msg.PortId, msg.ChannelId, cap, msg.CounterpartyVersion, msg.CounterpartyChannelId, msg.ProofTry, msg.ProofHeight,
	); err != nil {
		return nil, sdkerrors.Wrap(err, "channel handshake open ack failed")
	}

	// Perform application logic callback
	if err = cbs.OnChanOpenAck(ctx, msg.PortId, msg.ChannelId, msg.CounterpartyChannelId, msg.CounterpartyVersion); err != nil {
		return nil, sdkerrors.Wrap(err, "channel open ack callback failed")
	}

	// Write channel into state
	k.ChannelKeeper.WriteOpenAckChannel(ctx, msg.PortId, msg.ChannelId, msg.CounterpartyVersion, msg.CounterpartyChannelId)

	return &channeltypes.MsgChannelOpenAckResponse{}, nil
}

// ChannelOpenConfirm defines a rpc handler method for MsgChannelOpenConfirm.
// ChannelOpenConfirm will perform 04-channel checks, route to the application
// callback, and write an OpenConfirm channel into state upon successful execution.
func (k Keeper) ChannelOpenConfirm(goCtx context.Context, msg *channeltypes.MsgChannelOpenConfirm) (*channeltypes.MsgChannelOpenConfirmResponse, error) {
	ctx := sdk.UnwrapSDKContext(goCtx)

	// Lookup module by channel capability
	module, cap, err := k.ChannelKeeper.LookupModuleByChannel(ctx, msg.PortId, msg.ChannelId)
	if err != nil {
		return nil, sdkerrors.Wrap(err, "could not retrieve module from port-id")
	}

	// Retrieve application callbacks from router
	cbs, ok := k.Router.GetRoute(module)
	if !ok {
		return nil, sdkerrors.Wrapf(porttypes.ErrInvalidRoute, "route not found to module: %s", module)
	}

	// Perform 04-channel verification
	if err = k.ChannelKeeper.ChanOpenConfirm(ctx, msg.PortId, msg.ChannelId, cap, msg.ProofAck, msg.ProofHeight); err != nil {
		return nil, sdkerrors.Wrap(err, "channel handshake open confirm failed")
	}

	// Perform application logic callback
	if err = cbs.OnChanOpenConfirm(ctx, msg.PortId, msg.ChannelId); err != nil {
		return nil, sdkerrors.Wrap(err, "channel open confirm callback failed")
	}

	// Write channel into state
	k.ChannelKeeper.WriteOpenConfirmChannel(ctx, msg.PortId, msg.ChannelId)

	return &channeltypes.MsgChannelOpenConfirmResponse{}, nil
}

// ChannelCloseInit defines a rpc handler method for MsgChannelCloseInit.
func (k Keeper) ChannelCloseInit(goCtx context.Context, msg *channeltypes.MsgChannelCloseInit) (*channeltypes.MsgChannelCloseInitResponse, error) {
	ctx := sdk.UnwrapSDKContext(goCtx)
	// Lookup module by channel capability
	module, cap, err := k.ChannelKeeper.LookupModuleByChannel(ctx, msg.PortId, msg.ChannelId)
	if err != nil {
		return nil, sdkerrors.Wrap(err, "could not retrieve module from port-id")
	}

	// Retrieve callbacks from router
	cbs, ok := k.Router.GetRoute(module)
	if !ok {
		return nil, sdkerrors.Wrapf(porttypes.ErrInvalidRoute, "route not found to module: %s", module)
	}

	if err = cbs.OnChanCloseInit(ctx, msg.PortId, msg.ChannelId); err != nil {
		return nil, sdkerrors.Wrap(err, "channel close init callback failed")
	}

	err = k.ChannelKeeper.ChanCloseInit(ctx, msg.PortId, msg.ChannelId, cap)
	if err != nil {
		return nil, sdkerrors.Wrap(err, "channel handshake close init failed")
	}

	return &channeltypes.MsgChannelCloseInitResponse{}, nil
}

// ChannelCloseConfirm defines a rpc handler method for MsgChannelCloseConfirm.
func (k Keeper) ChannelCloseConfirm(goCtx context.Context, msg *channeltypes.MsgChannelCloseConfirm) (*channeltypes.MsgChannelCloseConfirmResponse, error) {
	ctx := sdk.UnwrapSDKContext(goCtx)

	// Lookup module by channel capability
	module, cap, err := k.ChannelKeeper.LookupModuleByChannel(ctx, msg.PortId, msg.ChannelId)
	if err != nil {
		return nil, sdkerrors.Wrap(err, "could not retrieve module from port-id")
	}

	// Retrieve callbacks from router
	cbs, ok := k.Router.GetRoute(module)
	if !ok {
		return nil, sdkerrors.Wrapf(porttypes.ErrInvalidRoute, "route not found to module: %s", module)
	}

	if err = cbs.OnChanCloseConfirm(ctx, msg.PortId, msg.ChannelId); err != nil {
		return nil, sdkerrors.Wrap(err, "channel close confirm callback failed")
	}

	err = k.ChannelKeeper.ChanCloseConfirm(ctx, msg.PortId, msg.ChannelId, cap, msg.ProofInit, msg.ProofHeight)
	if err != nil {
		return nil, sdkerrors.Wrap(err, "channel handshake close confirm failed")
	}

	return &channeltypes.MsgChannelCloseConfirmResponse{}, nil
}

// RecvPacket defines a rpc handler method for MsgRecvPacket.
func (k Keeper) RecvPacket(goCtx context.Context, msg *channeltypes.MsgRecvPacket) (*channeltypes.MsgRecvPacketResponse, error) {
	ctx := sdk.UnwrapSDKContext(goCtx)

	relayer, err := sdk.AccAddressFromBech32(msg.Signer)
	if err != nil {
		return nil, sdkerrors.Wrap(err, "Invalid address for msg Signer")
	}

	// Lookup module by channel capability
	module, cap, err := k.ChannelKeeper.LookupModuleByChannel(ctx, msg.Packet.DestinationPort, msg.Packet.DestinationChannel)
	if err != nil {
		return nil, sdkerrors.Wrap(err, "could not retrieve module from port-id")
	}

	// Retrieve callbacks from router
	cbs, ok := k.Router.GetRoute(module)
	if !ok {
		return nil, sdkerrors.Wrapf(porttypes.ErrInvalidRoute, "route not found to module: %s", module)
	}

	// Perform TAO verification
	//
	// If the packet was already received, perform a no-op
	// Use a cached context to prevent accidental state changes
	cacheCtx, writeFn := ctx.CacheContext()
	err = k.ChannelKeeper.RecvPacket(cacheCtx, cap, msg.Packet, msg.ProofCommitment, msg.ProofHeight)

	// NOTE: The context returned by CacheContext() refers to a new EventManager, so it needs to explicitly set events to the original context.
	ctx.EventManager().EmitEvents(cacheCtx.EventManager().Events())

	switch err {
	case nil:
		writeFn()
	case channeltypes.ErrNoOpMsg:
		return &channeltypes.MsgRecvPacketResponse{Result: channeltypes.NOOP}, nil
	default:
		return nil, sdkerrors.Wrap(err, "receive packet verification failed")
	}

	// Perform application logic callback
	//
	// Cache context so that we may discard state changes from callback if the acknowledgement is unsuccessful.
	cacheCtx, writeFn = ctx.CacheContext()
	ack := cbs.OnRecvPacket(cacheCtx, msg.Packet, relayer)
	// NOTE: The context returned by CacheContext() refers to a new EventManager, so it needs to explicitly set events to the original context.
	// Events from callback are emitted regardless of acknowledgement success
	ctx.EventManager().EmitEvents(cacheCtx.EventManager().Events())
	if ack == nil || ack.Success() {
		// write application state changes for asynchronous and successful acknowledgements
		writeFn()
	}

	// Set packet acknowledgement only if the acknowledgement is not nil.
	// NOTE: IBC applications modules may call the WriteAcknowledgement asynchronously if the
	// acknowledgement is nil.
	if ack != nil {
		if err := k.ChannelKeeper.WriteAcknowledgement(ctx, cap, msg.Packet, ack); err != nil {
			return nil, err
		}
	}

	defer func() {
		telemetry.IncrCounterWithLabels(
			[]string{"tx", "msg", "ibc", channeltypes.EventTypeRecvPacket},
			1,
			[]metrics.Label{
				telemetry.NewLabel(coretypes.LabelSourcePort, msg.Packet.SourcePort),
				telemetry.NewLabel(coretypes.LabelSourceChannel, msg.Packet.SourceChannel),
				telemetry.NewLabel(coretypes.LabelDestinationPort, msg.Packet.DestinationPort),
				telemetry.NewLabel(coretypes.LabelDestinationChannel, msg.Packet.DestinationChannel),
			},
		)
	}()

	return &channeltypes.MsgRecvPacketResponse{Result: channeltypes.SUCCESS}, nil
}

// Timeout defines a rpc handler method for MsgTimeout.
func (k Keeper) Timeout(goCtx context.Context, msg *channeltypes.MsgTimeout) (*channeltypes.MsgTimeoutResponse, error) {
	ctx := sdk.UnwrapSDKContext(goCtx)

	relayer, err := sdk.AccAddressFromBech32(msg.Signer)
	if err != nil {
		return nil, sdkerrors.Wrap(err, "Invalid address for msg Signer")
	}

	// Lookup module by channel capability
	module, cap, err := k.ChannelKeeper.LookupModuleByChannel(ctx, msg.Packet.SourcePort, msg.Packet.SourceChannel)
	if err != nil {
		return nil, sdkerrors.Wrap(err, "could not retrieve module from port-id")
	}

	// Retrieve callbacks from router
	cbs, ok := k.Router.GetRoute(module)
	if !ok {
		return nil, sdkerrors.Wrapf(porttypes.ErrInvalidRoute, "route not found to module: %s", module)
	}

	// Perform TAO verification
	//
	// If the timeout was already received, perform a no-op
	// Use a cached context to prevent accidental state changes
	cacheCtx, writeFn := ctx.CacheContext()
	err = k.ChannelKeeper.TimeoutPacket(cacheCtx, msg.Packet, msg.ProofUnreceived, msg.ProofHeight, msg.NextSequenceRecv)

	// NOTE: The context returned by CacheContext() refers to a new EventManager, so it needs to explicitly set events to the original context.
	ctx.EventManager().EmitEvents(cacheCtx.EventManager().Events())

	switch err {
	case nil:
		writeFn()
	case channeltypes.ErrNoOpMsg:
		return &channeltypes.MsgTimeoutResponse{Result: channeltypes.NOOP}, nil
	default:
		return nil, sdkerrors.Wrap(err, "timeout packet verification failed")
	}

	// Perform application logic callback
	err = cbs.OnTimeoutPacket(ctx, msg.Packet, relayer)
	if err != nil {
		return nil, sdkerrors.Wrap(err, "timeout packet callback failed")
	}

	// Delete packet commitment
	if err = k.ChannelKeeper.TimeoutExecuted(ctx, cap, msg.Packet); err != nil {
		return nil, err
	}

	defer func() {
		telemetry.IncrCounterWithLabels(
			[]string{"ibc", "timeout", "packet"},
			1,
			[]metrics.Label{
				telemetry.NewLabel(coretypes.LabelSourcePort, msg.Packet.SourcePort),
				telemetry.NewLabel(coretypes.LabelSourceChannel, msg.Packet.SourceChannel),
				telemetry.NewLabel(coretypes.LabelDestinationPort, msg.Packet.DestinationPort),
				telemetry.NewLabel(coretypes.LabelDestinationChannel, msg.Packet.DestinationChannel),
				telemetry.NewLabel(coretypes.LabelTimeoutType, "height"),
			},
		)
	}()

	return &channeltypes.MsgTimeoutResponse{Result: channeltypes.SUCCESS}, nil
}

// TimeoutOnClose defines a rpc handler method for MsgTimeoutOnClose.
func (k Keeper) TimeoutOnClose(goCtx context.Context, msg *channeltypes.MsgTimeoutOnClose) (*channeltypes.MsgTimeoutOnCloseResponse, error) {
	ctx := sdk.UnwrapSDKContext(goCtx)

	relayer, err := sdk.AccAddressFromBech32(msg.Signer)
	if err != nil {
		return nil, sdkerrors.Wrap(err, "Invalid address for msg Signer")
	}

	// Lookup module by channel capability
	module, cap, err := k.ChannelKeeper.LookupModuleByChannel(ctx, msg.Packet.SourcePort, msg.Packet.SourceChannel)
	if err != nil {
		return nil, sdkerrors.Wrap(err, "could not retrieve module from port-id")
	}

	// Retrieve callbacks from router
	cbs, ok := k.Router.GetRoute(module)
	if !ok {
		return nil, sdkerrors.Wrapf(porttypes.ErrInvalidRoute, "route not found to module: %s", module)
	}

	// Perform TAO verification
	//
	// If the timeout was already received, perform a no-op
	// Use a cached context to prevent accidental state changes
	cacheCtx, writeFn := ctx.CacheContext()
	err = k.ChannelKeeper.TimeoutOnClose(cacheCtx, cap, msg.Packet, msg.ProofUnreceived, msg.ProofClose, msg.ProofHeight, msg.NextSequenceRecv)

	// NOTE: The context returned by CacheContext() refers to a new EventManager, so it needs to explicitly set events to the original context.
	ctx.EventManager().EmitEvents(cacheCtx.EventManager().Events())

	switch err {
	case nil:
		writeFn()
	case channeltypes.ErrNoOpMsg:
		return &channeltypes.MsgTimeoutOnCloseResponse{Result: channeltypes.NOOP}, nil
	default:
		return nil, sdkerrors.Wrap(err, "timeout on close packet verification failed")
	}

	// Perform application logic callback
	//
	// NOTE: MsgTimeout and MsgTimeoutOnClose use the same "OnTimeoutPacket"
	// application logic callback.
	err = cbs.OnTimeoutPacket(ctx, msg.Packet, relayer)
	if err != nil {
		return nil, sdkerrors.Wrap(err, "timeout packet callback failed")
	}

	// Delete packet commitment
	if err = k.ChannelKeeper.TimeoutExecuted(ctx, cap, msg.Packet); err != nil {
		return nil, err
	}

	defer func() {
		telemetry.IncrCounterWithLabels(
			[]string{"ibc", "timeout", "packet"},
			1,
			[]metrics.Label{
				telemetry.NewLabel(coretypes.LabelSourcePort, msg.Packet.SourcePort),
				telemetry.NewLabel(coretypes.LabelSourceChannel, msg.Packet.SourceChannel),
				telemetry.NewLabel(coretypes.LabelDestinationPort, msg.Packet.DestinationPort),
				telemetry.NewLabel(coretypes.LabelDestinationChannel, msg.Packet.DestinationChannel),
				telemetry.NewLabel(coretypes.LabelTimeoutType, "channel-closed"),
			},
		)
	}()

	return &channeltypes.MsgTimeoutOnCloseResponse{Result: channeltypes.SUCCESS}, nil
}

// Acknowledgement defines a rpc handler method for MsgAcknowledgement.
func (k Keeper) Acknowledgement(goCtx context.Context, msg *channeltypes.MsgAcknowledgement) (*channeltypes.MsgAcknowledgementResponse, error) {
	ctx := sdk.UnwrapSDKContext(goCtx)

	relayer, err := sdk.AccAddressFromBech32(msg.Signer)
	if err != nil {
		return nil, sdkerrors.Wrap(err, "Invalid address for msg Signer")
	}

	// Lookup module by channel capability
	module, cap, err := k.ChannelKeeper.LookupModuleByChannel(ctx, msg.Packet.SourcePort, msg.Packet.SourceChannel)
	if err != nil {
		return nil, sdkerrors.Wrap(err, "could not retrieve module from port-id")
	}

	// Retrieve callbacks from router
	cbs, ok := k.Router.GetRoute(module)
	if !ok {
		return nil, sdkerrors.Wrapf(porttypes.ErrInvalidRoute, "route not found to module: %s", module)
	}

	// Perform TAO verification
	//
	// If the acknowledgement was already received, perform a no-op
	// Use a cached context to prevent accidental state changes
	cacheCtx, writeFn := ctx.CacheContext()
	err = k.ChannelKeeper.AcknowledgePacket(cacheCtx, cap, msg.Packet, msg.Acknowledgement, msg.ProofAcked, msg.ProofHeight)

	// NOTE: The context returned by CacheContext() refers to a new EventManager, so it needs to explicitly set events to the original context.
	ctx.EventManager().EmitEvents(cacheCtx.EventManager().Events())

	switch err {
	case nil:
		writeFn()
	case channeltypes.ErrNoOpMsg:
		return &channeltypes.MsgAcknowledgementResponse{Result: channeltypes.NOOP}, nil
	default:
		return nil, sdkerrors.Wrap(err, "acknowledge packet verification failed")
	}

	// Perform application logic callback
	err = cbs.OnAcknowledgementPacket(ctx, msg.Packet, msg.Acknowledgement, relayer)
	if err != nil {
		return nil, sdkerrors.Wrap(err, "acknowledge packet callback failed")
	}

	defer func() {
		telemetry.IncrCounterWithLabels(
			[]string{"tx", "msg", "ibc", channeltypes.EventTypeAcknowledgePacket},
			1,
			[]metrics.Label{
				telemetry.NewLabel(coretypes.LabelSourcePort, msg.Packet.SourcePort),
				telemetry.NewLabel(coretypes.LabelSourceChannel, msg.Packet.SourceChannel),
				telemetry.NewLabel(coretypes.LabelDestinationPort, msg.Packet.DestinationPort),
				telemetry.NewLabel(coretypes.LabelDestinationChannel, msg.Packet.DestinationChannel),
			},
		)
	}()

	return &channeltypes.MsgAcknowledgementResponse{Result: channeltypes.SUCCESS}, nil
}<|MERGE_RESOLUTION|>--- conflicted
+++ resolved
@@ -194,10 +194,7 @@
 
 	return &channeltypes.MsgChannelOpenInitResponse{
 		ChannelId: channelID,
-<<<<<<< HEAD
-=======
 		Version:   msg.Channel.Version,
->>>>>>> 4a87ed71
 	}, nil
 }
 
