package keeper

import (
	"context"

	metrics "github.com/hashicorp/go-metrics"

	errorsmod "cosmossdk.io/errors"

	"github.com/cosmos/cosmos-sdk/telemetry"
	sdk "github.com/cosmos/cosmos-sdk/types"

	clienttypes "github.com/cosmos/ibc-go/v8/modules/core/02-client/types"
	connectiontypes "github.com/cosmos/ibc-go/v8/modules/core/03-connection/types"
	"github.com/cosmos/ibc-go/v8/modules/core/04-channel/keeper"
	channeltypes "github.com/cosmos/ibc-go/v8/modules/core/04-channel/types"
	porttypes "github.com/cosmos/ibc-go/v8/modules/core/05-port/types"
	ibcerrors "github.com/cosmos/ibc-go/v8/modules/core/errors"
	coretypes "github.com/cosmos/ibc-go/v8/modules/core/types"
)

var (
	_ clienttypes.MsgServer     = (*Keeper)(nil)
	_ connectiontypes.MsgServer = (*Keeper)(nil)
	_ channeltypes.MsgServer    = (*Keeper)(nil)
)

// CreateClient defines a rpc handler method for MsgCreateClient.
func (k Keeper) CreateClient(goCtx context.Context, msg *clienttypes.MsgCreateClient) (*clienttypes.MsgCreateClientResponse, error) {
	ctx := sdk.UnwrapSDKContext(goCtx)

	clientState, err := clienttypes.UnpackClientState(msg.ClientState)
	if err != nil {
		return nil, err
	}

	consensusState, err := clienttypes.UnpackConsensusState(msg.ConsensusState)
	if err != nil {
		return nil, err
	}

	if _, err = k.ClientKeeper.CreateClient(ctx, clientState, consensusState); err != nil {
		return nil, err
	}

	return &clienttypes.MsgCreateClientResponse{}, nil
}

// UpdateClient defines a rpc handler method for MsgUpdateClient.
func (k Keeper) UpdateClient(goCtx context.Context, msg *clienttypes.MsgUpdateClient) (*clienttypes.MsgUpdateClientResponse, error) {
	ctx := sdk.UnwrapSDKContext(goCtx)

	clientMsg, err := clienttypes.UnpackClientMessage(msg.ClientMessage)
	if err != nil {
		return nil, err
	}

	if err = k.ClientKeeper.UpdateClient(ctx, msg.ClientId, clientMsg); err != nil {
		return nil, err
	}

	return &clienttypes.MsgUpdateClientResponse{}, nil
}

// UpgradeClient defines a rpc handler method for MsgUpgradeClient.
func (k Keeper) UpgradeClient(goCtx context.Context, msg *clienttypes.MsgUpgradeClient) (*clienttypes.MsgUpgradeClientResponse, error) {
	ctx := sdk.UnwrapSDKContext(goCtx)

	upgradedClient, err := clienttypes.UnpackClientState(msg.ClientState)
	if err != nil {
		return nil, err
	}
	upgradedConsState, err := clienttypes.UnpackConsensusState(msg.ConsensusState)
	if err != nil {
		return nil, err
	}

	if err = k.ClientKeeper.UpgradeClient(ctx, msg.ClientId, upgradedClient, upgradedConsState,
		msg.ProofUpgradeClient, msg.ProofUpgradeConsensusState); err != nil {
		return nil, err
	}

	return &clienttypes.MsgUpgradeClientResponse{}, nil
}

// SubmitMisbehaviour defines a rpc handler method for MsgSubmitMisbehaviour.
// Warning: DEPRECATED
// This handler is redundant as `MsgUpdateClient` is now capable of handling both a Header and a Misbehaviour
func (k Keeper) SubmitMisbehaviour(goCtx context.Context, msg *clienttypes.MsgSubmitMisbehaviour) (*clienttypes.MsgSubmitMisbehaviourResponse, error) { //nolint:staticcheck // for now, we're using msgsubmitmisbehaviour.
	ctx := sdk.UnwrapSDKContext(goCtx)

	misbehaviour, err := clienttypes.UnpackClientMessage(msg.Misbehaviour)
	if err != nil {
		return nil, err
	}

	if err = k.ClientKeeper.UpdateClient(ctx, msg.ClientId, misbehaviour); err != nil {
		return nil, err
	}

	return &clienttypes.MsgSubmitMisbehaviourResponse{}, nil
}

// RecoverClient defines a rpc handler method for MsgRecoverClient.
func (k Keeper) RecoverClient(goCtx context.Context, msg *clienttypes.MsgRecoverClient) (*clienttypes.MsgRecoverClientResponse, error) {
	if k.GetAuthority() != msg.Signer {
		return nil, errorsmod.Wrapf(ibcerrors.ErrUnauthorized, "expected %s, got %s", k.GetAuthority(), msg.Signer)
	}

	ctx := sdk.UnwrapSDKContext(goCtx)
	if err := k.ClientKeeper.RecoverClient(ctx, msg.SubjectClientId, msg.SubstituteClientId); err != nil {
		return nil, errorsmod.Wrap(err, "client recovery failed")
	}

	return &clienttypes.MsgRecoverClientResponse{}, nil
}

// IBCSoftwareUpgrade defines a rpc handler method for MsgIBCSoftwareUpgrade.
func (k Keeper) IBCSoftwareUpgrade(goCtx context.Context, msg *clienttypes.MsgIBCSoftwareUpgrade) (*clienttypes.MsgIBCSoftwareUpgradeResponse, error) {
	if k.GetAuthority() != msg.Signer {
		return nil, errorsmod.Wrapf(ibcerrors.ErrUnauthorized, "expected %s, got %s", k.GetAuthority(), msg.Signer)
	}

	ctx := sdk.UnwrapSDKContext(goCtx)
	upgradedClientState, err := clienttypes.UnpackClientState(msg.UpgradedClientState)
	if err != nil {
		return nil, errorsmod.Wrapf(clienttypes.ErrInvalidClientType, "cannot unpack client state: %s", err)
	}

	if err = k.ClientKeeper.ScheduleIBCSoftwareUpgrade(ctx, msg.Plan, upgradedClientState); err != nil {
		return nil, errorsmod.Wrap(err, "failed to schedule upgrade")
	}

	return &clienttypes.MsgIBCSoftwareUpgradeResponse{}, nil
}

// ConnectionOpenInit defines a rpc handler method for MsgConnectionOpenInit.
func (k Keeper) ConnectionOpenInit(goCtx context.Context, msg *connectiontypes.MsgConnectionOpenInit) (*connectiontypes.MsgConnectionOpenInitResponse, error) {
	ctx := sdk.UnwrapSDKContext(goCtx)

	if _, err := k.ConnectionKeeper.ConnOpenInit(ctx, msg.ClientId, msg.Counterparty, msg.Version, msg.DelayPeriod); err != nil {
		return nil, errorsmod.Wrap(err, "connection handshake open init failed")
	}

	return &connectiontypes.MsgConnectionOpenInitResponse{}, nil
}

// ConnectionOpenTry defines a rpc handler method for MsgConnectionOpenTry.
func (k Keeper) ConnectionOpenTry(goCtx context.Context, msg *connectiontypes.MsgConnectionOpenTry) (*connectiontypes.MsgConnectionOpenTryResponse, error) {
	ctx := sdk.UnwrapSDKContext(goCtx)

	targetClient, err := clienttypes.UnpackClientState(msg.ClientState)
	if err != nil {
		return nil, err
	}

	if _, err := k.ConnectionKeeper.ConnOpenTry(
		ctx, msg.Counterparty, msg.DelayPeriod, msg.ClientId, targetClient,
		msg.CounterpartyVersions, msg.ProofInit, msg.ProofClient, msg.ProofConsensus,
		msg.ProofHeight, msg.ConsensusHeight,
	); err != nil {
		return nil, errorsmod.Wrap(err, "connection handshake open try failed")
	}

	return &connectiontypes.MsgConnectionOpenTryResponse{}, nil
}

// ConnectionOpenAck defines a rpc handler method for MsgConnectionOpenAck.
func (k Keeper) ConnectionOpenAck(goCtx context.Context, msg *connectiontypes.MsgConnectionOpenAck) (*connectiontypes.MsgConnectionOpenAckResponse, error) {
	ctx := sdk.UnwrapSDKContext(goCtx)

	targetClient, err := clienttypes.UnpackClientState(msg.ClientState)
	if err != nil {
		return nil, err
	}

	if err := k.ConnectionKeeper.ConnOpenAck(
		ctx, msg.ConnectionId, targetClient, msg.Version, msg.CounterpartyConnectionId,
		msg.ProofTry, msg.ProofClient, msg.ProofConsensus,
		msg.ProofHeight, msg.ConsensusHeight,
	); err != nil {
		return nil, errorsmod.Wrap(err, "connection handshake open ack failed")
	}

	return &connectiontypes.MsgConnectionOpenAckResponse{}, nil
}

// ConnectionOpenConfirm defines a rpc handler method for MsgConnectionOpenConfirm.
func (k Keeper) ConnectionOpenConfirm(goCtx context.Context, msg *connectiontypes.MsgConnectionOpenConfirm) (*connectiontypes.MsgConnectionOpenConfirmResponse, error) {
	ctx := sdk.UnwrapSDKContext(goCtx)

	if err := k.ConnectionKeeper.ConnOpenConfirm(
		ctx, msg.ConnectionId, msg.ProofAck, msg.ProofHeight,
	); err != nil {
		return nil, errorsmod.Wrap(err, "connection handshake open confirm failed")
	}

	return &connectiontypes.MsgConnectionOpenConfirmResponse{}, nil
}

// ChannelOpenInit defines a rpc handler method for MsgChannelOpenInit.
// ChannelOpenInit will perform 04-channel checks, route to the application
// callback, and write an OpenInit channel into state upon successful execution.
func (k Keeper) ChannelOpenInit(goCtx context.Context, msg *channeltypes.MsgChannelOpenInit) (*channeltypes.MsgChannelOpenInitResponse, error) {
	ctx := sdk.UnwrapSDKContext(goCtx)

	// Lookup module by port capability
	module, portCap, err := k.PortKeeper.LookupModuleByPort(ctx, msg.PortId)
	if err != nil {
		ctx.Logger().Error("channel open init failed", "port-id", msg.PortId, "error", errorsmod.Wrap(err, "could not retrieve module from port-id"))
		return nil, errorsmod.Wrap(err, "could not retrieve module from port-id")
	}

	// Retrieve application callbacks from router
	cbs, ok := k.Router.GetRoute(module)
	if !ok {
		ctx.Logger().Error("channel open init failed", "port-id", msg.PortId, "error", errorsmod.Wrapf(porttypes.ErrInvalidRoute, "route not found to module: %s", module))
		return nil, errorsmod.Wrapf(porttypes.ErrInvalidRoute, "route not found to module: %s", module)
	}

	// Perform 04-channel verification
	channelID, capability, err := k.ChannelKeeper.ChanOpenInit(
		ctx, msg.Channel.Ordering, msg.Channel.ConnectionHops, msg.PortId,
		portCap, msg.Channel.Counterparty, msg.Channel.Version,
	)
	if err != nil {
		ctx.Logger().Error("channel open init failed", "error", errorsmod.Wrap(err, "channel handshake open init failed"))
		return nil, errorsmod.Wrap(err, "channel handshake open init failed")
	}

	// Perform application logic callback
	version, err := cbs.OnChanOpenInit(ctx, msg.Channel.Ordering, msg.Channel.ConnectionHops, msg.PortId, channelID, capability, msg.Channel.Counterparty, msg.Channel.Version)
	if err != nil {
		ctx.Logger().Error("channel open init failed", "port-id", msg.PortId, "channel-id", channelID, "error", errorsmod.Wrap(err, "channel open init callback failed"))
		return nil, errorsmod.Wrapf(err, "channel open init callback failed for port ID: %s, channel ID: %s", msg.PortId, channelID)
	}

	// Write channel into state
	k.ChannelKeeper.WriteOpenInitChannel(ctx, msg.PortId, channelID, msg.Channel.Ordering, msg.Channel.ConnectionHops, msg.Channel.Counterparty, version)

	ctx.Logger().Info("channel open init succeeded", "channel-id", channelID, "version", version)

	return &channeltypes.MsgChannelOpenInitResponse{
		ChannelId: channelID,
		Version:   version,
	}, nil
}

// ChannelOpenTry defines a rpc handler method for MsgChannelOpenTry.
// ChannelOpenTry will perform 04-channel checks, route to the application
// callback, and write an OpenTry channel into state upon successful execution.
func (k Keeper) ChannelOpenTry(goCtx context.Context, msg *channeltypes.MsgChannelOpenTry) (*channeltypes.MsgChannelOpenTryResponse, error) {
	ctx := sdk.UnwrapSDKContext(goCtx)

	// Lookup module by port capability
	module, portCap, err := k.PortKeeper.LookupModuleByPort(ctx, msg.PortId)
	if err != nil {
		ctx.Logger().Error("channel open try failed", "port-id", msg.PortId, "error", errorsmod.Wrap(err, "could not retrieve module from port-id"))
		return nil, errorsmod.Wrap(err, "could not retrieve module from port-id")
	}

	// Retrieve application callbacks from router
	cbs, ok := k.Router.GetRoute(module)
	if !ok {
		ctx.Logger().Error("channel open try failed", "port-id", msg.PortId, "error", errorsmod.Wrapf(porttypes.ErrInvalidRoute, "route not found to module: %s", module))
		return nil, errorsmod.Wrapf(porttypes.ErrInvalidRoute, "route not found to module: %s", module)
	}

	// Perform 04-channel verification
	channelID, capability, err := k.ChannelKeeper.ChanOpenTry(ctx, msg.Channel.Ordering, msg.Channel.ConnectionHops, msg.PortId,
		portCap, msg.Channel.Counterparty, msg.CounterpartyVersion, msg.ProofInit, msg.ProofHeight,
	)
	if err != nil {
		ctx.Logger().Error("channel open try failed", "error", errorsmod.Wrap(err, "channel handshake open try failed"))
		return nil, errorsmod.Wrap(err, "channel handshake open try failed")
	}

	// Perform application logic callback
	version, err := cbs.OnChanOpenTry(ctx, msg.Channel.Ordering, msg.Channel.ConnectionHops, msg.PortId, channelID, capability, msg.Channel.Counterparty, msg.CounterpartyVersion)
	if err != nil {
		ctx.Logger().Error("channel open try failed", "port-id", msg.PortId, "channel-id", channelID, "error", errorsmod.Wrap(err, "channel open try callback failed"))
		return nil, errorsmod.Wrapf(err, "channel open try callback failed for port ID: %s, channel ID: %s", msg.PortId, channelID)
	}

	// Write channel into state
	k.ChannelKeeper.WriteOpenTryChannel(ctx, msg.PortId, channelID, msg.Channel.Ordering, msg.Channel.ConnectionHops, msg.Channel.Counterparty, version)

	ctx.Logger().Info("channel open try succeeded", "channel-id", channelID, "port-id", msg.PortId, "version", version)

	return &channeltypes.MsgChannelOpenTryResponse{
		ChannelId: channelID,
		Version:   version,
	}, nil
}

// ChannelOpenAck defines a rpc handler method for MsgChannelOpenAck.
// ChannelOpenAck will perform 04-channel checks, route to the application
// callback, and write an OpenAck channel into state upon successful execution.
func (k Keeper) ChannelOpenAck(goCtx context.Context, msg *channeltypes.MsgChannelOpenAck) (*channeltypes.MsgChannelOpenAckResponse, error) {
	ctx := sdk.UnwrapSDKContext(goCtx)

	// Lookup module by channel capability
	module, capability, err := k.ChannelKeeper.LookupModuleByChannel(ctx, msg.PortId, msg.ChannelId)
	if err != nil {
		ctx.Logger().Error("channel open ack failed", "port-id", msg.PortId, "error", errorsmod.Wrap(err, "could not retrieve module from port-id"))
		return nil, errorsmod.Wrap(err, "could not retrieve module from port-id")
	}

	// Retrieve application callbacks from router
	cbs, ok := k.Router.GetRoute(module)
	if !ok {
		ctx.Logger().Error("channel open ack failed", "port-id", msg.PortId, "error", errorsmod.Wrapf(porttypes.ErrInvalidRoute, "route not found to module: %s", module))
		return nil, errorsmod.Wrapf(porttypes.ErrInvalidRoute, "route not found to module: %s", module)
	}

	// Perform 04-channel verification
	if err = k.ChannelKeeper.ChanOpenAck(
		ctx, msg.PortId, msg.ChannelId, capability, msg.CounterpartyVersion, msg.CounterpartyChannelId, msg.ProofTry, msg.ProofHeight,
	); err != nil {
		ctx.Logger().Error("channel open ack failed", "error", err.Error())
		return nil, errorsmod.Wrap(err, "channel handshake open ack failed")
	}

	// Write channel into state
	k.ChannelKeeper.WriteOpenAckChannel(ctx, msg.PortId, msg.ChannelId, msg.CounterpartyVersion, msg.CounterpartyChannelId)

	// Perform application logic callback
	if err = cbs.OnChanOpenAck(ctx, msg.PortId, msg.ChannelId, msg.CounterpartyChannelId, msg.CounterpartyVersion); err != nil {
		ctx.Logger().Error("channel open ack failed", "port-id", msg.PortId, "channel-id", msg.ChannelId, "error", errorsmod.Wrap(err, "channel open ack callback failed"))
		return nil, errorsmod.Wrapf(err, "channel open ack callback failed for port ID: %s, channel ID: %s", msg.PortId, msg.ChannelId)
	}

	ctx.Logger().Info("channel open ack succeeded", "channel-id", msg.ChannelId, "port-id", msg.PortId)

	return &channeltypes.MsgChannelOpenAckResponse{}, nil
}

// ChannelOpenConfirm defines a rpc handler method for MsgChannelOpenConfirm.
// ChannelOpenConfirm will perform 04-channel checks, route to the application
// callback, and write an OpenConfirm channel into state upon successful execution.
func (k Keeper) ChannelOpenConfirm(goCtx context.Context, msg *channeltypes.MsgChannelOpenConfirm) (*channeltypes.MsgChannelOpenConfirmResponse, error) {
	ctx := sdk.UnwrapSDKContext(goCtx)

	// Lookup module by channel capability
	module, capability, err := k.ChannelKeeper.LookupModuleByChannel(ctx, msg.PortId, msg.ChannelId)
	if err != nil {
		ctx.Logger().Error("channel open confirm failed", "port-id", msg.PortId, "error", errorsmod.Wrap(err, "could not retrieve module from port-id"))
		return nil, errorsmod.Wrap(err, "could not retrieve module from port-id")
	}

	// Retrieve application callbacks from router
	cbs, ok := k.Router.GetRoute(module)
	if !ok {
		ctx.Logger().Error("channel open confirm failed", "port-id", msg.PortId, "error", errorsmod.Wrapf(porttypes.ErrInvalidRoute, "route not found to module: %s", module))
		return nil, errorsmod.Wrapf(porttypes.ErrInvalidRoute, "route not found to module: %s", module)
	}

	// Perform 04-channel verification
	if err = k.ChannelKeeper.ChanOpenConfirm(ctx, msg.PortId, msg.ChannelId, capability, msg.ProofAck, msg.ProofHeight); err != nil {
		ctx.Logger().Error("channel open confirm failed", "error", errorsmod.Wrap(err, "channel handshake open confirm failed"))
		return nil, errorsmod.Wrap(err, "channel handshake open confirm failed")
	}

	// Write channel into state
	k.ChannelKeeper.WriteOpenConfirmChannel(ctx, msg.PortId, msg.ChannelId)

	// Perform application logic callback
	if err = cbs.OnChanOpenConfirm(ctx, msg.PortId, msg.ChannelId); err != nil {
		ctx.Logger().Error("channel open confirm failed", "port-id", msg.PortId, "channel-id", msg.ChannelId, "error", errorsmod.Wrap(err, "channel open confirm callback failed"))
		return nil, errorsmod.Wrapf(err, "channel open confirm callback failed for port ID: %s, channel ID: %s", msg.PortId, msg.ChannelId)
	}

	ctx.Logger().Info("channel open confirm succeeded", "channel-id", msg.ChannelId, "port-id", msg.PortId)

	return &channeltypes.MsgChannelOpenConfirmResponse{}, nil
}

// ChannelCloseInit defines a rpc handler method for MsgChannelCloseInit.
func (k Keeper) ChannelCloseInit(goCtx context.Context, msg *channeltypes.MsgChannelCloseInit) (*channeltypes.MsgChannelCloseInitResponse, error) {
	ctx := sdk.UnwrapSDKContext(goCtx)

	// Lookup module by channel capability
	module, capability, err := k.ChannelKeeper.LookupModuleByChannel(ctx, msg.PortId, msg.ChannelId)
	if err != nil {
		ctx.Logger().Error("channel close init failed", "port-id", msg.PortId, "error", errorsmod.Wrap(err, "could not retrieve module from port-id"))
		return nil, errorsmod.Wrap(err, "could not retrieve module from port-id")
	}

	// Retrieve callbacks from router
	cbs, ok := k.Router.GetRoute(module)
	if !ok {
		ctx.Logger().Error("channel close init failed", "port-id", msg.PortId, "error", errorsmod.Wrapf(porttypes.ErrInvalidRoute, "route not found to module: %s", module))
		return nil, errorsmod.Wrapf(porttypes.ErrInvalidRoute, "route not found to module: %s", module)
	}

	if err = cbs.OnChanCloseInit(ctx, msg.PortId, msg.ChannelId); err != nil {
		ctx.Logger().Error("channel close init failed", "port-id", msg.PortId, "channel-id", msg.ChannelId, "error", errorsmod.Wrap(err, "channel close init callback failed"))
		return nil, errorsmod.Wrapf(err, "channel close init callback failed for port ID: %s, channel ID: %s", msg.PortId, msg.ChannelId)
	}

	err = k.ChannelKeeper.ChanCloseInit(ctx, msg.PortId, msg.ChannelId, capability)
	if err != nil {
		ctx.Logger().Error("channel close init failed", "port-id", msg.PortId, "channel-id", msg.ChannelId, "error", err.Error())
		return nil, errorsmod.Wrap(err, "channel handshake close init failed")
	}

	ctx.Logger().Info("channel close init succeeded", "channel-id", msg.ChannelId, "port-id", msg.PortId)

	return &channeltypes.MsgChannelCloseInitResponse{}, nil
}

// ChannelCloseConfirm defines a rpc handler method for MsgChannelCloseConfirm.
func (k Keeper) ChannelCloseConfirm(goCtx context.Context, msg *channeltypes.MsgChannelCloseConfirm) (*channeltypes.MsgChannelCloseConfirmResponse, error) {
	ctx := sdk.UnwrapSDKContext(goCtx)

	// Lookup module by channel capability
	module, capability, err := k.ChannelKeeper.LookupModuleByChannel(ctx, msg.PortId, msg.ChannelId)
	if err != nil {
		ctx.Logger().Error("channel close confirm failed", "port-id", msg.PortId, "error", errorsmod.Wrap(err, "could not retrieve module from port-id"))
		return nil, errorsmod.Wrap(err, "could not retrieve module from port-id")
	}

	// Retrieve callbacks from router
	cbs, ok := k.Router.GetRoute(module)
	if !ok {
		ctx.Logger().Error("channel close confirm failed", "port-id", msg.PortId, "error", errorsmod.Wrapf(porttypes.ErrInvalidRoute, "route not found to module: %s", module))
		return nil, errorsmod.Wrapf(porttypes.ErrInvalidRoute, "route not found to module: %s", module)
	}

	if err = cbs.OnChanCloseConfirm(ctx, msg.PortId, msg.ChannelId); err != nil {
		ctx.Logger().Error("channel close confirm failed", "port-id", msg.PortId, "channel-id", msg.ChannelId, "error", errorsmod.Wrap(err, "channel close confirm callback failed"))
		return nil, errorsmod.Wrapf(err, "channel close confirm callback failed for port ID: %s, channel ID: %s", msg.PortId, msg.ChannelId)
	}

	err = k.ChannelKeeper.ChanCloseConfirm(ctx, msg.PortId, msg.ChannelId, capability, msg.ProofInit, msg.ProofHeight, msg.CounterpartyUpgradeSequence)
	if err != nil {
		ctx.Logger().Error("channel close confirm failed", "port-id", msg.PortId, "channel-id", msg.ChannelId, "error", err.Error())
		return nil, errorsmod.Wrap(err, "channel handshake close confirm failed")
	}

	ctx.Logger().Info("channel close confirm succeeded", "channel-id", msg.ChannelId, "port-id", msg.PortId)

	return &channeltypes.MsgChannelCloseConfirmResponse{}, nil
}

// RecvPacket defines a rpc handler method for MsgRecvPacket.
func (k Keeper) RecvPacket(goCtx context.Context, msg *channeltypes.MsgRecvPacket) (*channeltypes.MsgRecvPacketResponse, error) {
	ctx := sdk.UnwrapSDKContext(goCtx)

	relayer, err := sdk.AccAddressFromBech32(msg.Signer)
	if err != nil {
		ctx.Logger().Error("receive packet failed", "error", errorsmod.Wrap(err, "Invalid address for msg Signer"))
		return nil, errorsmod.Wrap(err, "Invalid address for msg Signer")
	}

	// Lookup module by channel capability
	module, capability, err := k.ChannelKeeper.LookupModuleByChannel(ctx, msg.Packet.DestinationPort, msg.Packet.DestinationChannel)
	if err != nil {
		ctx.Logger().Error("receive packet failed", "port-id", msg.Packet.SourcePort, "channel-id", msg.Packet.SourceChannel, "error", errorsmod.Wrap(err, "could not retrieve module from port-id"))
		return nil, errorsmod.Wrap(err, "could not retrieve module from port-id")
	}

	// Retrieve callbacks from router
	cbs, ok := k.Router.GetRoute(module)
	if !ok {
		ctx.Logger().Error("receive packet failed", "port-id", msg.Packet.SourcePort, "error", errorsmod.Wrapf(porttypes.ErrInvalidRoute, "route not found to module: %s", module))
		return nil, errorsmod.Wrapf(porttypes.ErrInvalidRoute, "route not found to module: %s", module)
	}

	// Perform TAO verification
	//
	// If the packet was already received, perform a no-op
	// Use a cached context to prevent accidental state changes
	cacheCtx, writeFn := ctx.CacheContext()
	err = k.ChannelKeeper.RecvPacket(cacheCtx, capability, msg.Packet, msg.ProofCommitment, msg.ProofHeight)

	switch err {
	case nil:
		writeFn()
	case channeltypes.ErrNoOpMsg:
		// no-ops do not need event emission as they will be ignored
		ctx.Logger().Debug("no-op on redundant relay", "port-id", msg.Packet.SourcePort, "channel-id", msg.Packet.SourceChannel)
		return &channeltypes.MsgRecvPacketResponse{Result: channeltypes.NOOP}, nil
	default:
		ctx.Logger().Error("receive packet failed", "port-id", msg.Packet.SourcePort, "channel-id", msg.Packet.SourceChannel, "error", errorsmod.Wrap(err, "receive packet verification failed"))
		return nil, errorsmod.Wrap(err, "receive packet verification failed")
	}

	// Perform application logic callback
	//
	// Cache context so that we may discard state changes from callback if the acknowledgement is unsuccessful.
	cacheCtx, writeFn = ctx.CacheContext()
	ack := cbs.OnRecvPacket(cacheCtx, msg.Packet, relayer)
	if ack == nil || ack.Success() {
		// write application state changes for asynchronous and successful acknowledgements
		writeFn()
	} else {
		// Modify events in cached context to reflect unsuccessful acknowledgement
		ctx.EventManager().EmitEvents(convertToErrorEvents(cacheCtx.EventManager().Events()))
	}

	// Set packet acknowledgement only if the acknowledgement is not nil.
	// NOTE: IBC applications modules may call the WriteAcknowledgement asynchronously if the
	// acknowledgement is nil.
	if ack != nil {
		if err := k.ChannelKeeper.WriteAcknowledgement(ctx, capability, msg.Packet, ack); err != nil {
			return nil, err
		}
	}

	defer telemetry.IncrCounterWithLabels(
		[]string{"tx", "msg", "ibc", channeltypes.EventTypeRecvPacket},
		1,
		[]metrics.Label{
			telemetry.NewLabel(coretypes.LabelSourcePort, msg.Packet.SourcePort),
			telemetry.NewLabel(coretypes.LabelSourceChannel, msg.Packet.SourceChannel),
			telemetry.NewLabel(coretypes.LabelDestinationPort, msg.Packet.DestinationPort),
			telemetry.NewLabel(coretypes.LabelDestinationChannel, msg.Packet.DestinationChannel),
		},
	)

	ctx.Logger().Info("receive packet callback succeeded", "port-id", msg.Packet.SourcePort, "channel-id", msg.Packet.SourceChannel, "result", channeltypes.SUCCESS.String())

	return &channeltypes.MsgRecvPacketResponse{Result: channeltypes.SUCCESS}, nil
}

// Timeout defines a rpc handler method for MsgTimeout.
func (k Keeper) Timeout(goCtx context.Context, msg *channeltypes.MsgTimeout) (*channeltypes.MsgTimeoutResponse, error) {
	ctx := sdk.UnwrapSDKContext(goCtx)

	relayer, err := sdk.AccAddressFromBech32(msg.Signer)
	if err != nil {
		ctx.Logger().Error("timeout failed", "error", errorsmod.Wrap(err, "Invalid address for msg Signer"))
		return nil, errorsmod.Wrap(err, "Invalid address for msg Signer")
	}

	// Lookup module by channel capability
	module, capability, err := k.ChannelKeeper.LookupModuleByChannel(ctx, msg.Packet.SourcePort, msg.Packet.SourceChannel)
	if err != nil {
		ctx.Logger().Error("timeout failed", "port-id", msg.Packet.SourcePort, "channel-id", msg.Packet.SourceChannel, "error", errorsmod.Wrap(err, "could not retrieve module from port-id"))
		return nil, errorsmod.Wrap(err, "could not retrieve module from port-id")
	}

	// Retrieve callbacks from router
	cbs, ok := k.Router.GetRoute(module)
	if !ok {
		ctx.Logger().Error("timeout failed", "port-id", msg.Packet.SourcePort, "error", errorsmod.Wrapf(porttypes.ErrInvalidRoute, "route not found to module: %s", module))
		return nil, errorsmod.Wrapf(porttypes.ErrInvalidRoute, "route not found to module: %s", module)
	}

	// Perform TAO verification
	//
	// If the timeout was already received, perform a no-op
	// Use a cached context to prevent accidental state changes
	cacheCtx, writeFn := ctx.CacheContext()
	err = k.ChannelKeeper.TimeoutPacket(cacheCtx, msg.Packet, msg.ProofUnreceived, msg.ProofHeight, msg.NextSequenceRecv)

	switch err {
	case nil:
		writeFn()
	case channeltypes.ErrNoOpMsg:
		// no-ops do not need event emission as they will be ignored
		ctx.Logger().Debug("no-op on redundant relay", "port-id", msg.Packet.SourcePort, "channel-id", msg.Packet.SourceChannel)
		return &channeltypes.MsgTimeoutResponse{Result: channeltypes.NOOP}, nil
	default:
		ctx.Logger().Error("timeout failed", "port-id", msg.Packet.SourcePort, "channel-id", msg.Packet.SourceChannel, "error", errorsmod.Wrap(err, "timeout packet verification failed"))
		return nil, errorsmod.Wrap(err, "timeout packet verification failed")
	}

	// Perform application logic callback
	err = cbs.OnTimeoutPacket(ctx, msg.Packet, relayer)
	if err != nil {
		ctx.Logger().Error("timeout failed", "port-id", msg.Packet.SourcePort, "channel-id", msg.Packet.SourceChannel, "error", errorsmod.Wrap(err, "timeout packet callback failed"))
		return nil, errorsmod.Wrap(err, "timeout packet callback failed")
	}

	// Delete packet commitment
	if err = k.ChannelKeeper.TimeoutExecuted(ctx, capability, msg.Packet); err != nil {
		return nil, err
	}

	defer telemetry.IncrCounterWithLabels(
		[]string{"ibc", "timeout", "packet"},
		1,
		[]metrics.Label{
			telemetry.NewLabel(coretypes.LabelSourcePort, msg.Packet.SourcePort),
			telemetry.NewLabel(coretypes.LabelSourceChannel, msg.Packet.SourceChannel),
			telemetry.NewLabel(coretypes.LabelDestinationPort, msg.Packet.DestinationPort),
			telemetry.NewLabel(coretypes.LabelDestinationChannel, msg.Packet.DestinationChannel),
			telemetry.NewLabel(coretypes.LabelTimeoutType, "height"),
		},
	)

	ctx.Logger().Info("timeout packet callback succeeded", "port-id", msg.Packet.SourcePort, "channel-id", msg.Packet.SourceChannel, "result", channeltypes.SUCCESS.String())

	return &channeltypes.MsgTimeoutResponse{Result: channeltypes.SUCCESS}, nil
}

// TimeoutOnClose defines a rpc handler method for MsgTimeoutOnClose.
func (k Keeper) TimeoutOnClose(goCtx context.Context, msg *channeltypes.MsgTimeoutOnClose) (*channeltypes.MsgTimeoutOnCloseResponse, error) {
	ctx := sdk.UnwrapSDKContext(goCtx)

	relayer, err := sdk.AccAddressFromBech32(msg.Signer)
	if err != nil {
		ctx.Logger().Error("timeout on close failed", "error", errorsmod.Wrap(err, "Invalid address for msg Signer"))
		return nil, errorsmod.Wrap(err, "Invalid address for msg Signer")
	}

	// Lookup module by channel capability
	module, capability, err := k.ChannelKeeper.LookupModuleByChannel(ctx, msg.Packet.SourcePort, msg.Packet.SourceChannel)
	if err != nil {
		ctx.Logger().Error("timeout on close failed", "port-id", msg.Packet.SourcePort, "channel-id", msg.Packet.SourceChannel, "error", errorsmod.Wrap(err, "could not retrieve module from port-id"))
		return nil, errorsmod.Wrap(err, "could not retrieve module from port-id")
	}

	// Retrieve callbacks from router
	cbs, ok := k.Router.GetRoute(module)
	if !ok {
		ctx.Logger().Error("timeout on close failed", "port-id", msg.Packet.SourcePort, "error", errorsmod.Wrapf(porttypes.ErrInvalidRoute, "route not found to module: %s", module))
		return nil, errorsmod.Wrapf(porttypes.ErrInvalidRoute, "route not found to module: %s", module)
	}

	// Perform TAO verification
	//
	// If the timeout was already received, perform a no-op
	// Use a cached context to prevent accidental state changes
	cacheCtx, writeFn := ctx.CacheContext()
	err = k.ChannelKeeper.TimeoutOnClose(cacheCtx, capability, msg.Packet, msg.ProofUnreceived, msg.ProofClose, msg.ProofHeight, msg.NextSequenceRecv, msg.CounterpartyUpgradeSequence)

	switch err {
	case nil:
		writeFn()
	case channeltypes.ErrNoOpMsg:
		// no-ops do not need event emission as they will be ignored
		ctx.Logger().Debug("no-op on redundant relay", "port-id", msg.Packet.SourcePort, "channel-id", msg.Packet.SourceChannel)
		return &channeltypes.MsgTimeoutOnCloseResponse{Result: channeltypes.NOOP}, nil
	default:
		ctx.Logger().Error("timeout on close failed", "port-id", msg.Packet.SourcePort, "channel-id", msg.Packet.SourceChannel, "error", errorsmod.Wrap(err, "timeout on close packet verification failed"))
		return nil, errorsmod.Wrap(err, "timeout on close packet verification failed")
	}

	// Perform application logic callback
	//
	// NOTE: MsgTimeout and MsgTimeoutOnClose use the same "OnTimeoutPacket"
	// application logic callback.
	err = cbs.OnTimeoutPacket(ctx, msg.Packet, relayer)
	if err != nil {
		ctx.Logger().Error("timeout on close failed", "port-id", msg.Packet.SourcePort, "channel-id", msg.Packet.SourceChannel, "error", errorsmod.Wrap(err, "timeout on close callback failed"))
		return nil, errorsmod.Wrap(err, "timeout on close callback failed")
	}

	// Delete packet commitment
	if err = k.ChannelKeeper.TimeoutExecuted(ctx, capability, msg.Packet); err != nil {
		return nil, err
	}

	defer telemetry.IncrCounterWithLabels(
		[]string{"ibc", "timeout", "packet"},
		1,
		[]metrics.Label{
			telemetry.NewLabel(coretypes.LabelSourcePort, msg.Packet.SourcePort),
			telemetry.NewLabel(coretypes.LabelSourceChannel, msg.Packet.SourceChannel),
			telemetry.NewLabel(coretypes.LabelDestinationPort, msg.Packet.DestinationPort),
			telemetry.NewLabel(coretypes.LabelDestinationChannel, msg.Packet.DestinationChannel),
			telemetry.NewLabel(coretypes.LabelTimeoutType, "channel-closed"),
		},
	)

	ctx.Logger().Info("timeout on close callback succeeded", "port-id", msg.Packet.SourcePort, "channel-id", msg.Packet.SourceChannel, "result", channeltypes.SUCCESS.String())

	return &channeltypes.MsgTimeoutOnCloseResponse{Result: channeltypes.SUCCESS}, nil
}

// Acknowledgement defines a rpc handler method for MsgAcknowledgement.
func (k Keeper) Acknowledgement(goCtx context.Context, msg *channeltypes.MsgAcknowledgement) (*channeltypes.MsgAcknowledgementResponse, error) {
	ctx := sdk.UnwrapSDKContext(goCtx)

	relayer, err := sdk.AccAddressFromBech32(msg.Signer)
	if err != nil {
		ctx.Logger().Error("acknowledgement failed", "error", errorsmod.Wrap(err, "Invalid address for msg Signer"))
		return nil, errorsmod.Wrap(err, "Invalid address for msg Signer")
	}

	// Lookup module by channel capability
	module, capability, err := k.ChannelKeeper.LookupModuleByChannel(ctx, msg.Packet.SourcePort, msg.Packet.SourceChannel)
	if err != nil {
		ctx.Logger().Error("acknowledgement failed", "port-id", msg.Packet.SourcePort, "channel-id", msg.Packet.SourceChannel, "error", errorsmod.Wrap(err, "could not retrieve module from port-id"))
		return nil, errorsmod.Wrap(err, "could not retrieve module from port-id")
	}

	// Retrieve callbacks from router
	cbs, ok := k.Router.GetRoute(module)
	if !ok {
		ctx.Logger().Error("acknowledgement failed", "port-id", msg.Packet.SourcePort, "error", errorsmod.Wrapf(porttypes.ErrInvalidRoute, "route not found to module: %s", module))
		return nil, errorsmod.Wrapf(porttypes.ErrInvalidRoute, "route not found to module: %s", module)
	}

	// Perform TAO verification
	//
	// If the acknowledgement was already received, perform a no-op
	// Use a cached context to prevent accidental state changes
	cacheCtx, writeFn := ctx.CacheContext()
	err = k.ChannelKeeper.AcknowledgePacket(cacheCtx, capability, msg.Packet, msg.Acknowledgement, msg.ProofAcked, msg.ProofHeight)

	switch err {
	case nil:
		writeFn()
	case channeltypes.ErrNoOpMsg:
		// no-ops do not need event emission as they will be ignored
		ctx.Logger().Debug("no-op on redundant relay", "port-id", msg.Packet.SourcePort, "channel-id", msg.Packet.SourceChannel)
		return &channeltypes.MsgAcknowledgementResponse{Result: channeltypes.NOOP}, nil
	default:
		ctx.Logger().Error("acknowledgement failed", "port-id", msg.Packet.SourcePort, "channel-id", msg.Packet.SourceChannel, "error", errorsmod.Wrap(err, "acknowledge packet verification failed"))
		return nil, errorsmod.Wrap(err, "acknowledge packet verification failed")
	}

	// Perform application logic callback
	err = cbs.OnAcknowledgementPacket(ctx, msg.Packet, msg.Acknowledgement, relayer)
	if err != nil {
		ctx.Logger().Error("acknowledgement failed", "port-id", msg.Packet.SourcePort, "channel-id", msg.Packet.SourceChannel, "error", errorsmod.Wrap(err, "acknowledge packet callback failed"))
		return nil, errorsmod.Wrap(err, "acknowledge packet callback failed")
	}

	defer telemetry.IncrCounterWithLabels(
		[]string{"tx", "msg", "ibc", channeltypes.EventTypeAcknowledgePacket},
		1,
		[]metrics.Label{
			telemetry.NewLabel(coretypes.LabelSourcePort, msg.Packet.SourcePort),
			telemetry.NewLabel(coretypes.LabelSourceChannel, msg.Packet.SourceChannel),
			telemetry.NewLabel(coretypes.LabelDestinationPort, msg.Packet.DestinationPort),
			telemetry.NewLabel(coretypes.LabelDestinationChannel, msg.Packet.DestinationChannel),
		},
	)

	ctx.Logger().Info("acknowledgement succeeded", "port-id", msg.Packet.SourcePort, "channel-id", msg.Packet.SourceChannel, "result", channeltypes.SUCCESS.String())

	return &channeltypes.MsgAcknowledgementResponse{Result: channeltypes.SUCCESS}, nil
}

// ChannelUpgradeInit defines a rpc handler method for MsgChannelUpgradeInit.
func (k Keeper) ChannelUpgradeInit(goCtx context.Context, msg *channeltypes.MsgChannelUpgradeInit) (*channeltypes.MsgChannelUpgradeInitResponse, error) {
	ctx := sdk.UnwrapSDKContext(goCtx)

	if k.GetAuthority() != msg.Signer {
		return nil, errorsmod.Wrapf(ibcerrors.ErrUnauthorized, "expected %s, got %s", k.GetAuthority(), msg.Signer)
	}

	module, _, err := k.ChannelKeeper.LookupModuleByChannel(ctx, msg.PortId, msg.ChannelId)
	if err != nil {
		ctx.Logger().Error("channel upgrade init failed", "port-id", msg.PortId, "error", errorsmod.Wrap(err, "could not retrieve module from port-id"))
		return nil, errorsmod.Wrap(err, "could not retrieve module from port-id")
	}

	app, ok := k.Router.GetRoute(module)
	if !ok {
		ctx.Logger().Error("channel upgrade init failed", "port-id", msg.PortId, "error", errorsmod.Wrapf(porttypes.ErrInvalidRoute, "route not found to module: %s", module))
		return nil, errorsmod.Wrapf(porttypes.ErrInvalidRoute, "route not found to module: %s", module)
	}

	cbs, ok := app.(porttypes.UpgradableModule)
	if !ok {
		ctx.Logger().Error("channel upgrade init failed", "port-id", msg.PortId, "error", errorsmod.Wrapf(porttypes.ErrInvalidRoute, "upgrade route not found to module: %s", module))
		return nil, errorsmod.Wrapf(porttypes.ErrInvalidRoute, "upgrade route not found to module: %s", module)
	}

	upgrade, err := k.ChannelKeeper.ChanUpgradeInit(ctx, msg.PortId, msg.ChannelId, msg.Fields)
	if err != nil {
		ctx.Logger().Error("channel upgrade init failed", "error", errorsmod.Wrap(err, "channel upgrade init failed"))
		return nil, errorsmod.Wrap(err, "channel upgrade init failed")
	}

	// NOTE: a cached context is used to discard ibc application state changes and events.
	// IBC applications must flush in-flight packets using the pre-upgrade channel parameters.
	cacheCtx, _ := ctx.CacheContext()
	upgradeVersion, err := cbs.OnChanUpgradeInit(cacheCtx, msg.PortId, msg.ChannelId, upgrade.Fields.Ordering, upgrade.Fields.ConnectionHops, upgrade.Fields.Version)
	if err != nil {
		ctx.Logger().Error("channel upgrade init callback failed", "port-id", msg.PortId, "channel-id", msg.ChannelId, "error", err.Error())
		return nil, errorsmod.Wrapf(err, "channel upgrade init callback failed for port ID: %s, channel ID: %s", msg.PortId, msg.ChannelId)
	}

	channel, upgrade := k.ChannelKeeper.WriteUpgradeInitChannel(ctx, msg.PortId, msg.ChannelId, upgrade, upgradeVersion)

	ctx.Logger().Info("channel upgrade init succeeded", "channel-id", msg.ChannelId, "version", upgradeVersion)
	keeper.EmitChannelUpgradeInitEvent(ctx, msg.PortId, msg.ChannelId, channel, upgrade)

	return &channeltypes.MsgChannelUpgradeInitResponse{
		Upgrade:         upgrade,
		UpgradeSequence: channel.UpgradeSequence,
	}, nil
}

// ChannelUpgradeTry defines a rpc handler method for MsgChannelUpgradeTry.
func (k Keeper) ChannelUpgradeTry(goCtx context.Context, msg *channeltypes.MsgChannelUpgradeTry) (*channeltypes.MsgChannelUpgradeTryResponse, error) {
	ctx := sdk.UnwrapSDKContext(goCtx)

	module, _, err := k.ChannelKeeper.LookupModuleByChannel(ctx, msg.PortId, msg.ChannelId)
	if err != nil {
		ctx.Logger().Error("channel upgrade try failed", "port-id", msg.PortId, "error", errorsmod.Wrap(err, "could not retrieve module from port-id"))
		return nil, errorsmod.Wrap(err, "could not retrieve module from port-id")
	}

	app, ok := k.Router.GetRoute(module)
	if !ok {
		ctx.Logger().Error("channel upgrade try failed", "port-id", msg.PortId, "error", errorsmod.Wrapf(porttypes.ErrInvalidRoute, "route not found to module: %s", module))
		return nil, errorsmod.Wrapf(porttypes.ErrInvalidRoute, "route not found to module: %s", module)
	}

	cbs, ok := app.(porttypes.UpgradableModule)
	if !ok {
		ctx.Logger().Error("channel upgrade try failed", "port-id", msg.PortId, "error", errorsmod.Wrapf(porttypes.ErrInvalidRoute, "upgrade route not found to module: %s", module))
		return nil, errorsmod.Wrapf(porttypes.ErrInvalidRoute, "upgrade route not found to module: %s", module)
	}

	channel, upgrade, err := k.ChannelKeeper.ChanUpgradeTry(ctx, msg.PortId, msg.ChannelId, msg.ProposedUpgradeConnectionHops, msg.CounterpartyUpgradeFields, msg.CounterpartyUpgradeSequence, msg.ProofChannel, msg.ProofUpgrade, msg.ProofHeight)
	if err != nil {
		ctx.Logger().Error("channel upgrade try failed", "error", errorsmod.Wrap(err, "channel upgrade try failed"))
		if channeltypes.IsUpgradeError(err) {
			k.ChannelKeeper.WriteErrorReceipt(ctx, msg.PortId, msg.ChannelId, err.(*channeltypes.UpgradeError))
			// NOTE: a FAILURE result is returned to the client and an error receipt is written to state.
			// This signals to the relayer to begin the cancel upgrade handshake subprotocol.
			return &channeltypes.MsgChannelUpgradeTryResponse{Result: channeltypes.FAILURE}, nil
		}

		// NOTE: an error is returned to baseapp and transaction state is not committed.
		return nil, errorsmod.Wrap(err, "channel upgrade try failed")
	}

	// NOTE: a cached context is used to discard ibc application state changes and events.
	// IBC applications must flush in-flight packets using the pre-upgrade channel parameters.
	cacheCtx, _ := ctx.CacheContext()
	upgradeVersion, err := cbs.OnChanUpgradeTry(cacheCtx, msg.PortId, msg.ChannelId, upgrade.Fields.Ordering, upgrade.Fields.ConnectionHops, upgrade.Fields.Version)
	if err != nil {
		ctx.Logger().Error("channel upgrade try callback failed", "port-id", msg.PortId, "channel-id", msg.ChannelId, "error", err.Error())
		return nil, errorsmod.Wrapf(err, "channel upgrade try callback failed for port ID: %s, channel ID: %s", msg.PortId, msg.ChannelId)
	}

	channel, upgrade = k.ChannelKeeper.WriteUpgradeTryChannel(ctx, msg.PortId, msg.ChannelId, upgrade, upgradeVersion)

	ctx.Logger().Info("channel upgrade try succeeded", "port-id", msg.PortId, "channel-id", msg.ChannelId)
	keeper.EmitChannelUpgradeTryEvent(ctx, msg.PortId, msg.ChannelId, channel, upgrade)

	return &channeltypes.MsgChannelUpgradeTryResponse{
		Result:          channeltypes.SUCCESS,
		Upgrade:         upgrade,
		UpgradeSequence: channel.UpgradeSequence,
	}, nil
}

// ChannelUpgradeAck defines a rpc handler method for MsgChannelUpgradeAck.
func (k Keeper) ChannelUpgradeAck(goCtx context.Context, msg *channeltypes.MsgChannelUpgradeAck) (*channeltypes.MsgChannelUpgradeAckResponse, error) {
	ctx := sdk.UnwrapSDKContext(goCtx)

	module, _, err := k.ChannelKeeper.LookupModuleByChannel(ctx, msg.PortId, msg.ChannelId)
	if err != nil {
		ctx.Logger().Error("channel upgrade ack failed", "port-id", msg.PortId, "error", errorsmod.Wrap(err, "could not retrieve module from port-id"))
		return nil, errorsmod.Wrap(err, "could not retrieve module from port-id")
	}

	app, ok := k.Router.GetRoute(module)
	if !ok {
		err = errorsmod.Wrapf(porttypes.ErrInvalidRoute, "route not found to module: %s", module)
		ctx.Logger().Error("channel upgrade ack failed", "port-id", msg.PortId, "error", err)
		return nil, err
	}

	cbs, ok := app.(porttypes.UpgradableModule)
	if !ok {
		err = errorsmod.Wrapf(porttypes.ErrInvalidRoute, "upgrade route not found to module: %s", module)
		ctx.Logger().Error("channel upgrade ack failed", "port-id", msg.PortId, "error", err)
		return nil, err
	}

	err = k.ChannelKeeper.ChanUpgradeAck(ctx, msg.PortId, msg.ChannelId, msg.CounterpartyUpgrade, msg.ProofChannel, msg.ProofUpgrade, msg.ProofHeight)
	if err != nil {
		ctx.Logger().Error("channel upgrade ack failed", "error", errorsmod.Wrap(err, "channel upgrade ack failed"))
		if channeltypes.IsUpgradeError(err) {
			k.ChannelKeeper.MustAbortUpgrade(ctx, msg.PortId, msg.ChannelId, err)

			// NOTE: a FAILURE result is returned to the client and an error receipt is written to state.
			// This signals to the relayer to begin the cancel upgrade handshake subprotocol.
			return &channeltypes.MsgChannelUpgradeAckResponse{Result: channeltypes.FAILURE}, nil
		}

		// NOTE: an error is returned to baseapp and transaction state is not committed.
		return nil, errorsmod.Wrap(err, "channel upgrade ack failed")
	}

	// NOTE: a cached context is used to discard ibc application state changes and events.
	// IBC applications must flush in-flight packets using the pre-upgrade channel parameters.
	cacheCtx, _ := ctx.CacheContext()
	err = cbs.OnChanUpgradeAck(cacheCtx, msg.PortId, msg.ChannelId, msg.CounterpartyUpgrade.Fields.Version)
	if err != nil {
		channel, found := k.ChannelKeeper.GetChannel(ctx, msg.PortId, msg.ChannelId)
		if !found {
			return nil, errorsmod.Wrapf(channeltypes.ErrChannelNotFound, "channel not found for port ID (%s) channel ID (%s)", msg.PortId, msg.ChannelId)
		}

		ctx.Logger().Error("channel upgrade ack callback failed", "port-id", msg.PortId, "channel-id", msg.ChannelId, "error", err.Error())
<<<<<<< HEAD
		k.ChannelKeeper.MustAbortUpgrade(ctx, msg.PortId, msg.ChannelId, err)
=======
		cbs.OnChanUpgradeRestore(ctx, msg.PortId, msg.ChannelId)

		// explicitly wrap the application callback in an upgrade error with the correct upgrade sequence.
		// this prevents any errors caused from the application returning an UpgradeError with an incorrect sequence.
		k.ChannelKeeper.MustAbortUpgrade(ctx, msg.PortId, msg.ChannelId, channeltypes.NewUpgradeError(channel.UpgradeSequence, err))
>>>>>>> b59f6b07

		return &channeltypes.MsgChannelUpgradeAckResponse{Result: channeltypes.FAILURE}, nil
	}

	channel, upgrade := k.ChannelKeeper.WriteUpgradeAckChannel(ctx, msg.PortId, msg.ChannelId, msg.CounterpartyUpgrade)

	ctx.Logger().Info("channel upgrade ack succeeded", "port-id", msg.PortId, "channel-id", msg.ChannelId)
	keeper.EmitChannelUpgradeAckEvent(ctx, msg.PortId, msg.ChannelId, channel, upgrade)

	return &channeltypes.MsgChannelUpgradeAckResponse{Result: channeltypes.SUCCESS}, nil
}

// ChannelUpgradeConfirm defines a rpc handler method for MsgChannelUpgradeConfirm.
func (k Keeper) ChannelUpgradeConfirm(goCtx context.Context, msg *channeltypes.MsgChannelUpgradeConfirm) (*channeltypes.MsgChannelUpgradeConfirmResponse, error) {
	ctx := sdk.UnwrapSDKContext(goCtx)

	module, _, err := k.ChannelKeeper.LookupModuleByChannel(ctx, msg.PortId, msg.ChannelId)
	if err != nil {
		ctx.Logger().Error("channel upgrade confirm failed", "port-id", msg.PortId, "error", errorsmod.Wrap(err, "could not retrieve module from port-id"))
		return nil, errorsmod.Wrap(err, "could not retrieve module from port-id")
	}

	app, ok := k.Router.GetRoute(module)
	if !ok {
		err = errorsmod.Wrapf(porttypes.ErrInvalidRoute, "route not found to module: %s", module)
		ctx.Logger().Error("channel upgrade confirm failed", "port-id", msg.PortId, "error", err)
		return nil, err
	}

	cbs, ok := app.(porttypes.UpgradableModule)
	if !ok {
		err = errorsmod.Wrapf(porttypes.ErrInvalidRoute, "upgrade route not found to module: %s", module)
		ctx.Logger().Error("channel upgrade confirm failed", "port-id", msg.PortId, "error", err)
		return nil, err
	}

	err = k.ChannelKeeper.ChanUpgradeConfirm(ctx, msg.PortId, msg.ChannelId, msg.CounterpartyChannelState, msg.CounterpartyUpgrade, msg.ProofChannel, msg.ProofUpgrade, msg.ProofHeight)
	if err != nil {
		ctx.Logger().Error("channel upgrade confirm failed", "error", errorsmod.Wrap(err, "channel upgrade confirm failed"))
		if channeltypes.IsUpgradeError(err) {
			k.ChannelKeeper.MustAbortUpgrade(ctx, msg.PortId, msg.ChannelId, err)

			// NOTE: a FAILURE result is returned to the client and an error receipt is written to state.
			// This signals to the relayer to begin the cancel upgrade handshake subprotocol.
			return &channeltypes.MsgChannelUpgradeConfirmResponse{Result: channeltypes.FAILURE}, nil
		}

		// NOTE: an error is returned to baseapp and transaction state is not committed.
		return nil, errorsmod.Wrap(err, "channel upgrade confirm failed")
	}

	channel := k.ChannelKeeper.WriteUpgradeConfirmChannel(ctx, msg.PortId, msg.ChannelId, msg.CounterpartyUpgrade)
	ctx.Logger().Info("channel upgrade confirm succeeded", "port-id", msg.PortId, "channel-id", msg.ChannelId)
	keeper.EmitChannelUpgradeConfirmEvent(ctx, msg.PortId, msg.ChannelId, channel)

	// Move channel to OPEN state if both chains have finished flushing in-flight packets.
	// Counterparty channel state has been verified in ChanUpgradeConfirm.
	if channel.State == channeltypes.FLUSHCOMPLETE && msg.CounterpartyChannelState == channeltypes.FLUSHCOMPLETE {
		upgrade, found := k.ChannelKeeper.GetUpgrade(ctx, msg.PortId, msg.ChannelId)
		if !found {
			return nil, errorsmod.Wrapf(channeltypes.ErrUpgradeNotFound, "failed to retrieve channel upgrade: port ID (%s) channel ID (%s)", msg.PortId, msg.ChannelId)
		}

		cbs.OnChanUpgradeOpen(ctx, msg.PortId, msg.ChannelId, upgrade.Fields.Ordering, upgrade.Fields.ConnectionHops, upgrade.Fields.Version)
		channel := k.ChannelKeeper.WriteUpgradeOpenChannel(ctx, msg.PortId, msg.ChannelId)

		ctx.Logger().Info("channel upgrade open succeeded", "port-id", msg.PortId, "channel-id", msg.ChannelId)
		keeper.EmitChannelUpgradeOpenEvent(ctx, msg.PortId, msg.ChannelId, channel)
	}

	return &channeltypes.MsgChannelUpgradeConfirmResponse{Result: channeltypes.SUCCESS}, nil
}

// ChannelUpgradeOpen defines a rpc handler method for MsgChannelUpgradeOpen.
func (k Keeper) ChannelUpgradeOpen(goCtx context.Context, msg *channeltypes.MsgChannelUpgradeOpen) (*channeltypes.MsgChannelUpgradeOpenResponse, error) {
	ctx := sdk.UnwrapSDKContext(goCtx)

	module, _, err := k.ChannelKeeper.LookupModuleByChannel(ctx, msg.PortId, msg.ChannelId)
	if err != nil {
		ctx.Logger().Error("channel upgrade open failed", "port-id", msg.PortId, "error", errorsmod.Wrap(err, "could not retrieve module from port-id"))
		return nil, errorsmod.Wrap(err, "could not retrieve module from port-id")
	}

	app, ok := k.Router.GetRoute(module)
	if !ok {
		err = errorsmod.Wrapf(porttypes.ErrInvalidRoute, "route not found to module: %s", module)
		ctx.Logger().Error("channel upgrade open failed", "port-id", msg.PortId, "error", err)
		return nil, err
	}

	cbs, ok := app.(porttypes.UpgradableModule)
	if !ok {
		err = errorsmod.Wrapf(porttypes.ErrInvalidRoute, "upgrade route not found to module: %s", module)
		ctx.Logger().Error("channel upgrade open failed", "port-id", msg.PortId, "error", err)
		return nil, err
	}

	if err = k.ChannelKeeper.ChanUpgradeOpen(ctx, msg.PortId, msg.ChannelId, msg.CounterpartyChannelState, msg.CounterpartyUpgradeSequence, msg.ProofChannel, msg.ProofHeight); err != nil {
		ctx.Logger().Error("channel upgrade open failed", "error", errorsmod.Wrap(err, "channel upgrade open failed"))
		return nil, errorsmod.Wrap(err, "channel upgrade open failed")
	}

	upgrade, found := k.ChannelKeeper.GetUpgrade(ctx, msg.PortId, msg.ChannelId)
	if !found {
		return nil, errorsmod.Wrapf(channeltypes.ErrUpgradeNotFound, "failed to retrieve channel upgrade: port ID (%s) channel ID (%s)", msg.PortId, msg.ChannelId)
	}

	cbs.OnChanUpgradeOpen(ctx, msg.PortId, msg.ChannelId, upgrade.Fields.Ordering, upgrade.Fields.ConnectionHops, upgrade.Fields.Version)
	channel := k.ChannelKeeper.WriteUpgradeOpenChannel(ctx, msg.PortId, msg.ChannelId)

	ctx.Logger().Info("channel upgrade open succeeded", "port-id", msg.PortId, "channel-id", msg.ChannelId)
	keeper.EmitChannelUpgradeOpenEvent(ctx, msg.PortId, msg.ChannelId, channel)

	return &channeltypes.MsgChannelUpgradeOpenResponse{}, nil
}

// ChannelUpgradeTimeout defines a rpc handler method for MsgChannelUpgradeTimeout.
func (k Keeper) ChannelUpgradeTimeout(goCtx context.Context, msg *channeltypes.MsgChannelUpgradeTimeout) (*channeltypes.MsgChannelUpgradeTimeoutResponse, error) {
	ctx := sdk.UnwrapSDKContext(goCtx)

	if err := k.ChannelKeeper.ChanUpgradeTimeout(ctx, msg.PortId, msg.ChannelId, msg.CounterpartyChannel, msg.ProofChannel, msg.ProofHeight); err != nil {
		return nil, errorsmod.Wrapf(err, "could not timeout upgrade for channel: %s", msg.ChannelId)
	}

	channel, upgrade := k.ChannelKeeper.WriteUpgradeTimeoutChannel(ctx, msg.PortId, msg.ChannelId)

	ctx.Logger().Info("channel upgrade timeout callback succeeded: portID %s, channelID %s", msg.PortId, msg.ChannelId)
	keeper.EmitChannelUpgradeTimeoutEvent(ctx, msg.PortId, msg.ChannelId, channel, upgrade)

	return &channeltypes.MsgChannelUpgradeTimeoutResponse{}, nil
}

// ChannelUpgradeCancel defines a rpc handler method for MsgChannelUpgradeCancel.
func (k Keeper) ChannelUpgradeCancel(goCtx context.Context, msg *channeltypes.MsgChannelUpgradeCancel) (*channeltypes.MsgChannelUpgradeCancelResponse, error) {
	ctx := sdk.UnwrapSDKContext(goCtx)

	channel, found := k.ChannelKeeper.GetChannel(ctx, msg.PortId, msg.ChannelId)
	if !found {
		return nil, errorsmod.Wrapf(channeltypes.ErrChannelNotFound, "port ID (%s) channel ID (%s)", msg.PortId, msg.ChannelId)
	}

	// if the msgSender is authorized to make and cancel upgrades AND the current channel has not already reached FLUSHCOMPLETE
	// then we can restore immediately without any additional checks
	isAuthority := k.GetAuthority() == msg.Signer
	if isAuthority && channel.State != channeltypes.FLUSHCOMPLETE {
		upgrade, found := k.ChannelKeeper.GetUpgrade(ctx, msg.PortId, msg.ChannelId)
		if !found {
			return nil, errorsmod.Wrapf(channeltypes.ErrUpgradeNotFound, "failed to retrieve channel upgrade: port ID (%s) channel ID (%s)", msg.PortId, msg.ChannelId)
		}

		k.ChannelKeeper.WriteUpgradeCancelChannel(ctx, msg.PortId, msg.ChannelId, channel.UpgradeSequence)

		ctx.Logger().Info("channel upgrade cancel succeeded", "port-id", msg.PortId, "channel-id", msg.ChannelId)

		keeper.EmitChannelUpgradeCancelEvent(ctx, msg.PortId, msg.ChannelId, channel, upgrade)

		return &channeltypes.MsgChannelUpgradeCancelResponse{}, nil
	}

	if err := k.ChannelKeeper.ChanUpgradeCancel(ctx, msg.PortId, msg.ChannelId, msg.ErrorReceipt, msg.ProofErrorReceipt, msg.ProofHeight); err != nil {
		ctx.Logger().Error("channel upgrade cancel failed", "port-id", msg.PortId, "error", err.Error())
		return nil, errorsmod.Wrap(err, "channel upgrade cancel failed")
	}

	// get upgrade here since it will be deleted in WriteUpgradeCancelChannel
	upgrade, found := k.ChannelKeeper.GetUpgrade(ctx, msg.PortId, msg.ChannelId)
	if !found {
		return nil, errorsmod.Wrapf(channeltypes.ErrUpgradeNotFound, "failed to retrieve channel upgrade: port ID (%s) channel ID (%s)", msg.PortId, msg.ChannelId)
	}

	k.ChannelKeeper.WriteUpgradeCancelChannel(ctx, msg.PortId, msg.ChannelId, msg.ErrorReceipt.Sequence)

	ctx.Logger().Info("channel upgrade cancel succeeded", "port-id", msg.PortId, "channel-id", msg.ChannelId)

	// get channel here again to get latest state after write
	channel, found = k.ChannelKeeper.GetChannel(ctx, msg.PortId, msg.ChannelId)
	if !found {
		return nil, errorsmod.Wrapf(channeltypes.ErrChannelNotFound, "port ID (%s) channel ID (%s)", msg.PortId, msg.ChannelId)
	}
	keeper.EmitChannelUpgradeCancelEvent(ctx, msg.PortId, msg.ChannelId, channel, upgrade)

	return &channeltypes.MsgChannelUpgradeCancelResponse{}, nil
}

// PruneAcknowledgements defines a rpc handler method for MsgPruneAcknowledgements.
func (k Keeper) PruneAcknowledgements(goCtx context.Context, msg *channeltypes.MsgPruneAcknowledgements) (*channeltypes.MsgPruneAcknowledgementsResponse, error) {
	ctx := sdk.UnwrapSDKContext(goCtx)

	pruned, remaining, err := k.ChannelKeeper.PruneAcknowledgements(ctx, msg.PortId, msg.ChannelId, msg.Limit)
	if err != nil {
		return nil, err
	}

	return &channeltypes.MsgPruneAcknowledgementsResponse{
		TotalPrunedSequences:    pruned,
		TotalRemainingSequences: remaining,
	}, nil
}

// UpdateClientParams defines a rpc handler method for MsgUpdateParams.
func (k Keeper) UpdateClientParams(goCtx context.Context, msg *clienttypes.MsgUpdateParams) (*clienttypes.MsgUpdateParamsResponse, error) {
	if k.GetAuthority() != msg.Signer {
		return nil, errorsmod.Wrapf(ibcerrors.ErrUnauthorized, "expected %s, got %s", k.GetAuthority(), msg.Signer)
	}

	ctx := sdk.UnwrapSDKContext(goCtx)
	k.ClientKeeper.SetParams(ctx, msg.Params)

	return &clienttypes.MsgUpdateParamsResponse{}, nil
}

// UpdateConnectionParams defines a rpc handler method for MsgUpdateParams for the 03-connection submodule.
func (k Keeper) UpdateConnectionParams(goCtx context.Context, msg *connectiontypes.MsgUpdateParams) (*connectiontypes.MsgUpdateParamsResponse, error) {
	if k.GetAuthority() != msg.Signer {
		return nil, errorsmod.Wrapf(ibcerrors.ErrUnauthorized, "expected %s, got %s", k.GetAuthority(), msg.Signer)
	}

	ctx := sdk.UnwrapSDKContext(goCtx)
	k.ConnectionKeeper.SetParams(ctx, msg.Params)

	return &connectiontypes.MsgUpdateParamsResponse{}, nil
}

// UpdateChannelParams defines a rpc handler method for MsgUpdateParams.
func (k Keeper) UpdateChannelParams(goCtx context.Context, msg *channeltypes.MsgUpdateParams) (*channeltypes.MsgUpdateParamsResponse, error) {
	if k.GetAuthority() != msg.Authority {
		return nil, errorsmod.Wrapf(ibcerrors.ErrUnauthorized, "expected %s, got %s", k.GetAuthority(), msg.Authority)
	}

	ctx := sdk.UnwrapSDKContext(goCtx)
	k.ChannelKeeper.SetParams(ctx, msg.Params)

	return &channeltypes.MsgUpdateParamsResponse{}, nil
}

// convertToErrorEvents converts all events to error events by appending the
// error attribute prefix to each event's attribute key.
func convertToErrorEvents(events sdk.Events) sdk.Events {
	if events == nil {
		return nil
	}

	newEvents := make(sdk.Events, len(events))
	for i, event := range events {
		newAttributes := make([]sdk.Attribute, len(event.Attributes))
		for j, attribute := range event.Attributes {
			newAttributes[j] = sdk.NewAttribute(coretypes.ErrorAttributeKeyPrefix+attribute.Key, attribute.Value)
		}

		newEvents[i] = sdk.NewEvent(coretypes.ErrorAttributeKeyPrefix+event.Type, newAttributes...)
	}

	return newEvents
}<|MERGE_RESOLUTION|>--- conflicted
+++ resolved
@@ -896,15 +896,10 @@
 		}
 
 		ctx.Logger().Error("channel upgrade ack callback failed", "port-id", msg.PortId, "channel-id", msg.ChannelId, "error", err.Error())
-<<<<<<< HEAD
-		k.ChannelKeeper.MustAbortUpgrade(ctx, msg.PortId, msg.ChannelId, err)
-=======
-		cbs.OnChanUpgradeRestore(ctx, msg.PortId, msg.ChannelId)
 
 		// explicitly wrap the application callback in an upgrade error with the correct upgrade sequence.
 		// this prevents any errors caused from the application returning an UpgradeError with an incorrect sequence.
 		k.ChannelKeeper.MustAbortUpgrade(ctx, msg.PortId, msg.ChannelId, channeltypes.NewUpgradeError(channel.UpgradeSequence, err))
->>>>>>> b59f6b07
 
 		return &channeltypes.MsgChannelUpgradeAckResponse{Result: channeltypes.FAILURE}, nil
 	}
