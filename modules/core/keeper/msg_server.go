--- conflicted
+++ resolved
@@ -896,10 +896,6 @@
 		}
 
 		ctx.Logger().Error("channel upgrade ack callback failed", "port-id", msg.PortId, "channel-id", msg.ChannelId, "error", err.Error())
-<<<<<<< HEAD
-=======
-		cbs.OnChanUpgradeRestore(ctx, msg.PortId, msg.ChannelId)
->>>>>>> 72c8e003
 
 		// explicitly wrap the application callback in an upgrade error with the correct upgrade sequence.
 		// this prevents any errors caused from the application returning an UpgradeError with an incorrect sequence.
