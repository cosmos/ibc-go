package keeper

import (
	"context"
	"errors"
	"fmt"

	errorsmod "cosmossdk.io/errors"

	sdk "github.com/cosmos/cosmos-sdk/types"

	clienttypes "github.com/cosmos/ibc-go/v9/modules/core/02-client/types"
	connectiontypes "github.com/cosmos/ibc-go/v9/modules/core/03-connection/types"
	"github.com/cosmos/ibc-go/v9/modules/core/04-channel/keeper"
	channeltypes "github.com/cosmos/ibc-go/v9/modules/core/04-channel/types"
	porttypes "github.com/cosmos/ibc-go/v9/modules/core/05-port/types"
	ibcerrors "github.com/cosmos/ibc-go/v9/modules/core/errors"
	"github.com/cosmos/ibc-go/v9/modules/core/internal/telemetry"
	packetserverkeeper "github.com/cosmos/ibc-go/v9/modules/core/packet-server/keeper"
	packetservertypes "github.com/cosmos/ibc-go/v9/modules/core/packet-server/types"
	coretypes "github.com/cosmos/ibc-go/v9/modules/core/types"
)

var (
	_ clienttypes.MsgServer        = (*Keeper)(nil)
	_ connectiontypes.MsgServer    = (*Keeper)(nil)
	_ channeltypes.MsgServer       = (*Keeper)(nil)
	_ channeltypes.PacketMsgServer = (*Keeper)(nil)
	_ packetservertypes.MsgServer  = (*Keeper)(nil)
)

// CreateClient defines a rpc handler method for MsgCreateClient.
// NOTE: The raw bytes of the concrete types encoded into protobuf.Any is passed to the client keeper.
// The 02-client handler will route to the appropriate light client module based on client type and it is the responsibility
// of the light client module to unmarshal and interpret the proto encoded bytes.
// Backwards compatibility with older versions of ibc-go is maintained through the light client module reconstructing and encoding
// the expected concrete type to the protobuf.Any for proof verification.
func (k *Keeper) CreateClient(goCtx context.Context, msg *clienttypes.MsgCreateClient) (*clienttypes.MsgCreateClientResponse, error) {
	ctx := sdk.UnwrapSDKContext(goCtx)

	clientState, err := clienttypes.UnpackClientState(msg.ClientState)
	if err != nil {
		return nil, err
	}

	clientID, err := k.ClientKeeper.CreateClient(ctx, clientState.ClientType(), msg.ClientState.Value, msg.ConsensusState.Value)
	if err != nil {
		return nil, err
	}

	return &clienttypes.MsgCreateClientResponse{ClientId: clientID}, nil
}

// UpdateClient defines a rpc handler method for MsgUpdateClient.
func (k *Keeper) UpdateClient(goCtx context.Context, msg *clienttypes.MsgUpdateClient) (*clienttypes.MsgUpdateClientResponse, error) {
	ctx := sdk.UnwrapSDKContext(goCtx)

	clientMsg, err := clienttypes.UnpackClientMessage(msg.ClientMessage)
	if err != nil {
		return nil, err
	}

	if err = k.ClientKeeper.UpdateClient(ctx, msg.ClientId, clientMsg); err != nil {
		return nil, err
	}

	return &clienttypes.MsgUpdateClientResponse{}, nil
}

// UpgradeClient defines a rpc handler method for MsgUpgradeClient.
// NOTE: The raw bytes of the concrete types encoded into protobuf.Any is passed to the client keeper.
// The 02-client handler will route to the appropriate light client module based on client identifier and it is the responsibility
// of the light client module to unmarshal and interpret the proto encoded bytes.
// Backwards compatibility with older versions of ibc-go is maintained through the light client module reconstructing and encoding
// the expected concrete type to the protobuf.Any for proof verification.
func (k *Keeper) UpgradeClient(goCtx context.Context, msg *clienttypes.MsgUpgradeClient) (*clienttypes.MsgUpgradeClientResponse, error) {
	ctx := sdk.UnwrapSDKContext(goCtx)

	if err := k.ClientKeeper.UpgradeClient(
		ctx, msg.ClientId,
		msg.ClientState.Value,
		msg.ConsensusState.Value,
		msg.ProofUpgradeClient,
		msg.ProofUpgradeConsensusState,
	); err != nil {
		return nil, err
	}

	return &clienttypes.MsgUpgradeClientResponse{}, nil
}

// SubmitMisbehaviour defines a rpc handler method for MsgSubmitMisbehaviour.
// Warning: DEPRECATED
// This handler is redundant as `MsgUpdateClient` is now capable of handling both a Header and a Misbehaviour
func (k *Keeper) SubmitMisbehaviour(goCtx context.Context, msg *clienttypes.MsgSubmitMisbehaviour) (*clienttypes.MsgSubmitMisbehaviourResponse, error) { //nolint:staticcheck // for now, we're using msgsubmitmisbehaviour.
	ctx := sdk.UnwrapSDKContext(goCtx)

	misbehaviour, err := clienttypes.UnpackClientMessage(msg.Misbehaviour)
	if err != nil {
		return nil, err
	}

	if err = k.ClientKeeper.UpdateClient(ctx, msg.ClientId, misbehaviour); err != nil {
		return nil, err
	}

	return &clienttypes.MsgSubmitMisbehaviourResponse{}, nil
}

// RecoverClient defines a rpc handler method for MsgRecoverClient.
func (k *Keeper) RecoverClient(goCtx context.Context, msg *clienttypes.MsgRecoverClient) (*clienttypes.MsgRecoverClientResponse, error) {
	if k.GetAuthority() != msg.Signer {
		return nil, errorsmod.Wrapf(ibcerrors.ErrUnauthorized, "expected %s, got %s", k.GetAuthority(), msg.Signer)
	}

	ctx := sdk.UnwrapSDKContext(goCtx)
	if err := k.ClientKeeper.RecoverClient(ctx, msg.SubjectClientId, msg.SubstituteClientId); err != nil {
		return nil, errorsmod.Wrap(err, "client recovery failed")
	}

	return &clienttypes.MsgRecoverClientResponse{}, nil
}

// IBCSoftwareUpgrade defines a rpc handler method for MsgIBCSoftwareUpgrade.
func (k *Keeper) IBCSoftwareUpgrade(goCtx context.Context, msg *clienttypes.MsgIBCSoftwareUpgrade) (*clienttypes.MsgIBCSoftwareUpgradeResponse, error) {
	if k.GetAuthority() != msg.Signer {
		return nil, errorsmod.Wrapf(ibcerrors.ErrUnauthorized, "expected %s, got %s", k.GetAuthority(), msg.Signer)
	}

	ctx := sdk.UnwrapSDKContext(goCtx)
	upgradedClientState, err := clienttypes.UnpackClientState(msg.UpgradedClientState)
	if err != nil {
		return nil, errorsmod.Wrapf(clienttypes.ErrInvalidClientType, "cannot unpack client state: %s", err)
	}

	if err = k.ClientKeeper.ScheduleIBCSoftwareUpgrade(ctx, msg.Plan, upgradedClientState); err != nil {
		return nil, errorsmod.Wrap(err, "failed to schedule upgrade")
	}

	return &clienttypes.MsgIBCSoftwareUpgradeResponse{}, nil
}

// CreateChannel defines a rpc handler method for MsgCreateChannel
func (k *Keeper) CreateChannel(goCtx context.Context, msg *packetservertypes.MsgCreateChannel) (*packetservertypes.MsgCreateChannelResponse, error) {
	ctx := sdk.UnwrapSDKContext(goCtx)

	channelID := k.ChannelKeeper.GenerateChannelIdentifier(ctx)

	// Initialize counterparty with empty counterparty channel identifier.
	counterparty := packetservertypes.NewChannel(msg.ClientId, "", msg.MerklePathPrefix)
	k.PacketServerKeeper.SetChannel(ctx, channelID, counterparty)

	k.PacketServerKeeper.SetCreator(ctx, channelID, msg.Signer)

	packetserverkeeper.EmitCreateChannelEvent(goCtx, channelID)

	return &packetservertypes.MsgCreateChannelResponse{ChannelId: channelID}, nil
}

// ProvideCounterparty defines a rpc handler method for MsgProvideCounterparty.
func (k *Keeper) ProvideCounterparty(goCtx context.Context, msg *packetservertypes.MsgProvideCounterparty) (*packetservertypes.MsgProvideCounterpartyResponse, error) {
	ctx := sdk.UnwrapSDKContext(goCtx)

	creator, found := k.PacketServerKeeper.GetCreator(ctx, msg.ChannelId)
	if !found {
		return nil, errorsmod.Wrap(ibcerrors.ErrUnauthorized, "channel creator must be set")
	}

	if creator != msg.Signer {
		return nil, errorsmod.Wrapf(ibcerrors.ErrUnauthorized, "channel creator (%s) must match signer (%s)", creator, msg.Signer)
	}

	counterparty, ok := k.PacketServerKeeper.GetChannel(ctx, msg.ChannelId)
	if !ok {
		return nil, errorsmod.Wrapf(packetservertypes.ErrInvalidChannel, "channel must exist for channel %s", msg.ChannelId)
	}

	counterparty.CounterpartyChannelId = msg.CounterpartyChannelId
<<<<<<< HEAD
	k.PacketServerKeeper.SetChannel(ctx, msg.ChannelId, counterparty)
=======
	k.PacketServerKeeper.SetCounterparty(ctx, msg.ChannelId, counterparty)
>>>>>>> b509c50b
	// Delete client creator from state as it is not needed after this point.
	k.PacketServerKeeper.DeleteCreator(ctx, msg.ChannelId)

	return &packetservertypes.MsgProvideCounterpartyResponse{}, nil
}

// ConnectionOpenInit defines a rpc handler method for MsgConnectionOpenInit.
func (k *Keeper) ConnectionOpenInit(goCtx context.Context, msg *connectiontypes.MsgConnectionOpenInit) (*connectiontypes.MsgConnectionOpenInitResponse, error) {
	ctx := sdk.UnwrapSDKContext(goCtx)

	if _, err := k.ConnectionKeeper.ConnOpenInit(ctx, msg.ClientId, msg.Counterparty, msg.Version, msg.DelayPeriod); err != nil {
		return nil, errorsmod.Wrap(err, "connection handshake open init failed")
	}

	return &connectiontypes.MsgConnectionOpenInitResponse{}, nil
}

// ConnectionOpenTry defines a rpc handler method for MsgConnectionOpenTry.
func (k *Keeper) ConnectionOpenTry(goCtx context.Context, msg *connectiontypes.MsgConnectionOpenTry) (*connectiontypes.MsgConnectionOpenTryResponse, error) {
	ctx := sdk.UnwrapSDKContext(goCtx)

	if _, err := k.ConnectionKeeper.ConnOpenTry(
		ctx, msg.Counterparty, msg.DelayPeriod, msg.ClientId,
		msg.CounterpartyVersions, msg.ProofInit, msg.ProofHeight,
	); err != nil {
		return nil, errorsmod.Wrap(err, "connection handshake open try failed")
	}

	return &connectiontypes.MsgConnectionOpenTryResponse{}, nil
}

// ConnectionOpenAck defines a rpc handler method for MsgConnectionOpenAck.
func (k *Keeper) ConnectionOpenAck(goCtx context.Context, msg *connectiontypes.MsgConnectionOpenAck) (*connectiontypes.MsgConnectionOpenAckResponse, error) {
	ctx := sdk.UnwrapSDKContext(goCtx)

	if err := k.ConnectionKeeper.ConnOpenAck(
		ctx, msg.ConnectionId, msg.Version, msg.CounterpartyConnectionId,
		msg.ProofTry, msg.ProofHeight,
	); err != nil {
		return nil, errorsmod.Wrap(err, "connection handshake open ack failed")
	}

	return &connectiontypes.MsgConnectionOpenAckResponse{}, nil
}

// ConnectionOpenConfirm defines a rpc handler method for MsgConnectionOpenConfirm.
func (k *Keeper) ConnectionOpenConfirm(goCtx context.Context, msg *connectiontypes.MsgConnectionOpenConfirm) (*connectiontypes.MsgConnectionOpenConfirmResponse, error) {
	ctx := sdk.UnwrapSDKContext(goCtx)

	if err := k.ConnectionKeeper.ConnOpenConfirm(
		ctx, msg.ConnectionId, msg.ProofAck, msg.ProofHeight,
	); err != nil {
		return nil, errorsmod.Wrap(err, "connection handshake open confirm failed")
	}

	return &connectiontypes.MsgConnectionOpenConfirmResponse{}, nil
}

// ChannelOpenInit defines a rpc handler method for MsgChannelOpenInit.
// ChannelOpenInit will perform 04-channel checks, route to the application
// callback, and write an OpenInit channel into state upon successful execution.
func (k *Keeper) ChannelOpenInit(goCtx context.Context, msg *channeltypes.MsgChannelOpenInit) (*channeltypes.MsgChannelOpenInitResponse, error) {
	ctx := sdk.UnwrapSDKContext(goCtx)

	// Retrieve application callbacks from router
	cbs, ok := k.PortKeeper.Route(msg.PortId)
	if !ok {
		ctx.Logger().Error("channel open init failed", "port-id", msg.PortId, "error", errorsmod.Wrapf(porttypes.ErrInvalidRoute, "route not found to portID: %s", msg.PortId))
		return nil, errorsmod.Wrapf(porttypes.ErrInvalidRoute, "route not found to portID: %s", msg.PortId)
	}

	// Perform 04-channel verification
	channelID, err := k.ChannelKeeper.ChanOpenInit(
		ctx, msg.Channel.Ordering, msg.Channel.ConnectionHops, msg.PortId, msg.Channel.Counterparty, msg.Channel.Version,
	)
	if err != nil {
		ctx.Logger().Error("channel open init failed", "error", errorsmod.Wrap(err, "channel handshake open init failed"))
		return nil, errorsmod.Wrap(err, "channel handshake open init failed")
	}

	// Perform application logic callback
	version, err := cbs.OnChanOpenInit(ctx, msg.Channel.Ordering, msg.Channel.ConnectionHops, msg.PortId, channelID, msg.Channel.Counterparty, msg.Channel.Version)
	if err != nil {
		ctx.Logger().Error("channel open init failed", "port-id", msg.PortId, "channel-id", channelID, "error", errorsmod.Wrap(err, "channel open init callback failed"))
		return nil, errorsmod.Wrapf(err, "channel open init callback failed for port ID: %s, channel ID: %s", msg.PortId, channelID)
	}

	// Write channel into state
	k.ChannelKeeper.WriteOpenInitChannel(ctx, msg.PortId, channelID, msg.Channel.Ordering, msg.Channel.ConnectionHops, msg.Channel.Counterparty, version)

	ctx.Logger().Info("channel open init succeeded", "channel-id", channelID, "version", version)

	return &channeltypes.MsgChannelOpenInitResponse{
		ChannelId: channelID,
		Version:   version,
	}, nil
}

// ChannelOpenTry defines a rpc handler method for MsgChannelOpenTry.
// ChannelOpenTry will perform 04-channel checks, route to the application
// callback, and write an OpenTry channel into state upon successful execution.
func (k *Keeper) ChannelOpenTry(goCtx context.Context, msg *channeltypes.MsgChannelOpenTry) (*channeltypes.MsgChannelOpenTryResponse, error) {
	ctx := sdk.UnwrapSDKContext(goCtx)

	// Retrieve application callbacks from router
	cbs, ok := k.PortKeeper.Route(msg.PortId)
	if !ok {
		ctx.Logger().Error("channel open try failed", "port-id", msg.PortId, "error", errorsmod.Wrapf(porttypes.ErrInvalidRoute, "route not found to portID: %s", msg.PortId))
		return nil, errorsmod.Wrapf(porttypes.ErrInvalidRoute, "route not found to portID: %s", msg.PortId)
	}

	// Perform 04-channel verification
	channelID, err := k.ChannelKeeper.ChanOpenTry(ctx, msg.Channel.Ordering, msg.Channel.ConnectionHops, msg.PortId, msg.Channel.Counterparty, msg.CounterpartyVersion, msg.ProofInit, msg.ProofHeight)
	if err != nil {
		ctx.Logger().Error("channel open try failed", "error", errorsmod.Wrap(err, "channel handshake open try failed"))
		return nil, errorsmod.Wrap(err, "channel handshake open try failed")
	}

	// Perform application logic callback
	version, err := cbs.OnChanOpenTry(ctx, msg.Channel.Ordering, msg.Channel.ConnectionHops, msg.PortId, channelID, msg.Channel.Counterparty, msg.CounterpartyVersion)
	if err != nil {
		ctx.Logger().Error("channel open try failed", "port-id", msg.PortId, "channel-id", channelID, "error", errorsmod.Wrap(err, "channel open try callback failed"))
		return nil, errorsmod.Wrapf(err, "channel open try callback failed for port ID: %s, channel ID: %s", msg.PortId, channelID)
	}

	// Write channel into state
	k.ChannelKeeper.WriteOpenTryChannel(ctx, msg.PortId, channelID, msg.Channel.Ordering, msg.Channel.ConnectionHops, msg.Channel.Counterparty, version)

	ctx.Logger().Info("channel open try succeeded", "channel-id", channelID, "port-id", msg.PortId, "version", version)

	return &channeltypes.MsgChannelOpenTryResponse{
		ChannelId: channelID,
		Version:   version,
	}, nil
}

// ChannelOpenAck defines a rpc handler method for MsgChannelOpenAck.
// ChannelOpenAck will perform 04-channel checks, route to the application
// callback, and write an OpenAck channel into state upon successful execution.
func (k *Keeper) ChannelOpenAck(goCtx context.Context, msg *channeltypes.MsgChannelOpenAck) (*channeltypes.MsgChannelOpenAckResponse, error) {
	ctx := sdk.UnwrapSDKContext(goCtx)

	// Retrieve application callbacks from router
	cbs, ok := k.PortKeeper.Route(msg.PortId)
	if !ok {
		ctx.Logger().Error("channel open ack failed", "port-id", msg.PortId, "error", errorsmod.Wrapf(porttypes.ErrInvalidRoute, "route not found to portID: %s", msg.PortId))
		return nil, errorsmod.Wrapf(porttypes.ErrInvalidRoute, "route not found to portID: %s", msg.PortId)
	}

	// Perform 04-channel verification
	if err := k.ChannelKeeper.ChanOpenAck(
		ctx, msg.PortId, msg.ChannelId, msg.CounterpartyVersion, msg.CounterpartyChannelId, msg.ProofTry, msg.ProofHeight,
	); err != nil {
		ctx.Logger().Error("channel open ack failed", "error", err.Error())
		return nil, errorsmod.Wrap(err, "channel handshake open ack failed")
	}

	// Write channel into state
	k.ChannelKeeper.WriteOpenAckChannel(ctx, msg.PortId, msg.ChannelId, msg.CounterpartyVersion, msg.CounterpartyChannelId)

	// Perform application logic callback
	if err := cbs.OnChanOpenAck(ctx, msg.PortId, msg.ChannelId, msg.CounterpartyChannelId, msg.CounterpartyVersion); err != nil {
		ctx.Logger().Error("channel open ack failed", "port-id", msg.PortId, "channel-id", msg.ChannelId, "error", errorsmod.Wrap(err, "channel open ack callback failed"))
		return nil, errorsmod.Wrapf(err, "channel open ack callback failed for port ID: %s, channel ID: %s", msg.PortId, msg.ChannelId)
	}

	ctx.Logger().Info("channel open ack succeeded", "channel-id", msg.ChannelId, "port-id", msg.PortId)

	return &channeltypes.MsgChannelOpenAckResponse{}, nil
}

// ChannelOpenConfirm defines a rpc handler method for MsgChannelOpenConfirm.
// ChannelOpenConfirm will perform 04-channel checks, route to the application
// callback, and write an OpenConfirm channel into state upon successful execution.
func (k *Keeper) ChannelOpenConfirm(goCtx context.Context, msg *channeltypes.MsgChannelOpenConfirm) (*channeltypes.MsgChannelOpenConfirmResponse, error) {
	ctx := sdk.UnwrapSDKContext(goCtx)

	// Retrieve application callbacks from router
	cbs, ok := k.PortKeeper.Route(msg.PortId)
	if !ok {
		ctx.Logger().Error("channel open confirm failed", "port-id", msg.PortId, "error", errorsmod.Wrapf(porttypes.ErrInvalidRoute, "route not found to portID: %s", msg.PortId))
		return nil, errorsmod.Wrapf(porttypes.ErrInvalidRoute, "route not found to portID: %s", msg.PortId)
	}

	// Perform 04-channel verification
	if err := k.ChannelKeeper.ChanOpenConfirm(ctx, msg.PortId, msg.ChannelId, msg.ProofAck, msg.ProofHeight); err != nil {
		ctx.Logger().Error("channel open confirm failed", "error", errorsmod.Wrap(err, "channel handshake open confirm failed"))
		return nil, errorsmod.Wrap(err, "channel handshake open confirm failed")
	}

	// Write channel into state
	k.ChannelKeeper.WriteOpenConfirmChannel(ctx, msg.PortId, msg.ChannelId)

	// Perform application logic callback
	if err := cbs.OnChanOpenConfirm(ctx, msg.PortId, msg.ChannelId); err != nil {
		ctx.Logger().Error("channel open confirm failed", "port-id", msg.PortId, "channel-id", msg.ChannelId, "error", errorsmod.Wrap(err, "channel open confirm callback failed"))
		return nil, errorsmod.Wrapf(err, "channel open confirm callback failed for port ID: %s, channel ID: %s", msg.PortId, msg.ChannelId)
	}

	ctx.Logger().Info("channel open confirm succeeded", "channel-id", msg.ChannelId, "port-id", msg.PortId)

	return &channeltypes.MsgChannelOpenConfirmResponse{}, nil
}

// ChannelCloseInit defines a rpc handler method for MsgChannelCloseInit.
func (k *Keeper) ChannelCloseInit(goCtx context.Context, msg *channeltypes.MsgChannelCloseInit) (*channeltypes.MsgChannelCloseInitResponse, error) {
	ctx := sdk.UnwrapSDKContext(goCtx)

	// Retrieve callbacks from router
	cbs, ok := k.PortKeeper.Route(msg.PortId)
	if !ok {
		ctx.Logger().Error("channel close init failed", "port-id", msg.PortId, "error", errorsmod.Wrapf(porttypes.ErrInvalidRoute, "route not found to portID: %s", msg.PortId))
		return nil, errorsmod.Wrapf(porttypes.ErrInvalidRoute, "route not found to portID: %s", msg.PortId)
	}

	if err := cbs.OnChanCloseInit(ctx, msg.PortId, msg.ChannelId); err != nil {
		ctx.Logger().Error("channel close init failed", "port-id", msg.PortId, "channel-id", msg.ChannelId, "error", errorsmod.Wrap(err, "channel close init callback failed"))
		return nil, errorsmod.Wrapf(err, "channel close init callback failed for port ID: %s, channel ID: %s", msg.PortId, msg.ChannelId)
	}

	err := k.ChannelKeeper.ChanCloseInit(ctx, msg.PortId, msg.ChannelId)
	if err != nil {
		ctx.Logger().Error("channel close init failed", "port-id", msg.PortId, "channel-id", msg.ChannelId, "error", err.Error())
		return nil, errorsmod.Wrap(err, "channel handshake close init failed")
	}

	ctx.Logger().Info("channel close init succeeded", "channel-id", msg.ChannelId, "port-id", msg.PortId)

	return &channeltypes.MsgChannelCloseInitResponse{}, nil
}

// ChannelCloseConfirm defines a rpc handler method for MsgChannelCloseConfirm.
func (k *Keeper) ChannelCloseConfirm(goCtx context.Context, msg *channeltypes.MsgChannelCloseConfirm) (*channeltypes.MsgChannelCloseConfirmResponse, error) {
	ctx := sdk.UnwrapSDKContext(goCtx)

	// Retrieve callbacks from router
	cbs, ok := k.PortKeeper.Route(msg.PortId)
	if !ok {
		ctx.Logger().Error("channel close confirm failed", "port-id", msg.PortId, "error", errorsmod.Wrapf(porttypes.ErrInvalidRoute, "route not found to portID: %s", msg.PortId))
		return nil, errorsmod.Wrapf(porttypes.ErrInvalidRoute, "route not found to portID: %s", msg.PortId)
	}

	if err := cbs.OnChanCloseConfirm(ctx, msg.PortId, msg.ChannelId); err != nil {
		ctx.Logger().Error("channel close confirm failed", "port-id", msg.PortId, "channel-id", msg.ChannelId, "error", errorsmod.Wrap(err, "channel close confirm callback failed"))
		return nil, errorsmod.Wrapf(err, "channel close confirm callback failed for port ID: %s, channel ID: %s", msg.PortId, msg.ChannelId)
	}

	err := k.ChannelKeeper.ChanCloseConfirm(ctx, msg.PortId, msg.ChannelId, msg.ProofInit, msg.ProofHeight, msg.CounterpartyUpgradeSequence)
	if err != nil {
		ctx.Logger().Error("channel close confirm failed", "port-id", msg.PortId, "channel-id", msg.ChannelId, "error", err.Error())
		return nil, errorsmod.Wrap(err, "channel handshake close confirm failed")
	}

	ctx.Logger().Info("channel close confirm succeeded", "channel-id", msg.ChannelId, "port-id", msg.PortId)

	return &channeltypes.MsgChannelCloseConfirmResponse{}, nil
}

// RecvPacket defines a rpc handler method for MsgRecvPacket.
func (k *Keeper) RecvPacket(goCtx context.Context, msg *channeltypes.MsgRecvPacket) (*channeltypes.MsgRecvPacketResponse, error) {
	var packetHandler PacketHandler
	ctx := sdk.UnwrapSDKContext(goCtx)

	relayer, err := sdk.AccAddressFromBech32(msg.Signer)
	if err != nil {
		ctx.Logger().Error("receive packet failed", "error", errorsmod.Wrap(err, "Invalid address for msg Signer"))
		return nil, errorsmod.Wrap(err, "Invalid address for msg Signer")
	}

	packetHandler, err = k.getPacketHandlerAndModule(msg.Packet.ProtocolVersion)
	if err != nil {
		ctx.Logger().Error("receive packet failed", "port-id", msg.Packet.DestinationPort, "channel-id", msg.Packet.DestinationChannel, "error", errorsmod.Wrap(err, "could not retrieve module from port-id"))
		return nil, errorsmod.Wrap(err, "could not retrieve module from port-id")
	}

	// Retrieve callbacks from router
	cbs, ok := k.PortKeeper.Route(msg.Packet.DestinationPort)
	if !ok {
		ctx.Logger().Error("receive packet failed", "port-id", msg.Packet.SourcePort, "error", errorsmod.Wrapf(porttypes.ErrInvalidRoute, "route not found to portID: %s", msg.Packet.DestinationPort))
		return nil, errorsmod.Wrapf(porttypes.ErrInvalidRoute, "route not found to portID: %s", msg.Packet.DestinationPort)
	}

	// Perform TAO verification
	//
	// If the packet was already received, perform a no-op
	// Use a cached context to prevent accidental state changes
	cacheCtx, writeFn := ctx.CacheContext()
	channelVersion, err := packetHandler.RecvPacket(cacheCtx, msg.Packet, msg.ProofCommitment, msg.ProofHeight)

	switch err {
	case nil:
		writeFn()
	case channeltypes.ErrNoOpMsg:
		// no-ops do not need event emission as they will be ignored
		ctx.Logger().Debug("no-op on redundant relay", "port-id", msg.Packet.SourcePort, "channel-id", msg.Packet.SourceChannel)
		return &channeltypes.MsgRecvPacketResponse{Result: channeltypes.NOOP}, nil
	default:
		ctx.Logger().Error("receive packet failed", "port-id", msg.Packet.SourcePort, "channel-id", msg.Packet.SourceChannel, "error", errorsmod.Wrap(err, "receive packet verification failed"))
		return nil, errorsmod.Wrap(err, "receive packet verification failed")
	}

	// Perform application logic callback
	//
	// Cache context so that we may discard state changes from callback if the acknowledgement is unsuccessful.
	cacheCtx, writeFn = ctx.CacheContext()
	ack := cbs.OnRecvPacket(cacheCtx, channelVersion, msg.Packet, relayer)
	if ack == nil || ack.Success() {
		// write application state changes for asynchronous and successful acknowledgements
		writeFn()
	} else {
		// Modify events in cached context to reflect unsuccessful acknowledgement
		ctx.EventManager().EmitEvents(convertToErrorEvents(cacheCtx.EventManager().Events()))
	}

	// Set packet acknowledgement only if the acknowledgement is not nil.
	// NOTE: IBC applications modules may call the WriteAcknowledgement asynchronously if the
	// acknowledgement is nil.
	if ack != nil {
		if err := packetHandler.WriteAcknowledgement(ctx, msg.Packet, ack); err != nil {
			return nil, err
		}
	}

	defer telemetry.ReportRecvPacket(msg.Packet)

	ctx.Logger().Info("receive packet callback succeeded", "port-id", msg.Packet.SourcePort, "channel-id", msg.Packet.SourceChannel, "result", channeltypes.SUCCESS.String())

	return &channeltypes.MsgRecvPacketResponse{Result: channeltypes.SUCCESS}, nil
}

// Timeout defines a rpc handler method for MsgTimeout.
func (k *Keeper) Timeout(goCtx context.Context, msg *channeltypes.MsgTimeout) (*channeltypes.MsgTimeoutResponse, error) {
	var packetHandler PacketHandler
	ctx := sdk.UnwrapSDKContext(goCtx)

	relayer, err := sdk.AccAddressFromBech32(msg.Signer)
	if err != nil {
		ctx.Logger().Error("timeout failed", "error", errorsmod.Wrap(err, "Invalid address for msg Signer"))
		return nil, errorsmod.Wrap(err, "Invalid address for msg Signer")
	}

	packetHandler, err = k.getPacketHandlerAndModule(msg.Packet.ProtocolVersion)
	if err != nil {
		ctx.Logger().Error("timeout failed", "port-id", msg.Packet.SourcePort, "channel-id", msg.Packet.SourceChannel, "error", errorsmod.Wrap(err, "could not retrieve module from port-id"))
		return nil, errorsmod.Wrap(err, "could not retrieve module from port-id")
	}

	// Retrieve callbacks from router
	cbs, ok := k.PortKeeper.Route(msg.Packet.SourcePort)
	if !ok {
		ctx.Logger().Error("timeout failed", "port-id", msg.Packet.SourcePort, "error", errorsmod.Wrapf(porttypes.ErrInvalidRoute, "route not found to portID: %s", msg.Packet.SourcePort))
		return nil, errorsmod.Wrapf(porttypes.ErrInvalidRoute, "route not found to portID: %s", msg.Packet.SourcePort)
	}

	// Perform TAO verification
	//
	// If the timeout was already received, perform a no-op
	// Use a cached context to prevent accidental state changes
	cacheCtx, writeFn := ctx.CacheContext()
	channelVersion, err := packetHandler.TimeoutPacket(cacheCtx, msg.Packet, msg.ProofUnreceived, msg.ProofHeight, msg.NextSequenceRecv)

	switch err {
	case nil:
		writeFn()
	case channeltypes.ErrNoOpMsg:
		// no-ops do not need event emission as they will be ignored
		ctx.Logger().Debug("no-op on redundant relay", "port-id", msg.Packet.SourcePort, "channel-id", msg.Packet.SourceChannel)
		return &channeltypes.MsgTimeoutResponse{Result: channeltypes.NOOP}, nil
	default:
		ctx.Logger().Error("timeout failed", "port-id", msg.Packet.SourcePort, "channel-id", msg.Packet.SourceChannel, "error", errorsmod.Wrap(err, "timeout packet verification failed"))
		return nil, errorsmod.Wrap(err, "timeout packet verification failed")
	}

	// Perform application logic callback
	err = cbs.OnTimeoutPacket(ctx, channelVersion, msg.Packet, relayer)
	if err != nil {
		ctx.Logger().Error("timeout failed", "port-id", msg.Packet.SourcePort, "channel-id", msg.Packet.SourceChannel, "error", errorsmod.Wrap(err, "timeout packet callback failed"))
		return nil, errorsmod.Wrap(err, "timeout packet callback failed")
	}

	defer telemetry.ReportTimeoutPacket(msg.Packet, "height")

	ctx.Logger().Info("timeout packet callback succeeded", "port-id", msg.Packet.SourcePort, "channel-id", msg.Packet.SourceChannel, "result", channeltypes.SUCCESS.String())

	return &channeltypes.MsgTimeoutResponse{Result: channeltypes.SUCCESS}, nil
}

// TimeoutOnClose defines a rpc handler method for MsgTimeoutOnClose.
func (k *Keeper) TimeoutOnClose(goCtx context.Context, msg *channeltypes.MsgTimeoutOnClose) (*channeltypes.MsgTimeoutOnCloseResponse, error) {
	ctx := sdk.UnwrapSDKContext(goCtx)

	relayer, err := sdk.AccAddressFromBech32(msg.Signer)
	if err != nil {
		ctx.Logger().Error("timeout on close failed", "error", errorsmod.Wrap(err, "Invalid address for msg Signer"))
		return nil, errorsmod.Wrap(err, "Invalid address for msg Signer")
	}

	cbs, ok := k.PortKeeper.Route(msg.Packet.SourcePort)
	if !ok {
		ctx.Logger().Error("timeout on close failed", "port-id", msg.Packet.SourcePort, "error", errorsmod.Wrapf(porttypes.ErrInvalidRoute, "route not found to portID: %s", msg.Packet.SourcePort))
		return nil, errorsmod.Wrapf(porttypes.ErrInvalidRoute, "route not found to portID: %s", msg.Packet.SourcePort)
	}

	// Perform TAO verification
	//
	// If the timeout was already received, perform a no-op
	// Use a cached context to prevent accidental state changes
	cacheCtx, writeFn := ctx.CacheContext()
	channelVersion, err := k.ChannelKeeper.TimeoutOnClose(cacheCtx, msg.Packet, msg.ProofUnreceived, msg.ProofClose, msg.ProofHeight, msg.NextSequenceRecv, msg.CounterpartyUpgradeSequence)

	switch err {
	case nil:
		writeFn()
	case channeltypes.ErrNoOpMsg:
		// no-ops do not need event emission as they will be ignored
		ctx.Logger().Debug("no-op on redundant relay", "port-id", msg.Packet.SourcePort, "channel-id", msg.Packet.SourceChannel)
		return &channeltypes.MsgTimeoutOnCloseResponse{Result: channeltypes.NOOP}, nil
	default:
		ctx.Logger().Error("timeout on close failed", "port-id", msg.Packet.SourcePort, "channel-id", msg.Packet.SourceChannel, "error", errorsmod.Wrap(err, "timeout on close packet verification failed"))
		return nil, errorsmod.Wrap(err, "timeout on close packet verification failed")
	}

	// Perform application logic callback
	//
	// NOTE: MsgTimeout and MsgTimeoutOnClose use the same "OnTimeoutPacket"
	// application logic callback.
	err = cbs.OnTimeoutPacket(ctx, channelVersion, msg.Packet, relayer)
	if err != nil {
		ctx.Logger().Error("timeout on close failed", "port-id", msg.Packet.SourcePort, "channel-id", msg.Packet.SourceChannel, "error", errorsmod.Wrap(err, "timeout on close callback failed"))
		return nil, errorsmod.Wrap(err, "timeout on close callback failed")
	}

	defer telemetry.ReportTimeoutPacket(msg.Packet, "channel-closed")

	ctx.Logger().Info("timeout on close callback succeeded", "port-id", msg.Packet.SourcePort, "channel-id", msg.Packet.SourceChannel, "result", channeltypes.SUCCESS.String())

	return &channeltypes.MsgTimeoutOnCloseResponse{Result: channeltypes.SUCCESS}, nil
}

// Acknowledgement defines a rpc handler method for MsgAcknowledgement.
func (k *Keeper) Acknowledgement(goCtx context.Context, msg *channeltypes.MsgAcknowledgement) (*channeltypes.MsgAcknowledgementResponse, error) {
	var packetHandler PacketHandler
	ctx := sdk.UnwrapSDKContext(goCtx)

	relayer, err := sdk.AccAddressFromBech32(msg.Signer)
	if err != nil {
		ctx.Logger().Error("acknowledgement failed", "error", errorsmod.Wrap(err, "Invalid address for msg Signer"))
		return nil, errorsmod.Wrap(err, "Invalid address for msg Signer")
	}

	packetHandler, err = k.getPacketHandlerAndModule(msg.Packet.ProtocolVersion)
	if err != nil {
		ctx.Logger().Error("acknowledgement failed", "port-id", msg.Packet.SourcePort, "channel-id", msg.Packet.SourceChannel, "error", errorsmod.Wrap(err, "could not retrieve module from port-id"))
		return nil, errorsmod.Wrap(err, "could not retrieve module from port-id")
	}

	// Retrieve callbacks from router
	cbs, ok := k.PortKeeper.Route(msg.Packet.SourcePort)
	if !ok {
		ctx.Logger().Error("acknowledgement failed", "port-id", msg.Packet.SourcePort, "error", errorsmod.Wrapf(porttypes.ErrInvalidRoute, "route not found to portID: %s", msg.Packet.SourcePort))
		return nil, errorsmod.Wrapf(porttypes.ErrInvalidRoute, "route not found to portID: %s", msg.Packet.SourcePort)
	}

	// Perform TAO verification
	//
	// If the acknowledgement was already received, perform a no-op
	// Use a cached context to prevent accidental state changes
	cacheCtx, writeFn := ctx.CacheContext()
	channelVersion, err := packetHandler.AcknowledgePacket(cacheCtx, msg.Packet, msg.Acknowledgement, msg.ProofAcked, msg.ProofHeight)

	switch err {
	case nil:
		writeFn()
	case channeltypes.ErrNoOpMsg:
		// no-ops do not need event emission as they will be ignored
		ctx.Logger().Debug("no-op on redundant relay", "port-id", msg.Packet.SourcePort, "channel-id", msg.Packet.SourceChannel)
		return &channeltypes.MsgAcknowledgementResponse{Result: channeltypes.NOOP}, nil
	default:
		ctx.Logger().Error("acknowledgement failed", "port-id", msg.Packet.SourcePort, "channel-id", msg.Packet.SourceChannel, "error", errorsmod.Wrap(err, "acknowledge packet verification failed"))
		return nil, errorsmod.Wrap(err, "acknowledge packet verification failed")
	}

	// Perform application logic callback
	err = cbs.OnAcknowledgementPacket(ctx, channelVersion, msg.Packet, msg.Acknowledgement, relayer)
	if err != nil {
		ctx.Logger().Error("acknowledgement failed", "port-id", msg.Packet.SourcePort, "channel-id", msg.Packet.SourceChannel, "error", errorsmod.Wrap(err, "acknowledge packet callback failed"))
		return nil, errorsmod.Wrap(err, "acknowledge packet callback failed")
	}

	defer telemetry.ReportAcknowledgePacket(msg.Packet)

	ctx.Logger().Info("acknowledgement succeeded", "port-id", msg.Packet.SourcePort, "channel-id", msg.Packet.SourceChannel, "result", channeltypes.SUCCESS.String())

	return &channeltypes.MsgAcknowledgementResponse{Result: channeltypes.SUCCESS}, nil
}

// ChannelUpgradeInit defines a rpc handler method for MsgChannelUpgradeInit.
func (k *Keeper) ChannelUpgradeInit(goCtx context.Context, msg *channeltypes.MsgChannelUpgradeInit) (*channeltypes.MsgChannelUpgradeInitResponse, error) {
	ctx := sdk.UnwrapSDKContext(goCtx)

	if k.GetAuthority() != msg.Signer {
		return nil, errorsmod.Wrapf(ibcerrors.ErrUnauthorized, "expected %s, got %s", k.GetAuthority(), msg.Signer)
	}

	app, ok := k.PortKeeper.Route(msg.PortId)
	if !ok {
		ctx.Logger().Error("channel upgrade init failed", "port-id", msg.PortId, "error", errorsmod.Wrapf(porttypes.ErrInvalidRoute, "route not found to portID: %s", msg.PortId))
		return nil, errorsmod.Wrapf(porttypes.ErrInvalidRoute, "route not found to portID: %s", msg.PortId)
	}

	cbs, ok := app.(porttypes.UpgradableModule)
	if !ok {
		ctx.Logger().Error("channel upgrade init failed", "port-id", msg.PortId, "error", errorsmod.Wrapf(porttypes.ErrInvalidRoute, "upgrade route not found to portID: %s", msg.PortId))
		return nil, errorsmod.Wrapf(porttypes.ErrInvalidRoute, "upgrade route not found to portID: %s", msg.PortId)
	}

	upgrade, err := k.ChannelKeeper.ChanUpgradeInit(ctx, msg.PortId, msg.ChannelId, msg.Fields)
	if err != nil {
		ctx.Logger().Error("channel upgrade init failed", "error", errorsmod.Wrap(err, "channel upgrade init failed"))
		return nil, errorsmod.Wrap(err, "channel upgrade init failed")
	}

	// NOTE: a cached context is used to discard ibc application state changes and events.
	// IBC applications must flush in-flight packets using the pre-upgrade channel parameters.
	cacheCtx, _ := ctx.CacheContext()
	upgradeVersion, err := cbs.OnChanUpgradeInit(cacheCtx, msg.PortId, msg.ChannelId, upgrade.Fields.Ordering, upgrade.Fields.ConnectionHops, upgrade.Fields.Version)
	if err != nil {
		ctx.Logger().Error("channel upgrade init callback failed", "port-id", msg.PortId, "channel-id", msg.ChannelId, "error", err.Error())
		return nil, errorsmod.Wrapf(err, "channel upgrade init callback failed for port ID: %s, channel ID: %s", msg.PortId, msg.ChannelId)
	}

	channel, upgrade := k.ChannelKeeper.WriteUpgradeInitChannel(ctx, msg.PortId, msg.ChannelId, upgrade, upgradeVersion)

	ctx.Logger().Info("channel upgrade init succeeded", "channel-id", msg.ChannelId, "version", upgradeVersion)
	keeper.EmitChannelUpgradeInitEvent(ctx, msg.PortId, msg.ChannelId, channel, upgrade)

	return &channeltypes.MsgChannelUpgradeInitResponse{
		Upgrade:         upgrade,
		UpgradeSequence: channel.UpgradeSequence,
	}, nil
}

// ChannelUpgradeTry defines a rpc handler method for MsgChannelUpgradeTry.
func (k *Keeper) ChannelUpgradeTry(goCtx context.Context, msg *channeltypes.MsgChannelUpgradeTry) (*channeltypes.MsgChannelUpgradeTryResponse, error) {
	ctx := sdk.UnwrapSDKContext(goCtx)

	app, ok := k.PortKeeper.Route(msg.PortId)
	if !ok {
		ctx.Logger().Error("channel upgrade try failed", "port-id", msg.PortId, "error", errorsmod.Wrapf(porttypes.ErrInvalidRoute, "route not found to portID: %s", msg.PortId))
		return nil, errorsmod.Wrapf(porttypes.ErrInvalidRoute, "route not found to portID: %s", msg.PortId)
	}

	cbs, ok := app.(porttypes.UpgradableModule)
	if !ok {
		ctx.Logger().Error("channel upgrade try failed", "port-id", msg.PortId, "error", errorsmod.Wrapf(porttypes.ErrInvalidRoute, "upgrade route not found to portID: %s", msg.PortId))
		return nil, errorsmod.Wrapf(porttypes.ErrInvalidRoute, "upgrade route not found to portID: %s", msg.PortId)
	}

	channel, upgrade, err := k.ChannelKeeper.ChanUpgradeTry(ctx, msg.PortId, msg.ChannelId, msg.ProposedUpgradeConnectionHops, msg.CounterpartyUpgradeFields, msg.CounterpartyUpgradeSequence, msg.ProofChannel, msg.ProofUpgrade, msg.ProofHeight)
	if err != nil {
		ctx.Logger().Error("channel upgrade try failed", "error", errorsmod.Wrap(err, "channel upgrade try failed"))
		if channeltypes.IsUpgradeError(err) {
			// In case the error is a wrapped upgrade error, we need to extract the inner error else process as normal
			var upgradeErr *channeltypes.UpgradeError
			if errors.As(err, &upgradeErr) {
				k.ChannelKeeper.WriteErrorReceipt(ctx, msg.PortId, msg.ChannelId, upgradeErr)
				// NOTE: a FAILURE result is returned to the client and an error receipt is written to state.
				// This signals to the relayer to begin the cancel upgrade handshake subprotocol.
				return &channeltypes.MsgChannelUpgradeTryResponse{Result: channeltypes.FAILURE}, nil
			}
		}

		// NOTE: an error is returned to baseapp and transaction state is not committed.
		return nil, errorsmod.Wrap(err, "channel upgrade try failed")
	}

	// NOTE: a cached context is used to discard ibc application state changes and events.
	// IBC applications must flush in-flight packets using the pre-upgrade channel parameters.
	cacheCtx, _ := ctx.CacheContext()
	upgradeVersion, err := cbs.OnChanUpgradeTry(cacheCtx, msg.PortId, msg.ChannelId, upgrade.Fields.Ordering, upgrade.Fields.ConnectionHops, upgrade.Fields.Version)
	if err != nil {
		ctx.Logger().Error("channel upgrade try callback failed", "port-id", msg.PortId, "channel-id", msg.ChannelId, "error", err.Error())
		return nil, errorsmod.Wrapf(err, "channel upgrade try callback failed for port ID: %s, channel ID: %s", msg.PortId, msg.ChannelId)
	}

	channel, upgrade = k.ChannelKeeper.WriteUpgradeTryChannel(ctx, msg.PortId, msg.ChannelId, upgrade, upgradeVersion)

	ctx.Logger().Info("channel upgrade try succeeded", "port-id", msg.PortId, "channel-id", msg.ChannelId)
	keeper.EmitChannelUpgradeTryEvent(ctx, msg.PortId, msg.ChannelId, channel, upgrade)

	return &channeltypes.MsgChannelUpgradeTryResponse{
		Result:          channeltypes.SUCCESS,
		Upgrade:         upgrade,
		UpgradeSequence: channel.UpgradeSequence,
	}, nil
}

// ChannelUpgradeAck defines a rpc handler method for MsgChannelUpgradeAck.
func (k *Keeper) ChannelUpgradeAck(goCtx context.Context, msg *channeltypes.MsgChannelUpgradeAck) (*channeltypes.MsgChannelUpgradeAckResponse, error) {
	ctx := sdk.UnwrapSDKContext(goCtx)

	app, ok := k.PortKeeper.Route(msg.PortId)
	if !ok {
		err := errorsmod.Wrapf(porttypes.ErrInvalidRoute, "route not found to portID: %s", msg.PortId)
		ctx.Logger().Error("channel upgrade ack failed", "port-id", msg.PortId, "error", err)
		return nil, err
	}

	cbs, ok := app.(porttypes.UpgradableModule)
	if !ok {
		err := errorsmod.Wrapf(porttypes.ErrInvalidRoute, "upgrade route not found to portID: %s", msg.PortId)
		ctx.Logger().Error("channel upgrade ack failed", "port-id", msg.PortId, "error", err)
		return nil, err
	}

	err := k.ChannelKeeper.ChanUpgradeAck(ctx, msg.PortId, msg.ChannelId, msg.CounterpartyUpgrade, msg.ProofChannel, msg.ProofUpgrade, msg.ProofHeight)
	if err != nil {
		ctx.Logger().Error("channel upgrade ack failed", "error", errorsmod.Wrap(err, "channel upgrade ack failed"))
		if channeltypes.IsUpgradeError(err) {
			k.ChannelKeeper.MustAbortUpgrade(ctx, msg.PortId, msg.ChannelId, err)

			// NOTE: a FAILURE result is returned to the client and an error receipt is written to state.
			// This signals to the relayer to begin the cancel upgrade handshake subprotocol.
			return &channeltypes.MsgChannelUpgradeAckResponse{Result: channeltypes.FAILURE}, nil
		}

		// NOTE: an error is returned to baseapp and transaction state is not committed.
		return nil, errorsmod.Wrap(err, "channel upgrade ack failed")
	}

	// NOTE: a cached context is used to discard ibc application state changes and events.
	// IBC applications must flush in-flight packets using the pre-upgrade channel parameters.
	cacheCtx, _ := ctx.CacheContext()
	err = cbs.OnChanUpgradeAck(cacheCtx, msg.PortId, msg.ChannelId, msg.CounterpartyUpgrade.Fields.Version)
	if err != nil {
		channel, found := k.ChannelKeeper.GetChannel(ctx, msg.PortId, msg.ChannelId)
		if !found {
			return nil, errorsmod.Wrapf(channeltypes.ErrChannelNotFound, "channel not found for port ID (%s) channel ID (%s)", msg.PortId, msg.ChannelId)
		}

		ctx.Logger().Error("channel upgrade ack callback failed", "port-id", msg.PortId, "channel-id", msg.ChannelId, "error", err.Error())

		// explicitly wrap the application callback in an upgrade error with the correct upgrade sequence.
		// this prevents any errors caused from the application returning an UpgradeError with an incorrect sequence.
		k.ChannelKeeper.MustAbortUpgrade(ctx, msg.PortId, msg.ChannelId, channeltypes.NewUpgradeError(channel.UpgradeSequence, err))

		return &channeltypes.MsgChannelUpgradeAckResponse{Result: channeltypes.FAILURE}, nil
	}

	channel, upgrade := k.ChannelKeeper.WriteUpgradeAckChannel(ctx, msg.PortId, msg.ChannelId, msg.CounterpartyUpgrade)

	ctx.Logger().Info("channel upgrade ack succeeded", "port-id", msg.PortId, "channel-id", msg.ChannelId)
	keeper.EmitChannelUpgradeAckEvent(ctx, msg.PortId, msg.ChannelId, channel, upgrade)

	return &channeltypes.MsgChannelUpgradeAckResponse{Result: channeltypes.SUCCESS}, nil
}

// ChannelUpgradeConfirm defines a rpc handler method for MsgChannelUpgradeConfirm.
func (k *Keeper) ChannelUpgradeConfirm(goCtx context.Context, msg *channeltypes.MsgChannelUpgradeConfirm) (*channeltypes.MsgChannelUpgradeConfirmResponse, error) {
	ctx := sdk.UnwrapSDKContext(goCtx)

	app, ok := k.PortKeeper.Route(msg.PortId)
	if !ok {
		err := errorsmod.Wrapf(porttypes.ErrInvalidRoute, "route not found to portID: %s", msg.PortId)
		ctx.Logger().Error("channel upgrade confirm failed", "port-id", msg.PortId, "error", err)
		return nil, err
	}

	cbs, ok := app.(porttypes.UpgradableModule)
	if !ok {
		err := errorsmod.Wrapf(porttypes.ErrInvalidRoute, "upgrade route not found to portID: %s", msg.PortId)
		ctx.Logger().Error("channel upgrade confirm failed", "port-id", msg.PortId, "error", err)
		return nil, err
	}

	err := k.ChannelKeeper.ChanUpgradeConfirm(ctx, msg.PortId, msg.ChannelId, msg.CounterpartyChannelState, msg.CounterpartyUpgrade, msg.ProofChannel, msg.ProofUpgrade, msg.ProofHeight)
	if err != nil {
		ctx.Logger().Error("channel upgrade confirm failed", "error", errorsmod.Wrap(err, "channel upgrade confirm failed"))
		if channeltypes.IsUpgradeError(err) {
			k.ChannelKeeper.MustAbortUpgrade(ctx, msg.PortId, msg.ChannelId, err)

			// NOTE: a FAILURE result is returned to the client and an error receipt is written to state.
			// This signals to the relayer to begin the cancel upgrade handshake subprotocol.
			return &channeltypes.MsgChannelUpgradeConfirmResponse{Result: channeltypes.FAILURE}, nil
		}

		// NOTE: an error is returned to baseapp and transaction state is not committed.
		return nil, errorsmod.Wrap(err, "channel upgrade confirm failed")
	}

	channel := k.ChannelKeeper.WriteUpgradeConfirmChannel(ctx, msg.PortId, msg.ChannelId, msg.CounterpartyUpgrade)
	ctx.Logger().Info("channel upgrade confirm succeeded", "port-id", msg.PortId, "channel-id", msg.ChannelId)
	keeper.EmitChannelUpgradeConfirmEvent(ctx, msg.PortId, msg.ChannelId, channel)

	// Move channel to OPEN state if both chains have finished flushing in-flight packets.
	// Channel channel state has been verified in ChanUpgradeConfirm.
	if channel.State == channeltypes.FLUSHCOMPLETE && msg.CounterpartyChannelState == channeltypes.FLUSHCOMPLETE {
		upgrade, found := k.ChannelKeeper.GetUpgrade(ctx, msg.PortId, msg.ChannelId)
		if !found {
			return nil, errorsmod.Wrapf(channeltypes.ErrUpgradeNotFound, "failed to retrieve channel upgrade: port ID (%s) channel ID (%s)", msg.PortId, msg.ChannelId)
		}

		cbs.OnChanUpgradeOpen(ctx, msg.PortId, msg.ChannelId, upgrade.Fields.Ordering, upgrade.Fields.ConnectionHops, upgrade.Fields.Version)
		channel := k.ChannelKeeper.WriteUpgradeOpenChannel(ctx, msg.PortId, msg.ChannelId)

		ctx.Logger().Info("channel upgrade open succeeded", "port-id", msg.PortId, "channel-id", msg.ChannelId)
		keeper.EmitChannelUpgradeOpenEvent(ctx, msg.PortId, msg.ChannelId, channel)
	}

	return &channeltypes.MsgChannelUpgradeConfirmResponse{Result: channeltypes.SUCCESS}, nil
}

// ChannelUpgradeOpen defines a rpc handler method for MsgChannelUpgradeOpen.
func (k *Keeper) ChannelUpgradeOpen(goCtx context.Context, msg *channeltypes.MsgChannelUpgradeOpen) (*channeltypes.MsgChannelUpgradeOpenResponse, error) {
	ctx := sdk.UnwrapSDKContext(goCtx)

	app, ok := k.PortKeeper.Route(msg.PortId)
	if !ok {
		err := errorsmod.Wrapf(porttypes.ErrInvalidRoute, "route not found to portID: %s", msg.PortId)
		ctx.Logger().Error("channel upgrade open failed", "port-id", msg.PortId, "error", err)
		return nil, err
	}

	cbs, ok := app.(porttypes.UpgradableModule)
	if !ok {
		err := errorsmod.Wrapf(porttypes.ErrInvalidRoute, "upgrade route not found to portID: %s", msg.PortId)
		ctx.Logger().Error("channel upgrade open failed", "port-id", msg.PortId, "error", err)
		return nil, err
	}

	if err := k.ChannelKeeper.ChanUpgradeOpen(ctx, msg.PortId, msg.ChannelId, msg.CounterpartyChannelState, msg.CounterpartyUpgradeSequence, msg.ProofChannel, msg.ProofHeight); err != nil {
		ctx.Logger().Error("channel upgrade open failed", "error", errorsmod.Wrap(err, "channel upgrade open failed"))
		return nil, errorsmod.Wrap(err, "channel upgrade open failed")
	}

	upgrade, found := k.ChannelKeeper.GetUpgrade(ctx, msg.PortId, msg.ChannelId)
	if !found {
		return nil, errorsmod.Wrapf(channeltypes.ErrUpgradeNotFound, "failed to retrieve channel upgrade: port ID (%s) channel ID (%s)", msg.PortId, msg.ChannelId)
	}

	cbs.OnChanUpgradeOpen(ctx, msg.PortId, msg.ChannelId, upgrade.Fields.Ordering, upgrade.Fields.ConnectionHops, upgrade.Fields.Version)
	channel := k.ChannelKeeper.WriteUpgradeOpenChannel(ctx, msg.PortId, msg.ChannelId)

	ctx.Logger().Info("channel upgrade open succeeded", "port-id", msg.PortId, "channel-id", msg.ChannelId)
	keeper.EmitChannelUpgradeOpenEvent(ctx, msg.PortId, msg.ChannelId, channel)

	return &channeltypes.MsgChannelUpgradeOpenResponse{}, nil
}

// ChannelUpgradeTimeout defines a rpc handler method for MsgChannelUpgradeTimeout.
func (k *Keeper) ChannelUpgradeTimeout(goCtx context.Context, msg *channeltypes.MsgChannelUpgradeTimeout) (*channeltypes.MsgChannelUpgradeTimeoutResponse, error) {
	ctx := sdk.UnwrapSDKContext(goCtx)

	if err := k.ChannelKeeper.ChanUpgradeTimeout(ctx, msg.PortId, msg.ChannelId, msg.CounterpartyChannel, msg.ProofChannel, msg.ProofHeight); err != nil {
		return nil, errorsmod.Wrapf(err, "could not timeout upgrade for channel: %s", msg.ChannelId)
	}

	channel, upgrade := k.ChannelKeeper.WriteUpgradeTimeoutChannel(ctx, msg.PortId, msg.ChannelId)

	ctx.Logger().Info("channel upgrade timeout callback succeeded: portID %s, channelID %s", msg.PortId, msg.ChannelId)
	keeper.EmitChannelUpgradeTimeoutEvent(ctx, msg.PortId, msg.ChannelId, channel, upgrade)

	return &channeltypes.MsgChannelUpgradeTimeoutResponse{}, nil
}

// ChannelUpgradeCancel defines a rpc handler method for MsgChannelUpgradeCancel.
func (k *Keeper) ChannelUpgradeCancel(goCtx context.Context, msg *channeltypes.MsgChannelUpgradeCancel) (*channeltypes.MsgChannelUpgradeCancelResponse, error) {
	ctx := sdk.UnwrapSDKContext(goCtx)

	channel, found := k.ChannelKeeper.GetChannel(ctx, msg.PortId, msg.ChannelId)
	if !found {
		return nil, errorsmod.Wrapf(channeltypes.ErrChannelNotFound, "port ID (%s) channel ID (%s)", msg.PortId, msg.ChannelId)
	}

	// if the msgSender is authorized to make and cancel upgrades AND the current channel has not already reached FLUSHCOMPLETE
	// then we can restore immediately without any additional checks
	isAuthority := k.GetAuthority() == msg.Signer
	if isAuthority && channel.State != channeltypes.FLUSHCOMPLETE {
		upgrade, found := k.ChannelKeeper.GetUpgrade(ctx, msg.PortId, msg.ChannelId)
		if !found {
			return nil, errorsmod.Wrapf(channeltypes.ErrUpgradeNotFound, "failed to retrieve channel upgrade: port ID (%s) channel ID (%s)", msg.PortId, msg.ChannelId)
		}

		k.ChannelKeeper.WriteUpgradeCancelChannel(ctx, msg.PortId, msg.ChannelId, channel.UpgradeSequence)

		ctx.Logger().Info("channel upgrade cancel succeeded", "port-id", msg.PortId, "channel-id", msg.ChannelId)

		keeper.EmitChannelUpgradeCancelEvent(ctx, msg.PortId, msg.ChannelId, channel, upgrade)

		return &channeltypes.MsgChannelUpgradeCancelResponse{}, nil
	}

	if err := k.ChannelKeeper.ChanUpgradeCancel(ctx, msg.PortId, msg.ChannelId, msg.ErrorReceipt, msg.ProofErrorReceipt, msg.ProofHeight); err != nil {
		ctx.Logger().Error("channel upgrade cancel failed", "port-id", msg.PortId, "error", err.Error())
		return nil, errorsmod.Wrap(err, "channel upgrade cancel failed")
	}

	// get upgrade here since it will be deleted in WriteUpgradeCancelChannel
	upgrade, found := k.ChannelKeeper.GetUpgrade(ctx, msg.PortId, msg.ChannelId)
	if !found {
		return nil, errorsmod.Wrapf(channeltypes.ErrUpgradeNotFound, "failed to retrieve channel upgrade: port ID (%s) channel ID (%s)", msg.PortId, msg.ChannelId)
	}

	k.ChannelKeeper.WriteUpgradeCancelChannel(ctx, msg.PortId, msg.ChannelId, msg.ErrorReceipt.Sequence)

	ctx.Logger().Info("channel upgrade cancel succeeded", "port-id", msg.PortId, "channel-id", msg.ChannelId)

	// get channel here again to get latest state after write
	channel, found = k.ChannelKeeper.GetChannel(ctx, msg.PortId, msg.ChannelId)
	if !found {
		return nil, errorsmod.Wrapf(channeltypes.ErrChannelNotFound, "port ID (%s) channel ID (%s)", msg.PortId, msg.ChannelId)
	}
	keeper.EmitChannelUpgradeCancelEvent(ctx, msg.PortId, msg.ChannelId, channel, upgrade)

	return &channeltypes.MsgChannelUpgradeCancelResponse{}, nil
}

// PruneAcknowledgements defines a rpc handler method for MsgPruneAcknowledgements.
func (k *Keeper) PruneAcknowledgements(goCtx context.Context, msg *channeltypes.MsgPruneAcknowledgements) (*channeltypes.MsgPruneAcknowledgementsResponse, error) {
	ctx := sdk.UnwrapSDKContext(goCtx)

	pruned, remaining, err := k.ChannelKeeper.PruneAcknowledgements(ctx, msg.PortId, msg.ChannelId, msg.Limit)
	if err != nil {
		return nil, err
	}

	return &channeltypes.MsgPruneAcknowledgementsResponse{
		TotalPrunedSequences:    pruned,
		TotalRemainingSequences: remaining,
	}, nil
}

// UpdateClientParams defines a rpc handler method for MsgUpdateParams.
func (k *Keeper) UpdateClientParams(goCtx context.Context, msg *clienttypes.MsgUpdateParams) (*clienttypes.MsgUpdateParamsResponse, error) {
	if k.GetAuthority() != msg.Signer {
		return nil, errorsmod.Wrapf(ibcerrors.ErrUnauthorized, "expected %s, got %s", k.GetAuthority(), msg.Signer)
	}

	ctx := sdk.UnwrapSDKContext(goCtx)
	k.ClientKeeper.SetParams(ctx, msg.Params)

	return &clienttypes.MsgUpdateParamsResponse{}, nil
}

// UpdateConnectionParams defines a rpc handler method for MsgUpdateParams for the 03-connection submodule.
func (k *Keeper) UpdateConnectionParams(goCtx context.Context, msg *connectiontypes.MsgUpdateParams) (*connectiontypes.MsgUpdateParamsResponse, error) {
	if k.GetAuthority() != msg.Signer {
		return nil, errorsmod.Wrapf(ibcerrors.ErrUnauthorized, "expected %s, got %s", k.GetAuthority(), msg.Signer)
	}

	ctx := sdk.UnwrapSDKContext(goCtx)
	k.ConnectionKeeper.SetParams(ctx, msg.Params)

	return &connectiontypes.MsgUpdateParamsResponse{}, nil
}

// UpdateChannelParams defines a rpc handler method for MsgUpdateParams.
func (k *Keeper) UpdateChannelParams(goCtx context.Context, msg *channeltypes.MsgUpdateParams) (*channeltypes.MsgUpdateParamsResponse, error) {
	if k.GetAuthority() != msg.Authority {
		return nil, errorsmod.Wrapf(ibcerrors.ErrUnauthorized, "expected %s, got %s", k.GetAuthority(), msg.Authority)
	}

	ctx := sdk.UnwrapSDKContext(goCtx)
	k.ChannelKeeper.SetParams(ctx, msg.Params)

	return &channeltypes.MsgUpdateParamsResponse{}, nil
}

// convertToErrorEvents converts all events to error events by appending the
// error attribute prefix to each event's attribute key.
func convertToErrorEvents(events sdk.Events) sdk.Events {
	if events == nil {
		return nil
	}

	newEvents := make(sdk.Events, len(events))
	for i, event := range events {
		newAttributes := make([]sdk.Attribute, len(event.Attributes))
		for j, attribute := range event.Attributes {
			newAttributes[j] = sdk.NewAttribute(coretypes.ErrorAttributeKeyPrefix+attribute.Key, attribute.Value)
		}

		newEvents[i] = sdk.NewEvent(coretypes.ErrorAttributeKeyPrefix+event.Type, newAttributes...)
	}

	return newEvents
}

// getPacketHandlerAndModule returns the appropriate packet handler
// given the protocol version. An error is returned if the protocol
// version is not supported.
func (k *Keeper) getPacketHandlerAndModule(protocolVersion channeltypes.IBCVersion) (PacketHandler, error) {
	switch protocolVersion {
	case channeltypes.IBC_VERSION_UNSPECIFIED, channeltypes.IBC_VERSION_1:
		return k.ChannelKeeper, nil
	case channeltypes.IBC_VERSION_2:
		return k.PacketServerKeeper, nil
	default:
		return nil, fmt.Errorf("unsupported protocol %s", protocolVersion)
	}
}<|MERGE_RESOLUTION|>--- conflicted
+++ resolved
@@ -170,17 +170,13 @@
 		return nil, errorsmod.Wrapf(ibcerrors.ErrUnauthorized, "channel creator (%s) must match signer (%s)", creator, msg.Signer)
 	}
 
-	counterparty, ok := k.PacketServerKeeper.GetChannel(ctx, msg.ChannelId)
+	channel, ok := k.PacketServerKeeper.GetChannel(ctx, msg.ChannelId)
 	if !ok {
 		return nil, errorsmod.Wrapf(packetservertypes.ErrInvalidChannel, "channel must exist for channel %s", msg.ChannelId)
 	}
 
-	counterparty.CounterpartyChannelId = msg.CounterpartyChannelId
-<<<<<<< HEAD
-	k.PacketServerKeeper.SetChannel(ctx, msg.ChannelId, counterparty)
-=======
-	k.PacketServerKeeper.SetCounterparty(ctx, msg.ChannelId, counterparty)
->>>>>>> b509c50b
+	channel.CounterpartyChannelId = msg.CounterpartyChannelId
+	k.PacketServerKeeper.SetChannel(ctx, msg.ChannelId, channel)
 	// Delete client creator from state as it is not needed after this point.
 	k.PacketServerKeeper.DeleteCreator(ctx, msg.ChannelId)
 
