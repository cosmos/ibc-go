--- conflicted
+++ resolved
@@ -70,24 +70,12 @@
 	return k.cdc
 }
 
-<<<<<<< HEAD
-// SetConsensusHost sets a custom ConsensusHost for self client state and consensus state validation.
-func (k *Keeper) SetConsensusHost(consensusHost clienttypes.ConsensusHost) {
-	if consensusHost == nil {
-		panic(fmt.Errorf("cannot set a nil self consensus host"))
-	}
-
-	k.ClientKeeper.SetConsensusHost(consensusHost)
-}
-
 // SetAppRouter sets the Router in IBC Keeper and seals it. The method panics if
 // there is an existing router that's already sealed.
 func (k *Keeper) SetAppRouter(rtr *porttypes.AppRouter) {
 	k.PortKeeper.AppRouter = rtr
 }
 
-=======
->>>>>>> 2028e9a3
 // SetRouter sets the Router in IBC Keeper and seals it. The method panics if
 // there is an existing router that's already sealed.
 func (k *Keeper) SetRouter(rtr *porttypes.Router) {
