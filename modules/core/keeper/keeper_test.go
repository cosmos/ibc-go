package keeper_test

import (
	"testing"

	testifysuite "github.com/stretchr/testify/suite"

	upgradekeeper "cosmossdk.io/x/upgrade/keeper"

	"github.com/cosmos/cosmos-sdk/runtime"

	clienttypes "github.com/cosmos/ibc-go/v10/modules/core/02-client/types"
	ibcexported "github.com/cosmos/ibc-go/v10/modules/core/exported"
	ibckeeper "github.com/cosmos/ibc-go/v10/modules/core/keeper"
	ibctesting "github.com/cosmos/ibc-go/v10/testing"
)

type KeeperTestSuite struct {
	testifysuite.Suite

	coordinator *ibctesting.Coordinator

	chainA *ibctesting.TestChain
	chainB *ibctesting.TestChain
}

func (s *KeeperTestSuite) SetupTest() {
	s.coordinator = ibctesting.NewCoordinator(s.T(), 2)

	s.chainA = s.coordinator.GetChain(ibctesting.GetChainID(1))
	s.chainB = s.coordinator.GetChain(ibctesting.GetChainID(2))

	// TODO: remove
	// commit some blocks so that QueryProof returns valid proof (cannot return valid query if height <= 1)
	s.coordinator.CommitNBlocks(s.chainA, 2)
	s.coordinator.CommitNBlocks(s.chainB, 2)
}

func TestKeeperTestSuite(t *testing.T) {
	testifysuite.Run(t, new(KeeperTestSuite))
}

// Test ibckeeper.NewKeeper used to initialize IBCKeeper when creating an app instance.
// It verifies if ibckeeper.NewKeeper panic when any of the keepers passed in is empty.
func (s *KeeperTestSuite) TestNewKeeper() {
	var (
		upgradeKeeper  clienttypes.UpgradeKeeper
		newIBCKeeperFn func()
	)

	testCases := []struct {
		name     string
		malleate func()
		expPanic string
	}{
		{
			name: "failure: empty upgrade keeper value",
			malleate: func() {
				emptyUpgradeKeeperValue := upgradekeeper.Keeper{}
				upgradeKeeper = emptyUpgradeKeeperValue
			},
			expPanic: "cannot initialize IBC keeper: empty upgrade keeper",
		},
		{
			name: "failure: empty upgrade keeper pointer",
			malleate: func() {
				emptyUpgradeKeeperPointer := &upgradekeeper.Keeper{}
				upgradeKeeper = emptyUpgradeKeeperPointer
			},
			expPanic: "cannot initialize IBC keeper: empty upgrade keeper",
		},
		{
			name: "failure: empty authority",
			malleate: func() {
				newIBCKeeperFn = func() {
					ibckeeper.NewKeeper(
<<<<<<< HEAD
						s.chainA.GetSimApp().AppCodec(),
						runtime.NewKVStoreService(s.chainA.GetSimApp().GetKey(ibcexported.StoreKey)),
						s.chainA.GetSimApp().GetSubspace(ibcexported.ModuleName),
=======
						suite.chainA.GetSimApp().AppCodec(),
						runtime.NewKVStoreService(suite.chainA.GetSimApp().GetKey(ibcexported.StoreKey)),
>>>>>>> 06931892
						upgradeKeeper,
						"", // authority
					)
				}
			},
			expPanic: "authority cannot be empty",
		},
	}

	for _, tc := range testCases {
		s.SetupTest()

		s.Run(tc.name, func() {
			// set default behaviour
			newIBCKeeperFn = func() {
				ibckeeper.NewKeeper(
<<<<<<< HEAD
					s.chainA.GetSimApp().AppCodec(),
					runtime.NewKVStoreService(s.chainA.GetSimApp().GetKey(ibcexported.StoreKey)),
					s.chainA.GetSimApp().GetSubspace(ibcexported.ModuleName),
=======
					suite.chainA.GetSimApp().AppCodec(),
					runtime.NewKVStoreService(suite.chainA.GetSimApp().GetKey(ibcexported.StoreKey)),
>>>>>>> 06931892
					upgradeKeeper,
					s.chainA.App.GetIBCKeeper().GetAuthority(),
				)
			}

			upgradeKeeper = s.chainA.GetSimApp().UpgradeKeeper

			tc.malleate()

			if tc.expPanic != "" {
				s.Require().Panics(func() {
					newIBCKeeperFn()
				}, "expected panic but no panic occurred")

				defer func() {
					if r := recover(); r != nil {
						s.Require().Contains(r.(error).Error(), tc.expPanic, "unexpected panic message")
					}
				}()
			} else {
				s.Require().NotPanics(newIBCKeeperFn, "unexpected panic occurred")
			}
		})
	}
}<|MERGE_RESOLUTION|>--- conflicted
+++ resolved
@@ -74,14 +74,8 @@
 			malleate: func() {
 				newIBCKeeperFn = func() {
 					ibckeeper.NewKeeper(
-<<<<<<< HEAD
 						s.chainA.GetSimApp().AppCodec(),
 						runtime.NewKVStoreService(s.chainA.GetSimApp().GetKey(ibcexported.StoreKey)),
-						s.chainA.GetSimApp().GetSubspace(ibcexported.ModuleName),
-=======
-						suite.chainA.GetSimApp().AppCodec(),
-						runtime.NewKVStoreService(suite.chainA.GetSimApp().GetKey(ibcexported.StoreKey)),
->>>>>>> 06931892
 						upgradeKeeper,
 						"", // authority
 					)
@@ -98,14 +92,8 @@
 			// set default behaviour
 			newIBCKeeperFn = func() {
 				ibckeeper.NewKeeper(
-<<<<<<< HEAD
 					s.chainA.GetSimApp().AppCodec(),
 					runtime.NewKVStoreService(s.chainA.GetSimApp().GetKey(ibcexported.StoreKey)),
-					s.chainA.GetSimApp().GetSubspace(ibcexported.ModuleName),
-=======
-					suite.chainA.GetSimApp().AppCodec(),
-					runtime.NewKVStoreService(suite.chainA.GetSimApp().GetKey(ibcexported.StoreKey)),
->>>>>>> 06931892
 					upgradeKeeper,
 					s.chainA.App.GetIBCKeeper().GetAuthority(),
 				)
