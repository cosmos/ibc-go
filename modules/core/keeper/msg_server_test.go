package keeper_test

import (
	"fmt"

	sdk "github.com/cosmos/cosmos-sdk/types"
	upgradetypes "github.com/cosmos/cosmos-sdk/x/upgrade/types"

	capabilitytypes "github.com/cosmos/ibc-go/modules/capability/types"
	clienttypes "github.com/cosmos/ibc-go/v7/modules/core/02-client/types"
	connectiontypes "github.com/cosmos/ibc-go/v7/modules/core/03-connection/types"
	channeltypes "github.com/cosmos/ibc-go/v7/modules/core/04-channel/types"
	commitmenttypes "github.com/cosmos/ibc-go/v7/modules/core/23-commitment/types"
	host "github.com/cosmos/ibc-go/v7/modules/core/24-host"
	"github.com/cosmos/ibc-go/v7/modules/core/exported"
	"github.com/cosmos/ibc-go/v7/modules/core/keeper"
	ibctm "github.com/cosmos/ibc-go/v7/modules/light-clients/07-tendermint"
	ibctesting "github.com/cosmos/ibc-go/v7/testing"
	ibcmock "github.com/cosmos/ibc-go/v7/testing/mock"
)

var (
	timeoutHeight = clienttypes.NewHeight(1, 10000)
	maxSequence   = uint64(10)
)

// tests the IBC handler receiving a packet on ordered and unordered channels.
// It verifies that the storing of an acknowledgement on success occurs. It
// tests high level properties like ordering and basic sanity checks. More
// rigorous testing of 'RecvPacket' can be found in the
// 04-channel/keeper/packet_test.go.
func (suite *KeeperTestSuite) TestHandleRecvPacket() {
	var (
		packet channeltypes.Packet
		path   *ibctesting.Path
		async  bool // indicate no ack written
	)

	testCases := []struct {
		name      string
		malleate  func()
		expPass   bool
		expRevert bool
	}{
		{"success: ORDERED", func() {
			path.SetChannelOrdered()
			suite.coordinator.Setup(path)

			sequence, err := path.EndpointA.SendPacket(timeoutHeight, 0, ibctesting.MockPacketData)
			suite.Require().NoError(err)

			packet = channeltypes.NewPacket(ibctesting.MockPacketData, sequence, path.EndpointA.ChannelConfig.PortID, path.EndpointA.ChannelID, path.EndpointB.ChannelConfig.PortID, path.EndpointB.ChannelID, timeoutHeight, 0)
		}, true, false},
		{"success: UNORDERED", func() {
			suite.coordinator.Setup(path)

			sequence, err := path.EndpointA.SendPacket(timeoutHeight, 0, ibctesting.MockPacketData)
			suite.Require().NoError(err)

			packet = channeltypes.NewPacket(ibctesting.MockPacketData, sequence, path.EndpointA.ChannelConfig.PortID, path.EndpointA.ChannelID, path.EndpointB.ChannelConfig.PortID, path.EndpointB.ChannelID, timeoutHeight, 0)
		}, true, false},
		{"success: UNORDERED out of order packet", func() {
			// setup uses an UNORDERED channel
			suite.coordinator.Setup(path)

			// attempts to receive packet with sequence 10 without receiving packet with sequence 1
			for i := uint64(1); i < 10; i++ {
				sequence, err := path.EndpointA.SendPacket(timeoutHeight, 0, ibctesting.MockPacketData)
				suite.Require().NoError(err)

				packet = channeltypes.NewPacket(ibctesting.MockPacketData, sequence, path.EndpointA.ChannelConfig.PortID, path.EndpointA.ChannelID, path.EndpointB.ChannelConfig.PortID, path.EndpointB.ChannelID, timeoutHeight, 0)
			}
		}, true, false},
		{"success: OnRecvPacket callback returns revert=true", func() {
			suite.coordinator.Setup(path)

			sequence, err := path.EndpointA.SendPacket(timeoutHeight, 0, ibctesting.MockFailPacketData)
			suite.Require().NoError(err)

			packet = channeltypes.NewPacket(ibctesting.MockFailPacketData, sequence, path.EndpointA.ChannelConfig.PortID, path.EndpointA.ChannelID, path.EndpointB.ChannelConfig.PortID, path.EndpointB.ChannelID, timeoutHeight, 0)
		}, true, true},
		{"success: ORDERED - async acknowledgement", func() {
			path.SetChannelOrdered()
			suite.coordinator.Setup(path)
			async = true

			sequence, err := path.EndpointA.SendPacket(timeoutHeight, 0, ibcmock.MockAsyncPacketData)
			suite.Require().NoError(err)

			packet = channeltypes.NewPacket(ibcmock.MockAsyncPacketData, sequence, path.EndpointA.ChannelConfig.PortID, path.EndpointA.ChannelID, path.EndpointB.ChannelConfig.PortID, path.EndpointB.ChannelID, timeoutHeight, 0)
		}, true, false},
		{"success: UNORDERED - async acknowledgement", func() {
			suite.coordinator.Setup(path)
			async = true

			sequence, err := path.EndpointA.SendPacket(timeoutHeight, 0, ibcmock.MockAsyncPacketData)
			suite.Require().NoError(err)

			packet = channeltypes.NewPacket(ibcmock.MockAsyncPacketData, sequence, path.EndpointA.ChannelConfig.PortID, path.EndpointA.ChannelID, path.EndpointB.ChannelConfig.PortID, path.EndpointB.ChannelID, timeoutHeight, 0)
		}, true, false},
		{"failure: ORDERED out of order packet", func() {
			path.SetChannelOrdered()
			suite.coordinator.Setup(path)

			// attempts to receive packet with sequence 10 without receiving packet with sequence 1
			for i := uint64(1); i < 10; i++ {
				sequence, err := path.EndpointA.SendPacket(timeoutHeight, 0, ibctesting.MockPacketData)
				suite.Require().NoError(err)

				packet = channeltypes.NewPacket(ibctesting.MockPacketData, sequence, path.EndpointA.ChannelConfig.PortID, path.EndpointA.ChannelID, path.EndpointB.ChannelConfig.PortID, path.EndpointB.ChannelID, timeoutHeight, 0)
			}
		}, false, false},
		{"channel does not exist", func() {
			// any non-nil value of packet is valid
			suite.Require().NotNil(packet)
		}, false, false},
		{"packet not sent", func() {
			suite.coordinator.Setup(path)
			packet = channeltypes.NewPacket(ibctesting.MockPacketData, 1, path.EndpointA.ChannelConfig.PortID, path.EndpointA.ChannelID, path.EndpointB.ChannelConfig.PortID, path.EndpointB.ChannelID, timeoutHeight, 0)
		}, false, false},
		{"successful no-op: ORDERED - packet already received (replay)", func() {
			// mock will panic if application callback is called twice on the same packet
			path.SetChannelOrdered()
			suite.coordinator.Setup(path)

			sequence, err := path.EndpointA.SendPacket(timeoutHeight, 0, ibctesting.MockPacketData)
			suite.Require().NoError(err)

			packet = channeltypes.NewPacket(ibctesting.MockPacketData, sequence, path.EndpointA.ChannelConfig.PortID, path.EndpointA.ChannelID, path.EndpointB.ChannelConfig.PortID, path.EndpointB.ChannelID, timeoutHeight, 0)
			err = path.EndpointB.RecvPacket(packet)
			suite.Require().NoError(err)
		}, true, false},
		{"successful no-op: UNORDERED - packet already received (replay)", func() {
			// mock will panic if application callback is called twice on the same packet
			suite.coordinator.Setup(path)

			sequence, err := path.EndpointA.SendPacket(timeoutHeight, 0, ibctesting.MockPacketData)
			suite.Require().NoError(err)

			packet = channeltypes.NewPacket(ibctesting.MockPacketData, sequence, path.EndpointA.ChannelConfig.PortID, path.EndpointA.ChannelID, path.EndpointB.ChannelConfig.PortID, path.EndpointB.ChannelID, timeoutHeight, 0)
			err = path.EndpointB.RecvPacket(packet)
			suite.Require().NoError(err)
		}, true, false},
	}

	for _, tc := range testCases {
		tc := tc

		suite.Run(tc.name, func() {
			suite.SetupTest() // reset
			async = false     // reset
			path = ibctesting.NewPath(suite.chainA, suite.chainB)

			tc.malleate()

			var (
				proof       []byte
				proofHeight clienttypes.Height
			)

			// get proof of packet commitment from chainA
			packetKey := host.PacketCommitmentKey(packet.GetSourcePort(), packet.GetSourceChannel(), packet.GetSequence())
			if path.EndpointA.ChannelID != "" {
				proof, proofHeight = path.EndpointA.QueryProof(packetKey)
			}

			msg := channeltypes.NewMsgRecvPacket(packet, proof, proofHeight, suite.chainB.SenderAccount.GetAddress().String())

			_, err := keeper.Keeper.RecvPacket(*suite.chainB.App.GetIBCKeeper(), suite.chainB.GetContext(), msg)

			if tc.expPass {
				suite.Require().NoError(err)

				// replay should not fail since it will be treated as a no-op
				_, err := keeper.Keeper.RecvPacket(*suite.chainB.App.GetIBCKeeper(), suite.chainB.GetContext(), msg)
				suite.Require().NoError(err)

				// check that callback state was handled correctly
				_, exists := suite.chainB.GetSimApp().ScopedIBCMockKeeper.GetCapability(suite.chainB.GetContext(), ibcmock.GetMockRecvCanaryCapabilityName(packet))
				if tc.expRevert {
					suite.Require().False(exists, "capability exists in store even after callback reverted")
				} else {
					suite.Require().True(exists, "callback state not persisted when revert is false")
				}

				// verify if ack was written
				ack, found := suite.chainB.App.GetIBCKeeper().ChannelKeeper.GetPacketAcknowledgement(suite.chainB.GetContext(), packet.GetDestPort(), packet.GetDestChannel(), packet.GetSequence())

				if async {
					suite.Require().Nil(ack)
					suite.Require().False(found)

				} else {
					suite.Require().NotNil(ack)
					suite.Require().True(found)
				}
			} else {
				suite.Require().Error(err)
			}
		})
	}
}

// tests the IBC handler acknowledgement of a packet on ordered and unordered
// channels. It verifies that the deletion of packet commitments from state
// occurs. It test high level properties like ordering and basic sanity
// checks. More rigorous testing of 'AcknowledgePacket'
// can be found in the 04-channel/keeper/packet_test.go.
func (suite *KeeperTestSuite) TestHandleAcknowledgePacket() {
	var (
		packet channeltypes.Packet
		path   *ibctesting.Path
	)

	testCases := []struct {
		name     string
		malleate func()
		expPass  bool
	}{
		{"success: ORDERED", func() {
			path.SetChannelOrdered()
			suite.coordinator.Setup(path)

			sequence, err := path.EndpointA.SendPacket(timeoutHeight, 0, ibctesting.MockPacketData)
			suite.Require().NoError(err)

			packet = channeltypes.NewPacket(ibctesting.MockPacketData, sequence, path.EndpointA.ChannelConfig.PortID, path.EndpointA.ChannelID, path.EndpointB.ChannelConfig.PortID, path.EndpointB.ChannelID, timeoutHeight, 0)
			err = path.EndpointB.RecvPacket(packet)
			suite.Require().NoError(err)
		}, true},
		{"success: UNORDERED", func() {
			suite.coordinator.Setup(path)

			sequence, err := path.EndpointA.SendPacket(timeoutHeight, 0, ibctesting.MockPacketData)
			suite.Require().NoError(err)

			packet = channeltypes.NewPacket(ibctesting.MockPacketData, sequence, path.EndpointA.ChannelConfig.PortID, path.EndpointA.ChannelID, path.EndpointB.ChannelConfig.PortID, path.EndpointB.ChannelID, timeoutHeight, 0)
			err = path.EndpointB.RecvPacket(packet)
			suite.Require().NoError(err)
		}, true},
		{"success: UNORDERED acknowledge out of order packet", func() {
			// setup uses an UNORDERED channel
			suite.coordinator.Setup(path)

			// attempts to acknowledge ack with sequence 10 without acknowledging ack with sequence 1 (removing packet commitment)
			for i := uint64(1); i < 10; i++ {
				sequence, err := path.EndpointA.SendPacket(timeoutHeight, 0, ibctesting.MockPacketData)
				suite.Require().NoError(err)

				packet = channeltypes.NewPacket(ibctesting.MockPacketData, sequence, path.EndpointA.ChannelConfig.PortID, path.EndpointA.ChannelID, path.EndpointB.ChannelConfig.PortID, path.EndpointB.ChannelID, timeoutHeight, 0)
				err = path.EndpointB.RecvPacket(packet)
				suite.Require().NoError(err)
			}
		}, true},
		{"failure: ORDERED acknowledge out of order packet", func() {
			path.SetChannelOrdered()
			suite.coordinator.Setup(path)

			// attempts to acknowledge ack with sequence 10 without acknowledging ack with sequence 1 (removing packet commitment
			for i := uint64(1); i < 10; i++ {
				sequence, err := path.EndpointA.SendPacket(timeoutHeight, 0, ibctesting.MockPacketData)
				suite.Require().NoError(err)

				packet = channeltypes.NewPacket(ibctesting.MockPacketData, sequence, path.EndpointA.ChannelConfig.PortID, path.EndpointA.ChannelID, path.EndpointB.ChannelConfig.PortID, path.EndpointB.ChannelID, timeoutHeight, 0)
				err = path.EndpointB.RecvPacket(packet)
				suite.Require().NoError(err)
			}
		}, false},
		{"channel does not exist", func() {
			// any non-nil value of packet is valid
			suite.Require().NotNil(packet)
		}, false},
		{"packet not received", func() {
			suite.coordinator.Setup(path)

			sequence, err := path.EndpointA.SendPacket(timeoutHeight, 0, ibctesting.MockPacketData)
			suite.Require().NoError(err)

			packet = channeltypes.NewPacket(ibctesting.MockPacketData, sequence, path.EndpointA.ChannelConfig.PortID, path.EndpointA.ChannelID, path.EndpointB.ChannelConfig.PortID, path.EndpointB.ChannelID, timeoutHeight, 0)
		}, false},
		{"successful no-op: ORDERED - packet already acknowledged (replay)", func() {
			suite.coordinator.Setup(path)

			sequence, err := path.EndpointA.SendPacket(timeoutHeight, 0, ibctesting.MockPacketData)
			suite.Require().NoError(err)

			packet = channeltypes.NewPacket(ibctesting.MockPacketData, sequence, path.EndpointA.ChannelConfig.PortID, path.EndpointA.ChannelID, path.EndpointB.ChannelConfig.PortID, path.EndpointB.ChannelID, timeoutHeight, 0)
			err = path.EndpointB.RecvPacket(packet)
			suite.Require().NoError(err)

			err = path.EndpointA.AcknowledgePacket(packet, ibctesting.MockAcknowledgement)
			suite.Require().NoError(err)
		}, true},
		{"successful no-op: UNORDERED - packet already acknowledged (replay)", func() {
			suite.coordinator.Setup(path)

			sequence, err := path.EndpointA.SendPacket(timeoutHeight, 0, ibctesting.MockPacketData)
			suite.Require().NoError(err)

			packet = channeltypes.NewPacket(ibctesting.MockPacketData, sequence, path.EndpointA.ChannelConfig.PortID, path.EndpointA.ChannelID, path.EndpointB.ChannelConfig.PortID, path.EndpointB.ChannelID, timeoutHeight, 0)
			err = path.EndpointB.RecvPacket(packet)
			suite.Require().NoError(err)

			err = path.EndpointA.AcknowledgePacket(packet, ibctesting.MockAcknowledgement)
			suite.Require().NoError(err)
		}, true},
	}

	for _, tc := range testCases {
		tc := tc

		suite.Run(tc.name, func() {
			suite.SetupTest() // reset
			path = ibctesting.NewPath(suite.chainA, suite.chainB)

			tc.malleate()

			var (
				proof       []byte
				proofHeight clienttypes.Height
			)
			packetKey := host.PacketAcknowledgementKey(packet.GetDestPort(), packet.GetDestChannel(), packet.GetSequence())
			if path.EndpointB.ChannelID != "" {
				proof, proofHeight = path.EndpointB.QueryProof(packetKey)
			}

			msg := channeltypes.NewMsgAcknowledgement(packet, ibcmock.MockAcknowledgement.Acknowledgement(), proof, proofHeight, suite.chainA.SenderAccount.GetAddress().String())

			_, err := keeper.Keeper.Acknowledgement(*suite.chainA.App.GetIBCKeeper(), suite.chainA.GetContext(), msg)

			if tc.expPass {
				suite.Require().NoError(err)

				// verify packet commitment was deleted on source chain
				has := suite.chainA.App.GetIBCKeeper().ChannelKeeper.HasPacketCommitment(suite.chainA.GetContext(), packet.GetSourcePort(), packet.GetSourceChannel(), packet.GetSequence())
				suite.Require().False(has)

				// replay should not error as it is treated as a no-op
				_, err := keeper.Keeper.Acknowledgement(*suite.chainA.App.GetIBCKeeper(), suite.chainA.GetContext(), msg)
				suite.Require().NoError(err)
			} else {
				suite.Require().Error(err)
			}
		})
	}
}

// tests the IBC handler timing out a packet on ordered and unordered channels.
// It verifies that the deletion of a packet commitment occurs. It tests
// high level properties like ordering and basic sanity checks. More
// rigorous testing of 'TimeoutPacket' and 'TimeoutExecuted' can be found in
// the 04-channel/keeper/timeout_test.go.
func (suite *KeeperTestSuite) TestHandleTimeoutPacket() {
	var (
		packet    channeltypes.Packet
		packetKey []byte
		path      *ibctesting.Path
	)

	testCases := []struct {
		name     string
		malleate func()
		expPass  bool
	}{
		{"success: ORDERED", func() {
			path.SetChannelOrdered()
			suite.coordinator.Setup(path)

			timeoutHeight := clienttypes.GetSelfHeight(suite.chainB.GetContext())
			timeoutTimestamp := uint64(suite.chainB.GetContext().BlockTime().UnixNano())

			// create packet commitment
			sequence, err := path.EndpointA.SendPacket(timeoutHeight, timeoutTimestamp, ibctesting.MockPacketData)
			suite.Require().NoError(err)

			// need to update chainA client to prove missing ack
			err = path.EndpointA.UpdateClient()
			suite.Require().NoError(err)

			packet = channeltypes.NewPacket(ibctesting.MockPacketData, sequence, path.EndpointA.ChannelConfig.PortID, path.EndpointA.ChannelID, path.EndpointB.ChannelConfig.PortID, path.EndpointB.ChannelID, timeoutHeight, timeoutTimestamp)
			packetKey = host.NextSequenceRecvKey(packet.GetDestPort(), packet.GetDestChannel())
		}, true},
		{"success: UNORDERED", func() {
			suite.coordinator.Setup(path)

			timeoutHeight := clienttypes.GetSelfHeight(suite.chainB.GetContext())
			timeoutTimestamp := uint64(suite.chainB.GetContext().BlockTime().UnixNano())

			// create packet commitment
			sequence, err := path.EndpointA.SendPacket(timeoutHeight, timeoutTimestamp, ibctesting.MockPacketData)
			suite.Require().NoError(err)

			// need to update chainA client to prove missing ack
			err = path.EndpointA.UpdateClient()
			suite.Require().NoError(err)

			packet = channeltypes.NewPacket(ibctesting.MockPacketData, sequence, path.EndpointA.ChannelConfig.PortID, path.EndpointA.ChannelID, path.EndpointB.ChannelConfig.PortID, path.EndpointB.ChannelID, timeoutHeight, timeoutTimestamp)
			packetKey = host.PacketReceiptKey(packet.GetDestPort(), packet.GetDestChannel(), packet.GetSequence())
		}, true},
		{"success: UNORDERED timeout out of order packet", func() {
			// setup uses an UNORDERED channel
			suite.coordinator.Setup(path)

			// attempts to timeout the last packet sent without timing out the first packet
			// packet sequences begin at 1
			for i := uint64(1); i < maxSequence; i++ {
				timeoutHeight := clienttypes.GetSelfHeight(suite.chainB.GetContext())

				// create packet commitment
				sequence, err := path.EndpointA.SendPacket(timeoutHeight, 0, ibctesting.MockPacketData)
				suite.Require().NoError(err)

				packet = channeltypes.NewPacket(ibctesting.MockPacketData, sequence, path.EndpointA.ChannelConfig.PortID, path.EndpointA.ChannelID, path.EndpointB.ChannelConfig.PortID, path.EndpointB.ChannelID, timeoutHeight, 0)
			}

			err := path.EndpointA.UpdateClient()
			suite.Require().NoError(err)

			packetKey = host.PacketReceiptKey(packet.GetDestPort(), packet.GetDestChannel(), packet.GetSequence())
		}, true},
		{"success: ORDERED timeout out of order packet", func() {
			path.SetChannelOrdered()
			suite.coordinator.Setup(path)

			// attempts to timeout the last packet sent without timing out the first packet
			// packet sequences begin at 1
			for i := uint64(1); i < maxSequence; i++ {
				timeoutHeight := clienttypes.GetSelfHeight(suite.chainB.GetContext())

				// create packet commitment
				sequence, err := path.EndpointA.SendPacket(timeoutHeight, 0, ibctesting.MockPacketData)
				suite.Require().NoError(err)

				packet = channeltypes.NewPacket(ibctesting.MockPacketData, sequence, path.EndpointA.ChannelConfig.PortID, path.EndpointA.ChannelID, path.EndpointB.ChannelConfig.PortID, path.EndpointB.ChannelID, timeoutHeight, 0)
			}

			err := path.EndpointA.UpdateClient()
			suite.Require().NoError(err)

			packetKey = host.NextSequenceRecvKey(packet.GetDestPort(), packet.GetDestChannel())
		}, true},
		{"channel does not exist", func() {
			// any non-nil value of packet is valid
			suite.Require().NotNil(packet)

			packetKey = host.NextSequenceRecvKey(packet.GetDestPort(), packet.GetDestChannel())
		}, false},
		{"successful no-op: UNORDERED - packet not sent", func() {
			suite.coordinator.Setup(path)
			packet = channeltypes.NewPacket(ibctesting.MockPacketData, 1, path.EndpointA.ChannelConfig.PortID, path.EndpointA.ChannelID, path.EndpointB.ChannelConfig.PortID, path.EndpointB.ChannelID, clienttypes.NewHeight(0, 1), 0)
			packetKey = host.PacketReceiptKey(packet.GetDestPort(), packet.GetDestChannel(), packet.GetSequence())
		}, true},
	}

	for _, tc := range testCases {
		tc := tc

		suite.Run(tc.name, func() {
			suite.SetupTest() // reset
			path = ibctesting.NewPath(suite.chainA, suite.chainB)

			tc.malleate()

			var (
				proof       []byte
				proofHeight clienttypes.Height
			)
			if path.EndpointB.ChannelID != "" {
				proof, proofHeight = path.EndpointB.QueryProof(packetKey)
			}

			msg := channeltypes.NewMsgTimeout(packet, 1, proof, proofHeight, suite.chainA.SenderAccount.GetAddress().String())

			_, err := keeper.Keeper.Timeout(*suite.chainA.App.GetIBCKeeper(), suite.chainA.GetContext(), msg)

			if tc.expPass {
				suite.Require().NoError(err)

				// replay should not return an error as it is treated as a no-op
				_, err := keeper.Keeper.Timeout(*suite.chainA.App.GetIBCKeeper(), suite.chainA.GetContext(), msg)
				suite.Require().NoError(err)

				// verify packet commitment was deleted on source chain
				has := suite.chainA.App.GetIBCKeeper().ChannelKeeper.HasPacketCommitment(suite.chainA.GetContext(), packet.GetSourcePort(), packet.GetSourceChannel(), packet.GetSequence())
				suite.Require().False(has)

			} else {
				suite.Require().Error(err)
			}
		})
	}
}

// tests the IBC handler timing out a packet via channel closure on ordered
// and unordered channels. It verifies that the deletion of a packet
// commitment occurs. It tests high level properties like ordering and basic
// sanity checks. More rigorous testing of 'TimeoutOnClose' and
// 'TimeoutExecuted' can be found in the 04-channel/keeper/timeout_test.go.
func (suite *KeeperTestSuite) TestHandleTimeoutOnClosePacket() {
	var (
		packet    channeltypes.Packet
		packetKey []byte
		path      *ibctesting.Path
	)

	testCases := []struct {
		name     string
		malleate func()
		expPass  bool
	}{
		{"success: ORDERED", func() {
			path.SetChannelOrdered()
			suite.coordinator.Setup(path)

			// create packet commitment
			sequence, err := path.EndpointA.SendPacket(timeoutHeight, 0, ibctesting.MockPacketData)
			suite.Require().NoError(err)

			// need to update chainA client to prove missing ack
			err = path.EndpointA.UpdateClient()
			suite.Require().NoError(err)

			packet = channeltypes.NewPacket(ibctesting.MockPacketData, sequence, path.EndpointA.ChannelConfig.PortID, path.EndpointA.ChannelID, path.EndpointB.ChannelConfig.PortID, path.EndpointB.ChannelID, timeoutHeight, 0)
			packetKey = host.NextSequenceRecvKey(packet.GetDestPort(), packet.GetDestChannel())

			// close counterparty channel
			err = path.EndpointB.SetChannelState(channeltypes.CLOSED)
			suite.Require().NoError(err)
		}, true},
		{"success: UNORDERED", func() {
			suite.coordinator.Setup(path)

			// create packet commitment
			sequence, err := path.EndpointA.SendPacket(timeoutHeight, 0, ibctesting.MockPacketData)
			suite.Require().NoError(err)

			// need to update chainA client to prove missing ack
			err = path.EndpointA.UpdateClient()
			suite.Require().NoError(err)

			packet = channeltypes.NewPacket(ibctesting.MockPacketData, sequence, path.EndpointA.ChannelConfig.PortID, path.EndpointA.ChannelID, path.EndpointB.ChannelConfig.PortID, path.EndpointB.ChannelID, timeoutHeight, 0)
			packetKey = host.PacketReceiptKey(packet.GetDestPort(), packet.GetDestChannel(), packet.GetSequence())

			// close counterparty channel
			err = path.EndpointB.SetChannelState(channeltypes.CLOSED)
			suite.Require().NoError(err)
		}, true},
		{"success: UNORDERED timeout out of order packet", func() {
			// setup uses an UNORDERED channel
			suite.coordinator.Setup(path)

			// attempts to timeout the last packet sent without timing out the first packet
			// packet sequences begin at 1
			for i := uint64(1); i < maxSequence; i++ {
				// create packet commitment
				sequence, err := path.EndpointA.SendPacket(timeoutHeight, 0, ibctesting.MockPacketData)
				suite.Require().NoError(err)

				packet = channeltypes.NewPacket(ibctesting.MockPacketData, sequence, path.EndpointA.ChannelConfig.PortID, path.EndpointA.ChannelID, path.EndpointB.ChannelConfig.PortID, path.EndpointB.ChannelID, timeoutHeight, 0)
			}

			err := path.EndpointA.UpdateClient()
			suite.Require().NoError(err)

			packetKey = host.PacketReceiptKey(packet.GetDestPort(), packet.GetDestChannel(), packet.GetSequence())

			// close counterparty channel
			err = path.EndpointB.SetChannelState(channeltypes.CLOSED)
			suite.Require().NoError(err)
		}, true},
		{"success: ORDERED timeout out of order packet", func() {
			path.SetChannelOrdered()
			suite.coordinator.Setup(path)

			// attempts to timeout the last packet sent without timing out the first packet
			// packet sequences begin at 1
			for i := uint64(1); i < maxSequence; i++ {
				// create packet commitment
				sequence, err := path.EndpointA.SendPacket(timeoutHeight, 0, ibctesting.MockPacketData)
				suite.Require().NoError(err)

				packet = channeltypes.NewPacket(ibctesting.MockPacketData, sequence, path.EndpointA.ChannelConfig.PortID, path.EndpointA.ChannelID, path.EndpointB.ChannelConfig.PortID, path.EndpointB.ChannelID, timeoutHeight, 0)
			}

			err := path.EndpointA.UpdateClient()
			suite.Require().NoError(err)

			packetKey = host.NextSequenceRecvKey(packet.GetDestPort(), packet.GetDestChannel())

			// close counterparty channel
			err = path.EndpointB.SetChannelState(channeltypes.CLOSED)
			suite.Require().NoError(err)
		}, true},
		{"channel does not exist", func() {
			// any non-nil value of packet is valid
			suite.Require().NotNil(packet)

			packetKey = host.NextSequenceRecvKey(packet.GetDestPort(), packet.GetDestChannel())
		}, false},
		{"successful no-op: UNORDERED - packet not sent", func() {
			suite.coordinator.Setup(path)
			packet = channeltypes.NewPacket(ibctesting.MockPacketData, 1, path.EndpointA.ChannelConfig.PortID, path.EndpointA.ChannelID, path.EndpointB.ChannelConfig.PortID, path.EndpointB.ChannelID, clienttypes.NewHeight(0, 1), 0)
			packetKey = host.PacketAcknowledgementKey(packet.GetDestPort(), packet.GetDestChannel(), packet.GetSequence())

			// close counterparty channel
			err := path.EndpointB.SetChannelState(channeltypes.CLOSED)
			suite.Require().NoError(err)
		}, true},
		{"ORDERED: channel not closed", func() {
			path.SetChannelOrdered()
			suite.coordinator.Setup(path)

			// create packet commitment
			sequence, err := path.EndpointA.SendPacket(timeoutHeight, 0, ibctesting.MockPacketData)
			suite.Require().NoError(err)

			// need to update chainA client to prove missing ack
			err = path.EndpointA.UpdateClient()
			suite.Require().NoError(err)

			packet = channeltypes.NewPacket(ibctesting.MockPacketData, sequence, path.EndpointA.ChannelConfig.PortID, path.EndpointA.ChannelID, path.EndpointB.ChannelConfig.PortID, path.EndpointB.ChannelID, timeoutHeight, 0)
			packetKey = host.NextSequenceRecvKey(packet.GetDestPort(), packet.GetDestChannel())
		}, false},
	}

	for _, tc := range testCases {
		tc := tc

		suite.Run(tc.name, func() {
			suite.SetupTest() // reset
			path = ibctesting.NewPath(suite.chainA, suite.chainB)

			tc.malleate()

			proof, proofHeight := suite.chainB.QueryProof(packetKey)

			channelKey := host.ChannelKey(path.EndpointB.ChannelConfig.PortID, path.EndpointB.ChannelID)
			proofClosed, _ := suite.chainB.QueryProof(channelKey)

			msg := channeltypes.NewMsgTimeoutOnClose(packet, 1, proof, proofClosed, proofHeight, suite.chainA.SenderAccount.GetAddress().String())

			_, err := keeper.Keeper.TimeoutOnClose(*suite.chainA.App.GetIBCKeeper(), suite.chainA.GetContext(), msg)

			if tc.expPass {
				suite.Require().NoError(err)

				// replay should not return an error as it will be treated as a no-op
				_, err := keeper.Keeper.TimeoutOnClose(*suite.chainA.App.GetIBCKeeper(), suite.chainA.GetContext(), msg)
				suite.Require().NoError(err)

				// verify packet commitment was deleted on source chain
				has := suite.chainA.App.GetIBCKeeper().ChannelKeeper.HasPacketCommitment(suite.chainA.GetContext(), packet.GetSourcePort(), packet.GetSourceChannel(), packet.GetSequence())
				suite.Require().False(has)

			} else {
				suite.Require().Error(err)
			}
		})
	}
}

func (suite *KeeperTestSuite) TestUpgradeClient() {
	var (
		path              *ibctesting.Path
		newChainID        string
		newClientHeight   clienttypes.Height
		upgradedClient    exported.ClientState
		upgradedConsState exported.ConsensusState
		lastHeight        exported.Height
		msg               *clienttypes.MsgUpgradeClient
	)
	cases := []struct {
		name    string
		setup   func()
		expPass bool
	}{
		{
			name: "successful upgrade",
			setup: func() {
				upgradedClient = ibctm.NewClientState(newChainID, ibctm.DefaultTrustLevel, ibctesting.TrustingPeriod, ibctesting.UnbondingPeriod+ibctesting.TrustingPeriod, ibctesting.MaxClockDrift, newClientHeight, commitmenttypes.GetSDKSpecs(), ibctesting.UpgradePath)
				// Call ZeroCustomFields on upgraded clients to clear any client-chosen parameters in test-case upgradedClient
				upgradedClient = upgradedClient.ZeroCustomFields()

				upgradedConsState = &ibctm.ConsensusState{
					NextValidatorsHash: []byte("nextValsHash"),
				}

				// last Height is at next block
				lastHeight = clienttypes.NewHeight(0, uint64(suite.chainB.GetContext().BlockHeight()+1))

				upgradedClientBz, err := clienttypes.MarshalClientState(suite.chainA.App.AppCodec(), upgradedClient)
				suite.Require().NoError(err)
				upgradedConsStateBz, err := clienttypes.MarshalConsensusState(suite.chainA.App.AppCodec(), upgradedConsState)
				suite.Require().NoError(err)

				// zero custom fields and store in upgrade store
				suite.chainB.GetSimApp().UpgradeKeeper.SetUpgradedClient(suite.chainB.GetContext(), int64(lastHeight.GetRevisionHeight()), upgradedClientBz)            //nolint:errcheck // ignore error for testing
				suite.chainB.GetSimApp().UpgradeKeeper.SetUpgradedConsensusState(suite.chainB.GetContext(), int64(lastHeight.GetRevisionHeight()), upgradedConsStateBz) //nolint:errcheck // ignore error for testing

				// commit upgrade store changes and update clients
				suite.coordinator.CommitBlock(suite.chainB)
				err = path.EndpointA.UpdateClient()
				suite.Require().NoError(err)

				cs, found := suite.chainA.App.GetIBCKeeper().ClientKeeper.GetClientState(suite.chainA.GetContext(), path.EndpointA.ClientID)
				suite.Require().True(found)

				proofUpgradeClient, _ := suite.chainB.QueryUpgradeProof(upgradetypes.UpgradedClientKey(int64(lastHeight.GetRevisionHeight())), cs.GetLatestHeight().GetRevisionHeight())
				proofUpgradedConsState, _ := suite.chainB.QueryUpgradeProof(upgradetypes.UpgradedConsStateKey(int64(lastHeight.GetRevisionHeight())), cs.GetLatestHeight().GetRevisionHeight())

				msg, err = clienttypes.NewMsgUpgradeClient(path.EndpointA.ClientID, upgradedClient, upgradedConsState,
					proofUpgradeClient, proofUpgradedConsState, suite.chainA.SenderAccount.GetAddress().String())
				suite.Require().NoError(err)
			},
			expPass: true,
		},
		{
			name: "VerifyUpgrade fails",
			setup: func() {
				upgradedClient = ibctm.NewClientState(newChainID, ibctm.DefaultTrustLevel, ibctesting.TrustingPeriod, ibctesting.UnbondingPeriod+ibctesting.TrustingPeriod, ibctesting.MaxClockDrift, newClientHeight, commitmenttypes.GetSDKSpecs(), ibctesting.UpgradePath)
				// Call ZeroCustomFields on upgraded clients to clear any client-chosen parameters in test-case upgradedClient
				upgradedClient = upgradedClient.ZeroCustomFields()

				upgradedConsState = &ibctm.ConsensusState{
					NextValidatorsHash: []byte("nextValsHash"),
				}

				// last Height is at next block
				lastHeight = clienttypes.NewHeight(0, uint64(suite.chainB.GetContext().BlockHeight()+1))

				upgradedClientBz, err := clienttypes.MarshalClientState(suite.chainA.App.AppCodec(), upgradedClient)
				suite.Require().NoError(err)
				upgradedConsStateBz, err := clienttypes.MarshalConsensusState(suite.chainA.App.AppCodec(), upgradedConsState)
				suite.Require().NoError(err)

				// zero custom fields and store in upgrade store
				suite.chainB.GetSimApp().UpgradeKeeper.SetUpgradedClient(suite.chainB.GetContext(), int64(lastHeight.GetRevisionHeight()), upgradedClientBz)            //nolint:errcheck // ignore error for testing
				suite.chainB.GetSimApp().UpgradeKeeper.SetUpgradedConsensusState(suite.chainB.GetContext(), int64(lastHeight.GetRevisionHeight()), upgradedConsStateBz) //nolint:errcheck // ignore error for testing

				// commit upgrade store changes and update clients
				suite.coordinator.CommitBlock(suite.chainB)
				err = path.EndpointA.UpdateClient()
				suite.Require().NoError(err)

				msg, err = clienttypes.NewMsgUpgradeClient(path.EndpointA.ClientID, upgradedClient, upgradedConsState, nil, nil, suite.chainA.SenderAccount.GetAddress().String())
				suite.Require().NoError(err)
			},
			expPass: false,
		},
	}

	for _, tc := range cases {
		tc := tc
		path = ibctesting.NewPath(suite.chainA, suite.chainB)
		suite.coordinator.SetupClients(path)

		var err error
		clientState := path.EndpointA.GetClientState().(*ibctm.ClientState)
		revisionNumber := clienttypes.ParseChainID(clientState.ChainId)

		newChainID, err = clienttypes.SetRevisionNumber(clientState.ChainId, revisionNumber+1)
		suite.Require().NoError(err)

		newClientHeight = clienttypes.NewHeight(revisionNumber+1, clientState.GetLatestHeight().GetRevisionHeight()+1)

		tc.setup()

		_, err = keeper.Keeper.UpgradeClient(*suite.chainA.App.GetIBCKeeper(), suite.chainA.GetContext(), msg)

		if tc.expPass {
			suite.Require().NoError(err, "upgrade handler failed on valid case: %s", tc.name)
			newClient, ok := suite.chainA.App.GetIBCKeeper().ClientKeeper.GetClientState(suite.chainA.GetContext(), path.EndpointA.ClientID)
			suite.Require().True(ok)
			newChainSpecifiedClient := newClient.ZeroCustomFields()
			suite.Require().Equal(upgradedClient, newChainSpecifiedClient)
		} else {
			suite.Require().Error(err, "upgrade handler passed on invalid case: %s", tc.name)
		}
	}
}

func (suite *KeeperTestSuite) TestChannelUpgradeTry() {
	var (
		path *ibctesting.Path
		msg  *channeltypes.MsgChannelUpgradeTry
	)

	cases := []struct {
		name      string
		malleate  func()
		expResult func(res *channeltypes.MsgChannelUpgradeTryResponse, err error)
	}{
		{
			"success",
			func() {},
			func(res *channeltypes.MsgChannelUpgradeTryResponse, err error) {
				suite.Require().NoError(err)
				suite.Require().NotNil(res)
				suite.Require().Equal(channeltypes.SUCCESS, res.Result)

				channel := path.EndpointB.GetChannel()
				suite.Require().Equal(channeltypes.STATE_FLUSHING, channel.State)
				suite.Require().Equal(uint64(1), channel.UpgradeSequence)
			},
		},
		{
			"module capability not found",
			func() {
				msg.PortId = "invalid-port"
				msg.ChannelId = "invalid-channel"
			},
			func(res *channeltypes.MsgChannelUpgradeTryResponse, err error) {
				suite.Require().Error(err)
				suite.Require().Nil(res)

				suite.Require().ErrorIs(err, capabilitytypes.ErrCapabilityNotFound)
			},
		},
		{
			"unsynchronized upgrade sequence writes upgrade error receipt",
			func() {
				channel := path.EndpointB.GetChannel()
				channel.UpgradeSequence = 99

				path.EndpointB.SetChannel(channel)
			},
			func(res *channeltypes.MsgChannelUpgradeTryResponse, err error) {
				suite.Require().NoError(err)

				suite.Require().NotNil(res)
				suite.Require().Equal(channeltypes.FAILURE, res.Result)

				errorReceipt, found := suite.chainB.GetSimApp().GetIBCKeeper().ChannelKeeper.GetUpgradeErrorReceipt(suite.chainB.GetContext(), path.EndpointB.ChannelConfig.PortID, path.EndpointB.ChannelID)
				suite.Require().True(found)
				suite.Require().Equal(uint64(99), errorReceipt.Sequence)
			},
		},
	}

	for _, tc := range cases {
		tc := tc
		suite.Run(tc.name, func() {
			suite.SetupTest()

			path = ibctesting.NewPath(suite.chainA, suite.chainB)
			suite.coordinator.Setup(path)

			// configure the channel upgrade version on testing endpoints
			path.EndpointA.ChannelConfig.ProposedUpgrade.Fields.Version = ibcmock.UpgradeVersion
			path.EndpointB.ChannelConfig.ProposedUpgrade.Fields.Version = ibcmock.UpgradeVersion

			err := path.EndpointA.ChanUpgradeInit()
			suite.Require().NoError(err)

			err = path.EndpointB.UpdateClient()
			suite.Require().NoError(err)

			counterpartySequence := path.EndpointA.GetChannel().UpgradeSequence
			counterpartyUpgrade, found := suite.chainA.GetSimApp().GetIBCKeeper().ChannelKeeper.GetUpgrade(suite.chainA.GetContext(), path.EndpointA.ChannelConfig.PortID, path.EndpointA.ChannelID)
			suite.Require().True(found)

			proofChannel, proofUpgrade, proofHeight := path.EndpointB.QueryChannelUpgradeProof()

			msg = &channeltypes.MsgChannelUpgradeTry{
				PortId:                        path.EndpointB.ChannelConfig.PortID,
				ChannelId:                     path.EndpointB.ChannelID,
				ProposedUpgradeConnectionHops: []string{ibctesting.FirstConnectionID},
				CounterpartyUpgradeSequence:   counterpartySequence,
				CounterpartyUpgradeFields:     counterpartyUpgrade.Fields,
				ProofChannel:                  proofChannel,
				ProofUpgrade:                  proofUpgrade,
				ProofHeight:                   proofHeight,
				Signer:                        suite.chainB.SenderAccount.GetAddress().String(),
			}

			tc.malleate()

			res, err := suite.chainB.GetSimApp().GetIBCKeeper().ChannelUpgradeTry(suite.chainB.GetContext(), msg)

			tc.expResult(res, err)
		})
	}
}

func (suite *KeeperTestSuite) TestChannelUpgradeAck() {
	var (
		path *ibctesting.Path
		msg  *channeltypes.MsgChannelUpgradeAck
	)

	cases := []struct {
		name      string
		malleate  func()
		expResult func(res *channeltypes.MsgChannelUpgradeAckResponse, err error)
	}{
		{
			"success, no pending in-flight packets",
			func() {},
			func(res *channeltypes.MsgChannelUpgradeAckResponse, err error) {
				suite.Require().NoError(err)
				suite.Require().NotNil(res)
				suite.Require().Equal(channeltypes.SUCCESS, res.Result)

				channel := path.EndpointA.GetChannel()
				suite.Require().Equal(channeltypes.STATE_FLUSHCOMPLETE, channel.State)
				suite.Require().Equal(uint64(1), channel.UpgradeSequence)
			},
		},
		{
			"success, pending in-flight packets",
			func() {
				portID := path.EndpointA.ChannelConfig.PortID
				channelID := path.EndpointA.ChannelID
				// Set a dummy packet commitment to simulate in-flight packets
				suite.chainA.GetSimApp().IBCKeeper.ChannelKeeper.SetPacketCommitment(suite.chainA.GetContext(), portID, channelID, 1, []byte("hash"))
			},
			func(res *channeltypes.MsgChannelUpgradeAckResponse, err error) {
				suite.Require().NoError(err)
				suite.Require().NotNil(res)
				suite.Require().Equal(channeltypes.SUCCESS, res.Result)

				channel := path.EndpointA.GetChannel()
				suite.Require().Equal(channeltypes.STATE_FLUSHING, channel.State)
				suite.Require().Equal(uint64(1), channel.UpgradeSequence)
			},
		},
		{
			"module capability not found",
			func() {
				msg.PortId = ibctesting.InvalidID
				msg.ChannelId = ibctesting.InvalidID
			},
			func(res *channeltypes.MsgChannelUpgradeAckResponse, err error) {
				suite.Require().Error(err)
				suite.Require().Nil(res)

				suite.Require().ErrorIs(err, capabilitytypes.ErrCapabilityNotFound)
			},
		},
		{
			"core handler returns error and no upgrade error receipt is written",
			func() {
				// force an error by overriding the channel state to an invalid value
				channel := path.EndpointA.GetChannel()
				channel.State = channeltypes.CLOSED

				path.EndpointA.SetChannel(channel)
			},
			func(res *channeltypes.MsgChannelUpgradeAckResponse, err error) {
				suite.Require().Error(err)
				suite.Require().Nil(res)
				suite.Require().ErrorIs(err, channeltypes.ErrInvalidChannelState)

				errorReceipt, found := suite.chainA.GetSimApp().GetIBCKeeper().ChannelKeeper.GetUpgradeErrorReceipt(suite.chainA.GetContext(), path.EndpointA.ChannelConfig.PortID, path.EndpointA.ChannelID)
				suite.Require().Empty(errorReceipt)
				suite.Require().False(found)
			},
		},
		{
			"core handler returns error and writes upgrade error receipt",
			func() {
				// force an upgrade error by modifying the channel upgrade ordering to an incompatible value
				upgrade := path.EndpointA.GetChannelUpgrade()
				upgrade.Fields.Ordering = channeltypes.NONE

				path.EndpointA.SetChannelUpgrade(upgrade)
			},
			func(res *channeltypes.MsgChannelUpgradeAckResponse, err error) {
				suite.Require().NoError(err)

				suite.Require().NotNil(res)
				suite.Require().Equal(channeltypes.FAILURE, res.Result)

				errorReceipt, found := suite.chainA.GetSimApp().GetIBCKeeper().ChannelKeeper.GetUpgradeErrorReceipt(suite.chainA.GetContext(), path.EndpointA.ChannelConfig.PortID, path.EndpointA.ChannelID)
				suite.Require().True(found)
				suite.Require().Equal(uint64(1), errorReceipt.Sequence)
			},
		},
		{
			"application callback returns error and error receipt is written",
			func() {
				suite.chainA.GetSimApp().IBCMockModule.IBCApp.OnChanUpgradeAck = func(
					ctx sdk.Context, portID, channelID, counterpartyVersion string,
				) error {
					// set arbitrary value in store to mock application state changes
					store := ctx.KVStore(suite.chainA.GetSimApp().GetKey(exported.ModuleName))
					store.Set([]byte("foo"), []byte("bar"))
					return fmt.Errorf("mock app callback failed")
				}
			},
			func(res *channeltypes.MsgChannelUpgradeAckResponse, err error) {
				suite.Require().NoError(err)

				suite.Require().NotNil(res)
				suite.Require().Equal(channeltypes.FAILURE, res.Result)

				errorReceipt, found := suite.chainA.GetSimApp().GetIBCKeeper().ChannelKeeper.GetUpgradeErrorReceipt(suite.chainA.GetContext(), path.EndpointA.ChannelConfig.PortID, path.EndpointA.ChannelID)
				suite.Require().True(found)
				suite.Require().Equal(uint64(1), errorReceipt.Sequence)

				// assert application state changes are not committed
				store := suite.chainA.GetContext().KVStore(suite.chainA.GetSimApp().GetKey(exported.ModuleName))
				suite.Require().False(store.Has([]byte("foo")))
			},
		},
	}

	for _, tc := range cases {
		tc := tc
		suite.Run(tc.name, func() {
			suite.SetupTest()

			path = ibctesting.NewPath(suite.chainA, suite.chainB)
			suite.coordinator.Setup(path)

			// configure the channel upgrade version on testing endpoints
			path.EndpointA.ChannelConfig.ProposedUpgrade.Fields.Version = ibcmock.UpgradeVersion
			path.EndpointB.ChannelConfig.ProposedUpgrade.Fields.Version = ibcmock.UpgradeVersion

			err := path.EndpointA.ChanUpgradeInit()
			suite.Require().NoError(err)

			err = path.EndpointB.ChanUpgradeTry()
			suite.Require().NoError(err)

			err = path.EndpointA.UpdateClient()
			suite.Require().NoError(err)

			counterpartyUpgrade := path.EndpointB.GetChannelUpgrade()

			proofChannel, proofUpgrade, proofHeight := path.EndpointA.QueryChannelUpgradeProof()

			msg = &channeltypes.MsgChannelUpgradeAck{
				PortId:              path.EndpointA.ChannelConfig.PortID,
				ChannelId:           path.EndpointA.ChannelID,
				CounterpartyUpgrade: counterpartyUpgrade,
				ProofChannel:        proofChannel,
				ProofUpgrade:        proofUpgrade,
				ProofHeight:         proofHeight,
				Signer:              suite.chainA.SenderAccount.GetAddress().String(),
			}

			tc.malleate()

			res, err := suite.chainA.GetSimApp().GetIBCKeeper().ChannelUpgradeAck(suite.chainA.GetContext(), msg)

			tc.expResult(res, err)
		})
	}
}

func (suite *KeeperTestSuite) TestChannelUpgradeConfirm() {
	var (
		path *ibctesting.Path
		msg  *channeltypes.MsgChannelUpgradeConfirm
	)

	cases := []struct {
		name      string
		malleate  func()
		expResult func(res *channeltypes.MsgChannelUpgradeConfirmResponse, err error)
	}{
		{
			"success, no pending in-flight packets",
			func() {},
			func(res *channeltypes.MsgChannelUpgradeConfirmResponse, err error) {
				suite.Require().NoError(err)
				suite.Require().NotNil(res)
				suite.Require().Equal(channeltypes.SUCCESS, res.Result)

				channel := path.EndpointB.GetChannel()
				suite.Require().Equal(channeltypes.OPEN, channel.State)
				suite.Require().Equal(uint64(1), channel.UpgradeSequence)
			},
		},
		{
			"success, pending in-flight packets",
			func() {
				portID := path.EndpointB.ChannelConfig.PortID
				channelID := path.EndpointB.ChannelID
				// Set a dummy packet commitment to simulate in-flight packets
				suite.chainB.GetSimApp().IBCKeeper.ChannelKeeper.SetPacketCommitment(suite.chainB.GetContext(), portID, channelID, 1, []byte("hash"))
			},
			func(res *channeltypes.MsgChannelUpgradeConfirmResponse, err error) {
				suite.Require().NoError(err)
				suite.Require().NotNil(res)
				suite.Require().Equal(channeltypes.SUCCESS, res.Result)

				channel := path.EndpointB.GetChannel()
				suite.Require().Equal(channeltypes.STATE_FLUSHING, channel.State)
				suite.Require().Equal(uint64(1), channel.UpgradeSequence)
			},
		},
		{
			"module capability not found",
			func() {
				msg.PortId = ibctesting.InvalidID
				msg.ChannelId = ibctesting.InvalidID
			},
			func(res *channeltypes.MsgChannelUpgradeConfirmResponse, err error) {
				suite.Require().Error(err)
				suite.Require().Nil(res)

				suite.Require().ErrorIs(err, capabilitytypes.ErrCapabilityNotFound)
			},
		},
		{
			"core handler returns error and no upgrade error receipt is written",
			func() {
				// force an error by overriding the channel state to an invalid value
				channel := path.EndpointB.GetChannel()
				channel.State = channeltypes.CLOSED

				path.EndpointB.SetChannel(channel)
			},
			func(res *channeltypes.MsgChannelUpgradeConfirmResponse, err error) {
				suite.Require().Error(err)
				suite.Require().Nil(res)
				suite.Require().ErrorIs(err, channeltypes.ErrInvalidChannelState)

				errorReceipt, found := suite.chainB.GetSimApp().GetIBCKeeper().ChannelKeeper.GetUpgradeErrorReceipt(suite.chainB.GetContext(), path.EndpointB.ChannelConfig.PortID, path.EndpointB.ChannelID)
				suite.Require().Empty(errorReceipt)
				suite.Require().False(found)
			},
		},
		{
			"core handler returns error and writes upgrade error receipt",
			func() {
				// force an upgrade error by modifying the counterparty channel upgrade timeout to be no longer valid
				upgrade := path.EndpointA.GetChannelUpgrade()
				upgrade.Timeout = channeltypes.NewTimeout(clienttypes.ZeroHeight(), 0)

				path.EndpointA.SetChannelUpgrade(upgrade)

				suite.coordinator.CommitBlock(suite.chainA)

				err := path.EndpointB.UpdateClient()
				suite.Require().NoError(err)

				proofChannel, proofUpgrade, proofHeight := path.EndpointB.QueryChannelUpgradeProof()

				msg.CounterpartyUpgrade = upgrade
				msg.ProofChannel = proofChannel
				msg.ProofUpgrade = proofUpgrade
				msg.ProofHeight = proofHeight
			},
			func(res *channeltypes.MsgChannelUpgradeConfirmResponse, err error) {
				suite.Require().NoError(err)

				suite.Require().NotNil(res)
				suite.Require().Equal(channeltypes.FAILURE, res.Result)

				errorReceipt, found := suite.chainB.GetSimApp().GetIBCKeeper().ChannelKeeper.GetUpgradeErrorReceipt(suite.chainB.GetContext(), path.EndpointB.ChannelConfig.PortID, path.EndpointB.ChannelID)
				suite.Require().True(found)
				suite.Require().Equal(uint64(1), errorReceipt.Sequence)
			},
		},
	}

	for _, tc := range cases {
		tc := tc
		suite.Run(tc.name, func() {
			suite.SetupTest()

			path = ibctesting.NewPath(suite.chainA, suite.chainB)
			suite.coordinator.Setup(path)

			// configure the channel upgrade version on testing endpoints
			path.EndpointA.ChannelConfig.ProposedUpgrade.Fields.Version = ibcmock.UpgradeVersion
			path.EndpointB.ChannelConfig.ProposedUpgrade.Fields.Version = ibcmock.UpgradeVersion

			err := path.EndpointA.ChanUpgradeInit()
			suite.Require().NoError(err)

			err = path.EndpointB.ChanUpgradeTry()
			suite.Require().NoError(err)

			err = path.EndpointA.ChanUpgradeAck()
			suite.Require().NoError(err)

			err = path.EndpointB.UpdateClient()
			suite.Require().NoError(err)

			counterpartyChannelState := path.EndpointA.GetChannel().State
			counterpartyUpgrade := path.EndpointA.GetChannelUpgrade()

			proofChannel, proofUpgrade, proofHeight := path.EndpointB.QueryChannelUpgradeProof()

			msg = &channeltypes.MsgChannelUpgradeConfirm{
				PortId:                   path.EndpointB.ChannelConfig.PortID,
				ChannelId:                path.EndpointB.ChannelID,
				CounterpartyChannelState: counterpartyChannelState,
				CounterpartyUpgrade:      counterpartyUpgrade,
				ProofChannel:             proofChannel,
				ProofUpgrade:             proofUpgrade,
				ProofHeight:              proofHeight,
				Signer:                   suite.chainA.SenderAccount.GetAddress().String(),
			}

			tc.malleate()

			res, err := suite.chainB.GetSimApp().GetIBCKeeper().ChannelUpgradeConfirm(suite.chainB.GetContext(), msg)

			tc.expResult(res, err)
		})
	}
}

func (suite *KeeperTestSuite) TestChannelUpgradeOpen() {
	var (
		path *ibctesting.Path
		msg  *channeltypes.MsgChannelUpgradeOpen
	)

	cases := []struct {
		name      string
		malleate  func()
		expResult func(res *channeltypes.MsgChannelUpgradeOpenResponse, err error)
	}{
		{
			"success",
			func() {},
			func(res *channeltypes.MsgChannelUpgradeOpenResponse, err error) {
				suite.Require().NoError(err)
				suite.Require().NotNil(res)

				channel := path.EndpointA.GetChannel()
				suite.Require().Equal(channeltypes.OPEN, channel.State)
			},
		},
		{
			"module capability not found",
			func() {
				msg.PortId = ibctesting.InvalidID
				msg.ChannelId = ibctesting.InvalidID
			},
			func(res *channeltypes.MsgChannelUpgradeOpenResponse, err error) {
				suite.Require().Error(err)
				suite.Require().Nil(res)

				suite.Require().ErrorIs(err, capabilitytypes.ErrCapabilityNotFound)
			},
		},
		{
			"core handler fails",
			func() {
				channel := path.EndpointA.GetChannel()
				channel.State = channeltypes.STATE_FLUSHING
				path.EndpointA.SetChannel(channel)
			},
			func(res *channeltypes.MsgChannelUpgradeOpenResponse, err error) {
				suite.Require().Error(err)
				suite.Require().Nil(res)

				suite.Require().ErrorIs(err, channeltypes.ErrInvalidChannelState)
			},
		},
	}

	for _, tc := range cases {
		tc := tc
		suite.Run(tc.name, func() {
			suite.SetupTest()

			path = ibctesting.NewPath(suite.chainA, suite.chainB)
			suite.coordinator.Setup(path)

			// configure the channel upgrade version on testing endpoints
			path.EndpointA.ChannelConfig.ProposedUpgrade.Fields.Version = ibcmock.UpgradeVersion
			path.EndpointB.ChannelConfig.ProposedUpgrade.Fields.Version = ibcmock.UpgradeVersion

			err := path.EndpointA.ChanUpgradeInit()
			suite.Require().NoError(err)

			err = path.EndpointB.ChanUpgradeTry()
			suite.Require().NoError(err)

			err = path.EndpointA.ChanUpgradeAck()
			suite.Require().NoError(err)

			err = path.EndpointB.ChanUpgradeConfirm()
			suite.Require().NoError(err)

			err = path.EndpointA.UpdateClient()
			suite.Require().NoError(err)

			counterpartyChannel := path.EndpointB.GetChannel()
			proofChannel, _, proofHeight := path.EndpointA.QueryChannelUpgradeProof()

			msg = &channeltypes.MsgChannelUpgradeOpen{
				PortId:                   path.EndpointA.ChannelConfig.PortID,
				ChannelId:                path.EndpointA.ChannelID,
				CounterpartyChannelState: counterpartyChannel.State,
				ProofChannel:             proofChannel,
				ProofHeight:              proofHeight,
				Signer:                   suite.chainA.SenderAccount.GetAddress().String(),
			}

			tc.malleate()

			res, err := suite.chainA.GetSimApp().GetIBCKeeper().ChannelUpgradeOpen(suite.chainA.GetContext(), msg)

			tc.expResult(res, err)
		})
	}
}

func (suite *KeeperTestSuite) TestChannelUpgradeCancel() {
	var (
		path          *ibctesting.Path
		msg           *channeltypes.MsgChannelUpgradeCancel
		expectedState channeltypes.State
	)

	cases := []struct {
		name      string
		malleate  func()
		expResult func(res *channeltypes.MsgChannelUpgradeCancelResponse, err error)
	}{
		{
<<<<<<< HEAD
			name:     "success",
			malleate: func() {},
			expErr:   nil,
		},
		{
			name: "invalid proof",
			malleate: func() {
				msg.ProofErrorReceipt = []byte("invalid proof")
				channel := path.EndpointA.GetChannel()
				channel.State = channeltypes.STATE_FLUSHCOMPLETE
				path.EndpointA.SetChannel(channel)
				expectedState = channeltypes.STATE_FLUSHCOMPLETE
			},
			expErr: commitmenttypes.ErrInvalidProof,
		},
		{
			name: "invalid error receipt sequence",
			malleate: func() {
				const invalidSequence = 0

				errorReceipt, ok := suite.chainB.GetSimApp().IBCKeeper.ChannelKeeper.GetUpgradeErrorReceipt(suite.chainB.GetContext(), path.EndpointB.ChannelConfig.PortID, path.EndpointB.ChannelID)
				suite.Require().True(ok)

				errorReceipt.Sequence = invalidSequence

				// overwrite the error receipt with an invalid sequence.
				suite.chainB.GetSimApp().IBCKeeper.ChannelKeeper.SetUpgradeErrorReceipt(suite.chainB.GetContext(), path.EndpointB.ChannelConfig.PortID, path.EndpointB.ChannelID, errorReceipt)

				// ensure that the error receipt is committed to state.
				suite.coordinator.CommitBlock(suite.chainB)
				suite.Require().NoError(path.EndpointA.UpdateClient())

				// retrieve the error receipt proof and proof height.
				errorReceiptProof, proofHeight := path.EndpointB.QueryProof(host.ChannelUpgradeErrorKey(path.EndpointB.ChannelConfig.PortID, path.EndpointB.ChannelID))

				// provide a valid proof of the error receipt with an invalid sequence.
				msg.ErrorReceipt.Sequence = invalidSequence
				msg.ProofErrorReceipt = errorReceiptProof
				msg.ProofHeight = proofHeight
			},
			expErr: channeltypes.ErrInvalidUpgradeSequence,
		},
		{
			name: "capability not found",
			malleate: func() {
				msg.ChannelId = ibctesting.InvalidID
			},
			expErr: capabilitytypes.ErrCapabilityNotFound,
=======
			"success",
			func() {},
			func(res *channeltypes.MsgChannelUpgradeCancelResponse, err error) {
				suite.Require().NoError(err)
				suite.Require().NotNil(res)

				channel := path.EndpointA.GetChannel()
				// Channel state should be reverted back to open.
				suite.Require().Equal(channeltypes.OPEN, channel.State)
				// Upgrade sequence should be changed to match sequence on error receipt.
				suite.Require().Equal(uint64(2), channel.UpgradeSequence)
			},
		},
		{
			"capability not found",
			func() {
				msg.ChannelId = ibctesting.InvalidID
			},
			func(res *channeltypes.MsgChannelUpgradeCancelResponse, err error) {
				suite.Require().Error(err)
				suite.Require().Nil(res)

				channel := path.EndpointA.GetChannel()
				suite.Require().ErrorIs(err, capabilitytypes.ErrCapabilityNotFound)
				suite.Require().Equal(channeltypes.OPEN, channel.State)
				// Upgrade sequence should not be changed.
				suite.Require().Equal(uint64(1), channel.UpgradeSequence)
			},
		},
		{
			"core handler fails: invalid proof",
			func() {
				msg.ProofErrorReceipt = []byte("invalid proof")
				// Force set to STATE_FLUSHCOMPLETE to check that state is not changed.
				path.EndpointA.SetChannelState(channeltypes.STATE_FLUSHCOMPLETE)
			},
			func(res *channeltypes.MsgChannelUpgradeCancelResponse, err error) {
				suite.Require().Error(err)
				suite.Require().Nil(res)

				channel := path.EndpointA.GetChannel()
				suite.Require().ErrorIs(err, commitmenttypes.ErrInvalidProof)
				// Channel state should not be changed.
				suite.Require().Equal(channeltypes.STATE_FLUSHCOMPLETE, channel.State)
				// Upgrade sequence should not be changed.
				suite.Require().Equal(uint64(1), channel.UpgradeSequence)
			},
>>>>>>> d9f23da7
		},
	}
	for _, tc := range cases {
		tc := tc
		suite.Run(tc.name, func() {
			suite.SetupTest()

			path = ibctesting.NewPath(suite.chainA, suite.chainB)
			suite.coordinator.Setup(path)

			// configure the channel upgrade version on testing endpoints
			path.EndpointA.ChannelConfig.ProposedUpgrade.Fields.Version = ibcmock.UpgradeVersion
			path.EndpointB.ChannelConfig.ProposedUpgrade.Fields.Version = ibcmock.UpgradeVersion

			suite.Require().NoError(path.EndpointA.ChanUpgradeInit())

<<<<<<< HEAD
			// fetch the previous channel when it is in the OPEN state.
			prevChannel := path.EndpointA.GetChannel()
			expectedState = prevChannel.State

=======
>>>>>>> d9f23da7
			// cause the upgrade to fail on chain b so an error receipt is written.
			// if the counterparty (chain A) upgrade sequence is less than the current sequence, (chain B)
			// an upgrade error will be returned by chain B during ChanUpgradeTry.
			channel := path.EndpointA.GetChannel()
			channel.UpgradeSequence = 1
			path.EndpointA.SetChannel(channel)

			channel = path.EndpointB.GetChannel()
			channel.UpgradeSequence = 2
			path.EndpointB.SetChannel(channel)

			suite.Require().NoError(path.EndpointA.UpdateClient())
			suite.Require().NoError(path.EndpointB.UpdateClient())

			suite.Require().NoError(path.EndpointB.ChanUpgradeTry())

			suite.Require().NoError(path.EndpointA.UpdateClient())

			upgradeErrorReceiptKey := host.ChannelUpgradeErrorKey(path.EndpointB.ChannelConfig.PortID, path.EndpointB.ChannelID)
			errorReceiptProof, proofHeight := path.EndpointB.QueryProof(upgradeErrorReceiptKey)

			errorReceipt, ok := suite.chainB.GetSimApp().IBCKeeper.ChannelKeeper.GetUpgradeErrorReceipt(suite.chainB.GetContext(), path.EndpointB.ChannelConfig.PortID, path.EndpointB.ChannelID)
			suite.Require().True(ok)

			msg = &channeltypes.MsgChannelUpgradeCancel{
				PortId:            path.EndpointA.ChannelConfig.PortID,
				ChannelId:         path.EndpointA.ChannelID,
				ErrorReceipt:      errorReceipt,
				ProofErrorReceipt: errorReceiptProof,
				ProofHeight:       proofHeight,
				Signer:            suite.chainA.SenderAccount.GetAddress().String(),
			}

			tc.malleate()

			res, err := suite.chainA.GetSimApp().GetIBCKeeper().ChannelUpgradeCancel(suite.chainA.GetContext(), msg)
<<<<<<< HEAD

			expPass := tc.expErr == nil
			if expPass {
				suite.Require().NoError(err)
				channel := path.EndpointA.GetChannel()
				suite.Require().Equal(prevChannel.Version, channel.Version, "channel version should be reverted")
				suite.Require().Equalf(channeltypes.OPEN, channel.State, "channel state should be %s", channeltypes.OPEN.String())
				suite.Require().Equal(errorReceipt.Sequence, channel.UpgradeSequence, "channel upgrade sequence should be set to error receipt sequence")
			} else {
				suite.Require().Nil(res)
				suite.Require().ErrorIs(err, tc.expErr)

				channel := path.EndpointA.GetChannel()

				suite.Require().Equal(prevChannel.Version, channel.Version, "channel version should not be changed")
				suite.Require().Equalf(expectedState, channel.State, "channel state should be %s", prevChannel.State.String())
				suite.Require().Equal(prevChannel.UpgradeSequence, channel.UpgradeSequence, "channel upgrade sequence should not incremented")
			}
=======
			tc.expResult(res, err)
>>>>>>> d9f23da7
		})
	}

}

func (suite *KeeperTestSuite) TestChannelUpgradeTimeout() {
	var (
		path *ibctesting.Path
		msg  *channeltypes.MsgChannelUpgradeTimeout
	)

	cases := []struct {
		name      string
		malleate  func()
		expResult func(res *channeltypes.MsgChannelUpgradeTimeoutResponse, err error)
	}{
		{
<<<<<<< HEAD
			name: "success",
			malleate: func() {
				// timeout the upgrade
				suite.coordinator.CommitNBlocks(suite.chainB, 1000)

				suite.Require().NoError(path.EndpointA.UpdateClient())

				channelProof, _, proofHeight := path.EndpointA.QueryChannelUpgradeProof()
				msg.ProofChannel = channelProof
				msg.ProofHeight = proofHeight
			},
			expErr: nil,
		},
		//{
		//	name: "invalid proof",
		//	malleate: func() {
		//		msg.ProofErrorReceipt = []byte("invalid proof")
		//	},
		//	expErr: commitmenttypes.ErrInvalidProof,
		//},
=======
			"success",
			func() {
				// timeout the upgrade
				suite.coordinator.CommitNBlocks(suite.chainB, 1000)

				suite.Require().NoError(path.EndpointA.UpdateClient())

				channelProof, _, proofHeight := path.EndpointA.QueryChannelUpgradeProof()
				msg.ProofChannel = channelProof
				msg.ProofHeight = proofHeight
			},
			func(res *channeltypes.MsgChannelUpgradeTimeoutResponse, err error) {
				suite.Require().NoError(err)
				channel := path.EndpointA.GetChannel()

				suite.Require().Equalf(channeltypes.OPEN, channel.State, "channel state should be %s", channeltypes.OPEN.String())

				_, found := path.EndpointA.Chain.GetSimApp().IBCKeeper.ChannelKeeper.GetUpgrade(suite.chainA.GetContext(), path.EndpointA.ChannelConfig.PortID, path.EndpointA.ChannelID)
				suite.Require().False(found, "channel upgrade should be nil")

				suite.Require().NotNil(res)
				suite.Require().Equal(channeltypes.SUCCESS, res.Result)
			},
		},
		{
			"capability not found",
			func() {
				msg.ChannelId = ibctesting.InvalidID
			},
			func(res *channeltypes.MsgChannelUpgradeTimeoutResponse, err error) {
				suite.Require().Error(err)
				suite.Require().ErrorIs(err, capabilitytypes.ErrCapabilityNotFound)

				channel := path.EndpointA.GetChannel()
				suite.Require().Equalf(channeltypes.STATE_FLUSHCOMPLETE, channel.State, "channel state should be %s", channeltypes.OPEN)
				suite.Require().Equal(uint64(1), channel.UpgradeSequence, "channel upgrade sequence should not incremented")

				_, found := path.EndpointA.Chain.GetSimApp().IBCKeeper.ChannelKeeper.GetUpgrade(suite.chainA.GetContext(), path.EndpointA.ChannelConfig.PortID, path.EndpointA.ChannelID)
				suite.Require().True(found, "channel upgrade should not be nil")
			},
		},
		{
			"core handler fails: invalid proof",
			func() {
				// timeout the upgrade
				suite.coordinator.CommitNBlocks(suite.chainB, 1000)

				suite.Require().NoError(path.EndpointA.UpdateClient())

				_, _, proofHeight := path.EndpointA.QueryChannelUpgradeProof()
				msg.ProofHeight = proofHeight
				msg.ProofChannel = []byte("invalid proof")
			},
			func(res *channeltypes.MsgChannelUpgradeTimeoutResponse, err error) {
				suite.Require().Error(err)
				suite.Require().ErrorIs(err, commitmenttypes.ErrInvalidProof)

				channel := path.EndpointA.GetChannel()
				suite.Require().Equalf(channeltypes.STATE_FLUSHCOMPLETE, channel.State, "channel state should be %s", channeltypes.OPEN)
				suite.Require().Equal(uint64(1), channel.UpgradeSequence, "channel upgrade sequence should not incremented")

				_, found := path.EndpointA.Chain.GetSimApp().IBCKeeper.ChannelKeeper.GetUpgrade(suite.chainA.GetContext(), path.EndpointA.ChannelConfig.PortID, path.EndpointA.ChannelID)
				suite.Require().True(found, "channel upgrade should not be nil")
			},
		},
>>>>>>> d9f23da7
		// {
		// 	name: "invalid error receipt sequence, this error receipt is for this same upgrade so UpgradeCancel should be used instead",
		// 	malleate: func() {
		// 		errReceipt := channeltypes.ErrorReceipt{
		// 			Sequence: 1,
		// 			Message:  "error",
		// 		}
		// 		path.EndpointB.Chain.App.GetIBCKeeper().ChannelKeeper.SetUpgradeErrorReceipt(path.EndpointB.Chain.GetContext(), path.EndpointB.ChannelConfig.PortID, path.EndpointB.ChannelID, errReceipt)
		// 		suite.Require().NoError(path.EndpointB.UpdateClient())
		// 		suite.Require().NoError(path.EndpointA.UpdateClient())

		// 		upgradeErrorReceiptKey := host.ChannelUpgradeErrorKey(path.EndpointB.ChannelConfig.PortID, path.EndpointB.ChannelID)
		// 		errorReceiptProof, proofHeight := path.EndpointB.QueryProof(upgradeErrorReceiptKey)
		// 		counterpartyChannel := path.EndpointB.GetChannel()
		// 		channelProof, _, _ := path.EndpointA.QueryChannelUpgradeProof()

		// 		msg.PreviousErrorReceipt = &errReceipt
		// 		msg.ProofErrorReceipt = errorReceiptProof
		// 		msg.CounterpartyChannel = counterpartyChannel
		// 		msg.ProofChannel = channelProof
		// 		msg.ProofHeight = proofHeight
		// 	},
		// 	expErr: channeltypes.ErrInvalidUpgradeSequence,
		// },
	}

	for _, tc := range cases {
		tc := tc
		suite.Run(tc.name, func() {
			suite.SetupTest()

			path = ibctesting.NewPath(suite.chainA, suite.chainB)
			suite.coordinator.Setup(path)

<<<<<<< HEAD
			prevChannel := path.EndpointA.GetChannel()

=======
>>>>>>> d9f23da7
			path.EndpointA.ChannelConfig.ProposedUpgrade.Fields.Version = ibcmock.UpgradeVersion
			path.EndpointB.ChannelConfig.ProposedUpgrade.Fields.Version = ibcmock.UpgradeVersion

			suite.Require().NoError(path.EndpointA.ChanUpgradeInit())
			suite.Require().NoError(path.EndpointB.ChanUpgradeTry())
			suite.Require().NoError(path.EndpointA.ChanUpgradeAck())

			//suite.Require().NoError(path.EndpointA.UpdateClient())
			//suite.Require().NoError(path.EndpointB.UpdateClient())
<<<<<<< HEAD

=======
>>>>>>> d9f23da7

			channelProof, _, proofHeight := path.EndpointA.QueryChannelUpgradeProof()

			msg = &channeltypes.MsgChannelUpgradeTimeout{
				PortId:              path.EndpointA.ChannelConfig.PortID,
				ChannelId:           path.EndpointA.ChannelID,
				CounterpartyChannel: path.EndpointB.GetChannel(),
				ProofChannel:        channelProof,
				ProofHeight:         proofHeight,
				Signer:              suite.chainA.SenderAccount.GetAddress().String(),
			}

			tc.malleate()



			ctx := suite.chainA.GetContext()
			res, err := suite.chainA.GetSimApp().GetIBCKeeper().ChannelUpgradeTimeout(ctx, msg)

<<<<<<< HEAD
			events := ctx.EventManager().Events().ToABCIEvents()

			expPass := tc.expErr == nil
			if expPass {
				suite.Require().NoError(err)

				channel := path.EndpointA.GetChannel()

				//upgrade := path.EndpointA.GetProposedUpgrade()
				//
				//expEvents := ibctesting.EventsMap{
				//	channeltypes.EventTypeChannelUpgradeTimeout: {
				//		channeltypes.AttributeKeyPortID:                path.EndpointA.ChannelConfig.PortID,
				//		channeltypes.AttributeKeyChannelID:             path.EndpointA.ChannelID,
				//		channeltypes.AttributeCounterpartyPortID:       path.EndpointB.ChannelConfig.PortID,
				//		channeltypes.AttributeCounterpartyChannelID:    path.EndpointB.ChannelID,
				//		channeltypes.AttributeKeyUpgradeConnectionHops: upgrade.Fields.ConnectionHops[0],
				//		channeltypes.AttributeKeyUpgradeVersion:        upgrade.Fields.Version,
				//		channeltypes.AttributeKeyUpgradeOrdering:       upgrade.Fields.Ordering.String(),
				//		channeltypes.AttributeKeyUpgradeTimeout:        upgrade.Timeout.String(),
				//		channeltypes.AttributeKeyUpgradeSequence:       fmt.Sprintf("%d", channel.UpgradeSequence),
				//	},
				//	sdk.EventTypeMessage: {
				//		sdk.AttributeKeyModule: channeltypes.AttributeValueCategory,
				//	},
				//}

				suite.Require().Equalf(channeltypes.OPEN, channel.State, "channel state should be %s", channeltypes.OPEN.String())

				_, found := path.EndpointA.Chain.GetSimApp().IBCKeeper.ChannelKeeper.GetUpgrade(suite.chainA.GetContext(), path.EndpointA.ChannelConfig.PortID, path.EndpointA.ChannelID)
				suite.Require().False(found, "channel upgrade should be nil")

				suite.Require().NotNil(res)
				suite.Require().Equal(channeltypes.SUCCESS, res.Result)
				//ibctesting.AssertEvents(&suite.Suite, expEvents, events)
			} else {
				suite.Require().Nil(res)
				suite.Require().ErrorIs(err, tc.expErr)

				channel := path.EndpointA.GetChannel()
				suite.Require().Equalf(prevChannel.State, channel.State, "channel state should be %s", prevChannel.State.String())
				suite.Require().Equalf(prevChannel.FlushStatus, channel.FlushStatus, "channel flush status should be %s", prevChannel.FlushStatus.String())
				suite.Require().Equal(prevChannel.UpgradeSequence, channel.UpgradeSequence, "channel upgrade sequence should not incremented")

				_, found := path.EndpointA.Chain.GetSimApp().IBCKeeper.ChannelKeeper.GetUpgrade(suite.chainA.GetContext(), path.EndpointA.ChannelConfig.PortID, path.EndpointA.ChannelID)
				suite.Require().True(found, "channel upgrade should not be nil")
				ibctesting.AssertEvents(&suite.Suite, ibctesting.EventsMap{}, events)
			}
=======
			tc.expResult(res, err)
>>>>>>> d9f23da7
		})
	}
}

// TestUpdateClientParams tests the UpdateClientParams rpc handler
func (suite *KeeperTestSuite) TestUpdateClientParams() {
	validAuthority := suite.chainA.App.GetIBCKeeper().GetAuthority()
	testCases := []struct {
		name    string
		msg     *clienttypes.MsgUpdateParams
		expPass bool
	}{
		{
			"success: valid authority and default params",
			clienttypes.NewMsgUpdateParams(validAuthority, clienttypes.DefaultParams()),
			true,
		},
		{
			"failure: malformed authority address",
			clienttypes.NewMsgUpdateParams(ibctesting.InvalidID, clienttypes.DefaultParams()),
			false,
		},
		{
			"failure: empty authority address",
			clienttypes.NewMsgUpdateParams("", clienttypes.DefaultParams()),
			false,
		},
		{
			"failure: whitespace authority address",
			clienttypes.NewMsgUpdateParams("    ", clienttypes.DefaultParams()),
			false,
		},
		{
			"failure: unauthorized authority address",
			clienttypes.NewMsgUpdateParams(ibctesting.TestAccAddress, clienttypes.DefaultParams()),
			false,
		},
	}

	for _, tc := range testCases {
		tc := tc
		suite.Run(tc.name, func() {
			suite.SetupTest()
			_, err := keeper.Keeper.UpdateClientParams(*suite.chainA.App.GetIBCKeeper(), suite.chainA.GetContext(), tc.msg)
			if tc.expPass {
				suite.Require().NoError(err)
				p := suite.chainA.App.GetIBCKeeper().ClientKeeper.GetParams(suite.chainA.GetContext())
				suite.Require().Equal(tc.msg.Params, p)
			} else {
				suite.Require().Error(err)
			}
		})
	}
}

// TestUpdateConnectionParams tests the UpdateConnectionParams rpc handler
func (suite *KeeperTestSuite) TestUpdateConnectionParams() {
	validAuthority := suite.chainA.App.GetIBCKeeper().GetAuthority()
	testCases := []struct {
		name    string
		msg     *connectiontypes.MsgUpdateParams
		expPass bool
	}{
		{
			"success: valid authority and default params",
			connectiontypes.NewMsgUpdateParams(validAuthority, connectiontypes.DefaultParams()),
			true,
		},
		{
			"failure: malformed authority address",
			connectiontypes.NewMsgUpdateParams(ibctesting.InvalidID, connectiontypes.DefaultParams()),
			false,
		},
		{
			"failure: empty authority address",
			connectiontypes.NewMsgUpdateParams("", connectiontypes.DefaultParams()),
			false,
		},
		{
			"failure: whitespace authority address",
			connectiontypes.NewMsgUpdateParams("    ", connectiontypes.DefaultParams()),
			false,
		},
		{
			"failure: unauthorized authority address",
			connectiontypes.NewMsgUpdateParams(ibctesting.TestAccAddress, connectiontypes.DefaultParams()),
			false,
		},
	}

	for _, tc := range testCases {
		tc := tc
		suite.Run(tc.name, func() {
			suite.SetupTest()
			_, err := keeper.Keeper.UpdateConnectionParams(*suite.chainA.App.GetIBCKeeper(), suite.chainA.GetContext(), tc.msg)
			if tc.expPass {
				suite.Require().NoError(err)
				p := suite.chainA.App.GetIBCKeeper().ConnectionKeeper.GetParams(suite.chainA.GetContext())
				suite.Require().Equal(tc.msg.Params, p)
			} else {
				suite.Require().Error(err)
			}
		})
	}
}<|MERGE_RESOLUTION|>--- conflicted
+++ resolved
@@ -1307,9 +1307,8 @@
 
 func (suite *KeeperTestSuite) TestChannelUpgradeCancel() {
 	var (
-		path          *ibctesting.Path
-		msg           *channeltypes.MsgChannelUpgradeCancel
-		expectedState channeltypes.State
+		path *ibctesting.Path
+		msg  *channeltypes.MsgChannelUpgradeCancel
 	)
 
 	cases := []struct {
@@ -1318,56 +1317,6 @@
 		expResult func(res *channeltypes.MsgChannelUpgradeCancelResponse, err error)
 	}{
 		{
-<<<<<<< HEAD
-			name:     "success",
-			malleate: func() {},
-			expErr:   nil,
-		},
-		{
-			name: "invalid proof",
-			malleate: func() {
-				msg.ProofErrorReceipt = []byte("invalid proof")
-				channel := path.EndpointA.GetChannel()
-				channel.State = channeltypes.STATE_FLUSHCOMPLETE
-				path.EndpointA.SetChannel(channel)
-				expectedState = channeltypes.STATE_FLUSHCOMPLETE
-			},
-			expErr: commitmenttypes.ErrInvalidProof,
-		},
-		{
-			name: "invalid error receipt sequence",
-			malleate: func() {
-				const invalidSequence = 0
-
-				errorReceipt, ok := suite.chainB.GetSimApp().IBCKeeper.ChannelKeeper.GetUpgradeErrorReceipt(suite.chainB.GetContext(), path.EndpointB.ChannelConfig.PortID, path.EndpointB.ChannelID)
-				suite.Require().True(ok)
-
-				errorReceipt.Sequence = invalidSequence
-
-				// overwrite the error receipt with an invalid sequence.
-				suite.chainB.GetSimApp().IBCKeeper.ChannelKeeper.SetUpgradeErrorReceipt(suite.chainB.GetContext(), path.EndpointB.ChannelConfig.PortID, path.EndpointB.ChannelID, errorReceipt)
-
-				// ensure that the error receipt is committed to state.
-				suite.coordinator.CommitBlock(suite.chainB)
-				suite.Require().NoError(path.EndpointA.UpdateClient())
-
-				// retrieve the error receipt proof and proof height.
-				errorReceiptProof, proofHeight := path.EndpointB.QueryProof(host.ChannelUpgradeErrorKey(path.EndpointB.ChannelConfig.PortID, path.EndpointB.ChannelID))
-
-				// provide a valid proof of the error receipt with an invalid sequence.
-				msg.ErrorReceipt.Sequence = invalidSequence
-				msg.ProofErrorReceipt = errorReceiptProof
-				msg.ProofHeight = proofHeight
-			},
-			expErr: channeltypes.ErrInvalidUpgradeSequence,
-		},
-		{
-			name: "capability not found",
-			malleate: func() {
-				msg.ChannelId = ibctesting.InvalidID
-			},
-			expErr: capabilitytypes.ErrCapabilityNotFound,
-=======
 			"success",
 			func() {},
 			func(res *channeltypes.MsgChannelUpgradeCancelResponse, err error) {
@@ -1415,7 +1364,6 @@
 				// Upgrade sequence should not be changed.
 				suite.Require().Equal(uint64(1), channel.UpgradeSequence)
 			},
->>>>>>> d9f23da7
 		},
 	}
 	for _, tc := range cases {
@@ -1432,13 +1380,6 @@
 
 			suite.Require().NoError(path.EndpointA.ChanUpgradeInit())
 
-<<<<<<< HEAD
-			// fetch the previous channel when it is in the OPEN state.
-			prevChannel := path.EndpointA.GetChannel()
-			expectedState = prevChannel.State
-
-=======
->>>>>>> d9f23da7
 			// cause the upgrade to fail on chain b so an error receipt is written.
 			// if the counterparty (chain A) upgrade sequence is less than the current sequence, (chain B)
 			// an upgrade error will be returned by chain B during ChanUpgradeTry.
@@ -1475,28 +1416,7 @@
 			tc.malleate()
 
 			res, err := suite.chainA.GetSimApp().GetIBCKeeper().ChannelUpgradeCancel(suite.chainA.GetContext(), msg)
-<<<<<<< HEAD
-
-			expPass := tc.expErr == nil
-			if expPass {
-				suite.Require().NoError(err)
-				channel := path.EndpointA.GetChannel()
-				suite.Require().Equal(prevChannel.Version, channel.Version, "channel version should be reverted")
-				suite.Require().Equalf(channeltypes.OPEN, channel.State, "channel state should be %s", channeltypes.OPEN.String())
-				suite.Require().Equal(errorReceipt.Sequence, channel.UpgradeSequence, "channel upgrade sequence should be set to error receipt sequence")
-			} else {
-				suite.Require().Nil(res)
-				suite.Require().ErrorIs(err, tc.expErr)
-
-				channel := path.EndpointA.GetChannel()
-
-				suite.Require().Equal(prevChannel.Version, channel.Version, "channel version should not be changed")
-				suite.Require().Equalf(expectedState, channel.State, "channel state should be %s", prevChannel.State.String())
-				suite.Require().Equal(prevChannel.UpgradeSequence, channel.UpgradeSequence, "channel upgrade sequence should not incremented")
-			}
-=======
 			tc.expResult(res, err)
->>>>>>> d9f23da7
 		})
 	}
 
@@ -1514,9 +1434,8 @@
 		expResult func(res *channeltypes.MsgChannelUpgradeTimeoutResponse, err error)
 	}{
 		{
-<<<<<<< HEAD
-			name: "success",
-			malleate: func() {
+			"success",
+			func() {
 				// timeout the upgrade
 				suite.coordinator.CommitNBlocks(suite.chainB, 1000)
 
@@ -1526,27 +1445,6 @@
 				msg.ProofChannel = channelProof
 				msg.ProofHeight = proofHeight
 			},
-			expErr: nil,
-		},
-		//{
-		//	name: "invalid proof",
-		//	malleate: func() {
-		//		msg.ProofErrorReceipt = []byte("invalid proof")
-		//	},
-		//	expErr: commitmenttypes.ErrInvalidProof,
-		//},
-=======
-			"success",
-			func() {
-				// timeout the upgrade
-				suite.coordinator.CommitNBlocks(suite.chainB, 1000)
-
-				suite.Require().NoError(path.EndpointA.UpdateClient())
-
-				channelProof, _, proofHeight := path.EndpointA.QueryChannelUpgradeProof()
-				msg.ProofChannel = channelProof
-				msg.ProofHeight = proofHeight
-			},
 			func(res *channeltypes.MsgChannelUpgradeTimeoutResponse, err error) {
 				suite.Require().NoError(err)
 				channel := path.EndpointA.GetChannel()
@@ -1601,7 +1499,6 @@
 				suite.Require().True(found, "channel upgrade should not be nil")
 			},
 		},
->>>>>>> d9f23da7
 		// {
 		// 	name: "invalid error receipt sequence, this error receipt is for this same upgrade so UpgradeCancel should be used instead",
 		// 	malleate: func() {
@@ -1636,11 +1533,6 @@
 			path = ibctesting.NewPath(suite.chainA, suite.chainB)
 			suite.coordinator.Setup(path)
 
-<<<<<<< HEAD
-			prevChannel := path.EndpointA.GetChannel()
-
-=======
->>>>>>> d9f23da7
 			path.EndpointA.ChannelConfig.ProposedUpgrade.Fields.Version = ibcmock.UpgradeVersion
 			path.EndpointB.ChannelConfig.ProposedUpgrade.Fields.Version = ibcmock.UpgradeVersion
 
@@ -1650,10 +1542,6 @@
 
 			//suite.Require().NoError(path.EndpointA.UpdateClient())
 			//suite.Require().NoError(path.EndpointB.UpdateClient())
-<<<<<<< HEAD
-
-=======
->>>>>>> d9f23da7
 
 			channelProof, _, proofHeight := path.EndpointA.QueryChannelUpgradeProof()
 
@@ -1668,63 +1556,10 @@
 
 			tc.malleate()
 
-
-
 			ctx := suite.chainA.GetContext()
 			res, err := suite.chainA.GetSimApp().GetIBCKeeper().ChannelUpgradeTimeout(ctx, msg)
 
-<<<<<<< HEAD
-			events := ctx.EventManager().Events().ToABCIEvents()
-
-			expPass := tc.expErr == nil
-			if expPass {
-				suite.Require().NoError(err)
-
-				channel := path.EndpointA.GetChannel()
-
-				//upgrade := path.EndpointA.GetProposedUpgrade()
-				//
-				//expEvents := ibctesting.EventsMap{
-				//	channeltypes.EventTypeChannelUpgradeTimeout: {
-				//		channeltypes.AttributeKeyPortID:                path.EndpointA.ChannelConfig.PortID,
-				//		channeltypes.AttributeKeyChannelID:             path.EndpointA.ChannelID,
-				//		channeltypes.AttributeCounterpartyPortID:       path.EndpointB.ChannelConfig.PortID,
-				//		channeltypes.AttributeCounterpartyChannelID:    path.EndpointB.ChannelID,
-				//		channeltypes.AttributeKeyUpgradeConnectionHops: upgrade.Fields.ConnectionHops[0],
-				//		channeltypes.AttributeKeyUpgradeVersion:        upgrade.Fields.Version,
-				//		channeltypes.AttributeKeyUpgradeOrdering:       upgrade.Fields.Ordering.String(),
-				//		channeltypes.AttributeKeyUpgradeTimeout:        upgrade.Timeout.String(),
-				//		channeltypes.AttributeKeyUpgradeSequence:       fmt.Sprintf("%d", channel.UpgradeSequence),
-				//	},
-				//	sdk.EventTypeMessage: {
-				//		sdk.AttributeKeyModule: channeltypes.AttributeValueCategory,
-				//	},
-				//}
-
-				suite.Require().Equalf(channeltypes.OPEN, channel.State, "channel state should be %s", channeltypes.OPEN.String())
-
-				_, found := path.EndpointA.Chain.GetSimApp().IBCKeeper.ChannelKeeper.GetUpgrade(suite.chainA.GetContext(), path.EndpointA.ChannelConfig.PortID, path.EndpointA.ChannelID)
-				suite.Require().False(found, "channel upgrade should be nil")
-
-				suite.Require().NotNil(res)
-				suite.Require().Equal(channeltypes.SUCCESS, res.Result)
-				//ibctesting.AssertEvents(&suite.Suite, expEvents, events)
-			} else {
-				suite.Require().Nil(res)
-				suite.Require().ErrorIs(err, tc.expErr)
-
-				channel := path.EndpointA.GetChannel()
-				suite.Require().Equalf(prevChannel.State, channel.State, "channel state should be %s", prevChannel.State.String())
-				suite.Require().Equalf(prevChannel.FlushStatus, channel.FlushStatus, "channel flush status should be %s", prevChannel.FlushStatus.String())
-				suite.Require().Equal(prevChannel.UpgradeSequence, channel.UpgradeSequence, "channel upgrade sequence should not incremented")
-
-				_, found := path.EndpointA.Chain.GetSimApp().IBCKeeper.ChannelKeeper.GetUpgrade(suite.chainA.GetContext(), path.EndpointA.ChannelConfig.PortID, path.EndpointA.ChannelID)
-				suite.Require().True(found, "channel upgrade should not be nil")
-				ibctesting.AssertEvents(&suite.Suite, ibctesting.EventsMap{}, events)
-			}
-=======
 			tc.expResult(res, err)
->>>>>>> d9f23da7
 		})
 	}
 }
