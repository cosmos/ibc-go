package keeper_test

import (
<<<<<<< HEAD
	"errors"

	sdkerrors "github.com/cosmos/cosmos-sdk/types/errors"
	upgradetypes "github.com/cosmos/cosmos-sdk/x/upgrade/types"
=======
	upgradetypes "cosmossdk.io/x/upgrade/types"
>>>>>>> d10c0d4a

	clienttypes "github.com/cosmos/ibc-go/v7/modules/core/02-client/types"
	connectiontypes "github.com/cosmos/ibc-go/v7/modules/core/03-connection/types"
	channeltypes "github.com/cosmos/ibc-go/v7/modules/core/04-channel/types"
	commitmenttypes "github.com/cosmos/ibc-go/v7/modules/core/23-commitment/types"
	host "github.com/cosmos/ibc-go/v7/modules/core/24-host"
	ibcerrors "github.com/cosmos/ibc-go/v7/modules/core/errors"
	"github.com/cosmos/ibc-go/v7/modules/core/exported"
	"github.com/cosmos/ibc-go/v7/modules/core/keeper"
	ibctm "github.com/cosmos/ibc-go/v7/modules/light-clients/07-tendermint"
	ibctesting "github.com/cosmos/ibc-go/v7/testing"
	ibcmock "github.com/cosmos/ibc-go/v7/testing/mock"
)

var (
	timeoutHeight = clienttypes.NewHeight(1, 10000)
	maxSequence   = uint64(10)
)

// tests the IBC handler receiving a packet on ordered and unordered channels.
// It verifies that the storing of an acknowledgement on success occurs. It
// tests high level properties like ordering and basic sanity checks. More
// rigorous testing of 'RecvPacket' can be found in the
// 04-channel/keeper/packet_test.go.
func (suite *KeeperTestSuite) TestHandleRecvPacket() {
	var (
		packet channeltypes.Packet
		path   *ibctesting.Path
		async  bool // indicate no ack written
	)

	testCases := []struct {
		name      string
		malleate  func()
		expPass   bool
		expRevert bool
	}{
		{"success: ORDERED", func() {
			path.SetChannelOrdered()
			suite.coordinator.Setup(path)

			sequence, err := path.EndpointA.SendPacket(timeoutHeight, 0, ibctesting.MockPacketData)
			suite.Require().NoError(err)

			packet = channeltypes.NewPacket(ibctesting.MockPacketData, sequence, path.EndpointA.ChannelConfig.PortID, path.EndpointA.ChannelID, path.EndpointB.ChannelConfig.PortID, path.EndpointB.ChannelID, timeoutHeight, 0)
		}, true, false},
		{"success: UNORDERED", func() {
			suite.coordinator.Setup(path)

			sequence, err := path.EndpointA.SendPacket(timeoutHeight, 0, ibctesting.MockPacketData)
			suite.Require().NoError(err)

			packet = channeltypes.NewPacket(ibctesting.MockPacketData, sequence, path.EndpointA.ChannelConfig.PortID, path.EndpointA.ChannelID, path.EndpointB.ChannelConfig.PortID, path.EndpointB.ChannelID, timeoutHeight, 0)
		}, true, false},
		{"success: UNORDERED out of order packet", func() {
			// setup uses an UNORDERED channel
			suite.coordinator.Setup(path)

			// attempts to receive packet with sequence 10 without receiving packet with sequence 1
			for i := uint64(1); i < 10; i++ {
				sequence, err := path.EndpointA.SendPacket(timeoutHeight, 0, ibctesting.MockPacketData)
				suite.Require().NoError(err)

				packet = channeltypes.NewPacket(ibctesting.MockPacketData, sequence, path.EndpointA.ChannelConfig.PortID, path.EndpointA.ChannelID, path.EndpointB.ChannelConfig.PortID, path.EndpointB.ChannelID, timeoutHeight, 0)
			}
		}, true, false},
		{"success: OnRecvPacket callback returns revert=true", func() {
			suite.coordinator.Setup(path)

			sequence, err := path.EndpointA.SendPacket(timeoutHeight, 0, ibctesting.MockFailPacketData)
			suite.Require().NoError(err)

			packet = channeltypes.NewPacket(ibctesting.MockFailPacketData, sequence, path.EndpointA.ChannelConfig.PortID, path.EndpointA.ChannelID, path.EndpointB.ChannelConfig.PortID, path.EndpointB.ChannelID, timeoutHeight, 0)
		}, true, true},
		{"success: ORDERED - async acknowledgement", func() {
			path.SetChannelOrdered()
			suite.coordinator.Setup(path)
			async = true

			sequence, err := path.EndpointA.SendPacket(timeoutHeight, 0, ibcmock.MockAsyncPacketData)
			suite.Require().NoError(err)

			packet = channeltypes.NewPacket(ibcmock.MockAsyncPacketData, sequence, path.EndpointA.ChannelConfig.PortID, path.EndpointA.ChannelID, path.EndpointB.ChannelConfig.PortID, path.EndpointB.ChannelID, timeoutHeight, 0)
		}, true, false},
		{"success: UNORDERED - async acknowledgement", func() {
			suite.coordinator.Setup(path)
			async = true

			sequence, err := path.EndpointA.SendPacket(timeoutHeight, 0, ibcmock.MockAsyncPacketData)
			suite.Require().NoError(err)

			packet = channeltypes.NewPacket(ibcmock.MockAsyncPacketData, sequence, path.EndpointA.ChannelConfig.PortID, path.EndpointA.ChannelID, path.EndpointB.ChannelConfig.PortID, path.EndpointB.ChannelID, timeoutHeight, 0)
		}, true, false},
		{"failure: ORDERED out of order packet", func() {
			path.SetChannelOrdered()
			suite.coordinator.Setup(path)

			// attempts to receive packet with sequence 10 without receiving packet with sequence 1
			for i := uint64(1); i < 10; i++ {
				sequence, err := path.EndpointA.SendPacket(timeoutHeight, 0, ibctesting.MockPacketData)
				suite.Require().NoError(err)

				packet = channeltypes.NewPacket(ibctesting.MockPacketData, sequence, path.EndpointA.ChannelConfig.PortID, path.EndpointA.ChannelID, path.EndpointB.ChannelConfig.PortID, path.EndpointB.ChannelID, timeoutHeight, 0)
			}
		}, false, false},
		{"channel does not exist", func() {
			// any non-nil value of packet is valid
			suite.Require().NotNil(packet)
		}, false, false},
		{"packet not sent", func() {
			suite.coordinator.Setup(path)
			packet = channeltypes.NewPacket(ibctesting.MockPacketData, 1, path.EndpointA.ChannelConfig.PortID, path.EndpointA.ChannelID, path.EndpointB.ChannelConfig.PortID, path.EndpointB.ChannelID, timeoutHeight, 0)
		}, false, false},
		{"successful no-op: ORDERED - packet already received (replay)", func() {
			// mock will panic if application callback is called twice on the same packet
			path.SetChannelOrdered()
			suite.coordinator.Setup(path)

			sequence, err := path.EndpointA.SendPacket(timeoutHeight, 0, ibctesting.MockPacketData)
			suite.Require().NoError(err)

			packet = channeltypes.NewPacket(ibctesting.MockPacketData, sequence, path.EndpointA.ChannelConfig.PortID, path.EndpointA.ChannelID, path.EndpointB.ChannelConfig.PortID, path.EndpointB.ChannelID, timeoutHeight, 0)
			err = path.EndpointB.RecvPacket(packet)
			suite.Require().NoError(err)
		}, true, false},
		{"successful no-op: UNORDERED - packet already received (replay)", func() {
			// mock will panic if application callback is called twice on the same packet
			suite.coordinator.Setup(path)

			sequence, err := path.EndpointA.SendPacket(timeoutHeight, 0, ibctesting.MockPacketData)
			suite.Require().NoError(err)

			packet = channeltypes.NewPacket(ibctesting.MockPacketData, sequence, path.EndpointA.ChannelConfig.PortID, path.EndpointA.ChannelID, path.EndpointB.ChannelConfig.PortID, path.EndpointB.ChannelID, timeoutHeight, 0)
			err = path.EndpointB.RecvPacket(packet)
			suite.Require().NoError(err)
		}, true, false},
	}

	for _, tc := range testCases {
		tc := tc

		suite.Run(tc.name, func() {
			suite.SetupTest() // reset
			async = false     // reset
			path = ibctesting.NewPath(suite.chainA, suite.chainB)

			tc.malleate()

			var (
				proof       []byte
				proofHeight clienttypes.Height
			)

			// get proof of packet commitment from chainA
			packetKey := host.PacketCommitmentKey(packet.GetSourcePort(), packet.GetSourceChannel(), packet.GetSequence())
			if path.EndpointA.ChannelID != "" {
				proof, proofHeight = path.EndpointA.QueryProof(packetKey)
			}

			msg := channeltypes.NewMsgRecvPacket(packet, proof, proofHeight, suite.chainB.SenderAccount.GetAddress().String())

			_, err := keeper.Keeper.RecvPacket(*suite.chainB.App.GetIBCKeeper(), suite.chainB.GetContext(), msg)

			if tc.expPass {
				suite.Require().NoError(err)

				// replay should not fail since it will be treated as a no-op
				_, err := keeper.Keeper.RecvPacket(*suite.chainB.App.GetIBCKeeper(), suite.chainB.GetContext(), msg)
				suite.Require().NoError(err)

				// check that callback state was handled correctly
				_, exists := suite.chainB.GetSimApp().ScopedIBCMockKeeper.GetCapability(suite.chainB.GetContext(), ibcmock.GetMockRecvCanaryCapabilityName(packet))
				if tc.expRevert {
					suite.Require().False(exists, "capability exists in store even after callback reverted")
				} else {
					suite.Require().True(exists, "callback state not persisted when revert is false")
				}

				// verify if ack was written
				ack, found := suite.chainB.App.GetIBCKeeper().ChannelKeeper.GetPacketAcknowledgement(suite.chainB.GetContext(), packet.GetDestPort(), packet.GetDestChannel(), packet.GetSequence())

				if async {
					suite.Require().Nil(ack)
					suite.Require().False(found)

				} else {
					suite.Require().NotNil(ack)
					suite.Require().True(found)
				}
			} else {
				suite.Require().Error(err)
			}
		})
	}
}

// tests the IBC handler acknowledgement of a packet on ordered and unordered
// channels. It verifies that the deletion of packet commitments from state
// occurs. It test high level properties like ordering and basic sanity
// checks. More rigorous testing of 'AcknowledgePacket'
// can be found in the 04-channel/keeper/packet_test.go.
func (suite *KeeperTestSuite) TestHandleAcknowledgePacket() {
	var (
		packet channeltypes.Packet
		path   *ibctesting.Path
	)

	testCases := []struct {
		name     string
		malleate func()
		expPass  bool
	}{
		{"success: ORDERED", func() {
			path.SetChannelOrdered()
			suite.coordinator.Setup(path)

			sequence, err := path.EndpointA.SendPacket(timeoutHeight, 0, ibctesting.MockPacketData)
			suite.Require().NoError(err)

			packet = channeltypes.NewPacket(ibctesting.MockPacketData, sequence, path.EndpointA.ChannelConfig.PortID, path.EndpointA.ChannelID, path.EndpointB.ChannelConfig.PortID, path.EndpointB.ChannelID, timeoutHeight, 0)
			err = path.EndpointB.RecvPacket(packet)
			suite.Require().NoError(err)
		}, true},
		{"success: UNORDERED", func() {
			suite.coordinator.Setup(path)

			sequence, err := path.EndpointA.SendPacket(timeoutHeight, 0, ibctesting.MockPacketData)
			suite.Require().NoError(err)

			packet = channeltypes.NewPacket(ibctesting.MockPacketData, sequence, path.EndpointA.ChannelConfig.PortID, path.EndpointA.ChannelID, path.EndpointB.ChannelConfig.PortID, path.EndpointB.ChannelID, timeoutHeight, 0)
			err = path.EndpointB.RecvPacket(packet)
			suite.Require().NoError(err)
		}, true},
		{"success: UNORDERED acknowledge out of order packet", func() {
			// setup uses an UNORDERED channel
			suite.coordinator.Setup(path)

			// attempts to acknowledge ack with sequence 10 without acknowledging ack with sequence 1 (removing packet commitment)
			for i := uint64(1); i < 10; i++ {
				sequence, err := path.EndpointA.SendPacket(timeoutHeight, 0, ibctesting.MockPacketData)
				suite.Require().NoError(err)

				packet = channeltypes.NewPacket(ibctesting.MockPacketData, sequence, path.EndpointA.ChannelConfig.PortID, path.EndpointA.ChannelID, path.EndpointB.ChannelConfig.PortID, path.EndpointB.ChannelID, timeoutHeight, 0)
				err = path.EndpointB.RecvPacket(packet)
				suite.Require().NoError(err)
			}
		}, true},
		{"failure: ORDERED acknowledge out of order packet", func() {
			path.SetChannelOrdered()
			suite.coordinator.Setup(path)

			// attempts to acknowledge ack with sequence 10 without acknowledging ack with sequence 1 (removing packet commitment
			for i := uint64(1); i < 10; i++ {
				sequence, err := path.EndpointA.SendPacket(timeoutHeight, 0, ibctesting.MockPacketData)
				suite.Require().NoError(err)

				packet = channeltypes.NewPacket(ibctesting.MockPacketData, sequence, path.EndpointA.ChannelConfig.PortID, path.EndpointA.ChannelID, path.EndpointB.ChannelConfig.PortID, path.EndpointB.ChannelID, timeoutHeight, 0)
				err = path.EndpointB.RecvPacket(packet)
				suite.Require().NoError(err)
			}
		}, false},
		{"channel does not exist", func() {
			// any non-nil value of packet is valid
			suite.Require().NotNil(packet)
		}, false},
		{"packet not received", func() {
			suite.coordinator.Setup(path)

			sequence, err := path.EndpointA.SendPacket(timeoutHeight, 0, ibctesting.MockPacketData)
			suite.Require().NoError(err)

			packet = channeltypes.NewPacket(ibctesting.MockPacketData, sequence, path.EndpointA.ChannelConfig.PortID, path.EndpointA.ChannelID, path.EndpointB.ChannelConfig.PortID, path.EndpointB.ChannelID, timeoutHeight, 0)
		}, false},
		{"successful no-op: ORDERED - packet already acknowledged (replay)", func() {
			suite.coordinator.Setup(path)

			sequence, err := path.EndpointA.SendPacket(timeoutHeight, 0, ibctesting.MockPacketData)
			suite.Require().NoError(err)

			packet = channeltypes.NewPacket(ibctesting.MockPacketData, sequence, path.EndpointA.ChannelConfig.PortID, path.EndpointA.ChannelID, path.EndpointB.ChannelConfig.PortID, path.EndpointB.ChannelID, timeoutHeight, 0)
			err = path.EndpointB.RecvPacket(packet)
			suite.Require().NoError(err)

			err = path.EndpointA.AcknowledgePacket(packet, ibctesting.MockAcknowledgement)
			suite.Require().NoError(err)
		}, true},
		{"successful no-op: UNORDERED - packet already acknowledged (replay)", func() {
			suite.coordinator.Setup(path)

			sequence, err := path.EndpointA.SendPacket(timeoutHeight, 0, ibctesting.MockPacketData)
			suite.Require().NoError(err)

			packet = channeltypes.NewPacket(ibctesting.MockPacketData, sequence, path.EndpointA.ChannelConfig.PortID, path.EndpointA.ChannelID, path.EndpointB.ChannelConfig.PortID, path.EndpointB.ChannelID, timeoutHeight, 0)
			err = path.EndpointB.RecvPacket(packet)
			suite.Require().NoError(err)

			err = path.EndpointA.AcknowledgePacket(packet, ibctesting.MockAcknowledgement)
			suite.Require().NoError(err)
		}, true},
	}

	for _, tc := range testCases {
		tc := tc

		suite.Run(tc.name, func() {
			suite.SetupTest() // reset
			path = ibctesting.NewPath(suite.chainA, suite.chainB)

			tc.malleate()

			var (
				proof       []byte
				proofHeight clienttypes.Height
			)
			packetKey := host.PacketAcknowledgementKey(packet.GetDestPort(), packet.GetDestChannel(), packet.GetSequence())
			if path.EndpointB.ChannelID != "" {
				proof, proofHeight = path.EndpointB.QueryProof(packetKey)
			}

			msg := channeltypes.NewMsgAcknowledgement(packet, ibcmock.MockAcknowledgement.Acknowledgement(), proof, proofHeight, suite.chainA.SenderAccount.GetAddress().String())

			_, err := keeper.Keeper.Acknowledgement(*suite.chainA.App.GetIBCKeeper(), suite.chainA.GetContext(), msg)

			if tc.expPass {
				suite.Require().NoError(err)

				// verify packet commitment was deleted on source chain
				has := suite.chainA.App.GetIBCKeeper().ChannelKeeper.HasPacketCommitment(suite.chainA.GetContext(), packet.GetSourcePort(), packet.GetSourceChannel(), packet.GetSequence())
				suite.Require().False(has)

				// replay should not error as it is treated as a no-op
				_, err := keeper.Keeper.Acknowledgement(*suite.chainA.App.GetIBCKeeper(), suite.chainA.GetContext(), msg)
				suite.Require().NoError(err)
			} else {
				suite.Require().Error(err)
			}
		})
	}
}

// tests the IBC handler timing out a packet on ordered and unordered channels.
// It verifies that the deletion of a packet commitment occurs. It tests
// high level properties like ordering and basic sanity checks. More
// rigorous testing of 'TimeoutPacket' and 'TimeoutExecuted' can be found in
// the 04-channel/keeper/timeout_test.go.
func (suite *KeeperTestSuite) TestHandleTimeoutPacket() {
	var (
		packet    channeltypes.Packet
		packetKey []byte
		path      *ibctesting.Path
	)

	testCases := []struct {
		name     string
		malleate func()
		expPass  bool
	}{
		{"success: ORDERED", func() {
			path.SetChannelOrdered()
			suite.coordinator.Setup(path)

			timeoutHeight := clienttypes.GetSelfHeight(suite.chainB.GetContext())
			timeoutTimestamp := uint64(suite.chainB.GetContext().BlockTime().UnixNano())

			// create packet commitment
			sequence, err := path.EndpointA.SendPacket(timeoutHeight, timeoutTimestamp, ibctesting.MockPacketData)
			suite.Require().NoError(err)

			// need to update chainA client to prove missing ack
			err = path.EndpointA.UpdateClient()
			suite.Require().NoError(err)

			packet = channeltypes.NewPacket(ibctesting.MockPacketData, sequence, path.EndpointA.ChannelConfig.PortID, path.EndpointA.ChannelID, path.EndpointB.ChannelConfig.PortID, path.EndpointB.ChannelID, timeoutHeight, timeoutTimestamp)
			packetKey = host.NextSequenceRecvKey(packet.GetDestPort(), packet.GetDestChannel())
		}, true},
		{"success: UNORDERED", func() {
			suite.coordinator.Setup(path)

			timeoutHeight := clienttypes.GetSelfHeight(suite.chainB.GetContext())
			timeoutTimestamp := uint64(suite.chainB.GetContext().BlockTime().UnixNano())

			// create packet commitment
			sequence, err := path.EndpointA.SendPacket(timeoutHeight, timeoutTimestamp, ibctesting.MockPacketData)
			suite.Require().NoError(err)

			// need to update chainA client to prove missing ack
			err = path.EndpointA.UpdateClient()
			suite.Require().NoError(err)

			packet = channeltypes.NewPacket(ibctesting.MockPacketData, sequence, path.EndpointA.ChannelConfig.PortID, path.EndpointA.ChannelID, path.EndpointB.ChannelConfig.PortID, path.EndpointB.ChannelID, timeoutHeight, timeoutTimestamp)
			packetKey = host.PacketReceiptKey(packet.GetDestPort(), packet.GetDestChannel(), packet.GetSequence())
		}, true},
		{"success: UNORDERED timeout out of order packet", func() {
			// setup uses an UNORDERED channel
			suite.coordinator.Setup(path)

			// attempts to timeout the last packet sent without timing out the first packet
			// packet sequences begin at 1
			for i := uint64(1); i < maxSequence; i++ {
				timeoutHeight := clienttypes.GetSelfHeight(suite.chainB.GetContext())

				// create packet commitment
				sequence, err := path.EndpointA.SendPacket(timeoutHeight, 0, ibctesting.MockPacketData)
				suite.Require().NoError(err)

				packet = channeltypes.NewPacket(ibctesting.MockPacketData, sequence, path.EndpointA.ChannelConfig.PortID, path.EndpointA.ChannelID, path.EndpointB.ChannelConfig.PortID, path.EndpointB.ChannelID, timeoutHeight, 0)
			}

			err := path.EndpointA.UpdateClient()
			suite.Require().NoError(err)

			packetKey = host.PacketReceiptKey(packet.GetDestPort(), packet.GetDestChannel(), packet.GetSequence())
		}, true},
		{"success: ORDERED timeout out of order packet", func() {
			path.SetChannelOrdered()
			suite.coordinator.Setup(path)

			// attempts to timeout the last packet sent without timing out the first packet
			// packet sequences begin at 1
			for i := uint64(1); i < maxSequence; i++ {
				timeoutHeight := clienttypes.GetSelfHeight(suite.chainB.GetContext())

				// create packet commitment
				sequence, err := path.EndpointA.SendPacket(timeoutHeight, 0, ibctesting.MockPacketData)
				suite.Require().NoError(err)

				packet = channeltypes.NewPacket(ibctesting.MockPacketData, sequence, path.EndpointA.ChannelConfig.PortID, path.EndpointA.ChannelID, path.EndpointB.ChannelConfig.PortID, path.EndpointB.ChannelID, timeoutHeight, 0)
			}

			err := path.EndpointA.UpdateClient()
			suite.Require().NoError(err)

			packetKey = host.NextSequenceRecvKey(packet.GetDestPort(), packet.GetDestChannel())
		}, true},
		{"channel does not exist", func() {
			// any non-nil value of packet is valid
			suite.Require().NotNil(packet)

			packetKey = host.NextSequenceRecvKey(packet.GetDestPort(), packet.GetDestChannel())
		}, false},
		{"successful no-op: UNORDERED - packet not sent", func() {
			suite.coordinator.Setup(path)
			packet = channeltypes.NewPacket(ibctesting.MockPacketData, 1, path.EndpointA.ChannelConfig.PortID, path.EndpointA.ChannelID, path.EndpointB.ChannelConfig.PortID, path.EndpointB.ChannelID, clienttypes.NewHeight(0, 1), 0)
			packetKey = host.PacketReceiptKey(packet.GetDestPort(), packet.GetDestChannel(), packet.GetSequence())
		}, true},
	}

	for _, tc := range testCases {
		tc := tc

		suite.Run(tc.name, func() {
			suite.SetupTest() // reset
			path = ibctesting.NewPath(suite.chainA, suite.chainB)

			tc.malleate()

			var (
				proof       []byte
				proofHeight clienttypes.Height
			)
			if path.EndpointB.ChannelID != "" {
				proof, proofHeight = path.EndpointB.QueryProof(packetKey)
			}

			msg := channeltypes.NewMsgTimeout(packet, 1, proof, proofHeight, suite.chainA.SenderAccount.GetAddress().String())

			_, err := keeper.Keeper.Timeout(*suite.chainA.App.GetIBCKeeper(), suite.chainA.GetContext(), msg)

			if tc.expPass {
				suite.Require().NoError(err)

				// replay should not return an error as it is treated as a no-op
				_, err := keeper.Keeper.Timeout(*suite.chainA.App.GetIBCKeeper(), suite.chainA.GetContext(), msg)
				suite.Require().NoError(err)

				// verify packet commitment was deleted on source chain
				has := suite.chainA.App.GetIBCKeeper().ChannelKeeper.HasPacketCommitment(suite.chainA.GetContext(), packet.GetSourcePort(), packet.GetSourceChannel(), packet.GetSequence())
				suite.Require().False(has)

			} else {
				suite.Require().Error(err)
			}
		})
	}
}

// tests the IBC handler timing out a packet via channel closure on ordered
// and unordered channels. It verifies that the deletion of a packet
// commitment occurs. It tests high level properties like ordering and basic
// sanity checks. More rigorous testing of 'TimeoutOnClose' and
// 'TimeoutExecuted' can be found in the 04-channel/keeper/timeout_test.go.
func (suite *KeeperTestSuite) TestHandleTimeoutOnClosePacket() {
	var (
		packet    channeltypes.Packet
		packetKey []byte
		path      *ibctesting.Path
	)

	testCases := []struct {
		name     string
		malleate func()
		expPass  bool
	}{
		{"success: ORDERED", func() {
			path.SetChannelOrdered()
			suite.coordinator.Setup(path)

			// create packet commitment
			sequence, err := path.EndpointA.SendPacket(timeoutHeight, 0, ibctesting.MockPacketData)
			suite.Require().NoError(err)

			// need to update chainA client to prove missing ack
			err = path.EndpointA.UpdateClient()
			suite.Require().NoError(err)

			packet = channeltypes.NewPacket(ibctesting.MockPacketData, sequence, path.EndpointA.ChannelConfig.PortID, path.EndpointA.ChannelID, path.EndpointB.ChannelConfig.PortID, path.EndpointB.ChannelID, timeoutHeight, 0)
			packetKey = host.NextSequenceRecvKey(packet.GetDestPort(), packet.GetDestChannel())

			// close counterparty channel
			err = path.EndpointB.SetChannelState(channeltypes.CLOSED)
			suite.Require().NoError(err)
		}, true},
		{"success: UNORDERED", func() {
			suite.coordinator.Setup(path)

			// create packet commitment
			sequence, err := path.EndpointA.SendPacket(timeoutHeight, 0, ibctesting.MockPacketData)
			suite.Require().NoError(err)

			// need to update chainA client to prove missing ack
			err = path.EndpointA.UpdateClient()
			suite.Require().NoError(err)

			packet = channeltypes.NewPacket(ibctesting.MockPacketData, sequence, path.EndpointA.ChannelConfig.PortID, path.EndpointA.ChannelID, path.EndpointB.ChannelConfig.PortID, path.EndpointB.ChannelID, timeoutHeight, 0)
			packetKey = host.PacketReceiptKey(packet.GetDestPort(), packet.GetDestChannel(), packet.GetSequence())

			// close counterparty channel
			err = path.EndpointB.SetChannelState(channeltypes.CLOSED)
			suite.Require().NoError(err)
		}, true},
		{"success: UNORDERED timeout out of order packet", func() {
			// setup uses an UNORDERED channel
			suite.coordinator.Setup(path)

			// attempts to timeout the last packet sent without timing out the first packet
			// packet sequences begin at 1
			for i := uint64(1); i < maxSequence; i++ {
				// create packet commitment
				sequence, err := path.EndpointA.SendPacket(timeoutHeight, 0, ibctesting.MockPacketData)
				suite.Require().NoError(err)

				packet = channeltypes.NewPacket(ibctesting.MockPacketData, sequence, path.EndpointA.ChannelConfig.PortID, path.EndpointA.ChannelID, path.EndpointB.ChannelConfig.PortID, path.EndpointB.ChannelID, timeoutHeight, 0)
			}

			err := path.EndpointA.UpdateClient()
			suite.Require().NoError(err)

			packetKey = host.PacketReceiptKey(packet.GetDestPort(), packet.GetDestChannel(), packet.GetSequence())

			// close counterparty channel
			err = path.EndpointB.SetChannelState(channeltypes.CLOSED)
			suite.Require().NoError(err)
		}, true},
		{"success: ORDERED timeout out of order packet", func() {
			path.SetChannelOrdered()
			suite.coordinator.Setup(path)

			// attempts to timeout the last packet sent without timing out the first packet
			// packet sequences begin at 1
			for i := uint64(1); i < maxSequence; i++ {
				// create packet commitment
				sequence, err := path.EndpointA.SendPacket(timeoutHeight, 0, ibctesting.MockPacketData)
				suite.Require().NoError(err)

				packet = channeltypes.NewPacket(ibctesting.MockPacketData, sequence, path.EndpointA.ChannelConfig.PortID, path.EndpointA.ChannelID, path.EndpointB.ChannelConfig.PortID, path.EndpointB.ChannelID, timeoutHeight, 0)
			}

			err := path.EndpointA.UpdateClient()
			suite.Require().NoError(err)

			packetKey = host.NextSequenceRecvKey(packet.GetDestPort(), packet.GetDestChannel())

			// close counterparty channel
			err = path.EndpointB.SetChannelState(channeltypes.CLOSED)
			suite.Require().NoError(err)
		}, true},
		{"channel does not exist", func() {
			// any non-nil value of packet is valid
			suite.Require().NotNil(packet)

			packetKey = host.NextSequenceRecvKey(packet.GetDestPort(), packet.GetDestChannel())
		}, false},
		{"successful no-op: UNORDERED - packet not sent", func() {
			suite.coordinator.Setup(path)
			packet = channeltypes.NewPacket(ibctesting.MockPacketData, 1, path.EndpointA.ChannelConfig.PortID, path.EndpointA.ChannelID, path.EndpointB.ChannelConfig.PortID, path.EndpointB.ChannelID, clienttypes.NewHeight(0, 1), 0)
			packetKey = host.PacketAcknowledgementKey(packet.GetDestPort(), packet.GetDestChannel(), packet.GetSequence())

			// close counterparty channel
			err := path.EndpointB.SetChannelState(channeltypes.CLOSED)
			suite.Require().NoError(err)
		}, true},
		{"ORDERED: channel not closed", func() {
			path.SetChannelOrdered()
			suite.coordinator.Setup(path)

			// create packet commitment
			sequence, err := path.EndpointA.SendPacket(timeoutHeight, 0, ibctesting.MockPacketData)
			suite.Require().NoError(err)

			// need to update chainA client to prove missing ack
			err = path.EndpointA.UpdateClient()
			suite.Require().NoError(err)

			packet = channeltypes.NewPacket(ibctesting.MockPacketData, sequence, path.EndpointA.ChannelConfig.PortID, path.EndpointA.ChannelID, path.EndpointB.ChannelConfig.PortID, path.EndpointB.ChannelID, timeoutHeight, 0)
			packetKey = host.NextSequenceRecvKey(packet.GetDestPort(), packet.GetDestChannel())
		}, false},
	}

	for _, tc := range testCases {
		tc := tc

		suite.Run(tc.name, func() {
			suite.SetupTest() // reset
			path = ibctesting.NewPath(suite.chainA, suite.chainB)

			tc.malleate()

			proof, proofHeight := suite.chainB.QueryProof(packetKey)

			channelKey := host.ChannelKey(path.EndpointB.ChannelConfig.PortID, path.EndpointB.ChannelID)
			proofClosed, _ := suite.chainB.QueryProof(channelKey)

			msg := channeltypes.NewMsgTimeoutOnClose(packet, 1, proof, proofClosed, proofHeight, suite.chainA.SenderAccount.GetAddress().String())

			_, err := keeper.Keeper.TimeoutOnClose(*suite.chainA.App.GetIBCKeeper(), suite.chainA.GetContext(), msg)

			if tc.expPass {
				suite.Require().NoError(err)

				// replay should not return an error as it will be treated as a no-op
				_, err := keeper.Keeper.TimeoutOnClose(*suite.chainA.App.GetIBCKeeper(), suite.chainA.GetContext(), msg)
				suite.Require().NoError(err)

				// verify packet commitment was deleted on source chain
				has := suite.chainA.App.GetIBCKeeper().ChannelKeeper.HasPacketCommitment(suite.chainA.GetContext(), packet.GetSourcePort(), packet.GetSourceChannel(), packet.GetSequence())
				suite.Require().False(has)

			} else {
				suite.Require().Error(err)
			}
		})
	}
}

func (suite *KeeperTestSuite) TestUpgradeClient() {
	var (
		path              *ibctesting.Path
		newChainID        string
		newClientHeight   clienttypes.Height
		upgradedClient    exported.ClientState
		upgradedConsState exported.ConsensusState
		lastHeight        exported.Height
		msg               *clienttypes.MsgUpgradeClient
	)
	cases := []struct {
		name    string
		setup   func()
		expPass bool
	}{
		{
			name: "successful upgrade",
			setup: func() {
				upgradedClient = ibctm.NewClientState(newChainID, ibctm.DefaultTrustLevel, ibctesting.TrustingPeriod, ibctesting.UnbondingPeriod+ibctesting.TrustingPeriod, ibctesting.MaxClockDrift, newClientHeight, commitmenttypes.GetSDKSpecs(), ibctesting.UpgradePath)
				// Call ZeroCustomFields on upgraded clients to clear any client-chosen parameters in test-case upgradedClient
				upgradedClient = upgradedClient.ZeroCustomFields()

				upgradedConsState = &ibctm.ConsensusState{
					NextValidatorsHash: []byte("nextValsHash"),
				}

				// last Height is at next block
				lastHeight = clienttypes.NewHeight(0, uint64(suite.chainB.GetContext().BlockHeight()+1))

				upgradedClientBz, err := clienttypes.MarshalClientState(suite.chainA.App.AppCodec(), upgradedClient)
				suite.Require().NoError(err)
				upgradedConsStateBz, err := clienttypes.MarshalConsensusState(suite.chainA.App.AppCodec(), upgradedConsState)
				suite.Require().NoError(err)

				// zero custom fields and store in upgrade store
				suite.chainB.GetSimApp().UpgradeKeeper.SetUpgradedClient(suite.chainB.GetContext(), int64(lastHeight.GetRevisionHeight()), upgradedClientBz)            //nolint:errcheck // ignore error for testing
				suite.chainB.GetSimApp().UpgradeKeeper.SetUpgradedConsensusState(suite.chainB.GetContext(), int64(lastHeight.GetRevisionHeight()), upgradedConsStateBz) //nolint:errcheck // ignore error for testing

				// commit upgrade store changes and update clients
				suite.coordinator.CommitBlock(suite.chainB)
				err = path.EndpointA.UpdateClient()
				suite.Require().NoError(err)

				cs, found := suite.chainA.App.GetIBCKeeper().ClientKeeper.GetClientState(suite.chainA.GetContext(), path.EndpointA.ClientID)
				suite.Require().True(found)

				proofUpgradeClient, _ := suite.chainB.QueryUpgradeProof(upgradetypes.UpgradedClientKey(int64(lastHeight.GetRevisionHeight())), cs.GetLatestHeight().GetRevisionHeight())
				proofUpgradedConsState, _ := suite.chainB.QueryUpgradeProof(upgradetypes.UpgradedConsStateKey(int64(lastHeight.GetRevisionHeight())), cs.GetLatestHeight().GetRevisionHeight())

				msg, err = clienttypes.NewMsgUpgradeClient(path.EndpointA.ClientID, upgradedClient, upgradedConsState,
					proofUpgradeClient, proofUpgradedConsState, suite.chainA.SenderAccount.GetAddress().String())
				suite.Require().NoError(err)
			},
			expPass: true,
		},
		{
			name: "VerifyUpgrade fails",
			setup: func() {
				upgradedClient = ibctm.NewClientState(newChainID, ibctm.DefaultTrustLevel, ibctesting.TrustingPeriod, ibctesting.UnbondingPeriod+ibctesting.TrustingPeriod, ibctesting.MaxClockDrift, newClientHeight, commitmenttypes.GetSDKSpecs(), ibctesting.UpgradePath)
				// Call ZeroCustomFields on upgraded clients to clear any client-chosen parameters in test-case upgradedClient
				upgradedClient = upgradedClient.ZeroCustomFields()

				upgradedConsState = &ibctm.ConsensusState{
					NextValidatorsHash: []byte("nextValsHash"),
				}

				// last Height is at next block
				lastHeight = clienttypes.NewHeight(0, uint64(suite.chainB.GetContext().BlockHeight()+1))

				upgradedClientBz, err := clienttypes.MarshalClientState(suite.chainA.App.AppCodec(), upgradedClient)
				suite.Require().NoError(err)
				upgradedConsStateBz, err := clienttypes.MarshalConsensusState(suite.chainA.App.AppCodec(), upgradedConsState)
				suite.Require().NoError(err)

				// zero custom fields and store in upgrade store
				suite.chainB.GetSimApp().UpgradeKeeper.SetUpgradedClient(suite.chainB.GetContext(), int64(lastHeight.GetRevisionHeight()), upgradedClientBz)            //nolint:errcheck // ignore error for testing
				suite.chainB.GetSimApp().UpgradeKeeper.SetUpgradedConsensusState(suite.chainB.GetContext(), int64(lastHeight.GetRevisionHeight()), upgradedConsStateBz) //nolint:errcheck // ignore error for testing

				// commit upgrade store changes and update clients
				suite.coordinator.CommitBlock(suite.chainB)
				err = path.EndpointA.UpdateClient()
				suite.Require().NoError(err)

				msg, err = clienttypes.NewMsgUpgradeClient(path.EndpointA.ClientID, upgradedClient, upgradedConsState, nil, nil, suite.chainA.SenderAccount.GetAddress().String())
				suite.Require().NoError(err)
			},
			expPass: false,
		},
	}

	for _, tc := range cases {
		tc := tc
		path = ibctesting.NewPath(suite.chainA, suite.chainB)
		suite.coordinator.SetupClients(path)

		var err error
		clientState := path.EndpointA.GetClientState().(*ibctm.ClientState)
		revisionNumber := clienttypes.ParseChainID(clientState.ChainId)

		newChainID, err = clienttypes.SetRevisionNumber(clientState.ChainId, revisionNumber+1)
		suite.Require().NoError(err)

		newClientHeight = clienttypes.NewHeight(revisionNumber+1, clientState.GetLatestHeight().GetRevisionHeight()+1)

		tc.setup()

		_, err = keeper.Keeper.UpgradeClient(*suite.chainA.App.GetIBCKeeper(), suite.chainA.GetContext(), msg)

		if tc.expPass {
			suite.Require().NoError(err, "upgrade handler failed on valid case: %s", tc.name)
			newClient, ok := suite.chainA.App.GetIBCKeeper().ClientKeeper.GetClientState(suite.chainA.GetContext(), path.EndpointA.ClientID)
			suite.Require().True(ok)
			newChainSpecifiedClient := newClient.ZeroCustomFields()
			suite.Require().Equal(upgradedClient, newChainSpecifiedClient)
		} else {
			suite.Require().Error(err, "upgrade handler passed on invalid case: %s", tc.name)
		}
	}
}

func (suite *KeeperTestSuite) TestRecoverClient() {
	var msg *clienttypes.MsgRecoverClient

	testCases := []struct {
		name     string
		malleate func()
		expErr   error
	}{
		{
			"success: recover client",
			func() {},
			nil,
		},
		{
			"signer doesn't match authority",
			func() {
				msg.Signer = ibctesting.InvalidID
			},
			ibcerrors.ErrUnauthorized,
		},
		{
			"invalid subject client",
			func() {
				msg.SubjectClientId = ibctesting.InvalidID
			},
			clienttypes.ErrClientNotFound,
		},
	}

	for _, tc := range testCases {
		tc := tc
		suite.Run(tc.name, func() {
			suite.SetupTest()

			subjectPath := ibctesting.NewPath(suite.chainA, suite.chainB)
			suite.coordinator.SetupClients(subjectPath)
			subject := subjectPath.EndpointA.ClientID
			subjectClientState := suite.chainA.GetClientState(subject)

			substitutePath := ibctesting.NewPath(suite.chainA, suite.chainB)
			suite.coordinator.SetupClients(substitutePath)
			substitute := substitutePath.EndpointA.ClientID

			// update substitute twice
			err := substitutePath.EndpointA.UpdateClient()
			suite.Require().NoError(err)
			err = substitutePath.EndpointA.UpdateClient()
			suite.Require().NoError(err)

			tmClientState, ok := subjectClientState.(*ibctm.ClientState)
			suite.Require().True(ok)
			tmClientState.FrozenHeight = tmClientState.LatestHeight
			suite.chainA.App.GetIBCKeeper().ClientKeeper.SetClientState(suite.chainA.GetContext(), subject, tmClientState)

			msg = clienttypes.NewMsgRecoverClient(suite.chainA.App.GetIBCKeeper().GetAuthority(), subject, substitute)

			tc.malleate()

			_, err = keeper.Keeper.RecoverClient(*suite.chainA.App.GetIBCKeeper(), suite.chainA.GetContext(), msg)

			expPass := tc.expErr == nil
			if expPass {
				suite.Require().NoError(err)

				// Assert that client status is now Active
				clientStore := suite.chainA.App.GetIBCKeeper().ClientKeeper.ClientStore(suite.chainA.GetContext(), subjectPath.EndpointA.ClientID)
				tmClientState := subjectPath.EndpointA.GetClientState().(*ibctm.ClientState)
				suite.Require().Equal(tmClientState.Status(suite.chainA.GetContext(), clientStore, suite.chainA.App.AppCodec()), exported.Active)
			} else {
				suite.Require().Error(err)
				suite.Require().ErrorIs(err, tc.expErr)
			}
		})
	}
}

// TestUpdateClientParams tests the UpdateClientParams rpc handler
func (suite *KeeperTestSuite) TestUpdateClientParams() {
	signer := suite.chainA.App.GetIBCKeeper().GetAuthority()
	testCases := []struct {
		name    string
		msg     *clienttypes.MsgUpdateParams
		expPass bool
	}{
		{
			"success: valid signer and default params",
			clienttypes.NewMsgUpdateParams(signer, clienttypes.DefaultParams()),
			true,
		},
		{
			"failure: malformed signer address",
			clienttypes.NewMsgUpdateParams(ibctesting.InvalidID, clienttypes.DefaultParams()),
			false,
		},
		{
			"failure: empty signer address",
			clienttypes.NewMsgUpdateParams("", clienttypes.DefaultParams()),
			false,
		},
		{
			"failure: whitespace signer address",
			clienttypes.NewMsgUpdateParams("    ", clienttypes.DefaultParams()),
			false,
		},
		{
			"failure: unauthorized signer address",
			clienttypes.NewMsgUpdateParams(ibctesting.TestAccAddress, clienttypes.DefaultParams()),
			false,
		},
	}

	for _, tc := range testCases {
		tc := tc
		suite.Run(tc.name, func() {
			suite.SetupTest()
			_, err := keeper.Keeper.UpdateClientParams(*suite.chainA.App.GetIBCKeeper(), suite.chainA.GetContext(), tc.msg)
			if tc.expPass {
				suite.Require().NoError(err)
				p := suite.chainA.App.GetIBCKeeper().ClientKeeper.GetParams(suite.chainA.GetContext())
				suite.Require().Equal(tc.msg.Params, p)
			} else {
				suite.Require().Error(err)
			}
		})
	}
}

// TestIBCSoftwareUpgrade tests the IBCSoftwareUpgrade rpc handler
func (suite *KeeperTestSuite) TestIBCSoftwareUpgrade() {
	var msg *clienttypes.MsgIBCSoftwareUpgrade
	testCases := []struct {
		name     string
		malleate func()
		expError error
	}{
		{
			"success: valid authority and client upgrade",
			func() {},
			nil,
		},
		{
			"failure: invalid authority address",
			func() {
				msg.Signer = suite.chainA.SenderAccount.GetAddress().String()
			},
			ibcerrors.ErrUnauthorized,
		},
		{
			"failure: invalid clientState",
			func() {
				msg.UpgradedClientState = nil
			},
			clienttypes.ErrInvalidClientType,
		},
		{
			"failure: failed to schedule client upgrade",
			func() {
				msg.Plan.Height = 0
			},
			sdkerrors.ErrInvalidRequest,
		},
	}

	for _, tc := range testCases {
		tc := tc
		suite.Run(tc.name, func() {
			path := ibctesting.NewPath(suite.chainA, suite.chainB)
			suite.coordinator.SetupClients(path)
			validAuthority := suite.chainA.App.GetIBCKeeper().GetAuthority()
			plan := upgradetypes.Plan{
				Name:   "upgrade IBC clients",
				Height: 1000,
			}
			// update trusting period
			clientState := path.EndpointB.GetClientState()
			clientState.(*ibctm.ClientState).TrustingPeriod += 100

			var err error
			msg, err = clienttypes.NewMsgIBCSoftwareUpgrade(
				validAuthority,
				plan,
				clientState,
			)

			suite.Require().NoError(err)

			tc.malleate()

			_, err = keeper.Keeper.IBCSoftwareUpgrade(*suite.chainA.App.GetIBCKeeper(), suite.chainA.GetContext(), msg)

			if tc.expError == nil {
				suite.Require().NoError(err)
				// upgrade plan is stored
				storedPlan, found := suite.chainA.GetSimApp().UpgradeKeeper.GetUpgradePlan(suite.chainA.GetContext())
				suite.Require().True(found)
				suite.Require().Equal(plan, storedPlan)

				// upgraded client state is stored
				bz, found := suite.chainA.GetSimApp().UpgradeKeeper.GetUpgradedClient(suite.chainA.GetContext(), plan.Height)
				suite.Require().True(found)
				upgradedClientState, err := clienttypes.UnmarshalClientState(suite.chainA.App.AppCodec(), bz)
				suite.Require().NoError(err)
				suite.Require().Equal(clientState.ZeroCustomFields(), upgradedClientState)
			} else {
				suite.Require().True(errors.Is(err, tc.expError))
			}
		})
	}
}

// TestUpdateConnectionParams tests the UpdateConnectionParams rpc handler
func (suite *KeeperTestSuite) TestUpdateConnectionParams() {
	signer := suite.chainA.App.GetIBCKeeper().GetAuthority()
	testCases := []struct {
		name    string
		msg     *connectiontypes.MsgUpdateParams
		expPass bool
	}{
		{
			"success: valid signer and default params",
			connectiontypes.NewMsgUpdateParams(signer, connectiontypes.DefaultParams()),
			true,
		},
		{
			"failure: malformed signer address",
			connectiontypes.NewMsgUpdateParams(ibctesting.InvalidID, connectiontypes.DefaultParams()),
			false,
		},
		{
			"failure: empty signer address",
			connectiontypes.NewMsgUpdateParams("", connectiontypes.DefaultParams()),
			false,
		},
		{
			"failure: whitespace signer address",
			connectiontypes.NewMsgUpdateParams("    ", connectiontypes.DefaultParams()),
			false,
		},
		{
			"failure: unauthorized signer address",
			connectiontypes.NewMsgUpdateParams(ibctesting.TestAccAddress, connectiontypes.DefaultParams()),
			false,
		},
	}

	for _, tc := range testCases {
		tc := tc
		suite.Run(tc.name, func() {
			suite.SetupTest()
			_, err := keeper.Keeper.UpdateConnectionParams(*suite.chainA.App.GetIBCKeeper(), suite.chainA.GetContext(), tc.msg)
			if tc.expPass {
				suite.Require().NoError(err)
				p := suite.chainA.App.GetIBCKeeper().ConnectionKeeper.GetParams(suite.chainA.GetContext())
				suite.Require().Equal(tc.msg.Params, p)
			} else {
				suite.Require().Error(err)
			}
		})
	}
}<|MERGE_RESOLUTION|>--- conflicted
+++ resolved
@@ -1,14 +1,11 @@
 package keeper_test
 
 import (
-<<<<<<< HEAD
 	"errors"
 
+	upgradetypes "cosmossdk.io/x/upgrade/types"
+
 	sdkerrors "github.com/cosmos/cosmos-sdk/types/errors"
-	upgradetypes "github.com/cosmos/cosmos-sdk/x/upgrade/types"
-=======
-	upgradetypes "cosmossdk.io/x/upgrade/types"
->>>>>>> d10c0d4a
 
 	clienttypes "github.com/cosmos/ibc-go/v7/modules/core/02-client/types"
 	connectiontypes "github.com/cosmos/ibc-go/v7/modules/core/03-connection/types"
@@ -976,13 +973,13 @@
 			if tc.expError == nil {
 				suite.Require().NoError(err)
 				// upgrade plan is stored
-				storedPlan, found := suite.chainA.GetSimApp().UpgradeKeeper.GetUpgradePlan(suite.chainA.GetContext())
-				suite.Require().True(found)
+				storedPlan, err := suite.chainA.GetSimApp().UpgradeKeeper.GetUpgradePlan(suite.chainA.GetContext())
+				suite.Require().NoError(err)
 				suite.Require().Equal(plan, storedPlan)
 
 				// upgraded client state is stored
-				bz, found := suite.chainA.GetSimApp().UpgradeKeeper.GetUpgradedClient(suite.chainA.GetContext(), plan.Height)
-				suite.Require().True(found)
+				bz, err := suite.chainA.GetSimApp().UpgradeKeeper.GetUpgradedClient(suite.chainA.GetContext(), plan.Height)
+				suite.Require().NoError(err)
 				upgradedClientState, err := clienttypes.UnmarshalClientState(suite.chainA.App.AppCodec(), bz)
 				suite.Require().NoError(err)
 				suite.Require().Equal(clientState.ZeroCustomFields(), upgradedClientState)
