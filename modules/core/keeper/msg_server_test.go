package keeper_test

import (
	"errors"
	"fmt"

	upgradetypes "cosmossdk.io/x/upgrade/types"

	sdk "github.com/cosmos/cosmos-sdk/types"
	sdkerrors "github.com/cosmos/cosmos-sdk/types/errors"

	capabilitytypes "github.com/cosmos/ibc-go/modules/capability/types"
	clienttypes "github.com/cosmos/ibc-go/v8/modules/core/02-client/types"
	connectiontypes "github.com/cosmos/ibc-go/v8/modules/core/03-connection/types"
	channeltypes "github.com/cosmos/ibc-go/v8/modules/core/04-channel/types"
	commitmenttypes "github.com/cosmos/ibc-go/v8/modules/core/23-commitment/types"
	host "github.com/cosmos/ibc-go/v8/modules/core/24-host"
	ibcerrors "github.com/cosmos/ibc-go/v8/modules/core/errors"
	"github.com/cosmos/ibc-go/v8/modules/core/exported"
	"github.com/cosmos/ibc-go/v8/modules/core/keeper"
	ibctm "github.com/cosmos/ibc-go/v8/modules/light-clients/07-tendermint"
	ibctesting "github.com/cosmos/ibc-go/v8/testing"
	ibcmock "github.com/cosmos/ibc-go/v8/testing/mock"
)

var (
	timeoutHeight = clienttypes.NewHeight(1, 10000)
	maxSequence   = uint64(10)
)

// tests the IBC handler receiving a packet on ordered and unordered channels.
// It verifies that the storing of an acknowledgement on success occurs. It
// tests high level properties like ordering and basic sanity checks. More
// rigorous testing of 'RecvPacket' can be found in the
// 04-channel/keeper/packet_test.go.
func (suite *KeeperTestSuite) TestHandleRecvPacket() {
	var (
		packet channeltypes.Packet
		path   *ibctesting.Path
		async  bool // indicate no ack written
	)

	testCases := []struct {
		name      string
		malleate  func()
		expPass   bool
		expRevert bool
	}{
		{"success: ORDERED", func() {
			path.SetChannelOrdered()
			suite.coordinator.Setup(path)

			sequence, err := path.EndpointA.SendPacket(timeoutHeight, 0, ibctesting.MockPacketData)
			suite.Require().NoError(err)

			packet = channeltypes.NewPacket(ibctesting.MockPacketData, sequence, path.EndpointA.ChannelConfig.PortID, path.EndpointA.ChannelID, path.EndpointB.ChannelConfig.PortID, path.EndpointB.ChannelID, timeoutHeight, 0)
		}, true, false},
		{"success: UNORDERED", func() {
			suite.coordinator.Setup(path)

			sequence, err := path.EndpointA.SendPacket(timeoutHeight, 0, ibctesting.MockPacketData)
			suite.Require().NoError(err)

			packet = channeltypes.NewPacket(ibctesting.MockPacketData, sequence, path.EndpointA.ChannelConfig.PortID, path.EndpointA.ChannelID, path.EndpointB.ChannelConfig.PortID, path.EndpointB.ChannelID, timeoutHeight, 0)
		}, true, false},
		{"success: UNORDERED out of order packet", func() {
			// setup uses an UNORDERED channel
			suite.coordinator.Setup(path)

			// attempts to receive packet with sequence 10 without receiving packet with sequence 1
			for i := uint64(1); i < 10; i++ {
				sequence, err := path.EndpointA.SendPacket(timeoutHeight, 0, ibctesting.MockPacketData)
				suite.Require().NoError(err)

				packet = channeltypes.NewPacket(ibctesting.MockPacketData, sequence, path.EndpointA.ChannelConfig.PortID, path.EndpointA.ChannelID, path.EndpointB.ChannelConfig.PortID, path.EndpointB.ChannelID, timeoutHeight, 0)
			}
		}, true, false},
		{"success: OnRecvPacket callback returns revert=true", func() {
			suite.coordinator.Setup(path)

			sequence, err := path.EndpointA.SendPacket(timeoutHeight, 0, ibctesting.MockFailPacketData)
			suite.Require().NoError(err)

			packet = channeltypes.NewPacket(ibctesting.MockFailPacketData, sequence, path.EndpointA.ChannelConfig.PortID, path.EndpointA.ChannelID, path.EndpointB.ChannelConfig.PortID, path.EndpointB.ChannelID, timeoutHeight, 0)
		}, true, true},
		{"success: ORDERED - async acknowledgement", func() {
			path.SetChannelOrdered()
			suite.coordinator.Setup(path)
			async = true

			sequence, err := path.EndpointA.SendPacket(timeoutHeight, 0, ibcmock.MockAsyncPacketData)
			suite.Require().NoError(err)

			packet = channeltypes.NewPacket(ibcmock.MockAsyncPacketData, sequence, path.EndpointA.ChannelConfig.PortID, path.EndpointA.ChannelID, path.EndpointB.ChannelConfig.PortID, path.EndpointB.ChannelID, timeoutHeight, 0)
		}, true, false},
		{"success: UNORDERED - async acknowledgement", func() {
			suite.coordinator.Setup(path)
			async = true

			sequence, err := path.EndpointA.SendPacket(timeoutHeight, 0, ibcmock.MockAsyncPacketData)
			suite.Require().NoError(err)

			packet = channeltypes.NewPacket(ibcmock.MockAsyncPacketData, sequence, path.EndpointA.ChannelConfig.PortID, path.EndpointA.ChannelID, path.EndpointB.ChannelConfig.PortID, path.EndpointB.ChannelID, timeoutHeight, 0)
		}, true, false},
		{"failure: ORDERED out of order packet", func() {
			path.SetChannelOrdered()
			suite.coordinator.Setup(path)

			// attempts to receive packet with sequence 10 without receiving packet with sequence 1
			for i := uint64(1); i < 10; i++ {
				sequence, err := path.EndpointA.SendPacket(timeoutHeight, 0, ibctesting.MockPacketData)
				suite.Require().NoError(err)

				packet = channeltypes.NewPacket(ibctesting.MockPacketData, sequence, path.EndpointA.ChannelConfig.PortID, path.EndpointA.ChannelID, path.EndpointB.ChannelConfig.PortID, path.EndpointB.ChannelID, timeoutHeight, 0)
			}
		}, false, false},
		{"channel does not exist", func() {
			// any non-nil value of packet is valid
			suite.Require().NotNil(packet)
		}, false, false},
		{"packet not sent", func() {
			suite.coordinator.Setup(path)
			packet = channeltypes.NewPacket(ibctesting.MockPacketData, 1, path.EndpointA.ChannelConfig.PortID, path.EndpointA.ChannelID, path.EndpointB.ChannelConfig.PortID, path.EndpointB.ChannelID, timeoutHeight, 0)
		}, false, false},
		{"successful no-op: ORDERED - packet already received (replay)", func() {
			// mock will panic if application callback is called twice on the same packet
			path.SetChannelOrdered()
			suite.coordinator.Setup(path)

			sequence, err := path.EndpointA.SendPacket(timeoutHeight, 0, ibctesting.MockPacketData)
			suite.Require().NoError(err)

			packet = channeltypes.NewPacket(ibctesting.MockPacketData, sequence, path.EndpointA.ChannelConfig.PortID, path.EndpointA.ChannelID, path.EndpointB.ChannelConfig.PortID, path.EndpointB.ChannelID, timeoutHeight, 0)
			err = path.EndpointB.RecvPacket(packet)
			suite.Require().NoError(err)
		}, true, false},
		{"successful no-op: UNORDERED - packet already received (replay)", func() {
			// mock will panic if application callback is called twice on the same packet
			suite.coordinator.Setup(path)

			sequence, err := path.EndpointA.SendPacket(timeoutHeight, 0, ibctesting.MockPacketData)
			suite.Require().NoError(err)

			packet = channeltypes.NewPacket(ibctesting.MockPacketData, sequence, path.EndpointA.ChannelConfig.PortID, path.EndpointA.ChannelID, path.EndpointB.ChannelConfig.PortID, path.EndpointB.ChannelID, timeoutHeight, 0)
			err = path.EndpointB.RecvPacket(packet)
			suite.Require().NoError(err)
		}, true, false},
	}

	for _, tc := range testCases {
		tc := tc

		suite.Run(tc.name, func() {
			suite.SetupTest() // reset
			async = false     // reset
			path = ibctesting.NewPath(suite.chainA, suite.chainB)

			tc.malleate()

			var (
				proof       []byte
				proofHeight clienttypes.Height
			)

			// get proof of packet commitment from chainA
			packetKey := host.PacketCommitmentKey(packet.GetSourcePort(), packet.GetSourceChannel(), packet.GetSequence())
			if path.EndpointA.ChannelID != "" {
				proof, proofHeight = path.EndpointA.QueryProof(packetKey)
			}

			msg := channeltypes.NewMsgRecvPacket(packet, proof, proofHeight, suite.chainB.SenderAccount.GetAddress().String())

			_, err := keeper.Keeper.RecvPacket(*suite.chainB.App.GetIBCKeeper(), suite.chainB.GetContext(), msg)

			if tc.expPass {
				suite.Require().NoError(err)

				// replay should not fail since it will be treated as a no-op
				_, err := keeper.Keeper.RecvPacket(*suite.chainB.App.GetIBCKeeper(), suite.chainB.GetContext(), msg)
				suite.Require().NoError(err)

				// check that callback state was handled correctly
				_, exists := suite.chainB.GetSimApp().ScopedIBCMockKeeper.GetCapability(suite.chainB.GetContext(), ibcmock.GetMockRecvCanaryCapabilityName(packet))
				if tc.expRevert {
					suite.Require().False(exists, "capability exists in store even after callback reverted")
				} else {
					suite.Require().True(exists, "callback state not persisted when revert is false")
				}

				// verify if ack was written
				ack, found := suite.chainB.App.GetIBCKeeper().ChannelKeeper.GetPacketAcknowledgement(suite.chainB.GetContext(), packet.GetDestPort(), packet.GetDestChannel(), packet.GetSequence())

				if async {
					suite.Require().Nil(ack)
					suite.Require().False(found)

				} else {
					suite.Require().NotNil(ack)
					suite.Require().True(found)
				}
			} else {
				suite.Require().Error(err)
			}
		})
	}
}

func (suite *KeeperTestSuite) TestRecoverClient() {
	var msg *clienttypes.MsgRecoverClient

	testCases := []struct {
		name     string
		malleate func()
		expErr   error
	}{
		{
			"success: recover client",
			func() {},
			nil,
		},
		{
			"signer doesn't match authority",
			func() {
				msg.Signer = ibctesting.InvalidID
			},
			ibcerrors.ErrUnauthorized,
		},
		{
			"invalid subject client",
			func() {
				msg.SubjectClientId = ibctesting.InvalidID
			},
			clienttypes.ErrClientNotFound,
		},
	}

	for _, tc := range testCases {
		tc := tc
		suite.Run(tc.name, func() {
			suite.SetupTest()

			subjectPath := ibctesting.NewPath(suite.chainA, suite.chainB)
			suite.coordinator.SetupClients(subjectPath)
			subject := subjectPath.EndpointA.ClientID
			subjectClientState := suite.chainA.GetClientState(subject)

			substitutePath := ibctesting.NewPath(suite.chainA, suite.chainB)
			suite.coordinator.SetupClients(substitutePath)
			substitute := substitutePath.EndpointA.ClientID

			// update substitute twice
			err := substitutePath.EndpointA.UpdateClient()
			suite.Require().NoError(err)
			err = substitutePath.EndpointA.UpdateClient()
			suite.Require().NoError(err)

			tmClientState, ok := subjectClientState.(*ibctm.ClientState)
			suite.Require().True(ok)
			tmClientState.FrozenHeight = tmClientState.LatestHeight
			suite.chainA.App.GetIBCKeeper().ClientKeeper.SetClientState(suite.chainA.GetContext(), subject, tmClientState)

			msg = clienttypes.NewMsgRecoverClient(suite.chainA.App.GetIBCKeeper().GetAuthority(), subject, substitute)

			tc.malleate()

			_, err = keeper.Keeper.RecoverClient(*suite.chainA.App.GetIBCKeeper(), suite.chainA.GetContext(), msg)

			expPass := tc.expErr == nil
			if expPass {
				suite.Require().NoError(err)

				// Assert that client status is now Active
				clientStore := suite.chainA.App.GetIBCKeeper().ClientKeeper.ClientStore(suite.chainA.GetContext(), subjectPath.EndpointA.ClientID)
				tmClientState := subjectPath.EndpointA.GetClientState().(*ibctm.ClientState)
				suite.Require().Equal(tmClientState.Status(suite.chainA.GetContext(), clientStore, suite.chainA.App.AppCodec()), exported.Active)
			} else {
				suite.Require().Error(err)
				suite.Require().ErrorIs(err, tc.expErr)
			}
		})
	}
}

// tests the IBC handler acknowledgement of a packet on ordered and unordered
// channels. It verifies that the deletion of packet commitments from state
// occurs. It test high level properties like ordering and basic sanity
// checks. More rigorous testing of 'AcknowledgePacket'
// can be found in the 04-channel/keeper/packet_test.go.
func (suite *KeeperTestSuite) TestHandleAcknowledgePacket() {
	var (
		packet channeltypes.Packet
		path   *ibctesting.Path
	)

	testCases := []struct {
		name     string
		malleate func()
		expPass  bool
	}{
		{"success: ORDERED", func() {
			path.SetChannelOrdered()
			suite.coordinator.Setup(path)

			sequence, err := path.EndpointA.SendPacket(timeoutHeight, 0, ibctesting.MockPacketData)
			suite.Require().NoError(err)

			packet = channeltypes.NewPacket(ibctesting.MockPacketData, sequence, path.EndpointA.ChannelConfig.PortID, path.EndpointA.ChannelID, path.EndpointB.ChannelConfig.PortID, path.EndpointB.ChannelID, timeoutHeight, 0)
			err = path.EndpointB.RecvPacket(packet)
			suite.Require().NoError(err)
		}, true},
		{"success: UNORDERED", func() {
			suite.coordinator.Setup(path)

			sequence, err := path.EndpointA.SendPacket(timeoutHeight, 0, ibctesting.MockPacketData)
			suite.Require().NoError(err)

			packet = channeltypes.NewPacket(ibctesting.MockPacketData, sequence, path.EndpointA.ChannelConfig.PortID, path.EndpointA.ChannelID, path.EndpointB.ChannelConfig.PortID, path.EndpointB.ChannelID, timeoutHeight, 0)
			err = path.EndpointB.RecvPacket(packet)
			suite.Require().NoError(err)
		}, true},
		{"success: UNORDERED acknowledge out of order packet", func() {
			// setup uses an UNORDERED channel
			suite.coordinator.Setup(path)

			// attempts to acknowledge ack with sequence 10 without acknowledging ack with sequence 1 (removing packet commitment)
			for i := uint64(1); i < 10; i++ {
				sequence, err := path.EndpointA.SendPacket(timeoutHeight, 0, ibctesting.MockPacketData)
				suite.Require().NoError(err)

				packet = channeltypes.NewPacket(ibctesting.MockPacketData, sequence, path.EndpointA.ChannelConfig.PortID, path.EndpointA.ChannelID, path.EndpointB.ChannelConfig.PortID, path.EndpointB.ChannelID, timeoutHeight, 0)
				err = path.EndpointB.RecvPacket(packet)
				suite.Require().NoError(err)
			}
		}, true},
		{"failure: ORDERED acknowledge out of order packet", func() {
			path.SetChannelOrdered()
			suite.coordinator.Setup(path)

			// attempts to acknowledge ack with sequence 10 without acknowledging ack with sequence 1 (removing packet commitment
			for i := uint64(1); i < 10; i++ {
				sequence, err := path.EndpointA.SendPacket(timeoutHeight, 0, ibctesting.MockPacketData)
				suite.Require().NoError(err)

				packet = channeltypes.NewPacket(ibctesting.MockPacketData, sequence, path.EndpointA.ChannelConfig.PortID, path.EndpointA.ChannelID, path.EndpointB.ChannelConfig.PortID, path.EndpointB.ChannelID, timeoutHeight, 0)
				err = path.EndpointB.RecvPacket(packet)
				suite.Require().NoError(err)
			}
		}, false},
		{"channel does not exist", func() {
			// any non-nil value of packet is valid
			suite.Require().NotNil(packet)
		}, false},
		{"packet not received", func() {
			suite.coordinator.Setup(path)

			sequence, err := path.EndpointA.SendPacket(timeoutHeight, 0, ibctesting.MockPacketData)
			suite.Require().NoError(err)

			packet = channeltypes.NewPacket(ibctesting.MockPacketData, sequence, path.EndpointA.ChannelConfig.PortID, path.EndpointA.ChannelID, path.EndpointB.ChannelConfig.PortID, path.EndpointB.ChannelID, timeoutHeight, 0)
		}, false},
		{"successful no-op: ORDERED - packet already acknowledged (replay)", func() {
			suite.coordinator.Setup(path)

			sequence, err := path.EndpointA.SendPacket(timeoutHeight, 0, ibctesting.MockPacketData)
			suite.Require().NoError(err)

			packet = channeltypes.NewPacket(ibctesting.MockPacketData, sequence, path.EndpointA.ChannelConfig.PortID, path.EndpointA.ChannelID, path.EndpointB.ChannelConfig.PortID, path.EndpointB.ChannelID, timeoutHeight, 0)
			err = path.EndpointB.RecvPacket(packet)
			suite.Require().NoError(err)

			err = path.EndpointA.AcknowledgePacket(packet, ibctesting.MockAcknowledgement)
			suite.Require().NoError(err)
		}, true},
		{"successful no-op: UNORDERED - packet already acknowledged (replay)", func() {
			suite.coordinator.Setup(path)

			sequence, err := path.EndpointA.SendPacket(timeoutHeight, 0, ibctesting.MockPacketData)
			suite.Require().NoError(err)

			packet = channeltypes.NewPacket(ibctesting.MockPacketData, sequence, path.EndpointA.ChannelConfig.PortID, path.EndpointA.ChannelID, path.EndpointB.ChannelConfig.PortID, path.EndpointB.ChannelID, timeoutHeight, 0)
			err = path.EndpointB.RecvPacket(packet)
			suite.Require().NoError(err)

			err = path.EndpointA.AcknowledgePacket(packet, ibctesting.MockAcknowledgement)
			suite.Require().NoError(err)
		}, true},
	}

	for _, tc := range testCases {
		tc := tc

		suite.Run(tc.name, func() {
			suite.SetupTest() // reset
			path = ibctesting.NewPath(suite.chainA, suite.chainB)

			tc.malleate()

			var (
				proof       []byte
				proofHeight clienttypes.Height
			)
			packetKey := host.PacketAcknowledgementKey(packet.GetDestPort(), packet.GetDestChannel(), packet.GetSequence())
			if path.EndpointB.ChannelID != "" {
				proof, proofHeight = path.EndpointB.QueryProof(packetKey)
			}

			msg := channeltypes.NewMsgAcknowledgement(packet, ibcmock.MockAcknowledgement.Acknowledgement(), proof, proofHeight, suite.chainA.SenderAccount.GetAddress().String())

			_, err := keeper.Keeper.Acknowledgement(*suite.chainA.App.GetIBCKeeper(), suite.chainA.GetContext(), msg)

			if tc.expPass {
				suite.Require().NoError(err)

				// verify packet commitment was deleted on source chain
				has := suite.chainA.App.GetIBCKeeper().ChannelKeeper.HasPacketCommitment(suite.chainA.GetContext(), packet.GetSourcePort(), packet.GetSourceChannel(), packet.GetSequence())
				suite.Require().False(has)

				// replay should not error as it is treated as a no-op
				_, err := keeper.Keeper.Acknowledgement(*suite.chainA.App.GetIBCKeeper(), suite.chainA.GetContext(), msg)
				suite.Require().NoError(err)
			} else {
				suite.Require().Error(err)
			}
		})
	}
}

// tests the IBC handler timing out a packet on ordered and unordered channels.
// It verifies that the deletion of a packet commitment occurs. It tests
// high level properties like ordering and basic sanity checks. More
// rigorous testing of 'TimeoutPacket' and 'TimeoutExecuted' can be found in
// the 04-channel/keeper/timeout_test.go.
func (suite *KeeperTestSuite) TestHandleTimeoutPacket() {
	var (
		packet    channeltypes.Packet
		packetKey []byte
		path      *ibctesting.Path
	)

	testCases := []struct {
		name     string
		malleate func()
		expPass  bool
	}{
		{"success: ORDERED", func() {
			path.SetChannelOrdered()
			suite.coordinator.Setup(path)

			timeoutHeight := clienttypes.GetSelfHeight(suite.chainB.GetContext())
			timeoutTimestamp := uint64(suite.chainB.GetContext().BlockTime().UnixNano())

			// create packet commitment
			sequence, err := path.EndpointA.SendPacket(timeoutHeight, timeoutTimestamp, ibctesting.MockPacketData)
			suite.Require().NoError(err)

			// need to update chainA client to prove missing ack
			err = path.EndpointA.UpdateClient()
			suite.Require().NoError(err)

			packet = channeltypes.NewPacket(ibctesting.MockPacketData, sequence, path.EndpointA.ChannelConfig.PortID, path.EndpointA.ChannelID, path.EndpointB.ChannelConfig.PortID, path.EndpointB.ChannelID, timeoutHeight, timeoutTimestamp)
			packetKey = host.NextSequenceRecvKey(packet.GetDestPort(), packet.GetDestChannel())
		}, true},
		{"success: UNORDERED", func() {
			suite.coordinator.Setup(path)

			timeoutHeight := clienttypes.GetSelfHeight(suite.chainB.GetContext())
			timeoutTimestamp := uint64(suite.chainB.GetContext().BlockTime().UnixNano())

			// create packet commitment
			sequence, err := path.EndpointA.SendPacket(timeoutHeight, timeoutTimestamp, ibctesting.MockPacketData)
			suite.Require().NoError(err)

			// need to update chainA client to prove missing ack
			err = path.EndpointA.UpdateClient()
			suite.Require().NoError(err)

			packet = channeltypes.NewPacket(ibctesting.MockPacketData, sequence, path.EndpointA.ChannelConfig.PortID, path.EndpointA.ChannelID, path.EndpointB.ChannelConfig.PortID, path.EndpointB.ChannelID, timeoutHeight, timeoutTimestamp)
			packetKey = host.PacketReceiptKey(packet.GetDestPort(), packet.GetDestChannel(), packet.GetSequence())
		}, true},
		{"success: UNORDERED timeout out of order packet", func() {
			// setup uses an UNORDERED channel
			suite.coordinator.Setup(path)

			// attempts to timeout the last packet sent without timing out the first packet
			// packet sequences begin at 1
			for i := uint64(1); i < maxSequence; i++ {
				timeoutHeight := clienttypes.GetSelfHeight(suite.chainB.GetContext())

				// create packet commitment
				sequence, err := path.EndpointA.SendPacket(timeoutHeight, 0, ibctesting.MockPacketData)
				suite.Require().NoError(err)

				packet = channeltypes.NewPacket(ibctesting.MockPacketData, sequence, path.EndpointA.ChannelConfig.PortID, path.EndpointA.ChannelID, path.EndpointB.ChannelConfig.PortID, path.EndpointB.ChannelID, timeoutHeight, 0)
			}

			err := path.EndpointA.UpdateClient()
			suite.Require().NoError(err)

			packetKey = host.PacketReceiptKey(packet.GetDestPort(), packet.GetDestChannel(), packet.GetSequence())
		}, true},
		{"success: ORDERED timeout out of order packet", func() {
			path.SetChannelOrdered()
			suite.coordinator.Setup(path)

			// attempts to timeout the last packet sent without timing out the first packet
			// packet sequences begin at 1
			for i := uint64(1); i < maxSequence; i++ {
				timeoutHeight := clienttypes.GetSelfHeight(suite.chainB.GetContext())

				// create packet commitment
				sequence, err := path.EndpointA.SendPacket(timeoutHeight, 0, ibctesting.MockPacketData)
				suite.Require().NoError(err)

				packet = channeltypes.NewPacket(ibctesting.MockPacketData, sequence, path.EndpointA.ChannelConfig.PortID, path.EndpointA.ChannelID, path.EndpointB.ChannelConfig.PortID, path.EndpointB.ChannelID, timeoutHeight, 0)
			}

			err := path.EndpointA.UpdateClient()
			suite.Require().NoError(err)

			packetKey = host.NextSequenceRecvKey(packet.GetDestPort(), packet.GetDestChannel())
		}, true},
		{"channel does not exist", func() {
			// any non-nil value of packet is valid
			suite.Require().NotNil(packet)

			packetKey = host.NextSequenceRecvKey(packet.GetDestPort(), packet.GetDestChannel())
		}, false},
		{"successful no-op: UNORDERED - packet not sent", func() {
			suite.coordinator.Setup(path)
			packet = channeltypes.NewPacket(ibctesting.MockPacketData, 1, path.EndpointA.ChannelConfig.PortID, path.EndpointA.ChannelID, path.EndpointB.ChannelConfig.PortID, path.EndpointB.ChannelID, clienttypes.NewHeight(0, 1), 0)
			packetKey = host.PacketReceiptKey(packet.GetDestPort(), packet.GetDestChannel(), packet.GetSequence())
		}, true},
	}

	for _, tc := range testCases {
		tc := tc

		suite.Run(tc.name, func() {
			suite.SetupTest() // reset
			path = ibctesting.NewPath(suite.chainA, suite.chainB)

			tc.malleate()

			var (
				proof       []byte
				proofHeight clienttypes.Height
			)
			if path.EndpointB.ChannelID != "" {
				proof, proofHeight = path.EndpointB.QueryProof(packetKey)
			}

			msg := channeltypes.NewMsgTimeout(packet, 1, proof, proofHeight, suite.chainA.SenderAccount.GetAddress().String())

			_, err := keeper.Keeper.Timeout(*suite.chainA.App.GetIBCKeeper(), suite.chainA.GetContext(), msg)

			if tc.expPass {
				suite.Require().NoError(err)

				// replay should not return an error as it is treated as a no-op
				_, err := keeper.Keeper.Timeout(*suite.chainA.App.GetIBCKeeper(), suite.chainA.GetContext(), msg)
				suite.Require().NoError(err)

				// verify packet commitment was deleted on source chain
				has := suite.chainA.App.GetIBCKeeper().ChannelKeeper.HasPacketCommitment(suite.chainA.GetContext(), packet.GetSourcePort(), packet.GetSourceChannel(), packet.GetSequence())
				suite.Require().False(has)

			} else {
				suite.Require().Error(err)
			}
		})
	}
}

// tests the IBC handler timing out a packet via channel closure on ordered
// and unordered channels. It verifies that the deletion of a packet
// commitment occurs. It tests high level properties like ordering and basic
// sanity checks. More rigorous testing of 'TimeoutOnClose' and
// 'TimeoutExecuted' can be found in the 04-channel/keeper/timeout_test.go.
func (suite *KeeperTestSuite) TestHandleTimeoutOnClosePacket() {
	var (
		packet                      channeltypes.Packet
		packetKey                   []byte
		path                        *ibctesting.Path
		counterpartyUpgradeSequence uint64
	)

	testCases := []struct {
		name     string
		malleate func()
		expPass  bool
	}{
		{"success: ORDERED", func() {
			path.SetChannelOrdered()
			suite.coordinator.Setup(path)

			// create packet commitment
			sequence, err := path.EndpointA.SendPacket(timeoutHeight, 0, ibctesting.MockPacketData)
			suite.Require().NoError(err)

			// need to update chainA client to prove missing ack
			err = path.EndpointA.UpdateClient()
			suite.Require().NoError(err)

			packet = channeltypes.NewPacket(ibctesting.MockPacketData, sequence, path.EndpointA.ChannelConfig.PortID, path.EndpointA.ChannelID, path.EndpointB.ChannelConfig.PortID, path.EndpointB.ChannelID, timeoutHeight, 0)
			packetKey = host.NextSequenceRecvKey(packet.GetDestPort(), packet.GetDestChannel())

			// close counterparty channel
			err = path.EndpointB.SetChannelState(channeltypes.CLOSED)
			suite.Require().NoError(err)
		}, true},
		{"success: UNORDERED", func() {
			suite.coordinator.Setup(path)

			// create packet commitment
			sequence, err := path.EndpointA.SendPacket(timeoutHeight, 0, ibctesting.MockPacketData)
			suite.Require().NoError(err)

			// need to update chainA client to prove missing ack
			err = path.EndpointA.UpdateClient()
			suite.Require().NoError(err)

			packet = channeltypes.NewPacket(ibctesting.MockPacketData, sequence, path.EndpointA.ChannelConfig.PortID, path.EndpointA.ChannelID, path.EndpointB.ChannelConfig.PortID, path.EndpointB.ChannelID, timeoutHeight, 0)
			packetKey = host.PacketReceiptKey(packet.GetDestPort(), packet.GetDestChannel(), packet.GetSequence())

			// close counterparty channel
			err = path.EndpointB.SetChannelState(channeltypes.CLOSED)
			suite.Require().NoError(err)
		}, true},
		{"success: UNORDERED timeout out of order packet", func() {
			// setup uses an UNORDERED channel
			suite.coordinator.Setup(path)

			// attempts to timeout the last packet sent without timing out the first packet
			// packet sequences begin at 1
			for i := uint64(1); i < maxSequence; i++ {
				// create packet commitment
				sequence, err := path.EndpointA.SendPacket(timeoutHeight, 0, ibctesting.MockPacketData)
				suite.Require().NoError(err)

				packet = channeltypes.NewPacket(ibctesting.MockPacketData, sequence, path.EndpointA.ChannelConfig.PortID, path.EndpointA.ChannelID, path.EndpointB.ChannelConfig.PortID, path.EndpointB.ChannelID, timeoutHeight, 0)
			}

			err := path.EndpointA.UpdateClient()
			suite.Require().NoError(err)

			packetKey = host.PacketReceiptKey(packet.GetDestPort(), packet.GetDestChannel(), packet.GetSequence())

			// close counterparty channel
			err = path.EndpointB.SetChannelState(channeltypes.CLOSED)
			suite.Require().NoError(err)
		}, true},
		{"success: ORDERED timeout out of order packet", func() {
			path.SetChannelOrdered()
			suite.coordinator.Setup(path)

			// attempts to timeout the last packet sent without timing out the first packet
			// packet sequences begin at 1
			for i := uint64(1); i < maxSequence; i++ {
				// create packet commitment
				sequence, err := path.EndpointA.SendPacket(timeoutHeight, 0, ibctesting.MockPacketData)
				suite.Require().NoError(err)

				packet = channeltypes.NewPacket(ibctesting.MockPacketData, sequence, path.EndpointA.ChannelConfig.PortID, path.EndpointA.ChannelID, path.EndpointB.ChannelConfig.PortID, path.EndpointB.ChannelID, timeoutHeight, 0)
			}

			err := path.EndpointA.UpdateClient()
			suite.Require().NoError(err)

			packetKey = host.NextSequenceRecvKey(packet.GetDestPort(), packet.GetDestChannel())

			// close counterparty channel
			err = path.EndpointB.SetChannelState(channeltypes.CLOSED)
			suite.Require().NoError(err)
		}, true},
		{"channel does not exist", func() {
			// any non-nil value of packet is valid
			suite.Require().NotNil(packet)

			packetKey = host.NextSequenceRecvKey(packet.GetDestPort(), packet.GetDestChannel())
		}, false},
		{"successful no-op: UNORDERED - packet not sent", func() {
			suite.coordinator.Setup(path)
			packet = channeltypes.NewPacket(ibctesting.MockPacketData, 1, path.EndpointA.ChannelConfig.PortID, path.EndpointA.ChannelID, path.EndpointB.ChannelConfig.PortID, path.EndpointB.ChannelID, clienttypes.NewHeight(0, 1), 0)
			packetKey = host.PacketAcknowledgementKey(packet.GetDestPort(), packet.GetDestChannel(), packet.GetSequence())

			// close counterparty channel
			err := path.EndpointB.SetChannelState(channeltypes.CLOSED)
			suite.Require().NoError(err)
		}, true},
		{"ORDERED: channel not closed", func() {
			path.SetChannelOrdered()
			suite.coordinator.Setup(path)

			// create packet commitment
			sequence, err := path.EndpointA.SendPacket(timeoutHeight, 0, ibctesting.MockPacketData)
			suite.Require().NoError(err)

			// need to update chainA client to prove missing ack
			err = path.EndpointA.UpdateClient()
			suite.Require().NoError(err)

			packet = channeltypes.NewPacket(ibctesting.MockPacketData, sequence, path.EndpointA.ChannelConfig.PortID, path.EndpointA.ChannelID, path.EndpointB.ChannelConfig.PortID, path.EndpointB.ChannelID, timeoutHeight, 0)
			packetKey = host.NextSequenceRecvKey(packet.GetDestPort(), packet.GetDestChannel())
		}, false},
	}

	for _, tc := range testCases {
		tc := tc

		suite.Run(tc.name, func() {
			suite.SetupTest() // reset
			path = ibctesting.NewPath(suite.chainA, suite.chainB)

			tc.malleate()

			proof, proofHeight := suite.chainB.QueryProof(packetKey)

			channelKey := host.ChannelKey(path.EndpointB.ChannelConfig.PortID, path.EndpointB.ChannelID)
			proofClosed, _ := suite.chainB.QueryProof(channelKey)

			msg := channeltypes.NewMsgTimeoutOnClose(packet, 1, proof, proofClosed, proofHeight, suite.chainA.SenderAccount.GetAddress().String(), counterpartyUpgradeSequence)

			_, err := keeper.Keeper.TimeoutOnClose(*suite.chainA.App.GetIBCKeeper(), suite.chainA.GetContext(), msg)

			if tc.expPass {
				suite.Require().NoError(err)

				// replay should not return an error as it will be treated as a no-op
				_, err := keeper.Keeper.TimeoutOnClose(*suite.chainA.App.GetIBCKeeper(), suite.chainA.GetContext(), msg)
				suite.Require().NoError(err)

				// verify packet commitment was deleted on source chain
				has := suite.chainA.App.GetIBCKeeper().ChannelKeeper.HasPacketCommitment(suite.chainA.GetContext(), packet.GetSourcePort(), packet.GetSourceChannel(), packet.GetSequence())
				suite.Require().False(has)

			} else {
				suite.Require().Error(err)
			}
		})
	}
}

func (suite *KeeperTestSuite) TestUpgradeClient() {
	var (
		path              *ibctesting.Path
		newChainID        string
		newClientHeight   clienttypes.Height
		upgradedClient    exported.ClientState
		upgradedConsState exported.ConsensusState
		lastHeight        exported.Height
		msg               *clienttypes.MsgUpgradeClient
	)
	cases := []struct {
		name    string
		setup   func()
		expPass bool
	}{
		{
			name: "successful upgrade",
			setup: func() {
				upgradedClient = ibctm.NewClientState(newChainID, ibctm.DefaultTrustLevel, ibctesting.TrustingPeriod, ibctesting.UnbondingPeriod+ibctesting.TrustingPeriod, ibctesting.MaxClockDrift, newClientHeight, commitmenttypes.GetSDKSpecs(), ibctesting.UpgradePath)
				// Call ZeroCustomFields on upgraded clients to clear any client-chosen parameters in test-case upgradedClient
				upgradedClient = upgradedClient.ZeroCustomFields()

				upgradedConsState = &ibctm.ConsensusState{
					NextValidatorsHash: []byte("nextValsHash"),
				}

				// last Height is at next block
				lastHeight = clienttypes.NewHeight(0, uint64(suite.chainB.GetContext().BlockHeight()+1))

				upgradedClientBz, err := clienttypes.MarshalClientState(suite.chainA.App.AppCodec(), upgradedClient)
				suite.Require().NoError(err)
				upgradedConsStateBz, err := clienttypes.MarshalConsensusState(suite.chainA.App.AppCodec(), upgradedConsState)
				suite.Require().NoError(err)

				// zero custom fields and store in upgrade store
				suite.chainB.GetSimApp().UpgradeKeeper.SetUpgradedClient(suite.chainB.GetContext(), int64(lastHeight.GetRevisionHeight()), upgradedClientBz)            //nolint:errcheck // ignore error for testing
				suite.chainB.GetSimApp().UpgradeKeeper.SetUpgradedConsensusState(suite.chainB.GetContext(), int64(lastHeight.GetRevisionHeight()), upgradedConsStateBz) //nolint:errcheck // ignore error for testing

				// commit upgrade store changes and update clients
				suite.coordinator.CommitBlock(suite.chainB)
				err = path.EndpointA.UpdateClient()
				suite.Require().NoError(err)

				cs, found := suite.chainA.App.GetIBCKeeper().ClientKeeper.GetClientState(suite.chainA.GetContext(), path.EndpointA.ClientID)
				suite.Require().True(found)

				proofUpgradeClient, _ := suite.chainB.QueryUpgradeProof(upgradetypes.UpgradedClientKey(int64(lastHeight.GetRevisionHeight())), cs.GetLatestHeight().GetRevisionHeight())
				proofUpgradedConsState, _ := suite.chainB.QueryUpgradeProof(upgradetypes.UpgradedConsStateKey(int64(lastHeight.GetRevisionHeight())), cs.GetLatestHeight().GetRevisionHeight())

				msg, err = clienttypes.NewMsgUpgradeClient(path.EndpointA.ClientID, upgradedClient, upgradedConsState,
					proofUpgradeClient, proofUpgradedConsState, suite.chainA.SenderAccount.GetAddress().String())
				suite.Require().NoError(err)
			},
			expPass: true,
		},
		{
			name: "VerifyUpgrade fails",
			setup: func() {
				upgradedClient = ibctm.NewClientState(newChainID, ibctm.DefaultTrustLevel, ibctesting.TrustingPeriod, ibctesting.UnbondingPeriod+ibctesting.TrustingPeriod, ibctesting.MaxClockDrift, newClientHeight, commitmenttypes.GetSDKSpecs(), ibctesting.UpgradePath)
				// Call ZeroCustomFields on upgraded clients to clear any client-chosen parameters in test-case upgradedClient
				upgradedClient = upgradedClient.ZeroCustomFields()

				upgradedConsState = &ibctm.ConsensusState{
					NextValidatorsHash: []byte("nextValsHash"),
				}

				// last Height is at next block
				lastHeight = clienttypes.NewHeight(0, uint64(suite.chainB.GetContext().BlockHeight()+1))

				upgradedClientBz, err := clienttypes.MarshalClientState(suite.chainA.App.AppCodec(), upgradedClient)
				suite.Require().NoError(err)
				upgradedConsStateBz, err := clienttypes.MarshalConsensusState(suite.chainA.App.AppCodec(), upgradedConsState)
				suite.Require().NoError(err)

				// zero custom fields and store in upgrade store
				suite.chainB.GetSimApp().UpgradeKeeper.SetUpgradedClient(suite.chainB.GetContext(), int64(lastHeight.GetRevisionHeight()), upgradedClientBz)            //nolint:errcheck // ignore error for testing
				suite.chainB.GetSimApp().UpgradeKeeper.SetUpgradedConsensusState(suite.chainB.GetContext(), int64(lastHeight.GetRevisionHeight()), upgradedConsStateBz) //nolint:errcheck // ignore error for testing

				// commit upgrade store changes and update clients
				suite.coordinator.CommitBlock(suite.chainB)
				err = path.EndpointA.UpdateClient()
				suite.Require().NoError(err)

				msg, err = clienttypes.NewMsgUpgradeClient(path.EndpointA.ClientID, upgradedClient, upgradedConsState, nil, nil, suite.chainA.SenderAccount.GetAddress().String())
				suite.Require().NoError(err)
			},
			expPass: false,
		},
	}

	for _, tc := range cases {
		tc := tc
		path = ibctesting.NewPath(suite.chainA, suite.chainB)
		suite.coordinator.SetupClients(path)

		var err error
		clientState := path.EndpointA.GetClientState().(*ibctm.ClientState)
		revisionNumber := clienttypes.ParseChainID(clientState.ChainId)

		newChainID, err = clienttypes.SetRevisionNumber(clientState.ChainId, revisionNumber+1)
		suite.Require().NoError(err)

		newClientHeight = clienttypes.NewHeight(revisionNumber+1, clientState.GetLatestHeight().GetRevisionHeight()+1)

		tc.setup()

		_, err = keeper.Keeper.UpgradeClient(*suite.chainA.App.GetIBCKeeper(), suite.chainA.GetContext(), msg)

		if tc.expPass {
			suite.Require().NoError(err, "upgrade handler failed on valid case: %s", tc.name)
			newClient, ok := suite.chainA.App.GetIBCKeeper().ClientKeeper.GetClientState(suite.chainA.GetContext(), path.EndpointA.ClientID)
			suite.Require().True(ok)
			newChainSpecifiedClient := newClient.ZeroCustomFields()
			suite.Require().Equal(upgradedClient, newChainSpecifiedClient)
		} else {
			suite.Require().Error(err, "upgrade handler passed on invalid case: %s", tc.name)
		}
	}
}

func (suite *KeeperTestSuite) TestChannelUpgradeInit() {
	var (
		path *ibctesting.Path
		msg  *channeltypes.MsgChannelUpgradeInit
	)

	cases := []struct {
		name      string
		malleate  func()
		expResult func(res *channeltypes.MsgChannelUpgradeInitResponse, err error)
<<<<<<< HEAD
		expEvents bool
=======
>>>>>>> b2368fa2
	}{
		{
			"success",
			func() {
				msg = channeltypes.NewMsgChannelUpgradeInit(
					path.EndpointA.ChannelConfig.PortID,
					path.EndpointA.ChannelID,
					path.EndpointA.GetProposedUpgrade().Fields,
					path.EndpointA.Chain.GetSimApp().IBCKeeper.GetAuthority(),
				)
<<<<<<< HEAD
			},
			func(res *channeltypes.MsgChannelUpgradeInitResponse, err error) {
				suite.Require().NoError(err)
				suite.Require().NotNil(res)
				suite.Require().Equal(uint64(1), res.UpgradeSequence)
			},
			true,
=======
			},
			func(res *channeltypes.MsgChannelUpgradeInitResponse, err error) {
				suite.Require().NoError(err)
				suite.Require().NotNil(res)
				suite.Require().Equal(uint64(1), res.UpgradeSequence)
			},
>>>>>>> b2368fa2
		},
		{
			"authority is not signer of the upgrade init msg",
			func() {
				msg = channeltypes.NewMsgChannelUpgradeInit(
					path.EndpointA.ChannelConfig.PortID,
					path.EndpointA.ChannelID,
					path.EndpointA.GetProposedUpgrade().Fields,
					path.EndpointA.Chain.SenderAccount.String(),
				)
<<<<<<< HEAD
			},
			func(res *channeltypes.MsgChannelUpgradeInitResponse, err error) {
				suite.Require().Error(err)
				suite.Require().ErrorContains(err, ibcerrors.ErrUnauthorized.Error())
				suite.Require().Nil(res)
			},
			false,
=======
			},
			func(res *channeltypes.MsgChannelUpgradeInitResponse, err error) {
				suite.Require().Error(err)
				suite.Require().ErrorContains(err, ibcerrors.ErrUnauthorized.Error())
				suite.Require().Nil(res)
			},
>>>>>>> b2368fa2
		},
	}

	for _, tc := range cases {
		tc := tc
		suite.Run(tc.name, func() {
			suite.SetupTest()

			path = ibctesting.NewPath(suite.chainA, suite.chainB)
			suite.coordinator.Setup(path)

			// configure the channel upgrade version on testing endpoints
			path.EndpointA.ChannelConfig.ProposedUpgrade.Fields.Version = ibcmock.UpgradeVersion
			path.EndpointB.ChannelConfig.ProposedUpgrade.Fields.Version = ibcmock.UpgradeVersion

			tc.malleate()

<<<<<<< HEAD
			ctx := suite.chainA.GetContext()
			res, err := suite.chainA.GetSimApp().GetIBCKeeper().ChannelUpgradeInit(ctx, msg)
			tc.expResult(res, err)

			if tc.expEvents {
				upgrade := path.EndpointA.GetChannelUpgrade()
				channel := path.EndpointA.GetChannel()
				events := ctx.EventManager().Events().ToABCIEvents()

				expEvents := ibctesting.EventsMap{
					channeltypes.EventTypeChannelUpgradeInit: {
						channeltypes.AttributeKeyPortID:                path.EndpointA.ChannelConfig.PortID,
						channeltypes.AttributeKeyChannelID:             path.EndpointA.ChannelID,
						channeltypes.AttributeCounterpartyPortID:       path.EndpointB.ChannelConfig.PortID,
						channeltypes.AttributeCounterpartyChannelID:    path.EndpointB.ChannelID,
						channeltypes.AttributeKeyUpgradeConnectionHops: upgrade.Fields.ConnectionHops[0],
						channeltypes.AttributeKeyUpgradeVersion:        upgrade.Fields.Version,
						channeltypes.AttributeKeyUpgradeOrdering:       upgrade.Fields.Ordering.String(),
						channeltypes.AttributeKeyUpgradeSequence:       fmt.Sprintf("%d", channel.UpgradeSequence),
					},
					sdk.EventTypeMessage: {
						sdk.AttributeKeyModule: channeltypes.AttributeValueCategory,
					},
				}
				ibctesting.AssertEventsLegacy(&suite.Suite, expEvents, events)
			}
=======
			res, err := keeper.Keeper.ChannelUpgradeInit(*suite.chainA.App.GetIBCKeeper(), suite.chainA.GetContext(), msg)

			tc.expResult(res, err)
>>>>>>> b2368fa2
		})
	}
}

func (suite *KeeperTestSuite) TestChannelUpgradeTry() {
	var (
		path *ibctesting.Path
		msg  *channeltypes.MsgChannelUpgradeTry
	)

	cases := []struct {
		name      string
		malleate  func()
		expResult func(res *channeltypes.MsgChannelUpgradeTryResponse, err error)
<<<<<<< HEAD
		expEvents bool
=======
>>>>>>> b2368fa2
	}{
		{
			"success",
			func() {},
			func(res *channeltypes.MsgChannelUpgradeTryResponse, err error) {
				suite.Require().NoError(err)
				suite.Require().NotNil(res)
				suite.Require().Equal(channeltypes.SUCCESS, res.Result)

				channel := path.EndpointB.GetChannel()
				suite.Require().Equal(channeltypes.FLUSHING, channel.State)
				suite.Require().Equal(uint64(1), channel.UpgradeSequence)
			},
<<<<<<< HEAD
			true,
=======
>>>>>>> b2368fa2
		},
		{
			"module capability not found",
			func() {
				msg.PortId = "invalid-port"
				msg.ChannelId = "invalid-channel"
<<<<<<< HEAD
			},
			func(res *channeltypes.MsgChannelUpgradeTryResponse, err error) {
				suite.Require().Error(err)
				suite.Require().Nil(res)

				suite.Require().ErrorIs(err, capabilitytypes.ErrCapabilityNotFound)
			},
			false,
=======
			},
			func(res *channeltypes.MsgChannelUpgradeTryResponse, err error) {
				suite.Require().Error(err)
				suite.Require().Nil(res)

				suite.Require().ErrorIs(err, capabilitytypes.ErrCapabilityNotFound)
			},
>>>>>>> b2368fa2
		},
		{
			"unsynchronized upgrade sequence writes upgrade error receipt",
			func() {
				channel := path.EndpointB.GetChannel()
				channel.UpgradeSequence = 99

				path.EndpointB.SetChannel(channel)
<<<<<<< HEAD
			},
			func(res *channeltypes.MsgChannelUpgradeTryResponse, err error) {
				suite.Require().NoError(err)

				suite.Require().NotNil(res)
				suite.Require().Equal(channeltypes.FAILURE, res.Result)

				errorReceipt, found := suite.chainB.GetSimApp().GetIBCKeeper().ChannelKeeper.GetUpgradeErrorReceipt(suite.chainB.GetContext(), path.EndpointB.ChannelConfig.PortID, path.EndpointB.ChannelID)
				suite.Require().True(found)
				suite.Require().Equal(uint64(99), errorReceipt.Sequence)
			},
			false,
=======
			},
			func(res *channeltypes.MsgChannelUpgradeTryResponse, err error) {
				suite.Require().NoError(err)

				suite.Require().NotNil(res)
				suite.Require().Equal(channeltypes.FAILURE, res.Result)

				errorReceipt, found := suite.chainB.GetSimApp().GetIBCKeeper().ChannelKeeper.GetUpgradeErrorReceipt(suite.chainB.GetContext(), path.EndpointB.ChannelConfig.PortID, path.EndpointB.ChannelID)
				suite.Require().True(found)
				suite.Require().Equal(uint64(99), errorReceipt.Sequence)
			},
>>>>>>> b2368fa2
		},
	}

	for _, tc := range cases {
		tc := tc
		suite.Run(tc.name, func() {
			suite.SetupTest()

			path = ibctesting.NewPath(suite.chainA, suite.chainB)
			suite.coordinator.Setup(path)

			// configure the channel upgrade version on testing endpoints
			path.EndpointA.ChannelConfig.ProposedUpgrade.Fields.Version = ibcmock.UpgradeVersion
			path.EndpointB.ChannelConfig.ProposedUpgrade.Fields.Version = ibcmock.UpgradeVersion

			err := path.EndpointA.ChanUpgradeInit()
			suite.Require().NoError(err)

			err = path.EndpointB.UpdateClient()
			suite.Require().NoError(err)

			counterpartySequence := path.EndpointA.GetChannel().UpgradeSequence
			counterpartyUpgrade, found := suite.chainA.GetSimApp().GetIBCKeeper().ChannelKeeper.GetUpgrade(suite.chainA.GetContext(), path.EndpointA.ChannelConfig.PortID, path.EndpointA.ChannelID)
			suite.Require().True(found)

			proofChannel, proofUpgrade, proofHeight := path.EndpointA.QueryChannelUpgradeProof()

			msg = &channeltypes.MsgChannelUpgradeTry{
				PortId:                        path.EndpointB.ChannelConfig.PortID,
				ChannelId:                     path.EndpointB.ChannelID,
				ProposedUpgradeConnectionHops: []string{ibctesting.FirstConnectionID},
				CounterpartyUpgradeSequence:   counterpartySequence,
				CounterpartyUpgradeFields:     counterpartyUpgrade.Fields,
				ProofChannel:                  proofChannel,
				ProofUpgrade:                  proofUpgrade,
				ProofHeight:                   proofHeight,
				Signer:                        suite.chainB.SenderAccount.GetAddress().String(),
			}

			tc.malleate()

<<<<<<< HEAD
			ctx := suite.chainB.GetContext()
			res, err := suite.chainB.GetSimApp().GetIBCKeeper().ChannelUpgradeTry(ctx, msg)
			tc.expResult(res, err)

			if tc.expEvents {
				upgrade := path.EndpointB.GetChannelUpgrade()
				channel := path.EndpointB.GetChannel()
				events := ctx.EventManager().Events().ToABCIEvents()

				expEvents := ibctesting.EventsMap{
					channeltypes.EventTypeChannelUpgradeTry: {
						channeltypes.AttributeKeyPortID:                path.EndpointB.ChannelConfig.PortID,
						channeltypes.AttributeKeyChannelID:             path.EndpointB.ChannelID,
						channeltypes.AttributeCounterpartyPortID:       path.EndpointA.ChannelConfig.PortID,
						channeltypes.AttributeCounterpartyChannelID:    path.EndpointA.ChannelID,
						channeltypes.AttributeKeyUpgradeConnectionHops: upgrade.Fields.ConnectionHops[0],
						channeltypes.AttributeKeyUpgradeVersion:        upgrade.Fields.Version,
						channeltypes.AttributeKeyUpgradeOrdering:       upgrade.Fields.Ordering.String(),
						channeltypes.AttributeKeyUpgradeSequence:       fmt.Sprintf("%d", channel.UpgradeSequence),
					},
					sdk.EventTypeMessage: {
						sdk.AttributeKeyModule: channeltypes.AttributeValueCategory,
					},
				}
				ibctesting.AssertEventsLegacy(&suite.Suite, expEvents, events)
			}
=======
			res, err := suite.chainB.GetSimApp().GetIBCKeeper().ChannelUpgradeTry(suite.chainB.GetContext(), msg)

			tc.expResult(res, err)
>>>>>>> b2368fa2
		})
	}
}

func (suite *KeeperTestSuite) TestChannelUpgradeAck() {
	var (
		path *ibctesting.Path
		msg  *channeltypes.MsgChannelUpgradeAck
	)

	cases := []struct {
		name      string
		malleate  func()
		expResult func(res *channeltypes.MsgChannelUpgradeAckResponse, err error)
<<<<<<< HEAD
		expEvents bool
=======
>>>>>>> b2368fa2
	}{
		{
			"success, no pending in-flight packets",
			func() {},
			func(res *channeltypes.MsgChannelUpgradeAckResponse, err error) {
				suite.Require().NoError(err)
				suite.Require().NotNil(res)
				suite.Require().Equal(channeltypes.SUCCESS, res.Result)

				channel := path.EndpointA.GetChannel()
				suite.Require().Equal(channeltypes.FLUSHCOMPLETE, channel.State)
				suite.Require().Equal(uint64(1), channel.UpgradeSequence)
			},
<<<<<<< HEAD
			true,
		},
		{
			"success, pending in-flight packets",
			func() {
				portID := path.EndpointA.ChannelConfig.PortID
				channelID := path.EndpointA.ChannelID
				// Set a dummy packet commitment to simulate in-flight packets
				suite.chainA.GetSimApp().IBCKeeper.ChannelKeeper.SetPacketCommitment(suite.chainA.GetContext(), portID, channelID, 1, []byte("hash"))
			},
			func(res *channeltypes.MsgChannelUpgradeAckResponse, err error) {
				suite.Require().NoError(err)
				suite.Require().NotNil(res)
				suite.Require().Equal(channeltypes.SUCCESS, res.Result)

				channel := path.EndpointA.GetChannel()
				suite.Require().Equal(channeltypes.FLUSHING, channel.State)
				suite.Require().Equal(uint64(1), channel.UpgradeSequence)
			},
			true,
		},
		{
			"module capability not found",
			func() {
				msg.PortId = ibctesting.InvalidID
				msg.ChannelId = ibctesting.InvalidID
			},
			func(res *channeltypes.MsgChannelUpgradeAckResponse, err error) {
				suite.Require().Error(err)
				suite.Require().Nil(res)

				suite.Require().ErrorIs(err, capabilitytypes.ErrCapabilityNotFound)
			},
			false,
		},
		{
			"core handler returns error and no upgrade error receipt is written",
			func() {
				// force an error by overriding the channel state to an invalid value
				channel := path.EndpointA.GetChannel()
				channel.State = channeltypes.CLOSED

				path.EndpointA.SetChannel(channel)
			},
			func(res *channeltypes.MsgChannelUpgradeAckResponse, err error) {
				suite.Require().Error(err)
				suite.Require().Nil(res)
				suite.Require().ErrorIs(err, channeltypes.ErrInvalidChannelState)

				errorReceipt, found := suite.chainA.GetSimApp().GetIBCKeeper().ChannelKeeper.GetUpgradeErrorReceipt(suite.chainA.GetContext(), path.EndpointA.ChannelConfig.PortID, path.EndpointA.ChannelID)
				suite.Require().Empty(errorReceipt)
				suite.Require().False(found)
			},
			false,
		},
		{
			"core handler returns error and writes upgrade error receipt",
			func() {
				// force an upgrade error by modifying the channel upgrade ordering to an incompatible value
				upgrade := path.EndpointA.GetChannelUpgrade()
				upgrade.Fields.Ordering = channeltypes.NONE

				path.EndpointA.SetChannelUpgrade(upgrade)
			},
			func(res *channeltypes.MsgChannelUpgradeAckResponse, err error) {
				suite.Require().NoError(err)

				suite.Require().NotNil(res)
				suite.Require().Equal(channeltypes.FAILURE, res.Result)

				errorReceipt, found := suite.chainA.GetSimApp().GetIBCKeeper().ChannelKeeper.GetUpgradeErrorReceipt(suite.chainA.GetContext(), path.EndpointA.ChannelConfig.PortID, path.EndpointA.ChannelID)
				suite.Require().True(found)
				suite.Require().Equal(uint64(1), errorReceipt.Sequence)
			},
			false,
		},
		{
			"application callback returns error and error receipt is written",
			func() {
				suite.chainA.GetSimApp().IBCMockModule.IBCApp.OnChanUpgradeAck = func(
					ctx sdk.Context, portID, channelID, counterpartyVersion string,
				) error {
					// set arbitrary value in store to mock application state changes
					store := ctx.KVStore(suite.chainA.GetSimApp().GetKey(exported.ModuleName))
					store.Set([]byte("foo"), []byte("bar"))
					return fmt.Errorf("mock app callback failed")
				}
			},
			func(res *channeltypes.MsgChannelUpgradeAckResponse, err error) {
				suite.Require().NoError(err)

				suite.Require().NotNil(res)
				suite.Require().Equal(channeltypes.FAILURE, res.Result)

				errorReceipt, found := suite.chainA.GetSimApp().GetIBCKeeper().ChannelKeeper.GetUpgradeErrorReceipt(suite.chainA.GetContext(), path.EndpointA.ChannelConfig.PortID, path.EndpointA.ChannelID)
				suite.Require().True(found)
				suite.Require().Equal(uint64(1), errorReceipt.Sequence)

				// assert application state changes are not committed
				store := suite.chainA.GetContext().KVStore(suite.chainA.GetSimApp().GetKey(exported.ModuleName))
				suite.Require().False(store.Has([]byte("foo")))
			},
			false,
		},
	}

	for _, tc := range cases {
		tc := tc
		suite.Run(tc.name, func() {
			suite.SetupTest()

			path = ibctesting.NewPath(suite.chainA, suite.chainB)
			suite.coordinator.Setup(path)

			// configure the channel upgrade version on testing endpoints
			path.EndpointA.ChannelConfig.ProposedUpgrade.Fields.Version = ibcmock.UpgradeVersion
			path.EndpointB.ChannelConfig.ProposedUpgrade.Fields.Version = ibcmock.UpgradeVersion

			err := path.EndpointA.ChanUpgradeInit()
			suite.Require().NoError(err)

			err = path.EndpointB.ChanUpgradeTry()
			suite.Require().NoError(err)

			err = path.EndpointA.UpdateClient()
			suite.Require().NoError(err)

			counterpartyUpgrade := path.EndpointB.GetChannelUpgrade()

			proofChannel, proofUpgrade, proofHeight := path.EndpointB.QueryChannelUpgradeProof()

			msg = &channeltypes.MsgChannelUpgradeAck{
				PortId:              path.EndpointA.ChannelConfig.PortID,
				ChannelId:           path.EndpointA.ChannelID,
				CounterpartyUpgrade: counterpartyUpgrade,
				ProofChannel:        proofChannel,
				ProofUpgrade:        proofUpgrade,
				ProofHeight:         proofHeight,
				Signer:              suite.chainA.SenderAccount.GetAddress().String(),
			}

			tc.malleate()

			ctx := suite.chainA.GetContext()
			res, err := suite.chainA.GetSimApp().GetIBCKeeper().ChannelUpgradeAck(ctx, msg)
			tc.expResult(res, err)

			if tc.expEvents {
				upgrade := path.EndpointA.GetChannelUpgrade()
				channel := path.EndpointA.GetChannel()
				events := ctx.EventManager().Events().ToABCIEvents()

				expEvents := ibctesting.EventsMap{
					channeltypes.EventTypeChannelUpgradeAck: {
						channeltypes.AttributeKeyPortID:                path.EndpointA.ChannelConfig.PortID,
						channeltypes.AttributeKeyChannelID:             path.EndpointA.ChannelID,
						channeltypes.AttributeCounterpartyPortID:       path.EndpointB.ChannelConfig.PortID,
						channeltypes.AttributeCounterpartyChannelID:    path.EndpointB.ChannelID,
						channeltypes.AttributeKeyUpgradeConnectionHops: upgrade.Fields.ConnectionHops[0],
						channeltypes.AttributeKeyUpgradeVersion:        upgrade.Fields.Version,
						channeltypes.AttributeKeyUpgradeOrdering:       upgrade.Fields.Ordering.String(),
						channeltypes.AttributeKeyUpgradeSequence:       fmt.Sprintf("%d", channel.UpgradeSequence),
					},
					sdk.EventTypeMessage: {
						sdk.AttributeKeyModule: channeltypes.AttributeValueCategory,
					},
				}
				ibctesting.AssertEventsLegacy(&suite.Suite, expEvents, events)
			}
		})
	}
}

func (suite *KeeperTestSuite) TestChannelUpgradeConfirm() {
	var (
		path *ibctesting.Path
		msg  *channeltypes.MsgChannelUpgradeConfirm
	)

	cases := []struct {
		name      string
		malleate  func()
		expResult func(res *channeltypes.MsgChannelUpgradeConfirmResponse, err error)
		expEvents bool
	}{
		{
			"success, no pending in-flight packets",
			func() {},
			func(res *channeltypes.MsgChannelUpgradeConfirmResponse, err error) {
				suite.Require().NoError(err)
				suite.Require().NotNil(res)
				suite.Require().Equal(channeltypes.SUCCESS, res.Result)

				channel := path.EndpointB.GetChannel()
				suite.Require().Equal(channeltypes.OPEN, channel.State)
				suite.Require().Equal(uint64(1), channel.UpgradeSequence)
			},
			true,
		},
		{
			"success, pending in-flight packets on init chain",
			func() {
				path = ibctesting.NewPath(suite.chainA, suite.chainB)
				suite.coordinator.Setup(path)

				path.EndpointA.ChannelConfig.ProposedUpgrade.Fields.Version = ibcmock.UpgradeVersion
				path.EndpointB.ChannelConfig.ProposedUpgrade.Fields.Version = ibcmock.UpgradeVersion

				err := path.EndpointA.ChanUpgradeInit()
				suite.Require().NoError(err)

				err = path.EndpointB.ChanUpgradeTry()
				suite.Require().NoError(err)

				seq, err := path.EndpointA.SendPacket(path.EndpointB.Chain.GetTimeoutHeight(), 0, ibctesting.MockPacketData)
				suite.Require().Equal(uint64(1), seq)
				suite.Require().NoError(err)

				err = path.EndpointA.ChanUpgradeAck()
				suite.Require().NoError(err)

				err = path.EndpointB.UpdateClient()
				suite.Require().NoError(err)

				counterpartyChannelState := path.EndpointA.GetChannel().State
				counterpartyUpgrade := path.EndpointA.GetChannelUpgrade()

				proofChannel, proofUpgrade, proofHeight := path.EndpointA.QueryChannelUpgradeProof()

				msg = &channeltypes.MsgChannelUpgradeConfirm{
					PortId:                   path.EndpointB.ChannelConfig.PortID,
					ChannelId:                path.EndpointB.ChannelID,
					CounterpartyChannelState: counterpartyChannelState,
					CounterpartyUpgrade:      counterpartyUpgrade,
					ProofChannel:             proofChannel,
					ProofUpgrade:             proofUpgrade,
					ProofHeight:              proofHeight,
					Signer:                   suite.chainA.SenderAccount.GetAddress().String(),
				}
			},
			func(res *channeltypes.MsgChannelUpgradeConfirmResponse, err error) {
				suite.Require().NoError(err)
				suite.Require().NotNil(res)
				suite.Require().Equal(channeltypes.SUCCESS, res.Result)

				channel := path.EndpointA.GetChannel()
				suite.Require().Equal(channeltypes.FLUSHING, channel.State)
				suite.Require().Equal(uint64(1), channel.UpgradeSequence)

				channel = path.EndpointB.GetChannel()
				suite.Require().Equal(channeltypes.FLUSHCOMPLETE, channel.State)
				suite.Require().Equal(uint64(1), channel.UpgradeSequence)
			},
			true,
		},
		{
			"success, pending in-flight packets on try chain",
			func() {
				portID, channelID := path.EndpointB.ChannelConfig.PortID, path.EndpointB.ChannelID
				suite.chainB.GetSimApp().IBCKeeper.ChannelKeeper.SetPacketCommitment(suite.chainB.GetContext(), portID, channelID, 1, []byte("hash"))
			},
			func(res *channeltypes.MsgChannelUpgradeConfirmResponse, err error) {
				suite.Require().NoError(err)
				suite.Require().NotNil(res)
				suite.Require().Equal(channeltypes.SUCCESS, res.Result)

				channel := path.EndpointB.GetChannel()
				suite.Require().Equal(channeltypes.FLUSHING, channel.State)
				suite.Require().Equal(uint64(1), channel.UpgradeSequence)
			},
			true,
		},
		{
			"module capability not found",
			func() {
				msg.PortId = ibctesting.InvalidID
				msg.ChannelId = ibctesting.InvalidID
			},
			func(res *channeltypes.MsgChannelUpgradeConfirmResponse, err error) {
				suite.Require().Error(err)
				suite.Require().Nil(res)

				suite.Require().ErrorIs(err, capabilitytypes.ErrCapabilityNotFound)
			},
			false,
		},
		{
			"core handler returns error and no upgrade error receipt is written",
			func() {
				// force an error by overriding the channel state to an invalid value
				channel := path.EndpointB.GetChannel()
				channel.State = channeltypes.CLOSED

				path.EndpointB.SetChannel(channel)
			},
			func(res *channeltypes.MsgChannelUpgradeConfirmResponse, err error) {
				suite.Require().Error(err)
				suite.Require().Nil(res)
				suite.Require().ErrorIs(err, channeltypes.ErrInvalidChannelState)

				errorReceipt, found := suite.chainB.GetSimApp().GetIBCKeeper().ChannelKeeper.GetUpgradeErrorReceipt(suite.chainB.GetContext(), path.EndpointB.ChannelConfig.PortID, path.EndpointB.ChannelID)
				suite.Require().Empty(errorReceipt)
				suite.Require().False(found)
			},
			false,
		},
		{
			"core handler returns error and writes upgrade error receipt",
			func() {
				// force an upgrade error by modifying the counterparty channel upgrade timeout to be elapsed
				upgrade := path.EndpointA.GetChannelUpgrade()
				upgrade.Timeout = channeltypes.NewTimeout(clienttypes.ZeroHeight(), uint64(path.EndpointB.Chain.CurrentHeader.Time.UnixNano()))

				path.EndpointA.SetChannelUpgrade(upgrade)

				suite.coordinator.CommitBlock(suite.chainA)

				err := path.EndpointB.UpdateClient()
				suite.Require().NoError(err)

				proofChannel, proofUpgrade, proofHeight := path.EndpointA.QueryChannelUpgradeProof()

				msg.CounterpartyUpgrade = upgrade
				msg.ProofChannel = proofChannel
				msg.ProofUpgrade = proofUpgrade
				msg.ProofHeight = proofHeight
			},
			func(res *channeltypes.MsgChannelUpgradeConfirmResponse, err error) {
				suite.Require().NoError(err)

				suite.Require().NotNil(res)
				suite.Require().Equal(channeltypes.FAILURE, res.Result)

				errorReceipt, found := suite.chainB.GetSimApp().GetIBCKeeper().ChannelKeeper.GetUpgradeErrorReceipt(suite.chainB.GetContext(), path.EndpointB.ChannelConfig.PortID, path.EndpointB.ChannelID)
				suite.Require().True(found)
				suite.Require().Equal(uint64(1), errorReceipt.Sequence)
			},
			false,
		},
	}

	for _, tc := range cases {
		tc := tc
		suite.Run(tc.name, func() {
			suite.SetupTest()

			path = ibctesting.NewPath(suite.chainA, suite.chainB)
			suite.coordinator.Setup(path)

			// configure the channel upgrade version on testing endpoints
			path.EndpointA.ChannelConfig.ProposedUpgrade.Fields.Version = ibcmock.UpgradeVersion
			path.EndpointB.ChannelConfig.ProposedUpgrade.Fields.Version = ibcmock.UpgradeVersion

			err := path.EndpointA.ChanUpgradeInit()
			suite.Require().NoError(err)

			err = path.EndpointB.ChanUpgradeTry()
			suite.Require().NoError(err)

			err = path.EndpointA.ChanUpgradeAck()
			suite.Require().NoError(err)

			err = path.EndpointB.UpdateClient()
			suite.Require().NoError(err)

			counterpartyChannelState := path.EndpointA.GetChannel().State
			counterpartyUpgrade := path.EndpointA.GetChannelUpgrade()

			proofChannel, proofUpgrade, proofHeight := path.EndpointA.QueryChannelUpgradeProof()

			msg = &channeltypes.MsgChannelUpgradeConfirm{
				PortId:                   path.EndpointB.ChannelConfig.PortID,
				ChannelId:                path.EndpointB.ChannelID,
				CounterpartyChannelState: counterpartyChannelState,
				CounterpartyUpgrade:      counterpartyUpgrade,
				ProofChannel:             proofChannel,
				ProofUpgrade:             proofUpgrade,
				ProofHeight:              proofHeight,
				Signer:                   suite.chainA.SenderAccount.GetAddress().String(),
			}

			tc.malleate()

			ctx := suite.chainB.GetContext()
			res, err := suite.chainB.GetSimApp().GetIBCKeeper().ChannelUpgradeConfirm(ctx, msg)
			tc.expResult(res, err)

			if tc.expEvents {
				channel := path.EndpointB.GetChannel()
				events := ctx.EventManager().Events().ToABCIEvents()
				var expEvents ibctesting.EventsMap

				switch state := channel.State; state {
				case channeltypes.OPEN:
					expEvents = ibctesting.EventsMap{
						channeltypes.EventTypeChannelUpgradeConfirm: {
							channeltypes.AttributeKeyPortID:             path.EndpointB.ChannelConfig.PortID,
							channeltypes.AttributeKeyChannelID:          path.EndpointB.ChannelID,
							channeltypes.AttributeKeyChannelState:       channeltypes.FLUSHCOMPLETE.String(),
							channeltypes.AttributeCounterpartyPortID:    path.EndpointA.ChannelConfig.PortID,
							channeltypes.AttributeCounterpartyChannelID: path.EndpointA.ChannelID,
							channeltypes.AttributeKeyUpgradeSequence:    fmt.Sprintf("%d", channel.UpgradeSequence),
						},
						channeltypes.EventTypeChannelUpgradeOpen: {
							channeltypes.AttributeKeyPortID:                path.EndpointB.ChannelConfig.PortID,
							channeltypes.AttributeKeyChannelID:             path.EndpointB.ChannelID,
							channeltypes.AttributeCounterpartyPortID:       path.EndpointA.ChannelConfig.PortID,
							channeltypes.AttributeCounterpartyChannelID:    path.EndpointA.ChannelID,
							channeltypes.AttributeKeyChannelState:          channeltypes.OPEN.String(),
							channeltypes.AttributeKeyUpgradeConnectionHops: channel.ConnectionHops[0],
							channeltypes.AttributeKeyUpgradeVersion:        channel.Version,
							channeltypes.AttributeKeyUpgradeOrdering:       channel.Ordering.String(),
							channeltypes.AttributeKeyUpgradeSequence:       fmt.Sprintf("%d", channel.UpgradeSequence),
						},
						sdk.EventTypeMessage: {
							sdk.AttributeKeyModule: channeltypes.AttributeValueCategory,
						},
					}
				case channeltypes.FLUSHCOMPLETE:
					expEvents = ibctesting.EventsMap{
						channeltypes.EventTypeChannelUpgradeConfirm: {
							channeltypes.AttributeKeyPortID:             path.EndpointB.ChannelConfig.PortID,
							channeltypes.AttributeKeyChannelID:          path.EndpointB.ChannelID,
							channeltypes.AttributeKeyChannelState:       channeltypes.FLUSHCOMPLETE.String(),
							channeltypes.AttributeCounterpartyPortID:    path.EndpointA.ChannelConfig.PortID,
							channeltypes.AttributeCounterpartyChannelID: path.EndpointA.ChannelID,
							channeltypes.AttributeKeyUpgradeSequence:    fmt.Sprintf("%d", channel.UpgradeSequence),
						},
					}
				case channeltypes.FLUSHING:
					expEvents = ibctesting.EventsMap{
						channeltypes.EventTypeChannelUpgradeConfirm: {
							channeltypes.AttributeKeyPortID:             path.EndpointB.ChannelConfig.PortID,
							channeltypes.AttributeKeyChannelID:          path.EndpointB.ChannelID,
							channeltypes.AttributeKeyChannelState:       channeltypes.FLUSHING.String(),
							channeltypes.AttributeCounterpartyPortID:    path.EndpointA.ChannelConfig.PortID,
							channeltypes.AttributeCounterpartyChannelID: path.EndpointA.ChannelID,
							channeltypes.AttributeKeyUpgradeSequence:    fmt.Sprintf("%d", channel.UpgradeSequence),
						},
					}
				}

				ibctesting.AssertEventsLegacy(&suite.Suite, expEvents, events)
			}
		})
	}
}

func (suite *KeeperTestSuite) TestChannelUpgradeOpen() {
	var (
		path *ibctesting.Path
		msg  *channeltypes.MsgChannelUpgradeOpen
	)

	cases := []struct {
		name      string
		malleate  func()
		expResult func(res *channeltypes.MsgChannelUpgradeOpenResponse, err error)
		expEvents bool
	}{
		{
			"success",
			func() {},
			func(res *channeltypes.MsgChannelUpgradeOpenResponse, err error) {
				suite.Require().NoError(err)
				suite.Require().NotNil(res)

				channel := path.EndpointA.GetChannel()
				suite.Require().Equal(channeltypes.OPEN, channel.State)
			},
			true,
		},
		{
			"module capability not found",
			func() {
				msg.PortId = ibctesting.InvalidID
				msg.ChannelId = ibctesting.InvalidID
			},
			func(res *channeltypes.MsgChannelUpgradeOpenResponse, err error) {
				suite.Require().Error(err)
				suite.Require().Nil(res)

				suite.Require().ErrorIs(err, capabilitytypes.ErrCapabilityNotFound)
			},
			false,
		},
		{
			"core handler fails",
			func() {
				channel := path.EndpointA.GetChannel()
				channel.State = channeltypes.FLUSHING
				path.EndpointA.SetChannel(channel)
			},
			func(res *channeltypes.MsgChannelUpgradeOpenResponse, err error) {
				suite.Require().Error(err)
				suite.Require().Nil(res)

				suite.Require().ErrorIs(err, channeltypes.ErrInvalidChannelState)
			},
			false,
		},
	}

	for _, tc := range cases {
		tc := tc
		suite.Run(tc.name, func() {
			suite.SetupTest()

			path = ibctesting.NewPath(suite.chainA, suite.chainB)
			suite.coordinator.Setup(path)

			// configure the channel upgrade version on testing endpoints
			path.EndpointA.ChannelConfig.ProposedUpgrade.Fields.Version = ibcmock.UpgradeVersion
			path.EndpointB.ChannelConfig.ProposedUpgrade.Fields.Version = ibcmock.UpgradeVersion

			err := path.EndpointA.ChanUpgradeInit()
			suite.Require().NoError(err)

			err = path.EndpointB.ChanUpgradeTry()
			suite.Require().NoError(err)

			err = path.EndpointA.ChanUpgradeAck()
			suite.Require().NoError(err)

			err = path.EndpointB.ChanUpgradeConfirm()
			suite.Require().NoError(err)

			err = path.EndpointA.UpdateClient()
			suite.Require().NoError(err)

			counterpartyChannel := path.EndpointB.GetChannel()
			channelKey := host.ChannelKey(path.EndpointA.ChannelConfig.PortID, path.EndpointA.ChannelID)
			proofChannel, proofHeight := path.EndpointB.QueryProof(channelKey)

			msg = &channeltypes.MsgChannelUpgradeOpen{
				PortId:                   path.EndpointA.ChannelConfig.PortID,
				ChannelId:                path.EndpointA.ChannelID,
				CounterpartyChannelState: counterpartyChannel.State,
				ProofChannel:             proofChannel,
				ProofHeight:              proofHeight,
				Signer:                   suite.chainA.SenderAccount.GetAddress().String(),
			}

			tc.malleate()

			ctx := suite.chainA.GetContext()
			res, err := suite.chainA.GetSimApp().GetIBCKeeper().ChannelUpgradeOpen(ctx, msg)
			tc.expResult(res, err)

			if tc.expEvents {
				channel := path.EndpointA.GetChannel()
				events := ctx.EventManager().Events().ToABCIEvents()
				expEvents := ibctesting.EventsMap{
					channeltypes.EventTypeChannelUpgradeOpen: {
						channeltypes.AttributeKeyPortID:                path.EndpointA.ChannelConfig.PortID,
						channeltypes.AttributeKeyChannelID:             path.EndpointA.ChannelID,
						channeltypes.AttributeCounterpartyPortID:       path.EndpointB.ChannelConfig.PortID,
						channeltypes.AttributeCounterpartyChannelID:    path.EndpointB.ChannelID,
						channeltypes.AttributeKeyChannelState:          channeltypes.OPEN.String(),
						channeltypes.AttributeKeyUpgradeConnectionHops: channel.ConnectionHops[0],
						channeltypes.AttributeKeyUpgradeVersion:        channel.Version,
						channeltypes.AttributeKeyUpgradeOrdering:       channel.Ordering.String(),
						channeltypes.AttributeKeyUpgradeSequence:       fmt.Sprintf("%d", channel.UpgradeSequence),
					},
					sdk.EventTypeMessage: {
						sdk.AttributeKeyModule: channeltypes.AttributeValueCategory,
					},
				}
				ibctesting.AssertEventsLegacy(&suite.Suite, expEvents, events)
			}
		})
	}
}

func (suite *KeeperTestSuite) TestChannelUpgradeCancel() {
	var (
		path *ibctesting.Path
		msg  *channeltypes.MsgChannelUpgradeCancel
	)

	cases := []struct {
		name      string
		malleate  func()
		expResult func(res *channeltypes.MsgChannelUpgradeCancelResponse, err error)
		expEvents bool
	}{
		{
			"success: keeper is not authority, valid error receipt so channnel changed to match error receipt seq",
			func() {},
			func(res *channeltypes.MsgChannelUpgradeCancelResponse, err error) {
				suite.Require().NoError(err)
				suite.Require().NotNil(res)

				channel := path.EndpointA.GetChannel()
				// Channel state should be reverted back to open.
				suite.Require().Equal(channeltypes.OPEN, channel.State)
				// Upgrade sequence should be changed to match sequence on error receipt.
				suite.Require().Equal(uint64(2), channel.UpgradeSequence)
			},
			true,
		},
		{
			"success: keeper is authority & channel state in FLUSHING, so error receipt is ignored and channel is restored to initial upgrade sequence",
			func() {
				msg.Signer = suite.chainA.App.GetIBCKeeper().GetAuthority()

				channel := path.EndpointA.GetChannel()
				channel.State = channeltypes.FLUSHING
				channel.UpgradeSequence = uint64(3)
				path.EndpointA.SetChannel(channel)
			},
			func(res *channeltypes.MsgChannelUpgradeCancelResponse, err error) {
				suite.Require().NoError(err)
				suite.Require().NotNil(res)

				channel := path.EndpointA.GetChannel()
				// Channel state should be reverted back to open.
				suite.Require().Equal(channeltypes.OPEN, channel.State)
				// Upgrade sequence should be changed to match initial upgrade sequence.
				suite.Require().Equal(uint64(3), channel.UpgradeSequence)
			},
			true,
		},
		{
			"success: keeper is authority & channel state in FLUSHING, can be cancelled even with invalid error receipt",
			func() {
				msg.Signer = suite.chainA.App.GetIBCKeeper().GetAuthority()
				msg.ProofErrorReceipt = []byte("invalid proof")

				channel := path.EndpointA.GetChannel()
				channel.State = channeltypes.FLUSHING
				channel.UpgradeSequence = uint64(1)
				path.EndpointA.SetChannel(channel)
			},
			func(res *channeltypes.MsgChannelUpgradeCancelResponse, err error) {
				suite.Require().NoError(err)
				suite.Require().NotNil(res)

				channel := path.EndpointA.GetChannel()
				// Channel state should be reverted back to open.
				suite.Require().Equal(channeltypes.OPEN, channel.State)
				// Upgrade sequence should be changed to match initial upgrade sequence.
				suite.Require().Equal(uint64(1), channel.UpgradeSequence)
			},
			true,
		},
		{
			"success: keeper is authority & channel state in FLUSHING, can be cancelled even with empty error receipt",
			func() {
				msg.Signer = suite.chainA.App.GetIBCKeeper().GetAuthority()
				msg.ProofErrorReceipt = nil

				channel := path.EndpointA.GetChannel()
				channel.State = channeltypes.FLUSHING
				channel.UpgradeSequence = uint64(1)
				path.EndpointA.SetChannel(channel)
			},
			func(res *channeltypes.MsgChannelUpgradeCancelResponse, err error) {
				suite.Require().NoError(err)
				suite.Require().NotNil(res)

				channel := path.EndpointA.GetChannel()
				// Channel state should be reverted back to open.
				suite.Require().Equal(channeltypes.OPEN, channel.State)
				// Upgrade sequence should be changed to match initial upgrade sequence.
				suite.Require().Equal(uint64(1), channel.UpgradeSequence)
			},
			true,
		},
		{
			"success: keeper is authority but channel state in FLUSHCOMPLETE, requires valid error receipt",
			func() {
				msg.Signer = suite.chainA.App.GetIBCKeeper().GetAuthority()

				channel := path.EndpointA.GetChannel()
				channel.State = channeltypes.FLUSHCOMPLETE
				channel.UpgradeSequence = uint64(1)
				path.EndpointA.SetChannel(channel)
			},
			func(res *channeltypes.MsgChannelUpgradeCancelResponse, err error) {
				suite.Require().NoError(err)
				suite.Require().NotNil(res)

				channel := path.EndpointA.GetChannel()
				// Channel state should be reverted back to open.
				suite.Require().Equal(channeltypes.OPEN, channel.State)
				// Upgrade sequence should be changed to match error receipt sequence.
				suite.Require().Equal(uint64(2), channel.UpgradeSequence)
			},
			true,
		},
		{
			"capability not found",
			func() {
				msg.ChannelId = ibctesting.InvalidID
			},
			func(res *channeltypes.MsgChannelUpgradeCancelResponse, err error) {
				suite.Require().Error(err)
				suite.Require().Nil(res)

				channel := path.EndpointA.GetChannel()
				suite.Require().ErrorIs(err, capabilitytypes.ErrCapabilityNotFound)
				suite.Require().Equal(channeltypes.OPEN, channel.State)
				// Upgrade sequence should not be changed.
				suite.Require().Equal(uint64(1), channel.UpgradeSequence)
			},
			false,
		},
		{
			"core handler fails: invalid proof",
			func() {
				msg.ProofErrorReceipt = []byte("invalid proof")
				// Force set to STATE_FLUSHCOMPLETE to check that state is not changed.
				suite.Require().NoError(path.EndpointA.SetChannelState(channeltypes.FLUSHCOMPLETE))
			},
			func(res *channeltypes.MsgChannelUpgradeCancelResponse, err error) {
				suite.Require().Error(err)
				suite.Require().Nil(res)

				channel := path.EndpointA.GetChannel()
				suite.Require().ErrorIs(err, commitmenttypes.ErrInvalidProof)
				// Channel state should not be changed.
				suite.Require().Equal(channeltypes.FLUSHCOMPLETE, channel.State)
				// Upgrade sequence should not be changed.
				suite.Require().Equal(uint64(1), channel.UpgradeSequence)
			},
			false,
		},
	}
	for _, tc := range cases {
		tc := tc
		suite.Run(tc.name, func() {
			suite.SetupTest()

			path = ibctesting.NewPath(suite.chainA, suite.chainB)
			suite.coordinator.Setup(path)

			// configure the channel upgrade version on testing endpoints
			path.EndpointA.ChannelConfig.ProposedUpgrade.Fields.Version = ibcmock.UpgradeVersion
			path.EndpointB.ChannelConfig.ProposedUpgrade.Fields.Version = ibcmock.UpgradeVersion

			err := path.EndpointA.ChanUpgradeInit()
			suite.Require().NoError(err)

			// cause the upgrade to fail on chain b so an error receipt is written.
			// if the counterparty (chain A) upgrade sequence is less than the current sequence, (chain B)
			// an upgrade error will be returned by chain B during ChanUpgradeTry.
			channel := path.EndpointA.GetChannel()
			channel.UpgradeSequence = 1
			path.EndpointA.SetChannel(channel)

			channel = path.EndpointB.GetChannel()
			channel.UpgradeSequence = 2
			path.EndpointB.SetChannel(channel)

			suite.Require().NoError(path.EndpointA.UpdateClient())
			suite.Require().NoError(path.EndpointB.UpdateClient())

			suite.Require().NoError(path.EndpointB.ChanUpgradeTry())

			suite.Require().NoError(path.EndpointA.UpdateClient())

			upgradeErrorReceiptKey := host.ChannelUpgradeErrorKey(path.EndpointB.ChannelConfig.PortID, path.EndpointB.ChannelID)
			errorReceiptProof, proofHeight := path.EndpointB.QueryProof(upgradeErrorReceiptKey)

			errorReceipt, ok := suite.chainB.GetSimApp().IBCKeeper.ChannelKeeper.GetUpgradeErrorReceipt(suite.chainB.GetContext(), path.EndpointB.ChannelConfig.PortID, path.EndpointB.ChannelID)
			suite.Require().True(ok)

			msg = &channeltypes.MsgChannelUpgradeCancel{
				PortId:            path.EndpointA.ChannelConfig.PortID,
				ChannelId:         path.EndpointA.ChannelID,
				ErrorReceipt:      errorReceipt,
				ProofErrorReceipt: errorReceiptProof,
				ProofHeight:       proofHeight,
				Signer:            suite.chainA.SenderAccount.GetAddress().String(),
			}

			tc.malleate()

			ctx := suite.chainA.GetContext()
			res, err := suite.chainA.GetSimApp().GetIBCKeeper().ChannelUpgradeCancel(ctx, msg)
			tc.expResult(res, err)

			if tc.expEvents {
				// get latest channel state
				channel = path.EndpointA.GetChannel()
				// we need to find the event values from the proposed upgrade as the actual upgrade has been deleted.
				proposedUpgrade := path.EndpointA.GetProposedUpgrade()
				events := ctx.EventManager().Events().ToABCIEvents()
				expEvents := ibctesting.EventsMap{
					channeltypes.EventTypeChannelUpgradeCancel: {
						channeltypes.AttributeKeyPortID:                path.EndpointA.ChannelConfig.PortID,
						channeltypes.AttributeKeyChannelID:             path.EndpointA.ChannelID,
						channeltypes.AttributeCounterpartyPortID:       path.EndpointB.ChannelConfig.PortID,
						channeltypes.AttributeCounterpartyChannelID:    path.EndpointB.ChannelID,
						channeltypes.AttributeKeyUpgradeConnectionHops: proposedUpgrade.Fields.ConnectionHops[0],
						channeltypes.AttributeKeyUpgradeVersion:        proposedUpgrade.Fields.Version,
						channeltypes.AttributeKeyUpgradeOrdering:       proposedUpgrade.Fields.Ordering.String(),
						channeltypes.AttributeKeyUpgradeSequence:       fmt.Sprintf("%d", channel.UpgradeSequence),
					},
					sdk.EventTypeMessage: {
						sdk.AttributeKeyModule: channeltypes.AttributeValueCategory,
					},
				}
				ibctesting.AssertEventsLegacy(&suite.Suite, expEvents, events)
			}
		})
	}
}

func (suite *KeeperTestSuite) TestChannelUpgradeTimeout() {
	var (
		path *ibctesting.Path
		msg  *channeltypes.MsgChannelUpgradeTimeout
	)

	timeoutUpgrade := func() {
		upgrade := path.EndpointA.GetProposedUpgrade()
		upgrade.Timeout = channeltypes.NewTimeout(clienttypes.ZeroHeight(), 1)
		path.EndpointA.SetChannelUpgrade(upgrade)
		suite.Require().NoError(path.EndpointB.UpdateClient())
	}

	cases := []struct {
		name      string
		malleate  func()
		expResult func(res *channeltypes.MsgChannelUpgradeTimeoutResponse, err error)
		expEvents bool
	}{
		{
			"success",
			func() {
				timeoutUpgrade()

				suite.Require().NoError(path.EndpointA.UpdateClient())

				channelKey := host.ChannelKey(path.EndpointA.ChannelConfig.PortID, path.EndpointA.ChannelID)
				channelProof, proofHeight := path.EndpointB.QueryProof(channelKey)

				msg.ProofChannel = channelProof
				msg.ProofHeight = proofHeight
			},
			func(res *channeltypes.MsgChannelUpgradeTimeoutResponse, err error) {
				suite.Require().NoError(err)
				channel := path.EndpointA.GetChannel()

				suite.Require().Equalf(channeltypes.OPEN, channel.State, "channel state should be %s", channeltypes.OPEN.String())

				_, found := path.EndpointA.Chain.GetSimApp().IBCKeeper.ChannelKeeper.GetUpgrade(suite.chainA.GetContext(), path.EndpointA.ChannelConfig.PortID, path.EndpointA.ChannelID)
				suite.Require().False(found, "channel upgrade should be nil")

				suite.Require().NotNil(res)
			},
			true,
		},
		{
			"capability not found",
			func() {
				msg.ChannelId = ibctesting.InvalidID
			},
			func(res *channeltypes.MsgChannelUpgradeTimeoutResponse, err error) {
				suite.Require().Error(err)
				suite.Require().ErrorIs(err, capabilitytypes.ErrCapabilityNotFound)

				channel := path.EndpointA.GetChannel()
				suite.Require().Equalf(channeltypes.FLUSHCOMPLETE, channel.State, "channel state should be %s", channeltypes.OPEN)
				suite.Require().Equal(uint64(1), channel.UpgradeSequence, "channel upgrade sequence should not incremented")

				_, found := path.EndpointA.Chain.GetSimApp().IBCKeeper.ChannelKeeper.GetUpgrade(suite.chainA.GetContext(), path.EndpointA.ChannelConfig.PortID, path.EndpointA.ChannelID)
				suite.Require().True(found, "channel upgrade should not be nil")
			},
			false,
		},
		{
			"core handler fails: invalid proof",
			func() {
				timeoutUpgrade()

				suite.Require().NoError(path.EndpointA.UpdateClient())

				_, _, proofHeight := path.EndpointB.QueryChannelUpgradeProof()

				msg.ProofHeight = proofHeight
				msg.ProofChannel = []byte("invalid proof")
			},
			func(res *channeltypes.MsgChannelUpgradeTimeoutResponse, err error) {
				suite.Require().Error(err)
				suite.Require().ErrorIs(err, commitmenttypes.ErrInvalidProof)

				channel := path.EndpointA.GetChannel()
				suite.Require().Equalf(channeltypes.FLUSHCOMPLETE, channel.State, "channel state should be %s", channeltypes.OPEN)
				suite.Require().Equal(uint64(1), channel.UpgradeSequence, "channel upgrade sequence should not incremented")

				_, found := path.EndpointA.Chain.GetSimApp().IBCKeeper.ChannelKeeper.GetUpgrade(suite.chainA.GetContext(), path.EndpointA.ChannelConfig.PortID, path.EndpointA.ChannelID)
				suite.Require().True(found, "channel upgrade should not be nil")
			},
			false,
		},
	}

	for _, tc := range cases {
		tc := tc
		suite.Run(tc.name, func() {
			suite.SetupTest()

			path = ibctesting.NewPath(suite.chainA, suite.chainB)
			suite.coordinator.Setup(path)

			path.EndpointA.ChannelConfig.ProposedUpgrade.Fields.Version = ibcmock.UpgradeVersion
			path.EndpointB.ChannelConfig.ProposedUpgrade.Fields.Version = ibcmock.UpgradeVersion

			suite.Require().NoError(path.EndpointA.ChanUpgradeInit())
			suite.Require().NoError(path.EndpointB.ChanUpgradeTry())
			suite.Require().NoError(path.EndpointA.ChanUpgradeAck())

			channelKey := host.ChannelKey(path.EndpointA.ChannelConfig.PortID, path.EndpointA.ChannelID)
			channelProof, proofHeight := path.EndpointB.QueryProof(channelKey)

			msg = &channeltypes.MsgChannelUpgradeTimeout{
				PortId:              path.EndpointA.ChannelConfig.PortID,
				ChannelId:           path.EndpointA.ChannelID,
				CounterpartyChannel: path.EndpointB.GetChannel(),
				ProofChannel:        channelProof,
				ProofHeight:         proofHeight,
				Signer:              suite.chainA.SenderAccount.GetAddress().String(),
			}

			tc.malleate()

			ctx := suite.chainA.GetContext()
			res, err := suite.chainA.GetSimApp().GetIBCKeeper().ChannelUpgradeTimeout(ctx, msg)
			tc.expResult(res, err)

			if tc.expEvents {
				channel := path.EndpointA.GetChannel()
				// we need to find the event values from the proposed upgrade as the actual upgrade has been deleted.
				proposedUpgrade := path.EndpointA.GetProposedUpgrade()
				// use the timeout we set in the malleate function
				timeout := channeltypes.NewTimeout(clienttypes.ZeroHeight(), 1)
				events := ctx.EventManager().Events().ToABCIEvents()
				expEvents := ibctesting.EventsMap{
					channeltypes.EventTypeChannelUpgradeTimeout: {
						channeltypes.AttributeKeyPortID:                path.EndpointA.ChannelConfig.PortID,
						channeltypes.AttributeKeyChannelID:             path.EndpointA.ChannelID,
						channeltypes.AttributeCounterpartyPortID:       path.EndpointB.ChannelConfig.PortID,
						channeltypes.AttributeCounterpartyChannelID:    path.EndpointB.ChannelID,
						channeltypes.AttributeKeyUpgradeConnectionHops: proposedUpgrade.Fields.ConnectionHops[0],
						channeltypes.AttributeKeyUpgradeVersion:        proposedUpgrade.Fields.Version,
						channeltypes.AttributeKeyUpgradeOrdering:       proposedUpgrade.Fields.Ordering.String(),
						channeltypes.AttributeKeyUpgradeTimeout:        timeout.String(),
						channeltypes.AttributeKeyUpgradeSequence:       fmt.Sprintf("%d", channel.UpgradeSequence),
					},

					sdk.EventTypeMessage: {
						sdk.AttributeKeyModule: channeltypes.AttributeValueCategory,
					},
				}
				ibctesting.AssertEventsLegacy(&suite.Suite, expEvents, events)
			}
		})
	}
}

// TestIBCSoftwareUpgrade tests the IBCSoftwareUpgrade rpc handler
func (suite *KeeperTestSuite) TestIBCSoftwareUpgrade() {
	var msg *clienttypes.MsgIBCSoftwareUpgrade
	testCases := []struct {
		name     string
		malleate func()
		expError error
	}{
		{
			"success: valid authority and client upgrade",
			func() {},
			nil,
		},
		{
			"failure: invalid authority address",
			func() {
				msg.Signer = suite.chainA.SenderAccount.GetAddress().String()
			},
			ibcerrors.ErrUnauthorized,
		},
		{
			"failure: invalid clientState",
			func() {
				msg.UpgradedClientState = nil
			},
			clienttypes.ErrInvalidClientType,
		},
		{
			"failure: failed to schedule client upgrade",
			func() {
				msg.Plan.Height = 0
			},
			sdkerrors.ErrInvalidRequest,
		},
	}

	for _, tc := range testCases {
		tc := tc
		suite.Run(tc.name, func() {
			path := ibctesting.NewPath(suite.chainA, suite.chainB)
			suite.coordinator.SetupClients(path)
			validAuthority := suite.chainA.App.GetIBCKeeper().GetAuthority()
			plan := upgradetypes.Plan{
				Name:   "upgrade IBC clients",
				Height: 1000,
			}
			// update trusting period
			clientState := path.EndpointB.GetClientState()
			clientState.(*ibctm.ClientState).TrustingPeriod += 100

			var err error
			msg, err = clienttypes.NewMsgIBCSoftwareUpgrade(
				validAuthority,
				plan,
				clientState,
			)

			suite.Require().NoError(err)

			tc.malleate()

			_, err = keeper.Keeper.IBCSoftwareUpgrade(*suite.chainA.App.GetIBCKeeper(), suite.chainA.GetContext(), msg)

			if tc.expError == nil {
				suite.Require().NoError(err)
				// upgrade plan is stored
				storedPlan, err := suite.chainA.GetSimApp().UpgradeKeeper.GetUpgradePlan(suite.chainA.GetContext())
				suite.Require().NoError(err)
				suite.Require().Equal(plan, storedPlan)

				// upgraded client state is stored
				bz, err := suite.chainA.GetSimApp().UpgradeKeeper.GetUpgradedClient(suite.chainA.GetContext(), plan.Height)
				suite.Require().NoError(err)
				upgradedClientState, err := clienttypes.UnmarshalClientState(suite.chainA.App.AppCodec(), bz)
				suite.Require().NoError(err)
				suite.Require().Equal(clientState.ZeroCustomFields(), upgradedClientState)
			} else {
				suite.Require().True(errors.Is(err, tc.expError))
			}
		})
	}
}

// TestUpdateClientParams tests the UpdateClientParams rpc handler
func (suite *KeeperTestSuite) TestUpdateClientParams() {
	signer := suite.chainA.App.GetIBCKeeper().GetAuthority()
	testCases := []struct {
		name    string
		msg     *clienttypes.MsgUpdateParams
		expPass bool
	}{
		{
			"success: valid signer and default params",
			clienttypes.NewMsgUpdateParams(signer, clienttypes.DefaultParams()),
			true,
		},
		{
			"failure: malformed signer address",
			clienttypes.NewMsgUpdateParams(ibctesting.InvalidID, clienttypes.DefaultParams()),
			false,
=======
>>>>>>> b2368fa2
		},
		{
			"success, pending in-flight packets",
			func() {
				portID := path.EndpointA.ChannelConfig.PortID
				channelID := path.EndpointA.ChannelID
				// Set a dummy packet commitment to simulate in-flight packets
				suite.chainA.GetSimApp().IBCKeeper.ChannelKeeper.SetPacketCommitment(suite.chainA.GetContext(), portID, channelID, 1, []byte("hash"))
			},
			func(res *channeltypes.MsgChannelUpgradeAckResponse, err error) {
				suite.Require().NoError(err)
				suite.Require().NotNil(res)
				suite.Require().Equal(channeltypes.SUCCESS, res.Result)

				channel := path.EndpointA.GetChannel()
				suite.Require().Equal(channeltypes.FLUSHING, channel.State)
				suite.Require().Equal(uint64(1), channel.UpgradeSequence)
			},
		},
		{
			"module capability not found",
			func() {
				msg.PortId = ibctesting.InvalidID
				msg.ChannelId = ibctesting.InvalidID
			},
			func(res *channeltypes.MsgChannelUpgradeAckResponse, err error) {
				suite.Require().Error(err)
				suite.Require().Nil(res)

				suite.Require().ErrorIs(err, capabilitytypes.ErrCapabilityNotFound)
			},
		},
		{
			"core handler returns error and no upgrade error receipt is written",
			func() {
				// force an error by overriding the channel state to an invalid value
				channel := path.EndpointA.GetChannel()
				channel.State = channeltypes.CLOSED

				path.EndpointA.SetChannel(channel)
			},
			func(res *channeltypes.MsgChannelUpgradeAckResponse, err error) {
				suite.Require().Error(err)
				suite.Require().Nil(res)
				suite.Require().ErrorIs(err, channeltypes.ErrInvalidChannelState)

				errorReceipt, found := suite.chainA.GetSimApp().GetIBCKeeper().ChannelKeeper.GetUpgradeErrorReceipt(suite.chainA.GetContext(), path.EndpointA.ChannelConfig.PortID, path.EndpointA.ChannelID)
				suite.Require().Empty(errorReceipt)
				suite.Require().False(found)
			},
		},
		{
			"core handler returns error and writes upgrade error receipt",
			func() {
				// force an upgrade error by modifying the channel upgrade ordering to an incompatible value
				upgrade := path.EndpointA.GetChannelUpgrade()
				upgrade.Fields.Ordering = channeltypes.NONE

				path.EndpointA.SetChannelUpgrade(upgrade)
			},
			func(res *channeltypes.MsgChannelUpgradeAckResponse, err error) {
				suite.Require().NoError(err)

				suite.Require().NotNil(res)
				suite.Require().Equal(channeltypes.FAILURE, res.Result)

				errorReceipt, found := suite.chainA.GetSimApp().GetIBCKeeper().ChannelKeeper.GetUpgradeErrorReceipt(suite.chainA.GetContext(), path.EndpointA.ChannelConfig.PortID, path.EndpointA.ChannelID)
				suite.Require().True(found)
				suite.Require().Equal(uint64(1), errorReceipt.Sequence)
			},
		},
		{
			"application callback returns error and error receipt is written",
			func() {
				suite.chainA.GetSimApp().IBCMockModule.IBCApp.OnChanUpgradeAck = func(
					ctx sdk.Context, portID, channelID, counterpartyVersion string,
				) error {
					// set arbitrary value in store to mock application state changes
					store := ctx.KVStore(suite.chainA.GetSimApp().GetKey(exported.ModuleName))
					store.Set([]byte("foo"), []byte("bar"))
					return fmt.Errorf("mock app callback failed")
				}
			},
			func(res *channeltypes.MsgChannelUpgradeAckResponse, err error) {
				suite.Require().NoError(err)

				suite.Require().NotNil(res)
				suite.Require().Equal(channeltypes.FAILURE, res.Result)

				errorReceipt, found := suite.chainA.GetSimApp().GetIBCKeeper().ChannelKeeper.GetUpgradeErrorReceipt(suite.chainA.GetContext(), path.EndpointA.ChannelConfig.PortID, path.EndpointA.ChannelID)
				suite.Require().True(found)
				suite.Require().Equal(uint64(1), errorReceipt.Sequence)

				// assert application state changes are not committed
				store := suite.chainA.GetContext().KVStore(suite.chainA.GetSimApp().GetKey(exported.ModuleName))
				suite.Require().False(store.Has([]byte("foo")))
			},
		},
	}

	for _, tc := range cases {
		tc := tc
		suite.Run(tc.name, func() {
			suite.SetupTest()

			path = ibctesting.NewPath(suite.chainA, suite.chainB)
			suite.coordinator.Setup(path)

			// configure the channel upgrade version on testing endpoints
			path.EndpointA.ChannelConfig.ProposedUpgrade.Fields.Version = ibcmock.UpgradeVersion
			path.EndpointB.ChannelConfig.ProposedUpgrade.Fields.Version = ibcmock.UpgradeVersion

			err := path.EndpointA.ChanUpgradeInit()
			suite.Require().NoError(err)

			err = path.EndpointB.ChanUpgradeTry()
			suite.Require().NoError(err)

			err = path.EndpointA.UpdateClient()
			suite.Require().NoError(err)

			counterpartyUpgrade := path.EndpointB.GetChannelUpgrade()

			proofChannel, proofUpgrade, proofHeight := path.EndpointB.QueryChannelUpgradeProof()

			msg = &channeltypes.MsgChannelUpgradeAck{
				PortId:              path.EndpointA.ChannelConfig.PortID,
				ChannelId:           path.EndpointA.ChannelID,
				CounterpartyUpgrade: counterpartyUpgrade,
				ProofChannel:        proofChannel,
				ProofUpgrade:        proofUpgrade,
				ProofHeight:         proofHeight,
				Signer:              suite.chainA.SenderAccount.GetAddress().String(),
			}

			tc.malleate()

			res, err := suite.chainA.GetSimApp().GetIBCKeeper().ChannelUpgradeAck(suite.chainA.GetContext(), msg)

			tc.expResult(res, err)
		})
	}
}

func (suite *KeeperTestSuite) TestChannelUpgradeConfirm() {
	var (
		path *ibctesting.Path
		msg  *channeltypes.MsgChannelUpgradeConfirm
	)

	cases := []struct {
		name      string
		malleate  func()
		expResult func(res *channeltypes.MsgChannelUpgradeConfirmResponse, err error)
	}{
		{
			"success, no pending in-flight packets",
			func() {},
			func(res *channeltypes.MsgChannelUpgradeConfirmResponse, err error) {
				suite.Require().NoError(err)
				suite.Require().NotNil(res)
				suite.Require().Equal(channeltypes.SUCCESS, res.Result)

				channel := path.EndpointB.GetChannel()
				suite.Require().Equal(channeltypes.OPEN, channel.State)
				suite.Require().Equal(uint64(1), channel.UpgradeSequence)
			},
		},
		{
			"success, pending in-flight packets on init chain",
			func() {
				path = ibctesting.NewPath(suite.chainA, suite.chainB)
				suite.coordinator.Setup(path)

				path.EndpointA.ChannelConfig.ProposedUpgrade.Fields.Version = ibcmock.UpgradeVersion
				path.EndpointB.ChannelConfig.ProposedUpgrade.Fields.Version = ibcmock.UpgradeVersion

				err := path.EndpointA.ChanUpgradeInit()
				suite.Require().NoError(err)

				err = path.EndpointB.ChanUpgradeTry()
				suite.Require().NoError(err)

				seq, err := path.EndpointA.SendPacket(path.EndpointB.Chain.GetTimeoutHeight(), 0, ibctesting.MockPacketData)
				suite.Require().Equal(uint64(1), seq)
				suite.Require().NoError(err)

				err = path.EndpointA.ChanUpgradeAck()
				suite.Require().NoError(err)

				err = path.EndpointB.UpdateClient()
				suite.Require().NoError(err)

				counterpartyChannelState := path.EndpointA.GetChannel().State
				counterpartyUpgrade := path.EndpointA.GetChannelUpgrade()

				proofChannel, proofUpgrade, proofHeight := path.EndpointA.QueryChannelUpgradeProof()

				msg = &channeltypes.MsgChannelUpgradeConfirm{
					PortId:                   path.EndpointB.ChannelConfig.PortID,
					ChannelId:                path.EndpointB.ChannelID,
					CounterpartyChannelState: counterpartyChannelState,
					CounterpartyUpgrade:      counterpartyUpgrade,
					ProofChannel:             proofChannel,
					ProofUpgrade:             proofUpgrade,
					ProofHeight:              proofHeight,
					Signer:                   suite.chainA.SenderAccount.GetAddress().String(),
				}
			},
			func(res *channeltypes.MsgChannelUpgradeConfirmResponse, err error) {
				suite.Require().NoError(err)
				suite.Require().NotNil(res)
				suite.Require().Equal(channeltypes.SUCCESS, res.Result)

				channel := path.EndpointA.GetChannel()
				suite.Require().Equal(channeltypes.FLUSHING, channel.State)
				suite.Require().Equal(uint64(1), channel.UpgradeSequence)

				channel = path.EndpointB.GetChannel()
				suite.Require().Equal(channeltypes.FLUSHCOMPLETE, channel.State)
				suite.Require().Equal(uint64(1), channel.UpgradeSequence)
			},
		},
		{
			"success, pending in-flight packets on try chain",
			func() {
				portID, channelID := path.EndpointB.ChannelConfig.PortID, path.EndpointB.ChannelID
				suite.chainB.GetSimApp().IBCKeeper.ChannelKeeper.SetPacketCommitment(suite.chainB.GetContext(), portID, channelID, 1, []byte("hash"))
			},
			func(res *channeltypes.MsgChannelUpgradeConfirmResponse, err error) {
				suite.Require().NoError(err)
				suite.Require().NotNil(res)
				suite.Require().Equal(channeltypes.SUCCESS, res.Result)

				channel := path.EndpointB.GetChannel()
				suite.Require().Equal(channeltypes.FLUSHING, channel.State)
				suite.Require().Equal(uint64(1), channel.UpgradeSequence)
			},
		},
		{
			"module capability not found",
			func() {
				msg.PortId = ibctesting.InvalidID
				msg.ChannelId = ibctesting.InvalidID
			},
			func(res *channeltypes.MsgChannelUpgradeConfirmResponse, err error) {
				suite.Require().Error(err)
				suite.Require().Nil(res)

				suite.Require().ErrorIs(err, capabilitytypes.ErrCapabilityNotFound)
			},
		},
		{
			"core handler returns error and no upgrade error receipt is written",
			func() {
				// force an error by overriding the channel state to an invalid value
				channel := path.EndpointB.GetChannel()
				channel.State = channeltypes.CLOSED

				path.EndpointB.SetChannel(channel)
			},
			func(res *channeltypes.MsgChannelUpgradeConfirmResponse, err error) {
				suite.Require().Error(err)
				suite.Require().Nil(res)
				suite.Require().ErrorIs(err, channeltypes.ErrInvalidChannelState)

				errorReceipt, found := suite.chainB.GetSimApp().GetIBCKeeper().ChannelKeeper.GetUpgradeErrorReceipt(suite.chainB.GetContext(), path.EndpointB.ChannelConfig.PortID, path.EndpointB.ChannelID)
				suite.Require().Empty(errorReceipt)
				suite.Require().False(found)
			},
		},
		{
			"core handler returns error and writes upgrade error receipt",
			func() {
				// force an upgrade error by modifying the counterparty channel upgrade timeout to be elapsed
				upgrade := path.EndpointA.GetChannelUpgrade()
				upgrade.Timeout = channeltypes.NewTimeout(clienttypes.ZeroHeight(), uint64(path.EndpointB.Chain.CurrentHeader.Time.UnixNano()))

				path.EndpointA.SetChannelUpgrade(upgrade)

				suite.coordinator.CommitBlock(suite.chainA)

				err := path.EndpointB.UpdateClient()
				suite.Require().NoError(err)

				proofChannel, proofUpgrade, proofHeight := path.EndpointA.QueryChannelUpgradeProof()

				msg.CounterpartyUpgrade = upgrade
				msg.ProofChannel = proofChannel
				msg.ProofUpgrade = proofUpgrade
				msg.ProofHeight = proofHeight
			},
			func(res *channeltypes.MsgChannelUpgradeConfirmResponse, err error) {
				suite.Require().NoError(err)

				suite.Require().NotNil(res)
				suite.Require().Equal(channeltypes.FAILURE, res.Result)

				errorReceipt, found := suite.chainB.GetSimApp().GetIBCKeeper().ChannelKeeper.GetUpgradeErrorReceipt(suite.chainB.GetContext(), path.EndpointB.ChannelConfig.PortID, path.EndpointB.ChannelID)
				suite.Require().True(found)
				suite.Require().Equal(uint64(1), errorReceipt.Sequence)
			},
		},
	}

	for _, tc := range cases {
		tc := tc
		suite.Run(tc.name, func() {
			suite.SetupTest()

			path = ibctesting.NewPath(suite.chainA, suite.chainB)
			suite.coordinator.Setup(path)

			// configure the channel upgrade version on testing endpoints
			path.EndpointA.ChannelConfig.ProposedUpgrade.Fields.Version = ibcmock.UpgradeVersion
			path.EndpointB.ChannelConfig.ProposedUpgrade.Fields.Version = ibcmock.UpgradeVersion

			err := path.EndpointA.ChanUpgradeInit()
			suite.Require().NoError(err)

			err = path.EndpointB.ChanUpgradeTry()
			suite.Require().NoError(err)

			err = path.EndpointA.ChanUpgradeAck()
			suite.Require().NoError(err)

			err = path.EndpointB.UpdateClient()
			suite.Require().NoError(err)

			counterpartyChannelState := path.EndpointA.GetChannel().State
			counterpartyUpgrade := path.EndpointA.GetChannelUpgrade()

			proofChannel, proofUpgrade, proofHeight := path.EndpointA.QueryChannelUpgradeProof()

			msg = &channeltypes.MsgChannelUpgradeConfirm{
				PortId:                   path.EndpointB.ChannelConfig.PortID,
				ChannelId:                path.EndpointB.ChannelID,
				CounterpartyChannelState: counterpartyChannelState,
				CounterpartyUpgrade:      counterpartyUpgrade,
				ProofChannel:             proofChannel,
				ProofUpgrade:             proofUpgrade,
				ProofHeight:              proofHeight,
				Signer:                   suite.chainA.SenderAccount.GetAddress().String(),
			}

			tc.malleate()

			res, err := suite.chainB.GetSimApp().GetIBCKeeper().ChannelUpgradeConfirm(suite.chainB.GetContext(), msg)

			tc.expResult(res, err)
		})
	}
}

func (suite *KeeperTestSuite) TestChannelUpgradeOpen() {
	var (
		path *ibctesting.Path
		msg  *channeltypes.MsgChannelUpgradeOpen
	)

	cases := []struct {
		name      string
		malleate  func()
		expResult func(res *channeltypes.MsgChannelUpgradeOpenResponse, err error)
	}{
		{
			"success",
			func() {},
			func(res *channeltypes.MsgChannelUpgradeOpenResponse, err error) {
				suite.Require().NoError(err)
				suite.Require().NotNil(res)

				channel := path.EndpointA.GetChannel()
				suite.Require().Equal(channeltypes.OPEN, channel.State)
			},
		},
		{
			"module capability not found",
			func() {
				msg.PortId = ibctesting.InvalidID
				msg.ChannelId = ibctesting.InvalidID
			},
			func(res *channeltypes.MsgChannelUpgradeOpenResponse, err error) {
				suite.Require().Error(err)
				suite.Require().Nil(res)

				suite.Require().ErrorIs(err, capabilitytypes.ErrCapabilityNotFound)
			},
		},
		{
			"core handler fails",
			func() {
				channel := path.EndpointA.GetChannel()
				channel.State = channeltypes.FLUSHING
				path.EndpointA.SetChannel(channel)
			},
			func(res *channeltypes.MsgChannelUpgradeOpenResponse, err error) {
				suite.Require().Error(err)
				suite.Require().Nil(res)

				suite.Require().ErrorIs(err, channeltypes.ErrInvalidChannelState)
			},
		},
	}

	for _, tc := range cases {
		tc := tc
		suite.Run(tc.name, func() {
			suite.SetupTest()

			path = ibctesting.NewPath(suite.chainA, suite.chainB)
			suite.coordinator.Setup(path)

			// configure the channel upgrade version on testing endpoints
			path.EndpointA.ChannelConfig.ProposedUpgrade.Fields.Version = ibcmock.UpgradeVersion
			path.EndpointB.ChannelConfig.ProposedUpgrade.Fields.Version = ibcmock.UpgradeVersion

			err := path.EndpointA.ChanUpgradeInit()
			suite.Require().NoError(err)

			err = path.EndpointB.ChanUpgradeTry()
			suite.Require().NoError(err)

			err = path.EndpointA.ChanUpgradeAck()
			suite.Require().NoError(err)

			err = path.EndpointB.ChanUpgradeConfirm()
			suite.Require().NoError(err)

			err = path.EndpointA.UpdateClient()
			suite.Require().NoError(err)

			counterpartyChannel := path.EndpointB.GetChannel()
			channelKey := host.ChannelKey(path.EndpointA.ChannelConfig.PortID, path.EndpointA.ChannelID)
			proofChannel, proofHeight := path.EndpointB.QueryProof(channelKey)

			msg = &channeltypes.MsgChannelUpgradeOpen{
				PortId:                   path.EndpointA.ChannelConfig.PortID,
				ChannelId:                path.EndpointA.ChannelID,
				CounterpartyChannelState: counterpartyChannel.State,
				ProofChannel:             proofChannel,
				ProofHeight:              proofHeight,
				Signer:                   suite.chainA.SenderAccount.GetAddress().String(),
			}

			tc.malleate()

			res, err := suite.chainA.GetSimApp().GetIBCKeeper().ChannelUpgradeOpen(suite.chainA.GetContext(), msg)

			tc.expResult(res, err)
		})
	}
}

func (suite *KeeperTestSuite) TestChannelUpgradeCancel() {
	var (
		path *ibctesting.Path
		msg  *channeltypes.MsgChannelUpgradeCancel
	)

	cases := []struct {
		name      string
		malleate  func()
		expResult func(res *channeltypes.MsgChannelUpgradeCancelResponse, err error)
	}{
		{
			"success: keeper is not authority, valid error receipt so channnel changed to match error receipt seq",
			func() {},
			func(res *channeltypes.MsgChannelUpgradeCancelResponse, err error) {
				suite.Require().NoError(err)
				suite.Require().NotNil(res)

				channel := path.EndpointA.GetChannel()
				// Channel state should be reverted back to open.
				suite.Require().Equal(channeltypes.OPEN, channel.State)
				// Upgrade sequence should be changed to match sequence on error receipt.
				suite.Require().Equal(uint64(2), channel.UpgradeSequence)
			},
		},
		{
			"success: keeper is authority & channel state in FLUSHING, so error receipt is ignored and channel is restored to initial upgrade sequence",
			func() {
				msg.Signer = suite.chainA.App.GetIBCKeeper().GetAuthority()

				channel := path.EndpointA.GetChannel()
				channel.State = channeltypes.FLUSHING
				channel.UpgradeSequence = uint64(3)
				path.EndpointA.SetChannel(channel)
			},
			func(res *channeltypes.MsgChannelUpgradeCancelResponse, err error) {
				suite.Require().NoError(err)
				suite.Require().NotNil(res)

				channel := path.EndpointA.GetChannel()
				// Channel state should be reverted back to open.
				suite.Require().Equal(channeltypes.OPEN, channel.State)
				// Upgrade sequence should be changed to match initial upgrade sequence.
				suite.Require().Equal(uint64(3), channel.UpgradeSequence)
			},
		},
		{
			"success: keeper is authority & channel state in FLUSHING, can be cancelled even with invalid error receipt",
			func() {
				msg.Signer = suite.chainA.App.GetIBCKeeper().GetAuthority()
				msg.ProofErrorReceipt = []byte("invalid proof")

				channel := path.EndpointA.GetChannel()
				channel.State = channeltypes.FLUSHING
				channel.UpgradeSequence = uint64(1)
				path.EndpointA.SetChannel(channel)
			},
			func(res *channeltypes.MsgChannelUpgradeCancelResponse, err error) {
				suite.Require().NoError(err)
				suite.Require().NotNil(res)

				channel := path.EndpointA.GetChannel()
				// Channel state should be reverted back to open.
				suite.Require().Equal(channeltypes.OPEN, channel.State)
				// Upgrade sequence should be changed to match initial upgrade sequence.
				suite.Require().Equal(uint64(1), channel.UpgradeSequence)
			},
		},
		{
			"success: keeper is authority & channel state in FLUSHING, can be cancelled even with empty error receipt",
			func() {
				msg.Signer = suite.chainA.App.GetIBCKeeper().GetAuthority()
				msg.ProofErrorReceipt = nil

				channel := path.EndpointA.GetChannel()
				channel.State = channeltypes.FLUSHING
				channel.UpgradeSequence = uint64(1)
				path.EndpointA.SetChannel(channel)
			},
			func(res *channeltypes.MsgChannelUpgradeCancelResponse, err error) {
				suite.Require().NoError(err)
				suite.Require().NotNil(res)

				channel := path.EndpointA.GetChannel()
				// Channel state should be reverted back to open.
				suite.Require().Equal(channeltypes.OPEN, channel.State)
				// Upgrade sequence should be changed to match initial upgrade sequence.
				suite.Require().Equal(uint64(1), channel.UpgradeSequence)
			},
		},
		{
			"success: keeper is authority but channel state in FLUSHCOMPLETE, requires valid error receipt",
			func() {
				msg.Signer = suite.chainA.App.GetIBCKeeper().GetAuthority()

				channel := path.EndpointA.GetChannel()
				channel.State = channeltypes.FLUSHCOMPLETE
				channel.UpgradeSequence = uint64(1)
				path.EndpointA.SetChannel(channel)
			},
			func(res *channeltypes.MsgChannelUpgradeCancelResponse, err error) {
				suite.Require().NoError(err)
				suite.Require().NotNil(res)

				channel := path.EndpointA.GetChannel()
				// Channel state should be reverted back to open.
				suite.Require().Equal(channeltypes.OPEN, channel.State)
				// Upgrade sequence should be changed to match error receipt sequence.
				suite.Require().Equal(uint64(2), channel.UpgradeSequence)
			},
		},
		{
			"capability not found",
			func() {
				msg.ChannelId = ibctesting.InvalidID
			},
			func(res *channeltypes.MsgChannelUpgradeCancelResponse, err error) {
				suite.Require().Error(err)
				suite.Require().Nil(res)

				channel := path.EndpointA.GetChannel()
				suite.Require().ErrorIs(err, capabilitytypes.ErrCapabilityNotFound)
				suite.Require().Equal(channeltypes.OPEN, channel.State)
				// Upgrade sequence should not be changed.
				suite.Require().Equal(uint64(1), channel.UpgradeSequence)
			},
		},
		{
			"core handler fails: invalid proof",
			func() {
				msg.ProofErrorReceipt = []byte("invalid proof")
				// Force set to STATE_FLUSHCOMPLETE to check that state is not changed.
				suite.Require().NoError(path.EndpointA.SetChannelState(channeltypes.FLUSHCOMPLETE))
			},
			func(res *channeltypes.MsgChannelUpgradeCancelResponse, err error) {
				suite.Require().Error(err)
				suite.Require().Nil(res)

				channel := path.EndpointA.GetChannel()
				suite.Require().ErrorIs(err, commitmenttypes.ErrInvalidProof)
				// Channel state should not be changed.
				suite.Require().Equal(channeltypes.FLUSHCOMPLETE, channel.State)
				// Upgrade sequence should not be changed.
				suite.Require().Equal(uint64(1), channel.UpgradeSequence)
			},
		},
	}
	for _, tc := range cases {
		tc := tc
		suite.Run(tc.name, func() {
			suite.SetupTest()

			path = ibctesting.NewPath(suite.chainA, suite.chainB)
			suite.coordinator.Setup(path)

			// configure the channel upgrade version on testing endpoints
			path.EndpointA.ChannelConfig.ProposedUpgrade.Fields.Version = ibcmock.UpgradeVersion
			path.EndpointB.ChannelConfig.ProposedUpgrade.Fields.Version = ibcmock.UpgradeVersion

			err := path.EndpointA.ChanUpgradeInit()
			suite.Require().NoError(err)

			// cause the upgrade to fail on chain b so an error receipt is written.
			// if the counterparty (chain A) upgrade sequence is less than the current sequence, (chain B)
			// an upgrade error will be returned by chain B during ChanUpgradeTry.
			channel := path.EndpointA.GetChannel()
			channel.UpgradeSequence = 1
			path.EndpointA.SetChannel(channel)

			channel = path.EndpointB.GetChannel()
			channel.UpgradeSequence = 2
			path.EndpointB.SetChannel(channel)

			suite.Require().NoError(path.EndpointA.UpdateClient())
			suite.Require().NoError(path.EndpointB.UpdateClient())

			suite.Require().NoError(path.EndpointB.ChanUpgradeTry())

			suite.Require().NoError(path.EndpointA.UpdateClient())

			upgradeErrorReceiptKey := host.ChannelUpgradeErrorKey(path.EndpointB.ChannelConfig.PortID, path.EndpointB.ChannelID)
			errorReceiptProof, proofHeight := path.EndpointB.QueryProof(upgradeErrorReceiptKey)

			errorReceipt, ok := suite.chainB.GetSimApp().IBCKeeper.ChannelKeeper.GetUpgradeErrorReceipt(suite.chainB.GetContext(), path.EndpointB.ChannelConfig.PortID, path.EndpointB.ChannelID)
			suite.Require().True(ok)

			msg = &channeltypes.MsgChannelUpgradeCancel{
				PortId:            path.EndpointA.ChannelConfig.PortID,
				ChannelId:         path.EndpointA.ChannelID,
				ErrorReceipt:      errorReceipt,
				ProofErrorReceipt: errorReceiptProof,
				ProofHeight:       proofHeight,
				Signer:            suite.chainA.SenderAccount.GetAddress().String(),
			}

			tc.malleate()

			res, err := suite.chainA.GetSimApp().GetIBCKeeper().ChannelUpgradeCancel(suite.chainA.GetContext(), msg)
			tc.expResult(res, err)
		})
	}
}

func (suite *KeeperTestSuite) TestChannelUpgradeTimeout() {
	var (
		path *ibctesting.Path
		msg  *channeltypes.MsgChannelUpgradeTimeout
	)

	timeoutUpgrade := func() {
		upgrade := path.EndpointA.GetProposedUpgrade()
		upgrade.Timeout = channeltypes.NewTimeout(clienttypes.ZeroHeight(), 1)
		path.EndpointA.SetChannelUpgrade(upgrade)
		suite.Require().NoError(path.EndpointB.UpdateClient())
	}

	cases := []struct {
		name      string
		malleate  func()
		expResult func(res *channeltypes.MsgChannelUpgradeTimeoutResponse, err error)
	}{
		{
			"success",
			func() {
				timeoutUpgrade()

				suite.Require().NoError(path.EndpointA.UpdateClient())

				channelKey := host.ChannelKey(path.EndpointA.ChannelConfig.PortID, path.EndpointA.ChannelID)
				channelProof, proofHeight := path.EndpointB.QueryProof(channelKey)

				msg.ProofChannel = channelProof
				msg.ProofHeight = proofHeight
			},
			func(res *channeltypes.MsgChannelUpgradeTimeoutResponse, err error) {
				suite.Require().NoError(err)
				channel := path.EndpointA.GetChannel()

				suite.Require().Equalf(channeltypes.OPEN, channel.State, "channel state should be %s", channeltypes.OPEN.String())

				_, found := path.EndpointA.Chain.GetSimApp().IBCKeeper.ChannelKeeper.GetUpgrade(suite.chainA.GetContext(), path.EndpointA.ChannelConfig.PortID, path.EndpointA.ChannelID)
				suite.Require().False(found, "channel upgrade should be nil")

				suite.Require().NotNil(res)
			},
		},
		{
			"capability not found",
			func() {
				msg.ChannelId = ibctesting.InvalidID
			},
			func(res *channeltypes.MsgChannelUpgradeTimeoutResponse, err error) {
				suite.Require().Error(err)
				suite.Require().ErrorIs(err, capabilitytypes.ErrCapabilityNotFound)

				channel := path.EndpointA.GetChannel()
				suite.Require().Equalf(channeltypes.FLUSHCOMPLETE, channel.State, "channel state should be %s", channeltypes.OPEN)
				suite.Require().Equal(uint64(1), channel.UpgradeSequence, "channel upgrade sequence should not incremented")

				_, found := path.EndpointA.Chain.GetSimApp().IBCKeeper.ChannelKeeper.GetUpgrade(suite.chainA.GetContext(), path.EndpointA.ChannelConfig.PortID, path.EndpointA.ChannelID)
				suite.Require().True(found, "channel upgrade should not be nil")
			},
		},
		{
			"core handler fails: invalid proof",
			func() {
				timeoutUpgrade()

				suite.Require().NoError(path.EndpointA.UpdateClient())

				_, _, proofHeight := path.EndpointB.QueryChannelUpgradeProof()

				msg.ProofHeight = proofHeight
				msg.ProofChannel = []byte("invalid proof")
			},
			func(res *channeltypes.MsgChannelUpgradeTimeoutResponse, err error) {
				suite.Require().Error(err)
				suite.Require().ErrorIs(err, commitmenttypes.ErrInvalidProof)

				channel := path.EndpointA.GetChannel()
				suite.Require().Equalf(channeltypes.FLUSHCOMPLETE, channel.State, "channel state should be %s", channeltypes.OPEN)
				suite.Require().Equal(uint64(1), channel.UpgradeSequence, "channel upgrade sequence should not incremented")

				_, found := path.EndpointA.Chain.GetSimApp().IBCKeeper.ChannelKeeper.GetUpgrade(suite.chainA.GetContext(), path.EndpointA.ChannelConfig.PortID, path.EndpointA.ChannelID)
				suite.Require().True(found, "channel upgrade should not be nil")
			},
		},
	}

	for _, tc := range cases {
		tc := tc
		suite.Run(tc.name, func() {
			suite.SetupTest()

			path = ibctesting.NewPath(suite.chainA, suite.chainB)
			suite.coordinator.Setup(path)

			path.EndpointA.ChannelConfig.ProposedUpgrade.Fields.Version = ibcmock.UpgradeVersion
			path.EndpointB.ChannelConfig.ProposedUpgrade.Fields.Version = ibcmock.UpgradeVersion

			suite.Require().NoError(path.EndpointA.ChanUpgradeInit())
			suite.Require().NoError(path.EndpointB.ChanUpgradeTry())
			suite.Require().NoError(path.EndpointA.ChanUpgradeAck())

			channelKey := host.ChannelKey(path.EndpointA.ChannelConfig.PortID, path.EndpointA.ChannelID)
			channelProof, proofHeight := path.EndpointB.QueryProof(channelKey)

			msg = &channeltypes.MsgChannelUpgradeTimeout{
				PortId:              path.EndpointA.ChannelConfig.PortID,
				ChannelId:           path.EndpointA.ChannelID,
				CounterpartyChannel: path.EndpointB.GetChannel(),
				ProofChannel:        channelProof,
				ProofHeight:         proofHeight,
				Signer:              suite.chainA.SenderAccount.GetAddress().String(),
			}

			tc.malleate()

			ctx := suite.chainA.GetContext()
			res, err := suite.chainA.GetSimApp().GetIBCKeeper().ChannelUpgradeTimeout(ctx, msg)

			tc.expResult(res, err)
		})
	}
}

// TestIBCSoftwareUpgrade tests the IBCSoftwareUpgrade rpc handler
func (suite *KeeperTestSuite) TestIBCSoftwareUpgrade() {
	var msg *clienttypes.MsgIBCSoftwareUpgrade
	testCases := []struct {
		name     string
		malleate func()
		expError error
	}{
		{
			"success: valid authority and client upgrade",
			func() {},
			nil,
		},
		{
			"failure: invalid authority address",
			func() {
				msg.Signer = suite.chainA.SenderAccount.GetAddress().String()
			},
			ibcerrors.ErrUnauthorized,
		},
		{
			"failure: invalid clientState",
			func() {
				msg.UpgradedClientState = nil
			},
			clienttypes.ErrInvalidClientType,
		},
		{
			"failure: failed to schedule client upgrade",
			func() {
				msg.Plan.Height = 0
			},
			sdkerrors.ErrInvalidRequest,
		},
	}

	for _, tc := range testCases {
		tc := tc
		suite.Run(tc.name, func() {
			path := ibctesting.NewPath(suite.chainA, suite.chainB)
			suite.coordinator.SetupClients(path)
			validAuthority := suite.chainA.App.GetIBCKeeper().GetAuthority()
			plan := upgradetypes.Plan{
				Name:   "upgrade IBC clients",
				Height: 1000,
			}
			// update trusting period
			clientState := path.EndpointB.GetClientState()
			clientState.(*ibctm.ClientState).TrustingPeriod += 100

			var err error
			msg, err = clienttypes.NewMsgIBCSoftwareUpgrade(
				validAuthority,
				plan,
				clientState,
			)

			suite.Require().NoError(err)

			tc.malleate()

			_, err = keeper.Keeper.IBCSoftwareUpgrade(*suite.chainA.App.GetIBCKeeper(), suite.chainA.GetContext(), msg)

			if tc.expError == nil {
				suite.Require().NoError(err)
				// upgrade plan is stored
				storedPlan, err := suite.chainA.GetSimApp().UpgradeKeeper.GetUpgradePlan(suite.chainA.GetContext())
				suite.Require().NoError(err)
				suite.Require().Equal(plan, storedPlan)

				// upgraded client state is stored
				bz, err := suite.chainA.GetSimApp().UpgradeKeeper.GetUpgradedClient(suite.chainA.GetContext(), plan.Height)
				suite.Require().NoError(err)
				upgradedClientState, err := clienttypes.UnmarshalClientState(suite.chainA.App.AppCodec(), bz)
				suite.Require().NoError(err)
				suite.Require().Equal(clientState.ZeroCustomFields(), upgradedClientState)
			} else {
				suite.Require().True(errors.Is(err, tc.expError))
			}
		})
	}
}

// TestUpdateClientParams tests the UpdateClientParams rpc handler
func (suite *KeeperTestSuite) TestUpdateClientParams() {
	signer := suite.chainA.App.GetIBCKeeper().GetAuthority()
	testCases := []struct {
		name    string
		msg     *clienttypes.MsgUpdateParams
		expPass bool
	}{
		{
			"success: valid signer and default params",
			clienttypes.NewMsgUpdateParams(signer, clienttypes.DefaultParams()),
			true,
		},
		{
			"failure: malformed signer address",
			clienttypes.NewMsgUpdateParams(ibctesting.InvalidID, clienttypes.DefaultParams()),
			false,
		},
		{
			"failure: empty signer address",
			clienttypes.NewMsgUpdateParams("", clienttypes.DefaultParams()),
			false,
		},
		{
			"failure: whitespace signer address",
			clienttypes.NewMsgUpdateParams("    ", clienttypes.DefaultParams()),
			false,
		},
		{
			"failure: unauthorized signer address",
			clienttypes.NewMsgUpdateParams(ibctesting.TestAccAddress, clienttypes.DefaultParams()),
			false,
		},
	}

	for _, tc := range testCases {
		tc := tc
		suite.Run(tc.name, func() {
			suite.SetupTest()
			_, err := keeper.Keeper.UpdateClientParams(*suite.chainA.App.GetIBCKeeper(), suite.chainA.GetContext(), tc.msg)
			if tc.expPass {
				suite.Require().NoError(err)
				p := suite.chainA.App.GetIBCKeeper().ClientKeeper.GetParams(suite.chainA.GetContext())
				suite.Require().Equal(tc.msg.Params, p)
			} else {
				suite.Require().Error(err)
			}
		})
	}
}

// TestUpdateConnectionParams tests the UpdateConnectionParams rpc handler
func (suite *KeeperTestSuite) TestUpdateConnectionParams() {
	signer := suite.chainA.App.GetIBCKeeper().GetAuthority()
	testCases := []struct {
		name    string
		msg     *connectiontypes.MsgUpdateParams
		expPass bool
	}{
		{
			"success: valid signer and default params",
			connectiontypes.NewMsgUpdateParams(signer, connectiontypes.DefaultParams()),
			true,
		},
		{
			"failure: malformed signer address",
			connectiontypes.NewMsgUpdateParams(ibctesting.InvalidID, connectiontypes.DefaultParams()),
			false,
		},
		{
			"failure: empty signer address",
			connectiontypes.NewMsgUpdateParams("", connectiontypes.DefaultParams()),
			false,
		},
		{
			"failure: whitespace signer address",
			connectiontypes.NewMsgUpdateParams("    ", connectiontypes.DefaultParams()),
			false,
		},
		{
			"failure: unauthorized signer address",
			connectiontypes.NewMsgUpdateParams(ibctesting.TestAccAddress, connectiontypes.DefaultParams()),
			false,
		},
	}

	for _, tc := range testCases {
		tc := tc
		suite.Run(tc.name, func() {
			suite.SetupTest()
			_, err := keeper.Keeper.UpdateConnectionParams(*suite.chainA.App.GetIBCKeeper(), suite.chainA.GetContext(), tc.msg)
			if tc.expPass {
				suite.Require().NoError(err)
				p := suite.chainA.App.GetIBCKeeper().ConnectionKeeper.GetParams(suite.chainA.GetContext())
				suite.Require().Equal(tc.msg.Params, p)
			} else {
				suite.Require().Error(err)
			}
		})
	}
}

<<<<<<< HEAD
=======
// TestUpdateChannelParams tests the UpdateChannelParams rpc handler
func (suite *KeeperTestSuite) TestUpdateChannelParams() {
	authority := suite.chainA.App.GetIBCKeeper().GetAuthority()
	testCases := []struct {
		name     string
		msg      *channeltypes.MsgUpdateParams
		expError error
	}{
		{
			"success: valid authority and default params",
			channeltypes.NewMsgUpdateChannelParams(authority, channeltypes.DefaultParams()),
			nil,
		},
		{
			"failure: malformed authority address",
			channeltypes.NewMsgUpdateChannelParams(ibctesting.InvalidID, channeltypes.DefaultParams()),
			ibcerrors.ErrUnauthorized,
		},
		{
			"failure: empty authority address",
			channeltypes.NewMsgUpdateChannelParams("", channeltypes.DefaultParams()),
			ibcerrors.ErrUnauthorized,
		},
		{
			"failure: empty signer",
			channeltypes.NewMsgUpdateChannelParams("", channeltypes.DefaultParams()),
			ibcerrors.ErrUnauthorized,
		},
		{
			"failure: unauthorized authority address",
			channeltypes.NewMsgUpdateChannelParams(ibctesting.TestAccAddress, channeltypes.DefaultParams()),
			ibcerrors.ErrUnauthorized,
		},
	}

	for _, tc := range testCases {
		tc := tc
		suite.Run(tc.name, func() {
			suite.SetupTest()
			resp, err := keeper.Keeper.UpdateChannelParams(*suite.chainA.App.GetIBCKeeper(), suite.chainA.GetContext(), tc.msg)
			expPass := tc.expError == nil
			if expPass {
				suite.Require().NoError(err)
				suite.Require().NotNil(resp)
				p := suite.chainA.App.GetIBCKeeper().ChannelKeeper.GetParams(suite.chainA.GetContext())
				suite.Require().Equal(tc.msg.Params, p)
			} else {
				suite.Require().Nil(resp)
				suite.Require().ErrorIs(tc.expError, err)
			}
		})
	}
}

>>>>>>> b2368fa2
func (suite *KeeperTestSuite) TestPruneAcknowledgements() {
	var msg *channeltypes.MsgPruneAcknowledgements

	testCases := []struct {
		name     string
		malleate func()
		expErr   error
	}{
		{
			"success",
			func() {},
			nil,
		},
		{
			"failure: core keeper function fails, pruning sequence end not found",
			func() {
				msg.PortId = "portidone"
			},
			channeltypes.ErrPruningSequenceEndNotFound,
		},
	}

	for _, tc := range testCases {
		tc := tc
		suite.Run(tc.name, func() {
			suite.SetupTest()

			path := ibctesting.NewPath(suite.chainA, suite.chainB)
			suite.coordinator.Setup(path)

			// configure the channel upgrade version on testing endpoints
			path.EndpointA.ChannelConfig.ProposedUpgrade.Fields.Version = ibcmock.UpgradeVersion
			path.EndpointB.ChannelConfig.ProposedUpgrade.Fields.Version = ibcmock.UpgradeVersion

			err := path.EndpointA.ChanUpgradeInit()
			suite.Require().NoError(err)

			err = path.EndpointB.ChanUpgradeTry()
			suite.Require().NoError(err)

			err = path.EndpointA.ChanUpgradeAck()
			suite.Require().NoError(err)

			err = path.EndpointB.ChanUpgradeConfirm()
			suite.Require().NoError(err)

			err = path.EndpointA.ChanUpgradeOpen()
			suite.Require().NoError(err)

			err = path.EndpointA.UpdateClient()
			suite.Require().NoError(err)

			msg = channeltypes.NewMsgPruneAcknowledgements(
				path.EndpointA.ChannelConfig.PortID,
				path.EndpointA.ChannelID,
				10,
				suite.chainA.SenderAccount.GetAddress().String(),
			)

			tc.malleate()

			resp, err := suite.chainA.App.GetIBCKeeper().PruneAcknowledgements(suite.chainA.GetContext(), msg)

			if tc.expErr == nil {
				suite.Require().NoError(err)
				suite.Require().NotNil(resp)
<<<<<<< HEAD
=======
				suite.Require().Equal(uint64(0), resp.TotalPrunedSequences)
				suite.Require().Equal(uint64(0), resp.TotalRemainingSequences)
>>>>>>> b2368fa2
			} else {
				suite.Require().Error(err)
				suite.Require().Nil(resp)
			}
		})
	}
}<|MERGE_RESOLUTION|>--- conflicted
+++ resolved
@@ -870,10 +870,7 @@
 		name      string
 		malleate  func()
 		expResult func(res *channeltypes.MsgChannelUpgradeInitResponse, err error)
-<<<<<<< HEAD
 		expEvents bool
-=======
->>>>>>> b2368fa2
 	}{
 		{
 			"success",
@@ -884,7 +881,6 @@
 					path.EndpointA.GetProposedUpgrade().Fields,
 					path.EndpointA.Chain.GetSimApp().IBCKeeper.GetAuthority(),
 				)
-<<<<<<< HEAD
 			},
 			func(res *channeltypes.MsgChannelUpgradeInitResponse, err error) {
 				suite.Require().NoError(err)
@@ -892,14 +888,6 @@
 				suite.Require().Equal(uint64(1), res.UpgradeSequence)
 			},
 			true,
-=======
-			},
-			func(res *channeltypes.MsgChannelUpgradeInitResponse, err error) {
-				suite.Require().NoError(err)
-				suite.Require().NotNil(res)
-				suite.Require().Equal(uint64(1), res.UpgradeSequence)
-			},
->>>>>>> b2368fa2
 		},
 		{
 			"authority is not signer of the upgrade init msg",
@@ -910,7 +898,6 @@
 					path.EndpointA.GetProposedUpgrade().Fields,
 					path.EndpointA.Chain.SenderAccount.String(),
 				)
-<<<<<<< HEAD
 			},
 			func(res *channeltypes.MsgChannelUpgradeInitResponse, err error) {
 				suite.Require().Error(err)
@@ -918,14 +905,6 @@
 				suite.Require().Nil(res)
 			},
 			false,
-=======
-			},
-			func(res *channeltypes.MsgChannelUpgradeInitResponse, err error) {
-				suite.Require().Error(err)
-				suite.Require().ErrorContains(err, ibcerrors.ErrUnauthorized.Error())
-				suite.Require().Nil(res)
-			},
->>>>>>> b2368fa2
 		},
 	}
 
@@ -943,7 +922,6 @@
 
 			tc.malleate()
 
-<<<<<<< HEAD
 			ctx := suite.chainA.GetContext()
 			res, err := suite.chainA.GetSimApp().GetIBCKeeper().ChannelUpgradeInit(ctx, msg)
 			tc.expResult(res, err)
@@ -970,11 +948,6 @@
 				}
 				ibctesting.AssertEventsLegacy(&suite.Suite, expEvents, events)
 			}
-=======
-			res, err := keeper.Keeper.ChannelUpgradeInit(*suite.chainA.App.GetIBCKeeper(), suite.chainA.GetContext(), msg)
-
-			tc.expResult(res, err)
->>>>>>> b2368fa2
 		})
 	}
 }
@@ -989,10 +962,7 @@
 		name      string
 		malleate  func()
 		expResult func(res *channeltypes.MsgChannelUpgradeTryResponse, err error)
-<<<<<<< HEAD
 		expEvents bool
-=======
->>>>>>> b2368fa2
 	}{
 		{
 			"success",
@@ -1006,17 +976,13 @@
 				suite.Require().Equal(channeltypes.FLUSHING, channel.State)
 				suite.Require().Equal(uint64(1), channel.UpgradeSequence)
 			},
-<<<<<<< HEAD
 			true,
-=======
->>>>>>> b2368fa2
 		},
 		{
 			"module capability not found",
 			func() {
 				msg.PortId = "invalid-port"
 				msg.ChannelId = "invalid-channel"
-<<<<<<< HEAD
 			},
 			func(res *channeltypes.MsgChannelUpgradeTryResponse, err error) {
 				suite.Require().Error(err)
@@ -1025,15 +991,6 @@
 				suite.Require().ErrorIs(err, capabilitytypes.ErrCapabilityNotFound)
 			},
 			false,
-=======
-			},
-			func(res *channeltypes.MsgChannelUpgradeTryResponse, err error) {
-				suite.Require().Error(err)
-				suite.Require().Nil(res)
-
-				suite.Require().ErrorIs(err, capabilitytypes.ErrCapabilityNotFound)
-			},
->>>>>>> b2368fa2
 		},
 		{
 			"unsynchronized upgrade sequence writes upgrade error receipt",
@@ -1042,7 +999,6 @@
 				channel.UpgradeSequence = 99
 
 				path.EndpointB.SetChannel(channel)
-<<<<<<< HEAD
 			},
 			func(res *channeltypes.MsgChannelUpgradeTryResponse, err error) {
 				suite.Require().NoError(err)
@@ -1055,19 +1011,6 @@
 				suite.Require().Equal(uint64(99), errorReceipt.Sequence)
 			},
 			false,
-=======
-			},
-			func(res *channeltypes.MsgChannelUpgradeTryResponse, err error) {
-				suite.Require().NoError(err)
-
-				suite.Require().NotNil(res)
-				suite.Require().Equal(channeltypes.FAILURE, res.Result)
-
-				errorReceipt, found := suite.chainB.GetSimApp().GetIBCKeeper().ChannelKeeper.GetUpgradeErrorReceipt(suite.chainB.GetContext(), path.EndpointB.ChannelConfig.PortID, path.EndpointB.ChannelID)
-				suite.Require().True(found)
-				suite.Require().Equal(uint64(99), errorReceipt.Sequence)
-			},
->>>>>>> b2368fa2
 		},
 	}
 
@@ -1109,7 +1052,6 @@
 
 			tc.malleate()
 
-<<<<<<< HEAD
 			ctx := suite.chainB.GetContext()
 			res, err := suite.chainB.GetSimApp().GetIBCKeeper().ChannelUpgradeTry(ctx, msg)
 			tc.expResult(res, err)
@@ -1136,11 +1078,6 @@
 				}
 				ibctesting.AssertEventsLegacy(&suite.Suite, expEvents, events)
 			}
-=======
-			res, err := suite.chainB.GetSimApp().GetIBCKeeper().ChannelUpgradeTry(suite.chainB.GetContext(), msg)
-
-			tc.expResult(res, err)
->>>>>>> b2368fa2
 		})
 	}
 }
@@ -1155,10 +1092,7 @@
 		name      string
 		malleate  func()
 		expResult func(res *channeltypes.MsgChannelUpgradeAckResponse, err error)
-<<<<<<< HEAD
 		expEvents bool
-=======
->>>>>>> b2368fa2
 	}{
 		{
 			"success, no pending in-flight packets",
@@ -1172,7 +1106,6 @@
 				suite.Require().Equal(channeltypes.FLUSHCOMPLETE, channel.State)
 				suite.Require().Equal(uint64(1), channel.UpgradeSequence)
 			},
-<<<<<<< HEAD
 			true,
 		},
 		{
@@ -2132,112 +2065,39 @@
 				}
 				ibctesting.AssertEventsLegacy(&suite.Suite, expEvents, events)
 			}
+
+			tc.malleate()
+
+			res, err := suite.chainB.GetSimApp().GetIBCKeeper().ChannelUpgradeTry(suite.chainB.GetContext(), msg)
+
+			tc.expResult(res, err)
 		})
 	}
 }
 
-// TestIBCSoftwareUpgrade tests the IBCSoftwareUpgrade rpc handler
-func (suite *KeeperTestSuite) TestIBCSoftwareUpgrade() {
-	var msg *clienttypes.MsgIBCSoftwareUpgrade
-	testCases := []struct {
-		name     string
-		malleate func()
-		expError error
+func (suite *KeeperTestSuite) TestChannelUpgradeAck() {
+	var (
+		path *ibctesting.Path
+		msg  *channeltypes.MsgChannelUpgradeAck
+	)
+
+	cases := []struct {
+		name      string
+		malleate  func()
+		expResult func(res *channeltypes.MsgChannelUpgradeAckResponse, err error)
 	}{
 		{
-			"success: valid authority and client upgrade",
+			"success, no pending in-flight packets",
 			func() {},
-			nil,
-		},
-		{
-			"failure: invalid authority address",
-			func() {
-				msg.Signer = suite.chainA.SenderAccount.GetAddress().String()
-			},
-			ibcerrors.ErrUnauthorized,
-		},
-		{
-			"failure: invalid clientState",
-			func() {
-				msg.UpgradedClientState = nil
-			},
-			clienttypes.ErrInvalidClientType,
-		},
-		{
-			"failure: failed to schedule client upgrade",
-			func() {
-				msg.Plan.Height = 0
-			},
-			sdkerrors.ErrInvalidRequest,
-		},
-	}
-
-	for _, tc := range testCases {
-		tc := tc
-		suite.Run(tc.name, func() {
-			path := ibctesting.NewPath(suite.chainA, suite.chainB)
-			suite.coordinator.SetupClients(path)
-			validAuthority := suite.chainA.App.GetIBCKeeper().GetAuthority()
-			plan := upgradetypes.Plan{
-				Name:   "upgrade IBC clients",
-				Height: 1000,
-			}
-			// update trusting period
-			clientState := path.EndpointB.GetClientState()
-			clientState.(*ibctm.ClientState).TrustingPeriod += 100
-
-			var err error
-			msg, err = clienttypes.NewMsgIBCSoftwareUpgrade(
-				validAuthority,
-				plan,
-				clientState,
-			)
-
-			suite.Require().NoError(err)
-
-			tc.malleate()
-
-			_, err = keeper.Keeper.IBCSoftwareUpgrade(*suite.chainA.App.GetIBCKeeper(), suite.chainA.GetContext(), msg)
-
-			if tc.expError == nil {
-				suite.Require().NoError(err)
-				// upgrade plan is stored
-				storedPlan, err := suite.chainA.GetSimApp().UpgradeKeeper.GetUpgradePlan(suite.chainA.GetContext())
-				suite.Require().NoError(err)
-				suite.Require().Equal(plan, storedPlan)
-
-				// upgraded client state is stored
-				bz, err := suite.chainA.GetSimApp().UpgradeKeeper.GetUpgradedClient(suite.chainA.GetContext(), plan.Height)
-				suite.Require().NoError(err)
-				upgradedClientState, err := clienttypes.UnmarshalClientState(suite.chainA.App.AppCodec(), bz)
-				suite.Require().NoError(err)
-				suite.Require().Equal(clientState.ZeroCustomFields(), upgradedClientState)
-			} else {
-				suite.Require().True(errors.Is(err, tc.expError))
-			}
-		})
-	}
-}
-
-// TestUpdateClientParams tests the UpdateClientParams rpc handler
-func (suite *KeeperTestSuite) TestUpdateClientParams() {
-	signer := suite.chainA.App.GetIBCKeeper().GetAuthority()
-	testCases := []struct {
-		name    string
-		msg     *clienttypes.MsgUpdateParams
-		expPass bool
-	}{
-		{
-			"success: valid signer and default params",
-			clienttypes.NewMsgUpdateParams(signer, clienttypes.DefaultParams()),
-			true,
-		},
-		{
-			"failure: malformed signer address",
-			clienttypes.NewMsgUpdateParams(ibctesting.InvalidID, clienttypes.DefaultParams()),
-			false,
-=======
->>>>>>> b2368fa2
+			func(res *channeltypes.MsgChannelUpgradeAckResponse, err error) {
+				suite.Require().NoError(err)
+				suite.Require().NotNil(res)
+				suite.Require().Equal(channeltypes.SUCCESS, res.Result)
+
+				channel := path.EndpointA.GetChannel()
+				suite.Require().Equal(channeltypes.FLUSHCOMPLETE, channel.State)
+				suite.Require().Equal(uint64(1), channel.UpgradeSequence)
+			},
 		},
 		{
 			"success, pending in-flight packets",
@@ -3203,8 +3063,6 @@
 	}
 }
 
-<<<<<<< HEAD
-=======
 // TestUpdateChannelParams tests the UpdateChannelParams rpc handler
 func (suite *KeeperTestSuite) TestUpdateChannelParams() {
 	authority := suite.chainA.App.GetIBCKeeper().GetAuthority()
@@ -3259,7 +3117,6 @@
 	}
 }
 
->>>>>>> b2368fa2
 func (suite *KeeperTestSuite) TestPruneAcknowledgements() {
 	var msg *channeltypes.MsgPruneAcknowledgements
 
@@ -3326,11 +3183,8 @@
 			if tc.expErr == nil {
 				suite.Require().NoError(err)
 				suite.Require().NotNil(resp)
-<<<<<<< HEAD
-=======
 				suite.Require().Equal(uint64(0), resp.TotalPrunedSequences)
 				suite.Require().Equal(uint64(0), resp.TotalRemainingSequences)
->>>>>>> b2368fa2
 			} else {
 				suite.Require().Error(err)
 				suite.Require().Nil(resp)
