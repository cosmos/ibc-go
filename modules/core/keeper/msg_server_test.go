package keeper_test

import (
	"errors"
	"fmt"

	upgradetypes "cosmossdk.io/x/upgrade/types"

	sdk "github.com/cosmos/cosmos-sdk/types"
	sdkerrors "github.com/cosmos/cosmos-sdk/types/errors"

	capabilitytypes "github.com/cosmos/ibc-go/modules/capability/types"
	clienttypes "github.com/cosmos/ibc-go/v8/modules/core/02-client/types"
	connectiontypes "github.com/cosmos/ibc-go/v8/modules/core/03-connection/types"
	channeltypes "github.com/cosmos/ibc-go/v8/modules/core/04-channel/types"
	commitmenttypes "github.com/cosmos/ibc-go/v8/modules/core/23-commitment/types"
	host "github.com/cosmos/ibc-go/v8/modules/core/24-host"
	ibcerrors "github.com/cosmos/ibc-go/v8/modules/core/errors"
	"github.com/cosmos/ibc-go/v8/modules/core/exported"
	"github.com/cosmos/ibc-go/v8/modules/core/keeper"
	ibctm "github.com/cosmos/ibc-go/v8/modules/light-clients/07-tendermint"
	ibctesting "github.com/cosmos/ibc-go/v8/testing"
	ibcmock "github.com/cosmos/ibc-go/v8/testing/mock"
)

var (
	timeoutHeight = clienttypes.NewHeight(1, 10000)
	maxSequence   = uint64(10)
)

// tests the IBC handler receiving a packet on ordered and unordered channels.
// It verifies that the storing of an acknowledgement on success occurs. It
// tests high level properties like ordering and basic sanity checks. More
// rigorous testing of 'RecvPacket' can be found in the
// 04-channel/keeper/packet_test.go.
func (suite *KeeperTestSuite) TestHandleRecvPacket() {
	var (
		packet channeltypes.Packet
		path   *ibctesting.Path
		async  bool // indicate no ack written
	)

	testCases := []struct {
		name      string
		malleate  func()
		expPass   bool
		expRevert bool
	}{
		{"success: ORDERED", func() {
			path.SetChannelOrdered()
			suite.coordinator.Setup(path)

			sequence, err := path.EndpointA.SendPacket(timeoutHeight, 0, ibctesting.MockPacketData)
			suite.Require().NoError(err)

			packet = channeltypes.NewPacket(ibctesting.MockPacketData, sequence, path.EndpointA.ChannelConfig.PortID, path.EndpointA.ChannelID, path.EndpointB.ChannelConfig.PortID, path.EndpointB.ChannelID, timeoutHeight, 0)
		}, true, false},
		{"success: UNORDERED", func() {
			suite.coordinator.Setup(path)

			sequence, err := path.EndpointA.SendPacket(timeoutHeight, 0, ibctesting.MockPacketData)
			suite.Require().NoError(err)

			packet = channeltypes.NewPacket(ibctesting.MockPacketData, sequence, path.EndpointA.ChannelConfig.PortID, path.EndpointA.ChannelID, path.EndpointB.ChannelConfig.PortID, path.EndpointB.ChannelID, timeoutHeight, 0)
		}, true, false},
		{"success: UNORDERED out of order packet", func() {
			// setup uses an UNORDERED channel
			suite.coordinator.Setup(path)

			// attempts to receive packet with sequence 10 without receiving packet with sequence 1
			for i := uint64(1); i < 10; i++ {
				sequence, err := path.EndpointA.SendPacket(timeoutHeight, 0, ibctesting.MockPacketData)
				suite.Require().NoError(err)

				packet = channeltypes.NewPacket(ibctesting.MockPacketData, sequence, path.EndpointA.ChannelConfig.PortID, path.EndpointA.ChannelID, path.EndpointB.ChannelConfig.PortID, path.EndpointB.ChannelID, timeoutHeight, 0)
			}
		}, true, false},
		{"success: OnRecvPacket callback returns revert=true", func() {
			suite.coordinator.Setup(path)

			sequence, err := path.EndpointA.SendPacket(timeoutHeight, 0, ibctesting.MockFailPacketData)
			suite.Require().NoError(err)

			packet = channeltypes.NewPacket(ibctesting.MockFailPacketData, sequence, path.EndpointA.ChannelConfig.PortID, path.EndpointA.ChannelID, path.EndpointB.ChannelConfig.PortID, path.EndpointB.ChannelID, timeoutHeight, 0)
		}, true, true},
		{"success: ORDERED - async acknowledgement", func() {
			path.SetChannelOrdered()
			suite.coordinator.Setup(path)
			async = true

			sequence, err := path.EndpointA.SendPacket(timeoutHeight, 0, ibcmock.MockAsyncPacketData)
			suite.Require().NoError(err)

			packet = channeltypes.NewPacket(ibcmock.MockAsyncPacketData, sequence, path.EndpointA.ChannelConfig.PortID, path.EndpointA.ChannelID, path.EndpointB.ChannelConfig.PortID, path.EndpointB.ChannelID, timeoutHeight, 0)
		}, true, false},
		{"success: UNORDERED - async acknowledgement", func() {
			suite.coordinator.Setup(path)
			async = true

			sequence, err := path.EndpointA.SendPacket(timeoutHeight, 0, ibcmock.MockAsyncPacketData)
			suite.Require().NoError(err)

			packet = channeltypes.NewPacket(ibcmock.MockAsyncPacketData, sequence, path.EndpointA.ChannelConfig.PortID, path.EndpointA.ChannelID, path.EndpointB.ChannelConfig.PortID, path.EndpointB.ChannelID, timeoutHeight, 0)
		}, true, false},
		{"failure: ORDERED out of order packet", func() {
			path.SetChannelOrdered()
			suite.coordinator.Setup(path)

			// attempts to receive packet with sequence 10 without receiving packet with sequence 1
			for i := uint64(1); i < 10; i++ {
				sequence, err := path.EndpointA.SendPacket(timeoutHeight, 0, ibctesting.MockPacketData)
				suite.Require().NoError(err)

				packet = channeltypes.NewPacket(ibctesting.MockPacketData, sequence, path.EndpointA.ChannelConfig.PortID, path.EndpointA.ChannelID, path.EndpointB.ChannelConfig.PortID, path.EndpointB.ChannelID, timeoutHeight, 0)
			}
		}, false, false},
		{"channel does not exist", func() {
			// any non-nil value of packet is valid
			suite.Require().NotNil(packet)
		}, false, false},
		{"packet not sent", func() {
			suite.coordinator.Setup(path)
			packet = channeltypes.NewPacket(ibctesting.MockPacketData, 1, path.EndpointA.ChannelConfig.PortID, path.EndpointA.ChannelID, path.EndpointB.ChannelConfig.PortID, path.EndpointB.ChannelID, timeoutHeight, 0)
		}, false, false},
		{"successful no-op: ORDERED - packet already received (replay)", func() {
			// mock will panic if application callback is called twice on the same packet
			path.SetChannelOrdered()
			suite.coordinator.Setup(path)

			sequence, err := path.EndpointA.SendPacket(timeoutHeight, 0, ibctesting.MockPacketData)
			suite.Require().NoError(err)

			packet = channeltypes.NewPacket(ibctesting.MockPacketData, sequence, path.EndpointA.ChannelConfig.PortID, path.EndpointA.ChannelID, path.EndpointB.ChannelConfig.PortID, path.EndpointB.ChannelID, timeoutHeight, 0)
			err = path.EndpointB.RecvPacket(packet)
			suite.Require().NoError(err)
		}, true, false},
		{"successful no-op: UNORDERED - packet already received (replay)", func() {
			// mock will panic if application callback is called twice on the same packet
			suite.coordinator.Setup(path)

			sequence, err := path.EndpointA.SendPacket(timeoutHeight, 0, ibctesting.MockPacketData)
			suite.Require().NoError(err)

			packet = channeltypes.NewPacket(ibctesting.MockPacketData, sequence, path.EndpointA.ChannelConfig.PortID, path.EndpointA.ChannelID, path.EndpointB.ChannelConfig.PortID, path.EndpointB.ChannelID, timeoutHeight, 0)
			err = path.EndpointB.RecvPacket(packet)
			suite.Require().NoError(err)
		}, true, false},
	}

	for _, tc := range testCases {
		tc := tc

		suite.Run(tc.name, func() {
			suite.SetupTest() // reset
			async = false     // reset
			path = ibctesting.NewPath(suite.chainA, suite.chainB)

			tc.malleate()

			var (
				proof       []byte
				proofHeight clienttypes.Height
			)

			// get proof of packet commitment from chainA
			packetKey := host.PacketCommitmentKey(packet.GetSourcePort(), packet.GetSourceChannel(), packet.GetSequence())
			if path.EndpointA.ChannelID != "" {
				proof, proofHeight = path.EndpointA.QueryProof(packetKey)
			}

			msg := channeltypes.NewMsgRecvPacket(packet, proof, proofHeight, suite.chainB.SenderAccount.GetAddress().String())

			_, err := keeper.Keeper.RecvPacket(*suite.chainB.App.GetIBCKeeper(), suite.chainB.GetContext(), msg)

			if tc.expPass {
				suite.Require().NoError(err)

				// replay should not fail since it will be treated as a no-op
				_, err := keeper.Keeper.RecvPacket(*suite.chainB.App.GetIBCKeeper(), suite.chainB.GetContext(), msg)
				suite.Require().NoError(err)

				// check that callback state was handled correctly
				_, exists := suite.chainB.GetSimApp().ScopedIBCMockKeeper.GetCapability(suite.chainB.GetContext(), ibcmock.GetMockRecvCanaryCapabilityName(packet))
				if tc.expRevert {
					suite.Require().False(exists, "capability exists in store even after callback reverted")
				} else {
					suite.Require().True(exists, "callback state not persisted when revert is false")
				}

				// verify if ack was written
				ack, found := suite.chainB.App.GetIBCKeeper().ChannelKeeper.GetPacketAcknowledgement(suite.chainB.GetContext(), packet.GetDestPort(), packet.GetDestChannel(), packet.GetSequence())

				if async {
					suite.Require().Nil(ack)
					suite.Require().False(found)

				} else {
					suite.Require().NotNil(ack)
					suite.Require().True(found)
				}
			} else {
				suite.Require().Error(err)
			}
		})
	}
}

func (suite *KeeperTestSuite) TestRecoverClient() {
	var msg *clienttypes.MsgRecoverClient

	testCases := []struct {
		name     string
		malleate func()
		expErr   error
	}{
		{
			"success: recover client",
			func() {},
			nil,
		},
		{
			"signer doesn't match authority",
			func() {
				msg.Signer = ibctesting.InvalidID
			},
			ibcerrors.ErrUnauthorized,
		},
		{
			"invalid subject client",
			func() {
				msg.SubjectClientId = ibctesting.InvalidID
			},
			clienttypes.ErrClientNotFound,
		},
	}

	for _, tc := range testCases {
		tc := tc
		suite.Run(tc.name, func() {
			suite.SetupTest()

			subjectPath := ibctesting.NewPath(suite.chainA, suite.chainB)
			suite.coordinator.SetupClients(subjectPath)
			subject := subjectPath.EndpointA.ClientID
			subjectClientState := suite.chainA.GetClientState(subject)

			substitutePath := ibctesting.NewPath(suite.chainA, suite.chainB)
			suite.coordinator.SetupClients(substitutePath)
			substitute := substitutePath.EndpointA.ClientID

			// update substitute twice
			err := substitutePath.EndpointA.UpdateClient()
			suite.Require().NoError(err)
			err = substitutePath.EndpointA.UpdateClient()
			suite.Require().NoError(err)

			tmClientState, ok := subjectClientState.(*ibctm.ClientState)
			suite.Require().True(ok)
			tmClientState.FrozenHeight = tmClientState.LatestHeight
			suite.chainA.App.GetIBCKeeper().ClientKeeper.SetClientState(suite.chainA.GetContext(), subject, tmClientState)

			msg = clienttypes.NewMsgRecoverClient(suite.chainA.App.GetIBCKeeper().GetAuthority(), subject, substitute)

			tc.malleate()

			_, err = keeper.Keeper.RecoverClient(*suite.chainA.App.GetIBCKeeper(), suite.chainA.GetContext(), msg)

			expPass := tc.expErr == nil
			if expPass {
				suite.Require().NoError(err)

				// Assert that client status is now Active
				clientStore := suite.chainA.App.GetIBCKeeper().ClientKeeper.ClientStore(suite.chainA.GetContext(), subjectPath.EndpointA.ClientID)
				tmClientState := subjectPath.EndpointA.GetClientState().(*ibctm.ClientState)
				suite.Require().Equal(tmClientState.Status(suite.chainA.GetContext(), clientStore, suite.chainA.App.AppCodec()), exported.Active)
			} else {
				suite.Require().Error(err)
				suite.Require().ErrorIs(err, tc.expErr)
			}
		})
	}
}

// tests the IBC handler acknowledgement of a packet on ordered and unordered
// channels. It verifies that the deletion of packet commitments from state
// occurs. It test high level properties like ordering and basic sanity
// checks. More rigorous testing of 'AcknowledgePacket'
// can be found in the 04-channel/keeper/packet_test.go.
func (suite *KeeperTestSuite) TestHandleAcknowledgePacket() {
	var (
		packet channeltypes.Packet
		path   *ibctesting.Path
	)

	testCases := []struct {
		name     string
		malleate func()
		expPass  bool
	}{
		{"success: ORDERED", func() {
			path.SetChannelOrdered()
			suite.coordinator.Setup(path)

			sequence, err := path.EndpointA.SendPacket(timeoutHeight, 0, ibctesting.MockPacketData)
			suite.Require().NoError(err)

			packet = channeltypes.NewPacket(ibctesting.MockPacketData, sequence, path.EndpointA.ChannelConfig.PortID, path.EndpointA.ChannelID, path.EndpointB.ChannelConfig.PortID, path.EndpointB.ChannelID, timeoutHeight, 0)
			err = path.EndpointB.RecvPacket(packet)
			suite.Require().NoError(err)
		}, true},
		{"success: UNORDERED", func() {
			suite.coordinator.Setup(path)

			sequence, err := path.EndpointA.SendPacket(timeoutHeight, 0, ibctesting.MockPacketData)
			suite.Require().NoError(err)

			packet = channeltypes.NewPacket(ibctesting.MockPacketData, sequence, path.EndpointA.ChannelConfig.PortID, path.EndpointA.ChannelID, path.EndpointB.ChannelConfig.PortID, path.EndpointB.ChannelID, timeoutHeight, 0)
			err = path.EndpointB.RecvPacket(packet)
			suite.Require().NoError(err)
		}, true},
		{"success: UNORDERED acknowledge out of order packet", func() {
			// setup uses an UNORDERED channel
			suite.coordinator.Setup(path)

			// attempts to acknowledge ack with sequence 10 without acknowledging ack with sequence 1 (removing packet commitment)
			for i := uint64(1); i < 10; i++ {
				sequence, err := path.EndpointA.SendPacket(timeoutHeight, 0, ibctesting.MockPacketData)
				suite.Require().NoError(err)

				packet = channeltypes.NewPacket(ibctesting.MockPacketData, sequence, path.EndpointA.ChannelConfig.PortID, path.EndpointA.ChannelID, path.EndpointB.ChannelConfig.PortID, path.EndpointB.ChannelID, timeoutHeight, 0)
				err = path.EndpointB.RecvPacket(packet)
				suite.Require().NoError(err)
			}
		}, true},
		{"failure: ORDERED acknowledge out of order packet", func() {
			path.SetChannelOrdered()
			suite.coordinator.Setup(path)

			// attempts to acknowledge ack with sequence 10 without acknowledging ack with sequence 1 (removing packet commitment
			for i := uint64(1); i < 10; i++ {
				sequence, err := path.EndpointA.SendPacket(timeoutHeight, 0, ibctesting.MockPacketData)
				suite.Require().NoError(err)

				packet = channeltypes.NewPacket(ibctesting.MockPacketData, sequence, path.EndpointA.ChannelConfig.PortID, path.EndpointA.ChannelID, path.EndpointB.ChannelConfig.PortID, path.EndpointB.ChannelID, timeoutHeight, 0)
				err = path.EndpointB.RecvPacket(packet)
				suite.Require().NoError(err)
			}
		}, false},
		{"channel does not exist", func() {
			// any non-nil value of packet is valid
			suite.Require().NotNil(packet)
		}, false},
		{"packet not received", func() {
			suite.coordinator.Setup(path)

			sequence, err := path.EndpointA.SendPacket(timeoutHeight, 0, ibctesting.MockPacketData)
			suite.Require().NoError(err)

			packet = channeltypes.NewPacket(ibctesting.MockPacketData, sequence, path.EndpointA.ChannelConfig.PortID, path.EndpointA.ChannelID, path.EndpointB.ChannelConfig.PortID, path.EndpointB.ChannelID, timeoutHeight, 0)
		}, false},
		{"successful no-op: ORDERED - packet already acknowledged (replay)", func() {
			suite.coordinator.Setup(path)

			sequence, err := path.EndpointA.SendPacket(timeoutHeight, 0, ibctesting.MockPacketData)
			suite.Require().NoError(err)

			packet = channeltypes.NewPacket(ibctesting.MockPacketData, sequence, path.EndpointA.ChannelConfig.PortID, path.EndpointA.ChannelID, path.EndpointB.ChannelConfig.PortID, path.EndpointB.ChannelID, timeoutHeight, 0)
			err = path.EndpointB.RecvPacket(packet)
			suite.Require().NoError(err)

			err = path.EndpointA.AcknowledgePacket(packet, ibctesting.MockAcknowledgement)
			suite.Require().NoError(err)
		}, true},
		{"successful no-op: UNORDERED - packet already acknowledged (replay)", func() {
			suite.coordinator.Setup(path)

			sequence, err := path.EndpointA.SendPacket(timeoutHeight, 0, ibctesting.MockPacketData)
			suite.Require().NoError(err)

			packet = channeltypes.NewPacket(ibctesting.MockPacketData, sequence, path.EndpointA.ChannelConfig.PortID, path.EndpointA.ChannelID, path.EndpointB.ChannelConfig.PortID, path.EndpointB.ChannelID, timeoutHeight, 0)
			err = path.EndpointB.RecvPacket(packet)
			suite.Require().NoError(err)

			err = path.EndpointA.AcknowledgePacket(packet, ibctesting.MockAcknowledgement)
			suite.Require().NoError(err)
		}, true},
	}

	for _, tc := range testCases {
		tc := tc

		suite.Run(tc.name, func() {
			suite.SetupTest() // reset
			path = ibctesting.NewPath(suite.chainA, suite.chainB)

			tc.malleate()

			var (
				proof       []byte
				proofHeight clienttypes.Height
			)
			packetKey := host.PacketAcknowledgementKey(packet.GetDestPort(), packet.GetDestChannel(), packet.GetSequence())
			if path.EndpointB.ChannelID != "" {
				proof, proofHeight = path.EndpointB.QueryProof(packetKey)
			}

			msg := channeltypes.NewMsgAcknowledgement(packet, ibcmock.MockAcknowledgement.Acknowledgement(), proof, proofHeight, suite.chainA.SenderAccount.GetAddress().String())

			_, err := keeper.Keeper.Acknowledgement(*suite.chainA.App.GetIBCKeeper(), suite.chainA.GetContext(), msg)

			if tc.expPass {
				suite.Require().NoError(err)

				// verify packet commitment was deleted on source chain
				has := suite.chainA.App.GetIBCKeeper().ChannelKeeper.HasPacketCommitment(suite.chainA.GetContext(), packet.GetSourcePort(), packet.GetSourceChannel(), packet.GetSequence())
				suite.Require().False(has)

				// replay should not error as it is treated as a no-op
				_, err := keeper.Keeper.Acknowledgement(*suite.chainA.App.GetIBCKeeper(), suite.chainA.GetContext(), msg)
				suite.Require().NoError(err)
			} else {
				suite.Require().Error(err)
			}
		})
	}
}

// tests the IBC handler timing out a packet on ordered and unordered channels.
// It verifies that the deletion of a packet commitment occurs. It tests
// high level properties like ordering and basic sanity checks. More
// rigorous testing of 'TimeoutPacket' and 'TimeoutExecuted' can be found in
// the 04-channel/keeper/timeout_test.go.
func (suite *KeeperTestSuite) TestHandleTimeoutPacket() {
	var (
		packet    channeltypes.Packet
		packetKey []byte
		path      *ibctesting.Path
	)

	testCases := []struct {
		name     string
		malleate func()
		expPass  bool
	}{
		{"success: ORDERED", func() {
			path.SetChannelOrdered()
			suite.coordinator.Setup(path)

			timeoutHeight := clienttypes.GetSelfHeight(suite.chainB.GetContext())
			timeoutTimestamp := uint64(suite.chainB.GetContext().BlockTime().UnixNano())

			// create packet commitment
			sequence, err := path.EndpointA.SendPacket(timeoutHeight, timeoutTimestamp, ibctesting.MockPacketData)
			suite.Require().NoError(err)

			// need to update chainA client to prove missing ack
			err = path.EndpointA.UpdateClient()
			suite.Require().NoError(err)

			packet = channeltypes.NewPacket(ibctesting.MockPacketData, sequence, path.EndpointA.ChannelConfig.PortID, path.EndpointA.ChannelID, path.EndpointB.ChannelConfig.PortID, path.EndpointB.ChannelID, timeoutHeight, timeoutTimestamp)
			packetKey = host.NextSequenceRecvKey(packet.GetDestPort(), packet.GetDestChannel())
		}, true},
		{"success: UNORDERED", func() {
			suite.coordinator.Setup(path)

			timeoutHeight := clienttypes.GetSelfHeight(suite.chainB.GetContext())
			timeoutTimestamp := uint64(suite.chainB.GetContext().BlockTime().UnixNano())

			// create packet commitment
			sequence, err := path.EndpointA.SendPacket(timeoutHeight, timeoutTimestamp, ibctesting.MockPacketData)
			suite.Require().NoError(err)

			// need to update chainA client to prove missing ack
			err = path.EndpointA.UpdateClient()
			suite.Require().NoError(err)

			packet = channeltypes.NewPacket(ibctesting.MockPacketData, sequence, path.EndpointA.ChannelConfig.PortID, path.EndpointA.ChannelID, path.EndpointB.ChannelConfig.PortID, path.EndpointB.ChannelID, timeoutHeight, timeoutTimestamp)
			packetKey = host.PacketReceiptKey(packet.GetDestPort(), packet.GetDestChannel(), packet.GetSequence())
		}, true},
		{"success: UNORDERED timeout out of order packet", func() {
			// setup uses an UNORDERED channel
			suite.coordinator.Setup(path)

			// attempts to timeout the last packet sent without timing out the first packet
			// packet sequences begin at 1
			for i := uint64(1); i < maxSequence; i++ {
				timeoutHeight := clienttypes.GetSelfHeight(suite.chainB.GetContext())

				// create packet commitment
				sequence, err := path.EndpointA.SendPacket(timeoutHeight, 0, ibctesting.MockPacketData)
				suite.Require().NoError(err)

				packet = channeltypes.NewPacket(ibctesting.MockPacketData, sequence, path.EndpointA.ChannelConfig.PortID, path.EndpointA.ChannelID, path.EndpointB.ChannelConfig.PortID, path.EndpointB.ChannelID, timeoutHeight, 0)
			}

			err := path.EndpointA.UpdateClient()
			suite.Require().NoError(err)

			packetKey = host.PacketReceiptKey(packet.GetDestPort(), packet.GetDestChannel(), packet.GetSequence())
		}, true},
		{"success: ORDERED timeout out of order packet", func() {
			path.SetChannelOrdered()
			suite.coordinator.Setup(path)

			// attempts to timeout the last packet sent without timing out the first packet
			// packet sequences begin at 1
			for i := uint64(1); i < maxSequence; i++ {
				timeoutHeight := clienttypes.GetSelfHeight(suite.chainB.GetContext())

				// create packet commitment
				sequence, err := path.EndpointA.SendPacket(timeoutHeight, 0, ibctesting.MockPacketData)
				suite.Require().NoError(err)

				packet = channeltypes.NewPacket(ibctesting.MockPacketData, sequence, path.EndpointA.ChannelConfig.PortID, path.EndpointA.ChannelID, path.EndpointB.ChannelConfig.PortID, path.EndpointB.ChannelID, timeoutHeight, 0)
			}

			err := path.EndpointA.UpdateClient()
			suite.Require().NoError(err)

			packetKey = host.NextSequenceRecvKey(packet.GetDestPort(), packet.GetDestChannel())
		}, true},
		{"channel does not exist", func() {
			// any non-nil value of packet is valid
			suite.Require().NotNil(packet)

			packetKey = host.NextSequenceRecvKey(packet.GetDestPort(), packet.GetDestChannel())
		}, false},
		{"successful no-op: UNORDERED - packet not sent", func() {
			suite.coordinator.Setup(path)
			packet = channeltypes.NewPacket(ibctesting.MockPacketData, 1, path.EndpointA.ChannelConfig.PortID, path.EndpointA.ChannelID, path.EndpointB.ChannelConfig.PortID, path.EndpointB.ChannelID, clienttypes.NewHeight(0, 1), 0)
			packetKey = host.PacketReceiptKey(packet.GetDestPort(), packet.GetDestChannel(), packet.GetSequence())
		}, true},
	}

	for _, tc := range testCases {
		tc := tc

		suite.Run(tc.name, func() {
			suite.SetupTest() // reset
			path = ibctesting.NewPath(suite.chainA, suite.chainB)

			tc.malleate()

			var (
				proof       []byte
				proofHeight clienttypes.Height
			)
			if path.EndpointB.ChannelID != "" {
				proof, proofHeight = path.EndpointB.QueryProof(packetKey)
			}

			msg := channeltypes.NewMsgTimeout(packet, 1, proof, proofHeight, suite.chainA.SenderAccount.GetAddress().String())

			_, err := keeper.Keeper.Timeout(*suite.chainA.App.GetIBCKeeper(), suite.chainA.GetContext(), msg)

			if tc.expPass {
				suite.Require().NoError(err)

				// replay should not return an error as it is treated as a no-op
				_, err := keeper.Keeper.Timeout(*suite.chainA.App.GetIBCKeeper(), suite.chainA.GetContext(), msg)
				suite.Require().NoError(err)

				// verify packet commitment was deleted on source chain
				has := suite.chainA.App.GetIBCKeeper().ChannelKeeper.HasPacketCommitment(suite.chainA.GetContext(), packet.GetSourcePort(), packet.GetSourceChannel(), packet.GetSequence())
				suite.Require().False(has)

			} else {
				suite.Require().Error(err)
			}
		})
	}
}

// tests the IBC handler timing out a packet via channel closure on ordered
// and unordered channels. It verifies that the deletion of a packet
// commitment occurs. It tests high level properties like ordering and basic
// sanity checks. More rigorous testing of 'TimeoutOnClose' and
// 'TimeoutExecuted' can be found in the 04-channel/keeper/timeout_test.go.
func (suite *KeeperTestSuite) TestHandleTimeoutOnClosePacket() {
	var (
		packet                      channeltypes.Packet
		packetKey                   []byte
		path                        *ibctesting.Path
		counterpartyUpgradeSequence uint64
	)

	testCases := []struct {
		name     string
		malleate func()
		expPass  bool
	}{
		{"success: ORDERED", func() {
			path.SetChannelOrdered()
			suite.coordinator.Setup(path)

			// create packet commitment
			sequence, err := path.EndpointA.SendPacket(timeoutHeight, 0, ibctesting.MockPacketData)
			suite.Require().NoError(err)

			// need to update chainA client to prove missing ack
			err = path.EndpointA.UpdateClient()
			suite.Require().NoError(err)

			packet = channeltypes.NewPacket(ibctesting.MockPacketData, sequence, path.EndpointA.ChannelConfig.PortID, path.EndpointA.ChannelID, path.EndpointB.ChannelConfig.PortID, path.EndpointB.ChannelID, timeoutHeight, 0)
			packetKey = host.NextSequenceRecvKey(packet.GetDestPort(), packet.GetDestChannel())

			// close counterparty channel
			err = path.EndpointB.SetChannelState(channeltypes.CLOSED)
			suite.Require().NoError(err)
		}, true},
		{"success: UNORDERED", func() {
			suite.coordinator.Setup(path)

			// create packet commitment
			sequence, err := path.EndpointA.SendPacket(timeoutHeight, 0, ibctesting.MockPacketData)
			suite.Require().NoError(err)

			// need to update chainA client to prove missing ack
			err = path.EndpointA.UpdateClient()
			suite.Require().NoError(err)

			packet = channeltypes.NewPacket(ibctesting.MockPacketData, sequence, path.EndpointA.ChannelConfig.PortID, path.EndpointA.ChannelID, path.EndpointB.ChannelConfig.PortID, path.EndpointB.ChannelID, timeoutHeight, 0)
			packetKey = host.PacketReceiptKey(packet.GetDestPort(), packet.GetDestChannel(), packet.GetSequence())

			// close counterparty channel
			err = path.EndpointB.SetChannelState(channeltypes.CLOSED)
			suite.Require().NoError(err)
		}, true},
		{"success: UNORDERED timeout out of order packet", func() {
			// setup uses an UNORDERED channel
			suite.coordinator.Setup(path)

			// attempts to timeout the last packet sent without timing out the first packet
			// packet sequences begin at 1
			for i := uint64(1); i < maxSequence; i++ {
				// create packet commitment
				sequence, err := path.EndpointA.SendPacket(timeoutHeight, 0, ibctesting.MockPacketData)
				suite.Require().NoError(err)

				packet = channeltypes.NewPacket(ibctesting.MockPacketData, sequence, path.EndpointA.ChannelConfig.PortID, path.EndpointA.ChannelID, path.EndpointB.ChannelConfig.PortID, path.EndpointB.ChannelID, timeoutHeight, 0)
			}

			err := path.EndpointA.UpdateClient()
			suite.Require().NoError(err)

			packetKey = host.PacketReceiptKey(packet.GetDestPort(), packet.GetDestChannel(), packet.GetSequence())

			// close counterparty channel
			err = path.EndpointB.SetChannelState(channeltypes.CLOSED)
			suite.Require().NoError(err)
		}, true},
		{"success: ORDERED timeout out of order packet", func() {
			path.SetChannelOrdered()
			suite.coordinator.Setup(path)

			// attempts to timeout the last packet sent without timing out the first packet
			// packet sequences begin at 1
			for i := uint64(1); i < maxSequence; i++ {
				// create packet commitment
				sequence, err := path.EndpointA.SendPacket(timeoutHeight, 0, ibctesting.MockPacketData)
				suite.Require().NoError(err)

				packet = channeltypes.NewPacket(ibctesting.MockPacketData, sequence, path.EndpointA.ChannelConfig.PortID, path.EndpointA.ChannelID, path.EndpointB.ChannelConfig.PortID, path.EndpointB.ChannelID, timeoutHeight, 0)
			}

			err := path.EndpointA.UpdateClient()
			suite.Require().NoError(err)

			packetKey = host.NextSequenceRecvKey(packet.GetDestPort(), packet.GetDestChannel())

			// close counterparty channel
			err = path.EndpointB.SetChannelState(channeltypes.CLOSED)
			suite.Require().NoError(err)
		}, true},
		{"channel does not exist", func() {
			// any non-nil value of packet is valid
			suite.Require().NotNil(packet)

			packetKey = host.NextSequenceRecvKey(packet.GetDestPort(), packet.GetDestChannel())
		}, false},
		{"successful no-op: UNORDERED - packet not sent", func() {
			suite.coordinator.Setup(path)
			packet = channeltypes.NewPacket(ibctesting.MockPacketData, 1, path.EndpointA.ChannelConfig.PortID, path.EndpointA.ChannelID, path.EndpointB.ChannelConfig.PortID, path.EndpointB.ChannelID, clienttypes.NewHeight(0, 1), 0)
			packetKey = host.PacketAcknowledgementKey(packet.GetDestPort(), packet.GetDestChannel(), packet.GetSequence())

			// close counterparty channel
			err := path.EndpointB.SetChannelState(channeltypes.CLOSED)
			suite.Require().NoError(err)
		}, true},
		{"ORDERED: channel not closed", func() {
			path.SetChannelOrdered()
			suite.coordinator.Setup(path)

			// create packet commitment
			sequence, err := path.EndpointA.SendPacket(timeoutHeight, 0, ibctesting.MockPacketData)
			suite.Require().NoError(err)

			// need to update chainA client to prove missing ack
			err = path.EndpointA.UpdateClient()
			suite.Require().NoError(err)

			packet = channeltypes.NewPacket(ibctesting.MockPacketData, sequence, path.EndpointA.ChannelConfig.PortID, path.EndpointA.ChannelID, path.EndpointB.ChannelConfig.PortID, path.EndpointB.ChannelID, timeoutHeight, 0)
			packetKey = host.NextSequenceRecvKey(packet.GetDestPort(), packet.GetDestChannel())
		}, false},
	}

	for _, tc := range testCases {
		tc := tc

		suite.Run(tc.name, func() {
			suite.SetupTest() // reset
			path = ibctesting.NewPath(suite.chainA, suite.chainB)

			tc.malleate()

			proof, proofHeight := suite.chainB.QueryProof(packetKey)

			channelKey := host.ChannelKey(path.EndpointB.ChannelConfig.PortID, path.EndpointB.ChannelID)
			proofClosed, _ := suite.chainB.QueryProof(channelKey)

			msg := channeltypes.NewMsgTimeoutOnClose(packet, 1, proof, proofClosed, proofHeight, suite.chainA.SenderAccount.GetAddress().String(), counterpartyUpgradeSequence)

			_, err := keeper.Keeper.TimeoutOnClose(*suite.chainA.App.GetIBCKeeper(), suite.chainA.GetContext(), msg)

			if tc.expPass {
				suite.Require().NoError(err)

				// replay should not return an error as it will be treated as a no-op
				_, err := keeper.Keeper.TimeoutOnClose(*suite.chainA.App.GetIBCKeeper(), suite.chainA.GetContext(), msg)
				suite.Require().NoError(err)

				// verify packet commitment was deleted on source chain
				has := suite.chainA.App.GetIBCKeeper().ChannelKeeper.HasPacketCommitment(suite.chainA.GetContext(), packet.GetSourcePort(), packet.GetSourceChannel(), packet.GetSequence())
				suite.Require().False(has)

			} else {
				suite.Require().Error(err)
			}
		})
	}
}

func (suite *KeeperTestSuite) TestUpgradeClient() {
	var (
		path              *ibctesting.Path
		newChainID        string
		newClientHeight   clienttypes.Height
		upgradedClient    exported.ClientState
		upgradedConsState exported.ConsensusState
		lastHeight        exported.Height
		msg               *clienttypes.MsgUpgradeClient
	)
	cases := []struct {
		name    string
		setup   func()
		expPass bool
	}{
		{
			name: "successful upgrade",
			setup: func() {
				upgradedClient = ibctm.NewClientState(newChainID, ibctm.DefaultTrustLevel, ibctesting.TrustingPeriod, ibctesting.UnbondingPeriod+ibctesting.TrustingPeriod, ibctesting.MaxClockDrift, newClientHeight, commitmenttypes.GetSDKSpecs(), ibctesting.UpgradePath)
				// Call ZeroCustomFields on upgraded clients to clear any client-chosen parameters in test-case upgradedClient
				upgradedClient = upgradedClient.ZeroCustomFields()

				upgradedConsState = &ibctm.ConsensusState{
					NextValidatorsHash: []byte("nextValsHash"),
				}

				// last Height is at next block
				lastHeight = clienttypes.NewHeight(0, uint64(suite.chainB.GetContext().BlockHeight()+1))

				upgradedClientBz, err := clienttypes.MarshalClientState(suite.chainA.App.AppCodec(), upgradedClient)
				suite.Require().NoError(err)
				upgradedConsStateBz, err := clienttypes.MarshalConsensusState(suite.chainA.App.AppCodec(), upgradedConsState)
				suite.Require().NoError(err)

				// zero custom fields and store in upgrade store
				suite.chainB.GetSimApp().UpgradeKeeper.SetUpgradedClient(suite.chainB.GetContext(), int64(lastHeight.GetRevisionHeight()), upgradedClientBz)            //nolint:errcheck // ignore error for testing
				suite.chainB.GetSimApp().UpgradeKeeper.SetUpgradedConsensusState(suite.chainB.GetContext(), int64(lastHeight.GetRevisionHeight()), upgradedConsStateBz) //nolint:errcheck // ignore error for testing

				// commit upgrade store changes and update clients
				suite.coordinator.CommitBlock(suite.chainB)
				err = path.EndpointA.UpdateClient()
				suite.Require().NoError(err)

				cs, found := suite.chainA.App.GetIBCKeeper().ClientKeeper.GetClientState(suite.chainA.GetContext(), path.EndpointA.ClientID)
				suite.Require().True(found)

				proofUpgradeClient, _ := suite.chainB.QueryUpgradeProof(upgradetypes.UpgradedClientKey(int64(lastHeight.GetRevisionHeight())), cs.GetLatestHeight().GetRevisionHeight())
				proofUpgradedConsState, _ := suite.chainB.QueryUpgradeProof(upgradetypes.UpgradedConsStateKey(int64(lastHeight.GetRevisionHeight())), cs.GetLatestHeight().GetRevisionHeight())

				msg, err = clienttypes.NewMsgUpgradeClient(path.EndpointA.ClientID, upgradedClient, upgradedConsState,
					proofUpgradeClient, proofUpgradedConsState, suite.chainA.SenderAccount.GetAddress().String())
				suite.Require().NoError(err)
			},
			expPass: true,
		},
		{
			name: "VerifyUpgrade fails",
			setup: func() {
				upgradedClient = ibctm.NewClientState(newChainID, ibctm.DefaultTrustLevel, ibctesting.TrustingPeriod, ibctesting.UnbondingPeriod+ibctesting.TrustingPeriod, ibctesting.MaxClockDrift, newClientHeight, commitmenttypes.GetSDKSpecs(), ibctesting.UpgradePath)
				// Call ZeroCustomFields on upgraded clients to clear any client-chosen parameters in test-case upgradedClient
				upgradedClient = upgradedClient.ZeroCustomFields()

				upgradedConsState = &ibctm.ConsensusState{
					NextValidatorsHash: []byte("nextValsHash"),
				}

				// last Height is at next block
				lastHeight = clienttypes.NewHeight(0, uint64(suite.chainB.GetContext().BlockHeight()+1))

				upgradedClientBz, err := clienttypes.MarshalClientState(suite.chainA.App.AppCodec(), upgradedClient)
				suite.Require().NoError(err)
				upgradedConsStateBz, err := clienttypes.MarshalConsensusState(suite.chainA.App.AppCodec(), upgradedConsState)
				suite.Require().NoError(err)

				// zero custom fields and store in upgrade store
				suite.chainB.GetSimApp().UpgradeKeeper.SetUpgradedClient(suite.chainB.GetContext(), int64(lastHeight.GetRevisionHeight()), upgradedClientBz)            //nolint:errcheck // ignore error for testing
				suite.chainB.GetSimApp().UpgradeKeeper.SetUpgradedConsensusState(suite.chainB.GetContext(), int64(lastHeight.GetRevisionHeight()), upgradedConsStateBz) //nolint:errcheck // ignore error for testing

				// commit upgrade store changes and update clients
				suite.coordinator.CommitBlock(suite.chainB)
				err = path.EndpointA.UpdateClient()
				suite.Require().NoError(err)

				msg, err = clienttypes.NewMsgUpgradeClient(path.EndpointA.ClientID, upgradedClient, upgradedConsState, nil, nil, suite.chainA.SenderAccount.GetAddress().String())
				suite.Require().NoError(err)
			},
			expPass: false,
		},
	}

	for _, tc := range cases {
		tc := tc
		path = ibctesting.NewPath(suite.chainA, suite.chainB)
		suite.coordinator.SetupClients(path)

		var err error
		clientState := path.EndpointA.GetClientState().(*ibctm.ClientState)
		revisionNumber := clienttypes.ParseChainID(clientState.ChainId)

		newChainID, err = clienttypes.SetRevisionNumber(clientState.ChainId, revisionNumber+1)
		suite.Require().NoError(err)

		newClientHeight = clienttypes.NewHeight(revisionNumber+1, clientState.GetLatestHeight().GetRevisionHeight()+1)

		tc.setup()

		_, err = keeper.Keeper.UpgradeClient(*suite.chainA.App.GetIBCKeeper(), suite.chainA.GetContext(), msg)

		if tc.expPass {
			suite.Require().NoError(err, "upgrade handler failed on valid case: %s", tc.name)
			newClient, ok := suite.chainA.App.GetIBCKeeper().ClientKeeper.GetClientState(suite.chainA.GetContext(), path.EndpointA.ClientID)
			suite.Require().True(ok)
			newChainSpecifiedClient := newClient.ZeroCustomFields()
			suite.Require().Equal(upgradedClient, newChainSpecifiedClient)
		} else {
			suite.Require().Error(err, "upgrade handler passed on invalid case: %s", tc.name)
		}
	}
}

func (suite *KeeperTestSuite) TestChannelUpgradeInit() {
	var (
		path *ibctesting.Path
		msg  *channeltypes.MsgChannelUpgradeInit
	)

	cases := []struct {
		name      string
		malleate  func()
		expResult func(res *channeltypes.MsgChannelUpgradeInitResponse, err error)
	}{
		{
			"success",
			func() {
				msg = channeltypes.NewMsgChannelUpgradeInit(
					path.EndpointA.ChannelConfig.PortID,
					path.EndpointA.ChannelID,
					path.EndpointA.GetProposedUpgrade().Fields,
					path.EndpointA.Chain.GetSimApp().IBCKeeper.GetAuthority(),
				)
			},
			func(res *channeltypes.MsgChannelUpgradeInitResponse, err error) {
				suite.Require().NoError(err)
				suite.Require().NotNil(res)
				suite.Require().Equal(uint64(1), res.UpgradeSequence)
			},
		},
		{
			"authority is not signer of the upgrade init msg",
			func() {
				msg = channeltypes.NewMsgChannelUpgradeInit(
					path.EndpointA.ChannelConfig.PortID,
					path.EndpointA.ChannelID,
					path.EndpointA.GetProposedUpgrade().Fields,
					path.EndpointA.Chain.SenderAccount.String(),
				)
			},
			func(res *channeltypes.MsgChannelUpgradeInitResponse, err error) {
				suite.Require().Error(err)
				suite.Require().ErrorContains(err, ibcerrors.ErrUnauthorized.Error())
				suite.Require().Nil(res)
			},
		},
	}

	for _, tc := range cases {
		tc := tc
		suite.Run(tc.name, func() {
			suite.SetupTest()

			path = ibctesting.NewPath(suite.chainA, suite.chainB)
			suite.coordinator.Setup(path)

			// configure the channel upgrade version on testing endpoints
			path.EndpointA.ChannelConfig.ProposedUpgrade.Fields.Version = ibcmock.UpgradeVersion
			path.EndpointB.ChannelConfig.ProposedUpgrade.Fields.Version = ibcmock.UpgradeVersion

			tc.malleate()

			res, err := keeper.Keeper.ChannelUpgradeInit(*suite.chainA.App.GetIBCKeeper(), suite.chainA.GetContext(), msg)

			tc.expResult(res, err)
		})
	}
}

func (suite *KeeperTestSuite) TestChannelUpgradeTry() {
	var (
		path *ibctesting.Path
		msg  *channeltypes.MsgChannelUpgradeTry
	)

	cases := []struct {
		name      string
		malleate  func()
		expResult func(res *channeltypes.MsgChannelUpgradeTryResponse, err error)
	}{
		{
			"success",
			func() {},
			func(res *channeltypes.MsgChannelUpgradeTryResponse, err error) {
				suite.Require().NoError(err)
				suite.Require().NotNil(res)
				suite.Require().Equal(channeltypes.SUCCESS, res.Result)

				channel := path.EndpointB.GetChannel()
				suite.Require().Equal(channeltypes.FLUSHING, channel.State)
				suite.Require().Equal(uint64(1), channel.UpgradeSequence)
			},
		},
		{
			"module capability not found",
			func() {
				msg.PortId = "invalid-port"
				msg.ChannelId = "invalid-channel"
			},
			func(res *channeltypes.MsgChannelUpgradeTryResponse, err error) {
				suite.Require().Error(err)
				suite.Require().Nil(res)

				suite.Require().ErrorIs(err, capabilitytypes.ErrCapabilityNotFound)
			},
		},
		{
			"unsynchronized upgrade sequence writes upgrade error receipt",
			func() {
				channel := path.EndpointB.GetChannel()
				channel.UpgradeSequence = 99

				path.EndpointB.SetChannel(channel)
			},
			func(res *channeltypes.MsgChannelUpgradeTryResponse, err error) {
				suite.Require().NoError(err)

				suite.Require().NotNil(res)
				suite.Require().Equal(channeltypes.FAILURE, res.Result)

				errorReceipt, found := suite.chainB.GetSimApp().GetIBCKeeper().ChannelKeeper.GetUpgradeErrorReceipt(suite.chainB.GetContext(), path.EndpointB.ChannelConfig.PortID, path.EndpointB.ChannelID)
				suite.Require().True(found)
				suite.Require().Equal(uint64(99), errorReceipt.Sequence)
			},
		},
	}

	for _, tc := range cases {
		tc := tc
		suite.Run(tc.name, func() {
			suite.SetupTest()

			path = ibctesting.NewPath(suite.chainA, suite.chainB)
			suite.coordinator.Setup(path)

			// configure the channel upgrade version on testing endpoints
			path.EndpointA.ChannelConfig.ProposedUpgrade.Fields.Version = ibcmock.UpgradeVersion
			path.EndpointB.ChannelConfig.ProposedUpgrade.Fields.Version = ibcmock.UpgradeVersion

			err := path.EndpointA.ChanUpgradeInit()
			suite.Require().NoError(err)

			err = path.EndpointB.UpdateClient()
			suite.Require().NoError(err)

			counterpartySequence := path.EndpointA.GetChannel().UpgradeSequence
			counterpartyUpgrade, found := suite.chainA.GetSimApp().GetIBCKeeper().ChannelKeeper.GetUpgrade(suite.chainA.GetContext(), path.EndpointA.ChannelConfig.PortID, path.EndpointA.ChannelID)
			suite.Require().True(found)

			proofChannel, proofUpgrade, proofHeight := path.EndpointA.QueryChannelUpgradeProof()

			msg = &channeltypes.MsgChannelUpgradeTry{
				PortId:                        path.EndpointB.ChannelConfig.PortID,
				ChannelId:                     path.EndpointB.ChannelID,
				ProposedUpgradeConnectionHops: []string{ibctesting.FirstConnectionID},
				CounterpartyUpgradeSequence:   counterpartySequence,
				CounterpartyUpgradeFields:     counterpartyUpgrade.Fields,
				ProofChannel:                  proofChannel,
				ProofUpgrade:                  proofUpgrade,
				ProofHeight:                   proofHeight,
				Signer:                        suite.chainB.SenderAccount.GetAddress().String(),
			}

			tc.malleate()

			res, err := suite.chainB.GetSimApp().GetIBCKeeper().ChannelUpgradeTry(suite.chainB.GetContext(), msg)

			tc.expResult(res, err)
		})
	}
}

func (suite *KeeperTestSuite) TestChannelUpgradeAck() {
	var (
		path *ibctesting.Path
		msg  *channeltypes.MsgChannelUpgradeAck
	)

	cases := []struct {
		name      string
		malleate  func()
		expResult func(res *channeltypes.MsgChannelUpgradeAckResponse, err error)
	}{
		{
			"success, no pending in-flight packets",
			func() {},
			func(res *channeltypes.MsgChannelUpgradeAckResponse, err error) {
				suite.Require().NoError(err)
				suite.Require().NotNil(res)
				suite.Require().Equal(channeltypes.SUCCESS, res.Result)

				channel := path.EndpointA.GetChannel()
				suite.Require().Equal(channeltypes.FLUSHCOMPLETE, channel.State)
				suite.Require().Equal(uint64(1), channel.UpgradeSequence)
			},
		},
		{
			"success, pending in-flight packets",
			func() {
				portID := path.EndpointA.ChannelConfig.PortID
				channelID := path.EndpointA.ChannelID
				// Set a dummy packet commitment to simulate in-flight packets
				suite.chainA.GetSimApp().IBCKeeper.ChannelKeeper.SetPacketCommitment(suite.chainA.GetContext(), portID, channelID, 1, []byte("hash"))
			},
			func(res *channeltypes.MsgChannelUpgradeAckResponse, err error) {
				suite.Require().NoError(err)
				suite.Require().NotNil(res)
				suite.Require().Equal(channeltypes.SUCCESS, res.Result)

				channel := path.EndpointA.GetChannel()
				suite.Require().Equal(channeltypes.FLUSHING, channel.State)
				suite.Require().Equal(uint64(1), channel.UpgradeSequence)
			},
		},
		{
			"module capability not found",
			func() {
				msg.PortId = ibctesting.InvalidID
				msg.ChannelId = ibctesting.InvalidID
			},
			func(res *channeltypes.MsgChannelUpgradeAckResponse, err error) {
				suite.Require().Error(err)
				suite.Require().Nil(res)

				suite.Require().ErrorIs(err, capabilitytypes.ErrCapabilityNotFound)
			},
		},
		{
			"core handler returns error and no upgrade error receipt is written",
			func() {
				// force an error by overriding the channel state to an invalid value
				channel := path.EndpointA.GetChannel()
				channel.State = channeltypes.CLOSED

				path.EndpointA.SetChannel(channel)
			},
			func(res *channeltypes.MsgChannelUpgradeAckResponse, err error) {
				suite.Require().Error(err)
				suite.Require().Nil(res)
				suite.Require().ErrorIs(err, channeltypes.ErrInvalidChannelState)

				errorReceipt, found := suite.chainA.GetSimApp().GetIBCKeeper().ChannelKeeper.GetUpgradeErrorReceipt(suite.chainA.GetContext(), path.EndpointA.ChannelConfig.PortID, path.EndpointA.ChannelID)
				suite.Require().Empty(errorReceipt)
				suite.Require().False(found)
			},
		},
		{
			"core handler returns error and writes upgrade error receipt",
			func() {
				// force an upgrade error by modifying the channel upgrade ordering to an incompatible value
				upgrade := path.EndpointA.GetChannelUpgrade()
				upgrade.Fields.Ordering = channeltypes.NONE

				path.EndpointA.SetChannelUpgrade(upgrade)
			},
			func(res *channeltypes.MsgChannelUpgradeAckResponse, err error) {
				suite.Require().NoError(err)

				suite.Require().NotNil(res)
				suite.Require().Equal(channeltypes.FAILURE, res.Result)

				errorReceipt, found := suite.chainA.GetSimApp().GetIBCKeeper().ChannelKeeper.GetUpgradeErrorReceipt(suite.chainA.GetContext(), path.EndpointA.ChannelConfig.PortID, path.EndpointA.ChannelID)
				suite.Require().True(found)
				suite.Require().Equal(uint64(1), errorReceipt.Sequence)
			},
		},
		{
			"application callback returns error and error receipt is written",
			func() {
				suite.chainA.GetSimApp().IBCMockModule.IBCApp.OnChanUpgradeAck = func(
					ctx sdk.Context, portID, channelID, counterpartyVersion string,
				) error {
					// set arbitrary value in store to mock application state changes
					store := ctx.KVStore(suite.chainA.GetSimApp().GetKey(exported.ModuleName))
					store.Set([]byte("foo"), []byte("bar"))
					return fmt.Errorf("mock app callback failed")
				}
			},
			func(res *channeltypes.MsgChannelUpgradeAckResponse, err error) {
				suite.Require().NoError(err)

				suite.Require().NotNil(res)
				suite.Require().Equal(channeltypes.FAILURE, res.Result)

				errorReceipt, found := suite.chainA.GetSimApp().GetIBCKeeper().ChannelKeeper.GetUpgradeErrorReceipt(suite.chainA.GetContext(), path.EndpointA.ChannelConfig.PortID, path.EndpointA.ChannelID)
				suite.Require().True(found)
				suite.Require().Equal(uint64(1), errorReceipt.Sequence)

				// assert application state changes are not committed
				store := suite.chainA.GetContext().KVStore(suite.chainA.GetSimApp().GetKey(exported.ModuleName))
				suite.Require().False(store.Has([]byte("foo")))
			},
		},
	}

	for _, tc := range cases {
		tc := tc
		suite.Run(tc.name, func() {
			suite.SetupTest()

			path = ibctesting.NewPath(suite.chainA, suite.chainB)
			suite.coordinator.Setup(path)

			// configure the channel upgrade version on testing endpoints
			path.EndpointA.ChannelConfig.ProposedUpgrade.Fields.Version = ibcmock.UpgradeVersion
			path.EndpointB.ChannelConfig.ProposedUpgrade.Fields.Version = ibcmock.UpgradeVersion

			err := path.EndpointA.ChanUpgradeInit()
			suite.Require().NoError(err)

			err = path.EndpointB.ChanUpgradeTry()
			suite.Require().NoError(err)

			err = path.EndpointA.UpdateClient()
			suite.Require().NoError(err)

			counterpartyUpgrade := path.EndpointB.GetChannelUpgrade()

			proofChannel, proofUpgrade, proofHeight := path.EndpointB.QueryChannelUpgradeProof()

			msg = &channeltypes.MsgChannelUpgradeAck{
				PortId:              path.EndpointA.ChannelConfig.PortID,
				ChannelId:           path.EndpointA.ChannelID,
				CounterpartyUpgrade: counterpartyUpgrade,
				ProofChannel:        proofChannel,
				ProofUpgrade:        proofUpgrade,
				ProofHeight:         proofHeight,
				Signer:              suite.chainA.SenderAccount.GetAddress().String(),
			}

			tc.malleate()

			res, err := suite.chainA.GetSimApp().GetIBCKeeper().ChannelUpgradeAck(suite.chainA.GetContext(), msg)

			tc.expResult(res, err)
		})
	}
}

func (suite *KeeperTestSuite) TestChannelUpgradeConfirm() {
	var (
		path *ibctesting.Path
		msg  *channeltypes.MsgChannelUpgradeConfirm
	)

	cases := []struct {
		name      string
		malleate  func()
		expResult func(res *channeltypes.MsgChannelUpgradeConfirmResponse, err error)
	}{
		{
			"success, no pending in-flight packets",
			func() {},
			func(res *channeltypes.MsgChannelUpgradeConfirmResponse, err error) {
				suite.Require().NoError(err)
				suite.Require().NotNil(res)
				suite.Require().Equal(channeltypes.SUCCESS, res.Result)

				channel := path.EndpointB.GetChannel()
				suite.Require().Equal(channeltypes.OPEN, channel.State)
				suite.Require().Equal(uint64(1), channel.UpgradeSequence)
			},
		},
		{
			"success, pending in-flight packets on init chain",
			func() {
				path = ibctesting.NewPath(suite.chainA, suite.chainB)
				suite.coordinator.Setup(path)

				path.EndpointA.ChannelConfig.ProposedUpgrade.Fields.Version = ibcmock.UpgradeVersion
				path.EndpointB.ChannelConfig.ProposedUpgrade.Fields.Version = ibcmock.UpgradeVersion

				err := path.EndpointA.ChanUpgradeInit()
				suite.Require().NoError(err)

				err = path.EndpointB.ChanUpgradeTry()
				suite.Require().NoError(err)

				seq, err := path.EndpointA.SendPacket(path.EndpointB.Chain.GetTimeoutHeight(), 0, ibctesting.MockPacketData)
				suite.Require().Equal(uint64(1), seq)
				suite.Require().NoError(err)

				err = path.EndpointA.ChanUpgradeAck()
				suite.Require().NoError(err)

				err = path.EndpointB.UpdateClient()
				suite.Require().NoError(err)

				counterpartyChannelState := path.EndpointA.GetChannel().State
				counterpartyUpgrade := path.EndpointA.GetChannelUpgrade()

				proofChannel, proofUpgrade, proofHeight := path.EndpointA.QueryChannelUpgradeProof()

				msg = &channeltypes.MsgChannelUpgradeConfirm{
					PortId:                   path.EndpointB.ChannelConfig.PortID,
					ChannelId:                path.EndpointB.ChannelID,
					CounterpartyChannelState: counterpartyChannelState,
					CounterpartyUpgrade:      counterpartyUpgrade,
					ProofChannel:             proofChannel,
					ProofUpgrade:             proofUpgrade,
					ProofHeight:              proofHeight,
					Signer:                   suite.chainA.SenderAccount.GetAddress().String(),
				}
			},
			func(res *channeltypes.MsgChannelUpgradeConfirmResponse, err error) {
				suite.Require().NoError(err)
				suite.Require().NotNil(res)
				suite.Require().Equal(channeltypes.SUCCESS, res.Result)

				channel := path.EndpointA.GetChannel()
				suite.Require().Equal(channeltypes.FLUSHING, channel.State)
				suite.Require().Equal(uint64(1), channel.UpgradeSequence)

				channel = path.EndpointB.GetChannel()
				suite.Require().Equal(channeltypes.FLUSHCOMPLETE, channel.State)
				suite.Require().Equal(uint64(1), channel.UpgradeSequence)
			},
		},
		{
			"success, pending in-flight packets on try chain",
			func() {
				portID, channelID := path.EndpointB.ChannelConfig.PortID, path.EndpointB.ChannelID
				suite.chainB.GetSimApp().IBCKeeper.ChannelKeeper.SetPacketCommitment(suite.chainB.GetContext(), portID, channelID, 1, []byte("hash"))
			},
			func(res *channeltypes.MsgChannelUpgradeConfirmResponse, err error) {
				suite.Require().NoError(err)
				suite.Require().NotNil(res)
				suite.Require().Equal(channeltypes.SUCCESS, res.Result)

				channel := path.EndpointB.GetChannel()
				suite.Require().Equal(channeltypes.FLUSHING, channel.State)
				suite.Require().Equal(uint64(1), channel.UpgradeSequence)
			},
		},
		{
			"module capability not found",
			func() {
				msg.PortId = ibctesting.InvalidID
				msg.ChannelId = ibctesting.InvalidID
			},
			func(res *channeltypes.MsgChannelUpgradeConfirmResponse, err error) {
				suite.Require().Error(err)
				suite.Require().Nil(res)

				suite.Require().ErrorIs(err, capabilitytypes.ErrCapabilityNotFound)
			},
		},
		{
			"core handler returns error and no upgrade error receipt is written",
			func() {
				// force an error by overriding the channel state to an invalid value
				channel := path.EndpointB.GetChannel()
				channel.State = channeltypes.CLOSED

				path.EndpointB.SetChannel(channel)
			},
			func(res *channeltypes.MsgChannelUpgradeConfirmResponse, err error) {
				suite.Require().Error(err)
				suite.Require().Nil(res)
				suite.Require().ErrorIs(err, channeltypes.ErrInvalidChannelState)

				errorReceipt, found := suite.chainB.GetSimApp().GetIBCKeeper().ChannelKeeper.GetUpgradeErrorReceipt(suite.chainB.GetContext(), path.EndpointB.ChannelConfig.PortID, path.EndpointB.ChannelID)
				suite.Require().Empty(errorReceipt)
				suite.Require().False(found)
			},
		},
		{
			"core handler returns error and writes upgrade error receipt",
			func() {
				// force an upgrade error by modifying the counterparty channel upgrade timeout to be elapsed
				upgrade := path.EndpointA.GetChannelUpgrade()
				upgrade.Timeout = channeltypes.NewTimeout(clienttypes.ZeroHeight(), uint64(path.EndpointB.Chain.CurrentHeader.Time.UnixNano()))

				path.EndpointA.SetChannelUpgrade(upgrade)

				suite.coordinator.CommitBlock(suite.chainA)

				err := path.EndpointB.UpdateClient()
				suite.Require().NoError(err)

				proofChannel, proofUpgrade, proofHeight := path.EndpointA.QueryChannelUpgradeProof()

				msg.CounterpartyUpgrade = upgrade
				msg.ProofChannel = proofChannel
				msg.ProofUpgrade = proofUpgrade
				msg.ProofHeight = proofHeight
			},
			func(res *channeltypes.MsgChannelUpgradeConfirmResponse, err error) {
				suite.Require().NoError(err)

				suite.Require().NotNil(res)
				suite.Require().Equal(channeltypes.FAILURE, res.Result)

				errorReceipt, found := suite.chainB.GetSimApp().GetIBCKeeper().ChannelKeeper.GetUpgradeErrorReceipt(suite.chainB.GetContext(), path.EndpointB.ChannelConfig.PortID, path.EndpointB.ChannelID)
				suite.Require().True(found)
				suite.Require().Equal(uint64(1), errorReceipt.Sequence)
			},
		},
	}

	for _, tc := range cases {
		tc := tc
		suite.Run(tc.name, func() {
			suite.SetupTest()

			path = ibctesting.NewPath(suite.chainA, suite.chainB)
			suite.coordinator.Setup(path)

			// configure the channel upgrade version on testing endpoints
			path.EndpointA.ChannelConfig.ProposedUpgrade.Fields.Version = ibcmock.UpgradeVersion
			path.EndpointB.ChannelConfig.ProposedUpgrade.Fields.Version = ibcmock.UpgradeVersion

			err := path.EndpointA.ChanUpgradeInit()
			suite.Require().NoError(err)

			err = path.EndpointB.ChanUpgradeTry()
			suite.Require().NoError(err)

			err = path.EndpointA.ChanUpgradeAck()
			suite.Require().NoError(err)

			err = path.EndpointB.UpdateClient()
			suite.Require().NoError(err)

			counterpartyChannelState := path.EndpointA.GetChannel().State
			counterpartyUpgrade := path.EndpointA.GetChannelUpgrade()

			proofChannel, proofUpgrade, proofHeight := path.EndpointA.QueryChannelUpgradeProof()

			msg = &channeltypes.MsgChannelUpgradeConfirm{
				PortId:                   path.EndpointB.ChannelConfig.PortID,
				ChannelId:                path.EndpointB.ChannelID,
				CounterpartyChannelState: counterpartyChannelState,
				CounterpartyUpgrade:      counterpartyUpgrade,
				ProofChannel:             proofChannel,
				ProofUpgrade:             proofUpgrade,
				ProofHeight:              proofHeight,
				Signer:                   suite.chainA.SenderAccount.GetAddress().String(),
			}

			tc.malleate()

			res, err := suite.chainB.GetSimApp().GetIBCKeeper().ChannelUpgradeConfirm(suite.chainB.GetContext(), msg)

			tc.expResult(res, err)
		})
	}
}

func (suite *KeeperTestSuite) TestChannelUpgradeOpen() {
	var (
		path *ibctesting.Path
		msg  *channeltypes.MsgChannelUpgradeOpen
	)

	cases := []struct {
		name      string
		malleate  func()
		expResult func(res *channeltypes.MsgChannelUpgradeOpenResponse, err error)
	}{
		{
			"success",
			func() {},
			func(res *channeltypes.MsgChannelUpgradeOpenResponse, err error) {
				suite.Require().NoError(err)
				suite.Require().NotNil(res)

				channel := path.EndpointA.GetChannel()
				suite.Require().Equal(channeltypes.OPEN, channel.State)
			},
		},
		{
			"module capability not found",
			func() {
				msg.PortId = ibctesting.InvalidID
				msg.ChannelId = ibctesting.InvalidID
			},
			func(res *channeltypes.MsgChannelUpgradeOpenResponse, err error) {
				suite.Require().Error(err)
				suite.Require().Nil(res)

				suite.Require().ErrorIs(err, capabilitytypes.ErrCapabilityNotFound)
			},
		},
		{
			"core handler fails",
			func() {
				channel := path.EndpointA.GetChannel()
				channel.State = channeltypes.FLUSHING
				path.EndpointA.SetChannel(channel)
			},
			func(res *channeltypes.MsgChannelUpgradeOpenResponse, err error) {
				suite.Require().Error(err)
				suite.Require().Nil(res)

				suite.Require().ErrorIs(err, channeltypes.ErrInvalidChannelState)
			},
		},
	}

	for _, tc := range cases {
		tc := tc
		suite.Run(tc.name, func() {
			suite.SetupTest()

			path = ibctesting.NewPath(suite.chainA, suite.chainB)
			suite.coordinator.Setup(path)

			// configure the channel upgrade version on testing endpoints
			path.EndpointA.ChannelConfig.ProposedUpgrade.Fields.Version = ibcmock.UpgradeVersion
			path.EndpointB.ChannelConfig.ProposedUpgrade.Fields.Version = ibcmock.UpgradeVersion

			err := path.EndpointA.ChanUpgradeInit()
			suite.Require().NoError(err)

			err = path.EndpointB.ChanUpgradeTry()
			suite.Require().NoError(err)

			err = path.EndpointA.ChanUpgradeAck()
			suite.Require().NoError(err)

			err = path.EndpointB.ChanUpgradeConfirm()
			suite.Require().NoError(err)

			err = path.EndpointA.UpdateClient()
			suite.Require().NoError(err)

			counterpartyChannel := path.EndpointB.GetChannel()
			channelKey := host.ChannelKey(path.EndpointA.ChannelConfig.PortID, path.EndpointA.ChannelID)
			proofChannel, proofHeight := path.EndpointB.QueryProof(channelKey)

			msg = &channeltypes.MsgChannelUpgradeOpen{
				PortId:                   path.EndpointA.ChannelConfig.PortID,
				ChannelId:                path.EndpointA.ChannelID,
				CounterpartyChannelState: counterpartyChannel.State,
				ProofChannel:             proofChannel,
				ProofHeight:              proofHeight,
				Signer:                   suite.chainA.SenderAccount.GetAddress().String(),
			}

			tc.malleate()

			res, err := suite.chainA.GetSimApp().GetIBCKeeper().ChannelUpgradeOpen(suite.chainA.GetContext(), msg)

			tc.expResult(res, err)
		})
	}
}

func (suite *KeeperTestSuite) TestChannelUpgradeCancel() {
	var (
		path *ibctesting.Path
		msg  *channeltypes.MsgChannelUpgradeCancel
	)

	cases := []struct {
		name      string
		malleate  func()
		expResult func(res *channeltypes.MsgChannelUpgradeCancelResponse, err error)
	}{
		{
			"success: keeper is not authority, valid error receipt so channnel changed to match error receipt seq",
			func() {},
			func(res *channeltypes.MsgChannelUpgradeCancelResponse, err error) {
				suite.Require().NoError(err)
				suite.Require().NotNil(res)

				channel := path.EndpointA.GetChannel()
				// Channel state should be reverted back to open.
				suite.Require().Equal(channeltypes.OPEN, channel.State)
				// Upgrade sequence should be changed to match sequence on error receipt.
				suite.Require().Equal(uint64(2), channel.UpgradeSequence)
			},
		},
		{
			"success: keeper is authority & channel state in FLUSHING, so error receipt is ignored and channel is restored to initial upgrade sequence",
			func() {
				msg.Signer = suite.chainA.App.GetIBCKeeper().GetAuthority()

				channel := path.EndpointA.GetChannel()
				channel.State = channeltypes.FLUSHING
				channel.UpgradeSequence = uint64(3)
				path.EndpointA.SetChannel(channel)
			},
			func(res *channeltypes.MsgChannelUpgradeCancelResponse, err error) {
				suite.Require().NoError(err)
				suite.Require().NotNil(res)

				channel := path.EndpointA.GetChannel()
				// Channel state should be reverted back to open.
				suite.Require().Equal(channeltypes.OPEN, channel.State)
				// Upgrade sequence should be changed to match initial upgrade sequence.
				suite.Require().Equal(uint64(3), channel.UpgradeSequence)
			},
		},
		{
			"success: keeper is authority & channel state in FLUSHING, can be cancelled even with invalid error receipt",
			func() {
				msg.Signer = suite.chainA.App.GetIBCKeeper().GetAuthority()
				msg.ProofErrorReceipt = []byte("invalid proof")

				channel := path.EndpointA.GetChannel()
				channel.State = channeltypes.FLUSHING
				channel.UpgradeSequence = uint64(1)
				path.EndpointA.SetChannel(channel)
			},
			func(res *channeltypes.MsgChannelUpgradeCancelResponse, err error) {
				suite.Require().NoError(err)
				suite.Require().NotNil(res)

				channel := path.EndpointA.GetChannel()
				// Channel state should be reverted back to open.
				suite.Require().Equal(channeltypes.OPEN, channel.State)
				// Upgrade sequence should be changed to match initial upgrade sequence.
				suite.Require().Equal(uint64(1), channel.UpgradeSequence)
			},
		},
		{
			"success: keeper is authority & channel state in FLUSHING, can be cancelled even with empty error receipt",
			func() {
				msg.Signer = suite.chainA.App.GetIBCKeeper().GetAuthority()
				msg.ProofErrorReceipt = nil

				channel := path.EndpointA.GetChannel()
				channel.State = channeltypes.FLUSHING
				channel.UpgradeSequence = uint64(1)
				path.EndpointA.SetChannel(channel)
			},
			func(res *channeltypes.MsgChannelUpgradeCancelResponse, err error) {
				suite.Require().NoError(err)
				suite.Require().NotNil(res)

				channel := path.EndpointA.GetChannel()
				// Channel state should be reverted back to open.
				suite.Require().Equal(channeltypes.OPEN, channel.State)
				// Upgrade sequence should be changed to match initial upgrade sequence.
				suite.Require().Equal(uint64(1), channel.UpgradeSequence)
			},
		},
		{
			"success: keeper is authority but channel state in FLUSHCOMPLETE, requires valid error receipt",
			func() {
				msg.Signer = suite.chainA.App.GetIBCKeeper().GetAuthority()

				channel := path.EndpointA.GetChannel()
				channel.State = channeltypes.FLUSHCOMPLETE
				channel.UpgradeSequence = uint64(1)
				path.EndpointA.SetChannel(channel)
			},
			func(res *channeltypes.MsgChannelUpgradeCancelResponse, err error) {
				suite.Require().NoError(err)
				suite.Require().NotNil(res)

				channel := path.EndpointA.GetChannel()
				// Channel state should be reverted back to open.
				suite.Require().Equal(channeltypes.OPEN, channel.State)
				// Upgrade sequence should be changed to match error receipt sequence.
				suite.Require().Equal(uint64(2), channel.UpgradeSequence)
			},
		},
		{
			"capability not found",
			func() {
				msg.ChannelId = ibctesting.InvalidID
			},
			func(res *channeltypes.MsgChannelUpgradeCancelResponse, err error) {
				suite.Require().Error(err)
				suite.Require().Nil(res)

				channel := path.EndpointA.GetChannel()
				suite.Require().ErrorIs(err, capabilitytypes.ErrCapabilityNotFound)
				suite.Require().Equal(channeltypes.OPEN, channel.State)
				// Upgrade sequence should not be changed.
				suite.Require().Equal(uint64(1), channel.UpgradeSequence)
			},
		},
		{
			"core handler fails: invalid proof",
			func() {
				msg.ProofErrorReceipt = []byte("invalid proof")
				// Force set to STATE_FLUSHCOMPLETE to check that state is not changed.
				suite.Require().NoError(path.EndpointA.SetChannelState(channeltypes.FLUSHCOMPLETE))
			},
			func(res *channeltypes.MsgChannelUpgradeCancelResponse, err error) {
				suite.Require().Error(err)
				suite.Require().Nil(res)

				channel := path.EndpointA.GetChannel()
				suite.Require().ErrorIs(err, commitmenttypes.ErrInvalidProof)
				// Channel state should not be changed.
				suite.Require().Equal(channeltypes.FLUSHCOMPLETE, channel.State)
				// Upgrade sequence should not be changed.
				suite.Require().Equal(uint64(1), channel.UpgradeSequence)
			},
		},
	}
	for _, tc := range cases {
		tc := tc
		suite.Run(tc.name, func() {
			suite.SetupTest()

			path = ibctesting.NewPath(suite.chainA, suite.chainB)
			suite.coordinator.Setup(path)

			// configure the channel upgrade version on testing endpoints
			path.EndpointA.ChannelConfig.ProposedUpgrade.Fields.Version = ibcmock.UpgradeVersion
			path.EndpointB.ChannelConfig.ProposedUpgrade.Fields.Version = ibcmock.UpgradeVersion

			err := path.EndpointA.ChanUpgradeInit()
			suite.Require().NoError(err)

			// cause the upgrade to fail on chain b so an error receipt is written.
			// if the counterparty (chain A) upgrade sequence is less than the current sequence, (chain B)
			// an upgrade error will be returned by chain B during ChanUpgradeTry.
			channel := path.EndpointA.GetChannel()
			channel.UpgradeSequence = 1
			path.EndpointA.SetChannel(channel)

			channel = path.EndpointB.GetChannel()
			channel.UpgradeSequence = 2
			path.EndpointB.SetChannel(channel)

			suite.Require().NoError(path.EndpointA.UpdateClient())
			suite.Require().NoError(path.EndpointB.UpdateClient())

			suite.Require().NoError(path.EndpointB.ChanUpgradeTry())

			suite.Require().NoError(path.EndpointA.UpdateClient())

			upgradeErrorReceiptKey := host.ChannelUpgradeErrorKey(path.EndpointB.ChannelConfig.PortID, path.EndpointB.ChannelID)
			errorReceiptProof, proofHeight := path.EndpointB.QueryProof(upgradeErrorReceiptKey)

			errorReceipt, ok := suite.chainB.GetSimApp().IBCKeeper.ChannelKeeper.GetUpgradeErrorReceipt(suite.chainB.GetContext(), path.EndpointB.ChannelConfig.PortID, path.EndpointB.ChannelID)
			suite.Require().True(ok)

			msg = &channeltypes.MsgChannelUpgradeCancel{
				PortId:            path.EndpointA.ChannelConfig.PortID,
				ChannelId:         path.EndpointA.ChannelID,
				ErrorReceipt:      errorReceipt,
				ProofErrorReceipt: errorReceiptProof,
				ProofHeight:       proofHeight,
				Signer:            suite.chainA.SenderAccount.GetAddress().String(),
			}

			tc.malleate()

			res, err := suite.chainA.GetSimApp().GetIBCKeeper().ChannelUpgradeCancel(suite.chainA.GetContext(), msg)
			tc.expResult(res, err)
		})
	}
}

func (suite *KeeperTestSuite) TestChannelUpgradeTimeout() {
	var (
		path *ibctesting.Path
		msg  *channeltypes.MsgChannelUpgradeTimeout
	)

	timeoutUpgrade := func() {
		upgrade := path.EndpointA.GetProposedUpgrade()
		upgrade.Timeout = channeltypes.NewTimeout(clienttypes.ZeroHeight(), 1)
		path.EndpointA.SetChannelUpgrade(upgrade)
		suite.Require().NoError(path.EndpointB.UpdateClient())
	}

	cases := []struct {
		name      string
		malleate  func()
		expResult func(res *channeltypes.MsgChannelUpgradeTimeoutResponse, err error)
	}{
		{
			"success",
			func() {
				timeoutUpgrade()

				suite.Require().NoError(path.EndpointA.UpdateClient())

				channelKey := host.ChannelKey(path.EndpointA.ChannelConfig.PortID, path.EndpointA.ChannelID)
				channelProof, proofHeight := path.EndpointB.QueryProof(channelKey)

				msg.ProofChannel = channelProof
				msg.ProofHeight = proofHeight
			},
			func(res *channeltypes.MsgChannelUpgradeTimeoutResponse, err error) {
				suite.Require().NoError(err)
				channel := path.EndpointA.GetChannel()

				suite.Require().Equalf(channeltypes.OPEN, channel.State, "channel state should be %s", channeltypes.OPEN.String())

				_, found := path.EndpointA.Chain.GetSimApp().IBCKeeper.ChannelKeeper.GetUpgrade(suite.chainA.GetContext(), path.EndpointA.ChannelConfig.PortID, path.EndpointA.ChannelID)
				suite.Require().False(found, "channel upgrade should be nil")

				suite.Require().NotNil(res)
			},
		},
		{
			"capability not found",
			func() {
				msg.ChannelId = ibctesting.InvalidID
			},
			func(res *channeltypes.MsgChannelUpgradeTimeoutResponse, err error) {
				suite.Require().Error(err)
				suite.Require().ErrorIs(err, capabilitytypes.ErrCapabilityNotFound)

				channel := path.EndpointA.GetChannel()
				suite.Require().Equalf(channeltypes.FLUSHCOMPLETE, channel.State, "channel state should be %s", channeltypes.OPEN)
				suite.Require().Equal(uint64(1), channel.UpgradeSequence, "channel upgrade sequence should not incremented")

				_, found := path.EndpointA.Chain.GetSimApp().IBCKeeper.ChannelKeeper.GetUpgrade(suite.chainA.GetContext(), path.EndpointA.ChannelConfig.PortID, path.EndpointA.ChannelID)
				suite.Require().True(found, "channel upgrade should not be nil")
			},
		},
		{
			"core handler fails: invalid proof",
			func() {
				timeoutUpgrade()

				suite.Require().NoError(path.EndpointA.UpdateClient())

				_, _, proofHeight := path.EndpointB.QueryChannelUpgradeProof()

				msg.ProofHeight = proofHeight
				msg.ProofChannel = []byte("invalid proof")
			},
			func(res *channeltypes.MsgChannelUpgradeTimeoutResponse, err error) {
				suite.Require().Error(err)
				suite.Require().ErrorIs(err, commitmenttypes.ErrInvalidProof)

				channel := path.EndpointA.GetChannel()
				suite.Require().Equalf(channeltypes.FLUSHCOMPLETE, channel.State, "channel state should be %s", channeltypes.OPEN)
				suite.Require().Equal(uint64(1), channel.UpgradeSequence, "channel upgrade sequence should not incremented")

				_, found := path.EndpointA.Chain.GetSimApp().IBCKeeper.ChannelKeeper.GetUpgrade(suite.chainA.GetContext(), path.EndpointA.ChannelConfig.PortID, path.EndpointA.ChannelID)
				suite.Require().True(found, "channel upgrade should not be nil")
			},
		},
	}

	for _, tc := range cases {
		tc := tc
		suite.Run(tc.name, func() {
			suite.SetupTest()

			path = ibctesting.NewPath(suite.chainA, suite.chainB)
			suite.coordinator.Setup(path)

			path.EndpointA.ChannelConfig.ProposedUpgrade.Fields.Version = ibcmock.UpgradeVersion
			path.EndpointB.ChannelConfig.ProposedUpgrade.Fields.Version = ibcmock.UpgradeVersion

			suite.Require().NoError(path.EndpointA.ChanUpgradeInit())
			suite.Require().NoError(path.EndpointB.ChanUpgradeTry())
			suite.Require().NoError(path.EndpointA.ChanUpgradeAck())

			channelKey := host.ChannelKey(path.EndpointA.ChannelConfig.PortID, path.EndpointA.ChannelID)
			channelProof, proofHeight := path.EndpointB.QueryProof(channelKey)

			msg = &channeltypes.MsgChannelUpgradeTimeout{
				PortId:              path.EndpointA.ChannelConfig.PortID,
				ChannelId:           path.EndpointA.ChannelID,
				CounterpartyChannel: path.EndpointB.GetChannel(),
				ProofChannel:        channelProof,
				ProofHeight:         proofHeight,
				Signer:              suite.chainA.SenderAccount.GetAddress().String(),
			}

			tc.malleate()

			ctx := suite.chainA.GetContext()
			res, err := suite.chainA.GetSimApp().GetIBCKeeper().ChannelUpgradeTimeout(ctx, msg)

			tc.expResult(res, err)
		})
	}
}

// TestIBCSoftwareUpgrade tests the IBCSoftwareUpgrade rpc handler
func (suite *KeeperTestSuite) TestIBCSoftwareUpgrade() {
	var msg *clienttypes.MsgIBCSoftwareUpgrade
	testCases := []struct {
		name     string
		malleate func()
		expError error
	}{
		{
			"success: valid authority and client upgrade",
			func() {},
			nil,
		},
		{
			"failure: invalid authority address",
			func() {
				msg.Signer = suite.chainA.SenderAccount.GetAddress().String()
			},
			ibcerrors.ErrUnauthorized,
		},
		{
			"failure: invalid clientState",
			func() {
				msg.UpgradedClientState = nil
			},
			clienttypes.ErrInvalidClientType,
		},
		{
			"failure: failed to schedule client upgrade",
			func() {
				msg.Plan.Height = 0
			},
			sdkerrors.ErrInvalidRequest,
		},
	}

	for _, tc := range testCases {
		tc := tc
		suite.Run(tc.name, func() {
			path := ibctesting.NewPath(suite.chainA, suite.chainB)
			suite.coordinator.SetupClients(path)
			validAuthority := suite.chainA.App.GetIBCKeeper().GetAuthority()
			plan := upgradetypes.Plan{
				Name:   "upgrade IBC clients",
				Height: 1000,
			}
			// update trusting period
			clientState := path.EndpointB.GetClientState()
			clientState.(*ibctm.ClientState).TrustingPeriod += 100

			var err error
			msg, err = clienttypes.NewMsgIBCSoftwareUpgrade(
				validAuthority,
				plan,
				clientState,
			)

			suite.Require().NoError(err)

			tc.malleate()

			_, err = keeper.Keeper.IBCSoftwareUpgrade(*suite.chainA.App.GetIBCKeeper(), suite.chainA.GetContext(), msg)

			if tc.expError == nil {
				suite.Require().NoError(err)
				// upgrade plan is stored
				storedPlan, err := suite.chainA.GetSimApp().UpgradeKeeper.GetUpgradePlan(suite.chainA.GetContext())
				suite.Require().NoError(err)
				suite.Require().Equal(plan, storedPlan)

				// upgraded client state is stored
				bz, err := suite.chainA.GetSimApp().UpgradeKeeper.GetUpgradedClient(suite.chainA.GetContext(), plan.Height)
				suite.Require().NoError(err)
				upgradedClientState, err := clienttypes.UnmarshalClientState(suite.chainA.App.AppCodec(), bz)
				suite.Require().NoError(err)
				suite.Require().Equal(clientState.ZeroCustomFields(), upgradedClientState)
			} else {
				suite.Require().True(errors.Is(err, tc.expError))
			}
		})
	}
}

// TestUpdateClientParams tests the UpdateClientParams rpc handler
func (suite *KeeperTestSuite) TestUpdateClientParams() {
	signer := suite.chainA.App.GetIBCKeeper().GetAuthority()
	testCases := []struct {
		name    string
		msg     *clienttypes.MsgUpdateParams
		expPass bool
	}{
		{
			"success: valid signer and default params",
			clienttypes.NewMsgUpdateParams(signer, clienttypes.DefaultParams()),
			true,
		},
		{
			"failure: malformed signer address",
			clienttypes.NewMsgUpdateParams(ibctesting.InvalidID, clienttypes.DefaultParams()),
			false,
		},
		{
			"failure: empty signer address",
			clienttypes.NewMsgUpdateParams("", clienttypes.DefaultParams()),
			false,
		},
		{
			"failure: whitespace signer address",
			clienttypes.NewMsgUpdateParams("    ", clienttypes.DefaultParams()),
			false,
		},
		{
			"failure: unauthorized signer address",
			clienttypes.NewMsgUpdateParams(ibctesting.TestAccAddress, clienttypes.DefaultParams()),
			false,
		},
	}

	for _, tc := range testCases {
		tc := tc
		suite.Run(tc.name, func() {
			suite.SetupTest()
			_, err := keeper.Keeper.UpdateClientParams(*suite.chainA.App.GetIBCKeeper(), suite.chainA.GetContext(), tc.msg)
			if tc.expPass {
				suite.Require().NoError(err)
				p := suite.chainA.App.GetIBCKeeper().ClientKeeper.GetParams(suite.chainA.GetContext())
				suite.Require().Equal(tc.msg.Params, p)
			} else {
				suite.Require().Error(err)
			}
		})
	}
}

// TestUpdateConnectionParams tests the UpdateConnectionParams rpc handler
func (suite *KeeperTestSuite) TestUpdateConnectionParams() {
	signer := suite.chainA.App.GetIBCKeeper().GetAuthority()
	testCases := []struct {
		name    string
		msg     *connectiontypes.MsgUpdateParams
		expPass bool
	}{
		{
			"success: valid signer and default params",
			connectiontypes.NewMsgUpdateParams(signer, connectiontypes.DefaultParams()),
			true,
		},
		{
			"failure: malformed signer address",
			connectiontypes.NewMsgUpdateParams(ibctesting.InvalidID, connectiontypes.DefaultParams()),
			false,
		},
		{
			"failure: empty signer address",
			connectiontypes.NewMsgUpdateParams("", connectiontypes.DefaultParams()),
			false,
		},
		{
			"failure: whitespace signer address",
			connectiontypes.NewMsgUpdateParams("    ", connectiontypes.DefaultParams()),
			false,
		},
		{
			"failure: unauthorized signer address",
			connectiontypes.NewMsgUpdateParams(ibctesting.TestAccAddress, connectiontypes.DefaultParams()),
			false,
		},
	}

	for _, tc := range testCases {
		tc := tc
		suite.Run(tc.name, func() {
			suite.SetupTest()
			_, err := keeper.Keeper.UpdateConnectionParams(*suite.chainA.App.GetIBCKeeper(), suite.chainA.GetContext(), tc.msg)
			if tc.expPass {
				suite.Require().NoError(err)
				p := suite.chainA.App.GetIBCKeeper().ConnectionKeeper.GetParams(suite.chainA.GetContext())
				suite.Require().Equal(tc.msg.Params, p)
			} else {
				suite.Require().Error(err)
			}
		})
	}
}

// TestUpdateChannelParams tests the UpdateChannelParams rpc handler
func (suite *KeeperTestSuite) TestUpdateChannelParams() {
<<<<<<< HEAD
	signer := suite.chainA.App.GetIBCKeeper().GetAuthority()
	testCases := []struct {
		name     string
		msg      *channeltypes.MsgUpdateParams
		expError error
	}{
		{
			"success: valid signer and default params",
			channeltypes.NewMsgUpdateChannelParams(signer, channeltypes.DefaultParams()),
			nil,
		},
		{
			"failure: malformed signer",
			channeltypes.NewMsgUpdateChannelParams(ibctesting.InvalidID, channeltypes.DefaultParams()),
			ibcerrors.ErrUnauthorized,
		},
		{
			"failure: whitespace signer",
			channeltypes.NewMsgUpdateChannelParams("     ", channeltypes.DefaultParams()),
			ibcerrors.ErrUnauthorized,
		},
		{
			"failure: empty signer",
			channeltypes.NewMsgUpdateChannelParams("", channeltypes.DefaultParams()),
			ibcerrors.ErrUnauthorized,
		},
		{
			"failure: unauthorized signer",
			channeltypes.NewMsgUpdateChannelParams(ibctesting.TestAccAddress, channeltypes.DefaultParams()),
			ibcerrors.ErrUnauthorized,
=======
	authority := suite.chainA.App.GetIBCKeeper().GetAuthority()
	testCases := []struct {
		name    string
		msg     *channeltypes.MsgUpdateParams
		expPass bool
	}{
		{
			"success: valid authority and default params",
			channeltypes.NewMsgUpdateChannelParams(authority, channeltypes.DefaultParams()),
			true,
		},
		{
			"failure: malformed authority address",
			channeltypes.NewMsgUpdateChannelParams(ibctesting.InvalidID, channeltypes.DefaultParams()),
			false,
		},
		{
			"failure: empty authority address",
			channeltypes.NewMsgUpdateChannelParams("", channeltypes.DefaultParams()),
			false,
		},
		{
			"failure: whitespace authority address",
			channeltypes.NewMsgUpdateChannelParams("    ", channeltypes.DefaultParams()),
			false,
		},
		{
			"failure: unauthorized authority address",
			channeltypes.NewMsgUpdateChannelParams(ibctesting.TestAccAddress, channeltypes.DefaultParams()),
			false,
>>>>>>> 6736c092
		},
	}

	for _, tc := range testCases {
		tc := tc
		suite.Run(tc.name, func() {
			suite.SetupTest()
<<<<<<< HEAD
			resp, err := keeper.Keeper.UpdateChannelParams(*suite.chainA.App.GetIBCKeeper(), suite.chainA.GetContext(), tc.msg)
			expPass := tc.expError == nil
			if expPass {
				suite.Require().NoError(err)
				suite.Require().NotNil(resp)
				p := suite.chainA.App.GetIBCKeeper().ChannelKeeper.GetParams(suite.chainA.GetContext())
				suite.Require().Equal(tc.msg.Params, p)
			} else {
				suite.Require().Nil(resp)
				suite.Require().ErrorIs(tc.expError, err)
=======

			resp, err := keeper.Keeper.UpdateChannelParams(*suite.chainA.App.GetIBCKeeper(), suite.chainA.GetContext(), tc.msg)

			if tc.expPass {
				suite.Require().NoError(err)
				suite.Require().NotNil(resp)

				p := suite.chainA.App.GetIBCKeeper().ChannelKeeper.GetParams(suite.chainA.GetContext())
				suite.Require().Equal(tc.msg.Params, p)
			} else {
				suite.Require().Error(err)
				suite.Require().Nil(resp)
>>>>>>> 6736c092
			}
		})
	}
}

func (suite *KeeperTestSuite) TestPruneAcknowledgements() {
	var msg *channeltypes.MsgPruneAcknowledgements

	testCases := []struct {
		name     string
		malleate func()
		expErr   error
	}{
		{
			"success",
			func() {},
			nil,
		},
		{
			"failure: core keeper function fails, pruning sequence end not found",
			func() {
				msg.PortId = "portidone"
			},
			channeltypes.ErrPruningSequenceEndNotFound,
		},
	}

	for _, tc := range testCases {
		tc := tc
		suite.Run(tc.name, func() {
			suite.SetupTest()

			path := ibctesting.NewPath(suite.chainA, suite.chainB)
			suite.coordinator.Setup(path)

			// configure the channel upgrade version on testing endpoints
			path.EndpointA.ChannelConfig.ProposedUpgrade.Fields.Version = ibcmock.UpgradeVersion
			path.EndpointB.ChannelConfig.ProposedUpgrade.Fields.Version = ibcmock.UpgradeVersion

			err := path.EndpointA.ChanUpgradeInit()
			suite.Require().NoError(err)

			err = path.EndpointB.ChanUpgradeTry()
			suite.Require().NoError(err)

			err = path.EndpointA.ChanUpgradeAck()
			suite.Require().NoError(err)

			err = path.EndpointB.ChanUpgradeConfirm()
			suite.Require().NoError(err)

			err = path.EndpointA.ChanUpgradeOpen()
			suite.Require().NoError(err)

			err = path.EndpointA.UpdateClient()
			suite.Require().NoError(err)

			msg = channeltypes.NewMsgPruneAcknowledgements(
				path.EndpointA.ChannelConfig.PortID,
				path.EndpointA.ChannelID,
				10,
				suite.chainA.SenderAccount.GetAddress().String(),
			)

			tc.malleate()

			resp, err := suite.chainA.App.GetIBCKeeper().PruneAcknowledgements(suite.chainA.GetContext(), msg)

			if tc.expErr == nil {
				suite.Require().NoError(err)
				suite.Require().NotNil(resp)
			} else {
				suite.Require().Error(err)
				suite.Require().Nil(resp)
			}
		})
	}
}<|MERGE_RESOLUTION|>--- conflicted
+++ resolved
@@ -2019,26 +2019,25 @@
 
 // TestUpdateChannelParams tests the UpdateChannelParams rpc handler
 func (suite *KeeperTestSuite) TestUpdateChannelParams() {
-<<<<<<< HEAD
-	signer := suite.chainA.App.GetIBCKeeper().GetAuthority()
+	authority := suite.chainA.App.GetIBCKeeper().GetAuthority()
 	testCases := []struct {
 		name     string
 		msg      *channeltypes.MsgUpdateParams
 		expError error
 	}{
 		{
-			"success: valid signer and default params",
-			channeltypes.NewMsgUpdateChannelParams(signer, channeltypes.DefaultParams()),
+			"success: valid authority and default params",
+			channeltypes.NewMsgUpdateChannelParams(authority, channeltypes.DefaultParams()),
 			nil,
 		},
 		{
-			"failure: malformed signer",
+			"failure: malformed authority address",
 			channeltypes.NewMsgUpdateChannelParams(ibctesting.InvalidID, channeltypes.DefaultParams()),
 			ibcerrors.ErrUnauthorized,
 		},
 		{
-			"failure: whitespace signer",
-			channeltypes.NewMsgUpdateChannelParams("     ", channeltypes.DefaultParams()),
+			"failure: empty authority address",
+			channeltypes.NewMsgUpdateChannelParams("", channeltypes.DefaultParams()),
 			ibcerrors.ErrUnauthorized,
 		},
 		{
@@ -2047,41 +2046,9 @@
 			ibcerrors.ErrUnauthorized,
 		},
 		{
-			"failure: unauthorized signer",
+			"failure: unauthorized authority address",
 			channeltypes.NewMsgUpdateChannelParams(ibctesting.TestAccAddress, channeltypes.DefaultParams()),
 			ibcerrors.ErrUnauthorized,
-=======
-	authority := suite.chainA.App.GetIBCKeeper().GetAuthority()
-	testCases := []struct {
-		name    string
-		msg     *channeltypes.MsgUpdateParams
-		expPass bool
-	}{
-		{
-			"success: valid authority and default params",
-			channeltypes.NewMsgUpdateChannelParams(authority, channeltypes.DefaultParams()),
-			true,
-		},
-		{
-			"failure: malformed authority address",
-			channeltypes.NewMsgUpdateChannelParams(ibctesting.InvalidID, channeltypes.DefaultParams()),
-			false,
-		},
-		{
-			"failure: empty authority address",
-			channeltypes.NewMsgUpdateChannelParams("", channeltypes.DefaultParams()),
-			false,
-		},
-		{
-			"failure: whitespace authority address",
-			channeltypes.NewMsgUpdateChannelParams("    ", channeltypes.DefaultParams()),
-			false,
-		},
-		{
-			"failure: unauthorized authority address",
-			channeltypes.NewMsgUpdateChannelParams(ibctesting.TestAccAddress, channeltypes.DefaultParams()),
-			false,
->>>>>>> 6736c092
 		},
 	}
 
@@ -2089,7 +2056,6 @@
 		tc := tc
 		suite.Run(tc.name, func() {
 			suite.SetupTest()
-<<<<<<< HEAD
 			resp, err := keeper.Keeper.UpdateChannelParams(*suite.chainA.App.GetIBCKeeper(), suite.chainA.GetContext(), tc.msg)
 			expPass := tc.expError == nil
 			if expPass {
@@ -2100,20 +2066,6 @@
 			} else {
 				suite.Require().Nil(resp)
 				suite.Require().ErrorIs(tc.expError, err)
-=======
-
-			resp, err := keeper.Keeper.UpdateChannelParams(*suite.chainA.App.GetIBCKeeper(), suite.chainA.GetContext(), tc.msg)
-
-			if tc.expPass {
-				suite.Require().NoError(err)
-				suite.Require().NotNil(resp)
-
-				p := suite.chainA.App.GetIBCKeeper().ChannelKeeper.GetParams(suite.chainA.GetContext())
-				suite.Require().Equal(tc.msg.Params, p)
-			} else {
-				suite.Require().Error(err)
-				suite.Require().Nil(resp)
->>>>>>> 6736c092
 			}
 		})
 	}
