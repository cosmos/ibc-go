package keeper_test

import (
	"context"
	"errors"
	"fmt"
	upgradetypes "cosmossdk.io/x/upgrade/types"

	sdk "github.com/cosmos/cosmos-sdk/types"
	sdkerrors "github.com/cosmos/cosmos-sdk/types/errors"

	abci "github.com/cometbft/cometbft/abci/types"

	clienttypes "github.com/cosmos/ibc-go/v9/modules/core/02-client/types"
	connectiontypes "github.com/cosmos/ibc-go/v9/modules/core/03-connection/types"
	channeltypes "github.com/cosmos/ibc-go/v9/modules/core/04-channel/types"
	porttypes "github.com/cosmos/ibc-go/v9/modules/core/05-port/types"
	commitmenttypes "github.com/cosmos/ibc-go/v9/modules/core/23-commitment/types"
	host "github.com/cosmos/ibc-go/v9/modules/core/24-host"
	ibcerrors "github.com/cosmos/ibc-go/v9/modules/core/errors"
	"github.com/cosmos/ibc-go/v9/modules/core/exported"
<<<<<<< HEAD
	"github.com/cosmos/ibc-go/v9/modules/core/keeper"
=======
	internalerrors "github.com/cosmos/ibc-go/v9/modules/core/internal/errors"
	packetservertypes "github.com/cosmos/ibc-go/v9/modules/core/packet-server/types"
>>>>>>> 68756ec3
	ibctm "github.com/cosmos/ibc-go/v9/modules/light-clients/07-tendermint"
	ibctesting "github.com/cosmos/ibc-go/v9/testing"
	ibcmock "github.com/cosmos/ibc-go/v9/testing/mock"
)

var (
	timeoutHeight = clienttypes.NewHeight(1, 10000)
	maxSequence   = uint64(10)
)

// tests the IBC handler receiving a packet on ordered and unordered channels.
// It verifies that the storing of an acknowledgement on success occurs. It
// tests high level properties like ordering and basic sanity checks. More
// rigorous testing of 'RecvPacket' can be found in the
// 04-channel/keeper/packet_test.go.
func (suite *KeeperTestSuite) TestHandleRecvPacket() {
	var (
		packet channeltypes.Packet
		path   *ibctesting.Path
	)

	testCases := []struct {
		name      string
		malleate  func()
		expPass   bool
		expRevert bool
		async     bool // indicate no ack written
		replay    bool // indicate replay (no-op)
	}{
		{"success: ORDERED", func() {
			path.SetChannelOrdered()
			path.Setup()

			sequence, err := path.EndpointA.SendPacket(timeoutHeight, 0, ibctesting.MockPacketData)
			suite.Require().NoError(err)

			packet = channeltypes.NewPacket(ibctesting.MockPacketData, sequence, path.EndpointA.ChannelConfig.PortID, path.EndpointA.ChannelID, path.EndpointB.ChannelConfig.PortID, path.EndpointB.ChannelID, timeoutHeight, 0)
		}, true, false, false, false},
		{"success: UNORDERED", func() {
			path.Setup()

			sequence, err := path.EndpointA.SendPacket(timeoutHeight, 0, ibctesting.MockPacketData)
			suite.Require().NoError(err)

			packet = channeltypes.NewPacket(ibctesting.MockPacketData, sequence, path.EndpointA.ChannelConfig.PortID, path.EndpointA.ChannelID, path.EndpointB.ChannelConfig.PortID, path.EndpointB.ChannelID, timeoutHeight, 0)
		}, true, false, false, false},
		{"success: UNORDERED out of order packet", func() {
			// setup uses an UNORDERED channel
			path.Setup()

			// attempts to receive packet with sequence 10 without receiving packet with sequence 1
			for i := uint64(1); i < 10; i++ {
				sequence, err := path.EndpointA.SendPacket(timeoutHeight, 0, ibctesting.MockPacketData)
				suite.Require().NoError(err)

				packet = channeltypes.NewPacket(ibctesting.MockPacketData, sequence, path.EndpointA.ChannelConfig.PortID, path.EndpointA.ChannelID, path.EndpointB.ChannelConfig.PortID, path.EndpointB.ChannelID, timeoutHeight, 0)
			}
		}, true, false, false, false},
		{"success: OnRecvPacket callback returns revert=true", func() {
			path.Setup()

			sequence, err := path.EndpointA.SendPacket(timeoutHeight, 0, ibctesting.MockFailPacketData)
			suite.Require().NoError(err)

			packet = channeltypes.NewPacket(ibctesting.MockFailPacketData, sequence, path.EndpointA.ChannelConfig.PortID, path.EndpointA.ChannelID, path.EndpointB.ChannelConfig.PortID, path.EndpointB.ChannelID, timeoutHeight, 0)
		}, true, true, false, false},
		{"success: ORDERED - async acknowledgement", func() {
			path.SetChannelOrdered()
			path.Setup()

			sequence, err := path.EndpointA.SendPacket(timeoutHeight, 0, ibcmock.MockAsyncPacketData)
			suite.Require().NoError(err)

			packet = channeltypes.NewPacket(ibcmock.MockAsyncPacketData, sequence, path.EndpointA.ChannelConfig.PortID, path.EndpointA.ChannelID, path.EndpointB.ChannelConfig.PortID, path.EndpointB.ChannelID, timeoutHeight, 0)
		}, true, false, true, false},
		{"success: UNORDERED - async acknowledgement", func() {
			path.Setup()

			sequence, err := path.EndpointA.SendPacket(timeoutHeight, 0, ibcmock.MockAsyncPacketData)
			suite.Require().NoError(err)

			packet = channeltypes.NewPacket(ibcmock.MockAsyncPacketData, sequence, path.EndpointA.ChannelConfig.PortID, path.EndpointA.ChannelID, path.EndpointB.ChannelConfig.PortID, path.EndpointB.ChannelID, timeoutHeight, 0)
		}, true, false, true, false},
		{"failure: ORDERED out of order packet", func() {
			path.SetChannelOrdered()
			path.Setup()

			// attempts to receive packet with sequence 10 without receiving packet with sequence 1
			for i := uint64(1); i < 10; i++ {
				sequence, err := path.EndpointA.SendPacket(timeoutHeight, 0, ibctesting.MockPacketData)
				suite.Require().NoError(err)

				packet = channeltypes.NewPacket(ibctesting.MockPacketData, sequence, path.EndpointA.ChannelConfig.PortID, path.EndpointA.ChannelID, path.EndpointB.ChannelConfig.PortID, path.EndpointB.ChannelID, timeoutHeight, 0)
			}
		}, false, false, false, false},
		{"channel does not exist", func() {
			// any non-nil value of packet is valid
			suite.Require().NotNil(packet)
		}, false, false, false, false},
		{"packet not sent", func() {
			path.Setup()
			packet = channeltypes.NewPacket(ibctesting.MockPacketData, 1, path.EndpointA.ChannelConfig.PortID, path.EndpointA.ChannelID, path.EndpointB.ChannelConfig.PortID, path.EndpointB.ChannelID, timeoutHeight, 0)
		}, false, false, false, false},
		{"successful no-op: ORDERED - packet already received (replay)", func() {
			// mock will panic if application callback is called twice on the same packet
			path.SetChannelOrdered()
			path.Setup()

			sequence, err := path.EndpointA.SendPacket(timeoutHeight, 0, ibctesting.MockPacketData)
			suite.Require().NoError(err)

			packet = channeltypes.NewPacket(ibctesting.MockPacketData, sequence, path.EndpointA.ChannelConfig.PortID, path.EndpointA.ChannelID, path.EndpointB.ChannelConfig.PortID, path.EndpointB.ChannelID, timeoutHeight, 0)
			err = path.EndpointB.RecvPacket(packet)
			suite.Require().NoError(err)
		}, true, false, false, true},
		{"successful no-op: UNORDERED - packet already received (replay)", func() {
			// mock will panic if application callback is called twice on the same packet
			path.Setup()

			sequence, err := path.EndpointA.SendPacket(timeoutHeight, 0, ibctesting.MockPacketData)
			suite.Require().NoError(err)

			packet = channeltypes.NewPacket(ibctesting.MockPacketData, sequence, path.EndpointA.ChannelConfig.PortID, path.EndpointA.ChannelID, path.EndpointB.ChannelConfig.PortID, path.EndpointB.ChannelID, timeoutHeight, 0)
			err = path.EndpointB.RecvPacket(packet)
			suite.Require().NoError(err)
		}, true, false, false, true},
	}

	for _, tc := range testCases {
		tc := tc

		suite.Run(tc.name, func() {
			suite.SetupTest() // reset
			path = ibctesting.NewPath(suite.chainA, suite.chainB)

			tc.malleate()

			var (
				proof       []byte
				proofHeight clienttypes.Height
			)

			// get proof of packet commitment from chainA
			packetKey := host.PacketCommitmentKey(packet.GetSourcePort(), packet.GetSourceChannel(), packet.GetSequence())
			if path.EndpointA.ChannelID != "" {
				proof, proofHeight = path.EndpointA.QueryProof(packetKey)
			}

			msg := channeltypes.NewMsgRecvPacket(packet, proof, proofHeight, suite.chainB.SenderAccount.GetAddress().String())

			ctx := suite.chainB.GetContext()
			_, err := suite.chainB.App.GetIBCKeeper().RecvPacket(ctx, msg)

			events := ctx.EventManager().Events()

			if tc.expPass {
				suite.Require().NoError(err)

				// replay should not fail since it will be treated as a no-op
				_, err := suite.chainB.App.GetIBCKeeper().RecvPacket(suite.chainB.GetContext(), msg)
				suite.Require().NoError(err)

				if tc.expRevert {
					// context events should contain error events
					suite.Require().Contains(events, internalerrors.ConvertToErrorEvents(sdk.Events{ibcmock.NewMockRecvPacketEvent()})[0])
					suite.Require().NotContains(events, ibcmock.NewMockRecvPacketEvent())
				} else {
					if tc.replay {
						// context should not contain application events
						suite.Require().NotContains(events, ibcmock.NewMockRecvPacketEvent())
						suite.Require().NotContains(events, internalerrors.ConvertToErrorEvents(sdk.Events{ibcmock.NewMockRecvPacketEvent()})[0])
					} else {
						// context events should contain application events
						suite.Require().Contains(events, ibcmock.NewMockRecvPacketEvent())
					}
				}

				// verify if ack was written
				ack, found := suite.chainB.App.GetIBCKeeper().ChannelKeeper.GetPacketAcknowledgement(suite.chainB.GetContext(), packet.GetDestPort(), packet.GetDestChannel(), packet.GetSequence())

				if tc.async {
					suite.Require().Nil(ack)
					suite.Require().False(found)

				} else {
					suite.Require().NotNil(ack)
					suite.Require().True(found)
				}
			} else {
				suite.Require().Error(err)
			}
		})
	}
}

// tests the IBC handler receiving a packet using V2 protocol
<<<<<<< HEAD
// func (suite *KeeperTestSuite) TestRecvPacketV2() {
// 	var (
// 		packet channeltypes.Packet
// 		path   *ibctesting.Path
// 	)

// 	testCases := []struct {
// 		name      string
// 		malleate  func()
// 		expErr    error
// 		expRevert bool
// 		async     bool // indicate no ack written
// 		replay    bool // indicate replay (no-op)
// 	}{
// 		{
// 			"success",
// 			func() {
// 				path.SetupV2()

// 				sequence, err := path.EndpointA.SendPacketV2(timeoutHeight, 0, ibcmock.Version, ibctesting.MockPacketData)
// 				suite.Require().NoError(err)

// 				packet = channeltypes.NewPacketWithVersion(ibctesting.MockPacketData, sequence, path.EndpointA.ChannelConfig.PortID, path.EndpointA.ChannelID, path.EndpointB.ChannelConfig.PortID, path.EndpointB.ChannelID, timeoutHeight, 0, ibcmock.Version)
// 			},
// 			nil,
// 			false,
// 			false,
// 			false,
// 		},
// 		{
// 			"success: OnRecvPacket callback returns error acknowledgement",
// 			func() {
// 				path.SetupV2()

// 				sequence, err := path.EndpointA.SendPacketV2(timeoutHeight, 0, ibcmock.Version, ibctesting.MockFailPacketData)
// 				suite.Require().NoError(err)

// 				packet = channeltypes.NewPacketWithVersion(ibctesting.MockFailPacketData, sequence, path.EndpointA.ChannelConfig.PortID, path.EndpointA.ChannelID, path.EndpointB.ChannelConfig.PortID, path.EndpointB.ChannelID, timeoutHeight, 0, ibcmock.Version)
// 			},
// 			nil,
// 			true,
// 			false,
// 			false,
// 		},
// 		{
// 			"success: async acknowledgement",
// 			func() {
// 				path.SetupV2()

// 				sequence, err := path.EndpointA.SendPacketV2(timeoutHeight, 0, ibcmock.Version, ibcmock.MockAsyncPacketData)
// 				suite.Require().NoError(err)

// 				packet = channeltypes.NewPacketWithVersion(ibcmock.MockAsyncPacketData, sequence, path.EndpointA.ChannelConfig.PortID, path.EndpointA.ChannelID, path.EndpointB.ChannelConfig.PortID, path.EndpointB.ChannelID, timeoutHeight, 0, ibcmock.Version)
// 			},
// 			nil,
// 			false,
// 			true,
// 			false,
// 		},
// 		{
// 			"success no-op: packet already received (replay)",
// 			func() {
// 				// mock will panic if application callback is called twice on the same packet
// 				path.SetupV2()

// 				sequence, err := path.EndpointA.SendPacketV2(timeoutHeight, 0, ibcmock.Version, ibctesting.MockPacketData)
// 				suite.Require().NoError(err)

// 				packet = channeltypes.NewPacketWithVersion(ibctesting.MockPacketData, sequence, path.EndpointA.ChannelConfig.PortID, path.EndpointA.ChannelID, path.EndpointB.ChannelConfig.PortID, path.EndpointB.ChannelID, timeoutHeight, 0, ibcmock.Version)
// 				err = path.EndpointB.RecvPacket(packet)
// 				suite.Require().NoError(err)
// 			},
// 			nil,
// 			false,
// 			false,
// 			true,
// 		},
// 		{
// 			"channel does not exist",
// 			func() {
// 				// any non-nil value of packet is valid
// 				suite.Require().NotNil(packet)
// 			},
// 			packetservertypes.ErrChannelNotFound,
// 			false,
// 			false,
// 			false,
// 		},
// 		{
// 			"packet not sent",
// 			func() {
// 				path.SetupV2()
// 				packet = channeltypes.NewPacketWithVersion(ibctesting.MockPacketData, 1, path.EndpointA.ChannelConfig.PortID, path.EndpointA.ChannelID, path.EndpointB.ChannelConfig.PortID, path.EndpointB.ChannelID, timeoutHeight, 0, ibcmock.Version)
// 			},
// 			fmt.Errorf("receive packet verification failed"),
// 			false,
// 			false,
// 			false,
// 		},
// 	}

// 	for _, tc := range testCases {
// 		tc := tc

// 		suite.Run(tc.name, func() {
// 			suite.SetupTest() // reset
// 			path = ibctesting.NewPath(suite.chainA, suite.chainB)

// 			tc.malleate()

// 			var (
// 				proof       []byte
// 				proofHeight clienttypes.Height
// 			)
// 			// get proof of packet commitment from chainA
// 			packetKey := host.PacketCommitmentKey(packet.GetSourcePort(), packet.GetSourceChannel(), packet.GetSequence())
// 			if path.EndpointA.ClientID != "" {
// 				proof, proofHeight = path.EndpointA.QueryProof(packetKey)
// 			}

// 			ctx := suite.chainB.GetContext()
// 			msg := channeltypes.NewMsgRecvPacket(packet, proof, proofHeight, suite.chainB.SenderAccount.GetAddress().String())
// 			res, err := suite.chainB.App.GetIBCKeeper().RecvPacket(ctx, msg)

// 			events := ctx.EventManager().Events()

// 			if tc.expErr == nil {
// 				suite.Require().NoError(err)

// 				// replay should not fail since it will be treated as a no-op
// 				_, err := suite.chainB.App.GetIBCKeeper().RecvPacket(suite.chainB.GetContext(), msg)
// 				suite.Require().NoError(err)

// 				if tc.expRevert {
// 					// context events should contain error events
// 					suite.Require().Contains(events, keeper.ConvertToErrorEvents(sdk.Events{ibcmock.NewMockRecvPacketEvent()})[0])
// 					suite.Require().NotContains(events, ibcmock.NewMockRecvPacketEvent())
// 				} else {
// 					if tc.replay {
// 						// context should not contain application events
// 						suite.Require().NotContains(events, ibcmock.NewMockRecvPacketEvent())
// 						suite.Require().NotContains(events, keeper.ConvertToErrorEvents(sdk.Events{ibcmock.NewMockRecvPacketEvent()})[0])
// 					} else {
// 						// context events should contain application events
// 						suite.Require().Contains(events, ibcmock.NewMockRecvPacketEvent())
// 					}
// 				}

// 				// verify if ack was written
// 				ack, found := suite.chainB.App.GetIBCKeeper().ChannelKeeper.GetPacketAcknowledgement(suite.chainB.GetContext(), packet.GetDestPort(), packet.GetDestChannel(), packet.GetSequence())

// 				if tc.async {
// 					suite.Require().Nil(ack)
// 					suite.Require().False(found)
// 				} else {
// 					suite.Require().NotNil(ack)
// 					suite.Require().True(found)
// 				}
// 			} else {
// 				suite.Require().ErrorContains(err, tc.expErr.Error())
// 				suite.Require().Nil(res)
// 			}
// 		})
// 	}
// }
=======
func (suite *KeeperTestSuite) TestRecvPacketV2() {
	var (
		packet channeltypes.Packet
		path   *ibctesting.Path
	)

	testCases := []struct {
		name      string
		malleate  func()
		expErr    error
		expRevert bool
		async     bool // indicate no ack written
		replay    bool // indicate replay (no-op)
	}{
		{
			"success",
			func() {
				path.SetupV2()

				sequence, err := path.EndpointA.SendPacketV2(timeoutHeight, 0, ibcmock.Version, ibctesting.MockPacketData)
				suite.Require().NoError(err)

				packet = channeltypes.NewPacketWithVersion(ibctesting.MockPacketData, sequence, path.EndpointA.ChannelConfig.PortID, path.EndpointA.ChannelID, path.EndpointB.ChannelConfig.PortID, path.EndpointB.ChannelID, timeoutHeight, 0, ibcmock.Version)
			},
			nil,
			false,
			false,
			false,
		},
		{
			"success: OnRecvPacket callback returns error acknowledgement",
			func() {
				path.SetupV2()

				sequence, err := path.EndpointA.SendPacketV2(timeoutHeight, 0, ibcmock.Version, ibctesting.MockFailPacketData)
				suite.Require().NoError(err)

				packet = channeltypes.NewPacketWithVersion(ibctesting.MockFailPacketData, sequence, path.EndpointA.ChannelConfig.PortID, path.EndpointA.ChannelID, path.EndpointB.ChannelConfig.PortID, path.EndpointB.ChannelID, timeoutHeight, 0, ibcmock.Version)
			},
			nil,
			true,
			false,
			false,
		},
		{
			"success: async acknowledgement",
			func() {
				path.SetupV2()

				sequence, err := path.EndpointA.SendPacketV2(timeoutHeight, 0, ibcmock.Version, ibcmock.MockAsyncPacketData)
				suite.Require().NoError(err)

				packet = channeltypes.NewPacketWithVersion(ibcmock.MockAsyncPacketData, sequence, path.EndpointA.ChannelConfig.PortID, path.EndpointA.ChannelID, path.EndpointB.ChannelConfig.PortID, path.EndpointB.ChannelID, timeoutHeight, 0, ibcmock.Version)
			},
			nil,
			false,
			true,
			false,
		},
		{
			"success no-op: packet already received (replay)",
			func() {
				// mock will panic if application callback is called twice on the same packet
				path.SetupV2()

				sequence, err := path.EndpointA.SendPacketV2(timeoutHeight, 0, ibcmock.Version, ibctesting.MockPacketData)
				suite.Require().NoError(err)

				packet = channeltypes.NewPacketWithVersion(ibctesting.MockPacketData, sequence, path.EndpointA.ChannelConfig.PortID, path.EndpointA.ChannelID, path.EndpointB.ChannelConfig.PortID, path.EndpointB.ChannelID, timeoutHeight, 0, ibcmock.Version)
				err = path.EndpointB.RecvPacket(packet)
				suite.Require().NoError(err)
			},
			nil,
			false,
			false,
			true,
		},
		{
			"channel does not exist",
			func() {
				// any non-nil value of packet is valid
				suite.Require().NotNil(packet)
			},
			packetservertypes.ErrChannelNotFound,
			false,
			false,
			false,
		},
		{
			"packet not sent",
			func() {
				path.SetupV2()
				packet = channeltypes.NewPacketWithVersion(ibctesting.MockPacketData, 1, path.EndpointA.ChannelConfig.PortID, path.EndpointA.ChannelID, path.EndpointB.ChannelConfig.PortID, path.EndpointB.ChannelID, timeoutHeight, 0, ibcmock.Version)
			},
			fmt.Errorf("receive packet verification failed"),
			false,
			false,
			false,
		},
	}

	for _, tc := range testCases {
		tc := tc

		suite.Run(tc.name, func() {
			suite.SetupTest() // reset
			path = ibctesting.NewPath(suite.chainA, suite.chainB)

			tc.malleate()

			var (
				proof       []byte
				proofHeight clienttypes.Height
			)
			// get proof of packet commitment from chainA
			packetKey := host.PacketCommitmentKey(packet.GetSourcePort(), packet.GetSourceChannel(), packet.GetSequence())
			if path.EndpointA.ClientID != "" {
				proof, proofHeight = path.EndpointA.QueryProof(packetKey)
			}

			ctx := suite.chainB.GetContext()
			msg := channeltypes.NewMsgRecvPacket(packet, proof, proofHeight, suite.chainB.SenderAccount.GetAddress().String())
			res, err := suite.chainB.App.GetIBCKeeper().RecvPacket(ctx, msg)

			events := ctx.EventManager().Events()

			if tc.expErr == nil {
				suite.Require().NoError(err)

				// replay should not fail since it will be treated as a no-op
				_, err := suite.chainB.App.GetIBCKeeper().RecvPacket(suite.chainB.GetContext(), msg)
				suite.Require().NoError(err)

				if tc.expRevert {
					// context events should contain error events
					suite.Require().Contains(events, internalerrors.ConvertToErrorEvents(sdk.Events{ibcmock.NewMockRecvPacketEvent()})[0])
					suite.Require().NotContains(events, ibcmock.NewMockRecvPacketEvent())
				} else {
					if tc.replay {
						// context should not contain application events
						suite.Require().NotContains(events, ibcmock.NewMockRecvPacketEvent())
						suite.Require().NotContains(events, internalerrors.ConvertToErrorEvents(sdk.Events{ibcmock.NewMockRecvPacketEvent()})[0])
					} else {
						// context events should contain application events
						suite.Require().Contains(events, ibcmock.NewMockRecvPacketEvent())
					}
				}

				// verify if ack was written
				ack, found := suite.chainB.App.GetIBCKeeper().ChannelKeeper.GetPacketAcknowledgement(suite.chainB.GetContext(), packet.GetDestPort(), packet.GetDestChannel(), packet.GetSequence())

				if tc.async {
					suite.Require().Nil(ack)
					suite.Require().False(found)
				} else {
					suite.Require().NotNil(ack)
					suite.Require().True(found)
				}
			} else {
				suite.Require().ErrorContains(err, tc.expErr.Error())
				suite.Require().Nil(res)
			}
		})
	}
}
>>>>>>> 68756ec3

func (suite *KeeperTestSuite) TestRecoverClient() {
	var msg *clienttypes.MsgRecoverClient

	testCases := []struct {
		name     string
		malleate func()
		expErr   error
	}{
		{
			"success: recover client",
			func() {},
			nil,
		},
		{
			"signer doesn't match authority",
			func() {
				msg.Signer = ibctesting.InvalidID
			},
			ibcerrors.ErrUnauthorized,
		},
		{
			"invalid subject client",
			func() {
				msg.SubjectClientId = ibctesting.InvalidID
			},
			clienttypes.ErrRouteNotFound,
		},
	}

	for _, tc := range testCases {
		tc := tc
		suite.Run(tc.name, func() {
			suite.SetupTest()

			subjectPath := ibctesting.NewPath(suite.chainA, suite.chainB)
			subjectPath.SetupClients()
			subject := subjectPath.EndpointA.ClientID
			subjectClientState := suite.chainA.GetClientState(subject)

			substitutePath := ibctesting.NewPath(suite.chainA, suite.chainB)
			substitutePath.SetupClients()
			substitute := substitutePath.EndpointA.ClientID

			// update substitute twice
			err := substitutePath.EndpointA.UpdateClient()
			suite.Require().NoError(err)
			err = substitutePath.EndpointA.UpdateClient()
			suite.Require().NoError(err)

			tmClientState, ok := subjectClientState.(*ibctm.ClientState)
			suite.Require().True(ok)
			tmClientState.FrozenHeight = tmClientState.LatestHeight
			suite.chainA.App.GetIBCKeeper().ClientKeeper.SetClientState(suite.chainA.GetContext(), subject, tmClientState)

			msg = clienttypes.NewMsgRecoverClient(suite.chainA.App.GetIBCKeeper().GetAuthority(), subject, substitute)

			tc.malleate()

			_, err = suite.chainA.App.GetIBCKeeper().RecoverClient(suite.chainA.GetContext(), msg)

			expPass := tc.expErr == nil
			if expPass {
				suite.Require().NoError(err)

				// Assert that client status is now Active

				lightClientModule, err := suite.chainA.App.GetIBCKeeper().ClientKeeper.Route(suite.chainA.GetContext(), subjectPath.EndpointA.ClientID)
				suite.Require().NoError(err)
				suite.Require().Equal(lightClientModule.Status(suite.chainA.GetContext(), subjectPath.EndpointA.ClientID), exported.Active)
			} else {
				suite.Require().Error(err)
				suite.Require().ErrorIs(err, tc.expErr)
			}
		})
	}
}

// tests the IBC handler acknowledgement of a packet on ordered and unordered
// channels. It verifies that the deletion of packet commitments from state
// occurs. It test high level properties like ordering and basic sanity
// checks. More rigorous testing of 'AcknowledgePacket'
// can be found in the 04-channel/keeper/packet_test.go.
func (suite *KeeperTestSuite) TestHandleAcknowledgePacket() {
	var (
		packet channeltypes.Packet
		path   *ibctesting.Path
	)

	testCases := []struct {
		name     string
		malleate func()
		expPass  bool
		replay   bool // indicate replay (no-op)
	}{
		{"success: ORDERED", func() {
			path.SetChannelOrdered()
			path.Setup()

			sequence, err := path.EndpointA.SendPacket(timeoutHeight, 0, ibctesting.MockPacketData)
			suite.Require().NoError(err)

			packet = channeltypes.NewPacket(ibctesting.MockPacketData, sequence, path.EndpointA.ChannelConfig.PortID, path.EndpointA.ChannelID, path.EndpointB.ChannelConfig.PortID, path.EndpointB.ChannelID, timeoutHeight, 0)
			err = path.EndpointB.RecvPacket(packet)
			suite.Require().NoError(err)
		}, true, false},
		{"success: UNORDERED", func() {
			path.Setup()

			sequence, err := path.EndpointA.SendPacket(timeoutHeight, 0, ibctesting.MockPacketData)
			suite.Require().NoError(err)

			packet = channeltypes.NewPacket(ibctesting.MockPacketData, sequence, path.EndpointA.ChannelConfig.PortID, path.EndpointA.ChannelID, path.EndpointB.ChannelConfig.PortID, path.EndpointB.ChannelID, timeoutHeight, 0)
			err = path.EndpointB.RecvPacket(packet)
			suite.Require().NoError(err)
		}, true, false},
		{"success: UNORDERED acknowledge out of order packet", func() {
			// setup uses an UNORDERED channel
			path.Setup()

			// attempts to acknowledge ack with sequence 10 without acknowledging ack with sequence 1 (removing packet commitment)
			for i := uint64(1); i < 10; i++ {
				sequence, err := path.EndpointA.SendPacket(timeoutHeight, 0, ibctesting.MockPacketData)
				suite.Require().NoError(err)

				packet = channeltypes.NewPacket(ibctesting.MockPacketData, sequence, path.EndpointA.ChannelConfig.PortID, path.EndpointA.ChannelID, path.EndpointB.ChannelConfig.PortID, path.EndpointB.ChannelID, timeoutHeight, 0)
				err = path.EndpointB.RecvPacket(packet)
				suite.Require().NoError(err)
			}
		}, true, false},
		{"failure: ORDERED acknowledge out of order packet", func() {
			path.SetChannelOrdered()
			path.Setup()

			// attempts to acknowledge ack with sequence 10 without acknowledging ack with sequence 1 (removing packet commitment
			for i := uint64(1); i < 10; i++ {
				sequence, err := path.EndpointA.SendPacket(timeoutHeight, 0, ibctesting.MockPacketData)
				suite.Require().NoError(err)

				packet = channeltypes.NewPacket(ibctesting.MockPacketData, sequence, path.EndpointA.ChannelConfig.PortID, path.EndpointA.ChannelID, path.EndpointB.ChannelConfig.PortID, path.EndpointB.ChannelID, timeoutHeight, 0)
				err = path.EndpointB.RecvPacket(packet)
				suite.Require().NoError(err)
			}
		}, false, false},
		{"channel does not exist", func() {
			// any non-nil value of packet is valid
			suite.Require().NotNil(packet)
		}, false, false},
		{"packet not received", func() {
			path.Setup()

			sequence, err := path.EndpointA.SendPacket(timeoutHeight, 0, ibctesting.MockPacketData)
			suite.Require().NoError(err)

			packet = channeltypes.NewPacket(ibctesting.MockPacketData, sequence, path.EndpointA.ChannelConfig.PortID, path.EndpointA.ChannelID, path.EndpointB.ChannelConfig.PortID, path.EndpointB.ChannelID, timeoutHeight, 0)
		}, false, false},
		{"successful no-op: ORDERED - packet already acknowledged (replay)", func() {
			path.Setup()

			sequence, err := path.EndpointA.SendPacket(timeoutHeight, 0, ibctesting.MockPacketData)
			suite.Require().NoError(err)

			packet = channeltypes.NewPacket(ibctesting.MockPacketData, sequence, path.EndpointA.ChannelConfig.PortID, path.EndpointA.ChannelID, path.EndpointB.ChannelConfig.PortID, path.EndpointB.ChannelID, timeoutHeight, 0)
			err = path.EndpointB.RecvPacket(packet)
			suite.Require().NoError(err)

			err = path.EndpointA.AcknowledgePacket(packet, ibctesting.MockAcknowledgement)
			suite.Require().NoError(err)
		}, true, true},
		{"successful no-op: UNORDERED - packet already acknowledged (replay)", func() {
			path.Setup()

			sequence, err := path.EndpointA.SendPacket(timeoutHeight, 0, ibctesting.MockPacketData)
			suite.Require().NoError(err)

			packet = channeltypes.NewPacket(ibctesting.MockPacketData, sequence, path.EndpointA.ChannelConfig.PortID, path.EndpointA.ChannelID, path.EndpointB.ChannelConfig.PortID, path.EndpointB.ChannelID, timeoutHeight, 0)
			err = path.EndpointB.RecvPacket(packet)
			suite.Require().NoError(err)

			err = path.EndpointA.AcknowledgePacket(packet, ibctesting.MockAcknowledgement)
			suite.Require().NoError(err)
		}, true, true},
	}

	for _, tc := range testCases {
		tc := tc

		suite.Run(tc.name, func() {
			suite.SetupTest() // reset
			path = ibctesting.NewPath(suite.chainA, suite.chainB)

			tc.malleate()

			var (
				proof       []byte
				proofHeight clienttypes.Height
			)
			packetKey := host.PacketAcknowledgementKey(packet.GetDestPort(), packet.GetDestChannel(), packet.GetSequence())
			if path.EndpointB.ChannelID != "" {
				proof, proofHeight = path.EndpointB.QueryProof(packetKey)
			}

			msg := channeltypes.NewMsgAcknowledgement(packet, ibcmock.MockAcknowledgement.Acknowledgement(), proof, proofHeight, suite.chainA.SenderAccount.GetAddress().String())

			ctx := suite.chainA.GetContext()
			_, err := suite.chainA.App.GetIBCKeeper().Acknowledgement(ctx, msg)

			events := ctx.EventManager().Events()

			if tc.expPass {
				suite.Require().NoError(err)

				// verify packet commitment was deleted on source chain
				has := suite.chainA.App.GetIBCKeeper().ChannelKeeper.HasPacketCommitment(suite.chainA.GetContext(), packet.GetSourcePort(), packet.GetSourceChannel(), packet.GetSequence())
				suite.Require().False(has)

				// replay should not error as it is treated as a no-op
				_, err := suite.chainA.App.GetIBCKeeper().Acknowledgement(suite.chainA.GetContext(), msg)
				suite.Require().NoError(err)

				if tc.replay {
					// context should not contain application events
					suite.Require().NotContains(events, ibcmock.NewMockAckPacketEvent())
				} else {
					// context events should contain application events
					suite.Require().Contains(events, ibcmock.NewMockAckPacketEvent())
				}
			} else {
				suite.Require().Error(err)
			}
		})
	}
}

// tests the IBC handler acknowledgement of a packet using protocol version V2
// func (suite *KeeperTestSuite) TestAcknowledgePacketV2() {
// 	var (
// 		packet channeltypes.Packet
// 		signer string
// 		path   *ibctesting.Path
// 	)

// 	testCases := []struct {
// 		name     string
// 		malleate func()
// 		expError error
// 		replay   bool // indicate replay (no-op)
// 	}{
// 		{
// 			"success",
// 			func() {},
// 			nil,
// 			false,
// 		},
// 		{
// 			"invalid signer",
// 			func() {
// 				signer = "invalid-signer"
// 			},
// 			errors.New("Invalid address for msg Signer"),
// 			false,
// 		},
// 		{
// 			"port route does not exist",
// 			func() {
// 				packet.SourcePort = "invalid-port"
// 			},
// 			porttypes.ErrInvalidRoute,
// 			false,
// 		},
// 		{
// 			"acknowledge packet fails in packet handler",
// 			func() {
// 				packet.SourceChannel = "invalid-client"
// 			},
// 			packetservertypes.ErrChannelNotFound,
// 			false,
// 		},
// 		{
// 			"successful no-op: - packet already acknowledged (replay)",
// 			func() {
// 				err := path.EndpointA.AcknowledgePacket(packet, ibctesting.MockAcknowledgement)
// 				suite.Require().NoError(err)
// 			},
// 			nil,
// 			true,
// 		},
// 		{
// 			"application callback returns error",
// 			func() {
// 				suite.chainA.GetSimApp().IBCMockModule.IBCApp.OnAcknowledgementPacket = func(ctx context.Context, channelVersion string, packet channeltypes.Packet, acknowledgement []byte, relayer sdk.AccAddress) error {
// 					return fmt.Errorf("mock app callback failed")
// 				}
// 			},
// 			fmt.Errorf("mock app callback failed"),
// 			false,
// 		},
// 	}

// 	for _, tc := range testCases {
// 		tc := tc

// 		suite.Run(tc.name, func() {
// 			suite.SetupTest() // reset
// 			signer = suite.chainA.SenderAccount.GetAddress().String()

// 			path = ibctesting.NewPath(suite.chainA, suite.chainB)
// 			path.SetupV2()

// 			sequence, err := path.EndpointA.SendPacketV2(timeoutHeight, 0, ibcmock.Version, ibctesting.MockPacketData)
// 			suite.Require().NoError(err)

// 			packet = channeltypes.NewPacketWithVersion(ibctesting.MockPacketData, sequence, path.EndpointA.ChannelConfig.PortID, path.EndpointA.ChannelID, path.EndpointB.ChannelConfig.PortID, path.EndpointB.ChannelID, timeoutHeight, 0, ibcmock.Version)
// 			err = path.EndpointB.RecvPacket(packet)
// 			suite.Require().NoError(err)

// 			tc.malleate()

// 			var (
// 				proof       []byte
// 				proofHeight clienttypes.Height
// 			)
// 			packetKey := host.PacketAcknowledgementKey(packet.GetDestPort(), packet.GetDestChannel(), packet.GetSequence())
// 			proof, proofHeight = path.EndpointB.QueryProof(packetKey)

// 			msg := channeltypes.NewMsgAcknowledgement(packet, ibcmock.MockAcknowledgement.Acknowledgement(), proof, proofHeight, signer)

// 			ctx := suite.chainA.GetContext()
// 			res, err := suite.chainA.App.GetIBCKeeper().Acknowledgement(ctx, msg)

// 			events := ctx.EventManager().Events()

// 			if tc.expError == nil {
// 				suite.Require().NoError(err)

// 				// verify packet commitment was deleted on source chain
// 				has := suite.chainA.App.GetIBCKeeper().ChannelKeeper.HasPacketCommitment(suite.chainA.GetContext(), packet.GetSourcePort(), packet.GetSourceChannel(), packet.GetSequence())
// 				suite.Require().False(has)

// 				if tc.replay {
// 					// context should not contain application events
// 					suite.Require().NotContains(events, ibcmock.NewMockAckPacketEvent())
// 					suite.Require().Equal(channeltypes.NOOP, res.Result)
// 				} else {
// 					// context events should contain application events
// 					suite.Require().Contains(events, ibcmock.NewMockAckPacketEvent())
// 					suite.Require().Equal(channeltypes.SUCCESS, res.Result)

// 					// replay should not error as it is treated as a no-op
// 					res, err = suite.chainA.App.GetIBCKeeper().Acknowledgement(suite.chainA.GetContext(), msg)
// 					suite.Require().NoError(err)
// 					suite.Require().Equal(channeltypes.NOOP, res.Result)
// 				}
// 			} else {
// 				suite.Require().ErrorContains(err, tc.expError.Error())
// 				suite.Require().Nil(res)
// 			}
// 		})
// 	}
// }

// tests the IBC handler timing out a packet on ordered and unordered channels.
// It verifies that the deletion of a packet commitment occurs. It tests
// high level properties like ordering and basic sanity checks. More
// rigorous testing of 'TimeoutPacket' and 'TimeoutExecuted' can be found in
// the 04-channel/keeper/timeout_test.go.
func (suite *KeeperTestSuite) TestHandleTimeoutPacket() {
	var (
		packet    channeltypes.Packet
		packetKey []byte
		path      *ibctesting.Path
	)

	testCases := []struct {
		name     string
		malleate func()
		expPass  bool
		noop     bool // indicate no-op
	}{
		{"success: ORDERED", func() {
			path.SetChannelOrdered()
			path.Setup()

			timeoutHeight := clienttypes.GetSelfHeight(suite.chainB.GetContext())
			timeoutTimestamp := uint64(suite.chainB.GetContext().BlockTime().UnixNano())

			// create packet commitment
			sequence, err := path.EndpointA.SendPacket(timeoutHeight, timeoutTimestamp, ibctesting.MockPacketData)
			suite.Require().NoError(err)

			// need to update chainA client to prove missing ack
			err = path.EndpointA.UpdateClient()
			suite.Require().NoError(err)

			packet = channeltypes.NewPacket(ibctesting.MockPacketData, sequence, path.EndpointA.ChannelConfig.PortID, path.EndpointA.ChannelID, path.EndpointB.ChannelConfig.PortID, path.EndpointB.ChannelID, timeoutHeight, timeoutTimestamp)
			packetKey = host.NextSequenceRecvKey(packet.GetDestPort(), packet.GetDestChannel())
		}, true, false},
		{"success: UNORDERED", func() {
			path.Setup()

			timeoutHeight := clienttypes.GetSelfHeight(suite.chainB.GetContext())
			timeoutTimestamp := uint64(suite.chainB.GetContext().BlockTime().UnixNano())

			// create packet commitment
			sequence, err := path.EndpointA.SendPacket(timeoutHeight, timeoutTimestamp, ibctesting.MockPacketData)
			suite.Require().NoError(err)

			// need to update chainA client to prove missing ack
			err = path.EndpointA.UpdateClient()
			suite.Require().NoError(err)

			packet = channeltypes.NewPacket(ibctesting.MockPacketData, sequence, path.EndpointA.ChannelConfig.PortID, path.EndpointA.ChannelID, path.EndpointB.ChannelConfig.PortID, path.EndpointB.ChannelID, timeoutHeight, timeoutTimestamp)
			packetKey = host.PacketReceiptKey(packet.GetDestPort(), packet.GetDestChannel(), packet.GetSequence())
		}, true, false},
		{"success: UNORDERED timeout out of order packet", func() {
			// setup uses an UNORDERED channel
			path.Setup()

			// attempts to timeout the last packet sent without timing out the first packet
			// packet sequences begin at 1
			for i := uint64(1); i < maxSequence; i++ {
				timeoutHeight := clienttypes.GetSelfHeight(suite.chainB.GetContext())

				// create packet commitment
				sequence, err := path.EndpointA.SendPacket(timeoutHeight, 0, ibctesting.MockPacketData)
				suite.Require().NoError(err)

				packet = channeltypes.NewPacket(ibctesting.MockPacketData, sequence, path.EndpointA.ChannelConfig.PortID, path.EndpointA.ChannelID, path.EndpointB.ChannelConfig.PortID, path.EndpointB.ChannelID, timeoutHeight, 0)
			}

			err := path.EndpointA.UpdateClient()
			suite.Require().NoError(err)

			packetKey = host.PacketReceiptKey(packet.GetDestPort(), packet.GetDestChannel(), packet.GetSequence())
		}, true, false},
		{"success: ORDERED timeout out of order packet", func() {
			path.SetChannelOrdered()
			path.Setup()

			// attempts to timeout the last packet sent without timing out the first packet
			// packet sequences begin at 1
			for i := uint64(1); i < maxSequence; i++ {
				timeoutHeight := clienttypes.GetSelfHeight(suite.chainB.GetContext())

				// create packet commitment
				sequence, err := path.EndpointA.SendPacket(timeoutHeight, 0, ibctesting.MockPacketData)
				suite.Require().NoError(err)

				packet = channeltypes.NewPacket(ibctesting.MockPacketData, sequence, path.EndpointA.ChannelConfig.PortID, path.EndpointA.ChannelID, path.EndpointB.ChannelConfig.PortID, path.EndpointB.ChannelID, timeoutHeight, 0)
			}

			err := path.EndpointA.UpdateClient()
			suite.Require().NoError(err)

			packetKey = host.NextSequenceRecvKey(packet.GetDestPort(), packet.GetDestChannel())
		}, true, false},
		{"channel does not exist", func() {
			// any non-nil value of packet is valid
			suite.Require().NotNil(packet)

			packetKey = host.NextSequenceRecvKey(packet.GetDestPort(), packet.GetDestChannel())
		}, false, false},
		{"successful no-op: UNORDERED - packet not sent", func() {
			path.Setup()
			packet = channeltypes.NewPacket(ibctesting.MockPacketData, 1, path.EndpointA.ChannelConfig.PortID, path.EndpointA.ChannelID, path.EndpointB.ChannelConfig.PortID, path.EndpointB.ChannelID, clienttypes.NewHeight(0, 1), 0)
			packetKey = host.PacketReceiptKey(packet.GetDestPort(), packet.GetDestChannel(), packet.GetSequence())
		}, true, true},
	}

	for _, tc := range testCases {
		tc := tc

		suite.Run(tc.name, func() {
			suite.SetupTest() // reset
			path = ibctesting.NewPath(suite.chainA, suite.chainB)

			tc.malleate()

			var (
				proof       []byte
				proofHeight clienttypes.Height
			)
			if path.EndpointB.ChannelID != "" {
				proof, proofHeight = path.EndpointB.QueryProof(packetKey)
			}

			msg := channeltypes.NewMsgTimeout(packet, 1, proof, proofHeight, suite.chainA.SenderAccount.GetAddress().String())

			ctx := suite.chainA.GetContext()
			_, err := suite.chainA.App.GetIBCKeeper().Timeout(ctx, msg)

			events := ctx.EventManager().Events()

			if tc.expPass {
				suite.Require().NoError(err)

				// replay should not return an error as it is treated as a no-op
				_, err := suite.chainA.App.GetIBCKeeper().Timeout(suite.chainA.GetContext(), msg)
				suite.Require().NoError(err)

				// verify packet commitment was deleted on source chain
				has := suite.chainA.App.GetIBCKeeper().ChannelKeeper.HasPacketCommitment(suite.chainA.GetContext(), packet.GetSourcePort(), packet.GetSourceChannel(), packet.GetSequence())
				suite.Require().False(has)

				if tc.noop {
					// context should not contain application events
					suite.Require().NotContains(events, ibcmock.NewMockTimeoutPacketEvent())
				} else {
					// context should contain application events
					suite.Require().Contains(events, ibcmock.NewMockTimeoutPacketEvent())
				}

			} else {
				suite.Require().Error(err)
			}
		})
	}
}

// tests the IBC handler timing out a packet for the V2 protocol.
// It verifies that the deletion of a packet commitment occurs. More
// rigorous testing of 'TimeoutPacket' and 'TimeoutExecuted' can be found in
// the packet-server/keeper/keeper_test.go.
// func (suite *KeeperTestSuite) TestTimeoutPacketV2() {
// 	var (
// 		packet    channeltypes.Packet
// 		packetKey []byte
// 		path      *ibctesting.Path
// 	)

// 	testCases := []struct {
// 		name     string
// 		malleate func()
// 		expErr   error
// 		noop     bool // indicate no-op
// 	}{
// 		{
// 			"success",
// 			func() {
// 				path.SetupV2()

// 				timeoutHeight := clienttypes.GetSelfHeight(suite.chainB.GetContext())
// 				timeoutTimestamp := uint64(suite.chainB.GetContext().BlockTime().UnixNano())

// 				// create packet commitment
// 				sequence, err := path.EndpointA.SendPacketV2(timeoutHeight, timeoutTimestamp, ibcmock.Version, ibctesting.MockPacketData)
// 				suite.Require().NoError(err)

// 				// need to update chainA client to prove missing ack
// 				err = path.EndpointA.UpdateClient()
// 				suite.Require().NoError(err)

// 				packet = channeltypes.NewPacketWithVersion(ibctesting.MockPacketData, sequence, path.EndpointA.ChannelConfig.PortID, path.EndpointA.ChannelID, path.EndpointB.ChannelConfig.PortID, path.EndpointB.ChannelID, timeoutHeight, timeoutTimestamp, ibcmock.Version)
// 				packetKey = host.PacketReceiptKey(packet.GetDestPort(), packet.GetDestChannel(), packet.GetSequence())
// 			},
// 			nil,
// 			false,
// 		},
// 		{
// 			"success: timeout out of order packet",
// 			func() {
// 				// setup uses an UNORDERED channel
// 				path.SetupV2()

// 				// attempts to timeout the last packet sent without timing out the first packet
// 				// packet sequences begin at 1
// 				for i := uint64(1); i < maxSequence; i++ {
// 					timeoutHeight := clienttypes.GetSelfHeight(suite.chainB.GetContext())

// 					// create packet commitment
// 					sequence, err := path.EndpointA.SendPacketV2(timeoutHeight, 0, ibcmock.Version, ibctesting.MockPacketData)
// 					suite.Require().NoError(err)

// 					packet = channeltypes.NewPacketWithVersion(ibctesting.MockPacketData, sequence, path.EndpointA.ChannelConfig.PortID, path.EndpointA.ChannelID, path.EndpointB.ChannelConfig.PortID, path.EndpointB.ChannelID, timeoutHeight, 0, ibcmock.Version)
// 				}

// 				err := path.EndpointA.UpdateClient()
// 				suite.Require().NoError(err)

// 				packetKey = host.PacketReceiptKey(packet.GetDestPort(), packet.GetDestChannel(), packet.GetSequence())
// 			},
// 			nil,
// 			false,
// 		},
// 		{
// 			"success no-op: packet not sent", func() {
// 				path.SetupV2()
// 				packet = channeltypes.NewPacketWithVersion(ibctesting.MockPacketData, 1, path.EndpointA.ChannelConfig.PortID, path.EndpointA.ChannelID, path.EndpointB.ChannelConfig.PortID, path.EndpointB.ChannelID, clienttypes.NewHeight(0, 1), 0, ibcmock.Version)
// 				packetKey = host.PacketReceiptKey(packet.GetDestPort(), packet.GetDestChannel(), packet.GetSequence())
// 			},
// 			nil,
// 			true,
// 		},
// 		{
// 			"channel does not exist",
// 			func() {
// 				// any non-nil value of packet is valid
// 				suite.Require().NotNil(packet)

// 				packetKey = host.PacketReceiptKey(packet.GetDestPort(), packet.GetDestChannel(), packet.GetSequence())
// 			},
// 			packetservertypes.ErrChannelNotFound,
// 			false,
// 		},
// 	}

// 	for _, tc := range testCases {
// 		tc := tc

// 		suite.Run(tc.name, func() {
// 			suite.SetupTest() // reset
// 			path = ibctesting.NewPath(suite.chainA, suite.chainB)

// 			tc.malleate()

// 			var (
// 				proof       []byte
// 				proofHeight clienttypes.Height
// 			)
// 			if path.EndpointB.ClientID != "" {
// 				proof, proofHeight = path.EndpointB.QueryProof(packetKey)
// 			}

// 			ctx := suite.chainA.GetContext()
// 			msg := channeltypes.NewMsgTimeout(packet, 1, proof, proofHeight, suite.chainA.SenderAccount.GetAddress().String())
// 			res, err := suite.chainA.App.GetIBCKeeper().Timeout(ctx, msg)

// 			events := ctx.EventManager().Events()

// 			if tc.expErr == nil {
// 				suite.Require().NoError(err)

// 				// replay should not return an error as it is treated as a no-op
// 				_, err := suite.chainA.App.GetIBCKeeper().Timeout(suite.chainA.GetContext(), msg)
// 				suite.Require().NoError(err)

// 				// verify packet commitment was deleted on source chain
// 				has := suite.chainA.App.GetIBCKeeper().ChannelKeeper.HasPacketCommitment(suite.chainA.GetContext(), packet.GetSourcePort(), packet.GetSourceChannel(), packet.GetSequence())
// 				suite.Require().False(has)

// 				if tc.noop {
// 					// context should not contain application events
// 					suite.Require().NotContains(events, ibcmock.NewMockTimeoutPacketEvent())
// 				} else {
// 					// context should contain application events
// 					suite.Require().Contains(events, ibcmock.NewMockTimeoutPacketEvent())
// 				}

// 			} else {
// 				suite.Require().ErrorIs(err, tc.expErr)
// 				suite.Require().Nil(res)
// 			}
// 		})
// 	}
// }

// tests the IBC handler timing out a packet via channel closure on ordered
// and unordered channels. It verifies that the deletion of a packet
// commitment occurs. It tests high level properties like ordering and basic
// sanity checks. More rigorous testing of 'TimeoutOnClose' and
// 'TimeoutExecuted' can be found in the 04-channel/keeper/timeout_test.go.
func (suite *KeeperTestSuite) TestHandleTimeoutOnClosePacket() {
	var (
		packet                      channeltypes.Packet
		packetKey                   []byte
		path                        *ibctesting.Path
		counterpartyUpgradeSequence uint64
	)

	testCases := []struct {
		name     string
		malleate func()
		expPass  bool
	}{
		{"success: ORDERED", func() {
			path.SetChannelOrdered()
			path.Setup()

			// create packet commitment
			sequence, err := path.EndpointA.SendPacket(timeoutHeight, 0, ibctesting.MockPacketData)
			suite.Require().NoError(err)

			// need to update chainA client to prove missing ack
			err = path.EndpointA.UpdateClient()
			suite.Require().NoError(err)

			packet = channeltypes.NewPacket(ibctesting.MockPacketData, sequence, path.EndpointA.ChannelConfig.PortID, path.EndpointA.ChannelID, path.EndpointB.ChannelConfig.PortID, path.EndpointB.ChannelID, timeoutHeight, 0)
			packetKey = host.NextSequenceRecvKey(packet.GetDestPort(), packet.GetDestChannel())

			// close counterparty channel
			path.EndpointB.UpdateChannel(func(channel *channeltypes.Channel) { channel.State = channeltypes.CLOSED })
		}, true},
		{"success: UNORDERED", func() {
			path.Setup()

			// create packet commitment
			sequence, err := path.EndpointA.SendPacket(timeoutHeight, 0, ibctesting.MockPacketData)
			suite.Require().NoError(err)

			// need to update chainA client to prove missing ack
			err = path.EndpointA.UpdateClient()
			suite.Require().NoError(err)

			packet = channeltypes.NewPacket(ibctesting.MockPacketData, sequence, path.EndpointA.ChannelConfig.PortID, path.EndpointA.ChannelID, path.EndpointB.ChannelConfig.PortID, path.EndpointB.ChannelID, timeoutHeight, 0)
			packetKey = host.PacketReceiptKey(packet.GetDestPort(), packet.GetDestChannel(), packet.GetSequence())

			// close counterparty channel
			path.EndpointB.UpdateChannel(func(channel *channeltypes.Channel) { channel.State = channeltypes.CLOSED })
		}, true},
		{"success: UNORDERED timeout out of order packet", func() {
			// setup uses an UNORDERED channel
			path.Setup()

			// attempts to timeout the last packet sent without timing out the first packet
			// packet sequences begin at 1
			for i := uint64(1); i < maxSequence; i++ {
				// create packet commitment
				sequence, err := path.EndpointA.SendPacket(timeoutHeight, 0, ibctesting.MockPacketData)
				suite.Require().NoError(err)

				packet = channeltypes.NewPacket(ibctesting.MockPacketData, sequence, path.EndpointA.ChannelConfig.PortID, path.EndpointA.ChannelID, path.EndpointB.ChannelConfig.PortID, path.EndpointB.ChannelID, timeoutHeight, 0)
			}

			err := path.EndpointA.UpdateClient()
			suite.Require().NoError(err)

			packetKey = host.PacketReceiptKey(packet.GetDestPort(), packet.GetDestChannel(), packet.GetSequence())

			// close counterparty channel
			path.EndpointB.UpdateChannel(func(channel *channeltypes.Channel) { channel.State = channeltypes.CLOSED })
		}, true},
		{"success: ORDERED timeout out of order packet", func() {
			path.SetChannelOrdered()
			path.Setup()

			// attempts to timeout the last packet sent without timing out the first packet
			// packet sequences begin at 1
			for i := uint64(1); i < maxSequence; i++ {
				// create packet commitment
				sequence, err := path.EndpointA.SendPacket(timeoutHeight, 0, ibctesting.MockPacketData)
				suite.Require().NoError(err)

				packet = channeltypes.NewPacket(ibctesting.MockPacketData, sequence, path.EndpointA.ChannelConfig.PortID, path.EndpointA.ChannelID, path.EndpointB.ChannelConfig.PortID, path.EndpointB.ChannelID, timeoutHeight, 0)
			}

			err := path.EndpointA.UpdateClient()
			suite.Require().NoError(err)

			packetKey = host.NextSequenceRecvKey(packet.GetDestPort(), packet.GetDestChannel())

			// close counterparty channel
			path.EndpointB.UpdateChannel(func(channel *channeltypes.Channel) { channel.State = channeltypes.CLOSED })
		}, true},
		{"channel does not exist", func() {
			// any non-nil value of packet is valid
			suite.Require().NotNil(packet)

			packetKey = host.NextSequenceRecvKey(packet.GetDestPort(), packet.GetDestChannel())
		}, false},
		{"successful no-op: UNORDERED - packet not sent", func() {
			path.Setup()
			packet = channeltypes.NewPacket(ibctesting.MockPacketData, 1, path.EndpointA.ChannelConfig.PortID, path.EndpointA.ChannelID, path.EndpointB.ChannelConfig.PortID, path.EndpointB.ChannelID, clienttypes.NewHeight(0, 1), 0)
			packetKey = host.PacketAcknowledgementKey(packet.GetDestPort(), packet.GetDestChannel(), packet.GetSequence())

			// close counterparty channel
			path.EndpointB.UpdateChannel(func(channel *channeltypes.Channel) { channel.State = channeltypes.CLOSED })
		}, true},
		{"ORDERED: channel not closed", func() {
			path.SetChannelOrdered()
			path.Setup()

			// create packet commitment
			sequence, err := path.EndpointA.SendPacket(timeoutHeight, 0, ibctesting.MockPacketData)
			suite.Require().NoError(err)

			// need to update chainA client to prove missing ack
			err = path.EndpointA.UpdateClient()
			suite.Require().NoError(err)

			packet = channeltypes.NewPacket(ibctesting.MockPacketData, sequence, path.EndpointA.ChannelConfig.PortID, path.EndpointA.ChannelID, path.EndpointB.ChannelConfig.PortID, path.EndpointB.ChannelID, timeoutHeight, 0)
			packetKey = host.NextSequenceRecvKey(packet.GetDestPort(), packet.GetDestChannel())
		}, false},
	}

	for _, tc := range testCases {
		tc := tc

		suite.Run(tc.name, func() {
			suite.SetupTest() // reset
			path = ibctesting.NewPath(suite.chainA, suite.chainB)

			tc.malleate()

			proof, proofHeight := suite.chainB.QueryProof(packetKey)

			channelKey := host.ChannelKey(path.EndpointB.ChannelConfig.PortID, path.EndpointB.ChannelID)
			closedProof, _ := suite.chainB.QueryProof(channelKey)

			msg := channeltypes.NewMsgTimeoutOnClose(packet, 1, proof, closedProof, proofHeight, suite.chainA.SenderAccount.GetAddress().String(), counterpartyUpgradeSequence)

			_, err := suite.chainA.App.GetIBCKeeper().TimeoutOnClose(suite.chainA.GetContext(), msg)

			if tc.expPass {
				suite.Require().NoError(err)

				// replay should not return an error as it will be treated as a no-op
				_, err := suite.chainA.App.GetIBCKeeper().TimeoutOnClose(suite.chainA.GetContext(), msg)
				suite.Require().NoError(err)

				// verify packet commitment was deleted on source chain
				has := suite.chainA.App.GetIBCKeeper().ChannelKeeper.HasPacketCommitment(suite.chainA.GetContext(), packet.GetSourcePort(), packet.GetSourceChannel(), packet.GetSequence())
				suite.Require().False(has)

			} else {
				suite.Require().Error(err)
			}
		})
	}
}

func (suite *KeeperTestSuite) TestUpgradeClient() {
	var (
		path              *ibctesting.Path
		newChainID        string
		newClientHeight   clienttypes.Height
		upgradedClient    *ibctm.ClientState
		upgradedConsState exported.ConsensusState
		lastHeight        exported.Height
		msg               *clienttypes.MsgUpgradeClient
	)
	cases := []struct {
		name    string
		setup   func()
		expPass bool
	}{
		{
			name: "successful upgrade",
			setup: func() {
				upgradedClient = ibctm.NewClientState(newChainID, ibctm.DefaultTrustLevel, ibctesting.TrustingPeriod, ibctesting.UnbondingPeriod+ibctesting.TrustingPeriod, ibctesting.MaxClockDrift, newClientHeight, commitmenttypes.GetSDKSpecs(), ibctesting.UpgradePath)
				// Call ZeroCustomFields on upgraded clients to clear any client-chosen parameters in test-case upgradedClient
				upgradedClient = upgradedClient.ZeroCustomFields()

				upgradedConsState = &ibctm.ConsensusState{
					NextValidatorsHash: []byte("nextValsHash"),
				}

				// last Height is at next block
				lastHeight = clienttypes.NewHeight(0, uint64(suite.chainB.GetContext().BlockHeight()+1))

				upgradedClientBz, err := clienttypes.MarshalClientState(suite.chainA.App.AppCodec(), upgradedClient)
				suite.Require().NoError(err)
				upgradedConsStateBz, err := clienttypes.MarshalConsensusState(suite.chainA.App.AppCodec(), upgradedConsState)
				suite.Require().NoError(err)

				// zero custom fields and store in upgrade store
				suite.chainB.GetSimApp().UpgradeKeeper.SetUpgradedClient(suite.chainB.GetContext(), int64(lastHeight.GetRevisionHeight()), upgradedClientBz)            //nolint:errcheck // ignore error for testing
				suite.chainB.GetSimApp().UpgradeKeeper.SetUpgradedConsensusState(suite.chainB.GetContext(), int64(lastHeight.GetRevisionHeight()), upgradedConsStateBz) //nolint:errcheck // ignore error for testing

				// commit upgrade store changes and update clients
				suite.coordinator.CommitBlock(suite.chainB)
				err = path.EndpointA.UpdateClient()
				suite.Require().NoError(err)

				latestHeight := path.EndpointA.GetClientLatestHeight()
				upgradeClientProof, _ := suite.chainB.QueryUpgradeProof(upgradetypes.UpgradedClientKey(int64(lastHeight.GetRevisionHeight())), latestHeight.GetRevisionHeight())
				upgradedConsensusStateProof, _ := suite.chainB.QueryUpgradeProof(upgradetypes.UpgradedConsStateKey(int64(lastHeight.GetRevisionHeight())), latestHeight.GetRevisionHeight())

				msg, err = clienttypes.NewMsgUpgradeClient(path.EndpointA.ClientID, upgradedClient, upgradedConsState,
					upgradeClientProof, upgradedConsensusStateProof, suite.chainA.SenderAccount.GetAddress().String())
				suite.Require().NoError(err)
			},
			expPass: true,
		},
		{
			name: "VerifyUpgrade fails",
			setup: func() {
				upgradedClient = ibctm.NewClientState(newChainID, ibctm.DefaultTrustLevel, ibctesting.TrustingPeriod, ibctesting.UnbondingPeriod+ibctesting.TrustingPeriod, ibctesting.MaxClockDrift, newClientHeight, commitmenttypes.GetSDKSpecs(), ibctesting.UpgradePath)
				// Call ZeroCustomFields on upgraded clients to clear any client-chosen parameters in test-case upgradedClient
				upgradedClient = upgradedClient.ZeroCustomFields()

				upgradedConsState = &ibctm.ConsensusState{
					NextValidatorsHash: []byte("nextValsHash"),
				}

				// last Height is at next block
				lastHeight = clienttypes.NewHeight(0, uint64(suite.chainB.GetContext().BlockHeight()+1))

				upgradedClientBz, err := clienttypes.MarshalClientState(suite.chainA.App.AppCodec(), upgradedClient)
				suite.Require().NoError(err)
				upgradedConsStateBz, err := clienttypes.MarshalConsensusState(suite.chainA.App.AppCodec(), upgradedConsState)
				suite.Require().NoError(err)

				// zero custom fields and store in upgrade store
				suite.chainB.GetSimApp().UpgradeKeeper.SetUpgradedClient(suite.chainB.GetContext(), int64(lastHeight.GetRevisionHeight()), upgradedClientBz)            //nolint:errcheck // ignore error for testing
				suite.chainB.GetSimApp().UpgradeKeeper.SetUpgradedConsensusState(suite.chainB.GetContext(), int64(lastHeight.GetRevisionHeight()), upgradedConsStateBz) //nolint:errcheck // ignore error for testing

				// commit upgrade store changes and update clients
				suite.coordinator.CommitBlock(suite.chainB)
				err = path.EndpointA.UpdateClient()
				suite.Require().NoError(err)

				msg, err = clienttypes.NewMsgUpgradeClient(path.EndpointA.ClientID, upgradedClient, upgradedConsState, nil, nil, suite.chainA.SenderAccount.GetAddress().String())
				suite.Require().NoError(err)
			},
			expPass: false,
		},
	}

	for _, tc := range cases {
		tc := tc
		path = ibctesting.NewPath(suite.chainA, suite.chainB)
		path.SetupClients()

		var err error
		clientState, ok := path.EndpointA.GetClientState().(*ibctm.ClientState)
		suite.Require().True(ok)
		revisionNumber := clienttypes.ParseChainID(clientState.ChainId)

		newChainID, err = clienttypes.SetRevisionNumber(clientState.ChainId, revisionNumber+1)
		suite.Require().NoError(err)

		newClientHeight = clienttypes.NewHeight(revisionNumber+1, clientState.LatestHeight.GetRevisionHeight()+1)

		tc.setup()

		ctx := suite.chainA.GetContext()
		_, err = suite.chainA.GetSimApp().GetIBCKeeper().UpgradeClient(ctx, msg)

		if tc.expPass {
			suite.Require().NoError(err, "upgrade handler failed on valid case: %s", tc.name)
			newClient, ok := suite.chainA.App.GetIBCKeeper().ClientKeeper.GetClientState(suite.chainA.GetContext(), path.EndpointA.ClientID)
			suite.Require().True(ok)
			newChainSpecifiedClient := newClient.(*ibctm.ClientState).ZeroCustomFields()
			suite.Require().Equal(upgradedClient, newChainSpecifiedClient)

			expectedEvents := sdk.Events{
				sdk.NewEvent(
					clienttypes.EventTypeUpgradeClient,
					sdk.NewAttribute(clienttypes.AttributeKeyClientID, ibctesting.FirstClientID),
					sdk.NewAttribute(clienttypes.AttributeKeyClientType, path.EndpointA.GetClientState().ClientType()),
					sdk.NewAttribute(clienttypes.AttributeKeyConsensusHeight, path.EndpointA.GetClientLatestHeight().String()),
				),
			}.ToABCIEvents()

			expectedEvents = sdk.MarkEventsToIndex(expectedEvents, map[string]struct{}{})
			ibctesting.AssertEvents(&suite.Suite, expectedEvents, ctx.EventManager().Events().ToABCIEvents())
		} else {
			suite.Require().Error(err, "upgrade handler passed on invalid case: %s", tc.name)
		}
	}
}

func (suite *KeeperTestSuite) TestChannelUpgradeInit() {
	var (
		path *ibctesting.Path
		msg  *channeltypes.MsgChannelUpgradeInit
	)

	cases := []struct {
		name      string
		malleate  func()
		expResult func(res *channeltypes.MsgChannelUpgradeInitResponse, events []abci.Event, err error)
	}{
		{
			"success",
			func() {
				msg = channeltypes.NewMsgChannelUpgradeInit(
					path.EndpointA.ChannelConfig.PortID,
					path.EndpointA.ChannelID,
					path.EndpointA.GetProposedUpgrade().Fields,
					path.EndpointA.Chain.GetSimApp().IBCKeeper.GetAuthority(),
				)
			},
			func(res *channeltypes.MsgChannelUpgradeInitResponse, events []abci.Event, err error) {
				suite.Require().NoError(err)
				suite.Require().NotNil(res)
				suite.Require().Equal(uint64(1), res.UpgradeSequence)
				channel := path.EndpointA.GetChannel()

				expEvents := sdk.Events{
					sdk.NewEvent(
						channeltypes.EventTypeChannelUpgradeInit,
						sdk.NewAttribute(channeltypes.AttributeKeyPortID, path.EndpointA.ChannelConfig.PortID),
						sdk.NewAttribute(channeltypes.AttributeKeyChannelID, path.EndpointA.ChannelID),
						sdk.NewAttribute(channeltypes.AttributeCounterpartyPortID, path.EndpointB.ChannelConfig.PortID),
						sdk.NewAttribute(channeltypes.AttributeCounterpartyChannelID, path.EndpointB.ChannelID),
						sdk.NewAttribute(channeltypes.AttributeKeyUpgradeSequence, fmt.Sprintf("%d", channel.UpgradeSequence)),
					),
					sdk.NewEvent(
						sdk.EventTypeMessage,
						sdk.NewAttribute(sdk.AttributeKeyModule, channeltypes.AttributeValueCategory),
					),
				}.ToABCIEvents()
				ibctesting.AssertEvents(&suite.Suite, expEvents, events)
			},
		},
		{
			"authority is not signer of the upgrade init msg",
			func() {
				msg = channeltypes.NewMsgChannelUpgradeInit(
					path.EndpointA.ChannelConfig.PortID,
					path.EndpointA.ChannelID,
					path.EndpointA.GetProposedUpgrade().Fields,
					path.EndpointA.Chain.SenderAccount.String(),
				)
			},
			func(res *channeltypes.MsgChannelUpgradeInitResponse, events []abci.Event, err error) {
				suite.Require().Error(err)
				suite.Require().ErrorContains(err, ibcerrors.ErrUnauthorized.Error())
				suite.Require().Nil(res)

				suite.Require().Empty(events)
			},
		},
		{
			"ibc application does not implement the UpgradeableModule interface",
			func() {
				path = ibctesting.NewPath(suite.chainA, suite.chainB)
				path.EndpointA.ChannelConfig.PortID = ibcmock.MockBlockUpgrade
				path.EndpointB.ChannelConfig.PortID = ibcmock.MockBlockUpgrade

				path.Setup()

				msg = channeltypes.NewMsgChannelUpgradeInit(
					path.EndpointA.ChannelConfig.PortID,
					path.EndpointA.ChannelID,
					path.EndpointA.GetProposedUpgrade().Fields,
					path.EndpointA.Chain.GetSimApp().IBCKeeper.GetAuthority(),
				)
			},
			func(res *channeltypes.MsgChannelUpgradeInitResponse, events []abci.Event, err error) {
				suite.Require().ErrorIs(err, porttypes.ErrInvalidRoute)
				suite.Require().Nil(res)

				suite.Require().Empty(events)
			},
		},
		{
			"ibc application does not commit state changes in callback",
			func() {
				msg = channeltypes.NewMsgChannelUpgradeInit(
					path.EndpointA.ChannelConfig.PortID,
					path.EndpointA.ChannelID,
					path.EndpointA.GetProposedUpgrade().Fields,
					path.EndpointA.Chain.GetSimApp().IBCKeeper.GetAuthority(),
				)

				suite.chainA.GetSimApp().IBCMockModule.IBCApp.OnChanUpgradeInit = func(ctx context.Context, portID, channelID string, order channeltypes.Order, connectionHops []string, version string) (string, error) {
					storeKey := suite.chainA.GetSimApp().GetKey(exported.ModuleName)
					sdkCtx := sdk.UnwrapSDKContext(ctx) // TODO: https://github.com/cosmos/ibc-go/issues/5917
					store := sdkCtx.KVStore(storeKey)
					store.Set(ibcmock.TestKey, ibcmock.TestValue)

					sdkCtx.EventManager().EmitEvent(sdk.NewEvent(ibcmock.MockEventType))
					return ibcmock.UpgradeVersion, nil
				}
			},
			func(res *channeltypes.MsgChannelUpgradeInitResponse, events []abci.Event, err error) {
				suite.Require().NoError(err)
				suite.Require().NotNil(res)
				suite.Require().Equal(uint64(1), res.UpgradeSequence)

				storeKey := suite.chainA.GetSimApp().GetKey(exported.ModuleName)
				store := suite.chainA.GetContext().KVStore(storeKey)
				suite.Require().Nil(store.Get(ibcmock.TestKey))

				for _, event := range events {
					if event.GetType() == ibcmock.MockEventType {
						suite.Fail("expected application callback events to be discarded")
					}
				}
			},
		},
	}

	for _, tc := range cases {
		tc := tc
		suite.Run(tc.name, func() {
			suite.SetupTest()

			path = ibctesting.NewPath(suite.chainA, suite.chainB)
			path.Setup()

			// configure the channel upgrade version on testing endpoints
			path.EndpointA.ChannelConfig.ProposedUpgrade.Fields.Version = ibcmock.UpgradeVersion
			path.EndpointB.ChannelConfig.ProposedUpgrade.Fields.Version = ibcmock.UpgradeVersion

			tc.malleate()

			ctx := suite.chainA.GetContext()
			res, err := suite.chainA.GetSimApp().GetIBCKeeper().ChannelUpgradeInit(ctx, msg)
			events := ctx.EventManager().Events().ToABCIEvents()

			tc.expResult(res, events, err)
		})
	}
}

func (suite *KeeperTestSuite) TestChannelUpgradeTry() {
	var (
		path *ibctesting.Path
		msg  *channeltypes.MsgChannelUpgradeTry
	)

	cases := []struct {
		name      string
		malleate  func()
		expResult func(res *channeltypes.MsgChannelUpgradeTryResponse, events []abci.Event, err error)
	}{
		{
			"success",
			func() {},
			func(res *channeltypes.MsgChannelUpgradeTryResponse, events []abci.Event, err error) {
				suite.Require().NoError(err)
				suite.Require().NotNil(res)
				suite.Require().Equal(channeltypes.SUCCESS, res.Result)

				channel := path.EndpointB.GetChannel()
				suite.Require().Equal(channeltypes.FLUSHING, channel.State)
				suite.Require().Equal(uint64(1), channel.UpgradeSequence)

				expEvents := sdk.Events{
					sdk.NewEvent(
						channeltypes.EventTypeChannelUpgradeTry,
						sdk.NewAttribute(channeltypes.AttributeKeyPortID, path.EndpointB.ChannelConfig.PortID),
						sdk.NewAttribute(channeltypes.AttributeKeyChannelID, path.EndpointB.ChannelID),
						sdk.NewAttribute(channeltypes.AttributeCounterpartyPortID, path.EndpointA.ChannelConfig.PortID),
						sdk.NewAttribute(channeltypes.AttributeCounterpartyChannelID, path.EndpointA.ChannelID),
						sdk.NewAttribute(channeltypes.AttributeKeyUpgradeSequence, fmt.Sprintf("%d", channel.UpgradeSequence)),
					),
					sdk.NewEvent(
						sdk.EventTypeMessage,
						sdk.NewAttribute(sdk.AttributeKeyModule, channeltypes.AttributeValueCategory),
					),
				}.ToABCIEvents()
				ibctesting.AssertEvents(&suite.Suite, expEvents, events)
			},
		},
		{
			"unsynchronized upgrade sequence writes upgrade error receipt",
			func() {
				path.EndpointB.UpdateChannel(func(channel *channeltypes.Channel) { channel.UpgradeSequence = 99 })
			},
			func(res *channeltypes.MsgChannelUpgradeTryResponse, events []abci.Event, err error) {
				suite.Require().NoError(err)

				suite.Require().NotNil(res)
				suite.Require().Equal(channeltypes.FAILURE, res.Result)

				errorReceipt, found := suite.chainB.GetSimApp().GetIBCKeeper().ChannelKeeper.GetUpgradeErrorReceipt(suite.chainB.GetContext(), path.EndpointB.ChannelConfig.PortID, path.EndpointB.ChannelID)
				suite.Require().True(found)
				suite.Require().Equal(uint64(99), errorReceipt.Sequence)

				channel := path.EndpointB.GetChannel()
				expEvents := sdk.Events{
					sdk.NewEvent(
						channeltypes.EventTypeChannelUpgradeError,
						sdk.NewAttribute(channeltypes.AttributeKeyPortID, path.EndpointB.ChannelConfig.PortID),
						sdk.NewAttribute(channeltypes.AttributeKeyChannelID, path.EndpointB.ChannelID),
						sdk.NewAttribute(channeltypes.AttributeCounterpartyPortID, path.EndpointA.ChannelConfig.PortID),
						sdk.NewAttribute(channeltypes.AttributeCounterpartyChannelID, path.EndpointA.ChannelID),
						sdk.NewAttribute(channeltypes.AttributeKeyUpgradeSequence, fmt.Sprintf("%d", channel.UpgradeSequence)),
						// need to manually insert this because the errorReceipt is a string constant as it is written into state
						sdk.NewAttribute(channeltypes.AttributeKeyErrorReceipt, "counterparty upgrade sequence < current upgrade sequence (1 < 99): invalid upgrade sequence"),
					),
					sdk.NewEvent(
						sdk.EventTypeMessage,
						sdk.NewAttribute(sdk.AttributeKeyModule, channeltypes.AttributeValueCategory),
					),
				}.ToABCIEvents()
				ibctesting.AssertEvents(&suite.Suite, expEvents, events)
			},
		},
		{
			"ibc application does not implement the UpgradeableModule interface",
			func() {
				path = ibctesting.NewPath(suite.chainA, suite.chainB)
				path.EndpointA.ChannelConfig.PortID = ibcmock.MockBlockUpgrade
				path.EndpointB.ChannelConfig.PortID = ibcmock.MockBlockUpgrade

				path.Setup()

				msg.PortId = path.EndpointB.ChannelConfig.PortID
				msg.ChannelId = path.EndpointB.ChannelID
			},
			func(res *channeltypes.MsgChannelUpgradeTryResponse, events []abci.Event, err error) {
				suite.Require().ErrorIs(err, porttypes.ErrInvalidRoute)
				suite.Require().Nil(res)

				suite.Require().Empty(events)
			},
		},
		{
			"ibc application does not commit state changes in callback",
			func() {
				suite.chainA.GetSimApp().IBCMockModule.IBCApp.OnChanUpgradeTry = func(ctx context.Context, portID, channelID string, order channeltypes.Order, connectionHops []string, counterpartyVersion string) (string, error) {
					storeKey := suite.chainA.GetSimApp().GetKey(exported.ModuleName)
					sdkCtx := sdk.UnwrapSDKContext(ctx) // TODO: https://github.com/cosmos/ibc-go/issues/5917
					store := sdkCtx.KVStore(storeKey)
					store.Set(ibcmock.TestKey, ibcmock.TestValue)

					sdkCtx.EventManager().EmitEvent(sdk.NewEvent(ibcmock.MockEventType))
					return ibcmock.UpgradeVersion, nil
				}
			},
			func(res *channeltypes.MsgChannelUpgradeTryResponse, events []abci.Event, err error) {
				suite.Require().NoError(err)
				suite.Require().NotNil(res)
				suite.Require().Equal(uint64(1), res.UpgradeSequence)

				storeKey := suite.chainA.GetSimApp().GetKey(exported.ModuleName)
				store := suite.chainA.GetContext().KVStore(storeKey)
				suite.Require().Nil(store.Get(ibcmock.TestKey))

				for _, event := range events {
					if event.GetType() == ibcmock.MockEventType {
						suite.Fail("expected application callback events to be discarded")
					}
				}
			},
		},
	}

	for _, tc := range cases {
		tc := tc
		suite.Run(tc.name, func() {
			suite.SetupTest()

			path = ibctesting.NewPath(suite.chainA, suite.chainB)
			path.Setup()

			// configure the channel upgrade version on testing endpoints
			path.EndpointA.ChannelConfig.ProposedUpgrade.Fields.Version = ibcmock.UpgradeVersion
			path.EndpointB.ChannelConfig.ProposedUpgrade.Fields.Version = ibcmock.UpgradeVersion

			err := path.EndpointA.ChanUpgradeInit()
			suite.Require().NoError(err)

			err = path.EndpointB.UpdateClient()
			suite.Require().NoError(err)

			counterpartySequence := path.EndpointA.GetChannel().UpgradeSequence
			counterpartyUpgrade, found := suite.chainA.GetSimApp().GetIBCKeeper().ChannelKeeper.GetUpgrade(suite.chainA.GetContext(), path.EndpointA.ChannelConfig.PortID, path.EndpointA.ChannelID)
			suite.Require().True(found)

			channelProof, upgradeProof, proofHeight := path.EndpointA.QueryChannelUpgradeProof()

			msg = &channeltypes.MsgChannelUpgradeTry{
				PortId:                        path.EndpointB.ChannelConfig.PortID,
				ChannelId:                     path.EndpointB.ChannelID,
				ProposedUpgradeConnectionHops: []string{ibctesting.FirstConnectionID},
				CounterpartyUpgradeSequence:   counterpartySequence,
				CounterpartyUpgradeFields:     counterpartyUpgrade.Fields,
				ProofChannel:                  channelProof,
				ProofUpgrade:                  upgradeProof,
				ProofHeight:                   proofHeight,
				Signer:                        suite.chainB.SenderAccount.GetAddress().String(),
			}

			tc.malleate()

			ctx := suite.chainB.GetContext()
			res, err := suite.chainB.GetSimApp().GetIBCKeeper().ChannelUpgradeTry(ctx, msg)
			events := ctx.EventManager().Events().ToABCIEvents()

			tc.expResult(res, events, err)
		})
	}
}

func (suite *KeeperTestSuite) TestChannelUpgradeAck() {
	var (
		path *ibctesting.Path
		msg  *channeltypes.MsgChannelUpgradeAck
	)

	cases := []struct {
		name      string
		malleate  func()
		expResult func(res *channeltypes.MsgChannelUpgradeAckResponse, events []abci.Event, err error)
	}{
		{
			"success, no pending in-flight packets",
			func() {},
			func(res *channeltypes.MsgChannelUpgradeAckResponse, events []abci.Event, err error) {
				suite.Require().NoError(err)
				suite.Require().NotNil(res)
				suite.Require().Equal(channeltypes.SUCCESS, res.Result)

				channel := path.EndpointA.GetChannel()
				suite.Require().Equal(channeltypes.FLUSHCOMPLETE, channel.State)
				suite.Require().Equal(uint64(1), channel.UpgradeSequence)

				expEvents := sdk.Events{
					sdk.NewEvent(
						channeltypes.EventTypeChannelUpgradeAck,
						sdk.NewAttribute(channeltypes.AttributeKeyPortID, path.EndpointA.ChannelConfig.PortID),
						sdk.NewAttribute(channeltypes.AttributeKeyChannelID, path.EndpointA.ChannelID),
						sdk.NewAttribute(channeltypes.AttributeCounterpartyPortID, path.EndpointB.ChannelConfig.PortID),
						sdk.NewAttribute(channeltypes.AttributeCounterpartyChannelID, path.EndpointB.ChannelID),
						sdk.NewAttribute(channeltypes.AttributeKeyUpgradeSequence, fmt.Sprintf("%d", channel.UpgradeSequence)),
					),
					sdk.NewEvent(
						sdk.EventTypeMessage,
						sdk.NewAttribute(sdk.AttributeKeyModule, channeltypes.AttributeValueCategory),
					),
				}.ToABCIEvents()
				ibctesting.AssertEvents(&suite.Suite, expEvents, events)
			},
		},
		{
			"success, pending in-flight packets",
			func() {
				portID := path.EndpointA.ChannelConfig.PortID
				channelID := path.EndpointA.ChannelID
				// Set a dummy packet commitment to simulate in-flight packets
				suite.chainA.GetSimApp().IBCKeeper.ChannelKeeper.SetPacketCommitment(suite.chainA.GetContext(), portID, channelID, 1, []byte("hash"))
			},
			func(res *channeltypes.MsgChannelUpgradeAckResponse, events []abci.Event, err error) {
				suite.Require().NoError(err)
				suite.Require().NotNil(res)
				suite.Require().Equal(channeltypes.SUCCESS, res.Result)

				channel := path.EndpointA.GetChannel()
				suite.Require().Equal(channeltypes.FLUSHING, channel.State)
				suite.Require().Equal(uint64(1), channel.UpgradeSequence)

				expEvents := sdk.Events{
					sdk.NewEvent(
						channeltypes.EventTypeChannelUpgradeAck,
						sdk.NewAttribute(channeltypes.AttributeKeyPortID, path.EndpointA.ChannelConfig.PortID),
						sdk.NewAttribute(channeltypes.AttributeKeyChannelID, path.EndpointA.ChannelID),
						sdk.NewAttribute(channeltypes.AttributeCounterpartyPortID, path.EndpointB.ChannelConfig.PortID),
						sdk.NewAttribute(channeltypes.AttributeCounterpartyChannelID, path.EndpointB.ChannelID),
						sdk.NewAttribute(channeltypes.AttributeKeyUpgradeSequence, fmt.Sprintf("%d", channel.UpgradeSequence)),
					),
				}.ToABCIEvents()
				ibctesting.AssertEvents(&suite.Suite, expEvents, events)
			},
		},
		{
			"core handler returns error and no upgrade error receipt is written",
			func() {
				// force an error by overriding the channel state to an invalid value
				path.EndpointA.UpdateChannel(func(channel *channeltypes.Channel) { channel.State = channeltypes.CLOSED })
			},
			func(res *channeltypes.MsgChannelUpgradeAckResponse, events []abci.Event, err error) {
				suite.Require().Error(err)
				suite.Require().Nil(res)
				suite.Require().ErrorIs(err, channeltypes.ErrInvalidChannelState)

				errorReceipt, found := suite.chainA.GetSimApp().GetIBCKeeper().ChannelKeeper.GetUpgradeErrorReceipt(suite.chainA.GetContext(), path.EndpointA.ChannelConfig.PortID, path.EndpointA.ChannelID)
				suite.Require().Empty(errorReceipt)
				suite.Require().False(found)

				suite.Require().Empty(events)
			},
		},
		{
			"core handler returns error and writes upgrade error receipt",
			func() {
				// force an upgrade error by modifying the channel upgrade ordering to an incompatible value
				upgrade := path.EndpointA.GetChannelUpgrade()
				upgrade.Fields.Ordering = channeltypes.NONE

				path.EndpointA.SetChannelUpgrade(upgrade)
			},
			func(res *channeltypes.MsgChannelUpgradeAckResponse, events []abci.Event, err error) {
				suite.Require().NoError(err)

				suite.Require().NotNil(res)
				suite.Require().Equal(channeltypes.FAILURE, res.Result)

				errorReceipt, found := suite.chainA.GetSimApp().GetIBCKeeper().ChannelKeeper.GetUpgradeErrorReceipt(suite.chainA.GetContext(), path.EndpointA.ChannelConfig.PortID, path.EndpointA.ChannelID)
				suite.Require().True(found)
				suite.Require().Equal(uint64(1), errorReceipt.Sequence)

				channel := path.EndpointB.GetChannel()
				expEvents := sdk.Events{
					sdk.NewEvent(
						channeltypes.EventTypeChannelUpgradeError,
						sdk.NewAttribute(channeltypes.AttributeKeyPortID, path.EndpointA.ChannelConfig.PortID),
						sdk.NewAttribute(channeltypes.AttributeKeyChannelID, path.EndpointA.ChannelID),
						sdk.NewAttribute(channeltypes.AttributeCounterpartyPortID, path.EndpointB.ChannelConfig.PortID),
						sdk.NewAttribute(channeltypes.AttributeCounterpartyChannelID, path.EndpointB.ChannelID),
						sdk.NewAttribute(channeltypes.AttributeKeyUpgradeSequence, fmt.Sprintf("%d", channel.UpgradeSequence)),
						// need to manually insert this because the errorReceipt is a string constant as it is written into state
						sdk.NewAttribute(channeltypes.AttributeKeyErrorReceipt, "expected upgrade ordering (ORDER_NONE_UNSPECIFIED) to match counterparty upgrade ordering (ORDER_UNORDERED): incompatible counterparty upgrade"),
					),
					sdk.NewEvent(
						sdk.EventTypeMessage,
						sdk.NewAttribute(sdk.AttributeKeyModule, channeltypes.AttributeValueCategory),
					),
				}.ToABCIEvents()
				ibctesting.AssertEvents(&suite.Suite, expEvents, events)
			},
		},
		{
			"application callback returns error and error receipt is written",
			func() {
				suite.chainA.GetSimApp().IBCMockModule.IBCApp.OnChanUpgradeAck = func(
					ctx context.Context, portID, channelID, counterpartyVersion string,
				) error {
					// set arbitrary value in store to mock application state changes
					sdkCtx := sdk.UnwrapSDKContext(ctx) // TODO: https://github.com/cosmos/ibc-go/issues/5917
					store := sdkCtx.KVStore(suite.chainA.GetSimApp().GetKey(exported.ModuleName))
					store.Set([]byte("foo"), []byte("bar"))
					return fmt.Errorf("mock app callback failed")
				}
			},
			func(res *channeltypes.MsgChannelUpgradeAckResponse, events []abci.Event, err error) {
				suite.Require().NoError(err)

				suite.Require().NotNil(res)
				suite.Require().Equal(channeltypes.FAILURE, res.Result)

				errorReceipt, found := suite.chainA.GetSimApp().GetIBCKeeper().ChannelKeeper.GetUpgradeErrorReceipt(suite.chainA.GetContext(), path.EndpointA.ChannelConfig.PortID, path.EndpointA.ChannelID)
				suite.Require().True(found)
				suite.Require().Equal(uint64(1), errorReceipt.Sequence)

				// assert application state changes are not committed
				store := suite.chainA.GetContext().KVStore(suite.chainA.GetSimApp().GetKey(exported.ModuleName))
				suite.Require().False(store.Has([]byte("foo")))

				channel := path.EndpointB.GetChannel()
				expEvents := sdk.Events{
					sdk.NewEvent(
						channeltypes.EventTypeChannelUpgradeError,
						sdk.NewAttribute(channeltypes.AttributeKeyPortID, path.EndpointA.ChannelConfig.PortID),
						sdk.NewAttribute(channeltypes.AttributeKeyChannelID, path.EndpointA.ChannelID),
						sdk.NewAttribute(channeltypes.AttributeCounterpartyPortID, path.EndpointB.ChannelConfig.PortID),
						sdk.NewAttribute(channeltypes.AttributeCounterpartyChannelID, path.EndpointB.ChannelID),
						sdk.NewAttribute(channeltypes.AttributeKeyUpgradeSequence, fmt.Sprintf("%d", channel.UpgradeSequence)),
						// need to manually insert this because the errorReceipt is a string constant as it is written into state
						sdk.NewAttribute(channeltypes.AttributeKeyErrorReceipt, "mock app callback failed"),
					),
					sdk.NewEvent(
						sdk.EventTypeMessage,
						sdk.NewAttribute(sdk.AttributeKeyModule, channeltypes.AttributeValueCategory),
					),
				}.ToABCIEvents()
				ibctesting.AssertEvents(&suite.Suite, expEvents, events)
			},
		},
		{
			"ibc application does not implement the UpgradeableModule interface",
			func() {
				path = ibctesting.NewPath(suite.chainA, suite.chainB)
				path.EndpointA.ChannelConfig.PortID = ibcmock.MockBlockUpgrade
				path.EndpointB.ChannelConfig.PortID = ibcmock.MockBlockUpgrade

				path.Setup()

				msg.PortId = path.EndpointA.ChannelConfig.PortID
				msg.ChannelId = path.EndpointA.ChannelID
			},
			func(res *channeltypes.MsgChannelUpgradeAckResponse, events []abci.Event, err error) {
				suite.Require().ErrorIs(err, porttypes.ErrInvalidRoute)
				suite.Require().Nil(res)
				suite.Require().Empty(events)
			},
		},
		{
			"application callback returns an upgrade error",
			func() {
				suite.chainA.GetSimApp().IBCMockModule.IBCApp.OnChanUpgradeAck = func(ctx context.Context, portID, channelID, counterpartyVersion string) error {
					return channeltypes.NewUpgradeError(10000000, ibcmock.MockApplicationCallbackError)
				}
			},
			func(res *channeltypes.MsgChannelUpgradeAckResponse, events []abci.Event, err error) {
				suite.Require().Equal(channeltypes.FAILURE, res.Result)
				suite.Require().Equal(uint64(1), path.EndpointA.GetChannel().UpgradeSequence, "application callback upgrade sequence should not be used")
			},
		},
		{
			"ibc application does not commit state changes in callback",
			func() {
				suite.chainA.GetSimApp().IBCMockModule.IBCApp.OnChanUpgradeAck = func(ctx context.Context, portID, channelID, counterpartyVersion string) error {
					storeKey := suite.chainA.GetSimApp().GetKey(exported.ModuleName)
					sdkCtx := sdk.UnwrapSDKContext(ctx) // TODO: https://github.com/cosmos/ibc-go/issues/5917
					store := sdkCtx.KVStore(storeKey)
					store.Set(ibcmock.TestKey, ibcmock.TestValue)

					sdkCtx.EventManager().EmitEvent(sdk.NewEvent(ibcmock.MockEventType))
					return nil
				}
			},
			func(res *channeltypes.MsgChannelUpgradeAckResponse, events []abci.Event, err error) {
				suite.Require().NoError(err)
				suite.Require().NotNil(res)

				storeKey := suite.chainA.GetSimApp().GetKey(exported.ModuleName)
				store := suite.chainA.GetContext().KVStore(storeKey)
				suite.Require().Nil(store.Get(ibcmock.TestKey))

				for _, event := range events {
					if event.GetType() == ibcmock.MockEventType {
						suite.Fail("expected application callback events to be discarded")
					}
				}
			},
		},
	}

	for _, tc := range cases {
		tc := tc
		suite.Run(tc.name, func() {
			suite.SetupTest()

			path = ibctesting.NewPath(suite.chainA, suite.chainB)
			path.Setup()

			// configure the channel upgrade version on testing endpoints
			path.EndpointA.ChannelConfig.ProposedUpgrade.Fields.Version = ibcmock.UpgradeVersion
			path.EndpointB.ChannelConfig.ProposedUpgrade.Fields.Version = ibcmock.UpgradeVersion

			err := path.EndpointA.ChanUpgradeInit()
			suite.Require().NoError(err)

			err = path.EndpointB.ChanUpgradeTry()
			suite.Require().NoError(err)

			err = path.EndpointA.UpdateClient()
			suite.Require().NoError(err)

			counterpartyUpgrade := path.EndpointB.GetChannelUpgrade()

			channelProof, upgradeProof, proofHeight := path.EndpointB.QueryChannelUpgradeProof()

			msg = &channeltypes.MsgChannelUpgradeAck{
				PortId:              path.EndpointA.ChannelConfig.PortID,
				ChannelId:           path.EndpointA.ChannelID,
				CounterpartyUpgrade: counterpartyUpgrade,
				ProofChannel:        channelProof,
				ProofUpgrade:        upgradeProof,
				ProofHeight:         proofHeight,
				Signer:              suite.chainA.SenderAccount.GetAddress().String(),
			}

			tc.malleate()

			ctx := suite.chainA.GetContext()
			res, err := suite.chainA.GetSimApp().GetIBCKeeper().ChannelUpgradeAck(ctx, msg)
			events := ctx.EventManager().Events().ToABCIEvents()

			tc.expResult(res, events, err)
		})
	}
}

func (suite *KeeperTestSuite) TestChannelUpgradeConfirm() {
	var (
		path *ibctesting.Path
		msg  *channeltypes.MsgChannelUpgradeConfirm
	)

	cases := []struct {
		name      string
		malleate  func()
		expResult func(res *channeltypes.MsgChannelUpgradeConfirmResponse, events []abci.Event, err error)
	}{
		{
			"success, no pending in-flight packets",
			func() {},
			func(res *channeltypes.MsgChannelUpgradeConfirmResponse, events []abci.Event, err error) {
				suite.Require().NoError(err)
				suite.Require().NotNil(res)
				suite.Require().Equal(channeltypes.SUCCESS, res.Result)

				channel := path.EndpointB.GetChannel()
				suite.Require().Equal(channeltypes.OPEN, channel.State)
				suite.Require().Equal(uint64(1), channel.UpgradeSequence)

				expEvents := sdk.Events{
					sdk.NewEvent(
						channeltypes.EventTypeChannelUpgradeConfirm,
						sdk.NewAttribute(channeltypes.AttributeKeyPortID, path.EndpointB.ChannelConfig.PortID),
						sdk.NewAttribute(channeltypes.AttributeKeyChannelID, path.EndpointB.ChannelID),
						sdk.NewAttribute(channeltypes.AttributeKeyChannelState, channeltypes.FLUSHCOMPLETE.String()),
						sdk.NewAttribute(channeltypes.AttributeCounterpartyPortID, path.EndpointA.ChannelConfig.PortID),
						sdk.NewAttribute(channeltypes.AttributeCounterpartyChannelID, path.EndpointA.ChannelID),
						sdk.NewAttribute(channeltypes.AttributeKeyUpgradeSequence, fmt.Sprintf("%d", channel.UpgradeSequence)),
					),
					sdk.NewEvent(
						channeltypes.EventTypeChannelUpgradeOpen,
						sdk.NewAttribute(channeltypes.AttributeKeyPortID, path.EndpointB.ChannelConfig.PortID),
						sdk.NewAttribute(channeltypes.AttributeKeyChannelID, path.EndpointB.ChannelID),
						sdk.NewAttribute(channeltypes.AttributeCounterpartyPortID, path.EndpointA.ChannelConfig.PortID),
						sdk.NewAttribute(channeltypes.AttributeCounterpartyChannelID, path.EndpointA.ChannelID),
						sdk.NewAttribute(channeltypes.AttributeKeyChannelState, channeltypes.OPEN.String()),
						sdk.NewAttribute(channeltypes.AttributeKeyUpgradeSequence, fmt.Sprintf("%d", channel.UpgradeSequence)),
					),
					sdk.NewEvent(
						sdk.EventTypeMessage,
						sdk.NewAttribute(sdk.AttributeKeyModule, channeltypes.AttributeValueCategory),
					),
				}.ToABCIEvents()
				ibctesting.AssertEvents(&suite.Suite, expEvents, events)
			},
		},
		{
			"success, pending in-flight packets on init chain",
			func() {
				path = ibctesting.NewPath(suite.chainA, suite.chainB)
				path.Setup()

				path.EndpointA.ChannelConfig.ProposedUpgrade.Fields.Version = ibcmock.UpgradeVersion
				path.EndpointB.ChannelConfig.ProposedUpgrade.Fields.Version = ibcmock.UpgradeVersion

				err := path.EndpointA.ChanUpgradeInit()
				suite.Require().NoError(err)

				err = path.EndpointB.ChanUpgradeTry()
				suite.Require().NoError(err)

				seq, err := path.EndpointA.SendPacket(path.EndpointB.Chain.GetTimeoutHeight(), 0, ibctesting.MockPacketData)
				suite.Require().Equal(uint64(1), seq)
				suite.Require().NoError(err)

				err = path.EndpointA.ChanUpgradeAck()
				suite.Require().NoError(err)

				err = path.EndpointB.UpdateClient()
				suite.Require().NoError(err)

				counterpartyChannelState := path.EndpointA.GetChannel().State
				counterpartyUpgrade := path.EndpointA.GetChannelUpgrade()

				channelProof, upgradeProof, proofHeight := path.EndpointA.QueryChannelUpgradeProof()

				msg = &channeltypes.MsgChannelUpgradeConfirm{
					PortId:                   path.EndpointB.ChannelConfig.PortID,
					ChannelId:                path.EndpointB.ChannelID,
					CounterpartyChannelState: counterpartyChannelState,
					CounterpartyUpgrade:      counterpartyUpgrade,
					ProofChannel:             channelProof,
					ProofUpgrade:             upgradeProof,
					ProofHeight:              proofHeight,
					Signer:                   suite.chainA.SenderAccount.GetAddress().String(),
				}
			},
			func(res *channeltypes.MsgChannelUpgradeConfirmResponse, events []abci.Event, err error) {
				suite.Require().NoError(err)
				suite.Require().NotNil(res)
				suite.Require().Equal(channeltypes.SUCCESS, res.Result)

				channel := path.EndpointA.GetChannel()
				suite.Require().Equal(channeltypes.FLUSHING, channel.State)
				suite.Require().Equal(uint64(1), channel.UpgradeSequence)

				channel = path.EndpointB.GetChannel()
				suite.Require().Equal(channeltypes.FLUSHCOMPLETE, channel.State)
				suite.Require().Equal(uint64(1), channel.UpgradeSequence)

				expEvents := sdk.Events{
					sdk.NewEvent(
						channeltypes.EventTypeChannelUpgradeConfirm,
						sdk.NewAttribute(channeltypes.AttributeKeyPortID, path.EndpointB.ChannelConfig.PortID),
						sdk.NewAttribute(channeltypes.AttributeKeyChannelID, path.EndpointB.ChannelID),
						sdk.NewAttribute(channeltypes.AttributeKeyChannelState, channeltypes.FLUSHCOMPLETE.String()),
						sdk.NewAttribute(channeltypes.AttributeCounterpartyPortID, path.EndpointA.ChannelConfig.PortID),
						sdk.NewAttribute(channeltypes.AttributeCounterpartyChannelID, path.EndpointA.ChannelID),
						sdk.NewAttribute(channeltypes.AttributeKeyUpgradeSequence, fmt.Sprintf("%d", channel.UpgradeSequence)),
					),
				}.ToABCIEvents()
				ibctesting.AssertEvents(&suite.Suite, expEvents, events)
			},
		},
		{
			"success, pending in-flight packets on try chain",
			func() {
				portID, channelID := path.EndpointB.ChannelConfig.PortID, path.EndpointB.ChannelID
				suite.chainB.GetSimApp().IBCKeeper.ChannelKeeper.SetPacketCommitment(suite.chainB.GetContext(), portID, channelID, 1, []byte("hash"))
			},
			func(res *channeltypes.MsgChannelUpgradeConfirmResponse, events []abci.Event, err error) {
				suite.Require().NoError(err)
				suite.Require().NotNil(res)
				suite.Require().Equal(channeltypes.SUCCESS, res.Result)

				channel := path.EndpointB.GetChannel()
				suite.Require().Equal(channeltypes.FLUSHING, channel.State)
				suite.Require().Equal(uint64(1), channel.UpgradeSequence)

				expEvents := sdk.Events{
					sdk.NewEvent(
						channeltypes.EventTypeChannelUpgradeConfirm,
						sdk.NewAttribute(channeltypes.AttributeKeyPortID, path.EndpointB.ChannelConfig.PortID),
						sdk.NewAttribute(channeltypes.AttributeKeyChannelID, path.EndpointB.ChannelID),
						sdk.NewAttribute(channeltypes.AttributeKeyChannelState, channeltypes.FLUSHING.String()),
						sdk.NewAttribute(channeltypes.AttributeCounterpartyPortID, path.EndpointA.ChannelConfig.PortID),
						sdk.NewAttribute(channeltypes.AttributeCounterpartyChannelID, path.EndpointA.ChannelID),
						sdk.NewAttribute(channeltypes.AttributeKeyUpgradeSequence, fmt.Sprintf("%d", channel.UpgradeSequence)),
					),
				}.ToABCIEvents()
				ibctesting.AssertEvents(&suite.Suite, expEvents, events)
			},
		},
		{
			"core handler returns error and no upgrade error receipt is written",
			func() {
				// force an error by overriding the channel state to an invalid value
				path.EndpointB.UpdateChannel(func(channel *channeltypes.Channel) { channel.State = channeltypes.CLOSED })
			},
			func(res *channeltypes.MsgChannelUpgradeConfirmResponse, events []abci.Event, err error) {
				suite.Require().Error(err)
				suite.Require().Nil(res)
				suite.Require().ErrorIs(err, channeltypes.ErrInvalidChannelState)

				errorReceipt, found := suite.chainB.GetSimApp().GetIBCKeeper().ChannelKeeper.GetUpgradeErrorReceipt(suite.chainB.GetContext(), path.EndpointB.ChannelConfig.PortID, path.EndpointB.ChannelID)
				suite.Require().Empty(errorReceipt)
				suite.Require().False(found)

				suite.Require().Empty(events)
			},
		},
		{
			"core handler returns error and writes upgrade error receipt",
			func() {
				// force an upgrade error by modifying the counterparty channel upgrade timeout to be elapsed
				upgrade := path.EndpointA.GetChannelUpgrade()
				upgrade.Timeout = channeltypes.NewTimeout(clienttypes.ZeroHeight(), uint64(path.EndpointB.Chain.ProposedHeader.Time.UnixNano()))

				path.EndpointA.SetChannelUpgrade(upgrade)

				suite.coordinator.CommitBlock(suite.chainA)

				err := path.EndpointB.UpdateClient()
				suite.Require().NoError(err)

				channelProof, upgradeProof, proofHeight := path.EndpointA.QueryChannelUpgradeProof()

				msg.CounterpartyUpgrade = upgrade
				msg.ProofChannel = channelProof
				msg.ProofUpgrade = upgradeProof
				msg.ProofHeight = proofHeight
			},
			func(res *channeltypes.MsgChannelUpgradeConfirmResponse, events []abci.Event, err error) {
				suite.Require().NoError(err)

				suite.Require().NotNil(res)
				suite.Require().Equal(channeltypes.FAILURE, res.Result)

				errorReceipt, found := suite.chainB.GetSimApp().GetIBCKeeper().ChannelKeeper.GetUpgradeErrorReceipt(suite.chainB.GetContext(), path.EndpointB.ChannelConfig.PortID, path.EndpointB.ChannelID)
				suite.Require().True(found)
				suite.Require().Equal(uint64(1), errorReceipt.Sequence)

				channel := path.EndpointB.GetChannel()

				expEvents := sdk.Events{
					sdk.NewEvent(
						channeltypes.EventTypeChannelUpgradeError,
						sdk.NewAttribute(channeltypes.AttributeKeyPortID, path.EndpointB.ChannelConfig.PortID),
						sdk.NewAttribute(channeltypes.AttributeKeyChannelID, path.EndpointB.ChannelID),
						sdk.NewAttribute(channeltypes.AttributeCounterpartyPortID, path.EndpointA.ChannelConfig.PortID),
						sdk.NewAttribute(channeltypes.AttributeCounterpartyChannelID, path.EndpointA.ChannelID),
						sdk.NewAttribute(channeltypes.AttributeKeyUpgradeSequence, fmt.Sprintf("%d", channel.UpgradeSequence)),
						// need to manually insert this because the errorReceipt is a string constant as it is written into state
						sdk.NewAttribute(channeltypes.AttributeKeyErrorReceipt, "counterparty upgrade timeout elapsed: current timestamp: 1578269010000000000, timeout timestamp 1578268995000000000: timeout elapsed"),
					),
					sdk.NewEvent(
						sdk.EventTypeMessage,
						sdk.NewAttribute(sdk.AttributeKeyModule, channeltypes.AttributeValueCategory),
					),
				}.ToABCIEvents()
				ibctesting.AssertEvents(&suite.Suite, expEvents, events)
			},
		},
		{
			"ibc application does not implement the UpgradeableModule interface",
			func() {
				path = ibctesting.NewPath(suite.chainA, suite.chainB)
				path.EndpointA.ChannelConfig.PortID = ibcmock.MockBlockUpgrade
				path.EndpointB.ChannelConfig.PortID = ibcmock.MockBlockUpgrade

				path.Setup()

				msg.PortId = path.EndpointB.ChannelConfig.PortID
				msg.ChannelId = path.EndpointB.ChannelID
			},
			func(res *channeltypes.MsgChannelUpgradeConfirmResponse, events []abci.Event, err error) {
				suite.Require().ErrorIs(err, porttypes.ErrInvalidRoute)
				suite.Require().Nil(res)

				suite.Require().Empty(events)
			},
		},
	}

	for _, tc := range cases {
		tc := tc
		suite.Run(tc.name, func() {
			suite.SetupTest()

			path = ibctesting.NewPath(suite.chainA, suite.chainB)
			path.Setup()

			// configure the channel upgrade version on testing endpoints
			path.EndpointA.ChannelConfig.ProposedUpgrade.Fields.Version = ibcmock.UpgradeVersion
			path.EndpointB.ChannelConfig.ProposedUpgrade.Fields.Version = ibcmock.UpgradeVersion

			err := path.EndpointA.ChanUpgradeInit()
			suite.Require().NoError(err)

			err = path.EndpointB.ChanUpgradeTry()
			suite.Require().NoError(err)

			err = path.EndpointA.ChanUpgradeAck()
			suite.Require().NoError(err)

			err = path.EndpointB.UpdateClient()
			suite.Require().NoError(err)

			counterpartyChannelState := path.EndpointA.GetChannel().State
			counterpartyUpgrade := path.EndpointA.GetChannelUpgrade()

			channelProof, upgradeProof, proofHeight := path.EndpointA.QueryChannelUpgradeProof()

			msg = &channeltypes.MsgChannelUpgradeConfirm{
				PortId:                   path.EndpointB.ChannelConfig.PortID,
				ChannelId:                path.EndpointB.ChannelID,
				CounterpartyChannelState: counterpartyChannelState,
				CounterpartyUpgrade:      counterpartyUpgrade,
				ProofChannel:             channelProof,
				ProofUpgrade:             upgradeProof,
				ProofHeight:              proofHeight,
				Signer:                   suite.chainA.SenderAccount.GetAddress().String(),
			}

			tc.malleate()

			ctx := suite.chainB.GetContext()
			res, err := suite.chainB.GetSimApp().GetIBCKeeper().ChannelUpgradeConfirm(ctx, msg)
			events := ctx.EventManager().Events().ToABCIEvents()

			tc.expResult(res, events, err)
		})
	}
}

func (suite *KeeperTestSuite) TestChannelUpgradeOpen() {
	var (
		path *ibctesting.Path
		msg  *channeltypes.MsgChannelUpgradeOpen
	)

	cases := []struct {
		name      string
		malleate  func()
		expResult func(res *channeltypes.MsgChannelUpgradeOpenResponse, events []abci.Event, err error)
	}{
		{
			"success",
			func() {},
			func(res *channeltypes.MsgChannelUpgradeOpenResponse, events []abci.Event, err error) {
				suite.Require().NoError(err)
				suite.Require().NotNil(res)

				channel := path.EndpointA.GetChannel()
				suite.Require().Equal(channeltypes.OPEN, channel.State)

				expEvents := sdk.Events{
					sdk.NewEvent(
						channeltypes.EventTypeChannelUpgradeOpen,
						sdk.NewAttribute(channeltypes.AttributeKeyPortID, path.EndpointA.ChannelConfig.PortID),
						sdk.NewAttribute(channeltypes.AttributeKeyChannelID, path.EndpointA.ChannelID),
						sdk.NewAttribute(channeltypes.AttributeCounterpartyPortID, path.EndpointB.ChannelConfig.PortID),
						sdk.NewAttribute(channeltypes.AttributeCounterpartyChannelID, path.EndpointB.ChannelID),
						sdk.NewAttribute(channeltypes.AttributeKeyChannelState, channeltypes.OPEN.String()),
						sdk.NewAttribute(channeltypes.AttributeKeyUpgradeSequence, fmt.Sprintf("%d", channel.UpgradeSequence)),
					),
					sdk.NewEvent(
						sdk.EventTypeMessage,
						sdk.NewAttribute(sdk.AttributeKeyModule, channeltypes.AttributeValueCategory),
					),
				}.ToABCIEvents()
				ibctesting.AssertEvents(&suite.Suite, expEvents, events)
			},
		},
		{
			"success with counterparty at greater upgrade sequence",
			func() {
				// create reason to upgrade
				path.EndpointB.ChannelConfig.ProposedUpgrade.Fields.Version = ibcmock.UpgradeVersion + "additional upgrade"

				err := path.EndpointB.ChanUpgradeInit()
				suite.Require().NoError(err)

				err = path.EndpointA.UpdateClient()
				suite.Require().NoError(err)

				counterpartyChannel := path.EndpointB.GetChannel()
				channelKey := host.ChannelKey(path.EndpointB.ChannelConfig.PortID, path.EndpointB.ChannelID)
				channelProof, proofHeight := path.EndpointB.QueryProof(channelKey)

				msg.ProofChannel = channelProof
				msg.ProofHeight = proofHeight
				msg.CounterpartyUpgradeSequence = counterpartyChannel.UpgradeSequence
			},
			func(res *channeltypes.MsgChannelUpgradeOpenResponse, events []abci.Event, err error) {
				suite.Require().NoError(err)
				suite.Require().NotNil(res)

				channel := path.EndpointA.GetChannel()
				suite.Require().Equal(channeltypes.OPEN, channel.State)

				expEvents := sdk.Events{
					sdk.NewEvent(
						channeltypes.EventTypeChannelUpgradeOpen,
						sdk.NewAttribute(channeltypes.AttributeKeyPortID, path.EndpointA.ChannelConfig.PortID),
						sdk.NewAttribute(channeltypes.AttributeKeyChannelID, path.EndpointA.ChannelID),
						sdk.NewAttribute(channeltypes.AttributeCounterpartyPortID, path.EndpointB.ChannelConfig.PortID),
						sdk.NewAttribute(channeltypes.AttributeCounterpartyChannelID, path.EndpointB.ChannelID),
						sdk.NewAttribute(channeltypes.AttributeKeyChannelState, channeltypes.OPEN.String()),
						sdk.NewAttribute(channeltypes.AttributeKeyUpgradeSequence, fmt.Sprintf("%d", channel.UpgradeSequence)),
					),
					sdk.NewEvent(
						sdk.EventTypeMessage,
						sdk.NewAttribute(sdk.AttributeKeyModule, channeltypes.AttributeValueCategory),
					),
				}.ToABCIEvents()
				ibctesting.AssertEvents(&suite.Suite, expEvents, events)
			},
		},
		{
			"core handler fails",
			func() {
				path.EndpointA.UpdateChannel(func(channel *channeltypes.Channel) { channel.State = channeltypes.FLUSHING })
			},
			func(res *channeltypes.MsgChannelUpgradeOpenResponse, events []abci.Event, err error) {
				suite.Require().Error(err)
				suite.Require().Nil(res)

				suite.Require().ErrorIs(err, channeltypes.ErrInvalidChannelState)
				suite.Require().Empty(events)
			},
		},
		{
			"ibc application does not implement the UpgradeableModule interface",
			func() {
				path = ibctesting.NewPath(suite.chainA, suite.chainB)
				path.EndpointA.ChannelConfig.PortID = ibcmock.MockBlockUpgrade
				path.EndpointB.ChannelConfig.PortID = ibcmock.MockBlockUpgrade

				path.Setup()

				msg.PortId = path.EndpointA.ChannelConfig.PortID
				msg.ChannelId = path.EndpointA.ChannelID
			},
			func(res *channeltypes.MsgChannelUpgradeOpenResponse, events []abci.Event, err error) {
				suite.Require().ErrorIs(err, porttypes.ErrInvalidRoute)
				suite.Require().Nil(res)

				suite.Require().Empty(events)
			},
		},
	}

	for _, tc := range cases {
		tc := tc
		suite.Run(tc.name, func() {
			suite.SetupTest()

			path = ibctesting.NewPath(suite.chainA, suite.chainB)
			path.Setup()

			// configure the channel upgrade version on testing endpoints
			path.EndpointA.ChannelConfig.ProposedUpgrade.Fields.Version = ibcmock.UpgradeVersion
			path.EndpointB.ChannelConfig.ProposedUpgrade.Fields.Version = ibcmock.UpgradeVersion

			err := path.EndpointA.ChanUpgradeInit()
			suite.Require().NoError(err)

			err = path.EndpointB.ChanUpgradeTry()
			suite.Require().NoError(err)

			err = path.EndpointA.ChanUpgradeAck()
			suite.Require().NoError(err)

			err = path.EndpointB.ChanUpgradeConfirm()
			suite.Require().NoError(err)

			err = path.EndpointA.UpdateClient()
			suite.Require().NoError(err)

			counterpartyChannel := path.EndpointB.GetChannel()
			channelKey := host.ChannelKey(path.EndpointB.ChannelConfig.PortID, path.EndpointB.ChannelID)
			channelProof, proofHeight := path.EndpointB.QueryProof(channelKey)

			msg = &channeltypes.MsgChannelUpgradeOpen{
				PortId:                      path.EndpointA.ChannelConfig.PortID,
				ChannelId:                   path.EndpointA.ChannelID,
				CounterpartyChannelState:    counterpartyChannel.State,
				CounterpartyUpgradeSequence: counterpartyChannel.UpgradeSequence,
				ProofChannel:                channelProof,
				ProofHeight:                 proofHeight,
				Signer:                      suite.chainA.SenderAccount.GetAddress().String(),
			}

			tc.malleate()

			ctx := suite.chainA.GetContext()
			res, err := suite.chainA.GetSimApp().GetIBCKeeper().ChannelUpgradeOpen(ctx, msg)
			events := ctx.EventManager().Events().ToABCIEvents()

			tc.expResult(res, events, err)
		})
	}
}

func (suite *KeeperTestSuite) TestChannelUpgradeCancel() {
	var (
		path *ibctesting.Path
		msg  *channeltypes.MsgChannelUpgradeCancel
	)

	cases := []struct {
		name      string
		malleate  func()
		expResult func(res *channeltypes.MsgChannelUpgradeCancelResponse, events []abci.Event, err error)
	}{
		{
			"success: keeper is not authority, valid error receipt so channel changed to match error receipt seq",
			func() {},
			func(res *channeltypes.MsgChannelUpgradeCancelResponse, events []abci.Event, err error) {
				suite.Require().NoError(err)
				suite.Require().NotNil(res)

				channel := path.EndpointA.GetChannel()
				// Channel state should be reverted back to open.
				suite.Require().Equal(channeltypes.OPEN, channel.State)
				// Upgrade sequence should be changed to match sequence on error receipt.
				suite.Require().Equal(uint64(2), channel.UpgradeSequence)

				expEvents := sdk.Events{
					sdk.NewEvent(
						channeltypes.EventTypeChannelUpgradeCancel,
						sdk.NewAttribute(channeltypes.AttributeKeyPortID, path.EndpointA.ChannelConfig.PortID),
						sdk.NewAttribute(channeltypes.AttributeKeyChannelID, path.EndpointA.ChannelID),
						sdk.NewAttribute(channeltypes.AttributeCounterpartyPortID, path.EndpointB.ChannelConfig.PortID),
						sdk.NewAttribute(channeltypes.AttributeCounterpartyChannelID, path.EndpointB.ChannelID),
						sdk.NewAttribute(channeltypes.AttributeKeyUpgradeSequence, fmt.Sprintf("%d", channel.UpgradeSequence)),
					),
					sdk.NewEvent(
						channeltypes.EventTypeChannelUpgradeError,
						sdk.NewAttribute(channeltypes.AttributeKeyPortID, path.EndpointA.ChannelConfig.PortID),
						sdk.NewAttribute(channeltypes.AttributeKeyChannelID, path.EndpointA.ChannelID),
						sdk.NewAttribute(channeltypes.AttributeCounterpartyPortID, path.EndpointB.ChannelConfig.PortID),
						sdk.NewAttribute(channeltypes.AttributeCounterpartyChannelID, path.EndpointB.ChannelID),
						sdk.NewAttribute(channeltypes.AttributeKeyUpgradeSequence, fmt.Sprintf("%d", channel.UpgradeSequence)),
						sdk.NewAttribute(channeltypes.AttributeKeyErrorReceipt, "invalid upgrade"),
					),
					sdk.NewEvent(
						sdk.EventTypeMessage,
						sdk.NewAttribute(sdk.AttributeKeyModule, channeltypes.AttributeValueCategory),
					),
				}.ToABCIEvents()
				ibctesting.AssertEvents(&suite.Suite, expEvents, events)
			},
		},
		{
			"success: keeper is authority & channel state in FLUSHING, so error receipt is ignored and channel is restored to initial upgrade sequence",
			func() {
				msg.Signer = suite.chainA.App.GetIBCKeeper().GetAuthority()

				path.EndpointA.UpdateChannel(func(channel *channeltypes.Channel) {
					channel.State = channeltypes.FLUSHING
					channel.UpgradeSequence = uint64(3)
				})
			},
			func(res *channeltypes.MsgChannelUpgradeCancelResponse, events []abci.Event, err error) {
				suite.Require().NoError(err)
				suite.Require().NotNil(res)

				channel := path.EndpointA.GetChannel()
				// Channel state should be reverted back to open.
				suite.Require().Equal(channeltypes.OPEN, channel.State)
				// Upgrade sequence should be changed to match initial upgrade sequence.
				suite.Require().Equal(uint64(3), channel.UpgradeSequence)

				expEvents := sdk.Events{
					sdk.NewEvent(
						channeltypes.EventTypeChannelUpgradeCancel,
						sdk.NewAttribute(channeltypes.AttributeKeyPortID, path.EndpointA.ChannelConfig.PortID),
						sdk.NewAttribute(channeltypes.AttributeKeyChannelID, path.EndpointA.ChannelID),
						sdk.NewAttribute(channeltypes.AttributeCounterpartyPortID, path.EndpointB.ChannelConfig.PortID),
						sdk.NewAttribute(channeltypes.AttributeCounterpartyChannelID, path.EndpointB.ChannelID),
						sdk.NewAttribute(channeltypes.AttributeKeyUpgradeSequence, fmt.Sprintf("%d", channel.UpgradeSequence)),
					),
					sdk.NewEvent(
						channeltypes.EventTypeChannelUpgradeError,
						sdk.NewAttribute(channeltypes.AttributeKeyPortID, path.EndpointA.ChannelConfig.PortID),
						sdk.NewAttribute(channeltypes.AttributeKeyChannelID, path.EndpointA.ChannelID),
						sdk.NewAttribute(channeltypes.AttributeCounterpartyPortID, path.EndpointB.ChannelConfig.PortID),
						sdk.NewAttribute(channeltypes.AttributeCounterpartyChannelID, path.EndpointB.ChannelID),
						sdk.NewAttribute(channeltypes.AttributeKeyUpgradeSequence, fmt.Sprintf("%d", channel.UpgradeSequence)),
						// need to manually insert this because the errorReceipt is a string constant as it is written into state
						sdk.NewAttribute(channeltypes.AttributeKeyErrorReceipt, "invalid upgrade"),
					),
				}.ToABCIEvents()
				ibctesting.AssertEvents(&suite.Suite, expEvents, events)
			},
		},
		{
			"success: keeper is authority & channel state in FLUSHING, can be cancelled even with invalid error receipt",
			func() {
				msg.Signer = suite.chainA.App.GetIBCKeeper().GetAuthority()
				msg.ProofErrorReceipt = []byte("invalid proof")

				path.EndpointA.UpdateChannel(func(channel *channeltypes.Channel) {
					channel.State = channeltypes.FLUSHING
					channel.UpgradeSequence = uint64(1)
				})
			},
			func(res *channeltypes.MsgChannelUpgradeCancelResponse, events []abci.Event, err error) {
				suite.Require().NoError(err)
				suite.Require().NotNil(res)

				channel := path.EndpointA.GetChannel()
				// Channel state should be reverted back to open.
				suite.Require().Equal(channeltypes.OPEN, channel.State)
				// Upgrade sequence should be changed to match initial upgrade sequence.
				suite.Require().Equal(uint64(1), channel.UpgradeSequence)

				expEvents := sdk.Events{
					sdk.NewEvent(
						channeltypes.EventTypeChannelUpgradeCancel,
						sdk.NewAttribute(channeltypes.AttributeKeyPortID, path.EndpointA.ChannelConfig.PortID),
						sdk.NewAttribute(channeltypes.AttributeKeyChannelID, path.EndpointA.ChannelID),
						sdk.NewAttribute(channeltypes.AttributeCounterpartyPortID, path.EndpointB.ChannelConfig.PortID),
						sdk.NewAttribute(channeltypes.AttributeCounterpartyChannelID, path.EndpointB.ChannelID),
						sdk.NewAttribute(channeltypes.AttributeKeyUpgradeSequence, fmt.Sprintf("%d", channel.UpgradeSequence)),
					),
					sdk.NewEvent(
						channeltypes.EventTypeChannelUpgradeError,
						sdk.NewAttribute(channeltypes.AttributeKeyPortID, path.EndpointA.ChannelConfig.PortID),
						sdk.NewAttribute(channeltypes.AttributeKeyChannelID, path.EndpointA.ChannelID),
						sdk.NewAttribute(channeltypes.AttributeCounterpartyPortID, path.EndpointB.ChannelConfig.PortID),
						sdk.NewAttribute(channeltypes.AttributeCounterpartyChannelID, path.EndpointB.ChannelID),
						sdk.NewAttribute(channeltypes.AttributeKeyUpgradeSequence, fmt.Sprintf("%d", channel.UpgradeSequence)),
						// need to manually insert this because the errorReceipt is a string constant as it is written into state
						sdk.NewAttribute(channeltypes.AttributeKeyErrorReceipt, "invalid upgrade"),
					),
					sdk.NewEvent(
						sdk.EventTypeMessage,
						sdk.NewAttribute(sdk.AttributeKeyModule, channeltypes.AttributeValueCategory),
					),
				}.ToABCIEvents()
				ibctesting.AssertEvents(&suite.Suite, expEvents, events)
			},
		},
		{
			"success: keeper is authority & channel state in FLUSHING, can be cancelled even with empty error receipt",
			func() {
				msg.Signer = suite.chainA.App.GetIBCKeeper().GetAuthority()
				msg.ProofErrorReceipt = nil

				path.EndpointA.UpdateChannel(func(channel *channeltypes.Channel) {
					channel.State = channeltypes.FLUSHING
					channel.UpgradeSequence = uint64(1)
				})
			},
			func(res *channeltypes.MsgChannelUpgradeCancelResponse, events []abci.Event, err error) {
				suite.Require().NoError(err)
				suite.Require().NotNil(res)

				channel := path.EndpointA.GetChannel()
				// Channel state should be reverted back to open.
				suite.Require().Equal(channeltypes.OPEN, channel.State)
				// Upgrade sequence should be changed to match initial upgrade sequence.
				suite.Require().Equal(uint64(1), channel.UpgradeSequence)

				expEvents := sdk.Events{
					sdk.NewEvent(
						channeltypes.EventTypeChannelUpgradeCancel,
						sdk.NewAttribute(channeltypes.AttributeKeyPortID, path.EndpointA.ChannelConfig.PortID),
						sdk.NewAttribute(channeltypes.AttributeKeyChannelID, path.EndpointA.ChannelID),
						sdk.NewAttribute(channeltypes.AttributeCounterpartyPortID, path.EndpointB.ChannelConfig.PortID),
						sdk.NewAttribute(channeltypes.AttributeCounterpartyChannelID, path.EndpointB.ChannelID),
						sdk.NewAttribute(channeltypes.AttributeKeyUpgradeSequence, fmt.Sprintf("%d", channel.UpgradeSequence)),
					),
					sdk.NewEvent(
						channeltypes.EventTypeChannelUpgradeError,
						sdk.NewAttribute(channeltypes.AttributeKeyPortID, path.EndpointA.ChannelConfig.PortID),
						sdk.NewAttribute(channeltypes.AttributeKeyChannelID, path.EndpointA.ChannelID),
						sdk.NewAttribute(channeltypes.AttributeCounterpartyPortID, path.EndpointB.ChannelConfig.PortID),
						sdk.NewAttribute(channeltypes.AttributeCounterpartyChannelID, path.EndpointB.ChannelID),
						sdk.NewAttribute(channeltypes.AttributeKeyUpgradeSequence, fmt.Sprintf("%d", channel.UpgradeSequence)),
						// need to manually insert this because the errorReceipt is a string constant as it is written into state
						sdk.NewAttribute(channeltypes.AttributeKeyErrorReceipt, "invalid upgrade"),
					),
					sdk.NewEvent(
						sdk.EventTypeMessage,
						sdk.NewAttribute(sdk.AttributeKeyModule, channeltypes.AttributeValueCategory),
					),
				}.ToABCIEvents()
				ibctesting.AssertEvents(&suite.Suite, expEvents, events)
			},
		},
		{
			"success: keeper is authority but channel state in FLUSHCOMPLETE, requires valid error receipt",
			func() {
				msg.Signer = suite.chainA.App.GetIBCKeeper().GetAuthority()

				path.EndpointA.UpdateChannel(func(channel *channeltypes.Channel) {
					channel.State = channeltypes.FLUSHCOMPLETE
					channel.UpgradeSequence = uint64(2) // When in FLUSHCOMPLETE the sequence of the error receipt and the channel must match
				})
			},
			func(res *channeltypes.MsgChannelUpgradeCancelResponse, events []abci.Event, err error) {
				suite.Require().NoError(err)
				suite.Require().NotNil(res)

				channel := path.EndpointA.GetChannel()
				// Channel state should be reverted back to open.
				suite.Require().Equal(channeltypes.OPEN, channel.State)
				// Upgrade sequence should not be changed.
				suite.Require().Equal(uint64(2), channel.UpgradeSequence)

				expEvents := sdk.Events{
					sdk.NewEvent(
						channeltypes.EventTypeChannelUpgradeCancel,
						sdk.NewAttribute(channeltypes.AttributeKeyPortID, path.EndpointA.ChannelConfig.PortID),
						sdk.NewAttribute(channeltypes.AttributeKeyChannelID, path.EndpointA.ChannelID),
						sdk.NewAttribute(channeltypes.AttributeCounterpartyPortID, path.EndpointB.ChannelConfig.PortID),
						sdk.NewAttribute(channeltypes.AttributeCounterpartyChannelID, path.EndpointB.ChannelID),
						sdk.NewAttribute(channeltypes.AttributeKeyUpgradeSequence, fmt.Sprintf("%d", channel.UpgradeSequence)),
					),
					sdk.NewEvent(
						channeltypes.EventTypeChannelUpgradeError,
						sdk.NewAttribute(channeltypes.AttributeKeyPortID, path.EndpointA.ChannelConfig.PortID),
						sdk.NewAttribute(channeltypes.AttributeKeyChannelID, path.EndpointA.ChannelID),
						sdk.NewAttribute(channeltypes.AttributeCounterpartyPortID, path.EndpointB.ChannelConfig.PortID),
						sdk.NewAttribute(channeltypes.AttributeCounterpartyChannelID, path.EndpointB.ChannelID),
						sdk.NewAttribute(channeltypes.AttributeKeyUpgradeSequence, fmt.Sprintf("%d", channel.UpgradeSequence)),
						// need to manually insert this because the errorReceipt is a string constant as it is written into state
						sdk.NewAttribute(channeltypes.AttributeKeyErrorReceipt, "invalid upgrade"),
					),
					sdk.NewEvent(
						sdk.EventTypeMessage,
						sdk.NewAttribute(
							sdk.AttributeKeyModule, channeltypes.AttributeValueCategory),
					),
				}.ToABCIEvents()
				ibctesting.AssertEvents(&suite.Suite, expEvents, events)
			},
		},
		{
			"failure: keeper is authority and channel state in FLUSHCOMPLETE, but error receipt and channel upgrade sequences do not match",
			func() {
				msg.Signer = suite.chainA.App.GetIBCKeeper().GetAuthority()

				path.EndpointA.UpdateChannel(func(channel *channeltypes.Channel) { channel.State = channeltypes.FLUSHCOMPLETE })
			},
			func(res *channeltypes.MsgChannelUpgradeCancelResponse, events []abci.Event, err error) {
				suite.Require().Error(err)
				suite.Require().Nil(res)
				suite.Require().ErrorIs(err, channeltypes.ErrInvalidUpgradeSequence)

				channel := path.EndpointA.GetChannel()
				// Channel state should not be reverted back to open.
				suite.Require().Equal(channeltypes.FLUSHCOMPLETE, channel.State)
				// Upgrade sequence should not be changed.
				suite.Require().Equal(uint64(1), channel.UpgradeSequence)
			},
		},
		{
			"core handler fails: invalid proof",
			func() {
				msg.ProofErrorReceipt = []byte("invalid proof")

				// Force set to STATE_FLUSHCOMPLETE to check that state is not changed.
				path.EndpointA.UpdateChannel(func(channel *channeltypes.Channel) {
					channel.State = channeltypes.FLUSHCOMPLETE
					channel.UpgradeSequence = uint64(2) // When in FLUSHCOMPLETE the sequence of the error receipt and the channel must match
				})
			},
			func(res *channeltypes.MsgChannelUpgradeCancelResponse, events []abci.Event, err error) {
				suite.Require().Error(err)
				suite.Require().Nil(res)

				channel := path.EndpointA.GetChannel()
				suite.Require().ErrorIs(err, commitmenttypes.ErrInvalidProof)
				// Channel state should not be changed.
				suite.Require().Equal(channeltypes.FLUSHCOMPLETE, channel.State)
				// Upgrade sequence should not be changed.
				suite.Require().Equal(uint64(2), channel.UpgradeSequence)

				suite.Require().Empty(events)
			},
		},
	}

	for _, tc := range cases {
		tc := tc
		suite.Run(tc.name, func() {
			suite.SetupTest()

			path = ibctesting.NewPath(suite.chainA, suite.chainB)
			path.Setup()

			// configure the channel upgrade version on testing endpoints
			path.EndpointA.ChannelConfig.ProposedUpgrade.Fields.Version = ibcmock.UpgradeVersion
			path.EndpointB.ChannelConfig.ProposedUpgrade.Fields.Version = ibcmock.UpgradeVersion

			err := path.EndpointA.ChanUpgradeInit()
			suite.Require().NoError(err)

			// cause the upgrade to fail on chain b so an error receipt is written.
			// if the counterparty (chain A) upgrade sequence is less than the current sequence, (chain B)
			// an upgrade error will be returned by chain B during ChanUpgradeTry.
			path.EndpointA.UpdateChannel(func(channel *channeltypes.Channel) { channel.UpgradeSequence = uint64(1) })
			path.EndpointB.UpdateChannel(func(channel *channeltypes.Channel) { channel.UpgradeSequence = uint64(2) })

			suite.Require().NoError(path.EndpointA.UpdateClient())
			suite.Require().NoError(path.EndpointB.UpdateClient())

			suite.Require().NoError(path.EndpointB.ChanUpgradeTry())

			suite.Require().NoError(path.EndpointA.UpdateClient())

			upgradeErrorReceiptKey := host.ChannelUpgradeErrorKey(path.EndpointB.ChannelConfig.PortID, path.EndpointB.ChannelID)
			errorReceiptProof, proofHeight := path.EndpointB.QueryProof(upgradeErrorReceiptKey)

			errorReceipt, ok := suite.chainB.GetSimApp().IBCKeeper.ChannelKeeper.GetUpgradeErrorReceipt(suite.chainB.GetContext(), path.EndpointB.ChannelConfig.PortID, path.EndpointB.ChannelID)
			suite.Require().True(ok)

			msg = &channeltypes.MsgChannelUpgradeCancel{
				PortId:            path.EndpointA.ChannelConfig.PortID,
				ChannelId:         path.EndpointA.ChannelID,
				ErrorReceipt:      errorReceipt,
				ProofErrorReceipt: errorReceiptProof,
				ProofHeight:       proofHeight,
				Signer:            suite.chainA.SenderAccount.GetAddress().String(),
			}

			tc.malleate()

			ctx := suite.chainA.GetContext()
			res, err := suite.chainA.GetSimApp().GetIBCKeeper().ChannelUpgradeCancel(ctx, msg)
			events := ctx.EventManager().Events().ToABCIEvents()

			tc.expResult(res, events, err)
		})
	}
}

func (suite *KeeperTestSuite) TestChannelUpgradeTimeout() {
	var (
		path *ibctesting.Path
		msg  *channeltypes.MsgChannelUpgradeTimeout
	)

	timeoutUpgrade := func() {
		upgrade := path.EndpointA.GetProposedUpgrade()
		upgrade.Timeout = channeltypes.NewTimeout(clienttypes.ZeroHeight(), 1)
		path.EndpointA.SetChannelUpgrade(upgrade)
		suite.Require().NoError(path.EndpointB.UpdateClient())
	}

	cases := []struct {
		name      string
		malleate  func()
		expResult func(res *channeltypes.MsgChannelUpgradeTimeoutResponse, events []abci.Event, err error)
	}{
		{
			"success",
			func() {
				timeoutUpgrade()

				suite.Require().NoError(path.EndpointA.UpdateClient())

				channelKey := host.ChannelKey(path.EndpointB.ChannelConfig.PortID, path.EndpointB.ChannelID)
				channelProof, proofHeight := path.EndpointB.QueryProof(channelKey)

				msg.ProofChannel = channelProof
				msg.ProofHeight = proofHeight
			},
			func(res *channeltypes.MsgChannelUpgradeTimeoutResponse, events []abci.Event, err error) {
				channel := path.EndpointA.GetChannel()

				suite.Require().Equalf(channeltypes.OPEN, channel.State, "channel state should be %s", channeltypes.OPEN.String())

				_, found := path.EndpointA.Chain.GetSimApp().IBCKeeper.ChannelKeeper.GetUpgrade(suite.chainA.GetContext(), path.EndpointA.ChannelConfig.PortID, path.EndpointA.ChannelID)
				suite.Require().False(found, "channel upgrade should be nil")

				suite.Require().NotNil(res)
				suite.Require().NoError(err)

				errorReceipt, found := suite.chainA.GetSimApp().GetIBCKeeper().ChannelKeeper.GetUpgradeErrorReceipt(suite.chainA.GetContext(), path.EndpointA.ChannelConfig.PortID, path.EndpointA.ChannelID)
				suite.Require().True(found)
				suite.Require().Equal(uint64(1), errorReceipt.Sequence)

				// use the timeout we set in the malleate function
				timeout := channeltypes.NewTimeout(clienttypes.ZeroHeight(), 1)

				expEvents := sdk.Events{
					sdk.NewEvent(
						channeltypes.EventTypeChannelUpgradeTimeout,
						sdk.NewAttribute(channeltypes.AttributeKeyPortID, path.EndpointA.ChannelConfig.PortID),
						sdk.NewAttribute(channeltypes.AttributeKeyChannelID, path.EndpointA.ChannelID),
						sdk.NewAttribute(channeltypes.AttributeCounterpartyPortID, path.EndpointB.ChannelConfig.PortID),
						sdk.NewAttribute(channeltypes.AttributeCounterpartyChannelID, path.EndpointB.ChannelID),
						sdk.NewAttribute(channeltypes.AttributeKeyUpgradeTimeoutHeight, timeout.Height.String()),
						sdk.NewAttribute(channeltypes.AttributeKeyUpgradeTimeoutTimestamp, fmt.Sprintf("%d", timeout.Timestamp)),
						sdk.NewAttribute(channeltypes.AttributeKeyUpgradeSequence, fmt.Sprintf("%d", channel.UpgradeSequence)),
					),
					sdk.NewEvent(
						channeltypes.EventTypeChannelUpgradeError,
						sdk.NewAttribute(channeltypes.AttributeKeyPortID, path.EndpointA.ChannelConfig.PortID),
						sdk.NewAttribute(channeltypes.AttributeKeyChannelID, path.EndpointA.ChannelID),
						sdk.NewAttribute(channeltypes.AttributeCounterpartyPortID, path.EndpointB.ChannelConfig.PortID),
						sdk.NewAttribute(channeltypes.AttributeCounterpartyChannelID, path.EndpointB.ChannelID),
						sdk.NewAttribute(channeltypes.AttributeKeyUpgradeSequence, fmt.Sprintf("%d", channel.UpgradeSequence)),
						// need to manually insert this because the errorReceipt is a string constant as it is written into state
						sdk.NewAttribute(channeltypes.AttributeKeyErrorReceipt, "upgrade timed-out"),
					),
					sdk.NewEvent(
						sdk.EventTypeMessage,
						sdk.NewAttribute(sdk.AttributeKeyModule, channeltypes.AttributeValueCategory),
					),
				}.ToABCIEvents()
				ibctesting.AssertEvents(&suite.Suite, expEvents, events)
			},
		},
		{
			"core handler fails: invalid proof",
			func() {
				timeoutUpgrade()

				suite.Require().NoError(path.EndpointA.UpdateClient())

				_, _, proofHeight := path.EndpointB.QueryChannelUpgradeProof()

				msg.ProofHeight = proofHeight
				msg.ProofChannel = []byte("invalid proof")
			},
			func(res *channeltypes.MsgChannelUpgradeTimeoutResponse, events []abci.Event, err error) {
				suite.Require().Error(err)
				suite.Require().ErrorIs(err, commitmenttypes.ErrInvalidProof)

				channel := path.EndpointA.GetChannel()
				suite.Require().Equalf(channeltypes.FLUSHCOMPLETE, channel.State, "channel state should be %s", channeltypes.OPEN)
				suite.Require().Equal(uint64(1), channel.UpgradeSequence, "channel upgrade sequence should not incremented")

				_, found := path.EndpointA.Chain.GetSimApp().IBCKeeper.ChannelKeeper.GetUpgrade(suite.chainA.GetContext(), path.EndpointA.ChannelConfig.PortID, path.EndpointA.ChannelID)
				suite.Require().True(found, "channel upgrade should not be nil")

				suite.Require().Empty(events)
			},
		},
	}

	for _, tc := range cases {
		tc := tc
		suite.Run(tc.name, func() {
			suite.SetupTest()

			path = ibctesting.NewPath(suite.chainA, suite.chainB)
			path.Setup()

			path.EndpointA.ChannelConfig.ProposedUpgrade.Fields.Version = ibcmock.UpgradeVersion
			path.EndpointB.ChannelConfig.ProposedUpgrade.Fields.Version = ibcmock.UpgradeVersion

			suite.Require().NoError(path.EndpointA.ChanUpgradeInit())
			suite.Require().NoError(path.EndpointB.ChanUpgradeTry())
			suite.Require().NoError(path.EndpointA.ChanUpgradeAck())

			channelKey := host.ChannelKey(path.EndpointA.ChannelConfig.PortID, path.EndpointA.ChannelID)
			channelProof, proofHeight := path.EndpointB.QueryProof(channelKey)

			msg = &channeltypes.MsgChannelUpgradeTimeout{
				PortId:              path.EndpointA.ChannelConfig.PortID,
				ChannelId:           path.EndpointA.ChannelID,
				CounterpartyChannel: path.EndpointB.GetChannel(),
				ProofChannel:        channelProof,
				ProofHeight:         proofHeight,
				Signer:              suite.chainA.SenderAccount.GetAddress().String(),
			}

			tc.malleate()

			ctx := suite.chainA.GetContext()
			res, err := suite.chainA.GetSimApp().GetIBCKeeper().ChannelUpgradeTimeout(ctx, msg)
			events := ctx.EventManager().Events().ToABCIEvents()

			tc.expResult(res, events, err)
		})
	}
}

// TestIBCSoftwareUpgrade tests the IBCSoftwareUpgrade rpc handler
func (suite *KeeperTestSuite) TestIBCSoftwareUpgrade() {
	var msg *clienttypes.MsgIBCSoftwareUpgrade
	testCases := []struct {
		name     string
		malleate func()
		expError error
	}{
		{
			"success: valid authority and client upgrade",
			func() {},
			nil,
		},
		{
			"failure: invalid authority address",
			func() {
				msg.Signer = suite.chainA.SenderAccount.GetAddress().String()
			},
			ibcerrors.ErrUnauthorized,
		},
		{
			"failure: invalid clientState",
			func() {
				msg.UpgradedClientState = nil
			},
			clienttypes.ErrInvalidClientType,
		},
		{
			"failure: failed to schedule client upgrade",
			func() {
				msg.Plan.Height = 0
			},
			sdkerrors.ErrInvalidRequest,
		},
	}

	for _, tc := range testCases {
		tc := tc
		suite.Run(tc.name, func() {
			path := ibctesting.NewPath(suite.chainA, suite.chainB)
			path.SetupClients()
			validAuthority := suite.chainA.App.GetIBCKeeper().GetAuthority()
			plan := upgradetypes.Plan{
				Name:   "upgrade IBC clients",
				Height: 1000,
			}
			// update trusting period
			clientState, ok := path.EndpointB.GetClientState().(*ibctm.ClientState)
			suite.Require().True(ok)
			clientState.TrustingPeriod += 100

			var err error
			msg, err = clienttypes.NewMsgIBCSoftwareUpgrade(
				validAuthority,
				plan,
				clientState,
			)

			suite.Require().NoError(err)

			tc.malleate()

			_, err = suite.chainA.App.GetIBCKeeper().IBCSoftwareUpgrade(suite.chainA.GetContext(), msg)

			if tc.expError == nil {
				suite.Require().NoError(err)
				// upgrade plan is stored
				storedPlan, err := suite.chainA.GetSimApp().UpgradeKeeper.GetUpgradePlan(suite.chainA.GetContext())
				suite.Require().NoError(err)
				suite.Require().Equal(plan, storedPlan)

				// upgraded client state is stored
				bz, err := suite.chainA.GetSimApp().UpgradeKeeper.GetUpgradedClient(suite.chainA.GetContext(), plan.Height)
				suite.Require().NoError(err)
				upgradedClientState, err := clienttypes.UnmarshalClientState(suite.chainA.App.AppCodec(), bz)
				suite.Require().NoError(err)
				suite.Require().Equal(clientState.ZeroCustomFields(), upgradedClientState)
			} else {
				suite.Require().True(errors.Is(err, tc.expError))
			}
		})
	}
}

// TestUpdateClientParams tests the UpdateClientParams rpc handler
func (suite *KeeperTestSuite) TestUpdateClientParams() {
	signer := suite.chainA.App.GetIBCKeeper().GetAuthority()
	testCases := []struct {
		name    string
		msg     *clienttypes.MsgUpdateParams
		expPass bool
	}{
		{
			"success: valid signer and default params",
			clienttypes.NewMsgUpdateParams(signer, clienttypes.DefaultParams()),
			true,
		},
		{
			"failure: malformed signer address",
			clienttypes.NewMsgUpdateParams(ibctesting.InvalidID, clienttypes.DefaultParams()),
			false,
		},
		{
			"failure: empty signer address",
			clienttypes.NewMsgUpdateParams("", clienttypes.DefaultParams()),
			false,
		},
		{
			"failure: whitespace signer address",
			clienttypes.NewMsgUpdateParams("    ", clienttypes.DefaultParams()),
			false,
		},
		{
			"failure: unauthorized signer address",
			clienttypes.NewMsgUpdateParams(ibctesting.TestAccAddress, clienttypes.DefaultParams()),
			false,
		},
	}

	for _, tc := range testCases {
		tc := tc
		suite.Run(tc.name, func() {
			suite.SetupTest()
			_, err := suite.chainA.App.GetIBCKeeper().UpdateClientParams(suite.chainA.GetContext(), tc.msg)
			if tc.expPass {
				suite.Require().NoError(err)
				p := suite.chainA.App.GetIBCKeeper().ClientKeeper.GetParams(suite.chainA.GetContext())
				suite.Require().Equal(tc.msg.Params, p)
			} else {
				suite.Require().Error(err)
			}
		})
	}
}

// TestUpdateConnectionParams tests the UpdateConnectionParams rpc handler
func (suite *KeeperTestSuite) TestUpdateConnectionParams() {
	signer := suite.chainA.App.GetIBCKeeper().GetAuthority()
	testCases := []struct {
		name    string
		msg     *connectiontypes.MsgUpdateParams
		expPass bool
	}{
		{
			"success: valid signer and default params",
			connectiontypes.NewMsgUpdateParams(signer, connectiontypes.DefaultParams()),
			true,
		},
		{
			"failure: malformed signer address",
			connectiontypes.NewMsgUpdateParams(ibctesting.InvalidID, connectiontypes.DefaultParams()),
			false,
		},
		{
			"failure: empty signer address",
			connectiontypes.NewMsgUpdateParams("", connectiontypes.DefaultParams()),
			false,
		},
		{
			"failure: whitespace signer address",
			connectiontypes.NewMsgUpdateParams("    ", connectiontypes.DefaultParams()),
			false,
		},
		{
			"failure: unauthorized signer address",
			connectiontypes.NewMsgUpdateParams(ibctesting.TestAccAddress, connectiontypes.DefaultParams()),
			false,
		},
	}

	for _, tc := range testCases {
		tc := tc
		suite.Run(tc.name, func() {
			suite.SetupTest()
			_, err := suite.chainA.App.GetIBCKeeper().UpdateConnectionParams(suite.chainA.GetContext(), tc.msg)
			if tc.expPass {
				suite.Require().NoError(err)
				p := suite.chainA.App.GetIBCKeeper().ConnectionKeeper.GetParams(suite.chainA.GetContext())
				suite.Require().Equal(tc.msg.Params, p)
			} else {
				suite.Require().Error(err)
			}
		})
	}
}

// TestUpdateChannelParams tests the UpdateChannelParams rpc handler
func (suite *KeeperTestSuite) TestUpdateChannelParams() {
	authority := suite.chainA.App.GetIBCKeeper().GetAuthority()
	testCases := []struct {
		name     string
		msg      *channeltypes.MsgUpdateParams
		expError error
	}{
		{
			"success: valid authority and default params",
			channeltypes.NewMsgUpdateChannelParams(authority, channeltypes.DefaultParams()),
			nil,
		},
		{
			"failure: malformed authority address",
			channeltypes.NewMsgUpdateChannelParams(ibctesting.InvalidID, channeltypes.DefaultParams()),
			ibcerrors.ErrUnauthorized,
		},
		{
			"failure: empty authority address",
			channeltypes.NewMsgUpdateChannelParams("", channeltypes.DefaultParams()),
			ibcerrors.ErrUnauthorized,
		},
		{
			"failure: empty signer",
			channeltypes.NewMsgUpdateChannelParams("", channeltypes.DefaultParams()),
			ibcerrors.ErrUnauthorized,
		},
		{
			"failure: unauthorized authority address",
			channeltypes.NewMsgUpdateChannelParams(ibctesting.TestAccAddress, channeltypes.DefaultParams()),
			ibcerrors.ErrUnauthorized,
		},
	}

	for _, tc := range testCases {
		tc := tc
		suite.Run(tc.name, func() {
			suite.SetupTest()
			resp, err := suite.chainA.App.GetIBCKeeper().UpdateChannelParams(suite.chainA.GetContext(), tc.msg)
			expPass := tc.expError == nil
			if expPass {
				suite.Require().NoError(err)
				suite.Require().NotNil(resp)
				p := suite.chainA.App.GetIBCKeeper().ChannelKeeper.GetParams(suite.chainA.GetContext())
				suite.Require().Equal(tc.msg.Params, p)
			} else {
				suite.Require().Nil(resp)
				suite.Require().ErrorIs(err, tc.expError)
			}
		})
	}
}

func (suite *KeeperTestSuite) TestPruneAcknowledgements() {
	var msg *channeltypes.MsgPruneAcknowledgements

	testCases := []struct {
		name     string
		malleate func()
		expErr   error
	}{
		{
			"success",
			func() {},
			nil,
		},
		{
			"failure: core keeper function fails, pruning sequence end not found",
			func() {
				msg.PortId = "portidone"
			},
			channeltypes.ErrRecvStartSequenceNotFound,
		},
	}

	for _, tc := range testCases {
		tc := tc
		suite.Run(tc.name, func() {
			suite.SetupTest()

			path := ibctesting.NewPath(suite.chainA, suite.chainB)
			path.Setup()

			// configure the channel upgrade version on testing endpoints
			path.EndpointA.ChannelConfig.ProposedUpgrade.Fields.Version = ibcmock.UpgradeVersion
			path.EndpointB.ChannelConfig.ProposedUpgrade.Fields.Version = ibcmock.UpgradeVersion

			err := path.EndpointA.ChanUpgradeInit()
			suite.Require().NoError(err)

			err = path.EndpointB.ChanUpgradeTry()
			suite.Require().NoError(err)

			err = path.EndpointA.ChanUpgradeAck()
			suite.Require().NoError(err)

			err = path.EndpointB.ChanUpgradeConfirm()
			suite.Require().NoError(err)

			err = path.EndpointA.ChanUpgradeOpen()
			suite.Require().NoError(err)

			err = path.EndpointA.UpdateClient()
			suite.Require().NoError(err)

			msg = channeltypes.NewMsgPruneAcknowledgements(
				path.EndpointA.ChannelConfig.PortID,
				path.EndpointA.ChannelID,
				10,
				suite.chainA.SenderAccount.GetAddress().String(),
			)

			tc.malleate()

			resp, err := suite.chainA.App.GetIBCKeeper().PruneAcknowledgements(suite.chainA.GetContext(), msg)

			if tc.expErr == nil {
				suite.Require().NoError(err)
				suite.Require().NotNil(resp)
				suite.Require().Equal(uint64(0), resp.TotalPrunedSequences)
				suite.Require().Equal(uint64(0), resp.TotalRemainingSequences)
			} else {
				suite.Require().Error(err)
				suite.Require().Nil(resp)
			}
		})
	}
}<|MERGE_RESOLUTION|>--- conflicted
+++ resolved
@@ -4,6 +4,7 @@
 	"context"
 	"errors"
 	"fmt"
+
 	upgradetypes "cosmossdk.io/x/upgrade/types"
 
 	sdk "github.com/cosmos/cosmos-sdk/types"
@@ -19,12 +20,7 @@
 	host "github.com/cosmos/ibc-go/v9/modules/core/24-host"
 	ibcerrors "github.com/cosmos/ibc-go/v9/modules/core/errors"
 	"github.com/cosmos/ibc-go/v9/modules/core/exported"
-<<<<<<< HEAD
-	"github.com/cosmos/ibc-go/v9/modules/core/keeper"
-=======
 	internalerrors "github.com/cosmos/ibc-go/v9/modules/core/internal/errors"
-	packetservertypes "github.com/cosmos/ibc-go/v9/modules/core/packet-server/types"
->>>>>>> 68756ec3
 	ibctm "github.com/cosmos/ibc-go/v9/modules/light-clients/07-tendermint"
 	ibctesting "github.com/cosmos/ibc-go/v9/testing"
 	ibcmock "github.com/cosmos/ibc-go/v9/testing/mock"
@@ -221,7 +217,6 @@
 }
 
 // tests the IBC handler receiving a packet using V2 protocol
-<<<<<<< HEAD
 // func (suite *KeeperTestSuite) TestRecvPacketV2() {
 // 	var (
 // 		packet channeltypes.Packet
@@ -355,20 +350,20 @@
 // 				_, err := suite.chainB.App.GetIBCKeeper().RecvPacket(suite.chainB.GetContext(), msg)
 // 				suite.Require().NoError(err)
 
-// 				if tc.expRevert {
-// 					// context events should contain error events
-// 					suite.Require().Contains(events, keeper.ConvertToErrorEvents(sdk.Events{ibcmock.NewMockRecvPacketEvent()})[0])
-// 					suite.Require().NotContains(events, ibcmock.NewMockRecvPacketEvent())
-// 				} else {
-// 					if tc.replay {
-// 						// context should not contain application events
-// 						suite.Require().NotContains(events, ibcmock.NewMockRecvPacketEvent())
-// 						suite.Require().NotContains(events, keeper.ConvertToErrorEvents(sdk.Events{ibcmock.NewMockRecvPacketEvent()})[0])
-// 					} else {
-// 						// context events should contain application events
-// 						suite.Require().Contains(events, ibcmock.NewMockRecvPacketEvent())
-// 					}
-// 				}
+//			 if tc.expRevert {
+//			 	// context events should contain error events
+//			 	suite.Require().Contains(events, internalerrors.ConvertToErrorEvents(sdk.Events{ibcmock.NewMockRecvPacketEvent()})[0])
+//			 	suite.Require().NotContains(events, ibcmock.NewMockRecvPacketEvent())
+//			} else {
+//				if tc.replay {
+//					// context should not contain application events
+//					suite.Require().NotContains(events, ibcmock.NewMockRecvPacketEvent())
+//					suite.Require().NotContains(events, internalerrors.ConvertToErrorEvents(sdk.Events{ibcmock.NewMockRecvPacketEvent()})[0])
+//				} else {
+//					// context events should contain application events
+//					suite.Require().Contains(events, ibcmock.NewMockRecvPacketEvent())
+//				}
+//			}
 
 // 				// verify if ack was written
 // 				ack, found := suite.chainB.App.GetIBCKeeper().ChannelKeeper.GetPacketAcknowledgement(suite.chainB.GetContext(), packet.GetDestPort(), packet.GetDestChannel(), packet.GetSequence())
@@ -387,173 +382,6 @@
 // 		})
 // 	}
 // }
-=======
-func (suite *KeeperTestSuite) TestRecvPacketV2() {
-	var (
-		packet channeltypes.Packet
-		path   *ibctesting.Path
-	)
-
-	testCases := []struct {
-		name      string
-		malleate  func()
-		expErr    error
-		expRevert bool
-		async     bool // indicate no ack written
-		replay    bool // indicate replay (no-op)
-	}{
-		{
-			"success",
-			func() {
-				path.SetupV2()
-
-				sequence, err := path.EndpointA.SendPacketV2(timeoutHeight, 0, ibcmock.Version, ibctesting.MockPacketData)
-				suite.Require().NoError(err)
-
-				packet = channeltypes.NewPacketWithVersion(ibctesting.MockPacketData, sequence, path.EndpointA.ChannelConfig.PortID, path.EndpointA.ChannelID, path.EndpointB.ChannelConfig.PortID, path.EndpointB.ChannelID, timeoutHeight, 0, ibcmock.Version)
-			},
-			nil,
-			false,
-			false,
-			false,
-		},
-		{
-			"success: OnRecvPacket callback returns error acknowledgement",
-			func() {
-				path.SetupV2()
-
-				sequence, err := path.EndpointA.SendPacketV2(timeoutHeight, 0, ibcmock.Version, ibctesting.MockFailPacketData)
-				suite.Require().NoError(err)
-
-				packet = channeltypes.NewPacketWithVersion(ibctesting.MockFailPacketData, sequence, path.EndpointA.ChannelConfig.PortID, path.EndpointA.ChannelID, path.EndpointB.ChannelConfig.PortID, path.EndpointB.ChannelID, timeoutHeight, 0, ibcmock.Version)
-			},
-			nil,
-			true,
-			false,
-			false,
-		},
-		{
-			"success: async acknowledgement",
-			func() {
-				path.SetupV2()
-
-				sequence, err := path.EndpointA.SendPacketV2(timeoutHeight, 0, ibcmock.Version, ibcmock.MockAsyncPacketData)
-				suite.Require().NoError(err)
-
-				packet = channeltypes.NewPacketWithVersion(ibcmock.MockAsyncPacketData, sequence, path.EndpointA.ChannelConfig.PortID, path.EndpointA.ChannelID, path.EndpointB.ChannelConfig.PortID, path.EndpointB.ChannelID, timeoutHeight, 0, ibcmock.Version)
-			},
-			nil,
-			false,
-			true,
-			false,
-		},
-		{
-			"success no-op: packet already received (replay)",
-			func() {
-				// mock will panic if application callback is called twice on the same packet
-				path.SetupV2()
-
-				sequence, err := path.EndpointA.SendPacketV2(timeoutHeight, 0, ibcmock.Version, ibctesting.MockPacketData)
-				suite.Require().NoError(err)
-
-				packet = channeltypes.NewPacketWithVersion(ibctesting.MockPacketData, sequence, path.EndpointA.ChannelConfig.PortID, path.EndpointA.ChannelID, path.EndpointB.ChannelConfig.PortID, path.EndpointB.ChannelID, timeoutHeight, 0, ibcmock.Version)
-				err = path.EndpointB.RecvPacket(packet)
-				suite.Require().NoError(err)
-			},
-			nil,
-			false,
-			false,
-			true,
-		},
-		{
-			"channel does not exist",
-			func() {
-				// any non-nil value of packet is valid
-				suite.Require().NotNil(packet)
-			},
-			packetservertypes.ErrChannelNotFound,
-			false,
-			false,
-			false,
-		},
-		{
-			"packet not sent",
-			func() {
-				path.SetupV2()
-				packet = channeltypes.NewPacketWithVersion(ibctesting.MockPacketData, 1, path.EndpointA.ChannelConfig.PortID, path.EndpointA.ChannelID, path.EndpointB.ChannelConfig.PortID, path.EndpointB.ChannelID, timeoutHeight, 0, ibcmock.Version)
-			},
-			fmt.Errorf("receive packet verification failed"),
-			false,
-			false,
-			false,
-		},
-	}
-
-	for _, tc := range testCases {
-		tc := tc
-
-		suite.Run(tc.name, func() {
-			suite.SetupTest() // reset
-			path = ibctesting.NewPath(suite.chainA, suite.chainB)
-
-			tc.malleate()
-
-			var (
-				proof       []byte
-				proofHeight clienttypes.Height
-			)
-			// get proof of packet commitment from chainA
-			packetKey := host.PacketCommitmentKey(packet.GetSourcePort(), packet.GetSourceChannel(), packet.GetSequence())
-			if path.EndpointA.ClientID != "" {
-				proof, proofHeight = path.EndpointA.QueryProof(packetKey)
-			}
-
-			ctx := suite.chainB.GetContext()
-			msg := channeltypes.NewMsgRecvPacket(packet, proof, proofHeight, suite.chainB.SenderAccount.GetAddress().String())
-			res, err := suite.chainB.App.GetIBCKeeper().RecvPacket(ctx, msg)
-
-			events := ctx.EventManager().Events()
-
-			if tc.expErr == nil {
-				suite.Require().NoError(err)
-
-				// replay should not fail since it will be treated as a no-op
-				_, err := suite.chainB.App.GetIBCKeeper().RecvPacket(suite.chainB.GetContext(), msg)
-				suite.Require().NoError(err)
-
-				if tc.expRevert {
-					// context events should contain error events
-					suite.Require().Contains(events, internalerrors.ConvertToErrorEvents(sdk.Events{ibcmock.NewMockRecvPacketEvent()})[0])
-					suite.Require().NotContains(events, ibcmock.NewMockRecvPacketEvent())
-				} else {
-					if tc.replay {
-						// context should not contain application events
-						suite.Require().NotContains(events, ibcmock.NewMockRecvPacketEvent())
-						suite.Require().NotContains(events, internalerrors.ConvertToErrorEvents(sdk.Events{ibcmock.NewMockRecvPacketEvent()})[0])
-					} else {
-						// context events should contain application events
-						suite.Require().Contains(events, ibcmock.NewMockRecvPacketEvent())
-					}
-				}
-
-				// verify if ack was written
-				ack, found := suite.chainB.App.GetIBCKeeper().ChannelKeeper.GetPacketAcknowledgement(suite.chainB.GetContext(), packet.GetDestPort(), packet.GetDestChannel(), packet.GetSequence())
-
-				if tc.async {
-					suite.Require().Nil(ack)
-					suite.Require().False(found)
-				} else {
-					suite.Require().NotNil(ack)
-					suite.Require().True(found)
-				}
-			} else {
-				suite.Require().ErrorContains(err, tc.expErr.Error())
-				suite.Require().Nil(res)
-			}
-		})
-	}
-}
->>>>>>> 68756ec3
 
 func (suite *KeeperTestSuite) TestRecoverClient() {
 	var msg *clienttypes.MsgRecoverClient
