--- conflicted
+++ resolved
@@ -874,8 +874,6 @@
 	}{
 		{
 			"success",
-<<<<<<< HEAD
-=======
 			func() {
 				msg = channeltypes.NewMsgChannelUpgradeInit(
 					path.EndpointA.ChannelConfig.PortID,
@@ -892,26 +890,11 @@
 		},
 		{
 			"authority is not signer of the upgrade init msg",
->>>>>>> bf12ce32
 			func() {
 				msg = channeltypes.NewMsgChannelUpgradeInit(
 					path.EndpointA.ChannelConfig.PortID,
 					path.EndpointA.ChannelID,
 					path.EndpointA.GetProposedUpgrade().Fields,
-<<<<<<< HEAD
-					path.EndpointA.Chain.GetSimApp().IBCKeeper.GetAuthority(),
-				)
-			},
-			func(res *channeltypes.MsgChannelUpgradeInitResponse, err error) {
-				suite.Require().NoError(err)
-				suite.Require().NotNil(res)
-				suite.Require().Equal(uint64(1), res.UpgradeSequence)
-			},
-		},
-		{
-			"authority is not signer of the upgrade init msg",
-			func() {
-=======
 					path.EndpointA.Chain.SenderAccount.String(),
 				)
 			},
@@ -930,25 +913,15 @@
 
 				suite.coordinator.Setup(path)
 
->>>>>>> bf12ce32
 				msg = channeltypes.NewMsgChannelUpgradeInit(
 					path.EndpointA.ChannelConfig.PortID,
 					path.EndpointA.ChannelID,
 					path.EndpointA.GetProposedUpgrade().Fields,
-<<<<<<< HEAD
-					path.EndpointA.Chain.SenderAccount.String(),
-				)
-			},
-			func(res *channeltypes.MsgChannelUpgradeInitResponse, err error) {
-				suite.Require().Error(err)
-				suite.Require().ErrorContains(err, ibcerrors.ErrUnauthorized.Error())
-=======
 					path.EndpointA.Chain.GetSimApp().IBCKeeper.GetAuthority(),
 				)
 			},
 			func(res *channeltypes.MsgChannelUpgradeInitResponse, err error) {
 				suite.Require().ErrorIs(err, porttypes.ErrInvalidRoute)
->>>>>>> bf12ce32
 				suite.Require().Nil(res)
 			},
 		},
@@ -997,7 +970,6 @@
 				channel := path.EndpointB.GetChannel()
 				suite.Require().Equal(channeltypes.FLUSHING, channel.State)
 				suite.Require().Equal(uint64(1), channel.UpgradeSequence)
-<<<<<<< HEAD
 			},
 		},
 		{
@@ -1030,39 +1002,6 @@
 				errorReceipt, found := suite.chainB.GetSimApp().GetIBCKeeper().ChannelKeeper.GetUpgradeErrorReceipt(suite.chainB.GetContext(), path.EndpointB.ChannelConfig.PortID, path.EndpointB.ChannelID)
 				suite.Require().True(found)
 				suite.Require().Equal(uint64(99), errorReceipt.Sequence)
-=======
-			},
-		},
-		{
-			"module capability not found",
-			func() {
-				msg.PortId = "invalid-port"
-				msg.ChannelId = "invalid-channel"
-			},
-			func(res *channeltypes.MsgChannelUpgradeTryResponse, err error) {
-				suite.Require().Error(err)
-				suite.Require().Nil(res)
-
-				suite.Require().ErrorIs(err, capabilitytypes.ErrCapabilityNotFound)
-			},
-		},
-		{
-			"unsynchronized upgrade sequence writes upgrade error receipt",
-			func() {
-				channel := path.EndpointB.GetChannel()
-				channel.UpgradeSequence = 99
-
-				path.EndpointB.SetChannel(channel)
-			},
-			func(res *channeltypes.MsgChannelUpgradeTryResponse, err error) {
-				suite.Require().NoError(err)
-
-				suite.Require().NotNil(res)
-				suite.Require().Equal(channeltypes.FAILURE, res.Result)
-
-				errorReceipt, found := suite.chainB.GetSimApp().GetIBCKeeper().ChannelKeeper.GetUpgradeErrorReceipt(suite.chainB.GetContext(), path.EndpointB.ChannelConfig.PortID, path.EndpointB.ChannelID)
-				suite.Require().True(found)
-				suite.Require().Equal(uint64(99), errorReceipt.Sequence)
 			},
 		},
 		{
@@ -1080,7 +1019,6 @@
 			func(res *channeltypes.MsgChannelUpgradeTryResponse, err error) {
 				suite.Require().ErrorIs(err, porttypes.ErrInvalidRoute)
 				suite.Require().Nil(res)
->>>>>>> bf12ce32
 			},
 		},
 	}
@@ -1153,7 +1091,6 @@
 				suite.Require().Equal(channeltypes.FLUSHCOMPLETE, channel.State)
 				suite.Require().Equal(uint64(1), channel.UpgradeSequence)
 			},
-<<<<<<< HEAD
 		},
 		{
 			"success, pending in-flight packets",
@@ -1174,28 +1111,6 @@
 			},
 		},
 		{
-=======
-		},
-		{
-			"success, pending in-flight packets",
-			func() {
-				portID := path.EndpointA.ChannelConfig.PortID
-				channelID := path.EndpointA.ChannelID
-				// Set a dummy packet commitment to simulate in-flight packets
-				suite.chainA.GetSimApp().IBCKeeper.ChannelKeeper.SetPacketCommitment(suite.chainA.GetContext(), portID, channelID, 1, []byte("hash"))
-			},
-			func(res *channeltypes.MsgChannelUpgradeAckResponse, err error) {
-				suite.Require().NoError(err)
-				suite.Require().NotNil(res)
-				suite.Require().Equal(channeltypes.SUCCESS, res.Result)
-
-				channel := path.EndpointA.GetChannel()
-				suite.Require().Equal(channeltypes.FLUSHING, channel.State)
-				suite.Require().Equal(uint64(1), channel.UpgradeSequence)
-			},
-		},
-		{
->>>>>>> bf12ce32
 			"module capability not found",
 			func() {
 				msg.PortId = ibctesting.InvalidID
@@ -1274,8 +1189,6 @@
 				suite.Require().False(store.Has([]byte("foo")))
 			},
 		},
-<<<<<<< HEAD
-=======
 		{
 			"ibc application does not implement the UpgradeableModule interface",
 			func() {
@@ -1293,7 +1206,6 @@
 				suite.Require().Nil(res)
 			},
 		},
->>>>>>> bf12ce32
 	}
 
 	for _, tc := range cases {
@@ -1499,8 +1411,6 @@
 				suite.Require().Equal(uint64(1), errorReceipt.Sequence)
 			},
 		},
-<<<<<<< HEAD
-=======
 		{
 			"ibc application does not implement the UpgradeableModule interface",
 			func() {
@@ -1518,7 +1428,6 @@
 				suite.Require().Nil(res)
 			},
 		},
->>>>>>> bf12ce32
 	}
 
 	for _, tc := range cases {
@@ -1619,8 +1528,6 @@
 				suite.Require().ErrorIs(err, channeltypes.ErrInvalidChannelState)
 			},
 		},
-<<<<<<< HEAD
-=======
 		{
 			"ibc application does not implement the UpgradeableModule interface",
 			func() {
@@ -1638,7 +1545,6 @@
 				suite.Require().Nil(res)
 			},
 		},
->>>>>>> bf12ce32
 	}
 
 	for _, tc := range cases {
@@ -1836,8 +1742,6 @@
 				suite.Require().Equal(uint64(1), channel.UpgradeSequence)
 			},
 		},
-<<<<<<< HEAD
-=======
 		{
 			"ibc application does not implement the UpgradeableModule interface",
 			func() {
@@ -1855,7 +1759,6 @@
 				suite.Require().Nil(res)
 			},
 		},
->>>>>>> bf12ce32
 	}
 	for _, tc := range cases {
 		tc := tc
@@ -1997,8 +1900,6 @@
 				suite.Require().True(found, "channel upgrade should not be nil")
 			},
 		},
-<<<<<<< HEAD
-=======
 		{
 			"ibc application does not implement the UpgradeableModule interface",
 			func() {
@@ -2016,7 +1917,6 @@
 				suite.Require().Nil(res)
 			},
 		},
->>>>>>> bf12ce32
 	}
 
 	for _, tc := range cases {
@@ -2241,8 +2141,6 @@
 	}
 }
 
-<<<<<<< HEAD
-=======
 // TestUpdateChannelParams tests the UpdateChannelParams rpc handler
 func (suite *KeeperTestSuite) TestUpdateChannelParams() {
 	authority := suite.chainA.App.GetIBCKeeper().GetAuthority()
@@ -2297,7 +2195,6 @@
 	}
 }
 
->>>>>>> bf12ce32
 func (suite *KeeperTestSuite) TestPruneAcknowledgements() {
 	var msg *channeltypes.MsgPruneAcknowledgements
 
@@ -2364,11 +2261,8 @@
 			if tc.expErr == nil {
 				suite.Require().NoError(err)
 				suite.Require().NotNil(resp)
-<<<<<<< HEAD
-=======
 				suite.Require().Equal(uint64(0), resp.TotalPrunedSequences)
 				suite.Require().Equal(uint64(0), resp.TotalRemainingSequences)
->>>>>>> bf12ce32
 			} else {
 				suite.Require().Error(err)
 				suite.Require().Nil(resp)
