package keeper_test

import (
	"errors"
	"fmt"

	upgradetypes "cosmossdk.io/x/upgrade/types"

	sdk "github.com/cosmos/cosmos-sdk/types"
	sdkerrors "github.com/cosmos/cosmos-sdk/types/errors"

	capabilitytypes "github.com/cosmos/ibc-go/modules/capability/types"
	clienttypes "github.com/cosmos/ibc-go/v8/modules/core/02-client/types"
	connectiontypes "github.com/cosmos/ibc-go/v8/modules/core/03-connection/types"
	channeltypes "github.com/cosmos/ibc-go/v8/modules/core/04-channel/types"
	commitmenttypes "github.com/cosmos/ibc-go/v8/modules/core/23-commitment/types"
	host "github.com/cosmos/ibc-go/v8/modules/core/24-host"
	ibcerrors "github.com/cosmos/ibc-go/v8/modules/core/errors"
	"github.com/cosmos/ibc-go/v8/modules/core/exported"
	"github.com/cosmos/ibc-go/v8/modules/core/keeper"
	ibctm "github.com/cosmos/ibc-go/v8/modules/light-clients/07-tendermint"
	ibctesting "github.com/cosmos/ibc-go/v8/testing"
	ibcmock "github.com/cosmos/ibc-go/v8/testing/mock"
)

var (
	timeoutHeight = clienttypes.NewHeight(1, 10000)
	maxSequence   = uint64(10)
)

// tests the IBC handler receiving a packet on ordered and unordered channels.
// It verifies that the storing of an acknowledgement on success occurs. It
// tests high level properties like ordering and basic sanity checks. More
// rigorous testing of 'RecvPacket' can be found in the
// 04-channel/keeper/packet_test.go.
func (suite *KeeperTestSuite) TestHandleRecvPacket() {
	var (
		packet channeltypes.Packet
		path   *ibctesting.Path
		async  bool // indicate no ack written
	)

	testCases := []struct {
		name      string
		malleate  func()
		expPass   bool
		expRevert bool
	}{
		{"success: ORDERED", func() {
			path.SetChannelOrdered()
			path.Setup()

			sequence, err := path.EndpointA.SendPacket(timeoutHeight, 0, ibctesting.MockPacketData)
			suite.Require().NoError(err)

			packet = channeltypes.NewPacket(ibctesting.MockPacketData, sequence, path.EndpointA.ChannelConfig.PortID, path.EndpointA.ChannelID, path.EndpointB.ChannelConfig.PortID, path.EndpointB.ChannelID, timeoutHeight, 0)
		}, true, false},
		{"success: UNORDERED", func() {
			path.Setup()

			sequence, err := path.EndpointA.SendPacket(timeoutHeight, 0, ibctesting.MockPacketData)
			suite.Require().NoError(err)

			packet = channeltypes.NewPacket(ibctesting.MockPacketData, sequence, path.EndpointA.ChannelConfig.PortID, path.EndpointA.ChannelID, path.EndpointB.ChannelConfig.PortID, path.EndpointB.ChannelID, timeoutHeight, 0)
		}, true, false},
		{"success: UNORDERED out of order packet", func() {
			// setup uses an UNORDERED channel
			path.Setup()

			// attempts to receive packet with sequence 10 without receiving packet with sequence 1
			for i := uint64(1); i < 10; i++ {
				sequence, err := path.EndpointA.SendPacket(timeoutHeight, 0, ibctesting.MockPacketData)
				suite.Require().NoError(err)

				packet = channeltypes.NewPacket(ibctesting.MockPacketData, sequence, path.EndpointA.ChannelConfig.PortID, path.EndpointA.ChannelID, path.EndpointB.ChannelConfig.PortID, path.EndpointB.ChannelID, timeoutHeight, 0)
			}
		}, true, false},
		{"success: OnRecvPacket callback returns revert=true", func() {
			path.Setup()

			sequence, err := path.EndpointA.SendPacket(timeoutHeight, 0, ibctesting.MockFailPacketData)
			suite.Require().NoError(err)

			packet = channeltypes.NewPacket(ibctesting.MockFailPacketData, sequence, path.EndpointA.ChannelConfig.PortID, path.EndpointA.ChannelID, path.EndpointB.ChannelConfig.PortID, path.EndpointB.ChannelID, timeoutHeight, 0)
		}, true, true},
		{"success: ORDERED - async acknowledgement", func() {
			path.SetChannelOrdered()
			path.Setup()
			async = true

			sequence, err := path.EndpointA.SendPacket(timeoutHeight, 0, ibcmock.MockAsyncPacketData)
			suite.Require().NoError(err)

			packet = channeltypes.NewPacket(ibcmock.MockAsyncPacketData, sequence, path.EndpointA.ChannelConfig.PortID, path.EndpointA.ChannelID, path.EndpointB.ChannelConfig.PortID, path.EndpointB.ChannelID, timeoutHeight, 0)
		}, true, false},
		{"success: UNORDERED - async acknowledgement", func() {
			path.Setup()
			async = true

			sequence, err := path.EndpointA.SendPacket(timeoutHeight, 0, ibcmock.MockAsyncPacketData)
			suite.Require().NoError(err)

			packet = channeltypes.NewPacket(ibcmock.MockAsyncPacketData, sequence, path.EndpointA.ChannelConfig.PortID, path.EndpointA.ChannelID, path.EndpointB.ChannelConfig.PortID, path.EndpointB.ChannelID, timeoutHeight, 0)
		}, true, false},
		{"failure: ORDERED out of order packet", func() {
			path.SetChannelOrdered()
			path.Setup()

			// attempts to receive packet with sequence 10 without receiving packet with sequence 1
			for i := uint64(1); i < 10; i++ {
				sequence, err := path.EndpointA.SendPacket(timeoutHeight, 0, ibctesting.MockPacketData)
				suite.Require().NoError(err)

				packet = channeltypes.NewPacket(ibctesting.MockPacketData, sequence, path.EndpointA.ChannelConfig.PortID, path.EndpointA.ChannelID, path.EndpointB.ChannelConfig.PortID, path.EndpointB.ChannelID, timeoutHeight, 0)
			}
		}, false, false},
		{"channel does not exist", func() {
			// any non-nil value of packet is valid
			suite.Require().NotNil(packet)
		}, false, false},
		{"packet not sent", func() {
			path.Setup()
			packet = channeltypes.NewPacket(ibctesting.MockPacketData, 1, path.EndpointA.ChannelConfig.PortID, path.EndpointA.ChannelID, path.EndpointB.ChannelConfig.PortID, path.EndpointB.ChannelID, timeoutHeight, 0)
		}, false, false},
		{"successful no-op: ORDERED - packet already received (replay)", func() {
			// mock will panic if application callback is called twice on the same packet
			path.SetChannelOrdered()
			path.Setup()

			sequence, err := path.EndpointA.SendPacket(timeoutHeight, 0, ibctesting.MockPacketData)
			suite.Require().NoError(err)

			packet = channeltypes.NewPacket(ibctesting.MockPacketData, sequence, path.EndpointA.ChannelConfig.PortID, path.EndpointA.ChannelID, path.EndpointB.ChannelConfig.PortID, path.EndpointB.ChannelID, timeoutHeight, 0)
			err = path.EndpointB.RecvPacket(packet)
			suite.Require().NoError(err)
		}, true, false},
		{"successful no-op: UNORDERED - packet already received (replay)", func() {
			// mock will panic if application callback is called twice on the same packet
			path.Setup()

			sequence, err := path.EndpointA.SendPacket(timeoutHeight, 0, ibctesting.MockPacketData)
			suite.Require().NoError(err)

			packet = channeltypes.NewPacket(ibctesting.MockPacketData, sequence, path.EndpointA.ChannelConfig.PortID, path.EndpointA.ChannelID, path.EndpointB.ChannelConfig.PortID, path.EndpointB.ChannelID, timeoutHeight, 0)
			err = path.EndpointB.RecvPacket(packet)
			suite.Require().NoError(err)
		}, true, false},
	}

	for _, tc := range testCases {
		tc := tc

		suite.Run(tc.name, func() {
			suite.SetupTest() // reset
			async = false     // reset
			path = ibctesting.NewPath(suite.chainA, suite.chainB)

			tc.malleate()

			var (
				proof       []byte
				proofHeight clienttypes.Height
			)

			// get proof of packet commitment from chainA
			packetKey := host.PacketCommitmentKey(packet.GetSourcePort(), packet.GetSourceChannel(), packet.GetSequence())
			if path.EndpointA.ChannelID != "" {
				proof, proofHeight = path.EndpointA.QueryProof(packetKey)
			}

			msg := channeltypes.NewMsgRecvPacket(packet, proof, proofHeight, suite.chainB.SenderAccount.GetAddress().String())

			_, err := keeper.Keeper.RecvPacket(*suite.chainB.App.GetIBCKeeper(), suite.chainB.GetContext(), msg)

			if tc.expPass {
				suite.Require().NoError(err)

				// replay should not fail since it will be treated as a no-op
				_, err := keeper.Keeper.RecvPacket(*suite.chainB.App.GetIBCKeeper(), suite.chainB.GetContext(), msg)
				suite.Require().NoError(err)

				// check that callback state was handled correctly
				_, exists := suite.chainB.GetSimApp().ScopedIBCMockKeeper.GetCapability(suite.chainB.GetContext(), ibcmock.GetMockRecvCanaryCapabilityName(packet))
				if tc.expRevert {
					suite.Require().False(exists, "capability exists in store even after callback reverted")
				} else {
					suite.Require().True(exists, "callback state not persisted when revert is false")
				}

				// verify if ack was written
				ack, found := suite.chainB.App.GetIBCKeeper().ChannelKeeper.GetPacketAcknowledgement(suite.chainB.GetContext(), packet.GetDestPort(), packet.GetDestChannel(), packet.GetSequence())

				if async {
					suite.Require().Nil(ack)
					suite.Require().False(found)

				} else {
					suite.Require().NotNil(ack)
					suite.Require().True(found)
				}
			} else {
				suite.Require().Error(err)
			}
		})
	}
}

func (suite *KeeperTestSuite) TestRecoverClient() {
	var msg *clienttypes.MsgRecoverClient

	testCases := []struct {
		name     string
		malleate func()
		expErr   error
	}{
		{
			"success: recover client",
			func() {},
			nil,
		},
		{
			"signer doesn't match authority",
			func() {
				msg.Signer = ibctesting.InvalidID
			},
			ibcerrors.ErrUnauthorized,
		},
		{
			"invalid subject client",
			func() {
				msg.SubjectClientId = ibctesting.InvalidID
			},
			clienttypes.ErrClientNotFound,
		},
	}

	for _, tc := range testCases {
		tc := tc
		suite.Run(tc.name, func() {
			suite.SetupTest()

			subjectPath := ibctesting.NewPath(suite.chainA, suite.chainB)
			suite.coordinator.SetupClients(subjectPath)
			subject := subjectPath.EndpointA.ClientID
			subjectClientState := suite.chainA.GetClientState(subject)

			substitutePath := ibctesting.NewPath(suite.chainA, suite.chainB)
			suite.coordinator.SetupClients(substitutePath)
			substitute := substitutePath.EndpointA.ClientID

			// update substitute twice
			err := substitutePath.EndpointA.UpdateClient()
			suite.Require().NoError(err)
			err = substitutePath.EndpointA.UpdateClient()
			suite.Require().NoError(err)

			tmClientState, ok := subjectClientState.(*ibctm.ClientState)
			suite.Require().True(ok)
			tmClientState.FrozenHeight = tmClientState.LatestHeight
			suite.chainA.App.GetIBCKeeper().ClientKeeper.SetClientState(suite.chainA.GetContext(), subject, tmClientState)

			msg = clienttypes.NewMsgRecoverClient(suite.chainA.App.GetIBCKeeper().GetAuthority(), subject, substitute)

			tc.malleate()

			_, err = keeper.Keeper.RecoverClient(*suite.chainA.App.GetIBCKeeper(), suite.chainA.GetContext(), msg)

			expPass := tc.expErr == nil
			if expPass {
				suite.Require().NoError(err)

				// Assert that client status is now Active
				clientStore := suite.chainA.App.GetIBCKeeper().ClientKeeper.ClientStore(suite.chainA.GetContext(), subjectPath.EndpointA.ClientID)
				tmClientState := subjectPath.EndpointA.GetClientState().(*ibctm.ClientState)
				suite.Require().Equal(tmClientState.Status(suite.chainA.GetContext(), clientStore, suite.chainA.App.AppCodec()), exported.Active)
			} else {
				suite.Require().Error(err)
				suite.Require().ErrorIs(err, tc.expErr)
			}
		})
	}
}

// tests the IBC handler acknowledgement of a packet on ordered and unordered
// channels. It verifies that the deletion of packet commitments from state
// occurs. It test high level properties like ordering and basic sanity
// checks. More rigorous testing of 'AcknowledgePacket'
// can be found in the 04-channel/keeper/packet_test.go.
func (suite *KeeperTestSuite) TestHandleAcknowledgePacket() {
	var (
		packet channeltypes.Packet
		path   *ibctesting.Path
	)

	testCases := []struct {
		name     string
		malleate func()
		expPass  bool
	}{
		{"success: ORDERED", func() {
			path.SetChannelOrdered()
			path.Setup()

			sequence, err := path.EndpointA.SendPacket(timeoutHeight, 0, ibctesting.MockPacketData)
			suite.Require().NoError(err)

			packet = channeltypes.NewPacket(ibctesting.MockPacketData, sequence, path.EndpointA.ChannelConfig.PortID, path.EndpointA.ChannelID, path.EndpointB.ChannelConfig.PortID, path.EndpointB.ChannelID, timeoutHeight, 0)
			err = path.EndpointB.RecvPacket(packet)
			suite.Require().NoError(err)
		}, true},
		{"success: UNORDERED", func() {
			path.Setup()

			sequence, err := path.EndpointA.SendPacket(timeoutHeight, 0, ibctesting.MockPacketData)
			suite.Require().NoError(err)

			packet = channeltypes.NewPacket(ibctesting.MockPacketData, sequence, path.EndpointA.ChannelConfig.PortID, path.EndpointA.ChannelID, path.EndpointB.ChannelConfig.PortID, path.EndpointB.ChannelID, timeoutHeight, 0)
			err = path.EndpointB.RecvPacket(packet)
			suite.Require().NoError(err)
		}, true},
		{"success: UNORDERED acknowledge out of order packet", func() {
			// setup uses an UNORDERED channel
			path.Setup()

			// attempts to acknowledge ack with sequence 10 without acknowledging ack with sequence 1 (removing packet commitment)
			for i := uint64(1); i < 10; i++ {
				sequence, err := path.EndpointA.SendPacket(timeoutHeight, 0, ibctesting.MockPacketData)
				suite.Require().NoError(err)

				packet = channeltypes.NewPacket(ibctesting.MockPacketData, sequence, path.EndpointA.ChannelConfig.PortID, path.EndpointA.ChannelID, path.EndpointB.ChannelConfig.PortID, path.EndpointB.ChannelID, timeoutHeight, 0)
				err = path.EndpointB.RecvPacket(packet)
				suite.Require().NoError(err)
			}
		}, true},
		{"failure: ORDERED acknowledge out of order packet", func() {
			path.SetChannelOrdered()
			path.Setup()

			// attempts to acknowledge ack with sequence 10 without acknowledging ack with sequence 1 (removing packet commitment
			for i := uint64(1); i < 10; i++ {
				sequence, err := path.EndpointA.SendPacket(timeoutHeight, 0, ibctesting.MockPacketData)
				suite.Require().NoError(err)

				packet = channeltypes.NewPacket(ibctesting.MockPacketData, sequence, path.EndpointA.ChannelConfig.PortID, path.EndpointA.ChannelID, path.EndpointB.ChannelConfig.PortID, path.EndpointB.ChannelID, timeoutHeight, 0)
				err = path.EndpointB.RecvPacket(packet)
				suite.Require().NoError(err)
			}
		}, false},
		{"channel does not exist", func() {
			// any non-nil value of packet is valid
			suite.Require().NotNil(packet)
		}, false},
		{"packet not received", func() {
			path.Setup()

			sequence, err := path.EndpointA.SendPacket(timeoutHeight, 0, ibctesting.MockPacketData)
			suite.Require().NoError(err)

			packet = channeltypes.NewPacket(ibctesting.MockPacketData, sequence, path.EndpointA.ChannelConfig.PortID, path.EndpointA.ChannelID, path.EndpointB.ChannelConfig.PortID, path.EndpointB.ChannelID, timeoutHeight, 0)
		}, false},
		{"successful no-op: ORDERED - packet already acknowledged (replay)", func() {
			path.Setup()

			sequence, err := path.EndpointA.SendPacket(timeoutHeight, 0, ibctesting.MockPacketData)
			suite.Require().NoError(err)

			packet = channeltypes.NewPacket(ibctesting.MockPacketData, sequence, path.EndpointA.ChannelConfig.PortID, path.EndpointA.ChannelID, path.EndpointB.ChannelConfig.PortID, path.EndpointB.ChannelID, timeoutHeight, 0)
			err = path.EndpointB.RecvPacket(packet)
			suite.Require().NoError(err)

			err = path.EndpointA.AcknowledgePacket(packet, ibctesting.MockAcknowledgement)
			suite.Require().NoError(err)
		}, true},
		{"successful no-op: UNORDERED - packet already acknowledged (replay)", func() {
			path.Setup()

			sequence, err := path.EndpointA.SendPacket(timeoutHeight, 0, ibctesting.MockPacketData)
			suite.Require().NoError(err)

			packet = channeltypes.NewPacket(ibctesting.MockPacketData, sequence, path.EndpointA.ChannelConfig.PortID, path.EndpointA.ChannelID, path.EndpointB.ChannelConfig.PortID, path.EndpointB.ChannelID, timeoutHeight, 0)
			err = path.EndpointB.RecvPacket(packet)
			suite.Require().NoError(err)

			err = path.EndpointA.AcknowledgePacket(packet, ibctesting.MockAcknowledgement)
			suite.Require().NoError(err)
		}, true},
	}

	for _, tc := range testCases {
		tc := tc

		suite.Run(tc.name, func() {
			suite.SetupTest() // reset
			path = ibctesting.NewPath(suite.chainA, suite.chainB)

			tc.malleate()

			var (
				proof       []byte
				proofHeight clienttypes.Height
			)
			packetKey := host.PacketAcknowledgementKey(packet.GetDestPort(), packet.GetDestChannel(), packet.GetSequence())
			if path.EndpointB.ChannelID != "" {
				proof, proofHeight = path.EndpointB.QueryProof(packetKey)
			}

			msg := channeltypes.NewMsgAcknowledgement(packet, ibcmock.MockAcknowledgement.Acknowledgement(), proof, proofHeight, suite.chainA.SenderAccount.GetAddress().String())

			_, err := keeper.Keeper.Acknowledgement(*suite.chainA.App.GetIBCKeeper(), suite.chainA.GetContext(), msg)

			if tc.expPass {
				suite.Require().NoError(err)

				// verify packet commitment was deleted on source chain
				has := suite.chainA.App.GetIBCKeeper().ChannelKeeper.HasPacketCommitment(suite.chainA.GetContext(), packet.GetSourcePort(), packet.GetSourceChannel(), packet.GetSequence())
				suite.Require().False(has)

				// replay should not error as it is treated as a no-op
				_, err := keeper.Keeper.Acknowledgement(*suite.chainA.App.GetIBCKeeper(), suite.chainA.GetContext(), msg)
				suite.Require().NoError(err)
			} else {
				suite.Require().Error(err)
			}
		})
	}
}

// tests the IBC handler timing out a packet on ordered and unordered channels.
// It verifies that the deletion of a packet commitment occurs. It tests
// high level properties like ordering and basic sanity checks. More
// rigorous testing of 'TimeoutPacket' and 'TimeoutExecuted' can be found in
// the 04-channel/keeper/timeout_test.go.
func (suite *KeeperTestSuite) TestHandleTimeoutPacket() {
	var (
		packet    channeltypes.Packet
		packetKey []byte
		path      *ibctesting.Path
	)

	testCases := []struct {
		name     string
		malleate func()
		expPass  bool
	}{
		{"success: ORDERED", func() {
			path.SetChannelOrdered()
			path.Setup()

			timeoutHeight := clienttypes.GetSelfHeight(suite.chainB.GetContext())
			timeoutTimestamp := uint64(suite.chainB.GetContext().BlockTime().UnixNano())

			// create packet commitment
			sequence, err := path.EndpointA.SendPacket(timeoutHeight, timeoutTimestamp, ibctesting.MockPacketData)
			suite.Require().NoError(err)

			// need to update chainA client to prove missing ack
			err = path.EndpointA.UpdateClient()
			suite.Require().NoError(err)

			packet = channeltypes.NewPacket(ibctesting.MockPacketData, sequence, path.EndpointA.ChannelConfig.PortID, path.EndpointA.ChannelID, path.EndpointB.ChannelConfig.PortID, path.EndpointB.ChannelID, timeoutHeight, timeoutTimestamp)
			packetKey = host.NextSequenceRecvKey(packet.GetDestPort(), packet.GetDestChannel())
		}, true},
		{"success: UNORDERED", func() {
			path.Setup()

			timeoutHeight := clienttypes.GetSelfHeight(suite.chainB.GetContext())
			timeoutTimestamp := uint64(suite.chainB.GetContext().BlockTime().UnixNano())

			// create packet commitment
			sequence, err := path.EndpointA.SendPacket(timeoutHeight, timeoutTimestamp, ibctesting.MockPacketData)
			suite.Require().NoError(err)

			// need to update chainA client to prove missing ack
			err = path.EndpointA.UpdateClient()
			suite.Require().NoError(err)

			packet = channeltypes.NewPacket(ibctesting.MockPacketData, sequence, path.EndpointA.ChannelConfig.PortID, path.EndpointA.ChannelID, path.EndpointB.ChannelConfig.PortID, path.EndpointB.ChannelID, timeoutHeight, timeoutTimestamp)
			packetKey = host.PacketReceiptKey(packet.GetDestPort(), packet.GetDestChannel(), packet.GetSequence())
		}, true},
		{"success: UNORDERED timeout out of order packet", func() {
			// setup uses an UNORDERED channel
			path.Setup()

			// attempts to timeout the last packet sent without timing out the first packet
			// packet sequences begin at 1
			for i := uint64(1); i < maxSequence; i++ {
				timeoutHeight := clienttypes.GetSelfHeight(suite.chainB.GetContext())

				// create packet commitment
				sequence, err := path.EndpointA.SendPacket(timeoutHeight, 0, ibctesting.MockPacketData)
				suite.Require().NoError(err)

				packet = channeltypes.NewPacket(ibctesting.MockPacketData, sequence, path.EndpointA.ChannelConfig.PortID, path.EndpointA.ChannelID, path.EndpointB.ChannelConfig.PortID, path.EndpointB.ChannelID, timeoutHeight, 0)
			}

			err := path.EndpointA.UpdateClient()
			suite.Require().NoError(err)

			packetKey = host.PacketReceiptKey(packet.GetDestPort(), packet.GetDestChannel(), packet.GetSequence())
		}, true},
		{"success: ORDERED timeout out of order packet", func() {
			path.SetChannelOrdered()
			path.Setup()

			// attempts to timeout the last packet sent without timing out the first packet
			// packet sequences begin at 1
			for i := uint64(1); i < maxSequence; i++ {
				timeoutHeight := clienttypes.GetSelfHeight(suite.chainB.GetContext())

				// create packet commitment
				sequence, err := path.EndpointA.SendPacket(timeoutHeight, 0, ibctesting.MockPacketData)
				suite.Require().NoError(err)

				packet = channeltypes.NewPacket(ibctesting.MockPacketData, sequence, path.EndpointA.ChannelConfig.PortID, path.EndpointA.ChannelID, path.EndpointB.ChannelConfig.PortID, path.EndpointB.ChannelID, timeoutHeight, 0)
			}

			err := path.EndpointA.UpdateClient()
			suite.Require().NoError(err)

			packetKey = host.NextSequenceRecvKey(packet.GetDestPort(), packet.GetDestChannel())
		}, true},
		{"channel does not exist", func() {
			// any non-nil value of packet is valid
			suite.Require().NotNil(packet)

			packetKey = host.NextSequenceRecvKey(packet.GetDestPort(), packet.GetDestChannel())
		}, false},
		{"successful no-op: UNORDERED - packet not sent", func() {
			path.Setup()
			packet = channeltypes.NewPacket(ibctesting.MockPacketData, 1, path.EndpointA.ChannelConfig.PortID, path.EndpointA.ChannelID, path.EndpointB.ChannelConfig.PortID, path.EndpointB.ChannelID, clienttypes.NewHeight(0, 1), 0)
			packetKey = host.PacketReceiptKey(packet.GetDestPort(), packet.GetDestChannel(), packet.GetSequence())
		}, true},
	}

	for _, tc := range testCases {
		tc := tc

		suite.Run(tc.name, func() {
			suite.SetupTest() // reset
			path = ibctesting.NewPath(suite.chainA, suite.chainB)

			tc.malleate()

			var (
				proof       []byte
				proofHeight clienttypes.Height
			)
			if path.EndpointB.ChannelID != "" {
				proof, proofHeight = path.EndpointB.QueryProof(packetKey)
			}

			msg := channeltypes.NewMsgTimeout(packet, 1, proof, proofHeight, suite.chainA.SenderAccount.GetAddress().String())

			_, err := keeper.Keeper.Timeout(*suite.chainA.App.GetIBCKeeper(), suite.chainA.GetContext(), msg)

			if tc.expPass {
				suite.Require().NoError(err)

				// replay should not return an error as it is treated as a no-op
				_, err := keeper.Keeper.Timeout(*suite.chainA.App.GetIBCKeeper(), suite.chainA.GetContext(), msg)
				suite.Require().NoError(err)

				// verify packet commitment was deleted on source chain
				has := suite.chainA.App.GetIBCKeeper().ChannelKeeper.HasPacketCommitment(suite.chainA.GetContext(), packet.GetSourcePort(), packet.GetSourceChannel(), packet.GetSequence())
				suite.Require().False(has)

			} else {
				suite.Require().Error(err)
			}
		})
	}
}

// tests the IBC handler timing out a packet via channel closure on ordered
// and unordered channels. It verifies that the deletion of a packet
// commitment occurs. It tests high level properties like ordering and basic
// sanity checks. More rigorous testing of 'TimeoutOnClose' and
// 'TimeoutExecuted' can be found in the 04-channel/keeper/timeout_test.go.
func (suite *KeeperTestSuite) TestHandleTimeoutOnClosePacket() {
	var (
		packet                      channeltypes.Packet
		packetKey                   []byte
		path                        *ibctesting.Path
		counterpartyUpgradeSequence uint64
	)

	testCases := []struct {
		name     string
		malleate func()
		expPass  bool
	}{
		{"success: ORDERED", func() {
			path.SetChannelOrdered()
			path.Setup()

			// create packet commitment
			sequence, err := path.EndpointA.SendPacket(timeoutHeight, 0, ibctesting.MockPacketData)
			suite.Require().NoError(err)

			// need to update chainA client to prove missing ack
			err = path.EndpointA.UpdateClient()
			suite.Require().NoError(err)

			packet = channeltypes.NewPacket(ibctesting.MockPacketData, sequence, path.EndpointA.ChannelConfig.PortID, path.EndpointA.ChannelID, path.EndpointB.ChannelConfig.PortID, path.EndpointB.ChannelID, timeoutHeight, 0)
			packetKey = host.NextSequenceRecvKey(packet.GetDestPort(), packet.GetDestChannel())

			// close counterparty channel
			err = path.EndpointB.SetChannelState(channeltypes.CLOSED)
			suite.Require().NoError(err)
		}, true},
		{"success: UNORDERED", func() {
			path.Setup()

			// create packet commitment
			sequence, err := path.EndpointA.SendPacket(timeoutHeight, 0, ibctesting.MockPacketData)
			suite.Require().NoError(err)

			// need to update chainA client to prove missing ack
			err = path.EndpointA.UpdateClient()
			suite.Require().NoError(err)

			packet = channeltypes.NewPacket(ibctesting.MockPacketData, sequence, path.EndpointA.ChannelConfig.PortID, path.EndpointA.ChannelID, path.EndpointB.ChannelConfig.PortID, path.EndpointB.ChannelID, timeoutHeight, 0)
			packetKey = host.PacketReceiptKey(packet.GetDestPort(), packet.GetDestChannel(), packet.GetSequence())

			// close counterparty channel
			err = path.EndpointB.SetChannelState(channeltypes.CLOSED)
			suite.Require().NoError(err)
		}, true},
		{"success: UNORDERED timeout out of order packet", func() {
			// setup uses an UNORDERED channel
			path.Setup()

			// attempts to timeout the last packet sent without timing out the first packet
			// packet sequences begin at 1
			for i := uint64(1); i < maxSequence; i++ {
				// create packet commitment
				sequence, err := path.EndpointA.SendPacket(timeoutHeight, 0, ibctesting.MockPacketData)
				suite.Require().NoError(err)

				packet = channeltypes.NewPacket(ibctesting.MockPacketData, sequence, path.EndpointA.ChannelConfig.PortID, path.EndpointA.ChannelID, path.EndpointB.ChannelConfig.PortID, path.EndpointB.ChannelID, timeoutHeight, 0)
			}

			err := path.EndpointA.UpdateClient()
			suite.Require().NoError(err)

			packetKey = host.PacketReceiptKey(packet.GetDestPort(), packet.GetDestChannel(), packet.GetSequence())

			// close counterparty channel
			err = path.EndpointB.SetChannelState(channeltypes.CLOSED)
			suite.Require().NoError(err)
		}, true},
		{"success: ORDERED timeout out of order packet", func() {
			path.SetChannelOrdered()
			path.Setup()

			// attempts to timeout the last packet sent without timing out the first packet
			// packet sequences begin at 1
			for i := uint64(1); i < maxSequence; i++ {
				// create packet commitment
				sequence, err := path.EndpointA.SendPacket(timeoutHeight, 0, ibctesting.MockPacketData)
				suite.Require().NoError(err)

				packet = channeltypes.NewPacket(ibctesting.MockPacketData, sequence, path.EndpointA.ChannelConfig.PortID, path.EndpointA.ChannelID, path.EndpointB.ChannelConfig.PortID, path.EndpointB.ChannelID, timeoutHeight, 0)
			}

			err := path.EndpointA.UpdateClient()
			suite.Require().NoError(err)

			packetKey = host.NextSequenceRecvKey(packet.GetDestPort(), packet.GetDestChannel())

			// close counterparty channel
			err = path.EndpointB.SetChannelState(channeltypes.CLOSED)
			suite.Require().NoError(err)
		}, true},
		{"channel does not exist", func() {
			// any non-nil value of packet is valid
			suite.Require().NotNil(packet)

			packetKey = host.NextSequenceRecvKey(packet.GetDestPort(), packet.GetDestChannel())
		}, false},
		{"successful no-op: UNORDERED - packet not sent", func() {
			path.Setup()
			packet = channeltypes.NewPacket(ibctesting.MockPacketData, 1, path.EndpointA.ChannelConfig.PortID, path.EndpointA.ChannelID, path.EndpointB.ChannelConfig.PortID, path.EndpointB.ChannelID, clienttypes.NewHeight(0, 1), 0)
			packetKey = host.PacketAcknowledgementKey(packet.GetDestPort(), packet.GetDestChannel(), packet.GetSequence())

			// close counterparty channel
			err := path.EndpointB.SetChannelState(channeltypes.CLOSED)
			suite.Require().NoError(err)
		}, true},
		{"ORDERED: channel not closed", func() {
			path.SetChannelOrdered()
			path.Setup()

			// create packet commitment
			sequence, err := path.EndpointA.SendPacket(timeoutHeight, 0, ibctesting.MockPacketData)
			suite.Require().NoError(err)

			// need to update chainA client to prove missing ack
			err = path.EndpointA.UpdateClient()
			suite.Require().NoError(err)

			packet = channeltypes.NewPacket(ibctesting.MockPacketData, sequence, path.EndpointA.ChannelConfig.PortID, path.EndpointA.ChannelID, path.EndpointB.ChannelConfig.PortID, path.EndpointB.ChannelID, timeoutHeight, 0)
			packetKey = host.NextSequenceRecvKey(packet.GetDestPort(), packet.GetDestChannel())
		}, false},
	}

	for _, tc := range testCases {
		tc := tc

		suite.Run(tc.name, func() {
			suite.SetupTest() // reset
			path = ibctesting.NewPath(suite.chainA, suite.chainB)

			tc.malleate()

			proof, proofHeight := suite.chainB.QueryProof(packetKey)

			channelKey := host.ChannelKey(path.EndpointB.ChannelConfig.PortID, path.EndpointB.ChannelID)
			proofClosed, _ := suite.chainB.QueryProof(channelKey)

			msg := channeltypes.NewMsgTimeoutOnClose(packet, 1, proof, proofClosed, proofHeight, suite.chainA.SenderAccount.GetAddress().String(), counterpartyUpgradeSequence)

			_, err := keeper.Keeper.TimeoutOnClose(*suite.chainA.App.GetIBCKeeper(), suite.chainA.GetContext(), msg)

			if tc.expPass {
				suite.Require().NoError(err)

				// replay should not return an error as it will be treated as a no-op
				_, err := keeper.Keeper.TimeoutOnClose(*suite.chainA.App.GetIBCKeeper(), suite.chainA.GetContext(), msg)
				suite.Require().NoError(err)

				// verify packet commitment was deleted on source chain
				has := suite.chainA.App.GetIBCKeeper().ChannelKeeper.HasPacketCommitment(suite.chainA.GetContext(), packet.GetSourcePort(), packet.GetSourceChannel(), packet.GetSequence())
				suite.Require().False(has)

			} else {
				suite.Require().Error(err)
			}
		})
	}
}

func (suite *KeeperTestSuite) TestUpgradeClient() {
	var (
		path              *ibctesting.Path
		newChainID        string
		newClientHeight   clienttypes.Height
		upgradedClient    exported.ClientState
		upgradedConsState exported.ConsensusState
		lastHeight        exported.Height
		msg               *clienttypes.MsgUpgradeClient
	)
	cases := []struct {
		name    string
		setup   func()
		expPass bool
	}{
		{
			name: "successful upgrade",
			setup: func() {
				upgradedClient = ibctm.NewClientState(newChainID, ibctm.DefaultTrustLevel, ibctesting.TrustingPeriod, ibctesting.UnbondingPeriod+ibctesting.TrustingPeriod, ibctesting.MaxClockDrift, newClientHeight, commitmenttypes.GetSDKSpecs(), ibctesting.UpgradePath)
				// Call ZeroCustomFields on upgraded clients to clear any client-chosen parameters in test-case upgradedClient
				upgradedClient = upgradedClient.ZeroCustomFields()

				upgradedConsState = &ibctm.ConsensusState{
					NextValidatorsHash: []byte("nextValsHash"),
				}

				// last Height is at next block
				lastHeight = clienttypes.NewHeight(0, uint64(suite.chainB.GetContext().BlockHeight()+1))

				upgradedClientBz, err := clienttypes.MarshalClientState(suite.chainA.App.AppCodec(), upgradedClient)
				suite.Require().NoError(err)
				upgradedConsStateBz, err := clienttypes.MarshalConsensusState(suite.chainA.App.AppCodec(), upgradedConsState)
				suite.Require().NoError(err)

				// zero custom fields and store in upgrade store
				suite.chainB.GetSimApp().UpgradeKeeper.SetUpgradedClient(suite.chainB.GetContext(), int64(lastHeight.GetRevisionHeight()), upgradedClientBz)            //nolint:errcheck // ignore error for testing
				suite.chainB.GetSimApp().UpgradeKeeper.SetUpgradedConsensusState(suite.chainB.GetContext(), int64(lastHeight.GetRevisionHeight()), upgradedConsStateBz) //nolint:errcheck // ignore error for testing

				// commit upgrade store changes and update clients
				suite.coordinator.CommitBlock(suite.chainB)
				err = path.EndpointA.UpdateClient()
				suite.Require().NoError(err)

				cs, found := suite.chainA.App.GetIBCKeeper().ClientKeeper.GetClientState(suite.chainA.GetContext(), path.EndpointA.ClientID)
				suite.Require().True(found)

				proofUpgradeClient, _ := suite.chainB.QueryUpgradeProof(upgradetypes.UpgradedClientKey(int64(lastHeight.GetRevisionHeight())), cs.GetLatestHeight().GetRevisionHeight())
				proofUpgradedConsState, _ := suite.chainB.QueryUpgradeProof(upgradetypes.UpgradedConsStateKey(int64(lastHeight.GetRevisionHeight())), cs.GetLatestHeight().GetRevisionHeight())

				msg, err = clienttypes.NewMsgUpgradeClient(path.EndpointA.ClientID, upgradedClient, upgradedConsState,
					proofUpgradeClient, proofUpgradedConsState, suite.chainA.SenderAccount.GetAddress().String())
				suite.Require().NoError(err)
			},
			expPass: true,
		},
		{
			name: "VerifyUpgrade fails",
			setup: func() {
				upgradedClient = ibctm.NewClientState(newChainID, ibctm.DefaultTrustLevel, ibctesting.TrustingPeriod, ibctesting.UnbondingPeriod+ibctesting.TrustingPeriod, ibctesting.MaxClockDrift, newClientHeight, commitmenttypes.GetSDKSpecs(), ibctesting.UpgradePath)
				// Call ZeroCustomFields on upgraded clients to clear any client-chosen parameters in test-case upgradedClient
				upgradedClient = upgradedClient.ZeroCustomFields()

				upgradedConsState = &ibctm.ConsensusState{
					NextValidatorsHash: []byte("nextValsHash"),
				}

				// last Height is at next block
				lastHeight = clienttypes.NewHeight(0, uint64(suite.chainB.GetContext().BlockHeight()+1))

				upgradedClientBz, err := clienttypes.MarshalClientState(suite.chainA.App.AppCodec(), upgradedClient)
				suite.Require().NoError(err)
				upgradedConsStateBz, err := clienttypes.MarshalConsensusState(suite.chainA.App.AppCodec(), upgradedConsState)
				suite.Require().NoError(err)

				// zero custom fields and store in upgrade store
				suite.chainB.GetSimApp().UpgradeKeeper.SetUpgradedClient(suite.chainB.GetContext(), int64(lastHeight.GetRevisionHeight()), upgradedClientBz)            //nolint:errcheck // ignore error for testing
				suite.chainB.GetSimApp().UpgradeKeeper.SetUpgradedConsensusState(suite.chainB.GetContext(), int64(lastHeight.GetRevisionHeight()), upgradedConsStateBz) //nolint:errcheck // ignore error for testing

				// commit upgrade store changes and update clients
				suite.coordinator.CommitBlock(suite.chainB)
				err = path.EndpointA.UpdateClient()
				suite.Require().NoError(err)

				msg, err = clienttypes.NewMsgUpgradeClient(path.EndpointA.ClientID, upgradedClient, upgradedConsState, nil, nil, suite.chainA.SenderAccount.GetAddress().String())
				suite.Require().NoError(err)
			},
			expPass: false,
		},
	}

	for _, tc := range cases {
		tc := tc
		path = ibctesting.NewPath(suite.chainA, suite.chainB)
		path.SetupClients()

		var err error
		clientState := path.EndpointA.GetClientState().(*ibctm.ClientState)
		revisionNumber := clienttypes.ParseChainID(clientState.ChainId)

		newChainID, err = clienttypes.SetRevisionNumber(clientState.ChainId, revisionNumber+1)
		suite.Require().NoError(err)

		newClientHeight = clienttypes.NewHeight(revisionNumber+1, clientState.GetLatestHeight().GetRevisionHeight()+1)

		tc.setup()

		_, err = keeper.Keeper.UpgradeClient(*suite.chainA.App.GetIBCKeeper(), suite.chainA.GetContext(), msg)

		if tc.expPass {
			suite.Require().NoError(err, "upgrade handler failed on valid case: %s", tc.name)
			newClient, ok := suite.chainA.App.GetIBCKeeper().ClientKeeper.GetClientState(suite.chainA.GetContext(), path.EndpointA.ClientID)
			suite.Require().True(ok)
			newChainSpecifiedClient := newClient.ZeroCustomFields()
			suite.Require().Equal(upgradedClient, newChainSpecifiedClient)
		} else {
			suite.Require().Error(err, "upgrade handler passed on invalid case: %s", tc.name)
		}
	}
}

func (suite *KeeperTestSuite) TestChannelUpgradeInit() {
	var (
		path *ibctesting.Path
		msg  *channeltypes.MsgChannelUpgradeInit
	)

	cases := []struct {
		name      string
		malleate  func()
		expResult func(res *channeltypes.MsgChannelUpgradeInitResponse, err error)
	}{
		{
			"success",
			func() {
				msg = channeltypes.NewMsgChannelUpgradeInit(
					path.EndpointA.ChannelConfig.PortID,
					path.EndpointA.ChannelID,
					path.EndpointA.GetProposedUpgrade().Fields,
					path.EndpointA.Chain.GetSimApp().IBCKeeper.GetAuthority(),
				)
			},
			func(res *channeltypes.MsgChannelUpgradeInitResponse, err error) {
				suite.Require().NoError(err)
				suite.Require().NotNil(res)
				suite.Require().Equal(uint64(1), res.UpgradeSequence)
			},
		},
		{
			"authority is not signer of the upgrade init msg",
			func() {
				msg = channeltypes.NewMsgChannelUpgradeInit(
					path.EndpointA.ChannelConfig.PortID,
					path.EndpointA.ChannelID,
					path.EndpointA.GetProposedUpgrade().Fields,
					path.EndpointA.Chain.SenderAccount.String(),
				)
			},
			func(res *channeltypes.MsgChannelUpgradeInitResponse, err error) {
				suite.Require().Error(err)
				suite.Require().ErrorContains(err, ibcerrors.ErrUnauthorized.Error())
				suite.Require().Nil(res)
			},
		},
	}

	for _, tc := range cases {
		tc := tc
		suite.Run(tc.name, func() {
			suite.SetupTest()

<<<<<<< HEAD
			subjectPath := ibctesting.NewPath(suite.chainA, suite.chainB)
			subjectPath.SetupClients()
			subject := subjectPath.EndpointA.ClientID
			subjectClientState := suite.chainA.GetClientState(subject)

			substitutePath := ibctesting.NewPath(suite.chainA, suite.chainB)
			substitutePath.SetupClients()
			substitute := substitutePath.EndpointA.ClientID

			// update substitute twice
			err := substitutePath.EndpointA.UpdateClient()
			suite.Require().NoError(err)
			err = substitutePath.EndpointA.UpdateClient()
			suite.Require().NoError(err)

			tmClientState, ok := subjectClientState.(*ibctm.ClientState)
			suite.Require().True(ok)
			tmClientState.FrozenHeight = tmClientState.LatestHeight
			suite.chainA.App.GetIBCKeeper().ClientKeeper.SetClientState(suite.chainA.GetContext(), subject, tmClientState)
=======
			path = ibctesting.NewPath(suite.chainA, suite.chainB)
			suite.coordinator.Setup(path)
>>>>>>> 947b15ed

			// configure the channel upgrade version on testing endpoints
			path.EndpointA.ChannelConfig.ProposedUpgrade.Fields.Version = ibcmock.UpgradeVersion
			path.EndpointB.ChannelConfig.ProposedUpgrade.Fields.Version = ibcmock.UpgradeVersion

			tc.malleate()

			res, err := keeper.Keeper.ChannelUpgradeInit(*suite.chainA.App.GetIBCKeeper(), suite.chainA.GetContext(), msg)

			tc.expResult(res, err)
		})
	}
}

func (suite *KeeperTestSuite) TestChannelUpgradeTry() {
	var (
		path *ibctesting.Path
		msg  *channeltypes.MsgChannelUpgradeTry
	)

	cases := []struct {
		name      string
		malleate  func()
		expResult func(res *channeltypes.MsgChannelUpgradeTryResponse, err error)
	}{
		{
			"success",
			func() {},
			func(res *channeltypes.MsgChannelUpgradeTryResponse, err error) {
				suite.Require().NoError(err)
				suite.Require().NotNil(res)
				suite.Require().Equal(channeltypes.SUCCESS, res.Result)

				channel := path.EndpointB.GetChannel()
				suite.Require().Equal(channeltypes.FLUSHING, channel.State)
				suite.Require().Equal(uint64(1), channel.UpgradeSequence)
			},
		},
		{
			"module capability not found",
			func() {
				msg.PortId = "invalid-port"
				msg.ChannelId = "invalid-channel"
			},
			func(res *channeltypes.MsgChannelUpgradeTryResponse, err error) {
				suite.Require().Error(err)
				suite.Require().Nil(res)

				suite.Require().ErrorIs(err, capabilitytypes.ErrCapabilityNotFound)
			},
		},
		{
			"unsynchronized upgrade sequence writes upgrade error receipt",
			func() {
				channel := path.EndpointB.GetChannel()
				channel.UpgradeSequence = 99

				path.EndpointB.SetChannel(channel)
			},
			func(res *channeltypes.MsgChannelUpgradeTryResponse, err error) {
				suite.Require().NoError(err)

				suite.Require().NotNil(res)
				suite.Require().Equal(channeltypes.FAILURE, res.Result)

				errorReceipt, found := suite.chainB.GetSimApp().GetIBCKeeper().ChannelKeeper.GetUpgradeErrorReceipt(suite.chainB.GetContext(), path.EndpointB.ChannelConfig.PortID, path.EndpointB.ChannelID)
				suite.Require().True(found)
				suite.Require().Equal(uint64(99), errorReceipt.Sequence)
			},
		},
	}

	for _, tc := range cases {
		tc := tc
		suite.Run(tc.name, func() {
<<<<<<< HEAD
			path := ibctesting.NewPath(suite.chainA, suite.chainB)
			path.SetupClients()
			validAuthority := suite.chainA.App.GetIBCKeeper().GetAuthority()
			plan := upgradetypes.Plan{
				Name:   "upgrade IBC clients",
				Height: 1000,
			}
			// update trusting period
			clientState := path.EndpointB.GetClientState()
			clientState.(*ibctm.ClientState).TrustingPeriod += 100
=======
			suite.SetupTest()
>>>>>>> 947b15ed

			path = ibctesting.NewPath(suite.chainA, suite.chainB)
			suite.coordinator.Setup(path)

			// configure the channel upgrade version on testing endpoints
			path.EndpointA.ChannelConfig.ProposedUpgrade.Fields.Version = ibcmock.UpgradeVersion
			path.EndpointB.ChannelConfig.ProposedUpgrade.Fields.Version = ibcmock.UpgradeVersion

			err := path.EndpointA.ChanUpgradeInit()
			suite.Require().NoError(err)

			err = path.EndpointB.UpdateClient()
			suite.Require().NoError(err)

			counterpartySequence := path.EndpointA.GetChannel().UpgradeSequence
			counterpartyUpgrade, found := suite.chainA.GetSimApp().GetIBCKeeper().ChannelKeeper.GetUpgrade(suite.chainA.GetContext(), path.EndpointA.ChannelConfig.PortID, path.EndpointA.ChannelID)
			suite.Require().True(found)

			proofChannel, proofUpgrade, proofHeight := path.EndpointA.QueryChannelUpgradeProof()

			msg = &channeltypes.MsgChannelUpgradeTry{
				PortId:                        path.EndpointB.ChannelConfig.PortID,
				ChannelId:                     path.EndpointB.ChannelID,
				ProposedUpgradeConnectionHops: []string{ibctesting.FirstConnectionID},
				CounterpartyUpgradeSequence:   counterpartySequence,
				CounterpartyUpgradeFields:     counterpartyUpgrade.Fields,
				ProofChannel:                  proofChannel,
				ProofUpgrade:                  proofUpgrade,
				ProofHeight:                   proofHeight,
				Signer:                        suite.chainB.SenderAccount.GetAddress().String(),
			}

			tc.malleate()

			res, err := suite.chainB.GetSimApp().GetIBCKeeper().ChannelUpgradeTry(suite.chainB.GetContext(), msg)

			tc.expResult(res, err)
		})
	}
}

func (suite *KeeperTestSuite) TestChannelUpgradeAck() {
	var (
		path *ibctesting.Path
		msg  *channeltypes.MsgChannelUpgradeAck
	)

	cases := []struct {
		name      string
		malleate  func()
		expResult func(res *channeltypes.MsgChannelUpgradeAckResponse, err error)
	}{
		{
			"success, no pending in-flight packets",
			func() {},
			func(res *channeltypes.MsgChannelUpgradeAckResponse, err error) {
				suite.Require().NoError(err)
				suite.Require().NotNil(res)
				suite.Require().Equal(channeltypes.SUCCESS, res.Result)

				channel := path.EndpointA.GetChannel()
				suite.Require().Equal(channeltypes.FLUSHCOMPLETE, channel.State)
				suite.Require().Equal(uint64(1), channel.UpgradeSequence)
			},
		},
		{
			"success, pending in-flight packets",
			func() {
				portID := path.EndpointA.ChannelConfig.PortID
				channelID := path.EndpointA.ChannelID
				// Set a dummy packet commitment to simulate in-flight packets
				suite.chainA.GetSimApp().IBCKeeper.ChannelKeeper.SetPacketCommitment(suite.chainA.GetContext(), portID, channelID, 1, []byte("hash"))
			},
			func(res *channeltypes.MsgChannelUpgradeAckResponse, err error) {
				suite.Require().NoError(err)
				suite.Require().NotNil(res)
				suite.Require().Equal(channeltypes.SUCCESS, res.Result)

				channel := path.EndpointA.GetChannel()
				suite.Require().Equal(channeltypes.FLUSHING, channel.State)
				suite.Require().Equal(uint64(1), channel.UpgradeSequence)
			},
		},
		{
			"module capability not found",
			func() {
				msg.PortId = ibctesting.InvalidID
				msg.ChannelId = ibctesting.InvalidID
			},
			func(res *channeltypes.MsgChannelUpgradeAckResponse, err error) {
				suite.Require().Error(err)
				suite.Require().Nil(res)

				suite.Require().ErrorIs(err, capabilitytypes.ErrCapabilityNotFound)
			},
		},
		{
			"core handler returns error and no upgrade error receipt is written",
			func() {
				// force an error by overriding the channel state to an invalid value
				channel := path.EndpointA.GetChannel()
				channel.State = channeltypes.CLOSED

				path.EndpointA.SetChannel(channel)
			},
			func(res *channeltypes.MsgChannelUpgradeAckResponse, err error) {
				suite.Require().Error(err)
				suite.Require().Nil(res)
				suite.Require().ErrorIs(err, channeltypes.ErrInvalidChannelState)

				errorReceipt, found := suite.chainA.GetSimApp().GetIBCKeeper().ChannelKeeper.GetUpgradeErrorReceipt(suite.chainA.GetContext(), path.EndpointA.ChannelConfig.PortID, path.EndpointA.ChannelID)
				suite.Require().Empty(errorReceipt)
				suite.Require().False(found)
			},
		},
		{
			"core handler returns error and writes upgrade error receipt",
			func() {
				// force an upgrade error by modifying the channel upgrade ordering to an incompatible value
				upgrade := path.EndpointA.GetChannelUpgrade()
				upgrade.Fields.Ordering = channeltypes.NONE

				path.EndpointA.SetChannelUpgrade(upgrade)
			},
			func(res *channeltypes.MsgChannelUpgradeAckResponse, err error) {
				suite.Require().NoError(err)

				suite.Require().NotNil(res)
				suite.Require().Equal(channeltypes.FAILURE, res.Result)

				errorReceipt, found := suite.chainA.GetSimApp().GetIBCKeeper().ChannelKeeper.GetUpgradeErrorReceipt(suite.chainA.GetContext(), path.EndpointA.ChannelConfig.PortID, path.EndpointA.ChannelID)
				suite.Require().True(found)
				suite.Require().Equal(uint64(1), errorReceipt.Sequence)
			},
		},
		{
			"application callback returns error and error receipt is written",
			func() {
				suite.chainA.GetSimApp().IBCMockModule.IBCApp.OnChanUpgradeAck = func(
					ctx sdk.Context, portID, channelID, counterpartyVersion string,
				) error {
					// set arbitrary value in store to mock application state changes
					store := ctx.KVStore(suite.chainA.GetSimApp().GetKey(exported.ModuleName))
					store.Set([]byte("foo"), []byte("bar"))
					return fmt.Errorf("mock app callback failed")
				}
			},
			func(res *channeltypes.MsgChannelUpgradeAckResponse, err error) {
				suite.Require().NoError(err)

				suite.Require().NotNil(res)
				suite.Require().Equal(channeltypes.FAILURE, res.Result)

				errorReceipt, found := suite.chainA.GetSimApp().GetIBCKeeper().ChannelKeeper.GetUpgradeErrorReceipt(suite.chainA.GetContext(), path.EndpointA.ChannelConfig.PortID, path.EndpointA.ChannelID)
				suite.Require().True(found)
				suite.Require().Equal(uint64(1), errorReceipt.Sequence)

				// assert application state changes are not committed
				store := suite.chainA.GetContext().KVStore(suite.chainA.GetSimApp().GetKey(exported.ModuleName))
				suite.Require().False(store.Has([]byte("foo")))
			},
		},
	}

	for _, tc := range cases {
		tc := tc
		suite.Run(tc.name, func() {
			suite.SetupTest()

			path = ibctesting.NewPath(suite.chainA, suite.chainB)
			suite.coordinator.Setup(path)

			// configure the channel upgrade version on testing endpoints
			path.EndpointA.ChannelConfig.ProposedUpgrade.Fields.Version = ibcmock.UpgradeVersion
			path.EndpointB.ChannelConfig.ProposedUpgrade.Fields.Version = ibcmock.UpgradeVersion

			err := path.EndpointA.ChanUpgradeInit()
			suite.Require().NoError(err)

			err = path.EndpointB.ChanUpgradeTry()
			suite.Require().NoError(err)

			err = path.EndpointA.UpdateClient()
			suite.Require().NoError(err)

			counterpartyUpgrade := path.EndpointB.GetChannelUpgrade()

			proofChannel, proofUpgrade, proofHeight := path.EndpointB.QueryChannelUpgradeProof()

			msg = &channeltypes.MsgChannelUpgradeAck{
				PortId:              path.EndpointA.ChannelConfig.PortID,
				ChannelId:           path.EndpointA.ChannelID,
				CounterpartyUpgrade: counterpartyUpgrade,
				ProofChannel:        proofChannel,
				ProofUpgrade:        proofUpgrade,
				ProofHeight:         proofHeight,
				Signer:              suite.chainA.SenderAccount.GetAddress().String(),
			}

			tc.malleate()

			res, err := suite.chainA.GetSimApp().GetIBCKeeper().ChannelUpgradeAck(suite.chainA.GetContext(), msg)

			tc.expResult(res, err)
		})
	}
}

func (suite *KeeperTestSuite) TestChannelUpgradeConfirm() {
	var (
		path *ibctesting.Path
		msg  *channeltypes.MsgChannelUpgradeConfirm
	)

	cases := []struct {
		name      string
		malleate  func()
		expResult func(res *channeltypes.MsgChannelUpgradeConfirmResponse, err error)
	}{
		{
			"success, no pending in-flight packets",
			func() {},
			func(res *channeltypes.MsgChannelUpgradeConfirmResponse, err error) {
				suite.Require().NoError(err)
				suite.Require().NotNil(res)
				suite.Require().Equal(channeltypes.SUCCESS, res.Result)

				channel := path.EndpointB.GetChannel()
				suite.Require().Equal(channeltypes.OPEN, channel.State)
				suite.Require().Equal(uint64(1), channel.UpgradeSequence)
			},
		},
		{
			"success, pending in-flight packets on init chain",
			func() {
				path = ibctesting.NewPath(suite.chainA, suite.chainB)
				suite.coordinator.Setup(path)

				path.EndpointA.ChannelConfig.ProposedUpgrade.Fields.Version = ibcmock.UpgradeVersion
				path.EndpointB.ChannelConfig.ProposedUpgrade.Fields.Version = ibcmock.UpgradeVersion

				err := path.EndpointA.ChanUpgradeInit()
				suite.Require().NoError(err)

				err = path.EndpointB.ChanUpgradeTry()
				suite.Require().NoError(err)

				seq, err := path.EndpointA.SendPacket(path.EndpointB.Chain.GetTimeoutHeight(), 0, ibctesting.MockPacketData)
				suite.Require().Equal(uint64(1), seq)
				suite.Require().NoError(err)

				err = path.EndpointA.ChanUpgradeAck()
				suite.Require().NoError(err)

				err = path.EndpointB.UpdateClient()
				suite.Require().NoError(err)

				counterpartyChannelState := path.EndpointA.GetChannel().State
				counterpartyUpgrade := path.EndpointA.GetChannelUpgrade()

				proofChannel, proofUpgrade, proofHeight := path.EndpointA.QueryChannelUpgradeProof()

				msg = &channeltypes.MsgChannelUpgradeConfirm{
					PortId:                   path.EndpointB.ChannelConfig.PortID,
					ChannelId:                path.EndpointB.ChannelID,
					CounterpartyChannelState: counterpartyChannelState,
					CounterpartyUpgrade:      counterpartyUpgrade,
					ProofChannel:             proofChannel,
					ProofUpgrade:             proofUpgrade,
					ProofHeight:              proofHeight,
					Signer:                   suite.chainA.SenderAccount.GetAddress().String(),
				}
			},
			func(res *channeltypes.MsgChannelUpgradeConfirmResponse, err error) {
				suite.Require().NoError(err)
				suite.Require().NotNil(res)
				suite.Require().Equal(channeltypes.SUCCESS, res.Result)

				channel := path.EndpointA.GetChannel()
				suite.Require().Equal(channeltypes.FLUSHING, channel.State)
				suite.Require().Equal(uint64(1), channel.UpgradeSequence)

				channel = path.EndpointB.GetChannel()
				suite.Require().Equal(channeltypes.FLUSHCOMPLETE, channel.State)
				suite.Require().Equal(uint64(1), channel.UpgradeSequence)
			},
		},
		{
			"success, pending in-flight packets on try chain",
			func() {
				portID, channelID := path.EndpointB.ChannelConfig.PortID, path.EndpointB.ChannelID
				suite.chainB.GetSimApp().IBCKeeper.ChannelKeeper.SetPacketCommitment(suite.chainB.GetContext(), portID, channelID, 1, []byte("hash"))
			},
			func(res *channeltypes.MsgChannelUpgradeConfirmResponse, err error) {
				suite.Require().NoError(err)
				suite.Require().NotNil(res)
				suite.Require().Equal(channeltypes.SUCCESS, res.Result)

				channel := path.EndpointB.GetChannel()
				suite.Require().Equal(channeltypes.FLUSHING, channel.State)
				suite.Require().Equal(uint64(1), channel.UpgradeSequence)
			},
		},
		{
			"module capability not found",
			func() {
				msg.PortId = ibctesting.InvalidID
				msg.ChannelId = ibctesting.InvalidID
			},
			func(res *channeltypes.MsgChannelUpgradeConfirmResponse, err error) {
				suite.Require().Error(err)
				suite.Require().Nil(res)

				suite.Require().ErrorIs(err, capabilitytypes.ErrCapabilityNotFound)
			},
		},
		{
			"core handler returns error and no upgrade error receipt is written",
			func() {
				// force an error by overriding the channel state to an invalid value
				channel := path.EndpointB.GetChannel()
				channel.State = channeltypes.CLOSED

				path.EndpointB.SetChannel(channel)
			},
			func(res *channeltypes.MsgChannelUpgradeConfirmResponse, err error) {
				suite.Require().Error(err)
				suite.Require().Nil(res)
				suite.Require().ErrorIs(err, channeltypes.ErrInvalidChannelState)

				errorReceipt, found := suite.chainB.GetSimApp().GetIBCKeeper().ChannelKeeper.GetUpgradeErrorReceipt(suite.chainB.GetContext(), path.EndpointB.ChannelConfig.PortID, path.EndpointB.ChannelID)
				suite.Require().Empty(errorReceipt)
				suite.Require().False(found)
			},
		},
		{
			"core handler returns error and writes upgrade error receipt",
			func() {
				// force an upgrade error by modifying the counterparty channel upgrade timeout to be elapsed
				upgrade := path.EndpointA.GetChannelUpgrade()
				upgrade.Timeout = channeltypes.NewTimeout(clienttypes.ZeroHeight(), uint64(path.EndpointB.Chain.CurrentHeader.Time.UnixNano()))

				path.EndpointA.SetChannelUpgrade(upgrade)

				suite.coordinator.CommitBlock(suite.chainA)

				err := path.EndpointB.UpdateClient()
				suite.Require().NoError(err)

				proofChannel, proofUpgrade, proofHeight := path.EndpointA.QueryChannelUpgradeProof()

				msg.CounterpartyUpgrade = upgrade
				msg.ProofChannel = proofChannel
				msg.ProofUpgrade = proofUpgrade
				msg.ProofHeight = proofHeight
			},
			func(res *channeltypes.MsgChannelUpgradeConfirmResponse, err error) {
				suite.Require().NoError(err)

				suite.Require().NotNil(res)
				suite.Require().Equal(channeltypes.FAILURE, res.Result)

				errorReceipt, found := suite.chainB.GetSimApp().GetIBCKeeper().ChannelKeeper.GetUpgradeErrorReceipt(suite.chainB.GetContext(), path.EndpointB.ChannelConfig.PortID, path.EndpointB.ChannelID)
				suite.Require().True(found)
				suite.Require().Equal(uint64(1), errorReceipt.Sequence)
			},
		},
	}

	for _, tc := range cases {
		tc := tc
		suite.Run(tc.name, func() {
			suite.SetupTest()

			path = ibctesting.NewPath(suite.chainA, suite.chainB)
			suite.coordinator.Setup(path)

			// configure the channel upgrade version on testing endpoints
			path.EndpointA.ChannelConfig.ProposedUpgrade.Fields.Version = ibcmock.UpgradeVersion
			path.EndpointB.ChannelConfig.ProposedUpgrade.Fields.Version = ibcmock.UpgradeVersion

			err := path.EndpointA.ChanUpgradeInit()
			suite.Require().NoError(err)

			err = path.EndpointB.ChanUpgradeTry()
			suite.Require().NoError(err)

			err = path.EndpointA.ChanUpgradeAck()
			suite.Require().NoError(err)

			err = path.EndpointB.UpdateClient()
			suite.Require().NoError(err)

			counterpartyChannelState := path.EndpointA.GetChannel().State
			counterpartyUpgrade := path.EndpointA.GetChannelUpgrade()

			proofChannel, proofUpgrade, proofHeight := path.EndpointA.QueryChannelUpgradeProof()

			msg = &channeltypes.MsgChannelUpgradeConfirm{
				PortId:                   path.EndpointB.ChannelConfig.PortID,
				ChannelId:                path.EndpointB.ChannelID,
				CounterpartyChannelState: counterpartyChannelState,
				CounterpartyUpgrade:      counterpartyUpgrade,
				ProofChannel:             proofChannel,
				ProofUpgrade:             proofUpgrade,
				ProofHeight:              proofHeight,
				Signer:                   suite.chainA.SenderAccount.GetAddress().String(),
			}

			tc.malleate()

			res, err := suite.chainB.GetSimApp().GetIBCKeeper().ChannelUpgradeConfirm(suite.chainB.GetContext(), msg)

			tc.expResult(res, err)
		})
	}
}

func (suite *KeeperTestSuite) TestChannelUpgradeOpen() {
	var (
		path *ibctesting.Path
		msg  *channeltypes.MsgChannelUpgradeOpen
	)

	cases := []struct {
		name      string
		malleate  func()
		expResult func(res *channeltypes.MsgChannelUpgradeOpenResponse, err error)
	}{
		{
			"success",
			func() {},
			func(res *channeltypes.MsgChannelUpgradeOpenResponse, err error) {
				suite.Require().NoError(err)
				suite.Require().NotNil(res)

				channel := path.EndpointA.GetChannel()
				suite.Require().Equal(channeltypes.OPEN, channel.State)
			},
		},
		{
			"module capability not found",
			func() {
				msg.PortId = ibctesting.InvalidID
				msg.ChannelId = ibctesting.InvalidID
			},
			func(res *channeltypes.MsgChannelUpgradeOpenResponse, err error) {
				suite.Require().Error(err)
				suite.Require().Nil(res)

				suite.Require().ErrorIs(err, capabilitytypes.ErrCapabilityNotFound)
			},
		},
		{
			"core handler fails",
			func() {
				channel := path.EndpointA.GetChannel()
				channel.State = channeltypes.FLUSHING
				path.EndpointA.SetChannel(channel)
			},
			func(res *channeltypes.MsgChannelUpgradeOpenResponse, err error) {
				suite.Require().Error(err)
				suite.Require().Nil(res)

				suite.Require().ErrorIs(err, channeltypes.ErrInvalidChannelState)
			},
		},
	}

	for _, tc := range cases {
		tc := tc
		suite.Run(tc.name, func() {
			suite.SetupTest()

			path = ibctesting.NewPath(suite.chainA, suite.chainB)
			suite.coordinator.Setup(path)

			// configure the channel upgrade version on testing endpoints
			path.EndpointA.ChannelConfig.ProposedUpgrade.Fields.Version = ibcmock.UpgradeVersion
			path.EndpointB.ChannelConfig.ProposedUpgrade.Fields.Version = ibcmock.UpgradeVersion

			err := path.EndpointA.ChanUpgradeInit()
			suite.Require().NoError(err)

			err = path.EndpointB.ChanUpgradeTry()
			suite.Require().NoError(err)

			err = path.EndpointA.ChanUpgradeAck()
			suite.Require().NoError(err)

			err = path.EndpointB.ChanUpgradeConfirm()
			suite.Require().NoError(err)

			err = path.EndpointA.UpdateClient()
			suite.Require().NoError(err)

			counterpartyChannel := path.EndpointB.GetChannel()
			channelKey := host.ChannelKey(path.EndpointA.ChannelConfig.PortID, path.EndpointA.ChannelID)
			proofChannel, proofHeight := path.EndpointB.QueryProof(channelKey)

			msg = &channeltypes.MsgChannelUpgradeOpen{
				PortId:                   path.EndpointA.ChannelConfig.PortID,
				ChannelId:                path.EndpointA.ChannelID,
				CounterpartyChannelState: counterpartyChannel.State,
				ProofChannel:             proofChannel,
				ProofHeight:              proofHeight,
				Signer:                   suite.chainA.SenderAccount.GetAddress().String(),
			}

			tc.malleate()

			res, err := suite.chainA.GetSimApp().GetIBCKeeper().ChannelUpgradeOpen(suite.chainA.GetContext(), msg)

			tc.expResult(res, err)
		})
	}
}

func (suite *KeeperTestSuite) TestChannelUpgradeCancel() {
	var (
		path *ibctesting.Path
		msg  *channeltypes.MsgChannelUpgradeCancel
	)

	cases := []struct {
		name      string
		malleate  func()
		expResult func(res *channeltypes.MsgChannelUpgradeCancelResponse, err error)
	}{
		{
			"success: keeper is not authority, valid error receipt so channnel changed to match error receipt seq",
			func() {},
			func(res *channeltypes.MsgChannelUpgradeCancelResponse, err error) {
				suite.Require().NoError(err)
				suite.Require().NotNil(res)

				channel := path.EndpointA.GetChannel()
				// Channel state should be reverted back to open.
				suite.Require().Equal(channeltypes.OPEN, channel.State)
				// Upgrade sequence should be changed to match sequence on error receipt.
				suite.Require().Equal(uint64(2), channel.UpgradeSequence)
			},
		},
		{
			"success: keeper is authority & channel state in FLUSHING, so error receipt is ignored and channel is restored to initial upgrade sequence",
			func() {
				msg.Signer = suite.chainA.App.GetIBCKeeper().GetAuthority()

				channel := path.EndpointA.GetChannel()
				channel.State = channeltypes.FLUSHING
				channel.UpgradeSequence = uint64(3)
				path.EndpointA.SetChannel(channel)
			},
			func(res *channeltypes.MsgChannelUpgradeCancelResponse, err error) {
				suite.Require().NoError(err)
				suite.Require().NotNil(res)

				channel := path.EndpointA.GetChannel()
				// Channel state should be reverted back to open.
				suite.Require().Equal(channeltypes.OPEN, channel.State)
				// Upgrade sequence should be changed to match initial upgrade sequence.
				suite.Require().Equal(uint64(3), channel.UpgradeSequence)
			},
		},
		{
			"success: keeper is authority & channel state in FLUSHING, can be cancelled even with invalid error receipt",
			func() {
				msg.Signer = suite.chainA.App.GetIBCKeeper().GetAuthority()
				msg.ProofErrorReceipt = []byte("invalid proof")

				channel := path.EndpointA.GetChannel()
				channel.State = channeltypes.FLUSHING
				channel.UpgradeSequence = uint64(1)
				path.EndpointA.SetChannel(channel)
			},
			func(res *channeltypes.MsgChannelUpgradeCancelResponse, err error) {
				suite.Require().NoError(err)
				suite.Require().NotNil(res)

				channel := path.EndpointA.GetChannel()
				// Channel state should be reverted back to open.
				suite.Require().Equal(channeltypes.OPEN, channel.State)
				// Upgrade sequence should be changed to match initial upgrade sequence.
				suite.Require().Equal(uint64(1), channel.UpgradeSequence)
			},
		},
		{
			"success: keeper is authority & channel state in FLUSHING, can be cancelled even with empty error receipt",
			func() {
				msg.Signer = suite.chainA.App.GetIBCKeeper().GetAuthority()
				msg.ProofErrorReceipt = nil

				channel := path.EndpointA.GetChannel()
				channel.State = channeltypes.FLUSHING
				channel.UpgradeSequence = uint64(1)
				path.EndpointA.SetChannel(channel)
			},
			func(res *channeltypes.MsgChannelUpgradeCancelResponse, err error) {
				suite.Require().NoError(err)
				suite.Require().NotNil(res)

				channel := path.EndpointA.GetChannel()
				// Channel state should be reverted back to open.
				suite.Require().Equal(channeltypes.OPEN, channel.State)
				// Upgrade sequence should be changed to match initial upgrade sequence.
				suite.Require().Equal(uint64(1), channel.UpgradeSequence)
			},
		},
		{
			"success: keeper is authority but channel state in FLUSHCOMPLETE, requires valid error receipt",
			func() {
				msg.Signer = suite.chainA.App.GetIBCKeeper().GetAuthority()

				channel := path.EndpointA.GetChannel()
				channel.State = channeltypes.FLUSHCOMPLETE
				channel.UpgradeSequence = uint64(1)
				path.EndpointA.SetChannel(channel)
			},
			func(res *channeltypes.MsgChannelUpgradeCancelResponse, err error) {
				suite.Require().NoError(err)
				suite.Require().NotNil(res)

				channel := path.EndpointA.GetChannel()
				// Channel state should be reverted back to open.
				suite.Require().Equal(channeltypes.OPEN, channel.State)
				// Upgrade sequence should be changed to match error receipt sequence.
				suite.Require().Equal(uint64(2), channel.UpgradeSequence)
			},
		},
		{
			"capability not found",
			func() {
				msg.ChannelId = ibctesting.InvalidID
			},
			func(res *channeltypes.MsgChannelUpgradeCancelResponse, err error) {
				suite.Require().Error(err)
				suite.Require().Nil(res)

				channel := path.EndpointA.GetChannel()
				suite.Require().ErrorIs(err, capabilitytypes.ErrCapabilityNotFound)
				suite.Require().Equal(channeltypes.OPEN, channel.State)
				// Upgrade sequence should not be changed.
				suite.Require().Equal(uint64(1), channel.UpgradeSequence)
			},
		},
		{
			"core handler fails: invalid proof",
			func() {
				msg.ProofErrorReceipt = []byte("invalid proof")
				// Force set to STATE_FLUSHCOMPLETE to check that state is not changed.
				suite.Require().NoError(path.EndpointA.SetChannelState(channeltypes.FLUSHCOMPLETE))
			},
			func(res *channeltypes.MsgChannelUpgradeCancelResponse, err error) {
				suite.Require().Error(err)
				suite.Require().Nil(res)

				channel := path.EndpointA.GetChannel()
				suite.Require().ErrorIs(err, commitmenttypes.ErrInvalidProof)
				// Channel state should not be changed.
				suite.Require().Equal(channeltypes.FLUSHCOMPLETE, channel.State)
				// Upgrade sequence should not be changed.
				suite.Require().Equal(uint64(1), channel.UpgradeSequence)
			},
		},
	}
	for _, tc := range cases {
		tc := tc
		suite.Run(tc.name, func() {
			suite.SetupTest()

			path = ibctesting.NewPath(suite.chainA, suite.chainB)
			suite.coordinator.Setup(path)

			// configure the channel upgrade version on testing endpoints
			path.EndpointA.ChannelConfig.ProposedUpgrade.Fields.Version = ibcmock.UpgradeVersion
			path.EndpointB.ChannelConfig.ProposedUpgrade.Fields.Version = ibcmock.UpgradeVersion

			err := path.EndpointA.ChanUpgradeInit()
			suite.Require().NoError(err)

			// cause the upgrade to fail on chain b so an error receipt is written.
			// if the counterparty (chain A) upgrade sequence is less than the current sequence, (chain B)
			// an upgrade error will be returned by chain B during ChanUpgradeTry.
			channel := path.EndpointA.GetChannel()
			channel.UpgradeSequence = 1
			path.EndpointA.SetChannel(channel)

			channel = path.EndpointB.GetChannel()
			channel.UpgradeSequence = 2
			path.EndpointB.SetChannel(channel)

			suite.Require().NoError(path.EndpointA.UpdateClient())
			suite.Require().NoError(path.EndpointB.UpdateClient())

			suite.Require().NoError(path.EndpointB.ChanUpgradeTry())

			suite.Require().NoError(path.EndpointA.UpdateClient())

			upgradeErrorReceiptKey := host.ChannelUpgradeErrorKey(path.EndpointB.ChannelConfig.PortID, path.EndpointB.ChannelID)
			errorReceiptProof, proofHeight := path.EndpointB.QueryProof(upgradeErrorReceiptKey)

			errorReceipt, ok := suite.chainB.GetSimApp().IBCKeeper.ChannelKeeper.GetUpgradeErrorReceipt(suite.chainB.GetContext(), path.EndpointB.ChannelConfig.PortID, path.EndpointB.ChannelID)
			suite.Require().True(ok)

			msg = &channeltypes.MsgChannelUpgradeCancel{
				PortId:            path.EndpointA.ChannelConfig.PortID,
				ChannelId:         path.EndpointA.ChannelID,
				ErrorReceipt:      errorReceipt,
				ProofErrorReceipt: errorReceiptProof,
				ProofHeight:       proofHeight,
				Signer:            suite.chainA.SenderAccount.GetAddress().String(),
			}

			tc.malleate()

			res, err := suite.chainA.GetSimApp().GetIBCKeeper().ChannelUpgradeCancel(suite.chainA.GetContext(), msg)
			tc.expResult(res, err)
		})
	}
}

func (suite *KeeperTestSuite) TestChannelUpgradeTimeout() {
	var (
		path *ibctesting.Path
		msg  *channeltypes.MsgChannelUpgradeTimeout
	)

	timeoutUpgrade := func() {
		upgrade := path.EndpointA.GetProposedUpgrade()
		upgrade.Timeout = channeltypes.NewTimeout(clienttypes.ZeroHeight(), 1)
		path.EndpointA.SetChannelUpgrade(upgrade)
		suite.Require().NoError(path.EndpointB.UpdateClient())
	}

	cases := []struct {
		name      string
		malleate  func()
		expResult func(res *channeltypes.MsgChannelUpgradeTimeoutResponse, err error)
	}{
		{
			"success",
			func() {
				timeoutUpgrade()

				suite.Require().NoError(path.EndpointA.UpdateClient())

				channelKey := host.ChannelKey(path.EndpointA.ChannelConfig.PortID, path.EndpointA.ChannelID)
				channelProof, proofHeight := path.EndpointB.QueryProof(channelKey)

				msg.ProofChannel = channelProof
				msg.ProofHeight = proofHeight
			},
			func(res *channeltypes.MsgChannelUpgradeTimeoutResponse, err error) {
				suite.Require().NoError(err)
				channel := path.EndpointA.GetChannel()

				suite.Require().Equalf(channeltypes.OPEN, channel.State, "channel state should be %s", channeltypes.OPEN.String())

				_, found := path.EndpointA.Chain.GetSimApp().IBCKeeper.ChannelKeeper.GetUpgrade(suite.chainA.GetContext(), path.EndpointA.ChannelConfig.PortID, path.EndpointA.ChannelID)
				suite.Require().False(found, "channel upgrade should be nil")

				suite.Require().NotNil(res)
			},
		},
		{
			"capability not found",
			func() {
				msg.ChannelId = ibctesting.InvalidID
			},
			func(res *channeltypes.MsgChannelUpgradeTimeoutResponse, err error) {
				suite.Require().Error(err)
				suite.Require().ErrorIs(err, capabilitytypes.ErrCapabilityNotFound)

				channel := path.EndpointA.GetChannel()
				suite.Require().Equalf(channeltypes.FLUSHCOMPLETE, channel.State, "channel state should be %s", channeltypes.OPEN)
				suite.Require().Equal(uint64(1), channel.UpgradeSequence, "channel upgrade sequence should not incremented")

				_, found := path.EndpointA.Chain.GetSimApp().IBCKeeper.ChannelKeeper.GetUpgrade(suite.chainA.GetContext(), path.EndpointA.ChannelConfig.PortID, path.EndpointA.ChannelID)
				suite.Require().True(found, "channel upgrade should not be nil")
			},
		},
		{
			"core handler fails: invalid proof",
			func() {
				timeoutUpgrade()

				suite.Require().NoError(path.EndpointA.UpdateClient())

				_, _, proofHeight := path.EndpointB.QueryChannelUpgradeProof()

				msg.ProofHeight = proofHeight
				msg.ProofChannel = []byte("invalid proof")
			},
			func(res *channeltypes.MsgChannelUpgradeTimeoutResponse, err error) {
				suite.Require().Error(err)
				suite.Require().ErrorIs(err, commitmenttypes.ErrInvalidProof)

				channel := path.EndpointA.GetChannel()
				suite.Require().Equalf(channeltypes.FLUSHCOMPLETE, channel.State, "channel state should be %s", channeltypes.OPEN)
				suite.Require().Equal(uint64(1), channel.UpgradeSequence, "channel upgrade sequence should not incremented")

				_, found := path.EndpointA.Chain.GetSimApp().IBCKeeper.ChannelKeeper.GetUpgrade(suite.chainA.GetContext(), path.EndpointA.ChannelConfig.PortID, path.EndpointA.ChannelID)
				suite.Require().True(found, "channel upgrade should not be nil")
			},
		},
	}

	for _, tc := range cases {
		tc := tc
		suite.Run(tc.name, func() {
			suite.SetupTest()

			path = ibctesting.NewPath(suite.chainA, suite.chainB)
			suite.coordinator.Setup(path)

			path.EndpointA.ChannelConfig.ProposedUpgrade.Fields.Version = ibcmock.UpgradeVersion
			path.EndpointB.ChannelConfig.ProposedUpgrade.Fields.Version = ibcmock.UpgradeVersion

			suite.Require().NoError(path.EndpointA.ChanUpgradeInit())
			suite.Require().NoError(path.EndpointB.ChanUpgradeTry())
			suite.Require().NoError(path.EndpointA.ChanUpgradeAck())

			channelKey := host.ChannelKey(path.EndpointA.ChannelConfig.PortID, path.EndpointA.ChannelID)
			channelProof, proofHeight := path.EndpointB.QueryProof(channelKey)

			msg = &channeltypes.MsgChannelUpgradeTimeout{
				PortId:              path.EndpointA.ChannelConfig.PortID,
				ChannelId:           path.EndpointA.ChannelID,
				CounterpartyChannel: path.EndpointB.GetChannel(),
				ProofChannel:        channelProof,
				ProofHeight:         proofHeight,
				Signer:              suite.chainA.SenderAccount.GetAddress().String(),
			}

			tc.malleate()

			ctx := suite.chainA.GetContext()
			res, err := suite.chainA.GetSimApp().GetIBCKeeper().ChannelUpgradeTimeout(ctx, msg)

			tc.expResult(res, err)
		})
	}
}

// TestIBCSoftwareUpgrade tests the IBCSoftwareUpgrade rpc handler
func (suite *KeeperTestSuite) TestIBCSoftwareUpgrade() {
	var msg *clienttypes.MsgIBCSoftwareUpgrade
	testCases := []struct {
		name     string
		malleate func()
		expError error
	}{
		{
			"success: valid authority and client upgrade",
			func() {},
			nil,
		},
		{
			"failure: invalid authority address",
			func() {
				msg.Signer = suite.chainA.SenderAccount.GetAddress().String()
			},
			ibcerrors.ErrUnauthorized,
		},
		{
			"failure: invalid clientState",
			func() {
				msg.UpgradedClientState = nil
			},
			clienttypes.ErrInvalidClientType,
		},
		{
			"failure: failed to schedule client upgrade",
			func() {
				msg.Plan.Height = 0
			},
			sdkerrors.ErrInvalidRequest,
		},
	}

	for _, tc := range testCases {
		tc := tc
		suite.Run(tc.name, func() {
			path := ibctesting.NewPath(suite.chainA, suite.chainB)
			suite.coordinator.SetupClients(path)
			validAuthority := suite.chainA.App.GetIBCKeeper().GetAuthority()
			plan := upgradetypes.Plan{
				Name:   "upgrade IBC clients",
				Height: 1000,
			}
			// update trusting period
			clientState := path.EndpointB.GetClientState()
			clientState.(*ibctm.ClientState).TrustingPeriod += 100

			var err error
			msg, err = clienttypes.NewMsgIBCSoftwareUpgrade(
				validAuthority,
				plan,
				clientState,
			)

			suite.Require().NoError(err)

			tc.malleate()

			_, err = keeper.Keeper.IBCSoftwareUpgrade(*suite.chainA.App.GetIBCKeeper(), suite.chainA.GetContext(), msg)

			if tc.expError == nil {
				suite.Require().NoError(err)
				// upgrade plan is stored
				storedPlan, err := suite.chainA.GetSimApp().UpgradeKeeper.GetUpgradePlan(suite.chainA.GetContext())
				suite.Require().NoError(err)
				suite.Require().Equal(plan, storedPlan)

				// upgraded client state is stored
				bz, err := suite.chainA.GetSimApp().UpgradeKeeper.GetUpgradedClient(suite.chainA.GetContext(), plan.Height)
				suite.Require().NoError(err)
				upgradedClientState, err := clienttypes.UnmarshalClientState(suite.chainA.App.AppCodec(), bz)
				suite.Require().NoError(err)
				suite.Require().Equal(clientState.ZeroCustomFields(), upgradedClientState)
			} else {
				suite.Require().True(errors.Is(err, tc.expError))
			}
		})
	}
}

// TestUpdateClientParams tests the UpdateClientParams rpc handler
func (suite *KeeperTestSuite) TestUpdateClientParams() {
	signer := suite.chainA.App.GetIBCKeeper().GetAuthority()
	testCases := []struct {
		name    string
		msg     *clienttypes.MsgUpdateParams
		expPass bool
	}{
		{
			"success: valid signer and default params",
			clienttypes.NewMsgUpdateParams(signer, clienttypes.DefaultParams()),
			true,
		},
		{
			"failure: malformed signer address",
			clienttypes.NewMsgUpdateParams(ibctesting.InvalidID, clienttypes.DefaultParams()),
			false,
		},
		{
			"failure: empty signer address",
			clienttypes.NewMsgUpdateParams("", clienttypes.DefaultParams()),
			false,
		},
		{
			"failure: whitespace signer address",
			clienttypes.NewMsgUpdateParams("    ", clienttypes.DefaultParams()),
			false,
		},
		{
			"failure: unauthorized signer address",
			clienttypes.NewMsgUpdateParams(ibctesting.TestAccAddress, clienttypes.DefaultParams()),
			false,
		},
	}

	for _, tc := range testCases {
		tc := tc
		suite.Run(tc.name, func() {
			suite.SetupTest()
			_, err := keeper.Keeper.UpdateClientParams(*suite.chainA.App.GetIBCKeeper(), suite.chainA.GetContext(), tc.msg)
			if tc.expPass {
				suite.Require().NoError(err)
				p := suite.chainA.App.GetIBCKeeper().ClientKeeper.GetParams(suite.chainA.GetContext())
				suite.Require().Equal(tc.msg.Params, p)
			} else {
				suite.Require().Error(err)
			}
		})
	}
}

// TestUpdateConnectionParams tests the UpdateConnectionParams rpc handler
func (suite *KeeperTestSuite) TestUpdateConnectionParams() {
	signer := suite.chainA.App.GetIBCKeeper().GetAuthority()
	testCases := []struct {
		name    string
		msg     *connectiontypes.MsgUpdateParams
		expPass bool
	}{
		{
			"success: valid signer and default params",
			connectiontypes.NewMsgUpdateParams(signer, connectiontypes.DefaultParams()),
			true,
		},
		{
			"failure: malformed signer address",
			connectiontypes.NewMsgUpdateParams(ibctesting.InvalidID, connectiontypes.DefaultParams()),
			false,
		},
		{
			"failure: empty signer address",
			connectiontypes.NewMsgUpdateParams("", connectiontypes.DefaultParams()),
			false,
		},
		{
			"failure: whitespace signer address",
			connectiontypes.NewMsgUpdateParams("    ", connectiontypes.DefaultParams()),
			false,
		},
		{
			"failure: unauthorized signer address",
			connectiontypes.NewMsgUpdateParams(ibctesting.TestAccAddress, connectiontypes.DefaultParams()),
			false,
		},
	}

	for _, tc := range testCases {
		tc := tc
		suite.Run(tc.name, func() {
			suite.SetupTest()
			_, err := keeper.Keeper.UpdateConnectionParams(*suite.chainA.App.GetIBCKeeper(), suite.chainA.GetContext(), tc.msg)
			if tc.expPass {
				suite.Require().NoError(err)
				p := suite.chainA.App.GetIBCKeeper().ConnectionKeeper.GetParams(suite.chainA.GetContext())
				suite.Require().Equal(tc.msg.Params, p)
			} else {
				suite.Require().Error(err)
			}
		})
	}
}

func (suite *KeeperTestSuite) TestPruneAcknowledgements() {
	var msg *channeltypes.MsgPruneAcknowledgements

	testCases := []struct {
		name     string
		malleate func()
		expErr   error
	}{
		{
			"success",
			func() {},
			nil,
		},
		{
			"failure: core keeper function fails, pruning sequence end not found",
			func() {
				msg.PortId = "portidone"
			},
			channeltypes.ErrPruningSequenceEndNotFound,
		},
	}

	for _, tc := range testCases {
		tc := tc
		suite.Run(tc.name, func() {
			suite.SetupTest()

			path := ibctesting.NewPath(suite.chainA, suite.chainB)
			suite.coordinator.Setup(path)

			// configure the channel upgrade version on testing endpoints
			path.EndpointA.ChannelConfig.ProposedUpgrade.Fields.Version = ibcmock.UpgradeVersion
			path.EndpointB.ChannelConfig.ProposedUpgrade.Fields.Version = ibcmock.UpgradeVersion

			err := path.EndpointA.ChanUpgradeInit()
			suite.Require().NoError(err)

			err = path.EndpointB.ChanUpgradeTry()
			suite.Require().NoError(err)

			err = path.EndpointA.ChanUpgradeAck()
			suite.Require().NoError(err)

			err = path.EndpointB.ChanUpgradeConfirm()
			suite.Require().NoError(err)

			err = path.EndpointA.ChanUpgradeOpen()
			suite.Require().NoError(err)

			err = path.EndpointA.UpdateClient()
			suite.Require().NoError(err)

			msg = channeltypes.NewMsgPruneAcknowledgements(
				path.EndpointA.ChannelConfig.PortID,
				path.EndpointA.ChannelID,
				10,
				suite.chainA.SenderAccount.GetAddress().String(),
			)

			tc.malleate()

			resp, err := suite.chainA.App.GetIBCKeeper().PruneAcknowledgements(suite.chainA.GetContext(), msg)

			if tc.expErr == nil {
				suite.Require().NoError(err)
				suite.Require().NotNil(resp)
			} else {
				suite.Require().Error(err)
				suite.Require().Nil(resp)
			}
		})
	}
}<|MERGE_RESOLUTION|>--- conflicted
+++ resolved
@@ -910,30 +910,8 @@
 		suite.Run(tc.name, func() {
 			suite.SetupTest()
 
-<<<<<<< HEAD
-			subjectPath := ibctesting.NewPath(suite.chainA, suite.chainB)
-			subjectPath.SetupClients()
-			subject := subjectPath.EndpointA.ClientID
-			subjectClientState := suite.chainA.GetClientState(subject)
-
-			substitutePath := ibctesting.NewPath(suite.chainA, suite.chainB)
-			substitutePath.SetupClients()
-			substitute := substitutePath.EndpointA.ClientID
-
-			// update substitute twice
-			err := substitutePath.EndpointA.UpdateClient()
-			suite.Require().NoError(err)
-			err = substitutePath.EndpointA.UpdateClient()
-			suite.Require().NoError(err)
-
-			tmClientState, ok := subjectClientState.(*ibctm.ClientState)
-			suite.Require().True(ok)
-			tmClientState.FrozenHeight = tmClientState.LatestHeight
-			suite.chainA.App.GetIBCKeeper().ClientKeeper.SetClientState(suite.chainA.GetContext(), subject, tmClientState)
-=======
 			path = ibctesting.NewPath(suite.chainA, suite.chainB)
 			suite.coordinator.Setup(path)
->>>>>>> 947b15ed
 
 			// configure the channel upgrade version on testing endpoints
 			path.EndpointA.ChannelConfig.ProposedUpgrade.Fields.Version = ibcmock.UpgradeVersion
@@ -1009,20 +987,7 @@
 	for _, tc := range cases {
 		tc := tc
 		suite.Run(tc.name, func() {
-<<<<<<< HEAD
-			path := ibctesting.NewPath(suite.chainA, suite.chainB)
-			path.SetupClients()
-			validAuthority := suite.chainA.App.GetIBCKeeper().GetAuthority()
-			plan := upgradetypes.Plan{
-				Name:   "upgrade IBC clients",
-				Height: 1000,
-			}
-			// update trusting period
-			clientState := path.EndpointB.GetClientState()
-			clientState.(*ibctm.ClientState).TrustingPeriod += 100
-=======
 			suite.SetupTest()
->>>>>>> 947b15ed
 
 			path = ibctesting.NewPath(suite.chainA, suite.chainB)
 			suite.coordinator.Setup(path)
