--- conflicted
+++ resolved
@@ -1,31 +1,15 @@
 package keeper_test
 
 import (
-<<<<<<< HEAD
+	"errors"
 	"fmt"
 
 	upgradetypes "cosmossdk.io/x/upgrade/types"
 
 	sdk "github.com/cosmos/cosmos-sdk/types"
+	sdkerrors "github.com/cosmos/cosmos-sdk/types/errors"
 
 	capabilitytypes "github.com/cosmos/ibc-go/modules/capability/types"
-	clienttypes "github.com/cosmos/ibc-go/v7/modules/core/02-client/types"
-	connectiontypes "github.com/cosmos/ibc-go/v7/modules/core/03-connection/types"
-	channeltypes "github.com/cosmos/ibc-go/v7/modules/core/04-channel/types"
-	commitmenttypes "github.com/cosmos/ibc-go/v7/modules/core/23-commitment/types"
-	host "github.com/cosmos/ibc-go/v7/modules/core/24-host"
-	"github.com/cosmos/ibc-go/v7/modules/core/exported"
-	"github.com/cosmos/ibc-go/v7/modules/core/keeper"
-	ibctm "github.com/cosmos/ibc-go/v7/modules/light-clients/07-tendermint"
-	ibctesting "github.com/cosmos/ibc-go/v7/testing"
-	ibcmock "github.com/cosmos/ibc-go/v7/testing/mock"
-=======
-	"errors"
-
-	upgradetypes "cosmossdk.io/x/upgrade/types"
-
-	sdkerrors "github.com/cosmos/cosmos-sdk/types/errors"
-
 	clienttypes "github.com/cosmos/ibc-go/v8/modules/core/02-client/types"
 	connectiontypes "github.com/cosmos/ibc-go/v8/modules/core/03-connection/types"
 	channeltypes "github.com/cosmos/ibc-go/v8/modules/core/04-channel/types"
@@ -37,7 +21,6 @@
 	ibctm "github.com/cosmos/ibc-go/v8/modules/light-clients/07-tendermint"
 	ibctesting "github.com/cosmos/ibc-go/v8/testing"
 	ibcmock "github.com/cosmos/ibc-go/v8/testing/mock"
->>>>>>> 0364aae9
 )
 
 var (
@@ -217,6 +200,82 @@
 				}
 			} else {
 				suite.Require().Error(err)
+			}
+		})
+	}
+}
+
+func (suite *KeeperTestSuite) TestRecoverClient() {
+	var msg *clienttypes.MsgRecoverClient
+
+	testCases := []struct {
+		name     string
+		malleate func()
+		expErr   error
+	}{
+		{
+			"success: recover client",
+			func() {},
+			nil,
+		},
+		{
+			"signer doesn't match authority",
+			func() {
+				msg.Signer = ibctesting.InvalidID
+			},
+			ibcerrors.ErrUnauthorized,
+		},
+		{
+			"invalid subject client",
+			func() {
+				msg.SubjectClientId = ibctesting.InvalidID
+			},
+			clienttypes.ErrClientNotFound,
+		},
+	}
+
+	for _, tc := range testCases {
+		tc := tc
+		suite.Run(tc.name, func() {
+			suite.SetupTest()
+
+			subjectPath := ibctesting.NewPath(suite.chainA, suite.chainB)
+			suite.coordinator.SetupClients(subjectPath)
+			subject := subjectPath.EndpointA.ClientID
+			subjectClientState := suite.chainA.GetClientState(subject)
+
+			substitutePath := ibctesting.NewPath(suite.chainA, suite.chainB)
+			suite.coordinator.SetupClients(substitutePath)
+			substitute := substitutePath.EndpointA.ClientID
+
+			// update substitute twice
+			err := substitutePath.EndpointA.UpdateClient()
+			suite.Require().NoError(err)
+			err = substitutePath.EndpointA.UpdateClient()
+			suite.Require().NoError(err)
+
+			tmClientState, ok := subjectClientState.(*ibctm.ClientState)
+			suite.Require().True(ok)
+			tmClientState.FrozenHeight = tmClientState.LatestHeight
+			suite.chainA.App.GetIBCKeeper().ClientKeeper.SetClientState(suite.chainA.GetContext(), subject, tmClientState)
+
+			msg = clienttypes.NewMsgRecoverClient(suite.chainA.App.GetIBCKeeper().GetAuthority(), subject, substitute)
+
+			tc.malleate()
+
+			_, err = keeper.Keeper.RecoverClient(*suite.chainA.App.GetIBCKeeper(), suite.chainA.GetContext(), msg)
+
+			expPass := tc.expErr == nil
+			if expPass {
+				suite.Require().NoError(err)
+
+				// Assert that client status is now Active
+				clientStore := suite.chainA.App.GetIBCKeeper().ClientKeeper.ClientStore(suite.chainA.GetContext(), subjectPath.EndpointA.ClientID)
+				tmClientState := subjectPath.EndpointA.GetClientState().(*ibctm.ClientState)
+				suite.Require().Equal(tmClientState.Status(suite.chainA.GetContext(), clientStore, suite.chainA.App.AppCodec()), exported.Active)
+			} else {
+				suite.Require().Error(err)
+				suite.Require().ErrorIs(err, tc.expErr)
 			}
 		})
 	}
@@ -800,7 +859,6 @@
 	}
 }
 
-<<<<<<< HEAD
 func (suite *KeeperTestSuite) TestChannelUpgradeTry() {
 	var (
 		path *ibctesting.Path
@@ -860,43 +918,10 @@
 	}
 
 	for _, tc := range cases {
-=======
-func (suite *KeeperTestSuite) TestRecoverClient() {
-	var msg *clienttypes.MsgRecoverClient
-
-	testCases := []struct {
-		name     string
-		malleate func()
-		expErr   error
-	}{
-		{
-			"success: recover client",
-			func() {},
-			nil,
-		},
-		{
-			"signer doesn't match authority",
-			func() {
-				msg.Signer = ibctesting.InvalidID
-			},
-			ibcerrors.ErrUnauthorized,
-		},
-		{
-			"invalid subject client",
-			func() {
-				msg.SubjectClientId = ibctesting.InvalidID
-			},
-			clienttypes.ErrClientNotFound,
-		},
-	}
-
-	for _, tc := range testCases {
->>>>>>> 0364aae9
 		tc := tc
 		suite.Run(tc.name, func() {
 			suite.SetupTest()
 
-<<<<<<< HEAD
 			path = ibctesting.NewPath(suite.chainA, suite.chainB)
 			suite.coordinator.Setup(path)
 
@@ -1645,45 +1670,6 @@
 			res, err := suite.chainA.GetSimApp().GetIBCKeeper().ChannelUpgradeTimeout(ctx, msg)
 
 			tc.expResult(res, err)
-=======
-			subjectPath := ibctesting.NewPath(suite.chainA, suite.chainB)
-			suite.coordinator.SetupClients(subjectPath)
-			subject := subjectPath.EndpointA.ClientID
-			subjectClientState := suite.chainA.GetClientState(subject)
-
-			substitutePath := ibctesting.NewPath(suite.chainA, suite.chainB)
-			suite.coordinator.SetupClients(substitutePath)
-			substitute := substitutePath.EndpointA.ClientID
-
-			// update substitute twice
-			err := substitutePath.EndpointA.UpdateClient()
-			suite.Require().NoError(err)
-			err = substitutePath.EndpointA.UpdateClient()
-			suite.Require().NoError(err)
-
-			tmClientState, ok := subjectClientState.(*ibctm.ClientState)
-			suite.Require().True(ok)
-			tmClientState.FrozenHeight = tmClientState.LatestHeight
-			suite.chainA.App.GetIBCKeeper().ClientKeeper.SetClientState(suite.chainA.GetContext(), subject, tmClientState)
-
-			msg = clienttypes.NewMsgRecoverClient(suite.chainA.App.GetIBCKeeper().GetAuthority(), subject, substitute)
-
-			tc.malleate()
-
-			_, err = keeper.Keeper.RecoverClient(*suite.chainA.App.GetIBCKeeper(), suite.chainA.GetContext(), msg)
-
-			expPass := tc.expErr == nil
-			if expPass {
-				suite.Require().NoError(err)
-
-				// Assert that client status is now Active
-				clientStore := suite.chainA.App.GetIBCKeeper().ClientKeeper.ClientStore(suite.chainA.GetContext(), subjectPath.EndpointA.ClientID)
-				tmClientState := subjectPath.EndpointA.GetClientState().(*ibctm.ClientState)
-				suite.Require().Equal(tmClientState.Status(suite.chainA.GetContext(), clientStore, suite.chainA.App.AppCodec()), exported.Active)
-			} else {
-				suite.Require().Error(err)
-				suite.Require().ErrorIs(err, tc.expErr)
-			}
 		})
 	}
 }
@@ -1767,7 +1753,6 @@
 			} else {
 				suite.Require().True(errors.Is(err, tc.expError))
 			}
->>>>>>> 0364aae9
 		})
 	}
 }
