--- conflicted
+++ resolved
@@ -925,7 +925,6 @@
 	}
 }
 
-<<<<<<< HEAD
 func (suite *KeeperTestSuite) TestChannelUpgradeAck() {
 	var (
 		path *ibctesting.Path
@@ -1025,64 +1024,6 @@
 				store := suite.chainA.GetContext().KVStore(suite.chainA.GetSimApp().GetKey(exported.ModuleName))
 				suite.Require().False(store.Has([]byte("foo")))
 			},
-=======
-func (suite *KeeperTestSuite) TestChannelUpgradeCancel() {
-	var (
-		path *ibctesting.Path
-		msg  *channeltypes.MsgChannelUpgradeCancel
-	)
-
-	cases := []struct {
-		name     string
-		malleate func()
-		expErr   error
-	}{
-		{
-			name:     "success",
-			malleate: func() {},
-			expErr:   nil,
-		},
-		{
-			name: "invalid proof",
-			malleate: func() {
-				msg.ProofErrorReceipt = []byte("invalid proof")
-			},
-			expErr: commitmenttypes.ErrInvalidProof,
-		},
-		{
-			name: "invalid error receipt sequence",
-			malleate: func() {
-				const invalidSequence = 0
-
-				errorReceipt, ok := suite.chainB.GetSimApp().IBCKeeper.ChannelKeeper.GetUpgradeErrorReceipt(suite.chainB.GetContext(), path.EndpointB.ChannelConfig.PortID, path.EndpointB.ChannelID)
-				suite.Require().True(ok)
-
-				errorReceipt.Sequence = invalidSequence
-
-				// overwrite the error receipt with an invalid sequence.
-				suite.chainB.GetSimApp().IBCKeeper.ChannelKeeper.SetUpgradeErrorReceipt(suite.chainB.GetContext(), path.EndpointB.ChannelConfig.PortID, path.EndpointB.ChannelID, errorReceipt)
-
-				// ensure that the error receipt is committed to state.
-				suite.coordinator.CommitBlock(suite.chainB)
-				suite.Require().NoError(path.EndpointA.UpdateClient())
-
-				// retrieve the error receipt proof and proof height.
-				errorReceiptProof, proofHeight := path.EndpointB.QueryProof(host.ChannelUpgradeErrorKey(path.EndpointB.ChannelConfig.PortID, path.EndpointB.ChannelID))
-
-				// provide a valid proof of the error receipt with an invalid sequence.
-				msg.ErrorReceipt.Sequence = invalidSequence
-				msg.ProofErrorReceipt = errorReceiptProof
-				msg.ProofHeight = proofHeight
-			},
-			expErr: channeltypes.ErrInvalidUpgradeSequence,
-		},
-		{
-			name: "capability not found",
-			malleate: func() {
-				msg.ChannelId = ibctesting.InvalidID
-			},
-			expErr: capabilitytypes.ErrCapabilityNotFound,
->>>>>>> 7c5384f1
 		},
 	}
 
@@ -1098,7 +1039,6 @@
 			path.EndpointA.ChannelConfig.ProposedUpgrade.Fields.Version = ibcmock.UpgradeVersion
 			path.EndpointB.ChannelConfig.ProposedUpgrade.Fields.Version = ibcmock.UpgradeVersion
 
-<<<<<<< HEAD
 			err := path.EndpointA.ChanUpgradeInit()
 			suite.Require().NoError(err)
 
@@ -1122,7 +1062,88 @@
 				ProofUpgrade:            proofUpgrade,
 				ProofHeight:             proofHeight,
 				Signer:                  suite.chainA.SenderAccount.GetAddress().String(),
-=======
+			}
+
+			tc.malleate()
+
+			res, err := suite.chainA.GetSimApp().GetIBCKeeper().ChannelUpgradeAck(suite.chainA.GetContext(), msg)
+
+			tc.expResult(res, err)
+		})
+	}
+}
+
+func (suite *KeeperTestSuite) TestChannelUpgradeCancel() {
+	var (
+		path *ibctesting.Path
+		msg  *channeltypes.MsgChannelUpgradeCancel
+	)
+
+	cases := []struct {
+		name     string
+		malleate func()
+		expErr   error
+	}{
+		{
+			name:     "success",
+			malleate: func() {},
+			expErr:   nil,
+		},
+		{
+			name: "invalid proof",
+			malleate: func() {
+				msg.ProofErrorReceipt = []byte("invalid proof")
+			},
+			expErr: commitmenttypes.ErrInvalidProof,
+		},
+		{
+			name: "invalid error receipt sequence",
+			malleate: func() {
+				const invalidSequence = 0
+
+				errorReceipt, ok := suite.chainB.GetSimApp().IBCKeeper.ChannelKeeper.GetUpgradeErrorReceipt(suite.chainB.GetContext(), path.EndpointB.ChannelConfig.PortID, path.EndpointB.ChannelID)
+				suite.Require().True(ok)
+
+				errorReceipt.Sequence = invalidSequence
+
+				// overwrite the error receipt with an invalid sequence.
+				suite.chainB.GetSimApp().IBCKeeper.ChannelKeeper.SetUpgradeErrorReceipt(suite.chainB.GetContext(), path.EndpointB.ChannelConfig.PortID, path.EndpointB.ChannelID, errorReceipt)
+
+				// ensure that the error receipt is committed to state.
+				suite.coordinator.CommitBlock(suite.chainB)
+				suite.Require().NoError(path.EndpointA.UpdateClient())
+
+				// retrieve the error receipt proof and proof height.
+				errorReceiptProof, proofHeight := path.EndpointB.QueryProof(host.ChannelUpgradeErrorKey(path.EndpointB.ChannelConfig.PortID, path.EndpointB.ChannelID))
+
+				// provide a valid proof of the error receipt with an invalid sequence.
+				msg.ErrorReceipt.Sequence = invalidSequence
+				msg.ProofErrorReceipt = errorReceiptProof
+				msg.ProofHeight = proofHeight
+			},
+			expErr: channeltypes.ErrInvalidUpgradeSequence,
+		},
+		{
+			name: "capability not found",
+			malleate: func() {
+				msg.ChannelId = ibctesting.InvalidID
+			},
+			expErr: capabilitytypes.ErrCapabilityNotFound,
+		},
+	}
+
+	for _, tc := range cases {
+		tc := tc
+		suite.Run(tc.name, func() {
+			suite.SetupTest()
+
+			path = ibctesting.NewPath(suite.chainA, suite.chainB)
+			suite.coordinator.Setup(path)
+
+			// configure the channel upgrade version on testing endpoints
+			path.EndpointA.ChannelConfig.ProposedUpgrade.Fields.Version = ibcmock.UpgradeVersion
+			path.EndpointB.ChannelConfig.ProposedUpgrade.Fields.Version = ibcmock.UpgradeVersion
+
 			suite.Require().NoError(path.EndpointA.ChanUpgradeInit())
 
 			// fetch the previous channel when it is in the INITUPGRADE state.
@@ -1152,16 +1173,10 @@
 				ProofErrorReceipt: errorReceiptProof,
 				ProofHeight:       proofHeight,
 				Signer:            suite.chainA.SenderAccount.GetAddress().String(),
->>>>>>> 7c5384f1
 			}
 
 			tc.malleate()
 
-<<<<<<< HEAD
-			res, err := suite.chainA.GetSimApp().GetIBCKeeper().ChannelUpgradeAck(suite.chainA.GetContext(), msg)
-
-			tc.expResult(res, err)
-=======
 			res, err := suite.chainA.GetSimApp().GetIBCKeeper().ChannelUpgradeCancel(suite.chainA.GetContext(), msg)
 
 			expPass := tc.expErr == nil
@@ -1183,7 +1198,6 @@
 				suite.Require().Equalf(prevChannel.FlushStatus, channel.FlushStatus, "channel flush status should be %s", prevChannel.FlushStatus.String())
 				suite.Require().Equal(prevChannel.UpgradeSequence, channel.UpgradeSequence, "channel upgrade sequence should not incremented")
 			}
->>>>>>> 7c5384f1
 		})
 	}
 }