--- conflicted
+++ resolved
@@ -1457,7 +1457,18 @@
 			},
 		},
 		{
-<<<<<<< HEAD
+			"application callback returns an upgrade error",
+			func() {
+				suite.chainA.GetSimApp().IBCMockModule.IBCApp.OnChanUpgradeAck = func(ctx sdk.Context, portID, channelID, counterpartyVersion string) error {
+					return channeltypes.NewUpgradeError(10000000, ibcmock.MockApplicationCallbackError)
+				}
+			},
+			func(res *channeltypes.MsgChannelUpgradeAckResponse, events []abci.Event, err error) {
+				suite.Require().Equal(channeltypes.FAILURE, res.Result)
+				suite.Require().Equal(uint64(1), path.EndpointA.GetChannel().UpgradeSequence, "application callback upgrade sequence should not be used")
+			},
+		},
+		{
 			"ibc application does not commit state changes in callback",
 			func() {
 				suite.chainA.GetSimApp().IBCMockModule.IBCApp.OnChanUpgradeAck = func(ctx sdk.Context, portID, channelID, counterpartyVersion string) error {
@@ -1482,17 +1493,6 @@
 						suite.Fail("expected application callback events to be discarded")
 					}
 				}
-=======
-			"application callback returns an upgrade error",
-			func() {
-				suite.chainA.GetSimApp().IBCMockModule.IBCApp.OnChanUpgradeAck = func(ctx sdk.Context, portID, channelID, counterpartyVersion string) error {
-					return channeltypes.NewUpgradeError(10000000, ibcmock.MockApplicationCallbackError)
-				}
-			},
-			func(res *channeltypes.MsgChannelUpgradeAckResponse, events []abci.Event, err error) {
-				suite.Require().Equal(channeltypes.FAILURE, res.Result)
-				suite.Require().Equal(uint64(1), path.EndpointA.GetChannel().UpgradeSequence, "application callback upgrade sequence should not be used")
->>>>>>> b59f6b07
 			},
 		},
 	}
