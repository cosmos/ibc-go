--- conflicted
+++ resolved
@@ -2017,8 +2017,6 @@
 	}
 }
 
-<<<<<<< HEAD
-=======
 // TestUpdateChannelParams tests the UpdateChannelParams rpc handler
 func (suite *KeeperTestSuite) TestUpdateChannelParams() {
 	authority := suite.chainA.App.GetIBCKeeper().GetAuthority()
@@ -2075,7 +2073,6 @@
 	}
 }
 
->>>>>>> dc001d4f
 func (suite *KeeperTestSuite) TestPruneAcknowledgements() {
 	var msg *channeltypes.MsgPruneAcknowledgements
 
@@ -2142,11 +2139,8 @@
 			if tc.expErr == nil {
 				suite.Require().NoError(err)
 				suite.Require().NotNil(resp)
-<<<<<<< HEAD
 				suite.Require().Equal(uint64(0), resp.TotalPrunedSequences)
 				suite.Require().Equal(uint64(0), resp.TotalRemainingSequences)
-=======
->>>>>>> dc001d4f
 			} else {
 				suite.Require().Error(err)
 				suite.Require().Nil(resp)
