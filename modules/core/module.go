package ibc

import (
	"context"
	"encoding/json"
	"fmt"

	"github.com/grpc-ecosystem/grpc-gateway/runtime"
	"github.com/spf13/cobra"

	"cosmossdk.io/core/appmodule"

	"github.com/cosmos/cosmos-sdk/client"
	"github.com/cosmos/cosmos-sdk/codec"
	codectypes "github.com/cosmos/cosmos-sdk/codec/types"
	sdk "github.com/cosmos/cosmos-sdk/types"
	"github.com/cosmos/cosmos-sdk/types/module"
	simtypes "github.com/cosmos/cosmos-sdk/types/simulation"

	ibcclient "github.com/cosmos/ibc-go/v8/modules/core/02-client"
	clientkeeper "github.com/cosmos/ibc-go/v8/modules/core/02-client/keeper"
	clienttypes "github.com/cosmos/ibc-go/v8/modules/core/02-client/types"
	connectionkeeper "github.com/cosmos/ibc-go/v8/modules/core/03-connection/keeper"
	connectiontypes "github.com/cosmos/ibc-go/v8/modules/core/03-connection/types"
	channeltypes "github.com/cosmos/ibc-go/v8/modules/core/04-channel/types"
	"github.com/cosmos/ibc-go/v8/modules/core/client/cli"
	"github.com/cosmos/ibc-go/v8/modules/core/exported"
	"github.com/cosmos/ibc-go/v8/modules/core/keeper"
	"github.com/cosmos/ibc-go/v8/modules/core/simulation"
	"github.com/cosmos/ibc-go/v8/modules/core/types"
)

var (
	_ module.AppModule           = (*AppModule)(nil)
	_ module.AppModuleBasic      = (*AppModuleBasic)(nil)
	_ module.AppModuleSimulation = (*AppModule)(nil)
<<<<<<< HEAD
	_ module.HasProposalMsgs     = (*AppModule)(nil)
	_ appmodule.HasBeginBlocker  = (*AppModule)(nil)
=======
	_ module.HasGenesis          = (*AppModule)(nil)
	_ module.HasName             = (*AppModule)(nil)
	_ module.HasConsensusVersion = (*AppModule)(nil)
	_ module.HasServices         = (*AppModule)(nil)
	_ module.HasProposalMsgs     = (*AppModule)(nil)
>>>>>>> 3db1681f
	_ appmodule.AppModule        = (*AppModule)(nil)
	_ appmodule.HasBeginBlocker  = (*AppModule)(nil)
)

// AppModuleBasic defines the basic application module used by the ibc module.
type AppModuleBasic struct{}

// Name returns the ibc module's name.
func (AppModuleBasic) Name() string {
	return exported.ModuleName
}

// IsOnePerModuleType implements the depinject.OnePerModuleType interface.
func (AppModule) IsOnePerModuleType() {}

// IsAppModule implements the appmodule.AppModule interface.
func (AppModule) IsAppModule() {}

// RegisterLegacyAminoCodec does nothing. IBC does not support amino.
func (AppModuleBasic) RegisterLegacyAminoCodec(*codec.LegacyAmino) {}

// DefaultGenesis returns default genesis state as raw bytes for the ibc
// module.
func (AppModuleBasic) DefaultGenesis(cdc codec.JSONCodec) json.RawMessage {
	return cdc.MustMarshalJSON(types.DefaultGenesisState())
}

// ValidateGenesis performs genesis state validation for the ibc module.
func (AppModuleBasic) ValidateGenesis(cdc codec.JSONCodec, config client.TxEncodingConfig, bz json.RawMessage) error {
	var gs types.GenesisState
	if err := cdc.UnmarshalJSON(bz, &gs); err != nil {
		return fmt.Errorf("failed to unmarshal %s genesis state: %w", exported.ModuleName, err)
	}

	return gs.Validate()
}

// RegisterGRPCGatewayRoutes registers the gRPC Gateway routes for the ibc module.
func (AppModuleBasic) RegisterGRPCGatewayRoutes(clientCtx client.Context, mux *runtime.ServeMux) {
	err := clienttypes.RegisterQueryHandlerClient(context.Background(), mux, clienttypes.NewQueryClient(clientCtx))
	if err != nil {
		panic(err)
	}
	err = connectiontypes.RegisterQueryHandlerClient(context.Background(), mux, connectiontypes.NewQueryClient(clientCtx))
	if err != nil {
		panic(err)
	}
	err = channeltypes.RegisterQueryHandlerClient(context.Background(), mux, channeltypes.NewQueryClient(clientCtx))
	if err != nil {
		panic(err)
	}
}

// GetTxCmd returns the root tx command for the ibc module.
func (AppModuleBasic) GetTxCmd() *cobra.Command {
	return cli.GetTxCmd()
}

// GetQueryCmd returns no root query command for the ibc module.
func (AppModuleBasic) GetQueryCmd() *cobra.Command {
	return cli.GetQueryCmd()
}

// RegisterInterfaces registers module concrete types into protobuf Any.
func (AppModuleBasic) RegisterInterfaces(registry codectypes.InterfaceRegistry) {
	types.RegisterInterfaces(registry)
}

// AppModule implements an application module for the ibc module.
type AppModule struct {
	AppModuleBasic
	keeper *keeper.Keeper
}

// NewAppModule creates a new AppModule object
func NewAppModule(k *keeper.Keeper) AppModule {
	return AppModule{
		keeper: k,
	}
}

// Name returns the ibc module's name.
func (AppModule) Name() string {
	return exported.ModuleName
}

// RegisterServices registers module services.
func (am AppModule) RegisterServices(cfg module.Configurator) {
	clienttypes.RegisterMsgServer(cfg.MsgServer(), am.keeper)
	connectiontypes.RegisterMsgServer(cfg.MsgServer(), am.keeper)
	channeltypes.RegisterMsgServer(cfg.MsgServer(), am.keeper)
	types.RegisterQueryService(cfg.QueryServer(), am.keeper)

	clientMigrator := clientkeeper.NewMigrator(am.keeper.ClientKeeper)
	if err := cfg.RegisterMigration(exported.ModuleName, 2, clientMigrator.Migrate2to3); err != nil {
		panic(err)
	}

	connectionMigrator := connectionkeeper.NewMigrator(am.keeper.ConnectionKeeper)
	if err := cfg.RegisterMigration(exported.ModuleName, 3, func(ctx sdk.Context) error {
		if err := connectionMigrator.Migrate3to4(ctx); err != nil {
			return err
		}

		return clientMigrator.Migrate3to4(ctx)
	}); err != nil {
		panic(err)
	}

	if err := cfg.RegisterMigration(exported.ModuleName, 4, func(ctx sdk.Context) error {
		if err := clientMigrator.MigrateParams(ctx); err != nil {
			return err
		}

		return connectionMigrator.MigrateParams(ctx)
	}); err != nil {
		panic(err)
	}
}

// InitGenesis performs genesis initialization for the ibc module. It returns
// no validator updates.
func (am AppModule) InitGenesis(ctx sdk.Context, cdc codec.JSONCodec, bz json.RawMessage) {
	var gs types.GenesisState
	err := cdc.UnmarshalJSON(bz, &gs)
	if err != nil {
		panic(fmt.Sprintf("failed to unmarshal %s genesis state: %s", exported.ModuleName, err))
	}
	InitGenesis(ctx, *am.keeper, &gs)
}

// ExportGenesis returns the exported genesis state as raw bytes for the ibc
// module.
func (am AppModule) ExportGenesis(ctx sdk.Context, cdc codec.JSONCodec) json.RawMessage {
	return cdc.MustMarshalJSON(ExportGenesis(ctx, *am.keeper))
}

// ConsensusVersion implements AppModule/ConsensusVersion.
func (AppModule) ConsensusVersion() uint64 { return 5 }

// BeginBlock returns the begin blocker for the ibc module.
func (am AppModule) BeginBlock(ctx context.Context) error {
	ibcclient.BeginBlocker(sdk.UnwrapSDKContext(ctx), am.keeper.ClientKeeper)
	return nil
}

// AppModuleSimulation functions

// GenerateGenesisState creates a randomized GenState of the ibc module.
func (AppModule) GenerateGenesisState(simState *module.SimulationState) {
	simulation.RandomizedGenState(simState)
}

// ProposalMsgs returns msgs used for governance proposals for simulations.
func (AppModule) ProposalMsgs(simState module.SimulationState) []simtypes.WeightedProposalMsg {
	return simulation.ProposalMsgs()
}

// RegisterStoreDecoder registers a decoder for ibc module's types
func (am AppModule) RegisterStoreDecoder(sdr simtypes.StoreDecoderRegistry) {
	sdr[exported.StoreKey] = simulation.NewDecodeStore(*am.keeper)
}

// WeightedOperations returns the all the ibc module operations with their respective weights.
func (AppModule) WeightedOperations(_ module.SimulationState) []simtypes.WeightedOperation {
	return nil
}<|MERGE_RESOLUTION|>--- conflicted
+++ resolved
@@ -34,16 +34,11 @@
 	_ module.AppModule           = (*AppModule)(nil)
 	_ module.AppModuleBasic      = (*AppModuleBasic)(nil)
 	_ module.AppModuleSimulation = (*AppModule)(nil)
-<<<<<<< HEAD
-	_ module.HasProposalMsgs     = (*AppModule)(nil)
-	_ appmodule.HasBeginBlocker  = (*AppModule)(nil)
-=======
 	_ module.HasGenesis          = (*AppModule)(nil)
 	_ module.HasName             = (*AppModule)(nil)
 	_ module.HasConsensusVersion = (*AppModule)(nil)
 	_ module.HasServices         = (*AppModule)(nil)
 	_ module.HasProposalMsgs     = (*AppModule)(nil)
->>>>>>> 3db1681f
 	_ appmodule.AppModule        = (*AppModule)(nil)
 	_ appmodule.HasBeginBlocker  = (*AppModule)(nil)
 )
