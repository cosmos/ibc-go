--- conflicted
+++ resolved
@@ -5,33 +5,17 @@
 	"encoding/json"
 	"fmt"
 
-<<<<<<< HEAD
-	"cosmossdk.io/core/appmodule"
-	"cosmossdk.io/depinject"
-	abci "github.com/cometbft/cometbft/abci/types"
-=======
 	"github.com/grpc-ecosystem/grpc-gateway/runtime"
 	"github.com/spf13/cobra"
 
->>>>>>> 8b82ec4c
 	"github.com/cosmos/cosmos-sdk/client"
 	"github.com/cosmos/cosmos-sdk/codec"
 	codectypes "github.com/cosmos/cosmos-sdk/codec/types"
-	store "github.com/cosmos/cosmos-sdk/store/types"
 	sdk "github.com/cosmos/cosmos-sdk/types"
 	"github.com/cosmos/cosmos-sdk/types/module"
 	simtypes "github.com/cosmos/cosmos-sdk/types/simulation"
-<<<<<<< HEAD
-	authtypes "github.com/cosmos/cosmos-sdk/x/auth/types"
-	govtypes "github.com/cosmos/cosmos-sdk/x/gov/types"
-	paramtypes "github.com/cosmos/cosmos-sdk/x/params/types"
-	capabilitykeeper "github.com/cosmos/ibc-go/modules/capability/keeper"
-	"github.com/grpc-ecosystem/grpc-gateway/runtime"
-	"github.com/spf13/cobra"
-=======
 
 	abci "github.com/cometbft/cometbft/abci/types"
->>>>>>> 8b82ec4c
 
 	ibcclient "github.com/cosmos/ibc-go/v7/modules/core/02-client"
 	clientkeeper "github.com/cosmos/ibc-go/v7/modules/core/02-client/keeper"
@@ -42,7 +26,6 @@
 	"github.com/cosmos/ibc-go/v7/modules/core/client/cli"
 	"github.com/cosmos/ibc-go/v7/modules/core/exported"
 	"github.com/cosmos/ibc-go/v7/modules/core/keeper"
-	modulev1 "github.com/cosmos/ibc-go/v7/modules/core/module/v1"
 	"github.com/cosmos/ibc-go/v7/modules/core/simulation"
 	"github.com/cosmos/ibc-go/v7/modules/core/types"
 )
@@ -116,14 +99,6 @@
 	AppModuleBasic
 	keeper *keeper.Keeper
 }
-
-var _ appmodule.AppModule = AppModule{}
-
-// IsOnePerModuleType implements the depinject.OnePerModuleType interface.
-func (am AppModule) IsOnePerModuleType() {}
-
-// IsAppModule implements the appmodule.AppModule interface.
-func (am AppModule) IsAppModule() {}
 
 // NewAppModule creates a new AppModule object
 func NewAppModule(k *keeper.Keeper) AppModule {
@@ -223,55 +198,4 @@
 // WeightedOperations returns the all the ibc module operations with their respective weights.
 func (am AppModule) WeightedOperations(_ module.SimulationState) []simtypes.WeightedOperation {
 	return nil
-}
-
-// App Wiring Setup
-
-func init() {
-	appmodule.Register(&modulev1.Module{},
-		appmodule.Provide(ProvideModule),
-	)
-}
-
-type ModuleInputs struct {
-	depinject.In
-
-	Config *modulev1.Module
-	Cdc    codec.Codec
-	Key    *store.KVStoreKey
-
-	StakingKeeper clienttypes.StakingKeeper
-	UpgradeKeeper clienttypes.UpgradeKeeper
-	ScopedKeeper  capabilitykeeper.ScopedKeeper
-
-	// LegacySubspace is used solely for migration of x/params managed parameters
-	LegacySubspace paramtypes.Subspace `optional:"true"`
-}
-
-type ModuleOutputs struct {
-	depinject.Out
-
-	IbcKeeper *keeper.Keeper
-	Module    appmodule.AppModule
-}
-
-func ProvideModule(in ModuleInputs) ModuleOutputs {
-	// default to governance authority if not provided
-	authority := authtypes.NewModuleAddress(govtypes.ModuleName)
-	if in.Config.Authority != "" {
-		authority = authtypes.NewModuleAddressOrBech32Address(in.Config.Authority)
-	}
-
-	keeper := keeper.NewKeeper(
-		in.Cdc,
-		in.Key,
-		in.LegacySubspace,
-		in.StakingKeeper,
-		in.UpgradeKeeper,
-		in.ScopedKeeper,
-		authority.String(),
-	)
-	m := NewAppModule(keeper)
-
-	return ModuleOutputs{IbcKeeper: keeper, Module: m}
 }