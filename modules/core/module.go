--- conflicted
+++ resolved
@@ -177,15 +177,6 @@
 	ibcclient.BeginBlocker(ctx, am.keeper.ClientKeeper)
 }
 
-<<<<<<< HEAD
-=======
-// EndBlock returns the end blocker for the ibc module. It returns no validator
-// updates.
-func (AppModule) EndBlock(ctx sdk.Context, req abci.RequestEndBlock) []abci.ValidatorUpdate {
-	return []abci.ValidatorUpdate{}
-}
-
->>>>>>> a4ca39c5
 // AppModuleSimulation functions
 
 // GenerateGenesisState creates a randomized GenState of the ibc module.
