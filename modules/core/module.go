package ibc

import (
	"context"
	"encoding/json"
	"fmt"

	"github.com/grpc-ecosystem/grpc-gateway/runtime"
	"github.com/spf13/cobra"

	"cosmossdk.io/core/appmodule"
	coreregistry "cosmossdk.io/core/registry"

	"github.com/cosmos/cosmos-sdk/client"
	"github.com/cosmos/cosmos-sdk/codec"
	sdk "github.com/cosmos/cosmos-sdk/types"
	"github.com/cosmos/cosmos-sdk/types/module"
	simtypes "github.com/cosmos/cosmos-sdk/types/simulation"

	ibcclient "github.com/cosmos/ibc-go/v9/modules/core/02-client"
	clientkeeper "github.com/cosmos/ibc-go/v9/modules/core/02-client/keeper"
	clienttypes "github.com/cosmos/ibc-go/v9/modules/core/02-client/types"
	connectionkeeper "github.com/cosmos/ibc-go/v9/modules/core/03-connection/keeper"
	connectiontypes "github.com/cosmos/ibc-go/v9/modules/core/03-connection/types"
	channelkeeper "github.com/cosmos/ibc-go/v9/modules/core/04-channel/keeper"
	channeltypes "github.com/cosmos/ibc-go/v9/modules/core/04-channel/types"
	"github.com/cosmos/ibc-go/v9/modules/core/client/cli"
	"github.com/cosmos/ibc-go/v9/modules/core/exported"
	"github.com/cosmos/ibc-go/v9/modules/core/keeper"
	"github.com/cosmos/ibc-go/v9/modules/core/simulation"
	"github.com/cosmos/ibc-go/v9/modules/core/types"
)

var (
	_ module.AppModule              = (*AppModule)(nil)
<<<<<<< HEAD
	_ module.AppModuleBasic         = (*AppModuleBasic)(nil)
=======
	_ module.AppModuleBasic         = (*AppModule)(nil)
>>>>>>> 83fdb7f2
	_ module.AppModuleSimulation    = (*AppModule)(nil)
	_ module.HasGenesis             = (*AppModule)(nil)
	_ appmodule.HasConsensusVersion = (*AppModule)(nil)
	_ module.HasServices            = (*AppModule)(nil)
	_ appmodule.AppModule           = (*AppModule)(nil)
	_ appmodule.HasBeginBlocker     = (*AppModule)(nil)
)

<<<<<<< HEAD
// AppModuleBasic defines the basic application module used by the ibc module.
type AppModuleBasic struct {
	cdc codec.Codec
=======
// AppModule implements an application module for the ibc module.
type AppModule struct {
	cdc    codec.Codec
	keeper *keeper.Keeper
}

// NewAppModule creates a new AppModule object
func NewAppModule(cdc codec.Codec, k *keeper.Keeper) AppModule {
	return AppModule{
		cdc:    cdc,
		keeper: k,
	}
>>>>>>> 83fdb7f2
}

// Name returns the ibc module's name.
func (AppModule) Name() string {
	return exported.ModuleName
}

// IsOnePerModuleType implements the depinject.OnePerModuleType interface.
func (AppModule) IsOnePerModuleType() {}

// IsAppModule implements the appmodule.AppModule interface.
func (AppModule) IsAppModule() {}

// RegisterLegacyAminoCodec does nothing. IBC does not support amino.
<<<<<<< HEAD
func (AppModuleBasic) RegisterLegacyAminoCodec(coreregistry.AminoRegistrar) {}

// DefaultGenesis returns default genesis state as raw bytes for the ibc
// module.
func (am AppModuleBasic) DefaultGenesis() json.RawMessage {
=======
func (AppModule) RegisterLegacyAminoCodec(coreregistry.AminoRegistrar) {}

// DefaultGenesis returns default genesis state as raw bytes for the ibc
// module.
func (am AppModule) DefaultGenesis() json.RawMessage {
>>>>>>> 83fdb7f2
	return am.cdc.MustMarshalJSON(types.DefaultGenesisState())
}

// ValidateGenesis performs genesis state validation for the ibc module.
<<<<<<< HEAD
func (am AppModuleBasic) ValidateGenesis(bz json.RawMessage) error {
=======
func (am AppModule) ValidateGenesis(bz json.RawMessage) error {
>>>>>>> 83fdb7f2
	var gs types.GenesisState
	if err := am.cdc.UnmarshalJSON(bz, &gs); err != nil {
		return fmt.Errorf("failed to unmarshal %s genesis state: %w", exported.ModuleName, err)
	}

	return gs.Validate()
}

// RegisterGRPCGatewayRoutes registers the gRPC Gateway routes for the ibc module.
func (AppModule) RegisterGRPCGatewayRoutes(clientCtx client.Context, mux *runtime.ServeMux) {
	err := clienttypes.RegisterQueryHandlerClient(context.Background(), mux, clienttypes.NewQueryClient(clientCtx))
	if err != nil {
		panic(err)
	}
	err = connectiontypes.RegisterQueryHandlerClient(context.Background(), mux, connectiontypes.NewQueryClient(clientCtx))
	if err != nil {
		panic(err)
	}
	err = channeltypes.RegisterQueryHandlerClient(context.Background(), mux, channeltypes.NewQueryClient(clientCtx))
	if err != nil {
		panic(err)
	}
}

// GetTxCmd returns the root tx command for the ibc module.
func (AppModule) GetTxCmd() *cobra.Command {
	return cli.GetTxCmd()
}

// GetQueryCmd returns no root query command for the ibc module.
func (AppModule) GetQueryCmd() *cobra.Command {
	return cli.GetQueryCmd()
}

// RegisterInterfaces registers module concrete types into protobuf Any.
<<<<<<< HEAD
func (AppModuleBasic) RegisterInterfaces(registry coreregistry.InterfaceRegistrar) {
	types.RegisterInterfaces(registry)
}

// AppModule implements an application module for the ibc module.
type AppModule struct {
	AppModuleBasic
	keeper *keeper.Keeper
}

// NewAppModule creates a new AppModule object
func NewAppModule(cdc codec.Codec, k *keeper.Keeper) AppModule {
	return AppModule{
		keeper: k,
		AppModuleBasic: AppModuleBasic{
			cdc: cdc,
		},
	}
}

// Name returns the ibc module's name.
func (AppModule) Name() string {
	return exported.ModuleName
}

=======
func (AppModule) RegisterInterfaces(registry coreregistry.InterfaceRegistrar) {
	types.RegisterInterfaces(registry)
}

>>>>>>> 83fdb7f2
// RegisterServices registers module services.
func (am AppModule) RegisterServices(cfg module.Configurator) {
	clienttypes.RegisterMsgServer(cfg.MsgServer(), am.keeper)
	connectiontypes.RegisterMsgServer(cfg.MsgServer(), am.keeper)
	channeltypes.RegisterMsgServer(cfg.MsgServer(), am.keeper)
	clienttypes.RegisterQueryServer(cfg.QueryServer(), clientkeeper.NewQueryServer(am.keeper.ClientKeeper))
	connectiontypes.RegisterQueryServer(cfg.QueryServer(), connectionkeeper.NewQueryServer(am.keeper.ConnectionKeeper))
	channeltypes.RegisterQueryServer(cfg.QueryServer(), channelkeeper.NewQueryServer(am.keeper.ChannelKeeper))

	clientMigrator := clientkeeper.NewMigrator(am.keeper.ClientKeeper)
	if err := cfg.RegisterMigration(exported.ModuleName, 2, clientMigrator.Migrate2to3); err != nil {
		panic(err)
	}

	connectionMigrator := connectionkeeper.NewMigrator(am.keeper.ConnectionKeeper)
	if err := cfg.RegisterMigration(exported.ModuleName, 3, connectionMigrator.Migrate3to4); err != nil {
		panic(err)
	}

	if err := cfg.RegisterMigration(exported.ModuleName, 4, func(ctx sdk.Context) error {
		if err := clientMigrator.MigrateParams(ctx); err != nil {
			return err
		}

		return connectionMigrator.MigrateParams(ctx)
	}); err != nil {
		panic(err)
	}

	channelMigrator := channelkeeper.NewMigrator(am.keeper.ChannelKeeper)
	if err := cfg.RegisterMigration(exported.ModuleName, 5, channelMigrator.MigrateParams); err != nil {
		panic(err)
	}

	if err := cfg.RegisterMigration(exported.ModuleName, 6, clientMigrator.MigrateToStatelessLocalhost); err != nil {
		panic(err)
	}
}

// InitGenesis performs genesis initialization for the ibc module. It returns
// no validator updates.
func (am AppModule) InitGenesis(ctx context.Context, bz json.RawMessage) error {
	var gs types.GenesisState
	err := am.cdc.UnmarshalJSON(bz, &gs)
	if err != nil {
		panic(fmt.Errorf("failed to unmarshal %s genesis state: %s", exported.ModuleName, err))
	}
	return InitGenesis(ctx, *am.keeper, &gs)
}

// ExportGenesis returns the exported genesis state as raw bytes for the ibc
// module.
func (am AppModule) ExportGenesis(ctx context.Context) (json.RawMessage, error) {
	gs, err := ExportGenesis(ctx, *am.keeper)
	if err != nil {
		return nil, err
	}
	return am.cdc.MarshalJSON(gs)
}

// ConsensusVersion implements AppModule/ConsensusVersion.
func (AppModule) ConsensusVersion() uint64 { return 7 }

// BeginBlock returns the begin blocker for the ibc module.
func (am AppModule) BeginBlock(ctx context.Context) error {
	ibcclient.BeginBlocker(sdk.UnwrapSDKContext(ctx), am.keeper.ClientKeeper)
	return nil
}

// AppModuleSimulation functions

// GenerateGenesisState creates a randomized GenState of the ibc module.
func (AppModule) GenerateGenesisState(simState *module.SimulationState) {
	simulation.RandomizedGenState(simState)
}

// ProposalMsgs returns msgs used for governance proposals for simulations.
func (AppModule) ProposalMsgs(simState module.SimulationState) []simtypes.WeightedProposalMsg {
	return simulation.ProposalMsgs()
}

// RegisterStoreDecoder registers a decoder for ibc module's types
func (am AppModule) RegisterStoreDecoder(sdr simtypes.StoreDecoderRegistry) {
	sdr[exported.StoreKey] = simulation.NewDecodeStore(*am.keeper)
}

// WeightedOperations returns the all the ibc module operations with their respective weights.
func (AppModule) WeightedOperations(_ module.SimulationState) []simtypes.WeightedOperation {
	return nil
}<|MERGE_RESOLUTION|>--- conflicted
+++ resolved
@@ -33,11 +33,7 @@
 
 var (
 	_ module.AppModule              = (*AppModule)(nil)
-<<<<<<< HEAD
-	_ module.AppModuleBasic         = (*AppModuleBasic)(nil)
-=======
 	_ module.AppModuleBasic         = (*AppModule)(nil)
->>>>>>> 83fdb7f2
 	_ module.AppModuleSimulation    = (*AppModule)(nil)
 	_ module.HasGenesis             = (*AppModule)(nil)
 	_ appmodule.HasConsensusVersion = (*AppModule)(nil)
@@ -46,11 +42,6 @@
 	_ appmodule.HasBeginBlocker     = (*AppModule)(nil)
 )
 
-<<<<<<< HEAD
-// AppModuleBasic defines the basic application module used by the ibc module.
-type AppModuleBasic struct {
-	cdc codec.Codec
-=======
 // AppModule implements an application module for the ibc module.
 type AppModule struct {
 	cdc    codec.Codec
@@ -63,7 +54,6 @@
 		cdc:    cdc,
 		keeper: k,
 	}
->>>>>>> 83fdb7f2
 }
 
 // Name returns the ibc module's name.
@@ -78,28 +68,16 @@
 func (AppModule) IsAppModule() {}
 
 // RegisterLegacyAminoCodec does nothing. IBC does not support amino.
-<<<<<<< HEAD
-func (AppModuleBasic) RegisterLegacyAminoCodec(coreregistry.AminoRegistrar) {}
-
-// DefaultGenesis returns default genesis state as raw bytes for the ibc
-// module.
-func (am AppModuleBasic) DefaultGenesis() json.RawMessage {
-=======
 func (AppModule) RegisterLegacyAminoCodec(coreregistry.AminoRegistrar) {}
 
 // DefaultGenesis returns default genesis state as raw bytes for the ibc
 // module.
 func (am AppModule) DefaultGenesis() json.RawMessage {
->>>>>>> 83fdb7f2
 	return am.cdc.MustMarshalJSON(types.DefaultGenesisState())
 }
 
 // ValidateGenesis performs genesis state validation for the ibc module.
-<<<<<<< HEAD
-func (am AppModuleBasic) ValidateGenesis(bz json.RawMessage) error {
-=======
 func (am AppModule) ValidateGenesis(bz json.RawMessage) error {
->>>>>>> 83fdb7f2
 	var gs types.GenesisState
 	if err := am.cdc.UnmarshalJSON(bz, &gs); err != nil {
 		return fmt.Errorf("failed to unmarshal %s genesis state: %w", exported.ModuleName, err)
@@ -135,38 +113,10 @@
 }
 
 // RegisterInterfaces registers module concrete types into protobuf Any.
-<<<<<<< HEAD
-func (AppModuleBasic) RegisterInterfaces(registry coreregistry.InterfaceRegistrar) {
-	types.RegisterInterfaces(registry)
-}
-
-// AppModule implements an application module for the ibc module.
-type AppModule struct {
-	AppModuleBasic
-	keeper *keeper.Keeper
-}
-
-// NewAppModule creates a new AppModule object
-func NewAppModule(cdc codec.Codec, k *keeper.Keeper) AppModule {
-	return AppModule{
-		keeper: k,
-		AppModuleBasic: AppModuleBasic{
-			cdc: cdc,
-		},
-	}
-}
-
-// Name returns the ibc module's name.
-func (AppModule) Name() string {
-	return exported.ModuleName
-}
-
-=======
 func (AppModule) RegisterInterfaces(registry coreregistry.InterfaceRegistrar) {
 	types.RegisterInterfaces(registry)
 }
 
->>>>>>> 83fdb7f2
 // RegisterServices registers module services.
 func (am AppModule) RegisterServices(cfg module.Configurator) {
 	clienttypes.RegisterMsgServer(cfg.MsgServer(), am.keeper)
