--- conflicted
+++ resolved
@@ -123,18 +123,13 @@
 	channeltypes.RegisterMsgServer(cfg.MsgServer(), am.keeper)
 	types.RegisterQueryService(cfg.QueryServer(), am.keeper)
 
-<<<<<<< HEAD
 	clientKeeper, ok := am.keeper.ClientKeeper.(clientkeeper.Keeper)
 	if !ok {
 		panic("failed to assert am.keeper.ClientKeeper to type clientkeeper.Keeper")
 	}
 
 	m := clientkeeper.NewMigrator(clientKeeper)
-	err := cfg.RegisterMigration(host.ModuleName, 2, m.Migrate2to3)
-=======
-	m := clientkeeper.NewMigrator(am.keeper.ClientKeeper)
 	err := cfg.RegisterMigration(exported.ModuleName, 2, m.Migrate2to3)
->>>>>>> e93a4670
 	if err != nil {
 		panic(err)
 	}
