--- conflicted
+++ resolved
@@ -169,16 +169,6 @@
 	simulation.RandomizedGenState(simState)
 }
 
-<<<<<<< HEAD
-// RandomizedParams returns nil since IBC doesn't register parameter changes.
-func (AppModule) RandomizedParams(_ *rand.Rand) []simtypes.LegacyParamChange {
-=======
-// ProposalContents doesn't return any content functions for governance proposals.
-func (AppModule) ProposalContents(_ module.SimulationState) []simtypes.WeightedProposalMsg {
->>>>>>> 99c985c4
-	return nil
-}
-
 // RegisterStoreDecoder registers a decoder for ibc module's types
 func (am AppModule) RegisterStoreDecoder(sdr sdk.StoreDecoderRegistry) {
 	sdr[exported.StoreKey] = simulation.NewDecodeStore(*am.keeper)
