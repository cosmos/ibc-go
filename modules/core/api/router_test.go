--- conflicted
+++ resolved
@@ -42,20 +42,10 @@
 				router.AddRoute("port01", &mockv2.IBCModule{})
 			},
 			assertionFn: func() {
-<<<<<<< HEAD
 				s.Require().True(router.HasRoute("somemodule"))
 				s.Require().True(router.HasRoute("somemoduleport01"))
-				ok, prefix := router.HasRoute("somemoduleport01")
-				s.Require().Equal(true, ok)
-				s.Require().Equal("somemodule", prefix)
 				s.Require().NotNil(router.Route("somemoduleport01"))
 				s.Require().True(router.HasRoute("port01"))
-=======
-				suite.Require().True(router.HasRoute("somemodule"))
-				suite.Require().True(router.HasRoute("somemoduleport01"))
-				suite.Require().NotNil(router.Route("somemoduleport01"))
-				suite.Require().True(router.HasRoute("port01"))
->>>>>>> 06931892
 			},
 		},
 		{
@@ -64,7 +54,7 @@
 				router.AddPrefixRoute("someModule", &mockv2.IBCModule{})
 			},
 			assertionFn: func() {
-				suite.Require().PanicsWithError("route someModuleWithSpecificPath is already matched by registered prefix route: someModule", func() {
+				s.Require().PanicsWithError("route someModuleWithSpecificPath is already matched by registered prefix route: someModule", func() {
 					router.AddRoute("someModuleWithSpecificPath", &mockv2.IBCModule{})
 				})
 			},
@@ -75,7 +65,7 @@
 				router.AddRoute("someModuleWithSpecificPath", &mockv2.IBCModule{})
 			},
 			assertionFn: func() {
-				suite.Require().PanicsWithError("route prefix someModule is a prefix for already registered route: someModuleWithSpecificPath", func() {
+				s.Require().PanicsWithError("route prefix someModule is a prefix for already registered route: someModuleWithSpecificPath", func() {
 					router.AddPrefixRoute("someModule", &mockv2.IBCModule{})
 				})
 			},
@@ -86,11 +76,7 @@
 				router.AddRoute("port01", &mockv2.IBCModule{})
 			},
 			assertionFn: func() {
-<<<<<<< HEAD
-				s.Require().PanicsWithError("route port01 has already been covered by registered prefix: port01", func() {
-=======
-				suite.Require().PanicsWithError("route port01 has already been registered", func() {
->>>>>>> 06931892
+				s.Require().PanicsWithError("route port01 has already been registered", func() {
 					router.AddRoute("port01", &mockv2.IBCModule{})
 				})
 			},
@@ -101,11 +87,7 @@
 				router.AddRoute("port01", &mockv2.IBCModule{})
 			},
 			assertionFn: func() {
-<<<<<<< HEAD
-				s.Require().PanicsWithError("route expressions can only contain alphanumeric characters", func() {
-					router.AddRoute("port-02", &mockv2.IBCModule{})
-=======
-				suite.Require().PanicsWithError("route prefix port01 is a prefix for already registered route: port01", func() {
+				s.Require().PanicsWithError("route prefix port01 is a prefix for already registered route: port01", func() {
 					router.AddPrefixRoute("port01", &mockv2.IBCModule{})
 				})
 			},
@@ -116,9 +98,8 @@
 				router.AddPrefixRoute("port01", &mockv2.IBCModule{})
 			},
 			assertionFn: func() {
-				suite.Require().PanicsWithError("route prefix port01 has already been covered by registered prefix: port01", func() {
+				s.Require().PanicsWithError("route prefix port01 has already been covered by registered prefix: port01", func() {
 					router.AddPrefixRoute("port01", &mockv2.IBCModule{})
->>>>>>> 06931892
 				})
 			},
 		},
@@ -126,14 +107,8 @@
 			name:     "failure: panics invalid-name",
 			malleate: func() {},
 			assertionFn: func() {
-<<<<<<< HEAD
-				s.Require().PanicsWithError("route someModuleWithSpecificPath has already been covered by registered prefix: someModule", func() {
-					router.AddRoute("someModule", &mockv2.IBCModule{})
-					router.AddRoute("someModuleWithSpecificPath", &mockv2.IBCModule{})
-=======
-				suite.Require().PanicsWithError("route expressions can only contain alphanumeric characters", func() {
+				s.Require().PanicsWithError("route expressions can only contain alphanumeric characters", func() {
 					router.AddRoute("port-02", &mockv2.IBCModule{})
->>>>>>> 06931892
 				})
 			},
 		},
@@ -141,15 +116,9 @@
 			name:     "failure: panics conflicting prefix routes registered, when shorter prefix is added",
 			malleate: func() {},
 			assertionFn: func() {
-<<<<<<< HEAD
-				s.Require().PanicsWithError("route someLonger is a prefix for already registered route: someLongerPrefixModule", func() {
-					router.AddRoute("someLongerPrefixModule", &mockv2.IBCModule{})
-					router.AddRoute("someLonger", &mockv2.IBCModule{})
-=======
-				suite.Require().PanicsWithError("route prefix someLonger is a prefix for already registered prefix: someLongerPrefixModule", func() {
+				s.Require().PanicsWithError("route prefix someLonger is a prefix for already registered prefix: someLongerPrefixModule", func() {
 					router.AddPrefixRoute("someLongerPrefixModule", &mockv2.IBCModule{})
 					router.AddPrefixRoute("someLonger", &mockv2.IBCModule{})
->>>>>>> 06931892
 				})
 			},
 		},
