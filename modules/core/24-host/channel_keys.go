--- conflicted
+++ resolved
@@ -3,25 +3,15 @@
 import "fmt"
 
 const (
-<<<<<<< HEAD
-	KeyChannelEndPrefix      = "channelEnds"
-	KeyChannelPrefix         = "channels"
-	KeyChannelUpgradePrefix  = "channelUpgrades"
-	KeyChannelRestorePrefix  = "restore"
-	KeyUpgradePrefix         = "upgrades"
-	KeyUpgradeTimeoutPrefix  = "upgradeTimeout"
-	KeyUpgradeSequencePrefix = "upgradeSequence"
-	KeyUpgradeErrorPrefix    = "upgradeError"
-=======
 	KeyChannelEndPrefix               = "channelEnds"
 	KeyChannelPrefix                  = "channels"
 	KeyChannelUpgradePrefix           = "channelUpgrades"
 	KeyChannelRestorePrefix           = "restore"
+  KeyUpgradePrefix                  = "upgrades"
 	KeyUpgradeTimeoutPrefix           = "upgradeTimeout"
 	KeyUpgradeSequencePrefix          = "upgradeSequence"
 	KeyUpgradeErrorPrefix             = "upgradeError"
 	KeyCounterpartyLastPacketSequence = "counterpartyLastPacketSequence"
->>>>>>> 33f273ca
 )
 
 // ICS04
