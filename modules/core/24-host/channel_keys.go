package host

import "fmt"

const (
	KeyChannelEndPrefix     = "channelEnds"
	KeyChannelPrefix        = "channels"
	KeyChannelUpgradePrefix = "channelUpgrades"
<<<<<<< HEAD
	KeyUpgradeTimeoutSuffix = "upgradeTimeout"
=======
	KeyChannelRestorePrefix = "restore"
>>>>>>> 36f64bee
)

// ICS04
// The following paths are the keys to the store as defined in https://github.com/cosmos/ibc/tree/master/spec/core/ics-004-channel-and-packet-semantics#store-paths

// ChannelPath defines the path under which channels are stored
func ChannelPath(portID, channelID string) string {
	return fmt.Sprintf("%s/%s", KeyChannelEndPrefix, channelPath(portID, channelID))
}

// ChannelKey returns the store key for a particular channel
func ChannelKey(portID, channelID string) []byte {
	return []byte(ChannelPath(portID, channelID))
}

// ChannelCapabilityPath defines the path under which capability keys associated
// with a channel are stored
func ChannelCapabilityPath(portID, channelID string) string {
	return fmt.Sprintf("%s/%s", KeyChannelCapabilityPrefix, channelPath(portID, channelID))
}

<<<<<<< HEAD
// ChannelUpgradeTimeoutPath defines the path set by the upgrade initiator to determine when the UPGRADETRY step
// should timeout
func ChannelUpgradeTimeoutPath(portID, channelID string) string {
	return fmt.Sprintf("%s/%s", channelUpgradePath(portID, channelID), KeyUpgradeTimeoutSuffix)
}

// ChannelUpgradeTimeoutKey returns the store key for a particular channel upgrade timeout
func ChannelUpgradeTimeoutKey(portID, channelID string) []byte {
	return []byte(ChannelUpgradeTimeoutPath(portID, channelID))
=======
// ChannelRestorePath defines the path under which channel ends are stored for restoration in the event of upgrade handshake failure
func ChannelRestorePath(portID, channelID string) string {
	return fmt.Sprintf("%s/%s/%s", KeyChannelUpgradePrefix, KeyChannelRestorePrefix, channelPath(portID, channelID))
}

// ChannelRestoreKey returns the store key for a particular channel end used for restoration in the event of upgrade handshake failure
func ChannelRestoreKey(portID, channelID string) []byte {
	return []byte(ChannelRestorePath(portID, channelID))
>>>>>>> 36f64bee
}

func channelPath(portID, channelID string) string {
	return fmt.Sprintf("%s/%s/%s/%s", KeyPortPrefix, portID, KeyChannelPrefix, channelID)
}

func channelUpgradePath(portID, channelID string) string {
	return fmt.Sprintf("%s/%s", KeyChannelUpgradePrefix, channelPath(portID, channelID))
}<|MERGE_RESOLUTION|>--- conflicted
+++ resolved
@@ -6,11 +6,8 @@
 	KeyChannelEndPrefix     = "channelEnds"
 	KeyChannelPrefix        = "channels"
 	KeyChannelUpgradePrefix = "channelUpgrades"
-<<<<<<< HEAD
-	KeyUpgradeTimeoutSuffix = "upgradeTimeout"
-=======
 	KeyChannelRestorePrefix = "restore"
->>>>>>> 36f64bee
+	KeyUpgradeTimeoutPrefix = "upgradeTimeout"
 )
 
 // ICS04
@@ -32,17 +29,16 @@
 	return fmt.Sprintf("%s/%s", KeyChannelCapabilityPrefix, channelPath(portID, channelID))
 }
 
-<<<<<<< HEAD
-// ChannelUpgradeTimeoutPath defines the path set by the upgrade initiator to determine when the UPGRADETRY step
-// should timeout
+// ChannelUpgradeTimeoutPath defines the path set by the upgrade initiator to determine when the UPGRADETRY step should timeout
 func ChannelUpgradeTimeoutPath(portID, channelID string) string {
-	return fmt.Sprintf("%s/%s", channelUpgradePath(portID, channelID), KeyUpgradeTimeoutSuffix)
+	return fmt.Sprintf("%s/%s/%s", KeyChannelUpgradePrefix, KeyUpgradeTimeoutPrefix, channelPath(portID, channelID))
 }
 
 // ChannelUpgradeTimeoutKey returns the store key for a particular channel upgrade timeout
 func ChannelUpgradeTimeoutKey(portID, channelID string) []byte {
 	return []byte(ChannelUpgradeTimeoutPath(portID, channelID))
-=======
+}
+
 // ChannelRestorePath defines the path under which channel ends are stored for restoration in the event of upgrade handshake failure
 func ChannelRestorePath(portID, channelID string) string {
 	return fmt.Sprintf("%s/%s/%s", KeyChannelUpgradePrefix, KeyChannelRestorePrefix, channelPath(portID, channelID))
@@ -51,13 +47,8 @@
 // ChannelRestoreKey returns the store key for a particular channel end used for restoration in the event of upgrade handshake failure
 func ChannelRestoreKey(portID, channelID string) []byte {
 	return []byte(ChannelRestorePath(portID, channelID))
->>>>>>> 36f64bee
 }
 
 func channelPath(portID, channelID string) string {
 	return fmt.Sprintf("%s/%s/%s/%s", KeyPortPrefix, portID, KeyChannelPrefix, channelID)
-}
-
-func channelUpgradePath(portID, channelID string) string {
-	return fmt.Sprintf("%s/%s", KeyChannelUpgradePrefix, channelPath(portID, channelID))
 }