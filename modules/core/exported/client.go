--- conflicted
+++ resolved
@@ -56,13 +56,11 @@
 	// Genesis function
 	ExportMetadata(sdk.KVStore) []GenesisMetadata
 
-<<<<<<< HEAD
 	// UpdateStateOnMisbehaviour should perform appropriate state changes on a client state given that misbehaviour has been detected and verified
 	UpdateStateOnMisbehaviour(ctx sdk.Context, cdc codec.BinaryCodec, clientStore sdk.KVStore)
-=======
+
 	// VerifyClientMessage verifies a ClientMessage. A ClientMessage could be a Header, Misbehaviour, or batch update.
 	VerifyClientMessage(ctx sdk.Context, cdc codec.BinaryCodec, clientStore sdk.KVStore, clientMsg ClientMessage) error
->>>>>>> 18f1382d
 
 	// Update and Misbehaviour functions
 	CheckHeaderAndUpdateState(sdk.Context, codec.BinaryCodec, sdk.KVStore, ClientMessage) (ClientState, ConsensusState, error)
