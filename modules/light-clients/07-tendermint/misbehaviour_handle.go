package tendermint

import (
	"bytes"
	"reflect"
	"time"

	errorsmod "cosmossdk.io/errors"

	"github.com/cosmos/cosmos-sdk/codec"
	storetypes "github.com/cosmos/cosmos-sdk/store/types"
	sdk "github.com/cosmos/cosmos-sdk/types"

	tmtypes "github.com/cometbft/cometbft/types"

	clienttypes "github.com/cosmos/ibc-go/v7/modules/core/02-client/types"
	"github.com/cosmos/ibc-go/v7/modules/core/exported"
)

// CheckForMisbehaviour detects duplicate height misbehaviour and BFT time violation misbehaviour
// in a submitted Header message and verifies the correctness of a submitted Misbehaviour ClientMessage
<<<<<<< HEAD
func (ClientState) CheckForMisbehaviour(_ sdk.Context, cdc codec.BinaryCodec, clientStore sdk.KVStore, msg exported.ClientMessage) bool {
=======
func (cs ClientState) CheckForMisbehaviour(ctx sdk.Context, cdc codec.BinaryCodec, clientStore storetypes.KVStore, msg exported.ClientMessage) bool {
>>>>>>> abdc4969
	switch msg := msg.(type) {
	case *Header:
		tmHeader := msg
		consState := tmHeader.ConsensusState()

		// Check if the Client store already has a consensus state for the header's height
		// If the consensus state exists, and it matches the header then we return early
		// since header has already been submitted in a previous UpdateClient.
		if existingConsState, found := GetConsensusState(clientStore, cdc, tmHeader.GetHeight()); found {
			// This header has already been submitted and the necessary state is already stored
			// in client store, thus we can return early without further validation.
			if reflect.DeepEqual(existingConsState, tmHeader.ConsensusState()) { //nolint:gosimple
				return false
			}

			// A consensus state already exists for this height, but it does not match the provided header.
			// The assumption is that Header has already been validated. Thus we can return true as misbehaviour is present
			return true
		}

		// Check that consensus state timestamps are monotonic
		prevCons, prevOk := GetPreviousConsensusState(clientStore, cdc, tmHeader.GetHeight())
		nextCons, nextOk := GetNextConsensusState(clientStore, cdc, tmHeader.GetHeight())
		// if previous consensus state exists, check consensus state time is greater than previous consensus state time
		// if previous consensus state is not before current consensus state return true
		if prevOk && !prevCons.Timestamp.Before(consState.Timestamp) {
			return true
		}
		// if next consensus state exists, check consensus state time is less than next consensus state time
		// if next consensus state is not after current consensus state return true
		if nextOk && !nextCons.Timestamp.After(consState.Timestamp) {
			return true
		}
	case *Misbehaviour:
		// if heights are equal check that this is valid misbehaviour of a fork
		// otherwise if heights are unequal check that this is valid misbehavior of BFT time violation
		if msg.Header1.GetHeight().EQ(msg.Header2.GetHeight()) {
			blockID1, err := tmtypes.BlockIDFromProto(&msg.Header1.SignedHeader.Commit.BlockID)
			if err != nil {
				return false
			}

			blockID2, err := tmtypes.BlockIDFromProto(&msg.Header2.SignedHeader.Commit.BlockID)
			if err != nil {
				return false
			}

			// Ensure that Commit Hashes are different
			if !bytes.Equal(blockID1.Hash, blockID2.Hash) {
				return true
			}

		} else if !msg.Header1.SignedHeader.Header.Time.After(msg.Header2.SignedHeader.Header.Time) {
			// Header1 is at greater height than Header2, therefore Header1 time must be less than or equal to
			// Header2 time in order to be valid misbehaviour (violation of monotonic time).
			return true
		}
	}

	return false
}

// verifyMisbehaviour determines whether or not two conflicting
// headers at the same height would have convinced the light client.
//
// NOTE: consensusState1 is the trusted consensus state that corresponds to the TrustedHeight
// of misbehaviour.Header1
// Similarly, consensusState2 is the trusted consensus state that corresponds
// to misbehaviour.Header2
// Misbehaviour sets frozen height to {0, 1} since it is only used as a boolean value (zero or non-zero).
func (cs *ClientState) verifyMisbehaviour(ctx sdk.Context, clientStore storetypes.KVStore, cdc codec.BinaryCodec, misbehaviour *Misbehaviour) error {
	// Regardless of the type of misbehaviour, ensure that both headers are valid and would have been accepted by light-client

	// Retrieve trusted consensus states for each Header in misbehaviour
	tmConsensusState1, found := GetConsensusState(clientStore, cdc, misbehaviour.Header1.TrustedHeight)
	if !found {
		return errorsmod.Wrapf(clienttypes.ErrConsensusStateNotFound, "could not get trusted consensus state from clientStore for Header1 at TrustedHeight: %s", misbehaviour.Header1.TrustedHeight)
	}

	tmConsensusState2, found := GetConsensusState(clientStore, cdc, misbehaviour.Header2.TrustedHeight)
	if !found {
		return errorsmod.Wrapf(clienttypes.ErrConsensusStateNotFound, "could not get trusted consensus state from clientStore for Header2 at TrustedHeight: %s", misbehaviour.Header2.TrustedHeight)
	}

	// Check the validity of the two conflicting headers against their respective
	// trusted consensus states
	// NOTE: header height and commitment root assertions are checked in
	// misbehaviour.ValidateBasic by the client keeper and msg.ValidateBasic
	// by the base application.
	if err := checkMisbehaviourHeader(
		cs, tmConsensusState1, misbehaviour.Header1, ctx.BlockTime(),
	); err != nil {
		return errorsmod.Wrap(err, "verifying Header1 in Misbehaviour failed")
	}
	if err := checkMisbehaviourHeader(
		cs, tmConsensusState2, misbehaviour.Header2, ctx.BlockTime(),
	); err != nil {
		return errorsmod.Wrap(err, "verifying Header2 in Misbehaviour failed")
	}

	return nil
}

// checkMisbehaviourHeader checks that a Header in Misbehaviour is valid misbehaviour given
// a trusted ConsensusState
func checkMisbehaviourHeader(
	clientState *ClientState, consState *ConsensusState, header *Header, currentTimestamp time.Time,
) error {
	tmTrustedValset, err := tmtypes.ValidatorSetFromProto(header.TrustedValidators)
	if err != nil {
		return errorsmod.Wrap(err, "trusted validator set is not tendermint validator set type")
	}

	tmCommit, err := tmtypes.CommitFromProto(header.Commit)
	if err != nil {
		return errorsmod.Wrap(err, "commit is not tendermint commit type")
	}

	// check the trusted fields for the header against ConsensusState
	if err := checkTrustedHeader(header, consState); err != nil {
		return err
	}

	// assert that the age of the trusted consensus state is not older than the trusting period
	if currentTimestamp.Sub(consState.Timestamp) >= clientState.TrustingPeriod {
		return errorsmod.Wrapf(
			ErrTrustingPeriodExpired,
			"current timestamp minus the latest consensus state timestamp is greater than or equal to the trusting period (%d >= %d)",
			currentTimestamp.Sub(consState.Timestamp), clientState.TrustingPeriod,
		)
	}

	chainID := clientState.GetChainID()
	// If chainID is in revision format, then set revision number of chainID with the revision number
	// of the misbehaviour header
	// NOTE: misbehaviour verification is not supported for chains which upgrade to a new chainID without
	// strictly following the chainID revision format
	if clienttypes.IsRevisionFormat(chainID) {
		chainID, _ = clienttypes.SetRevisionNumber(chainID, header.GetHeight().GetRevisionNumber())
	}

	// - ValidatorSet must have TrustLevel similarity with trusted FromValidatorSet
	// - ValidatorSets on both headers are valid given the last trusted ValidatorSet
	if err := tmTrustedValset.VerifyCommitLightTrusting(
		chainID, tmCommit, clientState.TrustLevel.ToTendermint(),
	); err != nil {
		return errorsmod.Wrapf(clienttypes.ErrInvalidMisbehaviour, "validator set in header has too much change from trusted validator set: %v", err)
	}
	return nil
}<|MERGE_RESOLUTION|>--- conflicted
+++ resolved
@@ -19,11 +19,7 @@
 
 // CheckForMisbehaviour detects duplicate height misbehaviour and BFT time violation misbehaviour
 // in a submitted Header message and verifies the correctness of a submitted Misbehaviour ClientMessage
-<<<<<<< HEAD
-func (ClientState) CheckForMisbehaviour(_ sdk.Context, cdc codec.BinaryCodec, clientStore sdk.KVStore, msg exported.ClientMessage) bool {
-=======
-func (cs ClientState) CheckForMisbehaviour(ctx sdk.Context, cdc codec.BinaryCodec, clientStore storetypes.KVStore, msg exported.ClientMessage) bool {
->>>>>>> abdc4969
+func (ClientState) CheckForMisbehaviour(ctx sdk.Context, cdc codec.BinaryCodec, clientStore storetypes.KVStore, msg exported.ClientMessage) bool {
 	switch msg := msg.(type) {
 	case *Header:
 		tmHeader := msg
