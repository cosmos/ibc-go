--- conflicted
+++ resolved
@@ -9,6 +9,7 @@
 	"github.com/cosmos/ibc-go/v3/modules/core/exported"
 	smtypes "github.com/cosmos/ibc-go/v3/modules/light-clients/06-solomachine/types"
 	"github.com/cosmos/ibc-go/v3/modules/light-clients/07-tendermint/types"
+	ibctesting "github.com/cosmos/ibc-go/v3/testing"
 	ibctestingmock "github.com/cosmos/ibc-go/v3/testing/mock"
 )
 
@@ -21,29 +22,14 @@
 	// create modified heights to use for test-cases
 	altVal := tmtypes.NewValidator(altPubKey, 100)
 
-<<<<<<< HEAD
-	// Create alternative validator set with only altVal
-=======
 	// Create alternative validator set with only altVal, invalid update (too much change in valSet)
->>>>>>> e2495180
 	altValSet := tmtypes.NewValidatorSet([]*tmtypes.Validator{altVal})
 	altSigners := getAltSigners(altVal, altPrivVal)
 
-<<<<<<< HEAD
-	// Create bothValSet with both suite validator and altVal
-	bothValSet, bothSigners := getBothSigners(suite, altVal, altPrivVal)
-	bothValsHash := bothValSet.Hash()
-
-	altSigners := getAltSigners(altVal, altPrivVal)
-
-	heightMinus1 := clienttypes.NewHeight(height.RevisionNumber, height.RevisionHeight-1)
-	heightMinus3 := clienttypes.NewHeight(height.RevisionNumber, height.RevisionHeight-3)
-=======
 	var (
 		path         *ibctesting.Path
 		misbehaviour exported.ClientMessage
 	)
->>>>>>> e2495180
 
 	testCases := []struct {
 		name     string
@@ -51,78 +37,6 @@
 		expPass  bool
 	}{
 		{
-<<<<<<< HEAD
-			"valid fork misbehaviour",
-			types.NewClientState(chainID, types.DefaultTrustLevel, trustingPeriod, ubdPeriod, maxClockDrift, height, commitmenttypes.GetSDKSpecs(), upgradePath, false, false),
-			types.NewConsensusState(suite.now, commitmenttypes.NewMerkleRoot(tmhash.Sum([]byte("app_hash"))), bothValsHash),
-			height,
-			types.NewConsensusState(suite.now, commitmenttypes.NewMerkleRoot(tmhash.Sum([]byte("app_hash"))), bothValsHash),
-			height,
-			&types.Misbehaviour{
-				Header1:  suite.chainA.CreateTMClientHeader(chainID, int64(height.RevisionHeight+1), height, suite.now, bothValSet, bothValSet, bothValSet, bothSigners),
-				Header2:  suite.chainA.CreateTMClientHeader(chainID, int64(height.RevisionHeight+1), height, suite.now.Add(time.Minute), bothValSet, bothValSet, bothValSet, bothSigners),
-				ClientId: chainID,
-			},
-			suite.now,
-			true,
-		},
-		{
-			"valid time misbehaviour",
-			types.NewClientState(chainID, types.DefaultTrustLevel, trustingPeriod, ubdPeriod, maxClockDrift, height, commitmenttypes.GetSDKSpecs(), upgradePath, false, false),
-			types.NewConsensusState(suite.now, commitmenttypes.NewMerkleRoot(tmhash.Sum([]byte("app_hash"))), bothValsHash),
-			height,
-			types.NewConsensusState(suite.now, commitmenttypes.NewMerkleRoot(tmhash.Sum([]byte("app_hash"))), bothValsHash),
-			height,
-			&types.Misbehaviour{
-				Header1:  suite.chainA.CreateTMClientHeader(chainID, int64(height.RevisionHeight+3), height, suite.now, bothValSet, bothValSet, bothValSet, bothSigners),
-				Header2:  suite.chainA.CreateTMClientHeader(chainID, int64(height.RevisionHeight+1), height, suite.now, bothValSet, bothValSet, bothValSet, bothSigners),
-				ClientId: chainID,
-			},
-			suite.now,
-			true,
-		},
-		{
-			"valid time misbehaviour header 1 stricly less than header 2",
-			types.NewClientState(chainID, types.DefaultTrustLevel, trustingPeriod, ubdPeriod, maxClockDrift, height, commitmenttypes.GetSDKSpecs(), upgradePath, false, false),
-			types.NewConsensusState(suite.now, commitmenttypes.NewMerkleRoot(tmhash.Sum([]byte("app_hash"))), bothValsHash),
-			height,
-			types.NewConsensusState(suite.now, commitmenttypes.NewMerkleRoot(tmhash.Sum([]byte("app_hash"))), bothValsHash),
-			height,
-			&types.Misbehaviour{
-				Header1:  suite.chainA.CreateTMClientHeader(chainID, int64(height.RevisionHeight+3), height, suite.now, bothValSet, bothValSet, bothValSet, bothSigners),
-				Header2:  suite.chainA.CreateTMClientHeader(chainID, int64(height.RevisionHeight+1), height, suite.now.Add(time.Hour), bothValSet, bothValSet, bothValSet, bothSigners),
-				ClientId: chainID,
-			},
-			suite.now,
-			true,
-		},
-		{
-			"valid misbehavior at height greater than last consensusState",
-			types.NewClientState(chainID, types.DefaultTrustLevel, trustingPeriod, ubdPeriod, maxClockDrift, height, commitmenttypes.GetSDKSpecs(), upgradePath, false, false),
-			types.NewConsensusState(suite.now, commitmenttypes.NewMerkleRoot(tmhash.Sum([]byte("app_hash"))), bothValsHash),
-			heightMinus1,
-			types.NewConsensusState(suite.now, commitmenttypes.NewMerkleRoot(tmhash.Sum([]byte("app_hash"))), bothValsHash),
-			heightMinus1,
-			&types.Misbehaviour{
-				Header1:  suite.chainA.CreateTMClientHeader(chainID, int64(height.RevisionHeight+1), heightMinus1, suite.now, bothValSet, bothValSet, bothValSet, bothSigners),
-				Header2:  suite.chainA.CreateTMClientHeader(chainID, int64(height.RevisionHeight+1), heightMinus1, suite.now.Add(time.Minute), bothValSet, bothValSet, bothValSet, bothSigners),
-				ClientId: chainID,
-			},
-			suite.now,
-			true,
-		},
-		{
-			"valid misbehaviour with different trusted heights",
-			types.NewClientState(chainID, types.DefaultTrustLevel, trustingPeriod, ubdPeriod, maxClockDrift, height, commitmenttypes.GetSDKSpecs(), upgradePath, false, false),
-			types.NewConsensusState(suite.now, commitmenttypes.NewMerkleRoot(tmhash.Sum([]byte("app_hash"))), bothValsHash),
-			heightMinus1,
-			types.NewConsensusState(suite.now, commitmenttypes.NewMerkleRoot(tmhash.Sum([]byte("app_hash"))), suite.valsHash),
-			heightMinus3,
-			&types.Misbehaviour{
-				Header1:  suite.chainA.CreateTMClientHeader(chainID, int64(height.RevisionHeight+1), heightMinus1, suite.now, bothValSet, bothValSet, bothValSet, bothSigners),
-				Header2:  suite.chainA.CreateTMClientHeader(chainID, int64(height.RevisionHeight+1), heightMinus3, suite.now.Add(time.Minute), bothValSet, bothValSet, suite.valSet, bothSigners),
-				ClientId: chainID,
-=======
 			"valid fork misbehaviour", func() {
 				trustedHeight := path.EndpointA.GetClientState().GetLatestHeight().(clienttypes.Height)
 
@@ -138,23 +52,10 @@
 					Header1: suite.chainB.CreateTMClientHeader(suite.chainB.ChainID, int64(height.RevisionHeight), trustedHeight, suite.chainB.CurrentHeader.Time.Add(time.Minute), suite.chainB.Vals, suite.chainB.NextVals, trustedVals, suite.chainB.Signers),
 					Header2: suite.chainB.CreateTMClientHeader(suite.chainB.ChainID, int64(height.RevisionHeight), trustedHeight, suite.chainB.CurrentHeader.Time, suite.chainB.Vals, suite.chainB.NextVals, trustedVals, suite.chainB.Signers),
 				}
->>>>>>> e2495180
 			},
 			true,
 		},
 		{
-<<<<<<< HEAD
-			"valid misbehaviour at a previous revision",
-			types.NewClientState(chainIDRevision1, types.DefaultTrustLevel, trustingPeriod, ubdPeriod, maxClockDrift, clienttypes.NewHeight(1, 1), commitmenttypes.GetSDKSpecs(), upgradePath, false, false),
-			types.NewConsensusState(suite.now, commitmenttypes.NewMerkleRoot(tmhash.Sum([]byte("app_hash"))), bothValsHash),
-			heightMinus1,
-			types.NewConsensusState(suite.now, commitmenttypes.NewMerkleRoot(tmhash.Sum([]byte("app_hash"))), suite.valsHash),
-			heightMinus3,
-			&types.Misbehaviour{
-				Header1:  suite.chainA.CreateTMClientHeader(chainIDRevision0, int64(height.RevisionHeight+1), heightMinus1, suite.now, bothValSet, bothValSet, bothValSet, bothSigners),
-				Header2:  suite.chainA.CreateTMClientHeader(chainIDRevision0, int64(height.RevisionHeight+1), heightMinus3, suite.now.Add(time.Minute), bothValSet, bothValSet, suite.valSet, bothSigners),
-				ClientId: chainID,
-=======
 			"valid time misbehaviour", func() {
 				trustedHeight := path.EndpointA.GetClientState().GetLatestHeight().(clienttypes.Height)
 
@@ -165,23 +66,10 @@
 					Header1: suite.chainB.CreateTMClientHeader(suite.chainB.ChainID, suite.chainB.CurrentHeader.Height+3, trustedHeight, suite.chainB.CurrentHeader.Time, suite.chainB.Vals, suite.chainB.NextVals, trustedVals, suite.chainB.Signers),
 					Header2: suite.chainB.CreateTMClientHeader(suite.chainB.ChainID, suite.chainB.CurrentHeader.Height, trustedHeight, suite.chainB.CurrentHeader.Time, suite.chainB.Vals, suite.chainB.NextVals, trustedVals, suite.chainB.Signers),
 				}
->>>>>>> e2495180
 			},
 			true,
 		},
 		{
-<<<<<<< HEAD
-			"valid misbehaviour at a future revision",
-			types.NewClientState(chainIDRevision0, types.DefaultTrustLevel, trustingPeriod, ubdPeriod, maxClockDrift, height, commitmenttypes.GetSDKSpecs(), upgradePath, false, false),
-			types.NewConsensusState(suite.now, commitmenttypes.NewMerkleRoot(tmhash.Sum([]byte("app_hash"))), bothValsHash),
-			heightMinus1,
-			types.NewConsensusState(suite.now, commitmenttypes.NewMerkleRoot(tmhash.Sum([]byte("app_hash"))), suite.valsHash),
-			heightMinus3,
-			&types.Misbehaviour{
-				Header1:  suite.chainA.CreateTMClientHeader(chainIDRevision0, 3, heightMinus1, suite.now, bothValSet, bothValSet, bothValSet, bothSigners),
-				Header2:  suite.chainA.CreateTMClientHeader(chainIDRevision0, 3, heightMinus3, suite.now.Add(time.Minute), bothValSet, bothValSet, suite.valSet, bothSigners),
-				ClientId: chainID,
-=======
 			"valid time misbehaviour, header 1 time stricly less than header 2 time", func() {
 				trustedHeight := path.EndpointA.GetClientState().GetLatestHeight().(clienttypes.Height)
 
@@ -192,38 +80,10 @@
 					Header1: suite.chainB.CreateTMClientHeader(suite.chainB.ChainID, suite.chainB.CurrentHeader.Height+3, trustedHeight, suite.chainB.CurrentHeader.Time, suite.chainB.Vals, suite.chainB.NextVals, trustedVals, suite.chainB.Signers),
 					Header2: suite.chainB.CreateTMClientHeader(suite.chainB.ChainID, suite.chainB.CurrentHeader.Height, trustedHeight, suite.chainB.CurrentHeader.Time.Add(time.Hour), suite.chainB.Vals, suite.chainB.NextVals, trustedVals, suite.chainB.Signers),
 				}
->>>>>>> e2495180
 			},
 			true,
 		},
 		{
-<<<<<<< HEAD
-			"valid misbehaviour with trusted heights at a previous revision",
-			types.NewClientState(chainIDRevision1, types.DefaultTrustLevel, trustingPeriod, ubdPeriod, maxClockDrift, clienttypes.NewHeight(1, 1), commitmenttypes.GetSDKSpecs(), upgradePath, false, false),
-			types.NewConsensusState(suite.now, commitmenttypes.NewMerkleRoot(tmhash.Sum([]byte("app_hash"))), bothValsHash),
-			heightMinus1,
-			types.NewConsensusState(suite.now, commitmenttypes.NewMerkleRoot(tmhash.Sum([]byte("app_hash"))), suite.valsHash),
-			heightMinus3,
-			&types.Misbehaviour{
-				Header1:  suite.chainA.CreateTMClientHeader(chainIDRevision1, 1, heightMinus1, suite.now, bothValSet, bothValSet, bothValSet, bothSigners),
-				Header2:  suite.chainA.CreateTMClientHeader(chainIDRevision1, 1, heightMinus3, suite.now.Add(time.Minute), bothValSet, bothValSet, suite.valSet, bothSigners),
-				ClientId: chainID,
-			},
-			suite.now,
-			true,
-		},
-		{
-			"consensus state's valset hash different from misbehaviour should still pass",
-			types.NewClientState(chainID, types.DefaultTrustLevel, trustingPeriod, ubdPeriod, maxClockDrift, height, commitmenttypes.GetSDKSpecs(), upgradePath, false, false),
-			types.NewConsensusState(suite.now, commitmenttypes.NewMerkleRoot(tmhash.Sum([]byte("app_hash"))), suite.valsHash),
-			height,
-			types.NewConsensusState(suite.now, commitmenttypes.NewMerkleRoot(tmhash.Sum([]byte("app_hash"))), suite.valsHash),
-			height,
-			&types.Misbehaviour{
-				Header1:  suite.chainA.CreateTMClientHeader(chainID, int64(height.RevisionHeight+1), height, suite.now, bothValSet, bothValSet, suite.valSet, bothSigners),
-				Header2:  suite.chainA.CreateTMClientHeader(chainID, int64(height.RevisionHeight+1), height, suite.now.Add(time.Minute), bothValSet, bothValSet, suite.valSet, bothSigners),
-				ClientId: chainID,
-=======
 			"valid misbehavior at height greater than last consensusState", func() {
 				trustedHeight := path.EndpointA.GetClientState().GetLatestHeight().(clienttypes.Height)
 
@@ -256,53 +116,9 @@
 					Header2: suite.chainB.CreateTMClientHeader(suite.chainB.ChainID, suite.chainB.CurrentHeader.Height, trustedHeight2, suite.chainB.CurrentHeader.Time, suite.chainB.Vals, suite.chainB.NextVals, trustedVals2, suite.chainB.Signers),
 				}
 
->>>>>>> e2495180
 			},
 			true,
 		},
-<<<<<<< HEAD
-		{
-			"invalid fork misbehaviour: identical headers",
-			types.NewClientState(chainID, types.DefaultTrustLevel, trustingPeriod, ubdPeriod, maxClockDrift, height, commitmenttypes.GetSDKSpecs(), upgradePath, false, false),
-			types.NewConsensusState(suite.now, commitmenttypes.NewMerkleRoot(tmhash.Sum([]byte("app_hash"))), bothValsHash),
-			height,
-			types.NewConsensusState(suite.now, commitmenttypes.NewMerkleRoot(tmhash.Sum([]byte("app_hash"))), bothValsHash),
-			height,
-			&types.Misbehaviour{
-				Header1:  suite.chainA.CreateTMClientHeader(chainID, int64(height.RevisionHeight+1), height, suite.now, bothValSet, bothValSet, bothValSet, bothSigners),
-				Header2:  suite.chainA.CreateTMClientHeader(chainID, int64(height.RevisionHeight+1), height, suite.now, bothValSet, bothValSet, bothValSet, bothSigners),
-				ClientId: chainID,
-			},
-			suite.now,
-			false,
-		},
-		{
-			"invalid time misbehaviour: monotonically increasing time",
-			types.NewClientState(chainID, types.DefaultTrustLevel, trustingPeriod, ubdPeriod, maxClockDrift, height, commitmenttypes.GetSDKSpecs(), upgradePath, false, false),
-			types.NewConsensusState(suite.now, commitmenttypes.NewMerkleRoot(tmhash.Sum([]byte("app_hash"))), bothValsHash),
-			height,
-			types.NewConsensusState(suite.now, commitmenttypes.NewMerkleRoot(tmhash.Sum([]byte("app_hash"))), bothValsHash),
-			height,
-			&types.Misbehaviour{
-				Header1:  suite.chainA.CreateTMClientHeader(chainID, int64(height.RevisionHeight+3), height, suite.now.Add(time.Minute), bothValSet, bothValSet, bothValSet, bothSigners),
-				Header2:  suite.chainA.CreateTMClientHeader(chainID, int64(height.RevisionHeight+1), height, suite.now, bothValSet, bothValSet, bothValSet, bothSigners),
-				ClientId: chainID,
-			},
-			suite.now,
-			false,
-		},
-		{
-			"invalid misbehavior misbehaviour from different chain",
-			types.NewClientState(chainID, types.DefaultTrustLevel, trustingPeriod, ubdPeriod, maxClockDrift, height, commitmenttypes.GetSDKSpecs(), upgradePath, false, false),
-			types.NewConsensusState(suite.now, commitmenttypes.NewMerkleRoot(tmhash.Sum([]byte("app_hash"))), bothValsHash),
-			height,
-			types.NewConsensusState(suite.now, commitmenttypes.NewMerkleRoot(tmhash.Sum([]byte("app_hash"))), bothValsHash),
-			height,
-			&types.Misbehaviour{
-				Header1:  suite.chainA.CreateTMClientHeader("ethermint", int64(height.RevisionHeight+1), height, suite.now, bothValSet, bothValSet, bothValSet, bothSigners),
-				Header2:  suite.chainA.CreateTMClientHeader("ethermint", int64(height.RevisionHeight+1), height, suite.now.Add(time.Minute), bothValSet, bothValSet, bothValSet, bothSigners),
-				ClientId: chainID,
-=======
 		/*
 			{
 
@@ -349,70 +165,9 @@
 				},
 				suite.now,
 				true,
->>>>>>> e2495180
 			},
 		*/
 		{
-<<<<<<< HEAD
-			"invalid misbehavior misbehaviour with trusted height different from trusted consensus state",
-			types.NewClientState(chainID, types.DefaultTrustLevel, trustingPeriod, ubdPeriod, maxClockDrift, height, commitmenttypes.GetSDKSpecs(), upgradePath, false, false),
-			types.NewConsensusState(suite.now, commitmenttypes.NewMerkleRoot(tmhash.Sum([]byte("app_hash"))), bothValsHash),
-			heightMinus1,
-			types.NewConsensusState(suite.now, commitmenttypes.NewMerkleRoot(tmhash.Sum([]byte("app_hash"))), suite.valsHash),
-			heightMinus3,
-			&types.Misbehaviour{
-				Header1:  suite.chainA.CreateTMClientHeader(chainID, int64(height.RevisionHeight+1), heightMinus1, suite.now, bothValSet, bothValSet, bothValSet, bothSigners),
-				Header2:  suite.chainA.CreateTMClientHeader(chainID, int64(height.RevisionHeight+1), height, suite.now.Add(time.Minute), bothValSet, bothValSet, suite.valSet, bothSigners),
-				ClientId: chainID,
-			},
-			suite.now,
-			false,
-		},
-		{
-			"invalid misbehavior misbehaviour with trusted validators different from trusted consensus state",
-			types.NewClientState(chainID, types.DefaultTrustLevel, trustingPeriod, ubdPeriod, maxClockDrift, height, commitmenttypes.GetSDKSpecs(), upgradePath, false, false),
-			types.NewConsensusState(suite.now, commitmenttypes.NewMerkleRoot(tmhash.Sum([]byte("app_hash"))), bothValsHash),
-			heightMinus1,
-			types.NewConsensusState(suite.now, commitmenttypes.NewMerkleRoot(tmhash.Sum([]byte("app_hash"))), suite.valsHash),
-			heightMinus3,
-			&types.Misbehaviour{
-				Header1:  suite.chainA.CreateTMClientHeader(chainID, int64(height.RevisionHeight+1), heightMinus1, suite.now, bothValSet, bothValSet, bothValSet, bothSigners),
-				Header2:  suite.chainA.CreateTMClientHeader(chainID, int64(height.RevisionHeight+1), heightMinus3, suite.now.Add(time.Minute), bothValSet, bothValSet, bothValSet, bothSigners),
-				ClientId: chainID,
-			},
-			suite.now,
-			false,
-		},
-		{
-			"already frozen client state",
-			&types.ClientState{FrozenHeight: clienttypes.NewHeight(0, 1)},
-			types.NewConsensusState(suite.now, commitmenttypes.NewMerkleRoot(tmhash.Sum([]byte("app_hash"))), bothValsHash),
-			height,
-			types.NewConsensusState(suite.now, commitmenttypes.NewMerkleRoot(tmhash.Sum([]byte("app_hash"))), bothValsHash),
-			height,
-			&types.Misbehaviour{
-				Header1:  suite.chainA.CreateTMClientHeader(chainID, int64(height.RevisionHeight+1), height, suite.now, bothValSet, bothValSet, bothValSet, bothSigners),
-				Header2:  suite.chainA.CreateTMClientHeader(chainID, int64(height.RevisionHeight+1), height, suite.now.Add(time.Minute), bothValSet, bothValSet, bothValSet, bothSigners),
-				ClientId: chainID,
-			},
-			suite.now,
-			false,
-		},
-		{
-			"trusted consensus state does not exist",
-			types.NewClientState(chainID, types.DefaultTrustLevel, trustingPeriod, ubdPeriod, maxClockDrift, height, commitmenttypes.GetSDKSpecs(), upgradePath, false, false),
-			nil, // consensus state for trusted height - 1 does not exist in store
-			clienttypes.Height{},
-			types.NewConsensusState(suite.now, commitmenttypes.NewMerkleRoot(tmhash.Sum([]byte("app_hash"))), bothValsHash),
-			height,
-			&types.Misbehaviour{
-				Header1:  suite.chainA.CreateTMClientHeader(chainID, int64(height.RevisionHeight+1), heightMinus1, suite.now, bothValSet, bothValSet, bothValSet, bothSigners),
-				Header2:  suite.chainA.CreateTMClientHeader(chainID, int64(height.RevisionHeight+1), height, suite.now.Add(time.Minute), bothValSet, bothValSet, bothValSet, bothSigners),
-				ClientId: chainID,
-			},
-			suite.now,
-			false,
-=======
 			"consensus state's valset hash different from misbehaviour should still pass", func() {
 				trustedHeight := path.EndpointA.GetClientState().GetLatestHeight().(clienttypes.Height)
 
@@ -485,7 +240,6 @@
 				}
 
 			}, false,
->>>>>>> e2495180
 		},
 		{
 			"misbehaviour trusted validators does not match validator hash in trusted consensus state", func() {
@@ -503,96 +257,6 @@
 			}, false,
 		},
 		{
-<<<<<<< HEAD
-			"provided height > header height",
-			types.NewClientState(chainID, types.DefaultTrustLevel, trustingPeriod, ubdPeriod, maxClockDrift, height, commitmenttypes.GetSDKSpecs(), upgradePath, false, false),
-			types.NewConsensusState(suite.now, commitmenttypes.NewMerkleRoot(tmhash.Sum([]byte("app_hash"))), bothValsHash),
-			height,
-			types.NewConsensusState(suite.now, commitmenttypes.NewMerkleRoot(tmhash.Sum([]byte("app_hash"))), bothValsHash),
-			height,
-			&types.Misbehaviour{
-				Header1:  suite.chainA.CreateTMClientHeader(chainID, int64(height.RevisionHeight+1), heightMinus1, suite.now, bothValSet, bothValSet, bothValSet, bothSigners),
-				Header2:  suite.chainA.CreateTMClientHeader(chainID, int64(height.RevisionHeight+1), heightMinus1, suite.now.Add(time.Minute), bothValSet, bothValSet, bothValSet, bothSigners),
-				ClientId: chainID,
-			},
-			suite.now,
-			false,
-		},
-		{
-			"trusting period expired",
-			types.NewClientState(chainID, types.DefaultTrustLevel, trustingPeriod, ubdPeriod, maxClockDrift, height, commitmenttypes.GetSDKSpecs(), upgradePath, false, false),
-			types.NewConsensusState(time.Time{}, commitmenttypes.NewMerkleRoot(tmhash.Sum([]byte("app_hash"))), bothValsHash),
-			heightMinus1,
-			types.NewConsensusState(suite.now, commitmenttypes.NewMerkleRoot(tmhash.Sum([]byte("app_hash"))), bothValsHash),
-			height,
-			&types.Misbehaviour{
-				Header1:  suite.chainA.CreateTMClientHeader(chainID, int64(height.RevisionHeight+1), heightMinus1, suite.now, bothValSet, bothValSet, bothValSet, bothSigners),
-				Header2:  suite.chainA.CreateTMClientHeader(chainID, int64(height.RevisionHeight+1), height, suite.now.Add(time.Minute), bothValSet, bothValSet, bothValSet, bothSigners),
-				ClientId: chainID,
-			},
-			suite.now.Add(trustingPeriod),
-			false,
-		},
-		{
-			"trusted validators is incorrect for given consensus state",
-			types.NewClientState(chainID, types.DefaultTrustLevel, trustingPeriod, ubdPeriod, maxClockDrift, height, commitmenttypes.GetSDKSpecs(), upgradePath, false, false),
-			types.NewConsensusState(suite.now, commitmenttypes.NewMerkleRoot(tmhash.Sum([]byte("app_hash"))), bothValsHash),
-			height,
-			types.NewConsensusState(suite.now, commitmenttypes.NewMerkleRoot(tmhash.Sum([]byte("app_hash"))), bothValsHash),
-			height,
-			&types.Misbehaviour{
-				Header1:  suite.chainA.CreateTMClientHeader(chainID, int64(height.RevisionHeight+1), height, suite.now, bothValSet, bothValSet, suite.valSet, bothSigners),
-				Header2:  suite.chainA.CreateTMClientHeader(chainID, int64(height.RevisionHeight+1), height, suite.now.Add(time.Minute), bothValSet, bothValSet, suite.valSet, bothSigners),
-				ClientId: chainID,
-			},
-			suite.now,
-			false,
-		},
-		{
-			"first valset has too much change",
-			types.NewClientState(chainID, types.DefaultTrustLevel, trustingPeriod, ubdPeriod, maxClockDrift, height, commitmenttypes.GetSDKSpecs(), upgradePath, false, false),
-			types.NewConsensusState(suite.now, commitmenttypes.NewMerkleRoot(tmhash.Sum([]byte("app_hash"))), bothValsHash),
-			height,
-			types.NewConsensusState(suite.now, commitmenttypes.NewMerkleRoot(tmhash.Sum([]byte("app_hash"))), bothValsHash),
-			height,
-			&types.Misbehaviour{
-				Header1:  suite.chainA.CreateTMClientHeader(chainID, int64(height.RevisionHeight+1), height, suite.now, altValSet, altValSet, bothValSet, altSigners),
-				Header2:  suite.chainA.CreateTMClientHeader(chainID, int64(height.RevisionHeight+1), height, suite.now.Add(time.Minute), bothValSet, bothValSet, bothValSet, bothSigners),
-				ClientId: chainID,
-			},
-			suite.now,
-			false,
-		},
-		{
-			"second valset has too much change",
-			types.NewClientState(chainID, types.DefaultTrustLevel, trustingPeriod, ubdPeriod, maxClockDrift, height, commitmenttypes.GetSDKSpecs(), upgradePath, false, false),
-			types.NewConsensusState(suite.now, commitmenttypes.NewMerkleRoot(tmhash.Sum([]byte("app_hash"))), bothValsHash),
-			height,
-			types.NewConsensusState(suite.now, commitmenttypes.NewMerkleRoot(tmhash.Sum([]byte("app_hash"))), bothValsHash),
-			height,
-			&types.Misbehaviour{
-				Header1:  suite.chainA.CreateTMClientHeader(chainID, int64(height.RevisionHeight+1), height, suite.now, bothValSet, bothValSet, bothValSet, bothSigners),
-				Header2:  suite.chainA.CreateTMClientHeader(chainID, int64(height.RevisionHeight+1), height, suite.now.Add(time.Minute), altValSet, altValSet, bothValSet, altSigners),
-				ClientId: chainID,
-			},
-			suite.now,
-			false,
-		},
-		{
-			"both valsets have too much change",
-			types.NewClientState(chainID, types.DefaultTrustLevel, trustingPeriod, ubdPeriod, maxClockDrift, height, commitmenttypes.GetSDKSpecs(), upgradePath, false, false),
-			types.NewConsensusState(suite.now, commitmenttypes.NewMerkleRoot(tmhash.Sum([]byte("app_hash"))), bothValsHash),
-			height,
-			types.NewConsensusState(suite.now, commitmenttypes.NewMerkleRoot(tmhash.Sum([]byte("app_hash"))), bothValsHash),
-			height,
-			&types.Misbehaviour{
-				Header1:  suite.chainA.CreateTMClientHeader(chainID, int64(height.RevisionHeight+1), height, suite.now, altValSet, altValSet, bothValSet, altSigners),
-				Header2:  suite.chainA.CreateTMClientHeader(chainID, int64(height.RevisionHeight+1), height, suite.now.Add(time.Minute), altValSet, altValSet, bothValSet, altSigners),
-				ClientId: chainID,
-			},
-			suite.now,
-			false,
-=======
 			"trusted consensus state does not exist", func() {
 				trustedHeight := path.EndpointA.GetClientState().GetLatestHeight().(clienttypes.Height)
 
@@ -683,7 +347,6 @@
 					Header2: suite.chainB.CreateTMClientHeader(suite.chainB.ChainID, int64(height.RevisionHeight), trustedHeight, suite.chainB.CurrentHeader.Time, altValSet, suite.chainB.NextVals, trustedVals, altSigners),
 				}
 			}, false,
->>>>>>> e2495180
 		},
 	}
 
