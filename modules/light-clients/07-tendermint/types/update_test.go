package types_test

import (
	"time"

	sdk "github.com/cosmos/cosmos-sdk/types"
	clienttypes "github.com/cosmos/ibc-go/v3/modules/core/02-client/types"
	commitmenttypes "github.com/cosmos/ibc-go/v3/modules/core/23-commitment/types"
	host "github.com/cosmos/ibc-go/v3/modules/core/24-host"
	"github.com/cosmos/ibc-go/v3/modules/core/exported"
	ibctmtypes "github.com/cosmos/ibc-go/v3/modules/light-clients/07-tendermint/types"
	types "github.com/cosmos/ibc-go/v3/modules/light-clients/07-tendermint/types"
	ibctesting "github.com/cosmos/ibc-go/v3/testing"
	ibctestingmock "github.com/cosmos/ibc-go/v3/testing/mock"
	tmtypes "github.com/tendermint/tendermint/types"
)

func (suite *TendermintTestSuite) TestVerifyHeader() {
	var (
<<<<<<< HEAD
		clientState     *types.ClientState
		consensusState  *types.ConsensusState
		consStateHeight clienttypes.Height
		newHeader       *types.Header
		currentTime     time.Time
		bothValSet      *tmtypes.ValidatorSet
		bothSigners     map[string]tmtypes.PrivValidator
=======
		path   *ibctesting.Path
		header *ibctmtypes.Header
>>>>>>> e2495180
	)

	// Setup different validators and signers for testing different types of updates
	altPrivVal := ibctestingmock.NewPV()
	altPubKey, err := altPrivVal.GetPubKey()
	suite.Require().NoError(err)

	revisionHeight := int64(height.RevisionHeight)

	// create modified heights to use for test-cases
	altVal := tmtypes.NewValidator(altPubKey, 100)
	// Create alternative validator set with only altVal, invalid update (too much change in valSet)
	altValSet := tmtypes.NewValidatorSet([]*tmtypes.Validator{altVal})
	altSigners := getAltSigners(altVal, altPrivVal)

	testCases := []struct {
		name     string
		malleate func()
		expPass  bool
	}{
		{
<<<<<<< HEAD
			name: "successful update with next height and same validator set",
			setup: func(suite *TendermintTestSuite) {
				clientState = types.NewClientState(chainID, types.DefaultTrustLevel, trustingPeriod, ubdPeriod, maxClockDrift, height, commitmenttypes.GetSDKSpecs(), upgradePath, false, false)
				consensusState = types.NewConsensusState(suite.clientTime, commitmenttypes.NewMerkleRoot(suite.header.Header.GetAppHash()), suite.valsHash)
				newHeader = suite.chainA.CreateTMClientHeader(chainID, int64(heightPlus1.RevisionHeight), height, suite.headerTime, suite.valSet, suite.valSet, suite.valSet, suite.signers)
				currentTime = suite.now
			},
			expFrozen: false,
			expPass:   true,
		},
		{
			name: "successful update with future height and different validator set",
			setup: func(suite *TendermintTestSuite) {
				clientState = types.NewClientState(chainID, types.DefaultTrustLevel, trustingPeriod, ubdPeriod, maxClockDrift, height, commitmenttypes.GetSDKSpecs(), upgradePath, false, false)
				consensusState = types.NewConsensusState(suite.clientTime, commitmenttypes.NewMerkleRoot(suite.header.Header.GetAppHash()), suite.valsHash)
				newHeader = suite.chainA.CreateTMClientHeader(chainID, int64(heightPlus5.RevisionHeight), height, suite.headerTime, bothValSet, bothValSet, suite.valSet, bothSigners)
				currentTime = suite.now
			},
			expFrozen: false,
			expPass:   true,
		},
		{
			name: "successful update with next height and different validator set",
			setup: func(suite *TendermintTestSuite) {
				clientState = types.NewClientState(chainID, types.DefaultTrustLevel, trustingPeriod, ubdPeriod, maxClockDrift, height, commitmenttypes.GetSDKSpecs(), upgradePath, false, false)
				consensusState = types.NewConsensusState(suite.clientTime, commitmenttypes.NewMerkleRoot(suite.header.Header.GetAppHash()), bothValSet.Hash())
				newHeader = suite.chainA.CreateTMClientHeader(chainID, int64(heightPlus1.RevisionHeight), height, suite.headerTime, bothValSet, bothValSet, bothValSet, bothSigners)
				currentTime = suite.now
=======
			name:     "success",
			malleate: func() {},
			expPass:  true,
		},
		{
			name: "successful verify header for header with a previous height",
			malleate: func() {
				trustedHeight := path.EndpointA.GetClientState().GetLatestHeight().(clienttypes.Height)

				trustedVals, found := suite.chainB.GetValsAtHeight(int64(trustedHeight.RevisionHeight) + 1)
				suite.Require().True(found)

				// passing the CurrentHeader.Height as the block height as it will become a previous height once we commit N blocks
				header = suite.chainB.CreateTMClientHeader(suite.chainB.ChainID, suite.chainB.CurrentHeader.Height, trustedHeight, suite.chainB.CurrentHeader.Time, suite.chainB.Vals, suite.chainB.NextVals, trustedVals, suite.chainB.Signers)

				// commit some blocks so that the created Header now has a previous height as the BlockHeight
				suite.coordinator.CommitNBlocks(suite.chainB, 5)

				err = path.EndpointA.UpdateClient()
				suite.Require().NoError(err)
>>>>>>> e2495180
			},
			expPass: true,
		},
		{
<<<<<<< HEAD
			name: "successful update for a previous height",
			setup: func(suite *TendermintTestSuite) {
				clientState = types.NewClientState(chainID, types.DefaultTrustLevel, trustingPeriod, ubdPeriod, maxClockDrift, height, commitmenttypes.GetSDKSpecs(), upgradePath, false, false)
				consensusState = types.NewConsensusState(suite.clientTime, commitmenttypes.NewMerkleRoot(suite.header.Header.GetAppHash()), suite.valsHash)
				consStateHeight = heightMinus3
				newHeader = suite.chainA.CreateTMClientHeader(chainID, int64(heightMinus1.RevisionHeight), heightMinus3, suite.headerTime, bothValSet, bothValSet, suite.valSet, bothSigners)
				currentTime = suite.now
=======
			name: "successful verify header: header with future height and different validator set",
			malleate: func() {
				trustedHeight := path.EndpointA.GetClientState().GetLatestHeight().(clienttypes.Height)

				trustedVals, found := suite.chainB.GetValsAtHeight(int64(trustedHeight.RevisionHeight) + 1)
				suite.Require().True(found)

				// Create bothValSet with both suite validator and altVal
				bothValSet := tmtypes.NewValidatorSet(append(suite.chainB.Vals.Validators, altVal))
				bothSigners := suite.chainB.Signers
				bothSigners[altVal.Address.String()] = altPrivVal

				header = suite.chainB.CreateTMClientHeader(suite.chainB.ChainID, suite.chainB.CurrentHeader.Height+5, trustedHeight, suite.chainB.CurrentHeader.Time, bothValSet, suite.chainB.NextVals, trustedVals, bothSigners)
>>>>>>> e2495180
			},
			expPass: true,
		},
		{
<<<<<<< HEAD
			name: "successful update for a previous revision",
			setup: func(suite *TendermintTestSuite) {
				clientState = types.NewClientState(chainIDRevision1, types.DefaultTrustLevel, trustingPeriod, ubdPeriod, maxClockDrift, height, commitmenttypes.GetSDKSpecs(), upgradePath, false, false)
				consensusState = types.NewConsensusState(suite.clientTime, commitmenttypes.NewMerkleRoot(suite.header.Header.GetAppHash()), suite.valsHash)
				consStateHeight = heightMinus3
				newHeader = suite.chainA.CreateTMClientHeader(chainIDRevision0, int64(height.RevisionHeight), heightMinus3, suite.headerTime, bothValSet, bothValSet, suite.valSet, bothSigners)
				currentTime = suite.now
=======
			name: "successful verify header: header with next height and different validator set",
			malleate: func() {
				trustedHeight := path.EndpointA.GetClientState().GetLatestHeight().(clienttypes.Height)

				trustedVals, found := suite.chainB.GetValsAtHeight(int64(trustedHeight.RevisionHeight) + 1)
				suite.Require().True(found)

				// Create bothValSet with both suite validator and altVal
				bothValSet := tmtypes.NewValidatorSet(append(suite.chainB.Vals.Validators, altVal))
				bothSigners := suite.chainB.Signers
				bothSigners[altVal.Address.String()] = altPrivVal

				header = suite.chainB.CreateTMClientHeader(suite.chainB.ChainID, suite.chainB.CurrentHeader.Height, trustedHeight, suite.chainB.CurrentHeader.Time, bothValSet, suite.chainB.NextVals, trustedVals, bothSigners)
>>>>>>> e2495180
			},
			expPass: true,
		},
		{
<<<<<<< HEAD
			name: "successful update with identical header to a previous update",
			setup: func(suite *TendermintTestSuite) {
				clientState = types.NewClientState(chainID, types.DefaultTrustLevel, trustingPeriod, ubdPeriod, maxClockDrift, heightPlus1, commitmenttypes.GetSDKSpecs(), upgradePath, false, false)
				consensusState = types.NewConsensusState(suite.clientTime, commitmenttypes.NewMerkleRoot(suite.header.Header.GetAppHash()), suite.valsHash)
				newHeader = suite.chainA.CreateTMClientHeader(chainID, int64(heightPlus1.RevisionHeight), height, suite.headerTime, suite.valSet, suite.valSet, suite.valSet, suite.signers)
				currentTime = suite.now
				ctx := suite.chainA.GetContext().WithBlockTime(currentTime)
				// Store the header's consensus state in client store before UpdateClient call
				suite.chainA.App.GetIBCKeeper().ClientKeeper.SetClientConsensusState(ctx, clientID, heightPlus1, newHeader.ConsensusState())
=======
			name: "unsuccessful updates, passed in incorrect trusted validators for given consensus state",
			malleate: func() {
				trustedHeight := path.EndpointA.GetClientState().GetLatestHeight().(clienttypes.Height)

				// Create bothValSet with both suite validator and altVal
				bothValSet := tmtypes.NewValidatorSet(append(suite.chainB.Vals.Validators, altVal))
				bothSigners := suite.chainB.Signers
				bothSigners[altVal.Address.String()] = altPrivVal

				header = suite.chainB.CreateTMClientHeader(suite.chainB.ChainID, suite.chainB.CurrentHeader.Height+1, trustedHeight, suite.chainB.CurrentHeader.Time, bothValSet, bothValSet, bothValSet, bothSigners)
>>>>>>> e2495180
			},
			expPass: false,
		},
		{
<<<<<<< HEAD
			name: "misbehaviour detection: header conflicts with existing consensus state",
			setup: func(suite *TendermintTestSuite) {
				clientState = types.NewClientState(chainID, types.DefaultTrustLevel, trustingPeriod, ubdPeriod, maxClockDrift, heightPlus1, commitmenttypes.GetSDKSpecs(), upgradePath, false, false)
				consensusState = types.NewConsensusState(suite.clientTime, commitmenttypes.NewMerkleRoot(suite.header.Header.GetAppHash()), suite.valsHash)
				newHeader = suite.chainA.CreateTMClientHeader(chainID, int64(heightPlus1.RevisionHeight), height, suite.headerTime, suite.valSet, suite.valSet, suite.valSet, suite.signers)
				currentTime = suite.now
				ctx := suite.chainA.GetContext().WithBlockTime(currentTime)
				// Change the consensus state of header and store in client store to create a conflict
				conflictConsState := newHeader.ConsensusState()
				conflictConsState.Root = commitmenttypes.NewMerkleRoot([]byte("conflicting apphash"))
				suite.chainA.App.GetIBCKeeper().ClientKeeper.SetClientConsensusState(ctx, clientID, heightPlus1, conflictConsState)
=======
			name: "unsuccessful verify header with next height: update header mismatches nextValSetHash",
			malleate: func() {
				trustedHeight := path.EndpointA.GetClientState().GetLatestHeight().(clienttypes.Height)

				trustedVals, found := suite.chainB.GetValsAtHeight(int64(trustedHeight.RevisionHeight) + 1)
				suite.Require().True(found)

				// this will err as altValSet.Hash() != consState.NextValidatorsHash
				header = suite.chainB.CreateTMClientHeader(suite.chainB.ChainID, suite.chainB.CurrentHeader.Height+1, trustedHeight, suite.chainB.CurrentHeader.Time, altValSet, altValSet, trustedVals, altSigners)
>>>>>>> e2495180
			},
			expPass: false,
		},
		{
<<<<<<< HEAD
			name: "misbehaviour detection: previous consensus state time is not before header time. time monotonicity violation",
			setup: func(suite *TendermintTestSuite) {
				clientState = types.NewClientState(chainID, types.DefaultTrustLevel, trustingPeriod, ubdPeriod, maxClockDrift, height, commitmenttypes.GetSDKSpecs(), upgradePath, false, false)
				// create an intermediate consensus state with the same time as the newHeader to create a time violation.
				// header time is after client time
				consensusState = types.NewConsensusState(suite.clientTime, commitmenttypes.NewMerkleRoot(suite.header.Header.GetAppHash()), suite.valsHash)
				newHeader = suite.chainA.CreateTMClientHeader(chainID, int64(heightPlus5.RevisionHeight), height, suite.headerTime, suite.valSet, suite.valSet, suite.valSet, suite.signers)
				currentTime = suite.now
				prevConsensusState := types.NewConsensusState(suite.headerTime, commitmenttypes.NewMerkleRoot(suite.header.Header.GetAppHash()), suite.valsHash)
				ctx := suite.chainA.GetContext().WithBlockTime(currentTime)
				suite.chainA.App.GetIBCKeeper().ClientKeeper.SetClientConsensusState(ctx, clientID, heightPlus1, prevConsensusState)
				clientStore := suite.chainA.App.GetIBCKeeper().ClientKeeper.ClientStore(ctx, clientID)
				types.SetIterationKey(clientStore, heightPlus1)
=======
			name: "unsuccessful update with future height: too much change in validator set",
			malleate: func() {
				trustedHeight := path.EndpointA.GetClientState().GetLatestHeight().(clienttypes.Height)

				trustedVals, found := suite.chainB.GetValsAtHeight(int64(trustedHeight.RevisionHeight) + 1)
				suite.Require().True(found)

				header = suite.chainB.CreateTMClientHeader(suite.chainB.ChainID, suite.chainB.CurrentHeader.Height+1, trustedHeight, suite.chainB.CurrentHeader.Time, altValSet, altValSet, trustedVals, altSigners)
>>>>>>> e2495180
			},
			expPass: false,
		},
		{
<<<<<<< HEAD
			name: "misbehaviour detection: next consensus state time is not after header time. time monotonicity violation",
			setup: func(suite *TendermintTestSuite) {
				clientState = types.NewClientState(chainID, types.DefaultTrustLevel, trustingPeriod, ubdPeriod, maxClockDrift, height, commitmenttypes.GetSDKSpecs(), upgradePath, false, false)
				// create the next consensus state with the same time as the intermediate newHeader to create a time violation.
				// header time is after clientTime
				consensusState = types.NewConsensusState(suite.clientTime, commitmenttypes.NewMerkleRoot(suite.header.Header.GetAppHash()), suite.valsHash)
				newHeader = suite.chainA.CreateTMClientHeader(chainID, int64(heightPlus1.RevisionHeight), height, suite.headerTime, suite.valSet, suite.valSet, suite.valSet, suite.signers)
				currentTime = suite.now
				nextConsensusState := types.NewConsensusState(suite.headerTime, commitmenttypes.NewMerkleRoot(suite.header.Header.GetAppHash()), suite.valsHash)
				ctx := suite.chainA.GetContext().WithBlockTime(currentTime)
				suite.chainA.App.GetIBCKeeper().ClientKeeper.SetClientConsensusState(ctx, clientID, heightPlus5, nextConsensusState)
				clientStore := suite.chainA.App.GetIBCKeeper().ClientKeeper.ClientStore(ctx, clientID)
				types.SetIterationKey(clientStore, heightPlus5)
=======
			name: "unsuccessful verify header: header height revision and trusted height revision mismatch",
			malleate: func() {
				trustedHeight := path.EndpointA.GetClientState().GetLatestHeight().(clienttypes.Height)
				trustedVals, found := suite.chainB.GetValsAtHeight(int64(trustedHeight.RevisionHeight) + 1)
				suite.Require().True(found)

				header = suite.chainB.CreateTMClientHeader(chainIDRevision1, 3, trustedHeight, suite.chainB.CurrentHeader.Time, suite.chainB.Vals, suite.chainB.NextVals, trustedVals, suite.chainB.Signers)
>>>>>>> e2495180
			},
			expPass: false,
		},
		{
<<<<<<< HEAD
			name: "unsuccessful update with incorrect header chain-id",
			setup: func(suite *TendermintTestSuite) {
				clientState = types.NewClientState(chainID, types.DefaultTrustLevel, trustingPeriod, ubdPeriod, maxClockDrift, height, commitmenttypes.GetSDKSpecs(), upgradePath, false, false)
				consensusState = types.NewConsensusState(suite.clientTime, commitmenttypes.NewMerkleRoot(suite.header.Header.GetAppHash()), suite.valsHash)
				newHeader = suite.chainA.CreateTMClientHeader("ethermint", int64(heightPlus1.RevisionHeight), height, suite.headerTime, suite.valSet, suite.valSet, suite.valSet, suite.signers)
				currentTime = suite.now
=======
			name: "unsuccessful verify header: header height < consensus height",
			malleate: func() {
				trustedHeight := path.EndpointA.GetClientState().GetLatestHeight().(clienttypes.Height)

				trustedVals, found := suite.chainB.GetValsAtHeight(int64(trustedHeight.RevisionHeight) + 1)
				suite.Require().True(found)

				heightMinus1 := clienttypes.NewHeight(trustedHeight.RevisionNumber, trustedHeight.RevisionHeight-1)

				// Make new header at height less than latest client state
				header = suite.chainB.CreateTMClientHeader(suite.chainB.ChainID, int64(heightMinus1.RevisionHeight), trustedHeight, suite.chainB.CurrentHeader.Time, suite.chainB.Vals, suite.chainB.NextVals, trustedVals, suite.chainB.Signers)
>>>>>>> e2495180
			},
			expPass: false,
		},
		{
<<<<<<< HEAD
			name: "unsuccessful update to a future revision",
			setup: func(suite *TendermintTestSuite) {
				clientState = types.NewClientState(chainIDRevision0, types.DefaultTrustLevel, trustingPeriod, ubdPeriod, maxClockDrift, height, commitmenttypes.GetSDKSpecs(), upgradePath, false, false)
				consensusState = types.NewConsensusState(suite.clientTime, commitmenttypes.NewMerkleRoot(suite.header.Header.GetAppHash()), suite.valsHash)
				newHeader = suite.chainA.CreateTMClientHeader(chainIDRevision1, 1, height, suite.headerTime, suite.valSet, suite.valSet, suite.valSet, suite.signers)
				currentTime = suite.now
=======
			name: "unsuccessful verify header: header basic validation failed",
			malleate: func() {
				// cause header to fail validatebasic by changing commit height to mismatch header height
				header.SignedHeader.Commit.Height = revisionHeight - 1
>>>>>>> e2495180
			},
			expPass: false,
		},
		{
<<<<<<< HEAD
			name: "unsuccessful update: header height revision and trusted height revision mismatch",
			setup: func(suite *TendermintTestSuite) {
				clientState = types.NewClientState(chainIDRevision1, types.DefaultTrustLevel, trustingPeriod, ubdPeriod, maxClockDrift, clienttypes.NewHeight(1, 1), commitmenttypes.GetSDKSpecs(), upgradePath, false, false)
				consensusState = types.NewConsensusState(suite.clientTime, commitmenttypes.NewMerkleRoot(suite.header.Header.GetAppHash()), suite.valsHash)
				newHeader = suite.chainA.CreateTMClientHeader(chainIDRevision1, 3, height, suite.headerTime, suite.valSet, suite.valSet, suite.valSet, suite.signers)
				currentTime = suite.now
=======
			name: "unsuccessful verify header: header timestamp is not past last client timestamp",
			malleate: func() {
				trustedHeight := path.EndpointA.GetClientState().GetLatestHeight().(clienttypes.Height)

				trustedVals, found := suite.chainB.GetValsAtHeight(int64(trustedHeight.RevisionHeight))
				suite.Require().True(found)

				header = suite.chainB.CreateTMClientHeader(suite.chainB.ChainID, suite.chainB.CurrentHeader.Height+1, trustedHeight, suite.chainB.CurrentHeader.Time.Add(-time.Minute), suite.chainB.Vals, suite.chainB.NextVals, trustedVals, suite.chainB.Signers)
>>>>>>> e2495180
			},
			expPass: false,
		},
		{
<<<<<<< HEAD
			name: "unsuccessful update with next height: update header mismatches nextValSetHash",
			setup: func(suite *TendermintTestSuite) {
				clientState = types.NewClientState(chainID, types.DefaultTrustLevel, trustingPeriod, ubdPeriod, maxClockDrift, height, commitmenttypes.GetSDKSpecs(), upgradePath, false, false)
				consensusState = types.NewConsensusState(suite.clientTime, commitmenttypes.NewMerkleRoot(suite.header.Header.GetAppHash()), suite.valsHash)
				newHeader = suite.chainA.CreateTMClientHeader(chainID, int64(heightPlus1.RevisionHeight), height, suite.headerTime, bothValSet, bothValSet, suite.valSet, bothSigners)
				currentTime = suite.now
=======
			name: "unsuccessful verify header: header with incorrect header chain-id",
			malleate: func() {
				trustedHeight := path.EndpointA.GetClientState().GetLatestHeight().(clienttypes.Height)

				trustedVals, found := suite.chainB.GetValsAtHeight(int64(trustedHeight.RevisionHeight))
				suite.Require().True(found)

				header = suite.chainB.CreateTMClientHeader(chainID, suite.chainB.CurrentHeader.Height+1, trustedHeight, suite.chainB.CurrentHeader.Time, suite.chainB.Vals, suite.chainB.NextVals, trustedVals, suite.chainB.Signers)
>>>>>>> e2495180
			},
			expPass: false,
		},
		{
<<<<<<< HEAD
			name: "unsuccessful update with next height: update header mismatches different nextValSetHash",
			setup: func(suite *TendermintTestSuite) {
				clientState = types.NewClientState(chainID, types.DefaultTrustLevel, trustingPeriod, ubdPeriod, maxClockDrift, height, commitmenttypes.GetSDKSpecs(), upgradePath, false, false)
				consensusState = types.NewConsensusState(suite.clientTime, commitmenttypes.NewMerkleRoot(suite.header.Header.GetAppHash()), bothValSet.Hash())
				newHeader = suite.chainA.CreateTMClientHeader(chainID, int64(heightPlus1.RevisionHeight), height, suite.headerTime, suite.valSet, suite.valSet, bothValSet, suite.signers)
				currentTime = suite.now
=======
			name: "unsuccessful update: trusting period has passed since last client timestamp",
			malleate: func() {
				trustedHeight := path.EndpointA.GetClientState().GetLatestHeight().(clienttypes.Height)

				trustedVals, found := suite.chainB.GetValsAtHeight(int64(trustedHeight.RevisionHeight))
				suite.Require().True(found)

				header = suite.chainA.CreateTMClientHeader(suite.chainB.ChainID, suite.chainB.CurrentHeader.Height+1, trustedHeight, suite.chainB.CurrentHeader.Time, suite.chainB.Vals, suite.chainB.NextVals, trustedVals, suite.chainB.Signers)

				suite.chainB.ExpireClient(ibctesting.TrustingPeriod)
>>>>>>> e2495180
			},
			expPass: false,
		},
<<<<<<< HEAD
		{
			name: "unsuccessful update with future height: too much change in validator set",
			setup: func(suite *TendermintTestSuite) {
				clientState = types.NewClientState(chainID, types.DefaultTrustLevel, trustingPeriod, ubdPeriod, maxClockDrift, height, commitmenttypes.GetSDKSpecs(), upgradePath, false, false)
				consensusState = types.NewConsensusState(suite.clientTime, commitmenttypes.NewMerkleRoot(suite.header.Header.GetAppHash()), suite.valsHash)
				newHeader = suite.chainA.CreateTMClientHeader(chainID, int64(heightPlus5.RevisionHeight), height, suite.headerTime, altValSet, altValSet, suite.valSet, altSigners)
				currentTime = suite.now
			},
			expFrozen: false,
			expPass:   false,
		},
		{
			name: "unsuccessful updates, passed in incorrect trusted validators for given consensus state",
			setup: func(suite *TendermintTestSuite) {
				clientState = types.NewClientState(chainID, types.DefaultTrustLevel, trustingPeriod, ubdPeriod, maxClockDrift, height, commitmenttypes.GetSDKSpecs(), upgradePath, false, false)
				consensusState = types.NewConsensusState(suite.clientTime, commitmenttypes.NewMerkleRoot(suite.header.Header.GetAppHash()), suite.valsHash)
				newHeader = suite.chainA.CreateTMClientHeader(chainID, int64(heightPlus5.RevisionHeight), height, suite.headerTime, bothValSet, bothValSet, bothValSet, bothSigners)
				currentTime = suite.now
=======
		// TODO: add revision tests after helper function to upgrade chain/client
		/*
					{
				name: "successful update for a previous revision",
				setup: func(suite *TendermintTestSuite) {
					clientState = types.NewClientState(chainIDRevision1, types.DefaultTrustLevel, trustingPeriod, ubdPeriod, maxClockDrift, height, commitmenttypes.GetSDKSpecs(), upgradePath, false, false)
					consensusState = types.NewConsensusState(suite.clientTime, commitmenttypes.NewMerkleRoot(suite.header.Header.GetAppHash()), suite.valsHash)
					consStateHeight = heightMinus3
					newHeader = suite.chainA.CreateTMClientHeader(chainIDRevision0, int64(height.RevisionHeight), heightMinus3, suite.headerTime, bothValSet, bothValSet, suite.valSet, bothSigners)
					currentTime = suite.now
				},
				expPass: true,
			},
			{
				name: "successful update with identical header to a previous update",
				setup: func(suite *TendermintTestSuite) {
					clientState = types.NewClientState(chainID, types.DefaultTrustLevel, trustingPeriod, ubdPeriod, maxClockDrift, heightPlus1, commitmenttypes.GetSDKSpecs(), upgradePath, false, false)
					consensusState = types.NewConsensusState(suite.clientTime, commitmenttypes.NewMerkleRoot(suite.header.Header.GetAppHash()), suite.valsHash)
					newHeader = suite.chainA.CreateTMClientHeader(chainID, int64(heightPlus1.RevisionHeight), height, suite.headerTime, suite.valSet, suite.valSet, suite.valSet, suite.signers)
					currentTime = suite.now
					ctx := suite.chainA.GetContext().WithBlockTime(currentTime)
					// Store the header's consensus state in client store before UpdateClient call
					suite.chainA.App.GetIBCKeeper().ClientKeeper.SetClientConsensusState(ctx, clientID, heightPlus1, newHeader.ConsensusState())
				},
				expFrozen: false,
				expPass:   true,
>>>>>>> e2495180
			},
			{
				name: "unsuccessful update to a future revision",
				setup: func(suite *TendermintTestSuite) {
					clientState = types.NewClientState(chainIDRevision0, types.DefaultTrustLevel, trustingPeriod, ubdPeriod, maxClockDrift, height, commitmenttypes.GetSDKSpecs(), upgradePath, false, false)
					consensusState = types.NewConsensusState(suite.clientTime, commitmenttypes.NewMerkleRoot(suite.header.Header.GetAppHash()), suite.valsHash)
					newHeader = suite.chainA.CreateTMClientHeader(chainIDRevision1, 1, height, suite.headerTime, suite.valSet, suite.valSet, suite.valSet, suite.signers)
					currentTime = suite.now
				},
				expPass: false,
			},
			{
				name: "unsuccessful update: header height revision and trusted height revision mismatch",
				setup: func(suite *TendermintTestSuite) {
					clientState = types.NewClientState(chainIDRevision1, types.DefaultTrustLevel, trustingPeriod, ubdPeriod, maxClockDrift, clienttypes.NewHeight(1, 1), commitmenttypes.GetSDKSpecs(), upgradePath, false, false)
					consensusState = types.NewConsensusState(suite.clientTime, commitmenttypes.NewMerkleRoot(suite.header.Header.GetAppHash()), suite.valsHash)
					newHeader = suite.chainA.CreateTMClientHeader(chainIDRevision1, 3, height, suite.headerTime, suite.valSet, suite.valSet, suite.valSet, suite.signers)
					currentTime = suite.now
				},
				expFrozen: false,
				expPass:   false,
			},
			{
				name: "unsuccessful update: trusting period has passed since last client timestamp",
				setup: func(suite *TendermintTestSuite) {
					clientState = types.NewClientState(chainID, types.DefaultTrustLevel, trustingPeriod, ubdPeriod, maxClockDrift, height, commitmenttypes.GetSDKSpecs(), upgradePath, false, false)
					consensusState = types.NewConsensusState(suite.clientTime, commitmenttypes.NewMerkleRoot(suite.header.Header.GetAppHash()), suite.valsHash)
					newHeader = suite.chainA.CreateTMClientHeader(chainID, int64(heightPlus1.RevisionHeight), height, suite.headerTime, suite.valSet, suite.valSet, suite.valSet, suite.signers)
					// make current time pass trusting period from last timestamp on clientstate
					currentTime = suite.now.Add(trustingPeriod)
				},
				expFrozen: false,
				expPass:   false,
			},
		*/
	}

	for _, tc := range testCases {
		tc := tc
		suite.SetupTest()
		path = ibctesting.NewPath(suite.chainA, suite.chainB)

		err := path.EndpointA.CreateClient()
		suite.Require().NoError(err)

		// ensure counterparty state is committed
		suite.coordinator.CommitBlock(suite.chainB)
		header, err = path.EndpointA.Chain.ConstructUpdateTMClientHeader(path.EndpointA.Counterparty.Chain, path.EndpointA.ClientID)
		suite.Require().NoError(err)

		clientState := path.EndpointA.GetClientState()

		clientStore := suite.chainA.App.GetIBCKeeper().ClientKeeper.ClientStore(suite.chainA.GetContext(), path.EndpointA.ClientID)

		tc.malleate()

		err = clientState.VerifyClientMessage(suite.chainA.GetContext(), suite.chainA.App.AppCodec(), clientStore, header)

		if tc.expPass {
			suite.Require().NoError(err)
		} else {
			suite.Require().Error(err)
		}
	}
}

func (suite *TendermintTestSuite) TestUpdateState() {
	var (
		path               *ibctesting.Path
		clientMessage      exported.ClientMessage
		clientStore        sdk.KVStore
		pruneHeight        clienttypes.Height
		prevClientState    exported.ClientState
		prevConsensusState exported.ConsensusState
	)

	testCases := []struct {
		name      string
		malleate  func()
		expResult func()
		expPass   bool
	}{
		{
<<<<<<< HEAD
			name: "unsuccessful update: trusting period has passed since last client timestamp",
			setup: func(suite *TendermintTestSuite) {
				clientState = types.NewClientState(chainID, types.DefaultTrustLevel, trustingPeriod, ubdPeriod, maxClockDrift, height, commitmenttypes.GetSDKSpecs(), upgradePath, false, false)
				consensusState = types.NewConsensusState(suite.clientTime, commitmenttypes.NewMerkleRoot(suite.header.Header.GetAppHash()), suite.valsHash)
				newHeader = suite.chainA.CreateTMClientHeader(chainID, int64(heightPlus1.RevisionHeight), height, suite.headerTime, suite.valSet, suite.valSet, suite.valSet, suite.signers)
				// make current time pass trusting period from last timestamp on clientstate
				currentTime = suite.now.Add(trustingPeriod)
=======
			"success with height later than latest height", func() {
				suite.Require().True(path.EndpointA.GetClientState().GetLatestHeight().LT(clientMessage.GetHeight()))
>>>>>>> e2495180
			},
			func() {
				suite.Require().True(path.EndpointA.GetClientState().GetLatestHeight().EQ(clientMessage.GetHeight())) // new update, updated client state should have changed
			}, true,
		},
		{
<<<<<<< HEAD
			name: "unsuccessful update: header timestamp is past current timestamp",
			setup: func(suite *TendermintTestSuite) {
				clientState = types.NewClientState(chainID, types.DefaultTrustLevel, trustingPeriod, ubdPeriod, maxClockDrift, height, commitmenttypes.GetSDKSpecs(), upgradePath, false, false)
				consensusState = types.NewConsensusState(suite.clientTime, commitmenttypes.NewMerkleRoot(suite.header.Header.GetAppHash()), suite.valsHash)
				newHeader = suite.chainA.CreateTMClientHeader(chainID, int64(heightPlus1.RevisionHeight), height, suite.now.Add(time.Minute), suite.valSet, suite.valSet, suite.valSet, suite.signers)
				currentTime = suite.now
=======
			"success with height earlier than latest height", func() {
				// commit a block so the pre-created ClientMessage
				// isn't used to update the client to a newer height
				suite.coordinator.CommitBlock(suite.chainB)
				err := path.EndpointA.UpdateClient()
				suite.Require().NoError(err)

				suite.Require().True(path.EndpointA.GetClientState().GetLatestHeight().GT(clientMessage.GetHeight()))

				prevClientState = path.EndpointA.GetClientState()
>>>>>>> e2495180
			},
			func() {
				suite.Require().Equal(path.EndpointA.GetClientState(), prevClientState) // fill in height, no change to client state
			}, true,
		},
		{
<<<<<<< HEAD
			name: "unsuccessful update: header timestamp is not past last client timestamp",
			setup: func(suite *TendermintTestSuite) {
				clientState = types.NewClientState(chainID, types.DefaultTrustLevel, trustingPeriod, ubdPeriod, maxClockDrift, height, commitmenttypes.GetSDKSpecs(), upgradePath, false, false)
				consensusState = types.NewConsensusState(suite.clientTime, commitmenttypes.NewMerkleRoot(suite.header.Header.GetAppHash()), suite.valsHash)
				newHeader = suite.chainA.CreateTMClientHeader(chainID, int64(heightPlus1.RevisionHeight), height, suite.clientTime, suite.valSet, suite.valSet, suite.valSet, suite.signers)
				currentTime = suite.now
=======
			"success with duplicate header", func() {
				// update client in advance
				err := path.EndpointA.UpdateClient()
				suite.Require().NoError(err)

				// use the same header which just updated the client
				clientMessage, err = path.EndpointA.Chain.ConstructUpdateTMClientHeader(path.EndpointA.Counterparty.Chain, path.EndpointA.ClientID)
				suite.Require().NoError(err)
				suite.Require().Equal(path.EndpointA.GetClientState().GetLatestHeight(), clientMessage.GetHeight())

				prevClientState = path.EndpointA.GetClientState()
				prevConsensusState = path.EndpointA.GetConsensusState(clientMessage.GetHeight())
>>>>>>> e2495180
			},
			func() {
				suite.Require().Equal(path.EndpointA.GetClientState(), prevClientState)
				suite.Require().Equal(path.EndpointA.GetConsensusState(clientMessage.GetHeight()), prevConsensusState)
			}, true,
		},
		{
<<<<<<< HEAD
			name: "header basic validation failed",
			setup: func(suite *TendermintTestSuite) {
				clientState = types.NewClientState(chainID, types.DefaultTrustLevel, trustingPeriod, ubdPeriod, maxClockDrift, height, commitmenttypes.GetSDKSpecs(), upgradePath, false, false)
				consensusState = types.NewConsensusState(suite.clientTime, commitmenttypes.NewMerkleRoot(suite.header.Header.GetAppHash()), suite.valsHash)
				newHeader = suite.chainA.CreateTMClientHeader(chainID, int64(heightPlus1.RevisionHeight), height, suite.headerTime, suite.valSet, suite.valSet, suite.valSet, suite.signers)
				// cause new header to fail validatebasic by changing commit height to mismatch header height
				newHeader.SignedHeader.Commit.Height = revisionHeight - 1
				currentTime = suite.now
=======
			"success with pruned consensus state", func() {
				// this height will be expired and pruned
				err := path.EndpointA.UpdateClient()
				suite.Require().NoError(err)
				pruneHeight = path.EndpointA.GetClientState().GetLatestHeight().(clienttypes.Height)

				// Increment the time by a week
				suite.coordinator.IncrementTimeBy(7 * 24 * time.Hour)

				// create the consensus state that can be used as trusted height for next update
				err = path.EndpointA.UpdateClient()
				suite.Require().NoError(err)

				// Increment the time by another week, then update the client.
				// This will cause the first two consensus states to become expired.
				suite.coordinator.IncrementTimeBy(7 * 24 * time.Hour)
				err = path.EndpointA.UpdateClient()
				suite.Require().NoError(err)

				// ensure counterparty state is committed
				suite.coordinator.CommitBlock(suite.chainB)
				clientMessage, err = path.EndpointA.Chain.ConstructUpdateTMClientHeader(path.EndpointA.Counterparty.Chain, path.EndpointA.ClientID)
				suite.Require().NoError(err)
>>>>>>> e2495180
			},
			func() {
				suite.Require().True(path.EndpointA.GetClientState().GetLatestHeight().EQ(clientMessage.GetHeight())) // new update, updated client state should have changed

				// ensure consensus state was pruned
				_, found := path.EndpointA.Chain.GetConsensusState(path.EndpointA.ClientID, pruneHeight)
				suite.Require().False(found)
			}, true,
		},
		{
<<<<<<< HEAD
			name: "header height < consensus height",
			setup: func(suite *TendermintTestSuite) {
				clientState = types.NewClientState(chainID, types.DefaultTrustLevel, trustingPeriod, ubdPeriod, maxClockDrift, clienttypes.NewHeight(height.RevisionNumber, heightPlus5.RevisionHeight), commitmenttypes.GetSDKSpecs(), upgradePath, false, false)
				consensusState = types.NewConsensusState(suite.clientTime, commitmenttypes.NewMerkleRoot(suite.header.Header.GetAppHash()), suite.valsHash)
				// Make new header at height less than latest client state
				newHeader = suite.chainA.CreateTMClientHeader(chainID, int64(heightMinus1.RevisionHeight), height, suite.headerTime, suite.valSet, suite.valSet, suite.valSet, suite.signers)
				currentTime = suite.now
=======
			"invalid ClientMessage type", func() {
				clientMessage = &types.Misbehaviour{}
>>>>>>> e2495180
			},
			func() {}, false,
		},
	}
	for _, tc := range testCases {
		tc := tc
<<<<<<< HEAD
		suite.Run(fmt.Sprintf("Case: %s", tc.name), func() {
			suite.SetupTest() // reset metadata writes
			// Create bothValSet with both suite validator and altVal. Would be valid update
			bothValSet, bothSigners = getBothSigners(suite, altVal, altPrivVal)

			consStateHeight = height // must be explicitly changed
			// setup test
			tc.setup(suite)

			// Set current timestamp in context
			ctx := suite.chainA.GetContext().WithBlockTime(currentTime)

			// Set trusted consensus state in client store
			suite.chainA.App.GetIBCKeeper().ClientKeeper.SetClientConsensusState(ctx, clientID, consStateHeight, consensusState)

			height := newHeader.GetHeight()
			expectedConsensus := &types.ConsensusState{
				Timestamp:          newHeader.GetTime(),
				Root:               commitmenttypes.NewMerkleRoot(newHeader.Header.GetAppHash()),
				NextValidatorsHash: newHeader.Header.NextValidatorsHash,
			}
=======
		suite.Run(tc.name, func() {
			suite.SetupTest() // reset
			pruneHeight = clienttypes.ZeroHeight()
			path = ibctesting.NewPath(suite.chainA, suite.chainB)
>>>>>>> e2495180

			err := path.EndpointA.CreateClient()
			suite.Require().NoError(err)

			// ensure counterparty state is committed
			suite.coordinator.CommitBlock(suite.chainB)
			clientMessage, err = path.EndpointA.Chain.ConstructUpdateTMClientHeader(path.EndpointA.Counterparty.Chain, path.EndpointA.ClientID)
			suite.Require().NoError(err)

			tc.malleate()

			clientState := path.EndpointA.GetClientState()

			clientStore = suite.chainA.App.GetIBCKeeper().ClientKeeper.ClientStore(suite.chainA.GetContext(), path.EndpointA.ClientID)
			err = clientState.UpdateState(suite.chainA.GetContext(), suite.chainA.App.AppCodec(), clientStore, clientMessage)

			if tc.expPass {
				suite.Require().NoError(err)

				header := clientMessage.(*types.Header)
				expConsensusState := &types.ConsensusState{
					Timestamp:          header.GetTime(),
					Root:               commitmenttypes.NewMerkleRoot(header.Header.GetAppHash()),
					NextValidatorsHash: header.Header.NextValidatorsHash,
				}

				bz := clientStore.Get(host.ConsensusStateKey(header.GetHeight()))
				updatedConsensusState := clienttypes.MustUnmarshalConsensusState(suite.chainA.App.AppCodec(), bz)

				suite.Require().Equal(expConsensusState, updatedConsensusState)

			} else {
				suite.Require().Error(err)
			}

			// perform custom checks
			tc.expResult()
		})
	}
}

func (suite *TendermintTestSuite) TestPruneConsensusState() {
	// create path and setup clients
	path := ibctesting.NewPath(suite.chainA, suite.chainB)
	suite.coordinator.SetupClients(path)

	// get the first height as it will be pruned first.
	var pruneHeight exported.Height
	getFirstHeightCb := func(height exported.Height) bool {
		pruneHeight = height
		return true
	}
	ctx := path.EndpointA.Chain.GetContext()
	clientStore := path.EndpointA.Chain.App.GetIBCKeeper().ClientKeeper.ClientStore(ctx, path.EndpointA.ClientID)
	err := types.IterateConsensusStateAscending(clientStore, getFirstHeightCb)
	suite.Require().Nil(err)

	// this height will be expired but not pruned
	path.EndpointA.UpdateClient()
	expiredHeight := path.EndpointA.GetClientState().GetLatestHeight()

	// expected values that must still remain in store after pruning
	expectedConsState, ok := path.EndpointA.Chain.GetConsensusState(path.EndpointA.ClientID, expiredHeight)
	suite.Require().True(ok)
	ctx = path.EndpointA.Chain.GetContext()
	clientStore = path.EndpointA.Chain.App.GetIBCKeeper().ClientKeeper.ClientStore(ctx, path.EndpointA.ClientID)
	expectedProcessTime, ok := types.GetProcessedTime(clientStore, expiredHeight)
	suite.Require().True(ok)
	expectedProcessHeight, ok := types.GetProcessedHeight(clientStore, expiredHeight)
	suite.Require().True(ok)
	expectedConsKey := types.GetIterationKey(clientStore, expiredHeight)
	suite.Require().NotNil(expectedConsKey)

	// Increment the time by a week
	suite.coordinator.IncrementTimeBy(7 * 24 * time.Hour)

	// create the consensus state that can be used as trusted height for next update
	path.EndpointA.UpdateClient()

	// Increment the time by another week, then update the client.
	// This will cause the first two consensus states to become expired.
	suite.coordinator.IncrementTimeBy(7 * 24 * time.Hour)
	path.EndpointA.UpdateClient()

	ctx = path.EndpointA.Chain.GetContext()
	clientStore = path.EndpointA.Chain.App.GetIBCKeeper().ClientKeeper.ClientStore(ctx, path.EndpointA.ClientID)

	// check that the first expired consensus state got deleted along with all associated metadata
	consState, ok := path.EndpointA.Chain.GetConsensusState(path.EndpointA.ClientID, pruneHeight)
	suite.Require().Nil(consState, "expired consensus state not pruned")
	suite.Require().False(ok)
	// check processed time metadata is pruned
	processTime, ok := types.GetProcessedTime(clientStore, pruneHeight)
	suite.Require().Equal(uint64(0), processTime, "processed time metadata not pruned")
	suite.Require().False(ok)
	processHeight, ok := types.GetProcessedHeight(clientStore, pruneHeight)
	suite.Require().Nil(processHeight, "processed height metadata not pruned")
	suite.Require().False(ok)

	// check iteration key metadata is pruned
	consKey := types.GetIterationKey(clientStore, pruneHeight)
	suite.Require().Nil(consKey, "iteration key not pruned")

	// check that second expired consensus state doesn't get deleted
	// this ensures that there is a cap on gas cost of UpdateClient
	consState, ok = path.EndpointA.Chain.GetConsensusState(path.EndpointA.ClientID, expiredHeight)
	suite.Require().Equal(expectedConsState, consState, "consensus state incorrectly pruned")
	suite.Require().True(ok)
	// check processed time metadata is not pruned
	processTime, ok = types.GetProcessedTime(clientStore, expiredHeight)
	suite.Require().Equal(expectedProcessTime, processTime, "processed time metadata incorrectly pruned")
	suite.Require().True(ok)

	// check processed height metadata is not pruned
	processHeight, ok = types.GetProcessedHeight(clientStore, expiredHeight)
	suite.Require().Equal(expectedProcessHeight, processHeight, "processed height metadata incorrectly pruned")
	suite.Require().True(ok)

	// check iteration key metadata is not pruned
	consKey = types.GetIterationKey(clientStore, expiredHeight)
	suite.Require().Equal(expectedConsKey, consKey, "iteration key incorrectly pruned")
}

func (suite *TendermintTestSuite) TestCheckForMisbehaviour() {
	var (
		path          *ibctesting.Path
		clientMessage exported.ClientMessage
	)

	testCases := []struct {
		name     string
		malleate func()
		expPass  bool
	}{
		{
			"valid update no misbehaviour",
			func() {},
			false,
		},
		{
			"consensus state already exists, already updated",
			func() {
				header, ok := clientMessage.(*types.Header)
				suite.Require().True(ok)

				consensusState := &types.ConsensusState{
					Timestamp:          header.GetTime(),
					Root:               commitmenttypes.NewMerkleRoot(header.Header.GetAppHash()),
					NextValidatorsHash: header.Header.NextValidatorsHash,
				}

				suite.chainA.App.GetIBCKeeper().ClientKeeper.SetClientConsensusState(suite.chainA.GetContext(), path.EndpointA.ClientID, clientMessage.GetHeight(), consensusState)
			},
			false,
		},
		{
			"consensus state already exists, app hash mismatch",
			func() {
				header, ok := clientMessage.(*types.Header)
				suite.Require().True(ok)

				consensusState := &types.ConsensusState{
					Timestamp:          header.GetTime(),
					Root:               commitmenttypes.NewMerkleRoot([]byte{}), // empty bytes
					NextValidatorsHash: header.Header.NextValidatorsHash,
				}

				suite.chainA.App.GetIBCKeeper().ClientKeeper.SetClientConsensusState(suite.chainA.GetContext(), path.EndpointA.ClientID, clientMessage.GetHeight(), consensusState)
			},
			true,
		},
		{
			"previous consensus state exists and header time is before previous consensus state time",
			func() {
				header, ok := clientMessage.(*types.Header)
				suite.Require().True(ok)

				// offset header timestamp before previous consensus state timestamp
				header.Header.Time = header.GetTime().Add(-time.Hour)
			},
			true,
		},
		{
			"next consensus state exists and header time is after next consensus state time",
			func() {
				header, ok := clientMessage.(*types.Header)
				suite.Require().True(ok)

				// commit block and update client, adding a new consensus state
				suite.coordinator.CommitBlock(suite.chainB)
				err := path.EndpointA.UpdateClient()
				suite.Require().NoError(err)

				// increase timestamp of current header
				header.Header.Time = header.Header.Time.Add(time.Hour)
			},
			true,
		},
		{
			"valid fork misbehaviour returns true",
			func() {
				header1, err := path.EndpointA.Chain.ConstructUpdateTMClientHeader(path.EndpointA.Counterparty.Chain, path.EndpointA.ClientID)
				suite.Require().NoError(err)

				// commit block and update client
				suite.coordinator.CommitBlock(suite.chainB)
				err = path.EndpointA.UpdateClient()
				suite.Require().NoError(err)

				header2, err := path.EndpointA.Chain.ConstructUpdateTMClientHeader(path.EndpointA.Counterparty.Chain, path.EndpointA.ClientID)
				suite.Require().NoError(err)

				// assign the same height, each header will have a different commit hash
				header1.Header.Height = header2.Header.Height

				clientMessage = &types.Misbehaviour{
					Header1:  header1,
					Header2:  header2,
					ClientId: path.EndpointA.ClientID,
				}
			},
			true,
		},
	}

	for _, tc := range testCases {
		tc := tc
		suite.Run(tc.name, func() {
			// reset suite to create fresh application state
			suite.SetupTest()
			path = ibctesting.NewPath(suite.chainA, suite.chainB)

			err := path.EndpointA.CreateClient()
			suite.Require().NoError(err)

			// ensure counterparty state is committed
			suite.coordinator.CommitBlock(suite.chainB)
			clientMessage, err = path.EndpointA.Chain.ConstructUpdateTMClientHeader(path.EndpointA.Counterparty.Chain, path.EndpointA.ClientID)
			suite.Require().NoError(err)

			tc.malleate()

			clientState := path.EndpointA.GetClientState()
			clientStore := suite.chainA.App.GetIBCKeeper().ClientKeeper.ClientStore(suite.chainA.GetContext(), path.EndpointA.ClientID)

			foundMisbehaviour := clientState.CheckForMisbehaviour(
				suite.chainA.GetContext(),
				suite.chainA.App.AppCodec(),
				clientStore, // pass in clientID prefixed clientStore
				clientMessage,
			)

			if tc.expPass {
				suite.Require().True(foundMisbehaviour)
			} else {
				suite.Require().False(foundMisbehaviour)
			}
		})
	}
}

func (suite *TendermintTestSuite) TestUpdateStateOnMisbehaviour() {
	var (
		path *ibctesting.Path
	)

	testCases := []struct {
		name     string
		malleate func()
		expPass  bool
	}{
		{
			"success",
			func() {},
			true,
		},
	}

	for _, tc := range testCases {
		tc := tc

		suite.Run(tc.name, func() {
			// reset suite to create fresh application state
			suite.SetupTest()
			path = ibctesting.NewPath(suite.chainA, suite.chainB)

			err := path.EndpointA.CreateClient()
			suite.Require().NoError(err)

			tc.malleate()

			clientState := path.EndpointA.GetClientState()
			clientStore := suite.chainA.App.GetIBCKeeper().ClientKeeper.ClientStore(suite.chainA.GetContext(), path.EndpointA.ClientID)

			clientState.UpdateStateOnMisbehaviour(suite.chainA.GetContext(), suite.chainA.App.AppCodec(), clientStore, nil)

			if tc.expPass {
				clientStateBz := clientStore.Get(host.ClientStateKey())
				suite.Require().NotEmpty(clientStateBz)

				newClientState := clienttypes.MustUnmarshalClientState(suite.chainA.Codec, clientStateBz)
				suite.Require().Equal(frozenHeight, newClientState.(*types.ClientState).FrozenHeight)
			}
		})
	}
}<|MERGE_RESOLUTION|>--- conflicted
+++ resolved
@@ -17,18 +17,8 @@
 
 func (suite *TendermintTestSuite) TestVerifyHeader() {
 	var (
-<<<<<<< HEAD
-		clientState     *types.ClientState
-		consensusState  *types.ConsensusState
-		consStateHeight clienttypes.Height
-		newHeader       *types.Header
-		currentTime     time.Time
-		bothValSet      *tmtypes.ValidatorSet
-		bothSigners     map[string]tmtypes.PrivValidator
-=======
 		path   *ibctesting.Path
 		header *ibctmtypes.Header
->>>>>>> e2495180
 	)
 
 	// Setup different validators and signers for testing different types of updates
@@ -50,36 +40,6 @@
 		expPass  bool
 	}{
 		{
-<<<<<<< HEAD
-			name: "successful update with next height and same validator set",
-			setup: func(suite *TendermintTestSuite) {
-				clientState = types.NewClientState(chainID, types.DefaultTrustLevel, trustingPeriod, ubdPeriod, maxClockDrift, height, commitmenttypes.GetSDKSpecs(), upgradePath, false, false)
-				consensusState = types.NewConsensusState(suite.clientTime, commitmenttypes.NewMerkleRoot(suite.header.Header.GetAppHash()), suite.valsHash)
-				newHeader = suite.chainA.CreateTMClientHeader(chainID, int64(heightPlus1.RevisionHeight), height, suite.headerTime, suite.valSet, suite.valSet, suite.valSet, suite.signers)
-				currentTime = suite.now
-			},
-			expFrozen: false,
-			expPass:   true,
-		},
-		{
-			name: "successful update with future height and different validator set",
-			setup: func(suite *TendermintTestSuite) {
-				clientState = types.NewClientState(chainID, types.DefaultTrustLevel, trustingPeriod, ubdPeriod, maxClockDrift, height, commitmenttypes.GetSDKSpecs(), upgradePath, false, false)
-				consensusState = types.NewConsensusState(suite.clientTime, commitmenttypes.NewMerkleRoot(suite.header.Header.GetAppHash()), suite.valsHash)
-				newHeader = suite.chainA.CreateTMClientHeader(chainID, int64(heightPlus5.RevisionHeight), height, suite.headerTime, bothValSet, bothValSet, suite.valSet, bothSigners)
-				currentTime = suite.now
-			},
-			expFrozen: false,
-			expPass:   true,
-		},
-		{
-			name: "successful update with next height and different validator set",
-			setup: func(suite *TendermintTestSuite) {
-				clientState = types.NewClientState(chainID, types.DefaultTrustLevel, trustingPeriod, ubdPeriod, maxClockDrift, height, commitmenttypes.GetSDKSpecs(), upgradePath, false, false)
-				consensusState = types.NewConsensusState(suite.clientTime, commitmenttypes.NewMerkleRoot(suite.header.Header.GetAppHash()), bothValSet.Hash())
-				newHeader = suite.chainA.CreateTMClientHeader(chainID, int64(heightPlus1.RevisionHeight), height, suite.headerTime, bothValSet, bothValSet, bothValSet, bothSigners)
-				currentTime = suite.now
-=======
 			name:     "success",
 			malleate: func() {},
 			expPass:  true,
@@ -100,20 +60,10 @@
 
 				err = path.EndpointA.UpdateClient()
 				suite.Require().NoError(err)
->>>>>>> e2495180
 			},
 			expPass: true,
 		},
 		{
-<<<<<<< HEAD
-			name: "successful update for a previous height",
-			setup: func(suite *TendermintTestSuite) {
-				clientState = types.NewClientState(chainID, types.DefaultTrustLevel, trustingPeriod, ubdPeriod, maxClockDrift, height, commitmenttypes.GetSDKSpecs(), upgradePath, false, false)
-				consensusState = types.NewConsensusState(suite.clientTime, commitmenttypes.NewMerkleRoot(suite.header.Header.GetAppHash()), suite.valsHash)
-				consStateHeight = heightMinus3
-				newHeader = suite.chainA.CreateTMClientHeader(chainID, int64(heightMinus1.RevisionHeight), heightMinus3, suite.headerTime, bothValSet, bothValSet, suite.valSet, bothSigners)
-				currentTime = suite.now
-=======
 			name: "successful verify header: header with future height and different validator set",
 			malleate: func() {
 				trustedHeight := path.EndpointA.GetClientState().GetLatestHeight().(clienttypes.Height)
@@ -127,20 +77,10 @@
 				bothSigners[altVal.Address.String()] = altPrivVal
 
 				header = suite.chainB.CreateTMClientHeader(suite.chainB.ChainID, suite.chainB.CurrentHeader.Height+5, trustedHeight, suite.chainB.CurrentHeader.Time, bothValSet, suite.chainB.NextVals, trustedVals, bothSigners)
->>>>>>> e2495180
 			},
 			expPass: true,
 		},
 		{
-<<<<<<< HEAD
-			name: "successful update for a previous revision",
-			setup: func(suite *TendermintTestSuite) {
-				clientState = types.NewClientState(chainIDRevision1, types.DefaultTrustLevel, trustingPeriod, ubdPeriod, maxClockDrift, height, commitmenttypes.GetSDKSpecs(), upgradePath, false, false)
-				consensusState = types.NewConsensusState(suite.clientTime, commitmenttypes.NewMerkleRoot(suite.header.Header.GetAppHash()), suite.valsHash)
-				consStateHeight = heightMinus3
-				newHeader = suite.chainA.CreateTMClientHeader(chainIDRevision0, int64(height.RevisionHeight), heightMinus3, suite.headerTime, bothValSet, bothValSet, suite.valSet, bothSigners)
-				currentTime = suite.now
-=======
 			name: "successful verify header: header with next height and different validator set",
 			malleate: func() {
 				trustedHeight := path.EndpointA.GetClientState().GetLatestHeight().(clienttypes.Height)
@@ -154,22 +94,10 @@
 				bothSigners[altVal.Address.String()] = altPrivVal
 
 				header = suite.chainB.CreateTMClientHeader(suite.chainB.ChainID, suite.chainB.CurrentHeader.Height, trustedHeight, suite.chainB.CurrentHeader.Time, bothValSet, suite.chainB.NextVals, trustedVals, bothSigners)
->>>>>>> e2495180
 			},
 			expPass: true,
 		},
 		{
-<<<<<<< HEAD
-			name: "successful update with identical header to a previous update",
-			setup: func(suite *TendermintTestSuite) {
-				clientState = types.NewClientState(chainID, types.DefaultTrustLevel, trustingPeriod, ubdPeriod, maxClockDrift, heightPlus1, commitmenttypes.GetSDKSpecs(), upgradePath, false, false)
-				consensusState = types.NewConsensusState(suite.clientTime, commitmenttypes.NewMerkleRoot(suite.header.Header.GetAppHash()), suite.valsHash)
-				newHeader = suite.chainA.CreateTMClientHeader(chainID, int64(heightPlus1.RevisionHeight), height, suite.headerTime, suite.valSet, suite.valSet, suite.valSet, suite.signers)
-				currentTime = suite.now
-				ctx := suite.chainA.GetContext().WithBlockTime(currentTime)
-				// Store the header's consensus state in client store before UpdateClient call
-				suite.chainA.App.GetIBCKeeper().ClientKeeper.SetClientConsensusState(ctx, clientID, heightPlus1, newHeader.ConsensusState())
-=======
 			name: "unsuccessful updates, passed in incorrect trusted validators for given consensus state",
 			malleate: func() {
 				trustedHeight := path.EndpointA.GetClientState().GetLatestHeight().(clienttypes.Height)
@@ -180,24 +108,10 @@
 				bothSigners[altVal.Address.String()] = altPrivVal
 
 				header = suite.chainB.CreateTMClientHeader(suite.chainB.ChainID, suite.chainB.CurrentHeader.Height+1, trustedHeight, suite.chainB.CurrentHeader.Time, bothValSet, bothValSet, bothValSet, bothSigners)
->>>>>>> e2495180
-			},
-			expPass: false,
-		},
-		{
-<<<<<<< HEAD
-			name: "misbehaviour detection: header conflicts with existing consensus state",
-			setup: func(suite *TendermintTestSuite) {
-				clientState = types.NewClientState(chainID, types.DefaultTrustLevel, trustingPeriod, ubdPeriod, maxClockDrift, heightPlus1, commitmenttypes.GetSDKSpecs(), upgradePath, false, false)
-				consensusState = types.NewConsensusState(suite.clientTime, commitmenttypes.NewMerkleRoot(suite.header.Header.GetAppHash()), suite.valsHash)
-				newHeader = suite.chainA.CreateTMClientHeader(chainID, int64(heightPlus1.RevisionHeight), height, suite.headerTime, suite.valSet, suite.valSet, suite.valSet, suite.signers)
-				currentTime = suite.now
-				ctx := suite.chainA.GetContext().WithBlockTime(currentTime)
-				// Change the consensus state of header and store in client store to create a conflict
-				conflictConsState := newHeader.ConsensusState()
-				conflictConsState.Root = commitmenttypes.NewMerkleRoot([]byte("conflicting apphash"))
-				suite.chainA.App.GetIBCKeeper().ClientKeeper.SetClientConsensusState(ctx, clientID, heightPlus1, conflictConsState)
-=======
+			},
+			expPass: false,
+		},
+		{
 			name: "unsuccessful verify header with next height: update header mismatches nextValSetHash",
 			malleate: func() {
 				trustedHeight := path.EndpointA.GetClientState().GetLatestHeight().(clienttypes.Height)
@@ -207,26 +121,10 @@
 
 				// this will err as altValSet.Hash() != consState.NextValidatorsHash
 				header = suite.chainB.CreateTMClientHeader(suite.chainB.ChainID, suite.chainB.CurrentHeader.Height+1, trustedHeight, suite.chainB.CurrentHeader.Time, altValSet, altValSet, trustedVals, altSigners)
->>>>>>> e2495180
-			},
-			expPass: false,
-		},
-		{
-<<<<<<< HEAD
-			name: "misbehaviour detection: previous consensus state time is not before header time. time monotonicity violation",
-			setup: func(suite *TendermintTestSuite) {
-				clientState = types.NewClientState(chainID, types.DefaultTrustLevel, trustingPeriod, ubdPeriod, maxClockDrift, height, commitmenttypes.GetSDKSpecs(), upgradePath, false, false)
-				// create an intermediate consensus state with the same time as the newHeader to create a time violation.
-				// header time is after client time
-				consensusState = types.NewConsensusState(suite.clientTime, commitmenttypes.NewMerkleRoot(suite.header.Header.GetAppHash()), suite.valsHash)
-				newHeader = suite.chainA.CreateTMClientHeader(chainID, int64(heightPlus5.RevisionHeight), height, suite.headerTime, suite.valSet, suite.valSet, suite.valSet, suite.signers)
-				currentTime = suite.now
-				prevConsensusState := types.NewConsensusState(suite.headerTime, commitmenttypes.NewMerkleRoot(suite.header.Header.GetAppHash()), suite.valsHash)
-				ctx := suite.chainA.GetContext().WithBlockTime(currentTime)
-				suite.chainA.App.GetIBCKeeper().ClientKeeper.SetClientConsensusState(ctx, clientID, heightPlus1, prevConsensusState)
-				clientStore := suite.chainA.App.GetIBCKeeper().ClientKeeper.ClientStore(ctx, clientID)
-				types.SetIterationKey(clientStore, heightPlus1)
-=======
+			},
+			expPass: false,
+		},
+		{
 			name: "unsuccessful update with future height: too much change in validator set",
 			malleate: func() {
 				trustedHeight := path.EndpointA.GetClientState().GetLatestHeight().(clienttypes.Height)
@@ -235,26 +133,10 @@
 				suite.Require().True(found)
 
 				header = suite.chainB.CreateTMClientHeader(suite.chainB.ChainID, suite.chainB.CurrentHeader.Height+1, trustedHeight, suite.chainB.CurrentHeader.Time, altValSet, altValSet, trustedVals, altSigners)
->>>>>>> e2495180
-			},
-			expPass: false,
-		},
-		{
-<<<<<<< HEAD
-			name: "misbehaviour detection: next consensus state time is not after header time. time monotonicity violation",
-			setup: func(suite *TendermintTestSuite) {
-				clientState = types.NewClientState(chainID, types.DefaultTrustLevel, trustingPeriod, ubdPeriod, maxClockDrift, height, commitmenttypes.GetSDKSpecs(), upgradePath, false, false)
-				// create the next consensus state with the same time as the intermediate newHeader to create a time violation.
-				// header time is after clientTime
-				consensusState = types.NewConsensusState(suite.clientTime, commitmenttypes.NewMerkleRoot(suite.header.Header.GetAppHash()), suite.valsHash)
-				newHeader = suite.chainA.CreateTMClientHeader(chainID, int64(heightPlus1.RevisionHeight), height, suite.headerTime, suite.valSet, suite.valSet, suite.valSet, suite.signers)
-				currentTime = suite.now
-				nextConsensusState := types.NewConsensusState(suite.headerTime, commitmenttypes.NewMerkleRoot(suite.header.Header.GetAppHash()), suite.valsHash)
-				ctx := suite.chainA.GetContext().WithBlockTime(currentTime)
-				suite.chainA.App.GetIBCKeeper().ClientKeeper.SetClientConsensusState(ctx, clientID, heightPlus5, nextConsensusState)
-				clientStore := suite.chainA.App.GetIBCKeeper().ClientKeeper.ClientStore(ctx, clientID)
-				types.SetIterationKey(clientStore, heightPlus5)
-=======
+			},
+			expPass: false,
+		},
+		{
 			name: "unsuccessful verify header: header height revision and trusted height revision mismatch",
 			malleate: func() {
 				trustedHeight := path.EndpointA.GetClientState().GetLatestHeight().(clienttypes.Height)
@@ -262,19 +144,10 @@
 				suite.Require().True(found)
 
 				header = suite.chainB.CreateTMClientHeader(chainIDRevision1, 3, trustedHeight, suite.chainB.CurrentHeader.Time, suite.chainB.Vals, suite.chainB.NextVals, trustedVals, suite.chainB.Signers)
->>>>>>> e2495180
-			},
-			expPass: false,
-		},
-		{
-<<<<<<< HEAD
-			name: "unsuccessful update with incorrect header chain-id",
-			setup: func(suite *TendermintTestSuite) {
-				clientState = types.NewClientState(chainID, types.DefaultTrustLevel, trustingPeriod, ubdPeriod, maxClockDrift, height, commitmenttypes.GetSDKSpecs(), upgradePath, false, false)
-				consensusState = types.NewConsensusState(suite.clientTime, commitmenttypes.NewMerkleRoot(suite.header.Header.GetAppHash()), suite.valsHash)
-				newHeader = suite.chainA.CreateTMClientHeader("ethermint", int64(heightPlus1.RevisionHeight), height, suite.headerTime, suite.valSet, suite.valSet, suite.valSet, suite.signers)
-				currentTime = suite.now
-=======
+			},
+			expPass: false,
+		},
+		{
 			name: "unsuccessful verify header: header height < consensus height",
 			malleate: func() {
 				trustedHeight := path.EndpointA.GetClientState().GetLatestHeight().(clienttypes.Height)
@@ -286,36 +159,18 @@
 
 				// Make new header at height less than latest client state
 				header = suite.chainB.CreateTMClientHeader(suite.chainB.ChainID, int64(heightMinus1.RevisionHeight), trustedHeight, suite.chainB.CurrentHeader.Time, suite.chainB.Vals, suite.chainB.NextVals, trustedVals, suite.chainB.Signers)
->>>>>>> e2495180
-			},
-			expPass: false,
-		},
-		{
-<<<<<<< HEAD
-			name: "unsuccessful update to a future revision",
-			setup: func(suite *TendermintTestSuite) {
-				clientState = types.NewClientState(chainIDRevision0, types.DefaultTrustLevel, trustingPeriod, ubdPeriod, maxClockDrift, height, commitmenttypes.GetSDKSpecs(), upgradePath, false, false)
-				consensusState = types.NewConsensusState(suite.clientTime, commitmenttypes.NewMerkleRoot(suite.header.Header.GetAppHash()), suite.valsHash)
-				newHeader = suite.chainA.CreateTMClientHeader(chainIDRevision1, 1, height, suite.headerTime, suite.valSet, suite.valSet, suite.valSet, suite.signers)
-				currentTime = suite.now
-=======
+			},
+			expPass: false,
+		},
+		{
 			name: "unsuccessful verify header: header basic validation failed",
 			malleate: func() {
 				// cause header to fail validatebasic by changing commit height to mismatch header height
 				header.SignedHeader.Commit.Height = revisionHeight - 1
->>>>>>> e2495180
-			},
-			expPass: false,
-		},
-		{
-<<<<<<< HEAD
-			name: "unsuccessful update: header height revision and trusted height revision mismatch",
-			setup: func(suite *TendermintTestSuite) {
-				clientState = types.NewClientState(chainIDRevision1, types.DefaultTrustLevel, trustingPeriod, ubdPeriod, maxClockDrift, clienttypes.NewHeight(1, 1), commitmenttypes.GetSDKSpecs(), upgradePath, false, false)
-				consensusState = types.NewConsensusState(suite.clientTime, commitmenttypes.NewMerkleRoot(suite.header.Header.GetAppHash()), suite.valsHash)
-				newHeader = suite.chainA.CreateTMClientHeader(chainIDRevision1, 3, height, suite.headerTime, suite.valSet, suite.valSet, suite.valSet, suite.signers)
-				currentTime = suite.now
-=======
+			},
+			expPass: false,
+		},
+		{
 			name: "unsuccessful verify header: header timestamp is not past last client timestamp",
 			malleate: func() {
 				trustedHeight := path.EndpointA.GetClientState().GetLatestHeight().(clienttypes.Height)
@@ -324,19 +179,10 @@
 				suite.Require().True(found)
 
 				header = suite.chainB.CreateTMClientHeader(suite.chainB.ChainID, suite.chainB.CurrentHeader.Height+1, trustedHeight, suite.chainB.CurrentHeader.Time.Add(-time.Minute), suite.chainB.Vals, suite.chainB.NextVals, trustedVals, suite.chainB.Signers)
->>>>>>> e2495180
-			},
-			expPass: false,
-		},
-		{
-<<<<<<< HEAD
-			name: "unsuccessful update with next height: update header mismatches nextValSetHash",
-			setup: func(suite *TendermintTestSuite) {
-				clientState = types.NewClientState(chainID, types.DefaultTrustLevel, trustingPeriod, ubdPeriod, maxClockDrift, height, commitmenttypes.GetSDKSpecs(), upgradePath, false, false)
-				consensusState = types.NewConsensusState(suite.clientTime, commitmenttypes.NewMerkleRoot(suite.header.Header.GetAppHash()), suite.valsHash)
-				newHeader = suite.chainA.CreateTMClientHeader(chainID, int64(heightPlus1.RevisionHeight), height, suite.headerTime, bothValSet, bothValSet, suite.valSet, bothSigners)
-				currentTime = suite.now
-=======
+			},
+			expPass: false,
+		},
+		{
 			name: "unsuccessful verify header: header with incorrect header chain-id",
 			malleate: func() {
 				trustedHeight := path.EndpointA.GetClientState().GetLatestHeight().(clienttypes.Height)
@@ -345,19 +191,10 @@
 				suite.Require().True(found)
 
 				header = suite.chainB.CreateTMClientHeader(chainID, suite.chainB.CurrentHeader.Height+1, trustedHeight, suite.chainB.CurrentHeader.Time, suite.chainB.Vals, suite.chainB.NextVals, trustedVals, suite.chainB.Signers)
->>>>>>> e2495180
-			},
-			expPass: false,
-		},
-		{
-<<<<<<< HEAD
-			name: "unsuccessful update with next height: update header mismatches different nextValSetHash",
-			setup: func(suite *TendermintTestSuite) {
-				clientState = types.NewClientState(chainID, types.DefaultTrustLevel, trustingPeriod, ubdPeriod, maxClockDrift, height, commitmenttypes.GetSDKSpecs(), upgradePath, false, false)
-				consensusState = types.NewConsensusState(suite.clientTime, commitmenttypes.NewMerkleRoot(suite.header.Header.GetAppHash()), bothValSet.Hash())
-				newHeader = suite.chainA.CreateTMClientHeader(chainID, int64(heightPlus1.RevisionHeight), height, suite.headerTime, suite.valSet, suite.valSet, bothValSet, suite.signers)
-				currentTime = suite.now
-=======
+			},
+			expPass: false,
+		},
+		{
 			name: "unsuccessful update: trusting period has passed since last client timestamp",
 			malleate: func() {
 				trustedHeight := path.EndpointA.GetClientState().GetLatestHeight().(clienttypes.Height)
@@ -368,30 +205,9 @@
 				header = suite.chainA.CreateTMClientHeader(suite.chainB.ChainID, suite.chainB.CurrentHeader.Height+1, trustedHeight, suite.chainB.CurrentHeader.Time, suite.chainB.Vals, suite.chainB.NextVals, trustedVals, suite.chainB.Signers)
 
 				suite.chainB.ExpireClient(ibctesting.TrustingPeriod)
->>>>>>> e2495180
-			},
-			expPass: false,
-		},
-<<<<<<< HEAD
-		{
-			name: "unsuccessful update with future height: too much change in validator set",
-			setup: func(suite *TendermintTestSuite) {
-				clientState = types.NewClientState(chainID, types.DefaultTrustLevel, trustingPeriod, ubdPeriod, maxClockDrift, height, commitmenttypes.GetSDKSpecs(), upgradePath, false, false)
-				consensusState = types.NewConsensusState(suite.clientTime, commitmenttypes.NewMerkleRoot(suite.header.Header.GetAppHash()), suite.valsHash)
-				newHeader = suite.chainA.CreateTMClientHeader(chainID, int64(heightPlus5.RevisionHeight), height, suite.headerTime, altValSet, altValSet, suite.valSet, altSigners)
-				currentTime = suite.now
-			},
-			expFrozen: false,
-			expPass:   false,
-		},
-		{
-			name: "unsuccessful updates, passed in incorrect trusted validators for given consensus state",
-			setup: func(suite *TendermintTestSuite) {
-				clientState = types.NewClientState(chainID, types.DefaultTrustLevel, trustingPeriod, ubdPeriod, maxClockDrift, height, commitmenttypes.GetSDKSpecs(), upgradePath, false, false)
-				consensusState = types.NewConsensusState(suite.clientTime, commitmenttypes.NewMerkleRoot(suite.header.Header.GetAppHash()), suite.valsHash)
-				newHeader = suite.chainA.CreateTMClientHeader(chainID, int64(heightPlus5.RevisionHeight), height, suite.headerTime, bothValSet, bothValSet, bothValSet, bothSigners)
-				currentTime = suite.now
-=======
+			},
+			expPass: false,
+		},
 		// TODO: add revision tests after helper function to upgrade chain/client
 		/*
 					{
@@ -418,7 +234,6 @@
 				},
 				expFrozen: false,
 				expPass:   true,
->>>>>>> e2495180
 			},
 			{
 				name: "unsuccessful update to a future revision",
@@ -502,32 +317,14 @@
 		expPass   bool
 	}{
 		{
-<<<<<<< HEAD
-			name: "unsuccessful update: trusting period has passed since last client timestamp",
-			setup: func(suite *TendermintTestSuite) {
-				clientState = types.NewClientState(chainID, types.DefaultTrustLevel, trustingPeriod, ubdPeriod, maxClockDrift, height, commitmenttypes.GetSDKSpecs(), upgradePath, false, false)
-				consensusState = types.NewConsensusState(suite.clientTime, commitmenttypes.NewMerkleRoot(suite.header.Header.GetAppHash()), suite.valsHash)
-				newHeader = suite.chainA.CreateTMClientHeader(chainID, int64(heightPlus1.RevisionHeight), height, suite.headerTime, suite.valSet, suite.valSet, suite.valSet, suite.signers)
-				// make current time pass trusting period from last timestamp on clientstate
-				currentTime = suite.now.Add(trustingPeriod)
-=======
 			"success with height later than latest height", func() {
 				suite.Require().True(path.EndpointA.GetClientState().GetLatestHeight().LT(clientMessage.GetHeight()))
->>>>>>> e2495180
 			},
 			func() {
 				suite.Require().True(path.EndpointA.GetClientState().GetLatestHeight().EQ(clientMessage.GetHeight())) // new update, updated client state should have changed
 			}, true,
 		},
 		{
-<<<<<<< HEAD
-			name: "unsuccessful update: header timestamp is past current timestamp",
-			setup: func(suite *TendermintTestSuite) {
-				clientState = types.NewClientState(chainID, types.DefaultTrustLevel, trustingPeriod, ubdPeriod, maxClockDrift, height, commitmenttypes.GetSDKSpecs(), upgradePath, false, false)
-				consensusState = types.NewConsensusState(suite.clientTime, commitmenttypes.NewMerkleRoot(suite.header.Header.GetAppHash()), suite.valsHash)
-				newHeader = suite.chainA.CreateTMClientHeader(chainID, int64(heightPlus1.RevisionHeight), height, suite.now.Add(time.Minute), suite.valSet, suite.valSet, suite.valSet, suite.signers)
-				currentTime = suite.now
-=======
 			"success with height earlier than latest height", func() {
 				// commit a block so the pre-created ClientMessage
 				// isn't used to update the client to a newer height
@@ -538,21 +335,12 @@
 				suite.Require().True(path.EndpointA.GetClientState().GetLatestHeight().GT(clientMessage.GetHeight()))
 
 				prevClientState = path.EndpointA.GetClientState()
->>>>>>> e2495180
 			},
 			func() {
 				suite.Require().Equal(path.EndpointA.GetClientState(), prevClientState) // fill in height, no change to client state
 			}, true,
 		},
 		{
-<<<<<<< HEAD
-			name: "unsuccessful update: header timestamp is not past last client timestamp",
-			setup: func(suite *TendermintTestSuite) {
-				clientState = types.NewClientState(chainID, types.DefaultTrustLevel, trustingPeriod, ubdPeriod, maxClockDrift, height, commitmenttypes.GetSDKSpecs(), upgradePath, false, false)
-				consensusState = types.NewConsensusState(suite.clientTime, commitmenttypes.NewMerkleRoot(suite.header.Header.GetAppHash()), suite.valsHash)
-				newHeader = suite.chainA.CreateTMClientHeader(chainID, int64(heightPlus1.RevisionHeight), height, suite.clientTime, suite.valSet, suite.valSet, suite.valSet, suite.signers)
-				currentTime = suite.now
-=======
 			"success with duplicate header", func() {
 				// update client in advance
 				err := path.EndpointA.UpdateClient()
@@ -565,7 +353,6 @@
 
 				prevClientState = path.EndpointA.GetClientState()
 				prevConsensusState = path.EndpointA.GetConsensusState(clientMessage.GetHeight())
->>>>>>> e2495180
 			},
 			func() {
 				suite.Require().Equal(path.EndpointA.GetClientState(), prevClientState)
@@ -573,16 +360,6 @@
 			}, true,
 		},
 		{
-<<<<<<< HEAD
-			name: "header basic validation failed",
-			setup: func(suite *TendermintTestSuite) {
-				clientState = types.NewClientState(chainID, types.DefaultTrustLevel, trustingPeriod, ubdPeriod, maxClockDrift, height, commitmenttypes.GetSDKSpecs(), upgradePath, false, false)
-				consensusState = types.NewConsensusState(suite.clientTime, commitmenttypes.NewMerkleRoot(suite.header.Header.GetAppHash()), suite.valsHash)
-				newHeader = suite.chainA.CreateTMClientHeader(chainID, int64(heightPlus1.RevisionHeight), height, suite.headerTime, suite.valSet, suite.valSet, suite.valSet, suite.signers)
-				// cause new header to fail validatebasic by changing commit height to mismatch header height
-				newHeader.SignedHeader.Commit.Height = revisionHeight - 1
-				currentTime = suite.now
-=======
 			"success with pruned consensus state", func() {
 				// this height will be expired and pruned
 				err := path.EndpointA.UpdateClient()
@@ -606,7 +383,6 @@
 				suite.coordinator.CommitBlock(suite.chainB)
 				clientMessage, err = path.EndpointA.Chain.ConstructUpdateTMClientHeader(path.EndpointA.Counterparty.Chain, path.EndpointA.ClientID)
 				suite.Require().NoError(err)
->>>>>>> e2495180
 			},
 			func() {
 				suite.Require().True(path.EndpointA.GetClientState().GetLatestHeight().EQ(clientMessage.GetHeight())) // new update, updated client state should have changed
@@ -617,52 +393,18 @@
 			}, true,
 		},
 		{
-<<<<<<< HEAD
-			name: "header height < consensus height",
-			setup: func(suite *TendermintTestSuite) {
-				clientState = types.NewClientState(chainID, types.DefaultTrustLevel, trustingPeriod, ubdPeriod, maxClockDrift, clienttypes.NewHeight(height.RevisionNumber, heightPlus5.RevisionHeight), commitmenttypes.GetSDKSpecs(), upgradePath, false, false)
-				consensusState = types.NewConsensusState(suite.clientTime, commitmenttypes.NewMerkleRoot(suite.header.Header.GetAppHash()), suite.valsHash)
-				// Make new header at height less than latest client state
-				newHeader = suite.chainA.CreateTMClientHeader(chainID, int64(heightMinus1.RevisionHeight), height, suite.headerTime, suite.valSet, suite.valSet, suite.valSet, suite.signers)
-				currentTime = suite.now
-=======
 			"invalid ClientMessage type", func() {
 				clientMessage = &types.Misbehaviour{}
->>>>>>> e2495180
 			},
 			func() {}, false,
 		},
 	}
 	for _, tc := range testCases {
 		tc := tc
-<<<<<<< HEAD
-		suite.Run(fmt.Sprintf("Case: %s", tc.name), func() {
-			suite.SetupTest() // reset metadata writes
-			// Create bothValSet with both suite validator and altVal. Would be valid update
-			bothValSet, bothSigners = getBothSigners(suite, altVal, altPrivVal)
-
-			consStateHeight = height // must be explicitly changed
-			// setup test
-			tc.setup(suite)
-
-			// Set current timestamp in context
-			ctx := suite.chainA.GetContext().WithBlockTime(currentTime)
-
-			// Set trusted consensus state in client store
-			suite.chainA.App.GetIBCKeeper().ClientKeeper.SetClientConsensusState(ctx, clientID, consStateHeight, consensusState)
-
-			height := newHeader.GetHeight()
-			expectedConsensus := &types.ConsensusState{
-				Timestamp:          newHeader.GetTime(),
-				Root:               commitmenttypes.NewMerkleRoot(newHeader.Header.GetAppHash()),
-				NextValidatorsHash: newHeader.Header.NextValidatorsHash,
-			}
-=======
 		suite.Run(tc.name, func() {
 			suite.SetupTest() // reset
 			pruneHeight = clienttypes.ZeroHeight()
 			path = ibctesting.NewPath(suite.chainA, suite.chainB)
->>>>>>> e2495180
 
 			err := path.EndpointA.CreateClient()
 			suite.Require().NoError(err)
