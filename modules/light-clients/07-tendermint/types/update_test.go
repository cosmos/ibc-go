--- conflicted
+++ resolved
@@ -9,6 +9,7 @@
 	clienttypes "github.com/cosmos/ibc-go/modules/core/02-client/types"
 	commitmenttypes "github.com/cosmos/ibc-go/modules/core/23-commitment/types"
 	types "github.com/cosmos/ibc-go/modules/light-clients/07-tendermint/types"
+	ibctesting "github.com/cosmos/ibc-go/testing"
 	ibctestingmock "github.com/cosmos/ibc-go/testing/mock"
 )
 
@@ -40,19 +41,11 @@
 	altVal := tmtypes.NewValidator(altPubKey, revisionHeight)
 	// Create alternative validator set with only altVal, invalid update (too much change in valSet)
 	altValSet := tmtypes.NewValidatorSet([]*tmtypes.Validator{altVal})
-<<<<<<< HEAD
-=======
-
->>>>>>> cd7077e3
 	altSigners := []tmtypes.PrivValidator{altPrivVal}
 
 	testCases := []struct {
 		name    string
-<<<<<<< HEAD
 		setup   func(*TendermintTestSuite)
-=======
-		setup   func(suite *TendermintTestSuite)
->>>>>>> cd7077e3
 		expPass bool
 	}{
 		{
@@ -60,7 +53,6 @@
 			setup: func(suite *TendermintTestSuite) {
 				clientState = types.NewClientState(chainID, types.DefaultTrustLevel, trustingPeriod, ubdPeriod, maxClockDrift, height, commitmenttypes.GetSDKSpecs(), upgradePath, false, false)
 				consensusState = types.NewConsensusState(suite.clientTime, commitmenttypes.NewMerkleRoot(suite.header.Header.GetAppHash()), suite.valsHash)
-				signers := getSuiteSigners(suite)
 				newHeader = suite.chainA.CreateTMClientHeader(chainID, int64(heightPlus1.RevisionHeight), height, suite.headerTime, suite.valSet, suite.valSet, signers)
 				currentTime = suite.now
 			},
@@ -71,7 +63,6 @@
 			setup: func(suite *TendermintTestSuite) {
 				clientState = types.NewClientState(chainID, types.DefaultTrustLevel, trustingPeriod, ubdPeriod, maxClockDrift, height, commitmenttypes.GetSDKSpecs(), upgradePath, false, false)
 				consensusState = types.NewConsensusState(suite.clientTime, commitmenttypes.NewMerkleRoot(suite.header.Header.GetAppHash()), suite.valsHash)
-				bothValSet, bothSigners := getBothSigners(suite, altVal, altPrivVal)
 				newHeader = suite.chainA.CreateTMClientHeader(chainID, int64(heightPlus5.RevisionHeight), height, suite.headerTime, bothValSet, suite.valSet, bothSigners)
 				currentTime = suite.now
 			},
@@ -81,7 +72,6 @@
 			name: "successful update with next height and different validator set",
 			setup: func(suite *TendermintTestSuite) {
 				clientState = types.NewClientState(chainID, types.DefaultTrustLevel, trustingPeriod, ubdPeriod, maxClockDrift, height, commitmenttypes.GetSDKSpecs(), upgradePath, false, false)
-				bothValSet, bothSigners := getBothSigners(suite, altVal, altPrivVal)
 				consensusState = types.NewConsensusState(suite.clientTime, commitmenttypes.NewMerkleRoot(suite.header.Header.GetAppHash()), bothValSet.Hash())
 				newHeader = suite.chainA.CreateTMClientHeader(chainID, int64(heightPlus1.RevisionHeight), height, suite.headerTime, bothValSet, bothValSet, bothSigners)
 				currentTime = suite.now
@@ -94,7 +84,6 @@
 				clientState = types.NewClientState(chainID, types.DefaultTrustLevel, trustingPeriod, ubdPeriod, maxClockDrift, height, commitmenttypes.GetSDKSpecs(), upgradePath, false, false)
 				consensusState = types.NewConsensusState(suite.clientTime, commitmenttypes.NewMerkleRoot(suite.header.Header.GetAppHash()), suite.valsHash)
 				consStateHeight = heightMinus3
-				bothValSet, bothSigners := getBothSigners(suite, altVal, altPrivVal)
 				newHeader = suite.chainA.CreateTMClientHeader(chainID, int64(heightMinus1.RevisionHeight), heightMinus3, suite.headerTime, bothValSet, suite.valSet, bothSigners)
 				currentTime = suite.now
 			},
@@ -106,10 +95,6 @@
 				clientState = types.NewClientState(chainIDRevision1, types.DefaultTrustLevel, trustingPeriod, ubdPeriod, maxClockDrift, height, commitmenttypes.GetSDKSpecs(), upgradePath, false, false)
 				consensusState = types.NewConsensusState(suite.clientTime, commitmenttypes.NewMerkleRoot(suite.header.Header.GetAppHash()), suite.valsHash)
 				consStateHeight = heightMinus3
-<<<<<<< HEAD
-				bothValSet, bothSigners := getBothSigners(suite, altVal, altPrivVal)
-=======
->>>>>>> cd7077e3
 				newHeader = suite.chainA.CreateTMClientHeader(chainIDRevision0, int64(height.RevisionHeight), heightMinus3, suite.headerTime, bothValSet, suite.valSet, bothSigners)
 				currentTime = suite.now
 			},
@@ -120,12 +105,11 @@
 			setup: func(suite *TendermintTestSuite) {
 				clientState = types.NewClientState(chainID, types.DefaultTrustLevel, trustingPeriod, ubdPeriod, maxClockDrift, heightPlus1, commitmenttypes.GetSDKSpecs(), upgradePath, false, false)
 				consensusState = types.NewConsensusState(suite.clientTime, commitmenttypes.NewMerkleRoot(suite.header.Header.GetAppHash()), suite.valsHash)
-				signers := getSuiteSigners(suite)
 				newHeader = suite.chainA.CreateTMClientHeader(chainID, int64(heightPlus1.RevisionHeight), height, suite.headerTime, suite.valSet, suite.valSet, signers)
 				currentTime = suite.now
 				ctx := suite.chainA.GetContext().WithBlockTime(currentTime)
 				// Store the header's consensus state in client store before UpdateClient call
-				suite.chainA.App.IBCKeeper.ClientKeeper.SetClientConsensusState(ctx, clientID, heightPlus1, newHeader.ConsensusState())
+				suite.chainA.App.GetIBCKeeper().ClientKeeper.SetClientConsensusState(ctx, clientID, heightPlus1, newHeader.ConsensusState())
 			},
 			expPass: true,
 		},
@@ -134,14 +118,13 @@
 			setup: func(suite *TendermintTestSuite) {
 				clientState = types.NewClientState(chainID, types.DefaultTrustLevel, trustingPeriod, ubdPeriod, maxClockDrift, heightPlus1, commitmenttypes.GetSDKSpecs(), upgradePath, false, false)
 				consensusState = types.NewConsensusState(suite.clientTime, commitmenttypes.NewMerkleRoot(suite.header.Header.GetAppHash()), suite.valsHash)
-				signers := getSuiteSigners(suite)
 				newHeader = suite.chainA.CreateTMClientHeader(chainID, int64(heightPlus1.RevisionHeight), height, suite.headerTime, suite.valSet, suite.valSet, signers)
 				currentTime = suite.now
 				ctx := suite.chainA.GetContext().WithBlockTime(currentTime)
 				// Change the consensus state of header and store in client store to create a conflict
 				conflictConsState := newHeader.ConsensusState()
 				conflictConsState.Root = commitmenttypes.NewMerkleRoot([]byte("conflicting apphash"))
-				suite.chainA.App.IBCKeeper.ClientKeeper.SetClientConsensusState(ctx, clientID, heightPlus1, conflictConsState)
+				suite.chainA.App.GetIBCKeeper().ClientKeeper.SetClientConsensusState(ctx, clientID, heightPlus1, conflictConsState)
 			},
 			expPass: true,
 		},
@@ -150,7 +133,6 @@
 			setup: func(suite *TendermintTestSuite) {
 				clientState = types.NewClientState(chainID, types.DefaultTrustLevel, trustingPeriod, ubdPeriod, maxClockDrift, height, commitmenttypes.GetSDKSpecs(), upgradePath, false, false)
 				consensusState = types.NewConsensusState(suite.clientTime, commitmenttypes.NewMerkleRoot(suite.header.Header.GetAppHash()), suite.valsHash)
-				signers := getSuiteSigners(suite)
 				newHeader = suite.chainA.CreateTMClientHeader("ethermint", int64(heightPlus1.RevisionHeight), height, suite.headerTime, suite.valSet, suite.valSet, signers)
 				currentTime = suite.now
 			},
@@ -161,7 +143,6 @@
 			setup: func(suite *TendermintTestSuite) {
 				clientState = types.NewClientState(chainIDRevision0, types.DefaultTrustLevel, trustingPeriod, ubdPeriod, maxClockDrift, height, commitmenttypes.GetSDKSpecs(), upgradePath, false, false)
 				consensusState = types.NewConsensusState(suite.clientTime, commitmenttypes.NewMerkleRoot(suite.header.Header.GetAppHash()), suite.valsHash)
-				signers := getSuiteSigners(suite)
 				newHeader = suite.chainA.CreateTMClientHeader(chainIDRevision1, 1, height, suite.headerTime, suite.valSet, suite.valSet, signers)
 				currentTime = suite.now
 			},
@@ -172,7 +153,6 @@
 			setup: func(suite *TendermintTestSuite) {
 				clientState = types.NewClientState(chainIDRevision1, types.DefaultTrustLevel, trustingPeriod, ubdPeriod, maxClockDrift, clienttypes.NewHeight(1, 1), commitmenttypes.GetSDKSpecs(), upgradePath, false, false)
 				consensusState = types.NewConsensusState(suite.clientTime, commitmenttypes.NewMerkleRoot(suite.header.Header.GetAppHash()), suite.valsHash)
-				signers := getSuiteSigners(suite)
 				newHeader = suite.chainA.CreateTMClientHeader(chainIDRevision1, 3, height, suite.headerTime, suite.valSet, suite.valSet, signers)
 				currentTime = suite.now
 			},
@@ -183,7 +163,6 @@
 			setup: func(suite *TendermintTestSuite) {
 				clientState = types.NewClientState(chainID, types.DefaultTrustLevel, trustingPeriod, ubdPeriod, maxClockDrift, height, commitmenttypes.GetSDKSpecs(), upgradePath, false, false)
 				consensusState = types.NewConsensusState(suite.clientTime, commitmenttypes.NewMerkleRoot(suite.header.Header.GetAppHash()), suite.valsHash)
-				bothValSet, bothSigners := getBothSigners(suite, altVal, altPrivVal)
 				newHeader = suite.chainA.CreateTMClientHeader(chainID, int64(heightPlus1.RevisionHeight), height, suite.headerTime, bothValSet, suite.valSet, bothSigners)
 				currentTime = suite.now
 			},
@@ -193,8 +172,6 @@
 			name: "unsuccessful update with next height: update header mismatches different nextValSetHash",
 			setup: func(suite *TendermintTestSuite) {
 				clientState = types.NewClientState(chainID, types.DefaultTrustLevel, trustingPeriod, ubdPeriod, maxClockDrift, height, commitmenttypes.GetSDKSpecs(), upgradePath, false, false)
-				bothValSet, _ := getBothSigners(suite, altVal, altPrivVal)
-				signers := getSuiteSigners(suite)
 				consensusState = types.NewConsensusState(suite.clientTime, commitmenttypes.NewMerkleRoot(suite.header.Header.GetAppHash()), bothValSet.Hash())
 				newHeader = suite.chainA.CreateTMClientHeader(chainID, int64(heightPlus1.RevisionHeight), height, suite.headerTime, suite.valSet, bothValSet, signers)
 				currentTime = suite.now
@@ -216,7 +193,6 @@
 			setup: func(suite *TendermintTestSuite) {
 				clientState = types.NewClientState(chainID, types.DefaultTrustLevel, trustingPeriod, ubdPeriod, maxClockDrift, height, commitmenttypes.GetSDKSpecs(), upgradePath, false, false)
 				consensusState = types.NewConsensusState(suite.clientTime, commitmenttypes.NewMerkleRoot(suite.header.Header.GetAppHash()), suite.valsHash)
-				bothValSet, bothSigners := getBothSigners(suite, altVal, altPrivVal)
 				newHeader = suite.chainA.CreateTMClientHeader(chainID, int64(heightPlus5.RevisionHeight), height, suite.headerTime, bothValSet, bothValSet, bothSigners)
 				currentTime = suite.now
 			},
@@ -227,7 +203,6 @@
 			setup: func(suite *TendermintTestSuite) {
 				clientState = types.NewClientState(chainID, types.DefaultTrustLevel, trustingPeriod, ubdPeriod, maxClockDrift, height, commitmenttypes.GetSDKSpecs(), upgradePath, false, false)
 				consensusState = types.NewConsensusState(suite.clientTime, commitmenttypes.NewMerkleRoot(suite.header.Header.GetAppHash()), suite.valsHash)
-				signers := getSuiteSigners(suite)
 				newHeader = suite.chainA.CreateTMClientHeader(chainID, int64(heightPlus1.RevisionHeight), height, suite.headerTime, suite.valSet, suite.valSet, signers)
 				// make current time pass trusting period from last timestamp on clientstate
 				currentTime = suite.now.Add(trustingPeriod)
@@ -239,7 +214,6 @@
 			setup: func(suite *TendermintTestSuite) {
 				clientState = types.NewClientState(chainID, types.DefaultTrustLevel, trustingPeriod, ubdPeriod, maxClockDrift, height, commitmenttypes.GetSDKSpecs(), upgradePath, false, false)
 				consensusState = types.NewConsensusState(suite.clientTime, commitmenttypes.NewMerkleRoot(suite.header.Header.GetAppHash()), suite.valsHash)
-				signers := getSuiteSigners(suite)
 				newHeader = suite.chainA.CreateTMClientHeader(chainID, int64(heightPlus1.RevisionHeight), height, suite.now.Add(time.Minute), suite.valSet, suite.valSet, signers)
 				currentTime = suite.now
 			},
@@ -250,7 +224,6 @@
 			setup: func(suite *TendermintTestSuite) {
 				clientState = types.NewClientState(chainID, types.DefaultTrustLevel, trustingPeriod, ubdPeriod, maxClockDrift, height, commitmenttypes.GetSDKSpecs(), upgradePath, false, false)
 				consensusState = types.NewConsensusState(suite.clientTime, commitmenttypes.NewMerkleRoot(suite.header.Header.GetAppHash()), suite.valsHash)
-				signers := getSuiteSigners(suite)
 				newHeader = suite.chainA.CreateTMClientHeader(chainID, int64(heightPlus1.RevisionHeight), height, suite.clientTime, suite.valSet, suite.valSet, signers)
 				currentTime = suite.now
 			},
@@ -261,7 +234,6 @@
 			setup: func(suite *TendermintTestSuite) {
 				clientState = types.NewClientState(chainID, types.DefaultTrustLevel, trustingPeriod, ubdPeriod, maxClockDrift, height, commitmenttypes.GetSDKSpecs(), upgradePath, false, false)
 				consensusState = types.NewConsensusState(suite.clientTime, commitmenttypes.NewMerkleRoot(suite.header.Header.GetAppHash()), suite.valsHash)
-				signers := getSuiteSigners(suite)
 				newHeader = suite.chainA.CreateTMClientHeader(chainID, int64(heightPlus1.RevisionHeight), height, suite.headerTime, suite.valSet, suite.valSet, signers)
 				// cause new header to fail validatebasic by changing commit height to mismatch header height
 				newHeader.SignedHeader.Commit.Height = revisionHeight - 1
@@ -274,7 +246,6 @@
 			setup: func(suite *TendermintTestSuite) {
 				clientState = types.NewClientState(chainID, types.DefaultTrustLevel, trustingPeriod, ubdPeriod, maxClockDrift, clienttypes.NewHeight(height.RevisionNumber, heightPlus5.RevisionHeight), commitmenttypes.GetSDKSpecs(), upgradePath, false, false)
 				consensusState = types.NewConsensusState(suite.clientTime, commitmenttypes.NewMerkleRoot(suite.header.Header.GetAppHash()), suite.valsHash)
-				signers := getSuiteSigners(suite)
 				// Make new header at height less than latest client state
 				newHeader = suite.chainA.CreateTMClientHeader(chainID, int64(heightMinus1.RevisionHeight), height, suite.headerTime, suite.valSet, suite.valSet, signers)
 				currentTime = suite.now
@@ -285,10 +256,16 @@
 
 	for i, tc := range testCases {
 		tc := tc
-<<<<<<< HEAD
 		suite.Run(fmt.Sprintf("Case: %s", tc.name), func() {
-			// reset suite to create fresh application state
-			suite.SetupTest()
+			suite.SetupTest() // reset metadata writes
+			// Create bothValSet with both suite validator and altVal. Would be valid update
+			bothValSet = tmtypes.NewValidatorSet(append(suite.valSet.Validators, altVal))
+			signers = []tmtypes.PrivValidator{suite.privVal}
+
+			// Create signer array and ensure it is in same order as bothValSet
+			_, suiteVal := suite.valSet.GetByIndex(0)
+			bothSigners = ibctesting.CreateSortedSignerArray(altPrivVal, suite.privVal, altVal, suiteVal)
+
 
 			consStateHeight = height // must be explicitly changed
 			// setup test
@@ -298,7 +275,7 @@
 			ctx := suite.chainA.GetContext().WithBlockTime(currentTime)
 
 			// Set trusted consensus state in client store
-			suite.chainA.App.IBCKeeper.ClientKeeper.SetClientConsensusState(ctx, clientID, consStateHeight, consensusState)
+			suite.chainA.App.GetIBCKeeper().ClientKeeper.SetClientConsensusState(ctx, clientID, consStateHeight, consensusState)
 
 			height := newHeader.GetHeight()
 			expectedConsensus := &types.ConsensusState{
@@ -310,44 +287,6 @@
 			newClientState, consensusState, err := clientState.CheckHeaderAndUpdateState(
 				ctx,
 				suite.cdc,
-				suite.chainA.App.IBCKeeper.ClientKeeper.ClientStore(suite.chainA.GetContext(), clientID), // pass in clientID prefixed clientStore
-				newHeader,
-			)
-
-			if tc.expPass {
-				suite.Require().NoError(err, "valid test case %d failed: %s", i, tc.name)
-
-=======
-		suite.Run(tc.name, func() {
-			suite.SetupTest() // reset metadata writes
-			// Create bothValSet with both suite validator and altVal. Would be valid update
-			bothValSet = tmtypes.NewValidatorSet(append(suite.valSet.Validators, altVal))
-			signers = []tmtypes.PrivValidator{suite.privVal}
-
-			// Create signer array and ensure it is in same order as bothValSet
-			_, suiteVal := suite.valSet.GetByIndex(0)
-			bothSigners = ibctesting.CreateSortedSignerArray(altPrivVal, suite.privVal, altVal, suiteVal)
-
-			consStateHeight = height // must be explicitly changed
-			// setup test
-			tc.setup(suite)
-
-			// Set current timestamp in context
-			ctx := suite.chainA.GetContext().WithBlockTime(currentTime)
-
-			// Set trusted consensus state in client store
-			suite.chainA.App.GetIBCKeeper().ClientKeeper.SetClientConsensusState(ctx, clientID, consStateHeight, consensusState)
-
-			height := newHeader.GetHeight()
-			expectedConsensus := &types.ConsensusState{
-				Timestamp:          newHeader.GetTime(),
-				Root:               commitmenttypes.NewMerkleRoot(newHeader.Header.GetAppHash()),
-				NextValidatorsHash: newHeader.Header.NextValidatorsHash,
-			}
-
-			newClientState, consensusState, err := clientState.CheckHeaderAndUpdateState(
-				ctx,
-				suite.cdc,
 				suite.chainA.App.GetIBCKeeper().ClientKeeper.ClientStore(suite.chainA.GetContext(), clientID), // pass in clientID prefixed clientStore
 				newHeader,
 			)
@@ -355,7 +294,6 @@
 			if tc.expPass {
 				suite.Require().NoError(err, "valid test case %d failed: %s", i, tc.name)
 
->>>>>>> cd7077e3
 				// Determine if clientState should be updated or not
 				// TODO: check the entire Height struct once GetLatestHeight returns clienttypes.Height
 				if height.GT(clientState.LatestHeight) {
