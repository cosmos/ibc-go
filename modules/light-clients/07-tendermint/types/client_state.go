--- conflicted
+++ resolved
@@ -76,13 +76,8 @@
 	}
 
 	// get latest consensus state from clientStore to check for expiry
-<<<<<<< HEAD
-	consState, err := GetConsensusState(clientStore, cdc, cs.GetLatestHeight())
-	if err != nil {
-=======
 	consState, found := GetConsensusState(clientStore, cdc, cs.GetLatestHeight())
 	if !found {
->>>>>>> e2495180
 		// if the client state does not have an associated consensus state for its latest height
 		// then it must be expired
 		return exported.Expired
