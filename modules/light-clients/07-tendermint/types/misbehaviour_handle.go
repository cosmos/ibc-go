--- conflicted
+++ resolved
@@ -32,7 +32,8 @@
 		return nil, sdkerrors.Wrapf(clienttypes.ErrInvalidClientType, "expected type %T, got %T", misbehaviour, &Misbehaviour{})
 	}
 
-<<<<<<< HEAD
+	// The status of the client is checked in 02-client
+
 	// if heights are equal check that this is valid misbehaviour of a fork
 	// otherwise if heights are unequal check that this is valid misbehavior of BFT time violation
 	if tmMisbehaviour.Header1.GetHeight().EQ(tmMisbehaviour.Header2.GetHeight()) {
@@ -56,9 +57,6 @@
 			return nil, sdkerrors.Wrap(clienttypes.ErrInvalidMisbehaviour, "headers are not at same height and are monotonically increasing")
 		}
 	}
-=======
-	// The status of the client is checked in 02-client
->>>>>>> e012a4af
 
 	// Regardless of the type of misbehaviour, ensure that both headers are valid and would have been accepted by light-client
 
