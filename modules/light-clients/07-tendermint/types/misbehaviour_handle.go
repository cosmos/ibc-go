package types

import (
	"bytes"
	"time"

	"github.com/cosmos/cosmos-sdk/codec"
	sdk "github.com/cosmos/cosmos-sdk/types"
	sdkerrors "github.com/cosmos/cosmos-sdk/types/errors"
	tmtypes "github.com/tendermint/tendermint/types"

	clienttypes "github.com/cosmos/ibc-go/v3/modules/core/02-client/types"
	"github.com/cosmos/ibc-go/v3/modules/core/exported"
)

// CheckMisbehaviourAndUpdateState determines whether or not two conflicting
// headers at the same height would have convinced the light client.
//
// NOTE: consensusState1 is the trusted consensus state that corresponds to the TrustedHeight
// of misbehaviour.Header1
// Similarly, consensusState2 is the trusted consensus state that corresponds
// to misbehaviour.Header2
// Misbehaviour sets frozen height to {0, 1} since it is only used as a boolean value (zero or non-zero).
func (cs ClientState) CheckMisbehaviourAndUpdateState(
	ctx sdk.Context,
	cdc codec.BinaryCodec,
	clientStore sdk.KVStore,
	misbehaviour exported.ClientMessage,
) (exported.ClientState, error) {
	tmMisbehaviour, ok := misbehaviour.(*Misbehaviour)
	if !ok {
		return nil, sdkerrors.Wrapf(clienttypes.ErrInvalidClientType, "expected type %T, got %T", misbehaviour, &Misbehaviour{})
	}

	if err := cs.VerifyClientMessage(ctx, clientStore, cdc, tmMisbehaviour); err != nil {
		return nil, err
	}

	cs.FrozenHeight = FrozenHeight

	return &cs, nil
}

// verifyMisbehaviour determines whether or not two conflicting
// headers at the same height would have convinced the light client.
//
// NOTE: consensusState1 is the trusted consensus state that corresponds to the TrustedHeight
// of misbehaviour.Header1
// Similarly, consensusState2 is the trusted consensus state that corresponds
// to misbehaviour.Header2
// Misbehaviour sets frozen height to {0, 1} since it is only used as a boolean value (zero or non-zero).
func (cs *ClientState) verifyMisbehaviour(ctx sdk.Context, clientStore sdk.KVStore, cdc codec.BinaryCodec, misbehaviour *Misbehaviour) error {

	// if heights are equal check that this is valid misbehaviour of a fork
	// otherwise if heights are unequal check that this is valid misbehavior of BFT time violation
	if misbehaviour.Header1.GetHeight().EQ(misbehaviour.Header2.GetHeight()) {
		blockID1, err := tmtypes.BlockIDFromProto(&misbehaviour.Header1.SignedHeader.Commit.BlockID)
		if err != nil {
			return sdkerrors.Wrap(err, "invalid block ID from header 1 in misbehaviour")
		}

		blockID2, err := tmtypes.BlockIDFromProto(&misbehaviour.Header2.SignedHeader.Commit.BlockID)
		if err != nil {
			return sdkerrors.Wrap(err, "invalid block ID from header 2 in misbehaviour")
		}

		// Ensure that Commit Hashes are different
		if bytes.Equal(blockID1.Hash, blockID2.Hash) {
			return sdkerrors.Wrap(clienttypes.ErrInvalidMisbehaviour, "headers block hashes are equal")
		}

	} else {
		// Header1 is at greater height than Header2, therefore Header1 time must be less than or equal to
		// Header2 time in order to be valid misbehaviour (violation of monotonic time).
		if misbehaviour.Header1.SignedHeader.Header.Time.After(misbehaviour.Header2.SignedHeader.Header.Time) {
			return sdkerrors.Wrap(clienttypes.ErrInvalidMisbehaviour, "headers are not at same height and are monotonically increasing")
		}
	}

<<<<<<< HEAD
	// Regardless of the type of misbehaviour, ensure that both headers are valid and would have been accepted by light-client

	// Retrieve trusted consensus states for each Header in misbehaviour
	tmConsensusState1, err := GetConsensusState(clientStore, cdc, misbehaviour.Header1.TrustedHeight)
	if err != nil {
		return sdkerrors.Wrapf(err, "could not get trusted consensus state from clientStore for Header1 at TrustedHeight: %s", misbehaviour.Header1.TrustedHeight)
=======
	if err := cs.VerifyClientMessage(ctx, clientStore, cdc, misbehaviour); err != nil {
		return nil, err
>>>>>>> 0148f35d
	}

	tmConsensusState2, err := GetConsensusState(clientStore, cdc, misbehaviour.Header2.TrustedHeight)
	if err != nil {
		return sdkerrors.Wrapf(err, "could not get trusted consensus state from clientStore for Header2 at TrustedHeight: %s", misbehaviour.Header2.TrustedHeight)
	}

	// Check the validity of the two conflicting headers against their respective
	// trusted consensus states
	// NOTE: header height and commitment root assertions are checked in
	// misbehaviour.ValidateBasic by the client keeper and msg.ValidateBasic
	// by the base application.
	if err := checkMisbehaviourHeader(
		cs, tmConsensusState1, misbehaviour.Header1, ctx.BlockTime(),
	); err != nil {
		return sdkerrors.Wrap(err, "verifying Header1 in Misbehaviour failed")
	}
	if err := checkMisbehaviourHeader(
		cs, tmConsensusState2, misbehaviour.Header2, ctx.BlockTime(),
	); err != nil {
		return sdkerrors.Wrap(err, "verifying Header2 in Misbehaviour failed")
	}

	return nil
}

// checkMisbehaviourHeader checks that a Header in Misbehaviour is valid misbehaviour given
// a trusted ConsensusState
func checkMisbehaviourHeader(
	clientState *ClientState, consState *ConsensusState, header *Header, currentTimestamp time.Time,
) error {
	tmTrustedValset, err := tmtypes.ValidatorSetFromProto(header.TrustedValidators)
	if err != nil {
		return sdkerrors.Wrap(err, "trusted validator set is not tendermint validator set type")
	}

	tmCommit, err := tmtypes.CommitFromProto(header.Commit)
	if err != nil {
		return sdkerrors.Wrap(err, "commit is not tendermint commit type")
	}

	// check the trusted fields for the header against ConsensusState
	if err := checkTrustedHeader(header, consState); err != nil {
		return err
	}

	// assert that the age of the trusted consensus state is not older than the trusting period
	if currentTimestamp.Sub(consState.Timestamp) >= clientState.TrustingPeriod {
		return sdkerrors.Wrapf(
			ErrTrustingPeriodExpired,
			"current timestamp minus the latest consensus state timestamp is greater than or equal to the trusting period (%d >= %d)",
			currentTimestamp.Sub(consState.Timestamp), clientState.TrustingPeriod,
		)
	}

	chainID := clientState.GetChainID()
	// If chainID is in revision format, then set revision number of chainID with the revision number
	// of the misbehaviour header
	if clienttypes.IsRevisionFormat(chainID) {
		chainID, _ = clienttypes.SetRevisionNumber(chainID, header.GetHeight().GetRevisionNumber())
	}

	// - ValidatorSet must have TrustLevel similarity with trusted FromValidatorSet
	// - ValidatorSets on both headers are valid given the last trusted ValidatorSet
	if err := tmTrustedValset.VerifyCommitLightTrusting(
		chainID, tmCommit, clientState.TrustLevel.ToTendermint(),
	); err != nil {
		return sdkerrors.Wrapf(clienttypes.ErrInvalidMisbehaviour, "validator set in header has too much change from trusted validator set: %v", err)
	}
	return nil
}<|MERGE_RESOLUTION|>--- conflicted
+++ resolved
@@ -27,12 +27,7 @@
 	clientStore sdk.KVStore,
 	misbehaviour exported.ClientMessage,
 ) (exported.ClientState, error) {
-	tmMisbehaviour, ok := misbehaviour.(*Misbehaviour)
-	if !ok {
-		return nil, sdkerrors.Wrapf(clienttypes.ErrInvalidClientType, "expected type %T, got %T", misbehaviour, &Misbehaviour{})
-	}
-
-	if err := cs.VerifyClientMessage(ctx, clientStore, cdc, tmMisbehaviour); err != nil {
+	if err := cs.VerifyClientMessage(ctx, clientStore, cdc, misbehaviour); err != nil {
 		return nil, err
 	}
 
@@ -77,17 +72,12 @@
 		}
 	}
 
-<<<<<<< HEAD
 	// Regardless of the type of misbehaviour, ensure that both headers are valid and would have been accepted by light-client
 
 	// Retrieve trusted consensus states for each Header in misbehaviour
 	tmConsensusState1, err := GetConsensusState(clientStore, cdc, misbehaviour.Header1.TrustedHeight)
 	if err != nil {
 		return sdkerrors.Wrapf(err, "could not get trusted consensus state from clientStore for Header1 at TrustedHeight: %s", misbehaviour.Header1.TrustedHeight)
-=======
-	if err := cs.VerifyClientMessage(ctx, clientStore, cdc, misbehaviour); err != nil {
-		return nil, err
->>>>>>> 0148f35d
 	}
 
 	tmConsensusState2, err := GetConsensusState(clientStore, cdc, misbehaviour.Header2.TrustedHeight)
