package types

import (
	"bytes"
	"reflect"
	"time"

	"github.com/cosmos/cosmos-sdk/codec"
	sdk "github.com/cosmos/cosmos-sdk/types"
	sdkerrors "github.com/cosmos/cosmos-sdk/types/errors"
	"github.com/tendermint/tendermint/light"
	tmtypes "github.com/tendermint/tendermint/types"

	clienttypes "github.com/cosmos/ibc-go/v3/modules/core/02-client/types"
	commitmenttypes "github.com/cosmos/ibc-go/v3/modules/core/23-commitment/types"
	host "github.com/cosmos/ibc-go/v3/modules/core/24-host"
	"github.com/cosmos/ibc-go/v3/modules/core/exported"
)

// CheckHeaderAndUpdateState checks if the provided header is valid, and if valid it will:
// create the consensus state for the header.Height
// and update the client state if the header height is greater than the latest client state height
// It returns an error if:
// - the client or header provided are not parseable to tendermint types
// - the header is invalid
// - header height is less than or equal to the trusted header height
// - header revision is not equal to trusted header revision
// - header valset commit verification fails
// - header timestamp is past the trusting period in relation to the consensus state
// - header timestamp is less than or equal to the consensus state timestamp
//
// Tendermint client validity checking uses the bisection algorithm described
// in the [Tendermint spec](https://github.com/tendermint/spec/blob/master/spec/consensus/light-client.md).
//
// Misbehaviour Detection:
// UpdateClient will detect implicit misbehaviour by enforcing certain invariants on any new update call and will return a frozen client.
// 1. Any valid update that creates a different consensus state for an already existing height is evidence of misbehaviour and will freeze client.
// 2. Any valid update that breaks time monotonicity with respect to its neighboring consensus states is evidence of misbehaviour and will freeze client.
// Misbehaviour sets frozen height to {0, 1} since it is only used as a boolean value (zero or non-zero).
//
func (cs ClientState) CheckHeaderAndUpdateState(
	ctx sdk.Context, cdc codec.BinaryCodec, clientStore sdk.KVStore,
	header exported.ClientMessage,
) (exported.ClientState, exported.ConsensusState, error) {
	tmHeader, ok := header.(*Header)
	if !ok {
		return nil, nil, sdkerrors.Wrapf(
			clienttypes.ErrInvalidHeader, "expected type %T, got %T", &Header{}, header,
		)
	}

	// Check if the Client store already has a consensus state for the header's height
	// If the consensus state exists, and it matches the header then we return early
	// since header has already been submitted in a previous UpdateClient.
	var conflictingHeader bool
	prevConsState, _ := GetConsensusState(clientStore, cdc, header.GetHeight())
	if prevConsState != nil {
		// This header has already been submitted and the necessary state is already stored
		// in client store, thus we can return early without further validation.
		if reflect.DeepEqual(prevConsState, tmHeader.ConsensusState()) {
			return &cs, prevConsState, nil
		}
		// A consensus state already exists for this height, but it does not match the provided header.
		// Thus, we must check that this header is valid, and if so we will freeze the client.
		conflictingHeader = true
	}

	// get consensus state from clientStore
	trustedConsState, err := GetConsensusState(clientStore, cdc, tmHeader.TrustedHeight)
	if err != nil {
		return nil, nil, sdkerrors.Wrapf(
			err, "could not get consensus state from clientstore at TrustedHeight: %s", tmHeader.TrustedHeight,
		)
	}

	if err := checkValidity(&cs, trustedConsState, tmHeader, ctx.BlockTime()); err != nil {
		return nil, nil, err
	}

	consState := tmHeader.ConsensusState()
	// Header is different from existing consensus state and also valid, so freeze the client and return
	if conflictingHeader {
		cs.FrozenHeight = FrozenHeight
		return &cs, consState, nil
	}
	// Check that consensus state timestamps are monotonic
	prevCons, prevOk := GetPreviousConsensusState(clientStore, cdc, header.GetHeight())
	nextCons, nextOk := GetNextConsensusState(clientStore, cdc, header.GetHeight())
	// if previous consensus state exists, check consensus state time is greater than previous consensus state time
	// if previous consensus state is not before current consensus state, freeze the client and return.
	if prevOk && !prevCons.Timestamp.Before(consState.Timestamp) {
		cs.FrozenHeight = FrozenHeight
		return &cs, consState, nil
	}
	// if next consensus state exists, check consensus state time is less than next consensus state time
	// if next consensus state is not after current consensus state, freeze the client and return.
	if nextOk && !nextCons.Timestamp.After(consState.Timestamp) {
		cs.FrozenHeight = FrozenHeight
		return &cs, consState, nil
	}

	newClientState, consensusState, err := cs.UpdateState(ctx, cdc, clientStore, tmHeader)
	if err != nil {
		return nil, nil, err
	}
	return newClientState, consensusState, nil
}

// checkTrustedHeader checks that consensus state matches trusted fields of Header
func checkTrustedHeader(header *Header, consState *ConsensusState) error {
	tmTrustedValidators, err := tmtypes.ValidatorSetFromProto(header.TrustedValidators)
	if err != nil {
		return sdkerrors.Wrap(err, "trusted validator set in not tendermint validator set type")
	}

	// assert that trustedVals is NextValidators of last trusted header
	// to do this, we check that trustedVals.Hash() == consState.NextValidatorsHash
	tvalHash := tmTrustedValidators.Hash()
	if !bytes.Equal(consState.NextValidatorsHash, tvalHash) {
		return sdkerrors.Wrapf(
			ErrInvalidValidatorSet,
			"trusted validators %s, does not hash to latest trusted validators. Expected: %X, got: %X",
			header.TrustedValidators, consState.NextValidatorsHash, tvalHash,
		)
	}
	return nil
}

// checkValidity checks if the Tendermint header is valid.
// CONTRACT: consState.Height == header.TrustedHeight
func checkValidity(
	clientState *ClientState, consState *ConsensusState,
	header *Header, currentTimestamp time.Time,
) error {
	if err := checkTrustedHeader(header, consState); err != nil {
		return err
	}

	// UpdateClient only accepts updates with a header at the same revision
	// as the trusted consensus state
	if header.GetHeight().GetRevisionNumber() != header.TrustedHeight.RevisionNumber {
		return sdkerrors.Wrapf(
			ErrInvalidHeaderHeight,
			"header height revision %d does not match trusted header revision %d",
			header.GetHeight().GetRevisionNumber(), header.TrustedHeight.RevisionNumber,
		)
	}

	tmTrustedValidators, err := tmtypes.ValidatorSetFromProto(header.TrustedValidators)
	if err != nil {
		return sdkerrors.Wrap(err, "trusted validator set in not tendermint validator set type")
	}

	tmSignedHeader, err := tmtypes.SignedHeaderFromProto(header.SignedHeader)
	if err != nil {
		return sdkerrors.Wrap(err, "signed header in not tendermint signed header type")
	}

	tmValidatorSet, err := tmtypes.ValidatorSetFromProto(header.ValidatorSet)
	if err != nil {
		return sdkerrors.Wrap(err, "validator set in not tendermint validator set type")
	}

	// assert header height is newer than consensus state
	if header.GetHeight().LTE(header.TrustedHeight) {
		return sdkerrors.Wrapf(
			clienttypes.ErrInvalidHeader,
			"header height ≤ consensus state height (%s ≤ %s)", header.GetHeight(), header.TrustedHeight,
		)
	}

	chainID := clientState.GetChainID()
	// If chainID is in revision format, then set revision number of chainID with the revision number
	// of the header we are verifying
	// This is useful if the update is at a previous revision rather than an update to the latest revision
	// of the client.
	// The chainID must be set correctly for the previous revision before attempting verification.
	// Updates for previous revisions are not supported if the chainID is not in revision format.
	if clienttypes.IsRevisionFormat(chainID) {
		chainID, _ = clienttypes.SetRevisionNumber(chainID, header.GetHeight().GetRevisionNumber())
	}

	// Construct a trusted header using the fields in consensus state
	// Only Height, Time, and NextValidatorsHash are necessary for verification
	trustedHeader := tmtypes.Header{
		ChainID:            chainID,
		Height:             int64(header.TrustedHeight.RevisionHeight),
		Time:               consState.Timestamp,
		NextValidatorsHash: consState.NextValidatorsHash,
	}
	signedHeader := tmtypes.SignedHeader{
		Header: &trustedHeader,
	}

	// Verify next header with the passed-in trustedVals
	// - asserts trusting period not passed
	// - assert header timestamp is not past the trusting period
	// - assert header timestamp is past latest stored consensus state timestamp
	// - assert that a TrustLevel proportion of TrustedValidators signed new Commit
	err = light.Verify(
		&signedHeader,
		tmTrustedValidators, tmSignedHeader, tmValidatorSet,
		clientState.TrustingPeriod, currentTimestamp, clientState.MaxClockDrift, clientState.TrustLevel.ToTendermint(),
	)
	if err != nil {
		return sdkerrors.Wrap(err, "failed to verify header")
	}
	return nil
}

// UpdateState may be used to either create a consensus state for:
// - a future height greater than the latest client state height
// - a past height that was skipped during bisection
// If we are updating to a past height, a consensus state is created for that height to be persisted in client store
// If we are updating to a future height, the consensus state is created and the client state is updated to reflect
// the new latest height
// UpdateState must only be used to update within a single revision, thus header revision number and trusted height's revision
// number must be the same. To update to a new revision, use a separate upgrade path
// UpdateState will prune the oldest consensus state if it is expired.
func (cs ClientState) UpdateState(ctx sdk.Context, cdc codec.BinaryCodec, clientStore sdk.KVStore, clientMsg exported.ClientMessage) (*ClientState, *ConsensusState, error) {
	header, ok := clientMsg.(*Header)
	if !ok {
		return nil, nil, sdkerrors.Wrapf(clienttypes.ErrInvalidClientType, "expected type %T, got %T", &Header{}, header)
	}

	// check for duplicate update
	if consensusState, _ := GetConsensusState(clientStore, cdc, header.GetHeight()); consensusState != nil {
		// perform no-op
		return &cs, consensusState, nil
	}

	cs.pruneOldestConsensusState(ctx, cdc, clientStore)

	height := header.GetHeight().(clienttypes.Height)
	if height.GT(cs.LatestHeight) {
		cs.LatestHeight = height
	}
	consensusState := &ConsensusState{
		Timestamp:          header.GetTime(),
		Root:               commitmenttypes.NewMerkleRoot(header.Header.GetAppHash()),
		NextValidatorsHash: header.Header.NextValidatorsHash,
	}

	// set metadata for this consensus state
	setConsensusMetadata(ctx, clientStore, header.GetHeight())

<<<<<<< HEAD
	return clientState, consensusState
}

// UpdateStateOnMisbehaviour updates state upon misbehaviour, freezing the ClientState. This method should only be called when misbehaviour is detected
// as it does not perform any misbehaviour checks.
func (cs ClientState) UpdateStateOnMisbehaviour(ctx sdk.Context, cdc codec.BinaryCodec, clientStore sdk.KVStore) {
	cs.FrozenHeight = FrozenHeight

	clientStore.Set(host.ClientStateKey(), clienttypes.MustMarshalClientState(cdc, &cs))
=======
	return &cs, consensusState, nil
}

// pruneOldestConsensusState will retrieve the earliest consensus state for this clientID and check if it is expired. If it is,
// that consensus state will be pruned from store along with all associated metadata. This will prevent the client store from
// becoming bloated with expired consensus states that can no longer be used for updates and packet verification.
func (cs ClientState) pruneOldestConsensusState(ctx sdk.Context, cdc codec.BinaryCodec, clientStore sdk.KVStore) {
	// Check the earliest consensus state to see if it is expired, if so then set the prune height
	// so that we can delete consensus state and all associated metadata.
	var (
		pruneHeight exported.Height
		pruneError  error
	)

	pruneCb := func(height exported.Height) bool {
		consState, err := GetConsensusState(clientStore, cdc, height)
		// this error should never occur
		if err != nil {
			pruneError = err
			return true
		}

		if cs.IsExpired(consState.Timestamp, ctx.BlockTime()) {
			pruneHeight = height
		}

		return true
	}

	IterateConsensusStateAscending(clientStore, pruneCb)
	if pruneError != nil {
		panic(pruneError)
	}

	// if pruneHeight is set, delete consensus state and metadata
	if pruneHeight != nil {
		deleteConsensusState(clientStore, pruneHeight)
		deleteConsensusMetadata(clientStore, pruneHeight)
	}
>>>>>>> 5e3bac03
}<|MERGE_RESOLUTION|>--- conflicted
+++ resolved
@@ -244,17 +244,6 @@
 	// set metadata for this consensus state
 	setConsensusMetadata(ctx, clientStore, header.GetHeight())
 
-<<<<<<< HEAD
-	return clientState, consensusState
-}
-
-// UpdateStateOnMisbehaviour updates state upon misbehaviour, freezing the ClientState. This method should only be called when misbehaviour is detected
-// as it does not perform any misbehaviour checks.
-func (cs ClientState) UpdateStateOnMisbehaviour(ctx sdk.Context, cdc codec.BinaryCodec, clientStore sdk.KVStore) {
-	cs.FrozenHeight = FrozenHeight
-
-	clientStore.Set(host.ClientStateKey(), clienttypes.MustMarshalClientState(cdc, &cs))
-=======
 	return &cs, consensusState, nil
 }
 
@@ -294,5 +283,12 @@
 		deleteConsensusState(clientStore, pruneHeight)
 		deleteConsensusMetadata(clientStore, pruneHeight)
 	}
->>>>>>> 5e3bac03
+}
+
+// UpdateStateOnMisbehaviour updates state upon misbehaviour, freezing the ClientState. This method should only be called when misbehaviour is detected
+// as it does not perform any misbehaviour checks.
+func (cs ClientState) UpdateStateOnMisbehaviour(ctx sdk.Context, cdc codec.BinaryCodec, clientStore sdk.KVStore) {
+	cs.FrozenHeight = FrozenHeight
+
+	clientStore.Set(host.ClientStateKey(), clienttypes.MustMarshalClientState(cdc, &cs))
 }