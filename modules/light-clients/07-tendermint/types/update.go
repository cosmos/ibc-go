package types

import (
	"bytes"
	"reflect"
	"time"

	"github.com/cosmos/cosmos-sdk/codec"
	sdk "github.com/cosmos/cosmos-sdk/types"
	sdkerrors "github.com/cosmos/cosmos-sdk/types/errors"
	"github.com/tendermint/tendermint/light"
	tmtypes "github.com/tendermint/tendermint/types"

	clienttypes "github.com/cosmos/ibc-go/v3/modules/core/02-client/types"
	commitmenttypes "github.com/cosmos/ibc-go/v3/modules/core/23-commitment/types"
	"github.com/cosmos/ibc-go/v3/modules/core/exported"
)

// CheckHeaderAndUpdateState checks if the provided header is valid, and if valid it will:
// create the consensus state for the header.Height
// and update the client state if the header height is greater than the latest client state height
// It returns an error if:
// - the client or header provided are not parseable to tendermint types
// - the header is invalid
// - header height is less than or equal to the trusted header height
// - header revision is not equal to trusted header revision
// - header valset commit verification fails
// - header timestamp is past the trusting period in relation to the consensus state
// - header timestamp is less than or equal to the consensus state timestamp
//
// Tendermint client validity checking uses the bisection algorithm described
// in the [Tendermint spec](https://github.com/tendermint/spec/blob/master/spec/consensus/light-client.md).
//
// Misbehaviour Detection:
// UpdateClient will detect implicit misbehaviour by enforcing certain invariants on any new update call and will return a frozen client.
// 1. Any valid update that creates a different consensus state for an already existing height is evidence of misbehaviour and will freeze client.
// 2. Any valid update that breaks time monotonicity with respect to its neighboring consensus states is evidence of misbehaviour and will freeze client.
// Misbehaviour sets frozen height to {0, 1} since it is only used as a boolean value (zero or non-zero).
//
func (cs ClientState) CheckHeaderAndUpdateState(
	ctx sdk.Context, cdc codec.BinaryCodec, clientStore sdk.KVStore,
	header exported.ClientMessage,
) (exported.ClientState, exported.ConsensusState, error) {
	tmHeader, ok := header.(*Header)
	if !ok {
		return nil, nil, sdkerrors.Wrapf(
			clienttypes.ErrInvalidHeader, "expected type %T, got %T", &Header{}, header,
		)
	}

	// Check if the Client store already has a consensus state for the header's height
	// If the consensus state exists, and it matches the header then we return early
	// since header has already been submitted in a previous UpdateClient.
	var conflictingHeader bool
	prevConsState, _ := GetConsensusState(clientStore, cdc, header.GetHeight())
	if prevConsState != nil {
		// This header has already been submitted and the necessary state is already stored
		// in client store, thus we can return early without further validation.
		if reflect.DeepEqual(prevConsState, tmHeader.ConsensusState()) {
			return &cs, prevConsState, nil
		}
		// A consensus state already exists for this height, but it does not match the provided header.
		// Thus, we must check that this header is valid, and if so we will freeze the client.
		conflictingHeader = true
	}

	// get consensus state from clientStore
	trustedConsState, err := GetConsensusState(clientStore, cdc, tmHeader.TrustedHeight)
	if err != nil {
		return nil, nil, sdkerrors.Wrapf(
			err, "could not get consensus state from clientstore at TrustedHeight: %s", tmHeader.TrustedHeight,
		)
	}

	if err := checkValidity(&cs, trustedConsState, tmHeader, ctx.BlockTime()); err != nil {
		return nil, nil, err
	}

	consState := tmHeader.ConsensusState()
	// Header is different from existing consensus state and also valid, so freeze the client and return
	if conflictingHeader {
		cs.FrozenHeight = FrozenHeight
		return &cs, consState, nil
	}
	// Check that consensus state timestamps are monotonic
	prevCons, prevOk := GetPreviousConsensusState(clientStore, cdc, header.GetHeight())
	nextCons, nextOk := GetNextConsensusState(clientStore, cdc, header.GetHeight())
	// if previous consensus state exists, check consensus state time is greater than previous consensus state time
	// if previous consensus state is not before current consensus state, freeze the client and return.
	if prevOk && !prevCons.Timestamp.Before(consState.Timestamp) {
		cs.FrozenHeight = FrozenHeight
		return &cs, consState, nil
	}
	// if next consensus state exists, check consensus state time is less than next consensus state time
	// if next consensus state is not after current consensus state, freeze the client and return.
	if nextOk && !nextCons.Timestamp.After(consState.Timestamp) {
		cs.FrozenHeight = FrozenHeight
		return &cs, consState, nil
	}

	newClientState, consensusState, err := cs.UpdateState(ctx, cdc, clientStore, tmHeader)
	if err != nil {
		return nil, nil, err
	}
	return newClientState, consensusState, nil
}

// checkTrustedHeader checks that consensus state matches trusted fields of Header
func checkTrustedHeader(header *Header, consState *ConsensusState) error {
	tmTrustedValidators, err := tmtypes.ValidatorSetFromProto(header.TrustedValidators)
	if err != nil {
		return sdkerrors.Wrap(err, "trusted validator set in not tendermint validator set type")
	}

	// assert that trustedVals is NextValidators of last trusted header
	// to do this, we check that trustedVals.Hash() == consState.NextValidatorsHash
	tvalHash := tmTrustedValidators.Hash()
	if !bytes.Equal(consState.NextValidatorsHash, tvalHash) {
		return sdkerrors.Wrapf(
			ErrInvalidValidatorSet,
			"trusted validators %s, does not hash to latest trusted validators. Expected: %X, got: %X",
			header.TrustedValidators, consState.NextValidatorsHash, tvalHash,
		)
	}
	return nil
}

// checkValidity checks if the Tendermint header is valid.
// CONTRACT: consState.Height == header.TrustedHeight
func checkValidity(
	clientState *ClientState, consState *ConsensusState,
	header *Header, currentTimestamp time.Time,
) error {
	if err := checkTrustedHeader(header, consState); err != nil {
		return err
	}

	// UpdateClient only accepts updates with a header at the same revision
	// as the trusted consensus state
	if header.GetHeight().GetRevisionNumber() != header.TrustedHeight.RevisionNumber {
		return sdkerrors.Wrapf(
			ErrInvalidHeaderHeight,
			"header height revision %d does not match trusted header revision %d",
			header.GetHeight().GetRevisionNumber(), header.TrustedHeight.RevisionNumber,
		)
	}

	tmTrustedValidators, err := tmtypes.ValidatorSetFromProto(header.TrustedValidators)
	if err != nil {
		return sdkerrors.Wrap(err, "trusted validator set in not tendermint validator set type")
	}

	tmSignedHeader, err := tmtypes.SignedHeaderFromProto(header.SignedHeader)
	if err != nil {
		return sdkerrors.Wrap(err, "signed header in not tendermint signed header type")
	}

	tmValidatorSet, err := tmtypes.ValidatorSetFromProto(header.ValidatorSet)
	if err != nil {
		return sdkerrors.Wrap(err, "validator set in not tendermint validator set type")
	}

	// assert header height is newer than consensus state
	if header.GetHeight().LTE(header.TrustedHeight) {
		return sdkerrors.Wrapf(
			clienttypes.ErrInvalidHeader,
			"header height ≤ consensus state height (%s ≤ %s)", header.GetHeight(), header.TrustedHeight,
		)
	}

	chainID := clientState.GetChainID()
	// If chainID is in revision format, then set revision number of chainID with the revision number
	// of the header we are verifying
	// This is useful if the update is at a previous revision rather than an update to the latest revision
	// of the client.
	// The chainID must be set correctly for the previous revision before attempting verification.
	// Updates for previous revisions are not supported if the chainID is not in revision format.
	if clienttypes.IsRevisionFormat(chainID) {
		chainID, _ = clienttypes.SetRevisionNumber(chainID, header.GetHeight().GetRevisionNumber())
	}

	// Construct a trusted header using the fields in consensus state
	// Only Height, Time, and NextValidatorsHash are necessary for verification
	trustedHeader := tmtypes.Header{
		ChainID:            chainID,
		Height:             int64(header.TrustedHeight.RevisionHeight),
		Time:               consState.Timestamp,
		NextValidatorsHash: consState.NextValidatorsHash,
	}
	signedHeader := tmtypes.SignedHeader{
		Header: &trustedHeader,
	}

	// Verify next header with the passed-in trustedVals
	// - asserts trusting period not passed
	// - assert header timestamp is not past the trusting period
	// - assert header timestamp is past latest stored consensus state timestamp
	// - assert that a TrustLevel proportion of TrustedValidators signed new Commit
	err = light.Verify(
		&signedHeader,
		tmTrustedValidators, tmSignedHeader, tmValidatorSet,
		clientState.TrustingPeriod, currentTimestamp, clientState.MaxClockDrift, clientState.TrustLevel.ToTendermint(),
	)
	if err != nil {
		return sdkerrors.Wrap(err, "failed to verify header")
	}
	return nil
}

// UpdateState may be used to either create a consensus state for:
// - a future height greater than the latest client state height
// - a past height that was skipped during bisection
// If we are updating to a past height, a consensus state is created for that height to be persisted in client store
// If we are updating to a future height, the consensus state is created and the client state is updated to reflect
// the new latest height
// UpdateState must only be used to update within a single revision, thus header revision number and trusted height's revision
// number must be the same. To update to a new revision, use a separate upgrade path
// UpdateState will prune the oldest consensus state if it is expired.
func (cs ClientState) UpdateState(ctx sdk.Context, cdc codec.BinaryCodec, clientStore sdk.KVStore, clientMsg exported.ClientMessage) (*ClientState, *ConsensusState, error) {
	header, ok := clientMsg.(*Header)
	if !ok {
		return nil, nil, sdkerrors.Wrapf(clienttypes.ErrInvalidClientType, "expected type %T, got %T", &Header{}, header)
	}

	// check for duplicate update
	if consensusState, _ := GetConsensusState(clientStore, cdc, header.GetHeight()); consensusState != nil {
		// perform no-op
		return &cs, consensusState, nil
	}

	cs.pruneOldestConsensusState(ctx, cdc, clientStore)

	height := header.GetHeight().(clienttypes.Height)
	if height.GT(cs.LatestHeight) {
		cs.LatestHeight = height
	}
	consensusState := &ConsensusState{
		Timestamp:          header.GetTime(),
		Root:               commitmenttypes.NewMerkleRoot(header.Header.GetAppHash()),
		NextValidatorsHash: header.Header.NextValidatorsHash,
	}

	// set metadata for this consensus state
	setConsensusMetadata(ctx, clientStore, header.GetHeight())

<<<<<<< HEAD
	return clientState, consensusState
}

// CheckForMisbehaviour detects duplicate height misbehaviour and BFT time violation misbehaviour
func (cs ClientState) CheckForMisbehaviour(ctx sdk.Context, cdc codec.BinaryCodec, clientStore sdk.KVStore, msg exported.ClientMessage) bool {
	switch msg := msg.(type) {
	case *Header:
		tmHeader := msg
		consState := tmHeader.ConsensusState()

		// Check if the Client store already has a consensus state for the header's height
		// If the consensus state exists, and it matches the header then we return early
		// since header has already been submitted in a previous UpdateClient.
		prevConsState, _ := GetConsensusState(clientStore, cdc, tmHeader.GetHeight())
		if prevConsState != nil {
			// This header has already been submitted and the necessary state is already stored
			// in client store, thus we can return early without further validation.
			if reflect.DeepEqual(prevConsState, tmHeader.ConsensusState()) {
				return false
			}

			// A consensus state already exists for this height, but it does not match the provided header.
			// The assumption is that Header has already been validated. Thus we can return true as misbehaviour is present
			return true
		}

		// Check that consensus state timestamps are monotonic
		prevCons, prevOk := GetPreviousConsensusState(clientStore, cdc, tmHeader.GetHeight())
		nextCons, nextOk := GetNextConsensusState(clientStore, cdc, tmHeader.GetHeight())
		// if previous consensus state exists, check consensus state time is greater than previous consensus state time
		// if previous consensus state is not before current consensus state return true
		if prevOk && !prevCons.Timestamp.Before(consState.Timestamp) {
			return true
		}
		// if next consensus state exists, check consensus state time is less than next consensus state time
		// if next consensus state is not after current consensus state return true
		if nextOk && !nextCons.Timestamp.After(consState.Timestamp) {
			return true
		}
	case *Misbehaviour:
		// The correctness of Misbehaviour ClientMessage types is ensured by calling VerifyClientMessage prior to this function
		// Thus, here we can return true, as ClientMessage is of type Misbehaviour
		return true
	}

	return false
=======
	return &cs, consensusState, nil
}

// pruneOldestConsensusState will retrieve the earliest consensus state for this clientID and check if it is expired. If it is,
// that consensus state will be pruned from store along with all associated metadata. This will prevent the client store from
// becoming bloated with expired consensus states that can no longer be used for updates and packet verification.
func (cs ClientState) pruneOldestConsensusState(ctx sdk.Context, cdc codec.BinaryCodec, clientStore sdk.KVStore) {
	// Check the earliest consensus state to see if it is expired, if so then set the prune height
	// so that we can delete consensus state and all associated metadata.
	var (
		pruneHeight exported.Height
		pruneError  error
	)

	pruneCb := func(height exported.Height) bool {
		consState, err := GetConsensusState(clientStore, cdc, height)
		// this error should never occur
		if err != nil {
			pruneError = err
			return true
		}

		if cs.IsExpired(consState.Timestamp, ctx.BlockTime()) {
			pruneHeight = height
		}

		return true
	}

	IterateConsensusStateAscending(clientStore, pruneCb)
	if pruneError != nil {
		panic(pruneError)
	}

	// if pruneHeight is set, delete consensus state and metadata
	if pruneHeight != nil {
		deleteConsensusState(clientStore, pruneHeight)
		deleteConsensusMetadata(clientStore, pruneHeight)
	}
>>>>>>> 5e3bac03
}<|MERGE_RESOLUTION|>--- conflicted
+++ resolved
@@ -243,8 +243,45 @@
 	// set metadata for this consensus state
 	setConsensusMetadata(ctx, clientStore, header.GetHeight())
 
-<<<<<<< HEAD
-	return clientState, consensusState
+	return &cs, consensusState, nil
+}
+
+// pruneOldestConsensusState will retrieve the earliest consensus state for this clientID and check if it is expired. If it is,
+// that consensus state will be pruned from store along with all associated metadata. This will prevent the client store from
+// becoming bloated with expired consensus states that can no longer be used for updates and packet verification.
+func (cs ClientState) pruneOldestConsensusState(ctx sdk.Context, cdc codec.BinaryCodec, clientStore sdk.KVStore) {
+	// Check the earliest consensus state to see if it is expired, if so then set the prune height
+	// so that we can delete consensus state and all associated metadata.
+	var (
+		pruneHeight exported.Height
+		pruneError  error
+	)
+
+	pruneCb := func(height exported.Height) bool {
+		consState, err := GetConsensusState(clientStore, cdc, height)
+		// this error should never occur
+		if err != nil {
+			pruneError = err
+			return true
+		}
+
+		if cs.IsExpired(consState.Timestamp, ctx.BlockTime()) {
+			pruneHeight = height
+		}
+
+		return true
+	}
+
+	IterateConsensusStateAscending(clientStore, pruneCb)
+	if pruneError != nil {
+		panic(pruneError)
+	}
+
+	// if pruneHeight is set, delete consensus state and metadata
+	if pruneHeight != nil {
+		deleteConsensusState(clientStore, pruneHeight)
+		deleteConsensusMetadata(clientStore, pruneHeight)
+	}
 }
 
 // CheckForMisbehaviour detects duplicate height misbehaviour and BFT time violation misbehaviour
@@ -290,45 +327,4 @@
 	}
 
 	return false
-=======
-	return &cs, consensusState, nil
-}
-
-// pruneOldestConsensusState will retrieve the earliest consensus state for this clientID and check if it is expired. If it is,
-// that consensus state will be pruned from store along with all associated metadata. This will prevent the client store from
-// becoming bloated with expired consensus states that can no longer be used for updates and packet verification.
-func (cs ClientState) pruneOldestConsensusState(ctx sdk.Context, cdc codec.BinaryCodec, clientStore sdk.KVStore) {
-	// Check the earliest consensus state to see if it is expired, if so then set the prune height
-	// so that we can delete consensus state and all associated metadata.
-	var (
-		pruneHeight exported.Height
-		pruneError  error
-	)
-
-	pruneCb := func(height exported.Height) bool {
-		consState, err := GetConsensusState(clientStore, cdc, height)
-		// this error should never occur
-		if err != nil {
-			pruneError = err
-			return true
-		}
-
-		if cs.IsExpired(consState.Timestamp, ctx.BlockTime()) {
-			pruneHeight = height
-		}
-
-		return true
-	}
-
-	IterateConsensusStateAscending(clientStore, pruneCb)
-	if pruneError != nil {
-		panic(pruneError)
-	}
-
-	// if pruneHeight is set, delete consensus state and metadata
-	if pruneHeight != nil {
-		deleteConsensusState(clientStore, pruneHeight)
-		deleteConsensusMetadata(clientStore, pruneHeight)
-	}
->>>>>>> 5e3bac03
 }