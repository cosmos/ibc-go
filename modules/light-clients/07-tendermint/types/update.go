--- conflicted
+++ resolved
@@ -130,11 +130,7 @@
 	}
 	err = IterateConsensusStateAscending(clientStore, pruneCb)
 	if err != nil {
-<<<<<<< HEAD
-		panic(err)
-=======
 		return nil, nil, err
->>>>>>> ea7dbbaf
 	}
 	if pruneError != nil {
 		return nil, nil, pruneError
