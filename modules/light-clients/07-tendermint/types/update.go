package types

import (
	"bytes"
	"reflect"
	"time"

	"github.com/cosmos/cosmos-sdk/codec"
	sdk "github.com/cosmos/cosmos-sdk/types"
	sdkerrors "github.com/cosmos/cosmos-sdk/types/errors"
	"github.com/tendermint/tendermint/light"
	tmtypes "github.com/tendermint/tendermint/types"

	clienttypes "github.com/cosmos/ibc-go/v3/modules/core/02-client/types"
	commitmenttypes "github.com/cosmos/ibc-go/v3/modules/core/23-commitment/types"
	host "github.com/cosmos/ibc-go/v3/modules/core/24-host"
	"github.com/cosmos/ibc-go/v3/modules/core/exported"
)

// CheckHeaderAndUpdateState checks if the provided header is valid, and if valid it will:
// create the consensus state for the header.Height
// and update the client state if the header height is greater than the latest client state height
// It returns an error if:
// - the client or header provided are not parseable to tendermint types
// - the header is invalid
// - header height is less than or equal to the trusted header height
// - header revision is not equal to trusted header revision
// - header valset commit verification fails
// - header timestamp is past the trusting period in relation to the consensus state
// - header timestamp is less than or equal to the consensus state timestamp
//
// Tendermint client validity checking uses the bisection algorithm described
// in the [Tendermint spec](https://github.com/tendermint/spec/blob/master/spec/consensus/light-client.md).
//
// Misbehaviour Detection:
// UpdateClient will detect implicit misbehaviour by enforcing certain invariants on any new update call and will return a frozen client.
// 1. Any valid update that creates a different consensus state for an already existing height is evidence of misbehaviour and will freeze client.
// 2. Any valid update that breaks time monotonicity with respect to its neighboring consensus states is evidence of misbehaviour and will freeze client.
// Misbehaviour sets frozen height to {0, 1} since it is only used as a boolean value (zero or non-zero).
//
func (cs ClientState) CheckHeaderAndUpdateState(
	ctx sdk.Context, cdc codec.BinaryCodec, clientStore sdk.KVStore,
	header exported.ClientMessage,
) (exported.ClientState, exported.ConsensusState, error) {
	tmHeader, ok := header.(*Header)
	if !ok {
		return nil, nil, sdkerrors.Wrapf(
			clienttypes.ErrInvalidHeader, "expected type %T, got %T", &Header{}, header,
		)
	}

	// Check if the Client store already has a consensus state for the header's height
	// If the consensus state exists, and it matches the header then we return early
	// since header has already been submitted in a previous UpdateClient.
	var conflictingHeader bool
	prevConsState, _ := GetConsensusState(clientStore, cdc, header.GetHeight())
	if prevConsState != nil {
		// This header has already been submitted and the necessary state is already stored
		// in client store, thus we can return early without further validation.
		if reflect.DeepEqual(prevConsState, tmHeader.ConsensusState()) {
			return &cs, prevConsState, nil
		}
		// A consensus state already exists for this height, but it does not match the provided header.
		// Thus, we must check that this header is valid, and if so we will freeze the client.
		conflictingHeader = true
	}

<<<<<<< HEAD
	// get consensus state from clientStore
=======
>>>>>>> 0148f35d
	if err := cs.VerifyClientMessage(ctx, clientStore, cdc, tmHeader); err != nil {
		return nil, nil, err
	}

	consState := tmHeader.ConsensusState()
	// Header is different from existing consensus state and also valid, so freeze the client and return
	if conflictingHeader {
		cs.FrozenHeight = FrozenHeight
		return &cs, consState, nil
	}
	// Check that consensus state timestamps are monotonic
	prevCons, prevOk := GetPreviousConsensusState(clientStore, cdc, header.GetHeight())
	nextCons, nextOk := GetNextConsensusState(clientStore, cdc, header.GetHeight())
	// if previous consensus state exists, check consensus state time is greater than previous consensus state time
	// if previous consensus state is not before current consensus state, freeze the client and return.
	if prevOk && !prevCons.Timestamp.Before(consState.Timestamp) {
		cs.FrozenHeight = FrozenHeight
		return &cs, consState, nil
	}
	// if next consensus state exists, check consensus state time is less than next consensus state time
	// if next consensus state is not after current consensus state, freeze the client and return.
	if nextOk && !nextCons.Timestamp.After(consState.Timestamp) {
		cs.FrozenHeight = FrozenHeight
		return &cs, consState, nil
	}

	newClientState, consensusState, err := cs.UpdateState(ctx, cdc, clientStore, tmHeader)
	if err != nil {
		return nil, nil, err
	}
	return newClientState, consensusState, nil
}

// checkTrustedHeader checks that consensus state matches trusted fields of Header
func checkTrustedHeader(header *Header, consState *ConsensusState) error {
	tmTrustedValidators, err := tmtypes.ValidatorSetFromProto(header.TrustedValidators)
	if err != nil {
		return sdkerrors.Wrap(err, "trusted validator set in not tendermint validator set type")
	}

	// assert that trustedVals is NextValidators of last trusted header
	// to do this, we check that trustedVals.Hash() == consState.NextValidatorsHash
	tvalHash := tmTrustedValidators.Hash()
	if !bytes.Equal(consState.NextValidatorsHash, tvalHash) {
		return sdkerrors.Wrapf(
			ErrInvalidValidatorSet,
			"trusted validators %s, does not hash to latest trusted validators. Expected: %X, got: %X",
			header.TrustedValidators, consState.NextValidatorsHash, tvalHash,
		)
	}
	return nil
}

// VerifyClientMessage checks if the clientMessage is of type Header or Misbehaviour and verifies the message
func (cs *ClientState) VerifyClientMessage(
<<<<<<< HEAD
	ctx sdk.Context, clientStore sdk.KVStore, cdc codec.BinaryCodec, clientMsg exported.ClientMessage,
=======
	ctx sdk.Context, clientStore sdk.KVStore, cdc codec.BinaryCodec,
	header exported.ClientMessage,
>>>>>>> 0148f35d
) error {
	switch msg := clientMsg.(type) {
	case *Header:
<<<<<<< HEAD
		return verifyHeader(ctx, cs, clientStore, cdc, msg, ctx.BlockTime())
=======
		return cs.verifyHeader(ctx, clientStore, cdc, header, ctx.BlockTime())
>>>>>>> 0148f35d
	case *Misbehaviour:
		return cs.verifyMisbehaviour(ctx, clientStore, cdc, msg)
	default:
		return clienttypes.ErrInvalidClientType
	}
}

<<<<<<< HEAD
//TODO: comment
// verifyHeader
func verifyHeader(
	ctx sdk.Context, clientState *ClientState, clientStore sdk.KVStore, cdc codec.BinaryCodec,
=======
// verifyHeader returns an error if:
// - the client or header provided are not parseable to tendermint types
// - the header is invalid
// - header height is less than or equal to the trusted header height
// - header revision is not equal to trusted header revision
// - header valset commit verification fails
// - header timestamp is past the trusting period in relation to the consensus state
// - header timestamp is less than or equal to the consensus state timestamp
func (cs *ClientState) verifyHeader(
	ctx sdk.Context, clientStore sdk.KVStore, cdc codec.BinaryCodec,
>>>>>>> 0148f35d
	tmHeader exported.ClientMessage, currentTimestamp time.Time,
) error {
	// TODO: check ok
	header := tmHeader.(*Header)

<<<<<<< HEAD
	trustedConsState, err := GetConsensusState(clientStore, cdc, header.TrustedHeight)
	if err != nil {
		return sdkerrors.Wrapf(err, "could not get consensus state from clientstore at TrustedHeight: %s", header.TrustedHeight)
	}

	if err := checkTrustedHeader(header, trustedConsState); err != nil {
=======
	// Retrieve trusted consensus states for each Header in misbehaviour
	consState, err := GetConsensusState(clientStore, cdc, header.TrustedHeight)
	if err != nil {
		return sdkerrors.Wrapf(err, "could not get trusted consensus state from clientStore for Header at TrustedHeight: %s", header.TrustedHeight)
	}

	if err := checkTrustedHeader(header, consState); err != nil {
>>>>>>> 0148f35d
		return err
	}

	// UpdateClient only accepts updates with a header at the same revision
	// as the trusted consensus state
	if header.GetHeight().GetRevisionNumber() != header.TrustedHeight.RevisionNumber {
		return sdkerrors.Wrapf(
			ErrInvalidHeaderHeight,
			"header height revision %d does not match trusted header revision %d",
			header.GetHeight().GetRevisionNumber(), header.TrustedHeight.RevisionNumber,
		)
	}

	tmTrustedValidators, err := tmtypes.ValidatorSetFromProto(header.TrustedValidators)
	if err != nil {
		return sdkerrors.Wrap(err, "trusted validator set in not tendermint validator set type")
	}

	tmSignedHeader, err := tmtypes.SignedHeaderFromProto(header.SignedHeader)
	if err != nil {
		return sdkerrors.Wrap(err, "signed header in not tendermint signed header type")
	}

	tmValidatorSet, err := tmtypes.ValidatorSetFromProto(header.ValidatorSet)
	if err != nil {
		return sdkerrors.Wrap(err, "validator set in not tendermint validator set type")
	}

	// assert header height is newer than consensus state
	if header.GetHeight().LTE(header.TrustedHeight) {
		return sdkerrors.Wrapf(
			clienttypes.ErrInvalidHeader,
			"header height ≤ consensus state height (%s ≤ %s)", header.GetHeight(), header.TrustedHeight,
		)
	}

	chainID := cs.GetChainID()
	// If chainID is in revision format, then set revision number of chainID with the revision number
	// of the header we are verifying
	// This is useful if the update is at a previous revision rather than an update to the latest revision
	// of the client.
	// The chainID must be set correctly for the previous revision before attempting verification.
	// Updates for previous revisions are not supported if the chainID is not in revision format.
	if clienttypes.IsRevisionFormat(chainID) {
		chainID, _ = clienttypes.SetRevisionNumber(chainID, header.GetHeight().GetRevisionNumber())
	}

	// Construct a trusted header using the fields in consensus state
	// Only Height, Time, and NextValidatorsHash are necessary for verification
	trustedHeader := tmtypes.Header{
		ChainID:            chainID,
		Height:             int64(header.TrustedHeight.RevisionHeight),
		Time:               trustedConsState.Timestamp,
		NextValidatorsHash: trustedConsState.NextValidatorsHash,
	}
	signedHeader := tmtypes.SignedHeader{
		Header: &trustedHeader,
	}

	// Verify next header with the passed-in trustedVals
	// - asserts trusting period not passed
	// - assert header timestamp is not past the trusting period
	// - assert header timestamp is past latest stored consensus state timestamp
	// - assert that a TrustLevel proportion of TrustedValidators signed new Commit
	err = light.Verify(
		&signedHeader,
		tmTrustedValidators, tmSignedHeader, tmValidatorSet,
		cs.TrustingPeriod, currentTimestamp, cs.MaxClockDrift, cs.TrustLevel.ToTendermint(),
	)
	if err != nil {
		return sdkerrors.Wrap(err, "failed to verify header")
	}

	return nil
}

// UpdateState may be used to either create a consensus state for:
// - a future height greater than the latest client state height
// - a past height that was skipped during bisection
// If we are updating to a past height, a consensus state is created for that height to be persisted in client store
// If we are updating to a future height, the consensus state is created and the client state is updated to reflect
// the new latest height
// UpdateState must only be used to update within a single revision, thus header revision number and trusted height's revision
// number must be the same. To update to a new revision, use a separate upgrade path
// UpdateState will prune the oldest consensus state if it is expired.
func (cs ClientState) UpdateState(ctx sdk.Context, cdc codec.BinaryCodec, clientStore sdk.KVStore, clientMsg exported.ClientMessage) (*ClientState, *ConsensusState, error) {
	header, ok := clientMsg.(*Header)
	if !ok {
		return nil, nil, sdkerrors.Wrapf(clienttypes.ErrInvalidClientType, "expected type %T, got %T", &Header{}, header)
	}

	// check for duplicate update
	if consensusState, _ := GetConsensusState(clientStore, cdc, header.GetHeight()); consensusState != nil {
		// perform no-op
		return &cs, consensusState, nil
	}

	cs.pruneOldestConsensusState(ctx, cdc, clientStore)

	height := header.GetHeight().(clienttypes.Height)
	if height.GT(cs.LatestHeight) {
		cs.LatestHeight = height
	}
	consensusState := &ConsensusState{
		Timestamp:          header.GetTime(),
		Root:               commitmenttypes.NewMerkleRoot(header.Header.GetAppHash()),
		NextValidatorsHash: header.Header.NextValidatorsHash,
	}

	// set metadata for this consensus state
	setConsensusMetadata(ctx, clientStore, header.GetHeight())

	return &cs, consensusState, nil
}

// pruneOldestConsensusState will retrieve the earliest consensus state for this clientID and check if it is expired. If it is,
// that consensus state will be pruned from store along with all associated metadata. This will prevent the client store from
// becoming bloated with expired consensus states that can no longer be used for updates and packet verification.
func (cs ClientState) pruneOldestConsensusState(ctx sdk.Context, cdc codec.BinaryCodec, clientStore sdk.KVStore) {
	// Check the earliest consensus state to see if it is expired, if so then set the prune height
	// so that we can delete consensus state and all associated metadata.
	var (
		pruneHeight exported.Height
		pruneError  error
	)

	pruneCb := func(height exported.Height) bool {
		consState, err := GetConsensusState(clientStore, cdc, height)
		// this error should never occur
		if err != nil {
			pruneError = err
			return true
		}

		if cs.IsExpired(consState.Timestamp, ctx.BlockTime()) {
			pruneHeight = height
		}

		return true
	}

	IterateConsensusStateAscending(clientStore, pruneCb)
	if pruneError != nil {
		panic(pruneError)
	}

	// if pruneHeight is set, delete consensus state and metadata
	if pruneHeight != nil {
		deleteConsensusState(clientStore, pruneHeight)
		deleteConsensusMetadata(clientStore, pruneHeight)
	}
}

// UpdateStateOnMisbehaviour updates state upon misbehaviour, freezing the ClientState. This method should only be called when misbehaviour is detected
// as it does not perform any misbehaviour checks.
func (cs ClientState) UpdateStateOnMisbehaviour(ctx sdk.Context, cdc codec.BinaryCodec, clientStore sdk.KVStore) {
	cs.FrozenHeight = FrozenHeight

	clientStore.Set(host.ClientStateKey(), clienttypes.MustMarshalClientState(cdc, &cs))
}<|MERGE_RESOLUTION|>--- conflicted
+++ resolved
@@ -65,10 +65,6 @@
 		conflictingHeader = true
 	}
 
-<<<<<<< HEAD
-	// get consensus state from clientStore
-=======
->>>>>>> 0148f35d
 	if err := cs.VerifyClientMessage(ctx, clientStore, cdc, tmHeader); err != nil {
 		return nil, nil, err
 	}
@@ -124,20 +120,12 @@
 
 // VerifyClientMessage checks if the clientMessage is of type Header or Misbehaviour and verifies the message
 func (cs *ClientState) VerifyClientMessage(
-<<<<<<< HEAD
-	ctx sdk.Context, clientStore sdk.KVStore, cdc codec.BinaryCodec, clientMsg exported.ClientMessage,
-=======
 	ctx sdk.Context, clientStore sdk.KVStore, cdc codec.BinaryCodec,
 	header exported.ClientMessage,
->>>>>>> 0148f35d
 ) error {
-	switch msg := clientMsg.(type) {
+	switch msg := header.(type) {
 	case *Header:
-<<<<<<< HEAD
-		return verifyHeader(ctx, cs, clientStore, cdc, msg, ctx.BlockTime())
-=======
-		return cs.verifyHeader(ctx, clientStore, cdc, header, ctx.BlockTime())
->>>>>>> 0148f35d
+		return cs.verifyHeader(ctx, clientStore, cdc, msg, ctx.BlockTime())
 	case *Misbehaviour:
 		return cs.verifyMisbehaviour(ctx, clientStore, cdc, msg)
 	default:
@@ -145,12 +133,6 @@
 	}
 }
 
-<<<<<<< HEAD
-//TODO: comment
-// verifyHeader
-func verifyHeader(
-	ctx sdk.Context, clientState *ClientState, clientStore sdk.KVStore, cdc codec.BinaryCodec,
-=======
 // verifyHeader returns an error if:
 // - the client or header provided are not parseable to tendermint types
 // - the header is invalid
@@ -161,20 +143,11 @@
 // - header timestamp is less than or equal to the consensus state timestamp
 func (cs *ClientState) verifyHeader(
 	ctx sdk.Context, clientStore sdk.KVStore, cdc codec.BinaryCodec,
->>>>>>> 0148f35d
 	tmHeader exported.ClientMessage, currentTimestamp time.Time,
 ) error {
 	// TODO: check ok
 	header := tmHeader.(*Header)
 
-<<<<<<< HEAD
-	trustedConsState, err := GetConsensusState(clientStore, cdc, header.TrustedHeight)
-	if err != nil {
-		return sdkerrors.Wrapf(err, "could not get consensus state from clientstore at TrustedHeight: %s", header.TrustedHeight)
-	}
-
-	if err := checkTrustedHeader(header, trustedConsState); err != nil {
-=======
 	// Retrieve trusted consensus states for each Header in misbehaviour
 	consState, err := GetConsensusState(clientStore, cdc, header.TrustedHeight)
 	if err != nil {
@@ -182,7 +155,6 @@
 	}
 
 	if err := checkTrustedHeader(header, consState); err != nil {
->>>>>>> 0148f35d
 		return err
 	}
 
@@ -235,8 +207,8 @@
 	trustedHeader := tmtypes.Header{
 		ChainID:            chainID,
 		Height:             int64(header.TrustedHeight.RevisionHeight),
-		Time:               trustedConsState.Timestamp,
-		NextValidatorsHash: trustedConsState.NextValidatorsHash,
+		Time:               consState.Timestamp,
+		NextValidatorsHash: consState.NextValidatorsHash,
 	}
 	signedHeader := tmtypes.SignedHeader{
 		Header: &trustedHeader,
