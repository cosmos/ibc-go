--- conflicted
+++ resolved
@@ -220,18 +220,6 @@
 			expPass: false,
 		},
 		{
-<<<<<<< HEAD
-			name:        "client is frozen",
-			clientState: &types.ClientState{LatestHeight: height, FrozenHeight: clienttypes.NewHeight(height.RevisionNumber, height.RevisionHeight+100)},
-			consensusState: &types.ConsensusState{
-				Root: commitmenttypes.NewMerkleRoot(suite.header.Header.GetAppHash()),
-			},
-			prefix:  commitmenttypes.NewMerklePrefix([]byte("ibc")),
-			expPass: false,
-		},
-		{
-=======
->>>>>>> e012a4af
 			name:        "proof verification failed",
 			clientState: types.NewClientState(chainID, types.DefaultTrustLevel, trustingPeriod, ubdPeriod, maxClockDrift, height, commitmenttypes.GetSDKSpecs(), upgradePath, false, false),
 			consensusState: &types.ConsensusState{
@@ -288,14 +276,6 @@
 			}, false,
 		},
 		{
-<<<<<<< HEAD
-			"client is frozen", func() {
-				clientState.FrozenHeight = clienttypes.NewHeight(0, 1000)
-			}, false,
-		},
-		{
-=======
->>>>>>> e012a4af
 			"proof verification failed", func() {
 				proof = invalidProof
 			}, false,
@@ -370,14 +350,6 @@
 			}, false,
 		},
 		{
-<<<<<<< HEAD
-			"client is frozen", func() {
-				clientState.FrozenHeight = clienttypes.NewHeight(0, 1000)
-			}, false,
-		},
-		{
-=======
->>>>>>> e012a4af
 			"proof verification failed", func() {
 				proof = invalidProof
 			}, false,
@@ -468,14 +440,6 @@
 			}, false,
 		},
 		{
-<<<<<<< HEAD
-			"client is frozen", func() {
-				clientState.FrozenHeight = clienttypes.NewHeight(0, 1000)
-			}, false,
-		},
-		{
-=======
->>>>>>> e012a4af
 			"proof verification failed", func() {
 				proof = invalidProof
 			}, false,
@@ -571,14 +535,6 @@
 			}, false,
 		},
 		{
-<<<<<<< HEAD
-			"client is frozen", func() {
-				clientState.FrozenHeight = clienttypes.NewHeight(0, 1000)
-			}, false,
-		},
-		{
-=======
->>>>>>> e012a4af
 			"proof verification failed", func() {
 				proof = invalidProof
 			}, false,
@@ -679,14 +635,6 @@
 			}, false,
 		},
 		{
-<<<<<<< HEAD
-			"client is frozen", func() {
-				clientState.FrozenHeight = clienttypes.NewHeight(0, 1000)
-			}, false,
-		},
-		{
-=======
->>>>>>> e012a4af
 			"proof verification failed", func() {
 				proof = invalidProof
 			}, false,
@@ -783,14 +731,6 @@
 			}, false,
 		},
 		{
-<<<<<<< HEAD
-			"client is frozen", func() {
-				clientState.FrozenHeight = clienttypes.NewHeight(0, 1000)
-			}, false,
-		},
-		{
-=======
->>>>>>> e012a4af
 			"proof verification failed", func() {
 				proof = invalidProof
 			}, false,
