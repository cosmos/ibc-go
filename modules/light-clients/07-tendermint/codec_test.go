package tendermint_test

import (
<<<<<<< HEAD
	"errors"
=======
	"fmt"
>>>>>>> 0edbe8e6
	"testing"

	"github.com/stretchr/testify/require"

	sdk "github.com/cosmos/cosmos-sdk/types"
	moduletestutil "github.com/cosmos/cosmos-sdk/types/module/testutil"

	tendermint "github.com/cosmos/ibc-go/v9/modules/light-clients/07-tendermint"
)

func TestCodecTypeRegistration(t *testing.T) {
	testCases := []struct {
<<<<<<< HEAD
		name    string
		typeURL string
		expErr  error
=======
		name     string
		typeURL  string
		expError error
>>>>>>> 0edbe8e6
	}{
		{
			"success: ClientState",
			sdk.MsgTypeURL(&tendermint.ClientState{}),
			nil,
		},
		{
			"success: ConsensusState",
			sdk.MsgTypeURL(&tendermint.ConsensusState{}),
			nil,
		},
		{
			"success: Header",
			sdk.MsgTypeURL(&tendermint.Header{}),
			nil,
		},
		{
			"success: Misbehaviour",
			sdk.MsgTypeURL(&tendermint.Misbehaviour{}),
			nil,
		},
		{
			"type not registered on codec",
			"ibc.invalid.MsgTypeURL",
<<<<<<< HEAD
			errors.New("unable to resolve type URL ibc.invalid.MsgTypeURL"),
=======
			fmt.Errorf("unable to resolve type URL ibc.invalid.MsgTypeURL"),
>>>>>>> 0edbe8e6
		},
	}

	for _, tc := range testCases {
		tc := tc

		t.Run(tc.name, func(t *testing.T) {
			encodingCfg := moduletestutil.MakeTestEncodingConfig(tendermint.AppModuleBasic{})
			msg, err := encodingCfg.Codec.InterfaceRegistry().Resolve(tc.typeURL)

<<<<<<< HEAD
			if tc.expErr == nil {
=======
			if tc.expError == nil {
>>>>>>> 0edbe8e6
				require.NotNil(t, msg)
				require.NoError(t, err)
			} else {
				require.Nil(t, msg)
<<<<<<< HEAD
				require.Error(t, err)
				require.Equal(t, err, tc.expErr)
=======
				require.ErrorContains(t, err, tc.expError.Error())
>>>>>>> 0edbe8e6
			}
		})
	}
}<|MERGE_RESOLUTION|>--- conflicted
+++ resolved
@@ -1,11 +1,7 @@
 package tendermint_test
 
 import (
-<<<<<<< HEAD
-	"errors"
-=======
 	"fmt"
->>>>>>> 0edbe8e6
 	"testing"
 
 	"github.com/stretchr/testify/require"
@@ -18,15 +14,9 @@
 
 func TestCodecTypeRegistration(t *testing.T) {
 	testCases := []struct {
-<<<<<<< HEAD
-		name    string
-		typeURL string
-		expErr  error
-=======
 		name     string
 		typeURL  string
 		expError error
->>>>>>> 0edbe8e6
 	}{
 		{
 			"success: ClientState",
@@ -51,11 +41,7 @@
 		{
 			"type not registered on codec",
 			"ibc.invalid.MsgTypeURL",
-<<<<<<< HEAD
-			errors.New("unable to resolve type URL ibc.invalid.MsgTypeURL"),
-=======
 			fmt.Errorf("unable to resolve type URL ibc.invalid.MsgTypeURL"),
->>>>>>> 0edbe8e6
 		},
 	}
 
@@ -66,21 +52,12 @@
 			encodingCfg := moduletestutil.MakeTestEncodingConfig(tendermint.AppModuleBasic{})
 			msg, err := encodingCfg.Codec.InterfaceRegistry().Resolve(tc.typeURL)
 
-<<<<<<< HEAD
-			if tc.expErr == nil {
-=======
 			if tc.expError == nil {
->>>>>>> 0edbe8e6
 				require.NotNil(t, msg)
 				require.NoError(t, err)
 			} else {
 				require.Nil(t, msg)
-<<<<<<< HEAD
-				require.Error(t, err)
-				require.Equal(t, err, tc.expErr)
-=======
 				require.ErrorContains(t, err, tc.expError.Error())
->>>>>>> 0edbe8e6
 			}
 		})
 	}
