--- conflicted
+++ resolved
@@ -16,19 +16,6 @@
 	_ appmodule.AppModule   = (*AppModule)(nil)
 )
 
-<<<<<<< HEAD
-// IsOnePerModuleType implements the depinject.OnePerModuleType interface.
-func (AppModule) IsOnePerModuleType() {}
-
-// IsAppModule implements the appmodule.AppModule interface.
-func (AppModule) IsAppModule() {}
-
-// Name returns the tendermint module name.
-func (AppModule) Name() string {
-	return ModuleName
-}
-
-=======
 // AppModule is the application module for the Tendermint client module
 type AppModule struct {
 	lightClientModule LightClientModule
@@ -52,7 +39,6 @@
 	return ModuleName
 }
 
->>>>>>> 0e72d08c
 // RegisterLegacyAminoCodec performs a no-op. The Tendermint client does not support amino.
 func (AppModule) RegisterLegacyAminoCodec(coreregistry.AminoRegistrar) {}
 
@@ -73,19 +59,4 @@
 // GetQueryCmd performs a no-op. Please see the 02-client cli commands.
 func (AppModule) GetQueryCmd() *cobra.Command {
 	return nil
-<<<<<<< HEAD
-}
-
-// AppModule is the application module for the Tendermint client module
-type AppModule struct {
-	lightClientModule LightClientModule
-}
-
-// NewAppModule creates a new Tendermint client module
-func NewAppModule(lightClientModule LightClientModule) AppModule {
-	return AppModule{
-		lightClientModule: lightClientModule,
-	}
-=======
->>>>>>> 0e72d08c
 }