--- conflicted
+++ resolved
@@ -64,11 +64,7 @@
 		return errorsmod.Wrap(clienttypes.ErrClientNotFound, clientID)
 	}
 
-<<<<<<< HEAD
-	sdkCtx := sdk.UnwrapSDKContext(ctx) //TODO: remove after sdk.Context is removed from core IBC
-=======
 	sdkCtx := sdk.UnwrapSDKContext(ctx) // TODO: https://github.com/cosmos/ibc-go/issues/5917
->>>>>>> 1af0bfc1
 	return clientState.VerifyClientMessage(sdkCtx, l.cdc, clientStore, clientMsg)
 }
 
