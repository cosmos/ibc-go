package tendermint

import (
	errorsmod "cosmossdk.io/errors"

	"github.com/cosmos/cosmos-sdk/codec"
	sdk "github.com/cosmos/cosmos-sdk/types"

	clienttypes "github.com/cosmos/ibc-go/v8/modules/core/02-client/types"
	ibcerrors "github.com/cosmos/ibc-go/v8/modules/core/errors"
	"github.com/cosmos/ibc-go/v8/modules/core/exported"
	"github.com/cosmos/ibc-go/v8/modules/light-clients/07-tendermint/internal/keeper"
)

var _ exported.LightClientModule = (*LightClientModule)(nil)

// LightClientModule implements the core IBC api.LightClientModule interface.
type LightClientModule struct {
	keeper        keeper.Keeper
	storeProvider exported.ClientStoreProvider
}

// NewLightClientModule creates and returns a new 08-wasm LightClientModule.
func NewLightClientModule(cdc codec.BinaryCodec, authority string) LightClientModule {
	return LightClientModule{
		keeper: keeper.NewKeeper(cdc, authority),
	}
}

// RegisterStoreProvider is called by core IBC when a LightClientModule is added to the router.
// It allows the LightClientModule to set a ClientStoreProvider which supplies isolated prefix client stores
// to IBC light client instances.
func (lcm *LightClientModule) RegisterStoreProvider(storeProvider exported.ClientStoreProvider) {
	lcm.storeProvider = storeProvider
}

// Initialize checks that the initial consensus state is an 07-tendermint consensus state and
// sets the client state, consensus state and associated metadata in the provided client store.
//
// CONTRACT: clientID is validated in 02-client router, thus clientID is assumed here to have the format 07-tendermint-{n}.
func (lcm LightClientModule) Initialize(ctx sdk.Context, clientID string, clientStateBz, consensusStateBz []byte) error {
	var clientState ClientState
	if err := lcm.keeper.Codec().Unmarshal(clientStateBz, &clientState); err != nil {
		return err
	}

	if err := clientState.Validate(); err != nil {
		return err
	}

	var consensusState ConsensusState
	if err := lcm.keeper.Codec().Unmarshal(consensusStateBz, &consensusState); err != nil {
		return err
	}

	if err := consensusState.ValidateBasic(); err != nil {
		return err
	}

	clientStore := lcm.storeProvider.ClientStore(ctx, clientID)

	return clientState.Initialize(ctx, lcm.keeper.Codec(), clientStore, &consensusState)
}

// VerifyClientMessage must verify a ClientMessage. A ClientMessage could be a Header, Misbehaviour, or batch update.
// It must handle each type of ClientMessage appropriately. Calls to CheckForMisbehaviour, UpdateState, and UpdateStateOnMisbehaviour
// will assume that the content of the ClientMessage has been verified and can be trusted. An error should be returned
// if the ClientMessage fails to verify.
//
// CONTRACT: clientID is validated in 02-client router, thus clientID is assumed here to have the format 07-tendermint-{n}.
func (lcm LightClientModule) VerifyClientMessage(ctx sdk.Context, clientID string, clientMsg exported.ClientMessage) error {
	clientStore := lcm.storeProvider.ClientStore(ctx, clientID)
	cdc := lcm.keeper.Codec()

	clientState, found := getClientState(clientStore, cdc)
	if !found {
		return errorsmod.Wrap(clienttypes.ErrClientNotFound, clientID)
	}

	return clientState.VerifyClientMessage(ctx, cdc, clientStore, clientMsg)
}

// CheckForMisbehaviour checks for evidence of a misbehaviour in Header or Misbehaviour type. It assumes the ClientMessage
// has already been verified.
//
// CONTRACT: clientID is validated in 02-client router, thus clientID is assumed here to have the format 07-tendermint-{n}.
func (lcm LightClientModule) CheckForMisbehaviour(ctx sdk.Context, clientID string, clientMsg exported.ClientMessage) bool {
	clientStore := lcm.storeProvider.ClientStore(ctx, clientID)
	cdc := lcm.keeper.Codec()

	clientState, found := getClientState(clientStore, cdc)
	if !found {
		panic(errorsmod.Wrap(clienttypes.ErrClientNotFound, clientID))
	}

	return clientState.CheckForMisbehaviour(ctx, cdc, clientStore, clientMsg)
}

// UpdateStateOnMisbehaviour should perform appropriate state changes on a client state given that misbehaviour has been detected and verified.
//
// CONTRACT: clientID is validated in 02-client router, thus clientID is assumed here to have the format 07-tendermint-{n}.
func (lcm LightClientModule) UpdateStateOnMisbehaviour(ctx sdk.Context, clientID string, clientMsg exported.ClientMessage) {
	clientStore := lcm.storeProvider.ClientStore(ctx, clientID)
	cdc := lcm.keeper.Codec()

	clientState, found := getClientState(clientStore, cdc)
	if !found {
		panic(errorsmod.Wrap(clienttypes.ErrClientNotFound, clientID))
	}

	clientState.UpdateStateOnMisbehaviour(ctx, cdc, clientStore, clientMsg)
}

// UpdateState updates and stores as necessary any associated information for an IBC client, such as the ClientState and corresponding ConsensusState.
// Upon successful update, a list of consensus heights is returned. It assumes the ClientMessage has already been verified.
//
// CONTRACT: clientID is validated in 02-client router, thus clientID is assumed here to have the format 07-tendermint-{n}.
func (lcm LightClientModule) UpdateState(ctx sdk.Context, clientID string, clientMsg exported.ClientMessage) []exported.Height {
	clientStore := lcm.storeProvider.ClientStore(ctx, clientID)
	cdc := lcm.keeper.Codec()

	clientState, found := getClientState(clientStore, cdc)
	if !found {
		panic(errorsmod.Wrap(clienttypes.ErrClientNotFound, clientID))
	}

	return clientState.UpdateState(ctx, cdc, clientStore, clientMsg)
}

// VerifyMembership is a generic proof verification method which verifies a proof of the existence of a value at a given CommitmentPath at the specified height.
// The caller is expected to construct the full CommitmentPath from a CommitmentPrefix and a standardized path (as defined in ICS 24).
//
// CONTRACT: clientID is validated in 02-client router, thus clientID is assumed here to have the format 07-tendermint-{n}.
func (lcm LightClientModule) VerifyMembership(
	ctx sdk.Context,
	clientID string,
	height exported.Height,
	delayTimePeriod uint64,
	delayBlockPeriod uint64,
	proof []byte,
	path exported.Path,
	value []byte,
) error {
	clientStore := lcm.storeProvider.ClientStore(ctx, clientID)
	cdc := lcm.keeper.Codec()

	clientState, found := getClientState(clientStore, cdc)
	if !found {
		return errorsmod.Wrap(clienttypes.ErrClientNotFound, clientID)
	}

	return clientState.VerifyMembership(ctx, clientStore, cdc, height, delayTimePeriod, delayBlockPeriod, proof, path, value)
}

// VerifyNonMembership is a generic proof verification method which verifies the absence of a given CommitmentPath at a specified height.
// The caller is expected to construct the full CommitmentPath from a CommitmentPrefix and a standardized path (as defined in ICS 24).
//
// CONTRACT: clientID is validated in 02-client router, thus clientID is assumed here to have the format 07-tendermint-{n}.
func (lcm LightClientModule) VerifyNonMembership(
	ctx sdk.Context,
	clientID string,
	height exported.Height, // TODO: change to concrete type
	delayTimePeriod uint64,
	delayBlockPeriod uint64,
	proof []byte,
	path exported.Path, // TODO: change to conrete type
) error {
	clientStore := lcm.storeProvider.ClientStore(ctx, clientID)
	cdc := lcm.keeper.Codec()

	clientState, found := getClientState(clientStore, cdc)
	if !found {
		return errorsmod.Wrap(clienttypes.ErrClientNotFound, clientID)
	}

	return clientState.VerifyNonMembership(ctx, clientStore, cdc, height, delayTimePeriod, delayBlockPeriod, proof, path)
}

// Status must return the status of the client. Only Active clients are allowed to process packets.
//
// CONTRACT: clientID is validated in 02-client router, thus clientID is assumed here to have the format 07-tendermint-{n}.
func (lcm LightClientModule) Status(ctx sdk.Context, clientID string) exported.Status {
	clientStore := lcm.storeProvider.ClientStore(ctx, clientID)
	cdc := lcm.keeper.Codec()

	clientState, found := getClientState(clientStore, cdc)
	if !found {
		return exported.Unknown
	}

	return clientState.Status(ctx, clientStore, cdc)
}

// TimestampAtHeight must return the timestamp for the consensus state associated with the provided height.
//
// CONTRACT: clientID is validated in 02-client router, thus clientID is assumed here to have the format 07-tendermint-{n}.
func (lcm LightClientModule) TimestampAtHeight(
	ctx sdk.Context,
	clientID string,
	height exported.Height,
) (uint64, error) {
	clientStore := lcm.storeProvider.ClientStore(ctx, clientID)
	cdc := lcm.keeper.Codec()

	clientState, found := getClientState(clientStore, cdc)
	if !found {
		return 0, errorsmod.Wrap(clienttypes.ErrClientNotFound, clientID)
	}

	return clientState.GetTimestampAtHeight(ctx, clientStore, cdc, height)
}

// RecoverClient must verify that the provided substitute may be used to update the subject client.
// The light client must set the updated client and consensus states within the clientStore for the subject client.
//
// CONTRACT: clientID is validated in 02-client router, thus clientID is assumed here to have the format 07-tendermint-{n}.
func (lcm LightClientModule) RecoverClient(ctx sdk.Context, clientID, substituteClientID string) error {
	substituteClientType, _, err := clienttypes.ParseClientIdentifier(substituteClientID)
	if err != nil {
		return err
	}

	if substituteClientType != exported.Tendermint {
		return errorsmod.Wrapf(clienttypes.ErrInvalidClientType, "expected: %s, got: %s", exported.Tendermint, substituteClientType)
	}

	cdc := lcm.keeper.Codec()

	clientStore := lcm.storeProvider.ClientStore(ctx, clientID)
	clientState, found := getClientState(clientStore, cdc)
	if !found {
		return errorsmod.Wrap(clienttypes.ErrClientNotFound, clientID)
	}

	substituteClientStore := lcm.storeProvider.ClientStore(ctx, substituteClientID)
	substituteClient, found := getClientState(substituteClientStore, cdc)
	if !found {
		return errorsmod.Wrap(clienttypes.ErrClientNotFound, substituteClientID)
	}

	if clientState.GetLatestHeight().GTE(substituteClient.GetLatestHeight()) {
		return errorsmod.Wrapf(clienttypes.ErrInvalidHeight, "subject client state latest height is greater or equal to substitute client state latest height (%s >= %s)", clientState.GetLatestHeight(), substituteClient.GetLatestHeight())
	}

	return clientState.CheckSubstituteAndUpdateState(ctx, cdc, clientStore, substituteClientStore, substituteClient)
}

<<<<<<< HEAD
// VerifyUpgradeAndUpdateState checks if the upgraded client has been committed by the current client
// It will zero out all client-specific fields (e.g. TrustingPeriod) and verify all data
// in client state that must be the same across all valid Tendermint clients for the new chain.
// VerifyUpgrade will return an error if:
// - the upgradedClient is not a Tendermint ClientState
// - the latest height of the client state does not have the same revision number or has a greater
// height than the committed client.
//   - the height of upgraded client is not greater than that of current client
//   - the latest height of the new client does not match or is greater than the height in committed client
//   - any Tendermint chain specified parameter in upgraded client such as ChainID, UnbondingPeriod,
//     and ProofSpecs do not match parameters set by committed client
=======
// VerifyUpgradeAndUpdateState, on a successful verification expects the contract to update
// the new client state, consensus state, and any other client metadata.
//
// CONTRACT: clientID is validated in 02-client router, thus clientID is assumed here to have the format 07-tendermint-{n}.
>>>>>>> f9eaf910
func (lcm LightClientModule) VerifyUpgradeAndUpdateState(
	ctx sdk.Context,
	clientID string,
	newClient []byte,
	newConsState []byte,
	upgradeClientProof,
	upgradeConsensusStateProof []byte,
) error {
<<<<<<< HEAD
	var (
		cdc               = lcm.keeper.Codec()
		newClientState    exported.ClientState
		newConsensusState exported.ConsensusState
	)

	if err := cdc.UnmarshalInterface(newClient, &newClientState); err != nil {
=======
	var newClientState ClientState
	if err := lcm.keeper.Codec().Unmarshal(newClient, &newClientState); err != nil {
>>>>>>> f9eaf910
		return err
	}
	newTmClientState, ok := newClientState.(*ClientState)
	if !ok {
		return errorsmod.Wrapf(clienttypes.ErrInvalidClient, "expected client state type %T, got %T", (*ClientState)(nil), newClientState)
	}

	if err := cdc.UnmarshalInterface(newConsState, &newConsensusState); err != nil {
		return err
	}
	newTmConsensusState, ok := newConsensusState.(*ConsensusState)
	if !ok {
		return errorsmod.Wrapf(clienttypes.ErrInvalidConsensus, "expected consensus state type %T, got %T", (*ConsensusState)(nil), newConsensusState)
	}

	clientStore := lcm.storeProvider.ClientStore(ctx, clientID)
	clientState, found := getClientState(clientStore, cdc)
	if !found {
		return errorsmod.Wrap(clienttypes.ErrClientNotFound, clientID)
	}

	// last height of current counterparty chain must be client's latest height
	lastHeight := clientState.GetLatestHeight()
	if !newClientState.GetLatestHeight().GT(lastHeight) {
		return errorsmod.Wrapf(ibcerrors.ErrInvalidHeight, "upgraded client height %s must be at greater than current client height %s", newClientState.GetLatestHeight(), lastHeight)
	}

	return clientState.VerifyUpgradeAndUpdateState(ctx, cdc, clientStore, newTmClientState, newTmConsensusState, upgradeClientProof, upgradeConsensusStateProof)
}<|MERGE_RESOLUTION|>--- conflicted
+++ resolved
@@ -245,7 +245,6 @@
 	return clientState.CheckSubstituteAndUpdateState(ctx, cdc, clientStore, substituteClientStore, substituteClient)
 }
 
-<<<<<<< HEAD
 // VerifyUpgradeAndUpdateState checks if the upgraded client has been committed by the current client
 // It will zero out all client-specific fields (e.g. TrustingPeriod) and verify all data
 // in client state that must be the same across all valid Tendermint clients for the new chain.
@@ -257,12 +256,8 @@
 //   - the latest height of the new client does not match or is greater than the height in committed client
 //   - any Tendermint chain specified parameter in upgraded client such as ChainID, UnbondingPeriod,
 //     and ProofSpecs do not match parameters set by committed client
-=======
-// VerifyUpgradeAndUpdateState, on a successful verification expects the contract to update
-// the new client state, consensus state, and any other client metadata.
-//
-// CONTRACT: clientID is validated in 02-client router, thus clientID is assumed here to have the format 07-tendermint-{n}.
->>>>>>> f9eaf910
+//
+// CONTRACT: clientID is validated in 02-client router, thus clientID is assumed here to have the format 07-tendermint-{n}.
 func (lcm LightClientModule) VerifyUpgradeAndUpdateState(
 	ctx sdk.Context,
 	clientID string,
@@ -271,7 +266,6 @@
 	upgradeClientProof,
 	upgradeConsensusStateProof []byte,
 ) error {
-<<<<<<< HEAD
 	var (
 		cdc               = lcm.keeper.Codec()
 		newClientState    exported.ClientState
@@ -279,10 +273,6 @@
 	)
 
 	if err := cdc.UnmarshalInterface(newClient, &newClientState); err != nil {
-=======
-	var newClientState ClientState
-	if err := lcm.keeper.Codec().Unmarshal(newClient, &newClientState); err != nil {
->>>>>>> f9eaf910
 		return err
 	}
 	newTmClientState, ok := newClientState.(*ClientState)
