package tendermint

import (
	storetypes "github.com/cosmos/cosmos-sdk/store/types"

	clienttypes "github.com/cosmos/ibc-go/v7/modules/core/02-client/types"
	"github.com/cosmos/ibc-go/v7/modules/core/exported"
)

// ExportMetadata exports all the consensus metadata in the client store so they can be included in clients genesis
// and imported by a ClientKeeper
<<<<<<< HEAD
func (ClientState) ExportMetadata(store sdk.KVStore) []exported.GenesisMetadata {
=======
func (cs ClientState) ExportMetadata(store storetypes.KVStore) []exported.GenesisMetadata {
>>>>>>> abdc4969
	gm := make([]exported.GenesisMetadata, 0)
	IterateConsensusMetadata(store, func(key, val []byte) bool {
		gm = append(gm, clienttypes.NewGenesisMetadata(key, val))
		return false
	})
	if len(gm) == 0 {
		return nil
	}
	return gm
}<|MERGE_RESOLUTION|>--- conflicted
+++ resolved
@@ -9,11 +9,7 @@
 
 // ExportMetadata exports all the consensus metadata in the client store so they can be included in clients genesis
 // and imported by a ClientKeeper
-<<<<<<< HEAD
-func (ClientState) ExportMetadata(store sdk.KVStore) []exported.GenesisMetadata {
-=======
-func (cs ClientState) ExportMetadata(store storetypes.KVStore) []exported.GenesisMetadata {
->>>>>>> abdc4969
+func (ClientState) ExportMetadata(store storetypes.KVStore) []exported.GenesisMetadata {
 	gm := make([]exported.GenesisMetadata, 0)
 	IterateConsensusMetadata(store, func(key, val []byte) bool {
 		gm = append(gm, clienttypes.NewGenesisMetadata(key, val))
