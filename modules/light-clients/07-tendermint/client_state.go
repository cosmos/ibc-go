package tendermint

import (
	"strings"
	"time"

	ics23 "github.com/cosmos/ics23/go"

	errorsmod "cosmossdk.io/errors"
	storetypes "cosmossdk.io/store/types"

	"github.com/cosmos/cosmos-sdk/codec"
	sdk "github.com/cosmos/cosmos-sdk/types"

	"github.com/cometbft/cometbft/light"
	cmttypes "github.com/cometbft/cometbft/types"

	clienttypes "github.com/cosmos/ibc-go/v8/modules/core/02-client/types"
	commitmenttypes "github.com/cosmos/ibc-go/v8/modules/core/23-commitment/types"
	ibcerrors "github.com/cosmos/ibc-go/v8/modules/core/errors"
	"github.com/cosmos/ibc-go/v8/modules/core/exported"
)

var _ exported.ClientState = (*ClientState)(nil)

// NewClientState creates a new ClientState instance
func NewClientState(
	chainID string, trustLevel Fraction,
	trustingPeriod, ubdPeriod, maxClockDrift time.Duration,
	latestHeight clienttypes.Height, specs []*ics23.ProofSpec,
	upgradePath []string,
) *ClientState {
	return &ClientState{
		ChainId:         chainID,
		TrustLevel:      trustLevel,
		TrustingPeriod:  trustingPeriod,
		UnbondingPeriod: ubdPeriod,
		MaxClockDrift:   maxClockDrift,
		LatestHeight:    latestHeight,
		FrozenHeight:    clienttypes.ZeroHeight(),
		ProofSpecs:      specs,
		UpgradePath:     upgradePath,
	}
}

// GetChainID returns the chain-id
func (cs ClientState) GetChainID() string {
	return cs.ChainId
}

// ClientType is tendermint.
func (ClientState) ClientType() string {
	return exported.Tendermint
}

// GetTimestampAtHeight returns the timestamp in nanoseconds of the consensus state at the given height.
func (ClientState) GetTimestampAtHeight(
	ctx sdk.Context,
	clientStore storetypes.KVStore,
	cdc codec.BinaryCodec,
	height exported.Height,
) (uint64, error) {
	// get consensus state at height from clientStore to check for expiry
	consState, found := GetConsensusState(clientStore, cdc, height)
	if !found {
		return 0, errorsmod.Wrapf(clienttypes.ErrConsensusStateNotFound, "height (%s)", height)
	}
	return consState.GetTimestamp(), nil
}

// Status returns the status of the tendermint client.
// The client may be:
// - Active: FrozenHeight is zero and client is not expired
// - Frozen: Frozen Height is not zero
// - Expired: the latest consensus state timestamp + trusting period <= current time
//
// A frozen client will become expired, so the Frozen status
// has higher precedence.
func (cs ClientState) Status(
	ctx sdk.Context,
	clientStore storetypes.KVStore,
	cdc codec.BinaryCodec,
) exported.Status {
	if !cs.FrozenHeight.IsZero() {
		return exported.Frozen
	}

	// get latest consensus state from clientStore to check for expiry
	consState, found := GetConsensusState(clientStore, cdc, cs.LatestHeight)
	if !found {
		// if the client state does not have an associated consensus state for its latest height
		// then it must be expired
		return exported.Expired
	}

	if cs.IsExpired(consState.Timestamp, ctx.BlockTime()) {
		return exported.Expired
	}

	return exported.Active
}

// IsExpired returns whether or not the client has passed the trusting period since the last
// update (in which case no headers are considered valid).
func (cs ClientState) IsExpired(latestTimestamp, now time.Time) bool {
	expirationTime := latestTimestamp.Add(cs.TrustingPeriod)
	return !expirationTime.After(now)
}

// Validate performs a basic validation of the client state fields.
func (cs ClientState) Validate() error {
	if strings.TrimSpace(cs.ChainId) == "" {
		return errorsmod.Wrap(ErrInvalidChainID, "chain id cannot be empty string")
	}

	// NOTE: the value of cmttypes.MaxChainIDLen may change in the future.
	// If this occurs, the code here must account for potential difference
	// between the tendermint version being run by the counterparty chain
	// and the tendermint version used by this light client.
	// https://github.com/cosmos/ibc-go/issues/177
	if len(cs.ChainId) > cmttypes.MaxChainIDLen {
		return errorsmod.Wrapf(ErrInvalidChainID, "chainID is too long; got: %d, max: %d", len(cs.ChainId), cmttypes.MaxChainIDLen)
	}

	if err := light.ValidateTrustLevel(cs.TrustLevel.ToTendermint()); err != nil {
<<<<<<< HEAD
		return errorsmod.Wrapf(ErrInvalidTrustLevel, "%s", err)
=======
		return errorsmod.Wrapf(ErrInvalidTrustLevel, err.Error())
>>>>>>> 5ba91469
	}
	if cs.TrustingPeriod <= 0 {
		return errorsmod.Wrap(ErrInvalidTrustingPeriod, "trusting period must be greater than zero")
	}
	if cs.UnbondingPeriod <= 0 {
		return errorsmod.Wrap(ErrInvalidUnbondingPeriod, "unbonding period must be greater than zero")
	}
	if cs.MaxClockDrift <= 0 {
		return errorsmod.Wrap(ErrInvalidMaxClockDrift, "max clock drift must be greater than zero")
	}

	// the latest height revision number must match the chain id revision number
	if cs.LatestHeight.RevisionNumber != clienttypes.ParseChainID(cs.ChainId) {
		return errorsmod.Wrapf(ErrInvalidHeaderHeight,
			"latest height revision number must match chain id revision number (%d != %d)", cs.LatestHeight.RevisionNumber, clienttypes.ParseChainID(cs.ChainId))
	}
	if cs.LatestHeight.RevisionHeight == 0 {
		return errorsmod.Wrapf(ErrInvalidHeaderHeight, "tendermint client's latest height revision height cannot be zero")
	}
	if cs.TrustingPeriod >= cs.UnbondingPeriod {
		return errorsmod.Wrapf(
			ErrInvalidTrustingPeriod,
			"trusting period (%s) should be < unbonding period (%s)", cs.TrustingPeriod, cs.UnbondingPeriod,
		)
	}

	if cs.ProofSpecs == nil {
		return errorsmod.Wrap(ErrInvalidProofSpecs, "proof specs cannot be nil for tm client")
	}
	for i, spec := range cs.ProofSpecs {
		if spec == nil {
			return errorsmod.Wrapf(ErrInvalidProofSpecs, "proof spec cannot be nil at index: %d", i)
		}
	}
	// UpgradePath may be empty, but if it isn't, each key must be non-empty
	for i, k := range cs.UpgradePath {
		if strings.TrimSpace(k) == "" {
			return errorsmod.Wrapf(clienttypes.ErrInvalidClient, "key in upgrade path at index %d cannot be empty", i)
		}
	}

	return nil
}

// ZeroCustomFields returns a ClientState that is a copy of the current ClientState
// with all client customizable fields zeroed out. All chain specific fields must
// remain unchanged. This client state will be used to verify chain upgrades when a
// chain breaks a light client verification parameter such as chainID.
func (cs ClientState) ZeroCustomFields() *ClientState {
	// copy over all chain-specified fields
	// and leave custom fields empty
	return &ClientState{
		ChainId:         cs.ChainId,
		UnbondingPeriod: cs.UnbondingPeriod,
		LatestHeight:    cs.LatestHeight,
		ProofSpecs:      cs.ProofSpecs,
		UpgradePath:     cs.UpgradePath,
	}
}

// Initialize checks that the initial consensus state is an 07-tendermint consensus state and
// sets the client state, consensus state and associated metadata in the provided client store.
func (cs ClientState) Initialize(ctx sdk.Context, cdc codec.BinaryCodec, clientStore storetypes.KVStore, consState exported.ConsensusState) error {
	consensusState, ok := consState.(*ConsensusState)
	if !ok {
		return errorsmod.Wrapf(clienttypes.ErrInvalidConsensus, "invalid initial consensus state. expected type: %T, got: %T",
			&ConsensusState{}, consState)
	}

	setClientState(clientStore, cdc, &cs)
	setConsensusState(clientStore, cdc, consensusState, cs.LatestHeight)
	setConsensusMetadata(ctx, clientStore, cs.LatestHeight)

	return nil
}

// VerifyMembership is a generic proof verification method which verifies a proof of the existence of a value at a given CommitmentPath at the specified height.
// The caller is expected to construct the full CommitmentPath from a CommitmentPrefix and a standardized path (as defined in ICS 24).
// If a zero proof height is passed in, it will fail to retrieve the associated consensus state.
func (cs ClientState) VerifyMembership(
	ctx sdk.Context,
	clientStore storetypes.KVStore,
	cdc codec.BinaryCodec,
	height exported.Height,
	delayTimePeriod uint64,
	delayBlockPeriod uint64,
	proof []byte,
	path exported.Path,
	value []byte,
) error {
	if cs.LatestHeight.LT(height) {
		return errorsmod.Wrapf(
			ibcerrors.ErrInvalidHeight,
			"client state height < proof height (%d < %d), please ensure the client has been updated", cs.LatestHeight, height,
		)
	}

	if err := verifyDelayPeriodPassed(ctx, clientStore, height, delayTimePeriod, delayBlockPeriod); err != nil {
		return err
	}

	var merkleProof commitmenttypes.MerkleProof
	if err := cdc.Unmarshal(proof, &merkleProof); err != nil {
		return errorsmod.Wrap(commitmenttypes.ErrInvalidProof, "failed to unmarshal proof into ICS 23 commitment merkle proof")
	}

	merklePath, ok := path.(commitmenttypes.MerklePath)
	if !ok {
		return errorsmod.Wrapf(ibcerrors.ErrInvalidType, "expected %T, got %T", commitmenttypes.MerklePath{}, path)
	}

	consensusState, found := GetConsensusState(clientStore, cdc, height)
	if !found {
		return errorsmod.Wrap(clienttypes.ErrConsensusStateNotFound, "please ensure the proof was constructed against a height that exists on the client")
	}

	return merkleProof.VerifyMembership(cs.ProofSpecs, consensusState.GetRoot(), merklePath, value)
}

// VerifyNonMembership is a generic proof verification method which verifies the absence of a given CommitmentPath at a specified height.
// The caller is expected to construct the full CommitmentPath from a CommitmentPrefix and a standardized path (as defined in ICS 24).
// If a zero proof height is passed in, it will fail to retrieve the associated consensus state.
func (cs ClientState) VerifyNonMembership(
	ctx sdk.Context,
	clientStore storetypes.KVStore,
	cdc codec.BinaryCodec,
	height exported.Height,
	delayTimePeriod uint64,
	delayBlockPeriod uint64,
	proof []byte,
	path exported.Path,
) error {
	if cs.LatestHeight.LT(height) {
		return errorsmod.Wrapf(
			ibcerrors.ErrInvalidHeight,
			"client state height < proof height (%d < %d), please ensure the client has been updated", cs.LatestHeight, height,
		)
	}

	if err := verifyDelayPeriodPassed(ctx, clientStore, height, delayTimePeriod, delayBlockPeriod); err != nil {
		return err
	}

	var merkleProof commitmenttypes.MerkleProof
	if err := cdc.Unmarshal(proof, &merkleProof); err != nil {
		return errorsmod.Wrap(commitmenttypes.ErrInvalidProof, "failed to unmarshal proof into ICS 23 commitment merkle proof")
	}

	merklePath, ok := path.(commitmenttypes.MerklePath)
	if !ok {
		return errorsmod.Wrapf(ibcerrors.ErrInvalidType, "expected %T, got %T", commitmenttypes.MerklePath{}, path)
	}

	consensusState, found := GetConsensusState(clientStore, cdc, height)
	if !found {
		return errorsmod.Wrap(clienttypes.ErrConsensusStateNotFound, "please ensure the proof was constructed against a height that exists on the client")
	}

	return merkleProof.VerifyNonMembership(cs.ProofSpecs, consensusState.GetRoot(), merklePath)
}

// verifyDelayPeriodPassed will ensure that at least delayTimePeriod amount of time and delayBlockPeriod number of blocks have passed
// since consensus state was submitted before allowing verification to continue.
func verifyDelayPeriodPassed(ctx sdk.Context, store storetypes.KVStore, proofHeight exported.Height, delayTimePeriod, delayBlockPeriod uint64) error {
	if delayTimePeriod != 0 {
		// check that executing chain's timestamp has passed consensusState's processed time + delay time period
		processedTime, ok := GetProcessedTime(store, proofHeight)
		if !ok {
			return errorsmod.Wrapf(ErrProcessedTimeNotFound, "processed time not found for height: %s", proofHeight)
		}

		currentTimestamp := uint64(ctx.BlockTime().UnixNano())
		validTime := processedTime + delayTimePeriod

		// NOTE: delay time period is inclusive, so if currentTimestamp is validTime, then we return no error
		if currentTimestamp < validTime {
			return errorsmod.Wrapf(ErrDelayPeriodNotPassed, "cannot verify packet until time: %d, current time: %d",
				validTime, currentTimestamp)
		}
	}

	if delayBlockPeriod != 0 {
		// check that executing chain's height has passed consensusState's processed height + delay block period
		processedHeight, ok := GetProcessedHeight(store, proofHeight)
		if !ok {
			return errorsmod.Wrapf(ErrProcessedHeightNotFound, "processed height not found for height: %s", proofHeight)
		}

		currentHeight := clienttypes.GetSelfHeight(ctx)
		validHeight := clienttypes.NewHeight(processedHeight.GetRevisionNumber(), processedHeight.GetRevisionHeight()+delayBlockPeriod)

		// NOTE: delay block period is inclusive, so if currentHeight is validHeight, then we return no error
		if currentHeight.LT(validHeight) {
			return errorsmod.Wrapf(ErrDelayPeriodNotPassed, "cannot verify packet until height: %s, current height: %s",
				validHeight, currentHeight)
		}
	}

	return nil
}<|MERGE_RESOLUTION|>--- conflicted
+++ resolved
@@ -123,11 +123,7 @@
 	}
 
 	if err := light.ValidateTrustLevel(cs.TrustLevel.ToTendermint()); err != nil {
-<<<<<<< HEAD
-		return errorsmod.Wrapf(ErrInvalidTrustLevel, "%s", err)
-=======
 		return errorsmod.Wrapf(ErrInvalidTrustLevel, err.Error())
->>>>>>> 5ba91469
 	}
 	if cs.TrustingPeriod <= 0 {
 		return errorsmod.Wrap(ErrInvalidTrustingPeriod, "trusting period must be greater than zero")
