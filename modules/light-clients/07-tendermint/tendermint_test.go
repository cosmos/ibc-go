--- conflicted
+++ resolved
@@ -68,11 +68,7 @@
 
 	// TODO: deprecate usage in favor of testing package
 	checkTx := false
-<<<<<<< HEAD
-	app := simapp.Setup()
-=======
-	app := simapp.Setup(suite.T(), checkTx)
->>>>>>> d281d840
+	app := simapp.Setup(s.T(), checkTx)
 
 	s.cdc = app.AppCodec()
 
