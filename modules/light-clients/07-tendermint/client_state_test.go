--- conflicted
+++ resolved
@@ -16,125 +16,6 @@
 
 var invalidProof = []byte("invalid proof")
 
-<<<<<<< HEAD
-func (suite *TendermintTestSuite) TestStatus() {
-	var (
-		path        *ibctesting.Path
-		clientState *ibctm.ClientState
-	)
-
-	testCases := []struct {
-		name      string
-		malleate  func()
-		expStatus exported.Status
-	}{
-		{"client is active", func() {}, exported.Active},
-		{"client is frozen", func() {
-			clientState.FrozenHeight = clienttypes.NewHeight(0, 1)
-			path.EndpointA.SetClientState(clientState)
-		}, exported.Frozen},
-		{"client status without consensus state", func() {
-			var ok bool
-			clientState.LatestHeight, ok = clientState.LatestHeight.Increment().(clienttypes.Height)
-			suite.Require().True(ok)
-			path.EndpointA.SetClientState(clientState)
-		}, exported.Expired},
-		{"client status is expired", func() {
-			suite.coordinator.IncrementTimeBy(clientState.TrustingPeriod)
-		}, exported.Expired},
-	}
-
-	for _, tc := range testCases {
-		tc := tc
-		suite.Run(tc.name, func() {
-			suite.SetupTest()
-
-			path = ibctesting.NewPath(suite.chainA, suite.chainB)
-			path.SetupClients()
-
-			clientStore := suite.chainA.App.GetIBCKeeper().ClientKeeper.ClientStore(suite.chainA.GetContext(), path.EndpointA.ClientID)
-			var ok bool
-			clientState, ok = path.EndpointA.GetClientState().(*ibctm.ClientState)
-			suite.Require().True(ok)
-
-			tc.malleate()
-
-			status := clientState.Status(suite.chainA.GetContext(), clientStore, suite.chainA.App.AppCodec())
-			suite.Require().Equal(tc.expStatus, status)
-		})
-
-	}
-}
-
-func (suite *TendermintTestSuite) TestGetTimestampAtHeight() {
-	var (
-		path   *ibctesting.Path
-		height exported.Height
-	)
-	expectedTimestamp := time.Unix(1, 0)
-
-	testCases := []struct {
-		name     string
-		malleate func()
-		expErr   error
-	}{
-		{
-			"success",
-			func() {},
-			nil,
-		},
-		{
-			"failure: consensus state not found for height",
-			func() {
-				clientState, ok := path.EndpointA.GetClientState().(*ibctm.ClientState)
-				suite.Require().True(ok)
-				height = clientState.LatestHeight.Increment()
-			},
-			clienttypes.ErrConsensusStateNotFound,
-		},
-	}
-
-	for _, tc := range testCases {
-		tc := tc
-		suite.Run(tc.name, func() {
-			suite.SetupTest()
-
-			path = ibctesting.NewPath(suite.chainA, suite.chainB)
-			path.SetupClients()
-
-			clientState, ok := path.EndpointA.GetClientState().(*ibctm.ClientState)
-			suite.Require().True(ok)
-			height = clientState.LatestHeight
-
-			store := suite.chainA.App.GetIBCKeeper().ClientKeeper.ClientStore(suite.chainA.GetContext(), path.EndpointA.ClientID)
-
-			// grab consensusState from store and update with a predefined timestamp
-			consensusState := path.EndpointA.GetConsensusState(height)
-			tmConsensusState, ok := consensusState.(*ibctm.ConsensusState)
-			suite.Require().True(ok)
-
-			tmConsensusState.Timestamp = expectedTimestamp
-			path.EndpointA.SetConsensusState(tmConsensusState, height)
-
-			tc.malleate()
-
-			timestamp, err := clientState.GetTimestampAtHeight(suite.chainA.GetContext(), store, suite.chainA.Codec, height)
-
-			expPass := tc.expErr == nil
-			if expPass {
-				suite.Require().NoError(err)
-
-				expectedTimestamp := uint64(expectedTimestamp.UnixNano())
-				suite.Require().Equal(expectedTimestamp, timestamp)
-			} else {
-				suite.Require().ErrorIs(err, tc.expErr)
-			}
-		})
-	}
-}
-
-=======
->>>>>>> 5ba91469
 func (suite *TendermintTestSuite) TestValidate() {
 	testCases := []struct {
 		name        string
@@ -243,501 +124,7 @@
 	for _, tc := range testCases {
 		tc := tc
 		suite.Run(tc.name, func() {
-<<<<<<< HEAD
-			suite.SetupTest()
-			path := ibctesting.NewPath(suite.chainA, suite.chainB)
-
-			tmConfig, ok := path.EndpointB.ClientConfig.(*ibctesting.TendermintConfig)
-			suite.Require().True(ok)
-
-			clientState := ibctm.NewClientState(
-				path.EndpointB.Chain.ChainID,
-				tmConfig.TrustLevel, tmConfig.TrustingPeriod, tmConfig.UnbondingPeriod, tmConfig.MaxClockDrift,
-				suite.chainB.LatestCommittedHeader.GetTrustedHeight(), commitmenttypes.GetSDKSpecs(), ibctesting.UpgradePath,
-			)
-
-			store := suite.chainA.App.GetIBCKeeper().ClientKeeper.ClientStore(suite.chainA.GetContext(), path.EndpointA.ClientID)
-			err := clientState.Initialize(suite.chainA.GetContext(), suite.chainA.Codec, store, tc.consensusState)
-
-			if tc.expPass {
-				suite.Require().NoError(err, "valid case returned an error")
-				suite.Require().True(store.Has(host.ClientStateKey()))
-				suite.Require().True(store.Has(host.ConsensusStateKey(suite.chainB.LatestCommittedHeader.GetTrustedHeight())))
-			} else {
-				suite.Require().Error(err, "invalid case didn't return an error")
-				suite.Require().False(store.Has(host.ClientStateKey()))
-				suite.Require().False(store.Has(host.ConsensusStateKey(suite.chainB.LatestCommittedHeader.GetTrustedHeight())))
-			}
-		})
-	}
-}
-
-func (suite *TendermintTestSuite) TestVerifyMembership() {
-	var (
-		testingpath      *ibctesting.Path
-		delayTimePeriod  uint64
-		delayBlockPeriod uint64
-		err              error
-		proofHeight      exported.Height
-		proof            []byte
-		path             exported.Path
-		value            []byte
-	)
-
-	testCases := []struct {
-		name     string
-		malleate func()
-		expPass  bool
-	}{
-		{
-			"successful ClientState verification",
-			func() {
-				// default proof construction uses ClientState
-			},
-			true,
-		},
-		{
-			"successful ConsensusState verification", func() {
-				latestHeight := testingpath.EndpointB.GetClientLatestHeight()
-
-				key := host.FullConsensusStateKey(testingpath.EndpointB.ClientID, latestHeight)
-				merklePath := commitmenttypes.NewMerklePath(string(key))
-				path, err = commitmenttypes.ApplyPrefix(suite.chainB.GetPrefix(), merklePath)
-				suite.Require().NoError(err)
-
-				proof, proofHeight = suite.chainB.QueryProof(key)
-
-				consensusState, ok := testingpath.EndpointB.GetConsensusState(latestHeight).(*ibctm.ConsensusState)
-				suite.Require().True(ok)
-				value, err = suite.chainB.Codec.MarshalInterface(consensusState)
-				suite.Require().NoError(err)
-			},
-			true,
-		},
-		{
-			"successful Connection verification", func() {
-				key := host.ConnectionKey(testingpath.EndpointB.ConnectionID)
-				merklePath := commitmenttypes.NewMerklePath(string(key))
-				path, err = commitmenttypes.ApplyPrefix(suite.chainB.GetPrefix(), merklePath)
-				suite.Require().NoError(err)
-
-				proof, proofHeight = suite.chainB.QueryProof(key)
-
-				connection := testingpath.EndpointB.GetConnection()
-				value, err = suite.chainB.Codec.Marshal(&connection)
-				suite.Require().NoError(err)
-			},
-			true,
-		},
-		{
-			"successful Channel verification", func() {
-				key := host.ChannelKey(testingpath.EndpointB.ChannelConfig.PortID, testingpath.EndpointB.ChannelID)
-				merklePath := commitmenttypes.NewMerklePath(string(key))
-				path, err = commitmenttypes.ApplyPrefix(suite.chainB.GetPrefix(), merklePath)
-				suite.Require().NoError(err)
-
-				proof, proofHeight = suite.chainB.QueryProof(key)
-
-				channel := testingpath.EndpointB.GetChannel()
-				value, err = suite.chainB.Codec.Marshal(&channel)
-				suite.Require().NoError(err)
-			},
-			true,
-		},
-		{
-			"successful PacketCommitment verification", func() {
-				// send from chainB to chainA since we are proving chainB sent a packet
-				sequence, err := testingpath.EndpointB.SendPacket(clienttypes.NewHeight(1, 100), 0, ibctesting.MockPacketData)
-				suite.Require().NoError(err)
-
-				// make packet commitment proof
-				packet := channeltypes.NewPacket(ibctesting.MockPacketData, sequence, testingpath.EndpointB.ChannelConfig.PortID, testingpath.EndpointB.ChannelID, testingpath.EndpointA.ChannelConfig.PortID, testingpath.EndpointA.ChannelID, clienttypes.NewHeight(1, 100), 0)
-				key := host.PacketCommitmentKey(packet.GetSourcePort(), packet.GetSourceChannel(), packet.GetSequence())
-				merklePath := commitmenttypes.NewMerklePath(string(key))
-				path, err = commitmenttypes.ApplyPrefix(suite.chainB.GetPrefix(), merklePath)
-				suite.Require().NoError(err)
-
-				proof, proofHeight = testingpath.EndpointB.QueryProof(key)
-
-				value = channeltypes.CommitPacket(suite.chainA.App.GetIBCKeeper().Codec(), packet)
-			}, true,
-		},
-		{
-			"successful Acknowledgement verification", func() {
-				// send from chainA to chainB since we are proving chainB wrote an acknowledgement
-				sequence, err := testingpath.EndpointA.SendPacket(clienttypes.NewHeight(1, 100), 0, ibctesting.MockPacketData)
-				suite.Require().NoError(err)
-
-				// write receipt and ack
-				packet := channeltypes.NewPacket(ibctesting.MockPacketData, sequence, testingpath.EndpointA.ChannelConfig.PortID, testingpath.EndpointA.ChannelID, testingpath.EndpointB.ChannelConfig.PortID, testingpath.EndpointB.ChannelID, clienttypes.NewHeight(1, 100), 0)
-				err = testingpath.EndpointB.RecvPacket(packet)
-				suite.Require().NoError(err)
-
-				key := host.PacketAcknowledgementKey(packet.GetSourcePort(), packet.GetSourceChannel(), packet.GetSequence())
-				merklePath := commitmenttypes.NewMerklePath(string(key))
-				path, err = commitmenttypes.ApplyPrefix(suite.chainB.GetPrefix(), merklePath)
-				suite.Require().NoError(err)
-
-				proof, proofHeight = testingpath.EndpointB.QueryProof(key)
-
-				value = channeltypes.CommitAcknowledgement(ibcmock.MockAcknowledgement.Acknowledgement())
-			},
-			true,
-		},
-		{
-			"successful NextSequenceRecv verification", func() {
-				// send from chainA to chainB since we are proving chainB incremented the sequence recv
-
-				// send packet
-				sequence, err := testingpath.EndpointA.SendPacket(clienttypes.NewHeight(1, 100), 0, ibctesting.MockPacketData)
-				suite.Require().NoError(err)
-
-				// next seq recv incremented
-				packet := channeltypes.NewPacket(ibctesting.MockPacketData, sequence, testingpath.EndpointA.ChannelConfig.PortID, testingpath.EndpointA.ChannelID, testingpath.EndpointB.ChannelConfig.PortID, testingpath.EndpointB.ChannelID, clienttypes.NewHeight(1, 100), 0)
-				err = testingpath.EndpointB.RecvPacket(packet)
-				suite.Require().NoError(err)
-
-				key := host.NextSequenceRecvKey(packet.GetSourcePort(), packet.GetSourceChannel())
-				merklePath := commitmenttypes.NewMerklePath(string(key))
-				path, err = commitmenttypes.ApplyPrefix(suite.chainB.GetPrefix(), merklePath)
-				suite.Require().NoError(err)
-
-				proof, proofHeight = testingpath.EndpointB.QueryProof(key)
-
-				value = sdk.Uint64ToBigEndian(packet.GetSequence() + 1)
-			},
-			true,
-		},
-		{
-			"successful verification outside IBC store", func() {
-				key := transfertypes.PortKey
-				merklePath := commitmenttypes.NewMerklePath(string(key))
-				path, err = commitmenttypes.ApplyPrefix(commitmenttypes.NewMerklePrefix([]byte(transfertypes.StoreKey)), merklePath)
-				suite.Require().NoError(err)
-
-				proof, proofHeight = suite.chainB.QueryProofForStore(transfertypes.StoreKey, key, int64(testingpath.EndpointA.GetClientLatestHeight().GetRevisionHeight()))
-
-				value = []byte(suite.chainB.GetSimApp().TransferKeeper.GetPort(suite.chainB.GetContext()))
-				suite.Require().NoError(err)
-			},
-			true,
-		},
-		{
-			"delay time period has passed", func() {
-				delayTimePeriod = uint64(time.Second.Nanoseconds())
-			},
-			true,
-		},
-		{
-			"delay time period has not passed", func() {
-				delayTimePeriod = uint64(time.Hour.Nanoseconds())
-			},
-			false,
-		},
-		{
-			"delay block period has passed", func() {
-				delayBlockPeriod = 1
-			},
-			true,
-		},
-		{
-			"delay block period has not passed", func() {
-				delayBlockPeriod = 1000
-			},
-			false,
-		},
-		{
-			"latest client height < height", func() {
-				proofHeight = testingpath.EndpointA.GetClientLatestHeight().Increment()
-			}, false,
-		},
-		{
-			"invalid path type",
-			func() {
-				path = ibcmock.KeyPath{}
-			},
-			false,
-		},
-		{
-			"failed to unmarshal merkle proof", func() {
-				proof = invalidProof
-			}, false,
-		},
-		{
-			"consensus state not found", func() {
-				proofHeight = clienttypes.ZeroHeight()
-			}, false,
-		},
-		{
-			"proof verification failed", func() {
-				// change the value being proved
-				value = []byte("invalid value")
-			}, false,
-		},
-		{
-			"proof is empty", func() {
-				// change the inserted proof
-				proof = []byte{}
-			}, false,
-		},
-	}
-
-	for _, tc := range testCases {
-		tc := tc
-
-		suite.Run(tc.name, func() {
-			suite.SetupTest() // reset
-			testingpath = ibctesting.NewPath(suite.chainA, suite.chainB)
-			testingpath.SetChannelOrdered()
-			testingpath.Setup()
-
-			// reset time and block delays to 0, malleate may change to a specific non-zero value.
-			delayTimePeriod = 0
-			delayBlockPeriod = 0
-
-			// create default proof, merklePath, and value which passes
-			// may be overwritten by malleate()
-			key := host.FullClientStateKey(testingpath.EndpointB.ClientID)
-			merklePath := commitmenttypes.NewMerklePath(string(key))
-			path, err = commitmenttypes.ApplyPrefix(suite.chainB.GetPrefix(), merklePath)
-			suite.Require().NoError(err)
-
-			proof, proofHeight = suite.chainB.QueryProof(key)
-
-			clientState, ok := testingpath.EndpointB.GetClientState().(*ibctm.ClientState)
-			suite.Require().True(ok)
-			value, err = suite.chainB.Codec.MarshalInterface(clientState)
-			suite.Require().NoError(err)
-
-			tc.malleate() // make changes as necessary
-
-			clientState, ok = testingpath.EndpointA.GetClientState().(*ibctm.ClientState)
-			suite.Require().True(ok)
-
-			ctx := suite.chainA.GetContext()
-			store := suite.chainA.App.GetIBCKeeper().ClientKeeper.ClientStore(ctx, testingpath.EndpointA.ClientID)
-
-			err = clientState.VerifyMembership(
-				ctx, store, suite.chainA.Codec, proofHeight, delayTimePeriod, delayBlockPeriod,
-				proof, path, value,
-			)
-
-			if tc.expPass {
-				suite.Require().NoError(err)
-			} else {
-				suite.Require().Error(err)
-			}
-		})
-	}
-}
-
-func (suite *TendermintTestSuite) TestVerifyNonMembership() {
-	var (
-		testingpath         *ibctesting.Path
-		delayTimePeriod     uint64
-		delayBlockPeriod    uint64
-		err                 error
-		proofHeight         exported.Height
-		path                exported.Path
-		proof               []byte
-		invalidClientID     = "09-tendermint"
-		invalidConnectionID = "connection-100"
-		invalidChannelID    = "channel-800"
-		invalidPortID       = "invalid-port"
-	)
-
-	testCases := []struct {
-		name     string
-		malleate func()
-		expPass  bool
-	}{
-		{
-			"successful ClientState verification of non membership",
-			func() {
-				// default proof construction uses ClientState
-			},
-			true,
-		},
-		{
-			"successful ConsensusState verification of non membership", func() {
-				key := host.FullConsensusStateKey(invalidClientID, testingpath.EndpointB.GetClientLatestHeight())
-				merklePath := commitmenttypes.NewMerklePath(string(key))
-				path, err = commitmenttypes.ApplyPrefix(suite.chainB.GetPrefix(), merklePath)
-				suite.Require().NoError(err)
-
-				proof, proofHeight = suite.chainB.QueryProof(key)
-			},
-			true,
-		},
-		{
-			"successful Connection verification of non membership", func() {
-				key := host.ConnectionKey(invalidConnectionID)
-				merklePath := commitmenttypes.NewMerklePath(string(key))
-				path, err = commitmenttypes.ApplyPrefix(suite.chainB.GetPrefix(), merklePath)
-				suite.Require().NoError(err)
-
-				proof, proofHeight = suite.chainB.QueryProof(key)
-			},
-			true,
-		},
-		{
-			"successful Channel verification of non membership", func() {
-				key := host.ChannelKey(testingpath.EndpointB.ChannelConfig.PortID, invalidChannelID)
-				merklePath := commitmenttypes.NewMerklePath(string(key))
-				path, err = commitmenttypes.ApplyPrefix(suite.chainB.GetPrefix(), merklePath)
-				suite.Require().NoError(err)
-
-				proof, proofHeight = suite.chainB.QueryProof(key)
-			},
-			true,
-		},
-		{
-			"successful PacketCommitment verification of non membership", func() {
-				// make packet commitment proof
-				key := host.PacketCommitmentKey(invalidPortID, invalidChannelID, 1)
-				merklePath := commitmenttypes.NewMerklePath(string(key))
-				path, err = commitmenttypes.ApplyPrefix(suite.chainB.GetPrefix(), merklePath)
-				suite.Require().NoError(err)
-
-				proof, proofHeight = testingpath.EndpointB.QueryProof(key)
-			}, true,
-		},
-		{
-			"successful Acknowledgement verification of non membership", func() {
-				key := host.PacketAcknowledgementKey(invalidPortID, invalidChannelID, 1)
-				merklePath := commitmenttypes.NewMerklePath(string(key))
-				path, err = commitmenttypes.ApplyPrefix(suite.chainB.GetPrefix(), merklePath)
-				suite.Require().NoError(err)
-
-				proof, proofHeight = testingpath.EndpointB.QueryProof(key)
-			},
-			true,
-		},
-		{
-			"successful NextSequenceRecv verification of non membership", func() {
-				key := host.NextSequenceRecvKey(invalidPortID, invalidChannelID)
-				merklePath := commitmenttypes.NewMerklePath(string(key))
-				path, err = commitmenttypes.ApplyPrefix(suite.chainB.GetPrefix(), merklePath)
-				suite.Require().NoError(err)
-
-				proof, proofHeight = testingpath.EndpointB.QueryProof(key)
-			},
-			true,
-		},
-		{
-			"successful verification of non membership outside IBC store", func() {
-				key := []byte{0x08}
-				merklePath := commitmenttypes.NewMerklePath(string(key))
-				path, err = commitmenttypes.ApplyPrefix(commitmenttypes.NewMerklePrefix([]byte(transfertypes.StoreKey)), merklePath)
-				suite.Require().NoError(err)
-
-				proof, proofHeight = suite.chainB.QueryProofForStore(transfertypes.StoreKey, key, int64(testingpath.EndpointA.GetClientLatestHeight().GetRevisionHeight()))
-			},
-			true,
-		},
-		{
-			"delay time period has passed", func() {
-				delayTimePeriod = uint64(time.Second.Nanoseconds())
-			},
-			true,
-		},
-		{
-			"delay time period has not passed", func() {
-				delayTimePeriod = uint64(time.Hour.Nanoseconds())
-			},
-			false,
-		},
-		{
-			"delay block period has passed", func() {
-				delayBlockPeriod = 1
-			},
-			true,
-		},
-		{
-			"delay block period has not passed", func() {
-				delayBlockPeriod = 1000
-			},
-			false,
-		},
-		{
-			"latest client height < height", func() {
-				proofHeight = testingpath.EndpointA.GetClientLatestHeight().Increment()
-			}, false,
-		},
-		{
-			"invalid path type",
-			func() {
-				path = ibcmock.KeyPath{}
-			},
-			false,
-		},
-		{
-			"failed to unmarshal merkle proof", func() {
-				proof = invalidProof
-			}, false,
-		},
-		{
-			"consensus state not found", func() {
-				proofHeight = clienttypes.ZeroHeight()
-			}, false,
-		},
-		{
-			"verify non membership fails as path exists", func() {
-				// change the value being proved
-				key := host.FullClientStateKey(testingpath.EndpointB.ClientID)
-				merklePath := commitmenttypes.NewMerklePath(string(key))
-				path, err = commitmenttypes.ApplyPrefix(suite.chainB.GetPrefix(), merklePath)
-				suite.Require().NoError(err)
-
-				proof, proofHeight = suite.chainB.QueryProof(key)
-			}, false,
-		},
-		{
-			"proof is empty", func() {
-				// change the inserted proof
-				proof = []byte{}
-			}, false,
-		},
-	}
-
-	for _, tc := range testCases {
-		tc := tc
-
-		suite.Run(tc.name, func() {
-			suite.SetupTest() // reset
-			testingpath = ibctesting.NewPath(suite.chainA, suite.chainB)
-			testingpath.SetChannelOrdered()
-			testingpath.Setup()
-
-			// reset time and block delays to 0, malleate may change to a specific non-zero value.
-			delayTimePeriod = 0
-			delayBlockPeriod = 0
-
-			// create default proof, merklePath, and value which passes
-			// may be overwritten by malleate()
-			key := host.FullClientStateKey("invalid-client-id")
-
-			merklePath := commitmenttypes.NewMerklePath(string(key))
-			path, err = commitmenttypes.ApplyPrefix(suite.chainB.GetPrefix(), merklePath)
-			suite.Require().NoError(err)
-
-			proof, proofHeight = suite.chainB.QueryProof(key)
-
-			tc.malleate() // make changes as necessary
-
-			clientState, ok := testingpath.EndpointA.GetClientState().(*ibctm.ClientState)
-			suite.Require().True(ok)
-
-			ctx := suite.chainA.GetContext()
-			store := suite.chainA.App.GetIBCKeeper().ClientKeeper.ClientStore(ctx, testingpath.EndpointA.ClientID)
-
-			err = clientState.VerifyNonMembership(
-				ctx, store, suite.chainA.Codec, proofHeight, delayTimePeriod, delayBlockPeriod,
-				proof, path,
-			)
-=======
 			err := tc.clientState.Validate()
->>>>>>> 5ba91469
 
 			expPass := tc.expErr == nil
 			if expPass {
