--- conflicted
+++ resolved
@@ -28,7 +28,6 @@
 	solomachineClientID = clienttypes.FormatClientIdentifier(exported.Solomachine, 0)
 )
 
-<<<<<<< HEAD
 func (suite *TendermintTestSuite) TestInitialize() {
 	var consensusState exported.ConsensusState
 	var clientState exported.ClientState
@@ -837,8 +836,6 @@
 	}
 }
 
-=======
->>>>>>> 5ba91469
 func (suite *TendermintTestSuite) TestStatus() {
 	var (
 		path        *ibctesting.Path
@@ -910,61 +907,29 @@
 	}
 }
 
-<<<<<<< HEAD
 func (suite *TendermintTestSuite) TestLatestHeight() {
-=======
-func (suite *TendermintTestSuite) TestGetTimestampAtHeight() {
->>>>>>> 5ba91469
 	var (
 		path   *ibctesting.Path
 		height exported.Height
 	)
-<<<<<<< HEAD
 
 	testCases := []struct {
 		name      string
 		malleate  func()
 		expHeight exported.Height
-=======
-	expectedTimestamp := time.Unix(1, 0)
-
-	testCases := []struct {
-		name     string
-		malleate func()
-		expErr   error
->>>>>>> 5ba91469
 	}{
 		{
 			"success",
 			func() {},
-<<<<<<< HEAD
 			clienttypes.Height{RevisionNumber: 0x1, RevisionHeight: 0x4},
 		},
 		{
 			"client state not found",
-=======
-			nil,
-		},
-		{
-			"failure: client state not found for height",
->>>>>>> 5ba91469
 			func() {
 				store := suite.chainA.App.GetIBCKeeper().ClientKeeper.ClientStore(suite.chainA.GetContext(), path.EndpointA.ClientID)
 				store.Delete(host.ClientStateKey())
 			},
-<<<<<<< HEAD
 			clienttypes.ZeroHeight(),
-=======
-			clienttypes.ErrClientNotFound,
-		},
-		{
-			"failure: consensus state not found for height",
-			func() {
-				clientState := path.EndpointA.GetClientState().(*ibctm.ClientState)
-				height = clientState.LatestHeight.Increment()
-			},
-			clienttypes.ErrConsensusStateNotFound,
->>>>>>> 5ba91469
 		},
 	}
 
@@ -976,26 +941,11 @@
 			path = ibctesting.NewPath(suite.chainA, suite.chainB)
 			path.SetupClients()
 
-<<<<<<< HEAD
-=======
-			clientState := path.EndpointA.GetClientState().(*ibctm.ClientState)
-			height = clientState.LatestHeight
-
-			// grab consensusState from store and update with a predefined timestamp
-			consensusState := path.EndpointA.GetConsensusState(height)
-			tmConsensusState, ok := consensusState.(*ibctm.ConsensusState)
-			suite.Require().True(ok)
-
-			tmConsensusState.Timestamp = expectedTimestamp
-			path.EndpointA.SetConsensusState(tmConsensusState, height)
-
->>>>>>> 5ba91469
 			lightClientModule, found := suite.chainA.App.GetIBCKeeper().ClientKeeper.Route(path.EndpointA.ClientID)
 			suite.Require().True(found)
 
 			tc.malleate()
 
-<<<<<<< HEAD
 			height = lightClientModule.LatestHeight(suite.chainA.GetContext(), path.EndpointA.ClientID)
 			suite.Require().Equal(tc.expHeight, height)
 		})
@@ -1008,26 +958,6 @@
 		height exported.Height
 	)
 	expectedTimestamp := time.Unix(1, 0)
-=======
-			timestamp, err := lightClientModule.TimestampAtHeight(suite.chainA.GetContext(), path.EndpointA.ClientID, height)
-
-			expPass := tc.expErr == nil
-			if expPass {
-				suite.Require().NoError(err)
-
-				expectedTimestamp := uint64(expectedTimestamp.UnixNano())
-				suite.Require().Equal(expectedTimestamp, timestamp)
-			} else {
-				suite.Require().ErrorIs(err, tc.expErr)
-			}
-		})
-	}
-}
-
-func (suite *TendermintTestSuite) TestInitialize() {
-	var consensusState exported.ConsensusState
-	var clientState exported.ClientState
->>>>>>> 5ba91469
 
 	testCases := []struct {
 		name     string
@@ -1035,16 +965,11 @@
 		expErr   error
 	}{
 		{
-<<<<<<< HEAD
 			"success",
-=======
-			"valid consensus & client states",
->>>>>>> 5ba91469
 			func() {},
 			nil,
 		},
 		{
-<<<<<<< HEAD
 			"failure: client state not found",
 			func() {
 				store := suite.chainA.App.GetIBCKeeper().ClientKeeper.ClientStore(suite.chainA.GetContext(), path.EndpointA.ClientID)
@@ -1059,34 +984,6 @@
 				height = clientState.LatestHeight.Increment()
 			},
 			clienttypes.ErrConsensusStateNotFound,
-=======
-			"invalid client state",
-			func() {
-				clientState.(*ibctm.ClientState).ChainId = ""
-			},
-			ibctm.ErrInvalidChainID,
-		},
-		{
-			"invalid client state: solomachine client state",
-			func() {
-				clientState = ibctesting.NewSolomachine(suite.T(), suite.chainA.Codec, "solomachine", "", 2).ClientState()
-			},
-			fmt.Errorf("failed to unmarshal client state bytes into client state"),
-		},
-		{
-			"invalid consensus: consensus state is solomachine consensus",
-			func() {
-				consensusState = ibctesting.NewSolomachine(suite.T(), suite.chainA.Codec, "solomachine", "", 2).ConsensusState()
-			},
-			fmt.Errorf("failed to unmarshal consensus state bytes into consensus state"),
-		},
-		{
-			"invalid consensus state",
-			func() {
-				consensusState = ibctm.NewConsensusState(time.Now(), commitmenttypes.NewMerkleRoot([]byte(ibctm.SentinelRoot)), []byte("invalidNextValsHash"))
-			},
-			fmt.Errorf("next validators hash is invalid"),
->>>>>>> 5ba91469
 		},
 	}
 
@@ -1094,7 +991,6 @@
 		tc := tc
 		suite.Run(tc.name, func() {
 			suite.SetupTest()
-<<<<<<< HEAD
 
 			path = ibctesting.NewPath(suite.chainA, suite.chainB)
 			path.SetupClients()
@@ -1111,29 +1007,10 @@
 			path.EndpointA.SetConsensusState(tmConsensusState, height)
 
 			lightClientModule, found := suite.chainA.App.GetIBCKeeper().ClientKeeper.Route(path.EndpointA.ClientID)
-=======
-			path := ibctesting.NewPath(suite.chainA, suite.chainB)
-
-			tmConfig, ok := path.EndpointA.ClientConfig.(*ibctesting.TendermintConfig)
-			suite.Require().True(ok)
-
-			clientState = ibctm.NewClientState(
-				path.EndpointA.Chain.ChainID,
-				tmConfig.TrustLevel, tmConfig.TrustingPeriod, tmConfig.UnbondingPeriod, tmConfig.MaxClockDrift,
-				suite.chainA.LatestCommittedHeader.GetHeight().(clienttypes.Height), commitmenttypes.GetSDKSpecs(), ibctesting.UpgradePath,
-			)
-
-			consensusState = ibctm.NewConsensusState(time.Now(), commitmenttypes.NewMerkleRoot([]byte(ibctm.SentinelRoot)), suite.chainA.ProposedHeader.ValidatorsHash)
-
-			clientID := suite.chainA.App.GetIBCKeeper().ClientKeeper.GenerateClientIdentifier(suite.chainA.GetContext(), clientState.ClientType())
-
-			lightClientModule, found := suite.chainA.App.GetIBCKeeper().ClientKeeper.Route(clientID)
->>>>>>> 5ba91469
 			suite.Require().True(found)
 
 			tc.malleate()
 
-<<<<<<< HEAD
 			timestamp, err := lightClientModule.TimestampAtHeight(suite.chainA.GetContext(), path.EndpointA.ClientID, height)
 
 			expPass := tc.expErr == nil
@@ -1144,24 +1021,6 @@
 				suite.Require().Equal(expectedTimestamp, timestamp)
 			} else {
 				suite.Require().ErrorIs(err, tc.expErr)
-=======
-			clientStateBz := suite.chainA.Codec.MustMarshal(clientState)
-			consStateBz := suite.chainA.Codec.MustMarshal(consensusState)
-
-			err := lightClientModule.Initialize(suite.chainA.GetContext(), path.EndpointA.ClientID, clientStateBz, consStateBz)
-
-			store := suite.chainA.App.GetIBCKeeper().ClientKeeper.ClientStore(suite.chainA.GetContext(), path.EndpointA.ClientID)
-
-			expPass := tc.expErr == nil
-			if expPass {
-				suite.Require().NoError(err, "valid case returned an error")
-				suite.Require().True(store.Has(host.ClientStateKey()))
-				suite.Require().True(store.Has(host.ConsensusStateKey(suite.chainB.LatestCommittedHeader.GetHeight())))
-			} else {
-				suite.Require().ErrorContains(err, tc.expErr.Error())
-				suite.Require().False(store.Has(host.ClientStateKey()))
-				suite.Require().False(store.Has(host.ConsensusStateKey(suite.chainB.LatestCommittedHeader.GetHeight())))
->>>>>>> 5ba91469
 			}
 		})
 	}
