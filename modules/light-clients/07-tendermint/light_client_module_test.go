--- conflicted
+++ resolved
@@ -28,160 +28,6 @@
 	solomachineClientID = clienttypes.FormatClientIdentifier(exported.Solomachine, 0)
 )
 
-<<<<<<< HEAD
-=======
-func (suite *TendermintTestSuite) TestStatus() {
-	var (
-		path        *ibctesting.Path
-		clientState *ibctm.ClientState
-	)
-
-	testCases := []struct {
-		name      string
-		malleate  func()
-		expStatus exported.Status
-	}{
-		{
-			"client is active",
-			func() {},
-			exported.Active,
-		},
-		{
-			"client is frozen",
-			func() {
-				clientState.FrozenHeight = clienttypes.NewHeight(0, 1)
-				path.EndpointA.SetClientState(clientState)
-			},
-			exported.Frozen,
-		},
-		{
-			"client status without consensus state",
-			func() {
-				var ok bool
-				clientState.LatestHeight, ok = clientState.LatestHeight.Increment().(clienttypes.Height)
-				suite.Require().True(ok)
-				path.EndpointA.SetClientState(clientState)
-			},
-			exported.Expired,
-		},
-		{
-			"client status is expired",
-			func() {
-				suite.coordinator.IncrementTimeBy(clientState.TrustingPeriod)
-			},
-			exported.Expired,
-		},
-		{
-			"client state not found",
-			func() {
-				store := suite.chainA.App.GetIBCKeeper().ClientKeeper.ClientStore(suite.chainA.GetContext(), path.EndpointA.ClientID)
-				store.Delete(host.ClientStateKey())
-			},
-			exported.Unknown,
-		},
-	}
-
-	for _, tc := range testCases {
-		tc := tc
-		suite.Run(tc.name, func() {
-			suite.SetupTest()
-
-			path = ibctesting.NewPath(suite.chainA, suite.chainB)
-			path.SetupClients()
-
-			lightClientModule, found := suite.chainA.App.GetIBCKeeper().ClientKeeper.Route(path.EndpointA.ClientID)
-			suite.Require().True(found)
-
-			var ok bool
-			clientState, ok = path.EndpointA.GetClientState().(*ibctm.ClientState)
-			suite.Require().True(ok)
-
-			tc.malleate()
-
-			status := lightClientModule.Status(suite.chainA.GetContext(), path.EndpointA.ClientID)
-			suite.Require().Equal(tc.expStatus, status)
-		})
-
-	}
-}
-
-func (suite *TendermintTestSuite) TestGetTimestampAtHeight() {
-	var (
-		path   *ibctesting.Path
-		height exported.Height
-	)
-	expectedTimestamp := time.Unix(1, 0)
-
-	testCases := []struct {
-		name     string
-		malleate func()
-		expErr   error
-	}{
-		{
-			"success",
-			func() {},
-			nil,
-		},
-		{
-			"failure: client state not found for height",
-			func() {
-				store := suite.chainA.App.GetIBCKeeper().ClientKeeper.ClientStore(suite.chainA.GetContext(), path.EndpointA.ClientID)
-				store.Delete(host.ClientStateKey())
-			},
-			clienttypes.ErrClientNotFound,
-		},
-		{
-			"failure: consensus state not found for height",
-			func() {
-				clientState, ok := path.EndpointA.GetClientState().(*ibctm.ClientState)
-				suite.Require().True(ok)
-				height = clientState.LatestHeight.Increment()
-			},
-			clienttypes.ErrConsensusStateNotFound,
-		},
-	}
-
-	for _, tc := range testCases {
-		tc := tc
-		suite.Run(tc.name, func() {
-			suite.SetupTest()
-
-			path = ibctesting.NewPath(suite.chainA, suite.chainB)
-			path.SetupClients()
-
-			clientState, ok := path.EndpointA.GetClientState().(*ibctm.ClientState)
-			suite.Require().True(ok)
-			height = clientState.LatestHeight
-
-			// grab consensusState from store and update with a predefined timestamp
-			consensusState := path.EndpointA.GetConsensusState(height)
-			tmConsensusState, ok := consensusState.(*ibctm.ConsensusState)
-			suite.Require().True(ok)
-
-			tmConsensusState.Timestamp = expectedTimestamp
-			path.EndpointA.SetConsensusState(tmConsensusState, height)
-
-			lightClientModule, found := suite.chainA.App.GetIBCKeeper().ClientKeeper.Route(path.EndpointA.ClientID)
-			suite.Require().True(found)
-
-			tc.malleate()
-
-			timestamp, err := lightClientModule.TimestampAtHeight(suite.chainA.GetContext(), path.EndpointA.ClientID, height)
-
-			expPass := tc.expErr == nil
-			if expPass {
-				suite.Require().NoError(err)
-
-				expectedTimestamp := uint64(expectedTimestamp.UnixNano())
-				suite.Require().Equal(expectedTimestamp, timestamp)
-			} else {
-				suite.Require().ErrorIs(err, tc.expErr)
-			}
-		})
-	}
-}
-
->>>>>>> 4efbc8a1
 func (suite *TendermintTestSuite) TestInitialize() {
 	var consensusState exported.ConsensusState
 	var clientState exported.ClientState
