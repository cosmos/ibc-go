package tendermint_test

import (
	"crypto/sha256"
	"fmt"
	"time"

	errorsmod "cosmossdk.io/errors"
	upgradetypes "cosmossdk.io/x/upgrade/types"

	codectypes "github.com/cosmos/cosmos-sdk/codec/types"
	sdk "github.com/cosmos/cosmos-sdk/types"

	transfertypes "github.com/cosmos/ibc-go/v8/modules/apps/transfer/types"
	clienttypes "github.com/cosmos/ibc-go/v8/modules/core/02-client/types"
	channeltypes "github.com/cosmos/ibc-go/v8/modules/core/04-channel/types"
	commitmenttypes "github.com/cosmos/ibc-go/v8/modules/core/23-commitment/types"
	host "github.com/cosmos/ibc-go/v8/modules/core/24-host"
	ibcerrors "github.com/cosmos/ibc-go/v8/modules/core/errors"
	"github.com/cosmos/ibc-go/v8/modules/core/exported"
	ibctm "github.com/cosmos/ibc-go/v8/modules/light-clients/07-tendermint"
	ibctesting "github.com/cosmos/ibc-go/v8/testing"
	ibcmock "github.com/cosmos/ibc-go/v8/testing/mock"
)

var (
	tmClientID          = clienttypes.FormatClientIdentifier(exported.Tendermint, 100)
	solomachineClientID = clienttypes.FormatClientIdentifier(exported.Solomachine, 0)
)

func (suite *TendermintTestSuite) TestInitialize() {
	var consensusState exported.ConsensusState
	var clientState exported.ClientState

	testCases := []struct {
		name     string
		malleate func()
		expErr   error
	}{
		{
			"valid consensus & client states",
			func() {},
			nil,
		},
		{
			"invalid client state",
			func() {
				clientState.(*ibctm.ClientState).ChainId = ""
			},
			ibctm.ErrInvalidChainID,
		},
		{
			"invalid client state: solomachine client state",
			func() {
				clientState = ibctesting.NewSolomachine(suite.T(), suite.chainA.Codec, "solomachine", "", 2).ClientState()
			},
			fmt.Errorf("failed to unmarshal client state bytes into client state"),
		},
		{
			"invalid consensus: consensus state is solomachine consensus",
			func() {
				consensusState = ibctesting.NewSolomachine(suite.T(), suite.chainA.Codec, "solomachine", "", 2).ConsensusState()
			},
			fmt.Errorf("failed to unmarshal consensus state bytes into consensus state"),
		},
		{
			"invalid consensus state",
			func() {
				consensusState = ibctm.NewConsensusState(time.Now(), commitmenttypes.NewMerkleRoot([]byte(ibctm.SentinelRoot)), []byte("invalidNextValsHash"))
			},
			fmt.Errorf("next validators hash is invalid"),
		},
	}

	for _, tc := range testCases {
		tc := tc
		suite.Run(tc.name, func() {
			suite.SetupTest()
			path := ibctesting.NewPath(suite.chainA, suite.chainB)

			tmConfig, ok := path.EndpointA.ClientConfig.(*ibctesting.TendermintConfig)
			suite.Require().True(ok)

			clientState = ibctm.NewClientState(
				path.EndpointA.Chain.ChainID,
				tmConfig.TrustLevel, tmConfig.TrustingPeriod, tmConfig.UnbondingPeriod, tmConfig.MaxClockDrift,
				suite.chainA.LatestCommittedHeader.GetHeight().(clienttypes.Height), commitmenttypes.GetSDKSpecs(), ibctesting.UpgradePath,
			)

			consensusState = ibctm.NewConsensusState(time.Now(), commitmenttypes.NewMerkleRoot([]byte(ibctm.SentinelRoot)), suite.chainA.ProposedHeader.ValidatorsHash)

			clientID := suite.chainA.App.GetIBCKeeper().ClientKeeper.GenerateClientIdentifier(suite.chainA.GetContext(), clientState.ClientType())

			lightClientModule, found := suite.chainA.App.GetIBCKeeper().ClientKeeper.Route(clientID)
			suite.Require().True(found)

			tc.malleate()

			clientStateBz := suite.chainA.Codec.MustMarshal(clientState)
			consStateBz := suite.chainA.Codec.MustMarshal(consensusState)

			err := lightClientModule.Initialize(suite.chainA.GetContext(), path.EndpointA.ClientID, clientStateBz, consStateBz)

			store := suite.chainA.App.GetIBCKeeper().ClientKeeper.ClientStore(suite.chainA.GetContext(), path.EndpointA.ClientID)

			expPass := tc.expErr == nil
			if expPass {
				suite.Require().NoError(err, "valid case returned an error")
				suite.Require().True(store.Has(host.ClientStateKey()))
				suite.Require().True(store.Has(host.ConsensusStateKey(suite.chainB.LatestCommittedHeader.GetHeight())))
			} else {
				suite.Require().ErrorContains(err, tc.expErr.Error())
				suite.Require().False(store.Has(host.ClientStateKey()))
				suite.Require().False(store.Has(host.ConsensusStateKey(suite.chainB.LatestCommittedHeader.GetHeight())))
			}
		})
	}
}

func (suite *TendermintTestSuite) TestVerifyClientMessage() {
	var path *ibctesting.Path

	testCases := []struct {
		name     string
		malleate func()
		expErr   error
	}{
		{
			"success",
			func() {},
			nil,
		},
		{
			"failure: client state not found",
			func() {
				store := suite.chainA.App.GetIBCKeeper().ClientKeeper.ClientStore(suite.chainA.GetContext(), path.EndpointA.ClientID)
				store.Delete(host.ClientStateKey())
			},
			clienttypes.ErrClientNotFound,
		},
	}

	for _, tc := range testCases {
		tc := tc
		suite.Run(tc.name, func() {
			suite.SetupTest()

			path = ibctesting.NewPath(suite.chainA, suite.chainB)
			path.SetupClients()

			lightClientModule, found := suite.chainA.App.GetIBCKeeper().ClientKeeper.Route(path.EndpointA.ClientID)
			suite.Require().True(found)

			// ensure counterparty state is committed
			suite.coordinator.CommitBlock(suite.chainB)
			trustedHeight := path.EndpointA.GetClientLatestHeight().(clienttypes.Height)
			header, err := path.EndpointA.Counterparty.Chain.IBCClientHeader(path.EndpointA.Counterparty.Chain.LatestCommittedHeader, trustedHeight)
			suite.Require().NoError(err)

			tc.malleate()

			err = lightClientModule.VerifyClientMessage(suite.chainA.GetContext(), path.EndpointA.ClientID, header)

			expPass := tc.expErr == nil
			if expPass {
				suite.Require().NoError(err)
			} else {
				suite.Require().ErrorIs(err, tc.expErr)
			}
		})
	}
}

func (suite *TendermintTestSuite) TestLCMCheckForMisbehaviour() {
	var path *ibctesting.Path

	testCases := []struct {
		name     string
		malleate func()
		expPanic bool
	}{
		{
			"success",
			func() {},
			false,
		},
		{
			"failure: client state not found",
			func() {
				store := suite.chainA.App.GetIBCKeeper().ClientKeeper.ClientStore(suite.chainA.GetContext(), path.EndpointA.ClientID)
				store.Delete(host.ClientStateKey())
			},
			true,
		},
	}

	for _, tc := range testCases {
		tc := tc
		suite.Run(tc.name, func() {
			suite.SetupTest()

			path = ibctesting.NewPath(suite.chainA, suite.chainB)
			path.SetupClients()

			lightClientModule, found := suite.chainA.App.GetIBCKeeper().ClientKeeper.Route(path.EndpointA.ClientID)
			suite.Require().True(found)

			// ensure counterparty state is committed
			suite.coordinator.CommitBlock(suite.chainB)
			trustedHeight := path.EndpointA.GetClientLatestHeight().(clienttypes.Height)
			header, err := path.EndpointA.Counterparty.Chain.IBCClientHeader(path.EndpointA.Counterparty.Chain.LatestCommittedHeader, trustedHeight)
			suite.Require().NoError(err)

			tc.malleate()

			if !tc.expPanic {
				misbehaviour := lightClientModule.CheckForMisbehaviour(suite.chainA.GetContext(), path.EndpointA.ClientID, header)
				suite.Require().False(misbehaviour)
			} else {
				suite.Require().PanicsWithError(errorsmod.Wrap(clienttypes.ErrClientNotFound, path.EndpointA.ClientID).Error(),
					func() {
						lightClientModule.CheckForMisbehaviour(suite.chainA.GetContext(), path.EndpointA.ClientID, header)
					})
			}
		})
	}
}

func (suite *TendermintTestSuite) TestLCMUpdateStateOnMisbehaviour() {
	var path *ibctesting.Path

	testCases := []struct {
		name     string
		malleate func()
		expPanic bool
	}{
		{
			"success",
			func() {},
			false,
		},
		{
			"failure: client state not found",
			func() {
				store := suite.chainA.App.GetIBCKeeper().ClientKeeper.ClientStore(suite.chainA.GetContext(), path.EndpointA.ClientID)
				store.Delete(host.ClientStateKey())
			},
			true,
		},
	}

	for _, tc := range testCases {
		tc := tc
		suite.Run(tc.name, func() {
			suite.SetupTest()

			path = ibctesting.NewPath(suite.chainA, suite.chainB)
			path.SetupClients()

			lightClientModule, found := suite.chainA.App.GetIBCKeeper().ClientKeeper.Route(path.EndpointA.ClientID)
			suite.Require().True(found)

			// ensure counterparty state is committed
			suite.coordinator.CommitBlock(suite.chainB)
			trustedHeight := path.EndpointA.GetClientLatestHeight().(clienttypes.Height)
			header, err := path.EndpointA.Counterparty.Chain.IBCClientHeader(path.EndpointA.Counterparty.Chain.LatestCommittedHeader, trustedHeight)
			suite.Require().NoError(err)

			tc.malleate()

<<<<<<< HEAD
			if !tc.expPanic {
				suite.Require().NotPanics(
					func() {
						lightClientModule.UpdateStateOnMisbehaviour(suite.chainA.GetContext(), path.EndpointA.ClientID, header)
					})
=======
				// assert that status of subject client is now Active
				clientStore := suite.chainA.App.GetIBCKeeper().ClientKeeper.ClientStore(ctx, subjectClientID)
				tmClientState, ok := subjectPath.EndpointA.GetClientState().(*ibctm.ClientState)
				suite.Require().True(ok)
				suite.Require().Equal(exported.Active, tmClientState.Status(ctx, clientStore, suite.chainA.App.AppCodec()))
>>>>>>> 89fdb1ed
			} else {
				suite.Require().PanicsWithError(
					errorsmod.Wrap(clienttypes.ErrClientNotFound, path.EndpointA.ClientID).Error(),
					func() {
						lightClientModule.UpdateStateOnMisbehaviour(suite.chainA.GetContext(), path.EndpointA.ClientID, header)
					},
				)
			}
		})
	}
}

func (suite *TendermintTestSuite) TestLCMUpdateState() {
	var path *ibctesting.Path

	testCases := []struct {
		name     string
		malleate func()
		expPanic bool
	}{
		{
			"success",
			func() {},
			false,
		},
		{
			"failure: client state not found",
			func() {
<<<<<<< HEAD
				store := suite.chainA.App.GetIBCKeeper().ClientKeeper.ClientStore(suite.chainA.GetContext(), path.EndpointA.ClientID)
				store.Delete(host.ClientStateKey())
=======
				// upgrade height is at next block
				upgradeHeight := clienttypes.NewHeight(1, uint64(suite.chainB.GetContext().BlockHeight()+1))

				// zero custom fields and store in upgrade store
				zeroedUpgradedClient := upgradedClientState.(*ibctm.ClientState).ZeroCustomFields()
				zeroedUpgradedClientAny, err := codectypes.NewAnyWithValue(zeroedUpgradedClient)
				suite.Require().NoError(err)

				err = suite.chainB.GetSimApp().UpgradeKeeper.SetUpgradedClient(suite.chainB.GetContext(), int64(upgradeHeight.GetRevisionHeight()), suite.chainB.Codec.MustMarshal(zeroedUpgradedClientAny))
				suite.Require().NoError(err)

				err = suite.chainB.GetSimApp().UpgradeKeeper.SetUpgradedConsensusState(suite.chainB.GetContext(), int64(upgradeHeight.GetRevisionHeight()), suite.chainB.Codec.MustMarshal(upgradedConsensusStateAny))
				suite.Require().NoError(err)

				// change upgraded client state height to be lower than current client state height
				tmClient, ok := upgradedClientState.(*ibctm.ClientState)
				suite.Require().True(ok)

				newLatestheight, ok := path.EndpointA.GetClientLatestHeight().Decrement()
				suite.Require().True(ok)

				tmClient.LatestHeight, ok = newLatestheight.(clienttypes.Height)
				suite.Require().True(ok)
				upgradedClientStateAny, err = codectypes.NewAnyWithValue(tmClient)
				suite.Require().NoError(err)

				suite.coordinator.CommitBlock(suite.chainB)
				err = path.EndpointA.UpdateClient()
				suite.Require().NoError(err)

				upgradedClientStateProof, _ = suite.chainB.QueryUpgradeProof(upgradetypes.UpgradedClientKey(int64(upgradeHeight.GetRevisionHeight())), path.EndpointA.GetClientLatestHeight().GetRevisionHeight())
				upgradedConsensusStateProof, _ = suite.chainB.QueryUpgradeProof(upgradetypes.UpgradedConsStateKey(int64(upgradeHeight.GetRevisionHeight())), path.EndpointA.GetClientLatestHeight().GetRevisionHeight())
>>>>>>> 89fdb1ed
			},
			true,
		},
	}

	for _, tc := range testCases {
		tc := tc
		suite.Run(tc.name, func() {
			suite.SetupTest()

			path = ibctesting.NewPath(suite.chainA, suite.chainB)
			path.SetupClients()

<<<<<<< HEAD
			lightClientModule, found := suite.chainA.App.GetIBCKeeper().ClientKeeper.Route(path.EndpointA.ClientID)
			suite.Require().True(found)
=======
			clientID = path.EndpointA.ClientID
			clientState, ok := path.EndpointA.GetClientState().(*ibctm.ClientState)
			suite.Require().True(ok)
			revisionNumber := clienttypes.ParseChainID(clientState.ChainId)

			newUnbondindPeriod := ubdPeriod + trustingPeriod
			newChainID, err := clienttypes.SetRevisionNumber(clientState.ChainId, revisionNumber+1)
			suite.Require().NoError(err)

			upgradedClientState = ibctm.NewClientState(newChainID, ibctm.DefaultTrustLevel, trustingPeriod, newUnbondindPeriod, maxClockDrift, clienttypes.NewHeight(revisionNumber+1, clientState.LatestHeight.GetRevisionHeight()+1), commitmenttypes.GetSDKSpecs(), upgradePath)
			upgradedClientStateAny, err = codectypes.NewAnyWithValue(upgradedClientState)
			suite.Require().NoError(err)

			nextValsHash := sha256.Sum256([]byte("new-nextValsHash"))
			upgradedConsensusState := ibctm.NewConsensusState(time.Now(), commitmenttypes.NewMerkleRoot([]byte("new-hash")), nextValsHash[:])
>>>>>>> 89fdb1ed

			// ensure counterparty state is committed
			suite.coordinator.CommitBlock(suite.chainB)
			trustedHeight := path.EndpointA.GetClientLatestHeight().(clienttypes.Height)
			header, err := path.EndpointA.Counterparty.Chain.IBCClientHeader(path.EndpointA.Counterparty.Chain.LatestCommittedHeader, trustedHeight)
			suite.Require().NoError(err)

			tc.malleate()

			if !tc.expPanic {
				height := lightClientModule.UpdateState(suite.chainA.GetContext(), path.EndpointA.ClientID, header)
				h := header.GetHeight().(clienttypes.Height)
				suite.Require().Equal([]exported.Height{h}, height)
			} else {
				suite.Require().PanicsWithError(
					errorsmod.Wrap(clienttypes.ErrClientNotFound, path.EndpointA.ClientID).Error(),
					func() {
						lightClientModule.UpdateState(suite.chainA.GetContext(), path.EndpointA.ClientID, header)
					},
				)
			}
		})
	}
}

func (suite *TendermintTestSuite) TestVerifyMembership() {
	var (
		testingpath      *ibctesting.Path
		delayTimePeriod  uint64
		delayBlockPeriod uint64
		err              error
		proofHeight      exported.Height
		proof            []byte
		path             exported.Path
		value            []byte
	)

	testCases := []struct {
		name     string
		malleate func()
		expErr   error
	}{
		{
			"successful ClientState verification",
			func() {
				// default proof construction uses ClientState
			},
			nil,
		},
		{
			"successful ConsensusState verification", func() {
				latestHeight := testingpath.EndpointB.GetClientLatestHeight()

				key := host.FullConsensusStateKey(testingpath.EndpointB.ClientID, latestHeight)
				merklePath := commitmenttypes.NewMerklePath(string(key))
				path, err = commitmenttypes.ApplyPrefix(suite.chainB.GetPrefix(), merklePath)
				suite.Require().NoError(err)

				proof, proofHeight = suite.chainB.QueryProof(key)

				consensusState := testingpath.EndpointB.GetConsensusState(latestHeight).(*ibctm.ConsensusState)
				value, err = suite.chainB.Codec.MarshalInterface(consensusState)
				suite.Require().NoError(err)
			},
			nil,
		},
		{
			"successful Connection verification", func() {
				key := host.ConnectionKey(testingpath.EndpointB.ConnectionID)
				merklePath := commitmenttypes.NewMerklePath(string(key))
				path, err = commitmenttypes.ApplyPrefix(suite.chainB.GetPrefix(), merklePath)
				suite.Require().NoError(err)

				proof, proofHeight = suite.chainB.QueryProof(key)

				connection := testingpath.EndpointB.GetConnection()
				value, err = suite.chainB.Codec.Marshal(&connection)
				suite.Require().NoError(err)
			},
			nil,
		},
		{
			"successful Channel verification", func() {
				key := host.ChannelKey(testingpath.EndpointB.ChannelConfig.PortID, testingpath.EndpointB.ChannelID)
				merklePath := commitmenttypes.NewMerklePath(string(key))
				path, err = commitmenttypes.ApplyPrefix(suite.chainB.GetPrefix(), merklePath)
				suite.Require().NoError(err)

				proof, proofHeight = suite.chainB.QueryProof(key)

				channel := testingpath.EndpointB.GetChannel()
				value, err = suite.chainB.Codec.Marshal(&channel)
				suite.Require().NoError(err)
			},
			nil,
		},
		{
			"successful PacketCommitment verification", func() {
				// send from chainB to chainA since we are proving chainB sent a packet
				sequence, err := testingpath.EndpointB.SendPacket(clienttypes.NewHeight(1, 100), 0, ibctesting.MockPacketData)
				suite.Require().NoError(err)

				// make packet commitment proof
				packet := channeltypes.NewPacket(ibctesting.MockPacketData, sequence, testingpath.EndpointB.ChannelConfig.PortID, testingpath.EndpointB.ChannelID, testingpath.EndpointA.ChannelConfig.PortID, testingpath.EndpointA.ChannelID, clienttypes.NewHeight(1, 100), 0)
				key := host.PacketCommitmentKey(packet.GetSourcePort(), packet.GetSourceChannel(), packet.GetSequence())
				merklePath := commitmenttypes.NewMerklePath(string(key))
				path, err = commitmenttypes.ApplyPrefix(suite.chainB.GetPrefix(), merklePath)
				suite.Require().NoError(err)

				proof, proofHeight = testingpath.EndpointB.QueryProof(key)

				value = channeltypes.CommitPacket(suite.chainA.App.GetIBCKeeper().Codec(), packet)
			}, nil,
		},
		{
			"successful Acknowledgement verification", func() {
				// send from chainA to chainB since we are proving chainB wrote an acknowledgement
				sequence, err := testingpath.EndpointA.SendPacket(clienttypes.NewHeight(1, 100), 0, ibctesting.MockPacketData)
				suite.Require().NoError(err)

				// write receipt and ack
				packet := channeltypes.NewPacket(ibctesting.MockPacketData, sequence, testingpath.EndpointA.ChannelConfig.PortID, testingpath.EndpointA.ChannelID, testingpath.EndpointB.ChannelConfig.PortID, testingpath.EndpointB.ChannelID, clienttypes.NewHeight(1, 100), 0)
				err = testingpath.EndpointB.RecvPacket(packet)
				suite.Require().NoError(err)

				key := host.PacketAcknowledgementKey(packet.GetSourcePort(), packet.GetSourceChannel(), packet.GetSequence())
				merklePath := commitmenttypes.NewMerklePath(string(key))
				path, err = commitmenttypes.ApplyPrefix(suite.chainB.GetPrefix(), merklePath)
				suite.Require().NoError(err)

				proof, proofHeight = testingpath.EndpointB.QueryProof(key)

				value = channeltypes.CommitAcknowledgement(ibcmock.MockAcknowledgement.Acknowledgement())
			},
			nil,
		},
		{
			"successful NextSequenceRecv verification", func() {
				// send from chainA to chainB since we are proving chainB incremented the sequence recv

				// send packet
				sequence, err := testingpath.EndpointA.SendPacket(clienttypes.NewHeight(1, 100), 0, ibctesting.MockPacketData)
				suite.Require().NoError(err)

				// next seq recv incremented
				packet := channeltypes.NewPacket(ibctesting.MockPacketData, sequence, testingpath.EndpointA.ChannelConfig.PortID, testingpath.EndpointA.ChannelID, testingpath.EndpointB.ChannelConfig.PortID, testingpath.EndpointB.ChannelID, clienttypes.NewHeight(1, 100), 0)
				err = testingpath.EndpointB.RecvPacket(packet)
				suite.Require().NoError(err)

				key := host.NextSequenceRecvKey(packet.GetSourcePort(), packet.GetSourceChannel())
				merklePath := commitmenttypes.NewMerklePath(string(key))
				path, err = commitmenttypes.ApplyPrefix(suite.chainB.GetPrefix(), merklePath)
				suite.Require().NoError(err)

				proof, proofHeight = testingpath.EndpointB.QueryProof(key)

				value = sdk.Uint64ToBigEndian(packet.GetSequence() + 1)
			},
			nil,
		},
		{
			"successful verification outside IBC store", func() {
				key := transfertypes.PortKey
				merklePath := commitmenttypes.NewMerklePath(string(key))
				path, err = commitmenttypes.ApplyPrefix(commitmenttypes.NewMerklePrefix([]byte(transfertypes.StoreKey)), merklePath)
				suite.Require().NoError(err)

				proof, proofHeight = suite.chainB.QueryProofForStore(transfertypes.StoreKey, key, int64(testingpath.EndpointA.GetClientLatestHeight().GetRevisionHeight()))

				value = []byte(suite.chainB.GetSimApp().TransferKeeper.GetPort(suite.chainB.GetContext()))
				suite.Require().NoError(err)
			},
			nil,
		},
		{
			"delay time period has passed", func() {
				delayTimePeriod = uint64(time.Second.Nanoseconds())
			},
			nil,
		},
		{
			"delay time period has not passed", func() {
				delayTimePeriod = uint64(time.Hour.Nanoseconds())
			},
			ibctm.ErrDelayPeriodNotPassed,
		},
		{
			"delay block period has passed", func() {
				delayBlockPeriod = 1
			},
			nil,
		},
		{
			"delay block period has not passed", func() {
				delayBlockPeriod = 1000
			},
			ibctm.ErrDelayPeriodNotPassed,
		},
		{
			"latest client height < height", func() {
				proofHeight = testingpath.EndpointA.GetClientLatestHeight().Increment()
			},
			ibcerrors.ErrInvalidHeight,
		},
		{
			"invalid path type",
			func() {
				path = ibcmock.KeyPath{}
			},
			ibcerrors.ErrInvalidType,
		},
		{
			"failed to unmarshal merkle proof", func() {
				proof = invalidProof
			},
			commitmenttypes.ErrInvalidProof,
		},
		{
			"consensus state not found", func() {
				proofHeight = clienttypes.ZeroHeight()
			},
			clienttypes.ErrConsensusStateNotFound,
		},
		{
			"proof verification failed", func() {
				// change the value being proved
				value = []byte("invalid value")
			},
			commitmenttypes.ErrInvalidProof,
		},
		{
			"proof is empty", func() {
				// change the inserted proof
				proof = []byte{}
			},
			commitmenttypes.ErrInvalidMerkleProof,
		},
		{
			"client state not found",
			func() {
				store := suite.chainA.App.GetIBCKeeper().ClientKeeper.ClientStore(suite.chainA.GetContext(), testingpath.EndpointA.ClientID)
				store.Delete(host.ClientStateKey())
			},
			clienttypes.ErrClientNotFound,
		},
	}

	for _, tc := range testCases {
		tc := tc

		suite.Run(tc.name, func() {
			suite.SetupTest() // reset
			testingpath = ibctesting.NewPath(suite.chainA, suite.chainB)
			testingpath.SetChannelOrdered()
			testingpath.Setup()

			// reset time and block delays to 0, malleate may change to a specific non-zero value.
			delayTimePeriod = 0
			delayBlockPeriod = 0

			// create default proof, merklePath, and value which passes
			// may be overwritten by malleate()
			key := host.FullClientStateKey(testingpath.EndpointB.ClientID)
			merklePath := commitmenttypes.NewMerklePath(string(key))
			path, err = commitmenttypes.ApplyPrefix(suite.chainB.GetPrefix(), merklePath)
			suite.Require().NoError(err)

			proof, proofHeight = suite.chainB.QueryProof(key)

			clientState := testingpath.EndpointB.GetClientState().(*ibctm.ClientState)
			value, err = suite.chainB.Codec.MarshalInterface(clientState)
			suite.Require().NoError(err)

			tc.malleate() // make changes as necessary

			lightClientModule, found := suite.chainA.App.GetIBCKeeper().ClientKeeper.Route(testingpath.EndpointA.ClientID)
			suite.Require().True(found)

			err = lightClientModule.VerifyMembership(
				suite.chainA.GetContext(), testingpath.EndpointA.ClientID, proofHeight, delayTimePeriod, delayBlockPeriod,
				proof, path, value,
			)
			expPass := tc.expErr == nil
			if expPass {
				suite.Require().NoError(err)
			} else {
				suite.Require().ErrorContains(err, tc.expErr.Error())
			}
		})
	}
}

func (suite *TendermintTestSuite) TestVerifyNonMembership() {
	var (
		testingpath         *ibctesting.Path
		delayTimePeriod     uint64
		delayBlockPeriod    uint64
		err                 error
		proofHeight         exported.Height
		path                exported.Path
		proof               []byte
		invalidClientID     = "09-tendermint"
		invalidConnectionID = "connection-100"
		invalidChannelID    = "channel-800"
		invalidPortID       = "invalid-port"
	)

	testCases := []struct {
		name     string
		malleate func()
		expErr   error
	}{
		{
			"successful ClientState verification of non membership",
			func() {
				// default proof construction uses ClientState
			},
			nil,
		},
		{
			"successful ConsensusState verification of non membership", func() {
				key := host.FullConsensusStateKey(invalidClientID, testingpath.EndpointB.GetClientLatestHeight())
				merklePath := commitmenttypes.NewMerklePath(string(key))
				path, err = commitmenttypes.ApplyPrefix(suite.chainB.GetPrefix(), merklePath)
				suite.Require().NoError(err)

				proof, proofHeight = suite.chainB.QueryProof(key)
			},
			nil,
		},
		{
			"successful Connection verification of non membership", func() {
				key := host.ConnectionKey(invalidConnectionID)
				merklePath := commitmenttypes.NewMerklePath(string(key))
				path, err = commitmenttypes.ApplyPrefix(suite.chainB.GetPrefix(), merklePath)
				suite.Require().NoError(err)

				proof, proofHeight = suite.chainB.QueryProof(key)
			},
			nil,
		},
		{
			"successful Channel verification of non membership", func() {
				key := host.ChannelKey(testingpath.EndpointB.ChannelConfig.PortID, invalidChannelID)
				merklePath := commitmenttypes.NewMerklePath(string(key))
				path, err = commitmenttypes.ApplyPrefix(suite.chainB.GetPrefix(), merklePath)
				suite.Require().NoError(err)

				proof, proofHeight = suite.chainB.QueryProof(key)
			},
			nil,
		},
		{
			"successful PacketCommitment verification of non membership", func() {
				// make packet commitment proof
				key := host.PacketCommitmentKey(invalidPortID, invalidChannelID, 1)
				merklePath := commitmenttypes.NewMerklePath(string(key))
				path, err = commitmenttypes.ApplyPrefix(suite.chainB.GetPrefix(), merklePath)
				suite.Require().NoError(err)

				proof, proofHeight = testingpath.EndpointB.QueryProof(key)
			},
			nil,
		},
		{
			"successful Acknowledgement verification of non membership", func() {
				key := host.PacketAcknowledgementKey(invalidPortID, invalidChannelID, 1)
				merklePath := commitmenttypes.NewMerklePath(string(key))
				path, err = commitmenttypes.ApplyPrefix(suite.chainB.GetPrefix(), merklePath)
				suite.Require().NoError(err)

				proof, proofHeight = testingpath.EndpointB.QueryProof(key)
			},
			nil,
		},
		{
			"successful NextSequenceRecv verification of non membership", func() {
				key := host.NextSequenceRecvKey(invalidPortID, invalidChannelID)
				merklePath := commitmenttypes.NewMerklePath(string(key))
				path, err = commitmenttypes.ApplyPrefix(suite.chainB.GetPrefix(), merklePath)
				suite.Require().NoError(err)

				proof, proofHeight = testingpath.EndpointB.QueryProof(key)
			},
			nil,
		},
		{
			"successful verification of non membership outside IBC store", func() {
				key := []byte{0x08}
				merklePath := commitmenttypes.NewMerklePath(string(key))
				path, err = commitmenttypes.ApplyPrefix(commitmenttypes.NewMerklePrefix([]byte(transfertypes.StoreKey)), merklePath)
				suite.Require().NoError(err)

				proof, proofHeight = suite.chainB.QueryProofForStore(transfertypes.StoreKey, key, int64(testingpath.EndpointA.GetClientLatestHeight().GetRevisionHeight()))
			},
			nil,
		},
		{
			"delay time period has passed", func() {
				delayTimePeriod = uint64(time.Second.Nanoseconds())
			},
			nil,
		},
		{
			"delay time period has not passed", func() {
				delayTimePeriod = uint64(time.Hour.Nanoseconds())
			},
			ibctm.ErrDelayPeriodNotPassed,
		},
		{
			"delay block period has passed", func() {
				delayBlockPeriod = 1
			},
			nil,
		},
		{
			"delay block period has not passed", func() {
				delayBlockPeriod = 1000
			},
			ibctm.ErrDelayPeriodNotPassed,
		},
		{
			"latest client height < height", func() {
				proofHeight = testingpath.EndpointA.GetClientLatestHeight().Increment()
			},
			ibcerrors.ErrInvalidHeight,
		},
		{
			"invalid path type",
			func() {
				path = ibcmock.KeyPath{}
			},
			ibcerrors.ErrInvalidType,
		},
		{
			"failed to unmarshal merkle proof", func() {
				proof = invalidProof
			},
			commitmenttypes.ErrInvalidProof,
		},
		{
			"consensus state not found", func() {
				proofHeight = clienttypes.ZeroHeight()
			},
			clienttypes.ErrConsensusStateNotFound,
		},
		{
			"verify non membership fails as path exists", func() {
				// change the value being proved
				key := host.FullClientStateKey(testingpath.EndpointB.ClientID)
				merklePath := commitmenttypes.NewMerklePath(string(key))
				path, err = commitmenttypes.ApplyPrefix(suite.chainB.GetPrefix(), merklePath)
				suite.Require().NoError(err)

				proof, proofHeight = suite.chainB.QueryProof(key)
			},
			commitmenttypes.ErrInvalidProof,
		},
		{
			"proof is empty", func() {
				// change the inserted proof
				proof = []byte{}
			},
			commitmenttypes.ErrInvalidMerkleProof,
		},
		{
			"client state not found",
			func() {
				store := suite.chainA.App.GetIBCKeeper().ClientKeeper.ClientStore(suite.chainA.GetContext(), testingpath.EndpointA.ClientID)
				store.Delete(host.ClientStateKey())
			},
			clienttypes.ErrClientNotFound,
		},
	}

	for _, tc := range testCases {
		tc := tc

		suite.Run(tc.name, func() {
			suite.SetupTest() // reset
			testingpath = ibctesting.NewPath(suite.chainA, suite.chainB)
			testingpath.SetChannelOrdered()
			testingpath.Setup()

			// reset time and block delays to 0, malleate may change to a specific non-zero value.
			delayTimePeriod = 0
			delayBlockPeriod = 0

			// create default proof, merklePath, and value which passes
			// may be overwritten by malleate()
			key := host.FullClientStateKey("invalid-client-id")

			merklePath := commitmenttypes.NewMerklePath(string(key))
			path, err = commitmenttypes.ApplyPrefix(suite.chainB.GetPrefix(), merklePath)
			suite.Require().NoError(err)

			proof, proofHeight = suite.chainB.QueryProof(key)

			tc.malleate() // make changes as necessary

			lightClientModule, found := suite.chainA.App.GetIBCKeeper().ClientKeeper.Route(testingpath.EndpointA.ClientID)
			suite.Require().True(found)

			err = lightClientModule.VerifyNonMembership(
				suite.chainA.GetContext(), testingpath.EndpointA.ClientID, proofHeight, delayTimePeriod, delayBlockPeriod,
				proof, path,
			)

			expPass := tc.expErr == nil
			if expPass {
				suite.Require().NoError(err)
			} else {
				suite.Require().ErrorContains(err, tc.expErr.Error())
			}
		})
	}
}

func (suite *TendermintTestSuite) TestStatus() {
	var (
		path        *ibctesting.Path
		clientState *ibctm.ClientState
	)

	testCases := []struct {
		name      string
		malleate  func()
		expStatus exported.Status
	}{
		{
			"client is active",
			func() {},
			exported.Active,
		},
		{
			"client is frozen",
			func() {
				clientState.FrozenHeight = clienttypes.NewHeight(0, 1)
				path.EndpointA.SetClientState(clientState)
			},
			exported.Frozen,
		},
		{
			"client status without consensus state",
			func() {
				clientState.LatestHeight = clientState.LatestHeight.Increment().(clienttypes.Height)
				path.EndpointA.SetClientState(clientState)
			},
			exported.Expired,
		},
		{
			"client status is expired",
			func() {
				suite.coordinator.IncrementTimeBy(clientState.TrustingPeriod)
			},
			exported.Expired,
		},
		{
			"client state not found",
			func() {
				store := suite.chainA.App.GetIBCKeeper().ClientKeeper.ClientStore(suite.chainA.GetContext(), path.EndpointA.ClientID)
				store.Delete(host.ClientStateKey())
			},
			exported.Unknown,
		},
	}

	for _, tc := range testCases {
		tc := tc
		suite.Run(tc.name, func() {
			suite.SetupTest()

			path = ibctesting.NewPath(suite.chainA, suite.chainB)
			path.SetupClients()

			lightClientModule, found := suite.chainA.App.GetIBCKeeper().ClientKeeper.Route(path.EndpointA.ClientID)
			suite.Require().True(found)

			clientState = path.EndpointA.GetClientState().(*ibctm.ClientState)

			tc.malleate()

			status := lightClientModule.Status(suite.chainA.GetContext(), path.EndpointA.ClientID)
			suite.Require().Equal(tc.expStatus, status)
		})

	}
}

func (suite *TendermintTestSuite) TestLatestHeight() {
	var (
		path   *ibctesting.Path
		height exported.Height
	)

	testCases := []struct {
		name      string
		malleate  func()
		expHeight exported.Height
	}{
		{
			"success",
			func() {},
			clienttypes.Height{RevisionNumber: 0x1, RevisionHeight: 0x4},
		},
		{
			"client state not found",
			func() {
				store := suite.chainA.App.GetIBCKeeper().ClientKeeper.ClientStore(suite.chainA.GetContext(), path.EndpointA.ClientID)
				store.Delete(host.ClientStateKey())
			},
			clienttypes.ZeroHeight(),
		},
	}

	for _, tc := range testCases {
		tc := tc
		suite.Run(tc.name, func() {
			suite.SetupTest()

			path = ibctesting.NewPath(suite.chainA, suite.chainB)
			path.SetupClients()

			lightClientModule, found := suite.chainA.App.GetIBCKeeper().ClientKeeper.Route(path.EndpointA.ClientID)
			suite.Require().True(found)

			tc.malleate()

			height = lightClientModule.LatestHeight(suite.chainA.GetContext(), path.EndpointA.ClientID)
			suite.Require().Equal(tc.expHeight, height)
		})
	}
}

func (suite *TendermintTestSuite) TestGetTimestampAtHeight() {
	var (
		path   *ibctesting.Path
		height exported.Height
	)
	expectedTimestamp := time.Unix(1, 0)

	testCases := []struct {
		name     string
		malleate func()
		expErr   error
	}{
		{
			"success",
			func() {},
			nil,
		},
		{
			"failure: client state not found",
			func() {
				store := suite.chainA.App.GetIBCKeeper().ClientKeeper.ClientStore(suite.chainA.GetContext(), path.EndpointA.ClientID)
				store.Delete(host.ClientStateKey())
			},
			clienttypes.ErrClientNotFound,
		},
		{
			"failure: consensus state not found for height",
			func() {
				clientState := path.EndpointA.GetClientState().(*ibctm.ClientState)
				height = clientState.LatestHeight.Increment()
			},
			clienttypes.ErrConsensusStateNotFound,
		},
	}

	for _, tc := range testCases {
		tc := tc
		suite.Run(tc.name, func() {
			suite.SetupTest()

			path = ibctesting.NewPath(suite.chainA, suite.chainB)
			path.SetupClients()

			clientState := path.EndpointA.GetClientState().(*ibctm.ClientState)
			height = clientState.LatestHeight

			// grab consensusState from store and update with a predefined timestamp
			consensusState := path.EndpointA.GetConsensusState(height)
			tmConsensusState, ok := consensusState.(*ibctm.ConsensusState)
			suite.Require().True(ok)

			tmConsensusState.Timestamp = expectedTimestamp
			path.EndpointA.SetConsensusState(tmConsensusState, height)

			lightClientModule, found := suite.chainA.App.GetIBCKeeper().ClientKeeper.Route(path.EndpointA.ClientID)
			suite.Require().True(found)

			tc.malleate()

			timestamp, err := lightClientModule.TimestampAtHeight(suite.chainA.GetContext(), path.EndpointA.ClientID, height)

			expPass := tc.expErr == nil
			if expPass {
				suite.Require().NoError(err)

				expectedTimestamp := uint64(expectedTimestamp.UnixNano())
				suite.Require().Equal(expectedTimestamp, timestamp)
			} else {
				suite.Require().ErrorIs(err, tc.expErr)
			}
		})
	}
}

func (suite *TendermintTestSuite) TestRecoverClient() {
	var (
		subjectClientID, substituteClientID string
		subjectClientState                  exported.ClientState
	)

	testCases := []struct {
		name     string
		malleate func()
		expErr   error
	}{
		{
			"success",
			func() {
			},
			nil,
		},
		{
			"cannot parse malformed substitute client ID",
			func() {
				substituteClientID = ibctesting.InvalidID
			},
			host.ErrInvalidID,
		},
		{
			"substitute client ID does not contain 07-tendermint prefix",
			func() {
				substituteClientID = solomachineClientID
			},
			clienttypes.ErrInvalidClientType,
		},
		{
			"cannot find subject client state",
			func() {
				subjectClientID = tmClientID
			},
			clienttypes.ErrClientNotFound,
		},
		{
			"cannot find substitute client state",
			func() {
				substituteClientID = tmClientID
			},
			clienttypes.ErrClientNotFound,
		},
	}

	for _, tc := range testCases {
		tc := tc
		suite.Run(tc.name, func() {
			suite.SetupTest() // reset
			ctx := suite.chainA.GetContext()

			subjectPath := ibctesting.NewPath(suite.chainA, suite.chainB)
			subjectPath.SetupClients()
			subjectClientID = subjectPath.EndpointA.ClientID
			subjectClientState = suite.chainA.GetClientState(subjectClientID)

			substitutePath := ibctesting.NewPath(suite.chainA, suite.chainB)
			substitutePath.SetupClients()
			substituteClientID = substitutePath.EndpointA.ClientID

			tmClientState, ok := subjectClientState.(*ibctm.ClientState)
			suite.Require().True(ok)
			tmClientState.FrozenHeight = tmClientState.LatestHeight
			suite.chainA.App.GetIBCKeeper().ClientKeeper.SetClientState(ctx, subjectPath.EndpointA.ClientID, tmClientState)

			lightClientModule, found := suite.chainA.App.GetIBCKeeper().ClientKeeper.Route(subjectClientID)
			suite.Require().True(found)

			tc.malleate()

			err := lightClientModule.RecoverClient(ctx, subjectClientID, substituteClientID)

			expPass := tc.expErr == nil
			if expPass {
				suite.Require().NoError(err)

				// assert that status of subject client is now Active
				clientStore := suite.chainA.App.GetIBCKeeper().ClientKeeper.ClientStore(ctx, subjectClientID)
				tmClientState := subjectPath.EndpointA.GetClientState().(*ibctm.ClientState)
				suite.Require().Equal(exported.Active, tmClientState.Status(ctx, clientStore, suite.chainA.App.AppCodec()))
			} else {
				suite.Require().Error(err)
				suite.Require().ErrorIs(err, tc.expErr)
			}
		})
	}
}

func (suite *TendermintTestSuite) TestVerifyUpgradeAndUpdateState() {
	var (
		clientID                                              string
		path                                                  *ibctesting.Path
		upgradedClientState                                   exported.ClientState
		upgradedClientStateAny, upgradedConsensusStateAny     *codectypes.Any
		upgradedClientStateProof, upgradedConsensusStateProof []byte
	)

	testCases := []struct {
		name     string
		malleate func()
		expErr   error
	}{
		{
			"success",
			func() {
				// upgrade height is at next block
				upgradeHeight := clienttypes.NewHeight(0, uint64(suite.chainB.GetContext().BlockHeight()+1))

				// zero custom fields and store in upgrade store
				zeroedUpgradedClient := upgradedClientState.(*ibctm.ClientState).ZeroCustomFields()
				zeroedUpgradedClientAny, err := codectypes.NewAnyWithValue(zeroedUpgradedClient)
				suite.Require().NoError(err)

				err = suite.chainB.GetSimApp().UpgradeKeeper.SetUpgradedClient(suite.chainB.GetContext(), int64(upgradeHeight.GetRevisionHeight()), suite.chainB.Codec.MustMarshal(zeroedUpgradedClientAny))
				suite.Require().NoError(err)

				err = suite.chainB.GetSimApp().UpgradeKeeper.SetUpgradedConsensusState(suite.chainB.GetContext(), int64(upgradeHeight.GetRevisionHeight()), suite.chainB.Codec.MustMarshal(upgradedConsensusStateAny))
				suite.Require().NoError(err)

				// commit upgrade store changes and update clients
				suite.coordinator.CommitBlock(suite.chainB)
				err = path.EndpointA.UpdateClient()
				suite.Require().NoError(err)

				upgradedClientStateProof, _ = suite.chainB.QueryUpgradeProof(upgradetypes.UpgradedClientKey(int64(upgradeHeight.GetRevisionHeight())), path.EndpointA.GetClientLatestHeight().GetRevisionHeight())
				upgradedConsensusStateProof, _ = suite.chainB.QueryUpgradeProof(upgradetypes.UpgradedConsStateKey(int64(upgradeHeight.GetRevisionHeight())), path.EndpointA.GetClientLatestHeight().GetRevisionHeight())
			},
			nil,
		},
		{
			"cannot find client state",
			func() {
				clientID = tmClientID
			},
			clienttypes.ErrClientNotFound,
		},
		{
			"upgraded client state is not for tendermint client state",
			func() {
				upgradedClientStateAny = &codectypes.Any{
					Value: []byte("invalid client state bytes"),
				}
			},
			clienttypes.ErrInvalidClient,
		},
		{
			"upgraded consensus state is not tendermint consensus state",
			func() {
				upgradedConsensusStateAny = &codectypes.Any{
					Value: []byte("invalid consensus state bytes"),
				}
			},
			clienttypes.ErrInvalidConsensus,
		},
		{
			"upgraded client state height is not greater than current height",
			func() {
				// upgrade height is at next block
				upgradeHeight := clienttypes.NewHeight(1, uint64(suite.chainB.GetContext().BlockHeight()+1))

				// zero custom fields and store in upgrade store
				zeroedUpgradedClient := upgradedClientState.(*ibctm.ClientState).ZeroCustomFields()
				zeroedUpgradedClientAny, err := codectypes.NewAnyWithValue(zeroedUpgradedClient)
				suite.Require().NoError(err)

				err = suite.chainB.GetSimApp().UpgradeKeeper.SetUpgradedClient(suite.chainB.GetContext(), int64(upgradeHeight.GetRevisionHeight()), suite.chainB.Codec.MustMarshal(zeroedUpgradedClientAny))
				suite.Require().NoError(err)

				err = suite.chainB.GetSimApp().UpgradeKeeper.SetUpgradedConsensusState(suite.chainB.GetContext(), int64(upgradeHeight.GetRevisionHeight()), suite.chainB.Codec.MustMarshal(upgradedConsensusStateAny))
				suite.Require().NoError(err)

				// change upgraded client state height to be lower than current client state height
				tmClient := upgradedClientState.(*ibctm.ClientState)

				newLatestheight, ok := path.EndpointA.GetClientLatestHeight().Decrement()
				suite.Require().True(ok)

				tmClient.LatestHeight = newLatestheight.(clienttypes.Height)
				upgradedClientStateAny, err = codectypes.NewAnyWithValue(tmClient)
				suite.Require().NoError(err)

				suite.coordinator.CommitBlock(suite.chainB)
				err = path.EndpointA.UpdateClient()
				suite.Require().NoError(err)

				upgradedClientStateProof, _ = suite.chainB.QueryUpgradeProof(upgradetypes.UpgradedClientKey(int64(upgradeHeight.GetRevisionHeight())), path.EndpointA.GetClientLatestHeight().GetRevisionHeight())
				upgradedConsensusStateProof, _ = suite.chainB.QueryUpgradeProof(upgradetypes.UpgradedConsStateKey(int64(upgradeHeight.GetRevisionHeight())), path.EndpointA.GetClientLatestHeight().GetRevisionHeight())
			},
			ibcerrors.ErrInvalidHeight,
		},
	}

	for _, tc := range testCases {
		tc := tc
		suite.Run(tc.name, func() {
			suite.SetupTest() // reset

			path = ibctesting.NewPath(suite.chainA, suite.chainB)
			path.SetupClients()

			clientID = path.EndpointA.ClientID
			clientState := path.EndpointA.GetClientState().(*ibctm.ClientState)
			revisionNumber := clienttypes.ParseChainID(clientState.ChainId)

			newUnbondindPeriod := ubdPeriod + trustingPeriod
			newChainID, err := clienttypes.SetRevisionNumber(clientState.ChainId, revisionNumber+1)
			suite.Require().NoError(err)

			upgradedClientState = ibctm.NewClientState(newChainID, ibctm.DefaultTrustLevel, trustingPeriod, newUnbondindPeriod, maxClockDrift, clienttypes.NewHeight(revisionNumber+1, clientState.LatestHeight.GetRevisionHeight()+1), commitmenttypes.GetSDKSpecs(), upgradePath)
			upgradedClientStateAny, err = codectypes.NewAnyWithValue(upgradedClientState)
			suite.Require().NoError(err)

			nextValsHash := sha256.Sum256([]byte("new-nextValsHash"))
			upgradedConsensusState := ibctm.NewConsensusState(time.Now(), commitmenttypes.NewMerkleRoot([]byte("new-hash")), nextValsHash[:])

			upgradedConsensusStateAny, err = codectypes.NewAnyWithValue(upgradedConsensusState)
			suite.Require().NoError(err)

			tc.malleate()

			lightClientModule, found := suite.chainA.App.GetIBCKeeper().ClientKeeper.Route(clientID)
			suite.Require().True(found)

			err = lightClientModule.VerifyUpgradeAndUpdateState(
				suite.chainA.GetContext(),
				clientID,
				upgradedClientStateAny.Value,
				upgradedConsensusStateAny.Value,
				upgradedClientStateProof,
				upgradedConsensusStateProof,
			)

			expPass := tc.expErr == nil
			if expPass {
				suite.Require().NoError(err)

				expClientState := path.EndpointA.GetClientState()
				expClientStateBz := suite.chainA.Codec.MustMarshal(expClientState)
				suite.Require().Equal(upgradedClientStateAny.Value, expClientStateBz)

				expConsensusState := ibctm.NewConsensusState(upgradedConsensusState.Timestamp, commitmenttypes.NewMerkleRoot([]byte(ibctm.SentinelRoot)), upgradedConsensusState.NextValidatorsHash)
				expConsensusStateBz := suite.chainA.Codec.MustMarshal(expConsensusState)

				consensusStateBz := suite.chainA.Codec.MustMarshal(path.EndpointA.GetConsensusState(path.EndpointA.GetClientLatestHeight()))
				suite.Require().Equal(expConsensusStateBz, consensusStateBz)
			} else {
				suite.Require().Error(err)
				suite.Require().ErrorIs(err, tc.expErr)
			}
		})
	}
}<|MERGE_RESOLUTION|>--- conflicted
+++ resolved
@@ -268,19 +268,11 @@
 
 			tc.malleate()
 
-<<<<<<< HEAD
 			if !tc.expPanic {
 				suite.Require().NotPanics(
 					func() {
 						lightClientModule.UpdateStateOnMisbehaviour(suite.chainA.GetContext(), path.EndpointA.ClientID, header)
 					})
-=======
-				// assert that status of subject client is now Active
-				clientStore := suite.chainA.App.GetIBCKeeper().ClientKeeper.ClientStore(ctx, subjectClientID)
-				tmClientState, ok := subjectPath.EndpointA.GetClientState().(*ibctm.ClientState)
-				suite.Require().True(ok)
-				suite.Require().Equal(exported.Active, tmClientState.Status(ctx, clientStore, suite.chainA.App.AppCodec()))
->>>>>>> 89fdb1ed
 			} else {
 				suite.Require().PanicsWithError(
 					errorsmod.Wrap(clienttypes.ErrClientNotFound, path.EndpointA.ClientID).Error(),
@@ -309,43 +301,8 @@
 		{
 			"failure: client state not found",
 			func() {
-<<<<<<< HEAD
 				store := suite.chainA.App.GetIBCKeeper().ClientKeeper.ClientStore(suite.chainA.GetContext(), path.EndpointA.ClientID)
 				store.Delete(host.ClientStateKey())
-=======
-				// upgrade height is at next block
-				upgradeHeight := clienttypes.NewHeight(1, uint64(suite.chainB.GetContext().BlockHeight()+1))
-
-				// zero custom fields and store in upgrade store
-				zeroedUpgradedClient := upgradedClientState.(*ibctm.ClientState).ZeroCustomFields()
-				zeroedUpgradedClientAny, err := codectypes.NewAnyWithValue(zeroedUpgradedClient)
-				suite.Require().NoError(err)
-
-				err = suite.chainB.GetSimApp().UpgradeKeeper.SetUpgradedClient(suite.chainB.GetContext(), int64(upgradeHeight.GetRevisionHeight()), suite.chainB.Codec.MustMarshal(zeroedUpgradedClientAny))
-				suite.Require().NoError(err)
-
-				err = suite.chainB.GetSimApp().UpgradeKeeper.SetUpgradedConsensusState(suite.chainB.GetContext(), int64(upgradeHeight.GetRevisionHeight()), suite.chainB.Codec.MustMarshal(upgradedConsensusStateAny))
-				suite.Require().NoError(err)
-
-				// change upgraded client state height to be lower than current client state height
-				tmClient, ok := upgradedClientState.(*ibctm.ClientState)
-				suite.Require().True(ok)
-
-				newLatestheight, ok := path.EndpointA.GetClientLatestHeight().Decrement()
-				suite.Require().True(ok)
-
-				tmClient.LatestHeight, ok = newLatestheight.(clienttypes.Height)
-				suite.Require().True(ok)
-				upgradedClientStateAny, err = codectypes.NewAnyWithValue(tmClient)
-				suite.Require().NoError(err)
-
-				suite.coordinator.CommitBlock(suite.chainB)
-				err = path.EndpointA.UpdateClient()
-				suite.Require().NoError(err)
-
-				upgradedClientStateProof, _ = suite.chainB.QueryUpgradeProof(upgradetypes.UpgradedClientKey(int64(upgradeHeight.GetRevisionHeight())), path.EndpointA.GetClientLatestHeight().GetRevisionHeight())
-				upgradedConsensusStateProof, _ = suite.chainB.QueryUpgradeProof(upgradetypes.UpgradedConsStateKey(int64(upgradeHeight.GetRevisionHeight())), path.EndpointA.GetClientLatestHeight().GetRevisionHeight())
->>>>>>> 89fdb1ed
 			},
 			true,
 		},
@@ -359,26 +316,8 @@
 			path = ibctesting.NewPath(suite.chainA, suite.chainB)
 			path.SetupClients()
 
-<<<<<<< HEAD
 			lightClientModule, found := suite.chainA.App.GetIBCKeeper().ClientKeeper.Route(path.EndpointA.ClientID)
 			suite.Require().True(found)
-=======
-			clientID = path.EndpointA.ClientID
-			clientState, ok := path.EndpointA.GetClientState().(*ibctm.ClientState)
-			suite.Require().True(ok)
-			revisionNumber := clienttypes.ParseChainID(clientState.ChainId)
-
-			newUnbondindPeriod := ubdPeriod + trustingPeriod
-			newChainID, err := clienttypes.SetRevisionNumber(clientState.ChainId, revisionNumber+1)
-			suite.Require().NoError(err)
-
-			upgradedClientState = ibctm.NewClientState(newChainID, ibctm.DefaultTrustLevel, trustingPeriod, newUnbondindPeriod, maxClockDrift, clienttypes.NewHeight(revisionNumber+1, clientState.LatestHeight.GetRevisionHeight()+1), commitmenttypes.GetSDKSpecs(), upgradePath)
-			upgradedClientStateAny, err = codectypes.NewAnyWithValue(upgradedClientState)
-			suite.Require().NoError(err)
-
-			nextValsHash := sha256.Sum256([]byte("new-nextValsHash"))
-			upgradedConsensusState := ibctm.NewConsensusState(time.Now(), commitmenttypes.NewMerkleRoot([]byte("new-hash")), nextValsHash[:])
->>>>>>> 89fdb1ed
 
 			// ensure counterparty state is committed
 			suite.coordinator.CommitBlock(suite.chainB)
@@ -1167,7 +1106,8 @@
 
 				// assert that status of subject client is now Active
 				clientStore := suite.chainA.App.GetIBCKeeper().ClientKeeper.ClientStore(ctx, subjectClientID)
-				tmClientState := subjectPath.EndpointA.GetClientState().(*ibctm.ClientState)
+				tmClientState, ok := subjectPath.EndpointA.GetClientState().(*ibctm.ClientState)
+				suite.Require().True(ok)
 				suite.Require().Equal(exported.Active, tmClientState.Status(ctx, clientStore, suite.chainA.App.AppCodec()))
 			} else {
 				suite.Require().Error(err)
@@ -1261,12 +1201,14 @@
 				suite.Require().NoError(err)
 
 				// change upgraded client state height to be lower than current client state height
-				tmClient := upgradedClientState.(*ibctm.ClientState)
+				tmClient, ok := upgradedClientState.(*ibctm.ClientState)
+				suite.Require().True(ok)
 
 				newLatestheight, ok := path.EndpointA.GetClientLatestHeight().Decrement()
 				suite.Require().True(ok)
 
-				tmClient.LatestHeight = newLatestheight.(clienttypes.Height)
+				tmClient.LatestHeight, ok = newLatestheight.(clienttypes.Height)
+				suite.Require().True(ok)
 				upgradedClientStateAny, err = codectypes.NewAnyWithValue(tmClient)
 				suite.Require().NoError(err)
 
@@ -1290,7 +1232,8 @@
 			path.SetupClients()
 
 			clientID = path.EndpointA.ClientID
-			clientState := path.EndpointA.GetClientState().(*ibctm.ClientState)
+			clientState, ok := path.EndpointA.GetClientState().(*ibctm.ClientState)
+			suite.Require().True(ok)
 			revisionNumber := clienttypes.ParseChainID(clientState.ChainId)
 
 			newUnbondindPeriod := ubdPeriod + trustingPeriod
