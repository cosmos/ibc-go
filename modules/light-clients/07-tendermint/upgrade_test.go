--- conflicted
+++ resolved
@@ -346,14 +346,8 @@
 				upgradedClientProof, _ = suite.chainB.QueryUpgradeProof(upgradetypes.UpgradedClientKey(int64(lastHeight.GetRevisionHeight())), tmCs.LatestHeight.GetRevisionHeight())
 				upgradedConsensusStateProof, _ = suite.chainB.QueryUpgradeProof(upgradetypes.UpgradedConsStateKey(int64(lastHeight.GetRevisionHeight())), tmCs.LatestHeight.GetRevisionHeight())
 
-<<<<<<< HEAD
 				// SetClientState with empty string upgrade path
 				tmClient, _ := cs.(*ibctm.ClientState)
-=======
-				// SetClientState with empty upgrade path
-				tmClient, ok := cs.(*ibctm.ClientState)
-				suite.Require().True(ok)
->>>>>>> 89fdb1ed
 				tmClient.UpgradePath = []string{""}
 				suite.chainA.App.GetIBCKeeper().ClientKeeper.SetClientState(suite.chainA.GetContext(), path.EndpointA.ClientID, tmClient)
 			},
