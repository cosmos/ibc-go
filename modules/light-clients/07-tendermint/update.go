--- conflicted
+++ resolved
@@ -199,11 +199,7 @@
 
 // UpdateStateOnMisbehaviour updates state upon misbehaviour, freezing the ClientState. This method should only be called when misbehaviour is detected
 // as it does not perform any misbehaviour checks.
-<<<<<<< HEAD
-func (cs ClientState) UpdateStateOnMisbehaviour(_ sdk.Context, cdc codec.BinaryCodec, clientStore sdk.KVStore, _ exported.ClientMessage) {
-=======
 func (cs ClientState) UpdateStateOnMisbehaviour(ctx sdk.Context, cdc codec.BinaryCodec, clientStore storetypes.KVStore, _ exported.ClientMessage) {
->>>>>>> abdc4969
 	cs.FrozenHeight = FrozenHeight
 
 	clientStore.Set(host.ClientStateKey(), clienttypes.MustMarshalClientState(cdc, &cs))
