--- conflicted
+++ resolved
@@ -305,15 +305,8 @@
 			header, err = path.EndpointA.Counterparty.Chain.IBCClientHeader(path.EndpointA.Counterparty.Chain.LatestCommittedHeader, trustedHeight)
 			suite.Require().NoError(err)
 
-<<<<<<< HEAD
 			lightClientModule, found := suite.chainA.App.GetIBCKeeper().ClientKeeper.Route(path.EndpointA.ClientID)
 			suite.Require().True(found)
-=======
-			tc.malleate()
-
-			clientState, ok := path.EndpointA.GetClientState().(*ibctm.ClientState)
-			suite.Require().True(ok)
->>>>>>> 89fdb1ed
 
 			tc.malleate()
 
@@ -532,11 +525,6 @@
 
 			tc.malleate()
 
-<<<<<<< HEAD
-=======
-			clientState, ok := path.EndpointA.GetClientState().(*ibctm.ClientState)
-			suite.Require().True(ok)
->>>>>>> 89fdb1ed
 			clientStore = suite.chainA.App.GetIBCKeeper().ClientKeeper.ClientStore(suite.chainA.GetContext(), path.EndpointA.ClientID)
 
 			if tc.expPass {
@@ -832,13 +820,7 @@
 			lightClientModule, found := suite.chainA.App.GetIBCKeeper().ClientKeeper.Route(path.EndpointA.ClientID)
 			suite.Require().True(found)
 
-<<<<<<< HEAD
 			tc.malleate()
-=======
-			clientState, ok := path.EndpointA.GetClientState().(*ibctm.ClientState)
-			suite.Require().True(ok)
-			clientStore := suite.chainA.App.GetIBCKeeper().ClientKeeper.ClientStore(suite.chainA.GetContext(), path.EndpointA.ClientID)
->>>>>>> 89fdb1ed
 
 			foundMisbehaviour := lightClientModule.CheckForMisbehaviour(
 				suite.chainA.GetContext(),
@@ -886,11 +868,6 @@
 
 			tc.malleate()
 
-<<<<<<< HEAD
-=======
-			clientState, ok := path.EndpointA.GetClientState().(*ibctm.ClientState)
-			suite.Require().True(ok)
->>>>>>> 89fdb1ed
 			clientStore := suite.chainA.App.GetIBCKeeper().ClientKeeper.ClientStore(suite.chainA.GetContext(), path.EndpointA.ClientID)
 
 			lightClientModule.UpdateStateOnMisbehaviour(suite.chainA.GetContext(), path.EndpointA.ClientID, nil)
