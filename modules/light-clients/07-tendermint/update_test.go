--- conflicted
+++ resolved
@@ -547,18 +547,12 @@
 				suite.Require().Equal(expConsensusState, updatedConsensusState)
 
 			} else {
-<<<<<<< HEAD
-				suite.Require().Panics(func() {
-					lightClientModule.UpdateState(suite.chainA.GetContext(), path.EndpointA.ClientID, clientMessage)
-				})
-=======
-				consensusHeights = clientState.UpdateState(suite.chainA.GetContext(), suite.chainA.App.AppCodec(), clientStore, clientMessage)
+				consensusHeights = lightClientModule.UpdateState(suite.chainA.GetContext(), path.EndpointA.ClientID, clientMessage)
 				suite.Require().Empty(consensusHeights)
 
 				consensusState, found := suite.chainA.GetSimApp().GetIBCKeeper().ClientKeeper.GetClientConsensusState(suite.chainA.GetContext(), path.EndpointA.ClientID, clienttypes.NewHeight(1, uint64(suite.chainB.GetContext().BlockHeight())))
 				suite.Require().False(found)
 				suite.Require().Nil(consensusState)
->>>>>>> 074d341e
 			}
 
 			// perform custom checks
