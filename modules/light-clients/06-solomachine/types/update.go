--- conflicted
+++ resolved
@@ -23,20 +23,7 @@
 		return nil, nil, err
 	}
 
-<<<<<<< HEAD
 	return cs.UpdateState(ctx, cdc, clientStore, msg)
-=======
-	// TODO: Remove this type assertion, replace with misbehaviour checking and update state
-	smHeader, ok := msg.(*Header)
-	if !ok {
-		return nil, nil, sdkerrors.Wrapf(
-			clienttypes.ErrInvalidHeader, "expected %T, got %T", &Header{}, msg,
-		)
-	}
-
-	clientState, consensusState := update(&cs, smHeader)
-	return clientState, consensusState, nil
->>>>>>> 9be83fbe
 }
 
 // VerifyClientMessage checks if the Solo Machine update signature(s) is valid.
