package solomachine_test

import (
	"bytes"

	sdk "github.com/cosmos/cosmos-sdk/types"

	clienttypes "github.com/cosmos/ibc-go/v6/modules/core/02-client/types"
	channeltypes "github.com/cosmos/ibc-go/v6/modules/core/04-channel/types"
	commitmenttypes "github.com/cosmos/ibc-go/v6/modules/core/23-commitment/types"
	"github.com/cosmos/ibc-go/v6/modules/core/exported"
	solomachine "github.com/cosmos/ibc-go/v6/modules/light-clients/06-solomachine"
	ibctm "github.com/cosmos/ibc-go/v6/modules/light-clients/07-tendermint"
	ibctesting "github.com/cosmos/ibc-go/v6/testing"
	ibcmock "github.com/cosmos/ibc-go/v6/testing/mock"
)

const (
	counterpartyClientIdentifier = "chainA"
	testConnectionID             = "connectionid"
	testChannelID                = "testchannelid"
	testPortID                   = "testportid"
)

func (suite *SoloMachineTestSuite) TestStatus() {
	clientState := suite.solomachine.ClientState()
	// solo machine discards arguments
	status := clientState.Status(suite.chainA.GetContext(), nil, nil)
	suite.Require().Equal(exported.Active, status)

	// freeze solo machine
	clientState.IsFrozen = true
	status = clientState.Status(suite.chainA.GetContext(), nil, nil)
	suite.Require().Equal(exported.Frozen, status)
}

func (suite *SoloMachineTestSuite) TestClientStateValidateBasic() {
	// test singlesig and multisig public keys
	for _, sm := range []*ibctesting.Solomachine{suite.solomachine, suite.solomachineMulti} {

		testCases := []struct {
			name        string
			clientState *solomachine.ClientState
			expPass     bool
		}{
			{
				"valid client state",
				sm.ClientState(),
				true,
			},
			{
				"empty ClientState",
				&solomachine.ClientState{},
				false,
			},
			{
				"sequence is zero",
				solomachine.NewClientState(0, &solomachine.ConsensusState{sm.ConsensusState().PublicKey, sm.Diversifier, sm.Time}),
				false,
			},
			{
				"timestamp is zero",
				solomachine.NewClientState(1, &solomachine.ConsensusState{sm.ConsensusState().PublicKey, sm.Diversifier, 0}),
				false,
			},
			{
				"diversifier is blank",
				solomachine.NewClientState(1, &solomachine.ConsensusState{sm.ConsensusState().PublicKey, "  ", 1}),
				false,
			},
			{
				"pubkey is empty",
				solomachine.NewClientState(1, &solomachine.ConsensusState{nil, sm.Diversifier, sm.Time}),
				false,
			},
		}

		for _, tc := range testCases {
			tc := tc

			suite.Run(tc.name, func() {
				err := tc.clientState.Validate()

				if tc.expPass {
					suite.Require().NoError(err)
				} else {
					suite.Require().Error(err)
				}
			})
		}
	}
}

func (suite *SoloMachineTestSuite) TestInitialize() {
	// test singlesig and multisig public keys
	for _, sm := range []*ibctesting.Solomachine{suite.solomachine, suite.solomachineMulti} {
		malleatedConsensus := sm.ClientState().ConsensusState
		malleatedConsensus.Timestamp = malleatedConsensus.Timestamp + 10

		testCases := []struct {
			name      string
			consState exported.ConsensusState
			expPass   bool
		}{
			{
				"valid consensus state",
				sm.ConsensusState(),
				true,
			},
			{
				"nil consensus state",
				nil,
				false,
			},
			{
				"invalid consensus state: Tendermint consensus state",
				&ibctm.ConsensusState{},
				false,
			},
			{
				"invalid consensus state: consensus state does not match consensus state in client",
				malleatedConsensus,
				false,
			},
		}

		for _, tc := range testCases {
			err := sm.ClientState().Initialize(
				suite.chainA.GetContext(), suite.chainA.Codec,
				suite.chainA.App.GetIBCKeeper().ClientKeeper.ClientStore(suite.chainA.GetContext(), "solomachine"),
				tc.consState,
			)

			if tc.expPass {
				suite.Require().NoError(err, "valid testcase: %s failed", tc.name)
			} else {
				suite.Require().Error(err, "invalid testcase: %s passed", tc.name)
			}
		}
	}
}

func (suite *SoloMachineTestSuite) TestVerifyMembership() {
	// test singlesig and multisig public keys
	for _, sm := range []*ibctesting.Solomachine{suite.solomachine, suite.solomachineMulti} {

		var (
			clientState *solomachine.ClientState
			path        exported.Path
			proof       []byte
			testingPath *ibctesting.Path
			signBytes   solomachine.SignBytes
			err         error
		)

		testCases := []struct {
			name     string
			malleate func()
			expPass  bool
		}{
			{
				"success",
				func() {},
				true,
			},
			{
				"success: client state verification",
				func() {
					clientState = sm.ClientState()
					clientStateBz, err := suite.chainA.Codec.Marshal(clientState)
					suite.Require().NoError(err)

					path = suite.solomachine.GetClientStatePath(counterpartyClientIdentifier)
					signBytes = solomachine.SignBytes{
						Sequence:    sm.GetHeight().GetRevisionHeight(),
						Timestamp:   sm.Time,
						Diversifier: sm.Diversifier,
						Path:        []byte(path.String()),
						Data:        clientStateBz,
					}

					signBz, err := suite.chainA.Codec.Marshal(&signBytes)
					suite.Require().NoError(err)

					sig := sm.GenerateSignature(signBz)

					signatureDoc := &solomachine.TimestampedSignatureData{
						SignatureData: sig,
						Timestamp:     sm.Time,
					}

					proof, err = suite.chainA.Codec.Marshal(signatureDoc)
					suite.Require().NoError(err)
				},
				true,
			},
			{
				"success: consensus state verification",
				func() {
					clientState = sm.ClientState()
					consensusState := clientState.ConsensusState
					consensusStateBz, err := suite.chainA.Codec.Marshal(consensusState)
					suite.Require().NoError(err)

					path = sm.GetConsensusStatePath(counterpartyClientIdentifier, clienttypes.NewHeight(0, 1))
					signBytes = solomachine.SignBytes{
						Sequence:    sm.Sequence,
						Timestamp:   sm.Time,
						Diversifier: sm.Diversifier,
						Path:        []byte(path.String()),
						Data:        consensusStateBz,
					}

					signBz, err := suite.chainA.Codec.Marshal(&signBytes)
					suite.Require().NoError(err)

					sig := sm.GenerateSignature(signBz)

					signatureDoc := &solomachine.TimestampedSignatureData{
						SignatureData: sig,
						Timestamp:     sm.Time,
					}

					proof, err = suite.chainA.Codec.Marshal(signatureDoc)
					suite.Require().NoError(err)
				},
				true,
			},
			{
				"success: connection state verification",
				func() {
					suite.coordinator.SetupConnections(testingPath)

					connectionEnd, found := suite.chainA.GetSimApp().IBCKeeper.ConnectionKeeper.GetConnection(suite.chainA.GetContext(), ibctesting.FirstConnectionID)
					suite.Require().True(found)

					connectionEndBz, err := suite.chainA.Codec.Marshal(&connectionEnd)
					suite.Require().NoError(err)

					path = sm.GetConnectionStatePath(ibctesting.FirstConnectionID)
					signBytes = solomachine.SignBytes{
						Sequence:    sm.Sequence,
						Timestamp:   sm.Time,
						Diversifier: sm.Diversifier,
						Path:        []byte(path.String()),
						Data:        connectionEndBz,
					}

					signBz, err := suite.chainA.Codec.Marshal(&signBytes)
					suite.Require().NoError(err)

					sig := sm.GenerateSignature(signBz)

					signatureDoc := &solomachine.TimestampedSignatureData{
						SignatureData: sig,
						Timestamp:     sm.Time,
					}

					proof, err = suite.chainA.Codec.Marshal(signatureDoc)
					suite.Require().NoError(err)
				},
				true,
			},
			{
				"success: channel state verification",
				func() {
					suite.coordinator.SetupConnections(testingPath)
					suite.coordinator.CreateMockChannels(testingPath)

					channelEnd, found := suite.chainA.GetSimApp().IBCKeeper.ChannelKeeper.GetChannel(suite.chainA.GetContext(), ibctesting.MockPort, ibctesting.FirstChannelID)
					suite.Require().True(found)

					channelEndBz, err := suite.chainA.Codec.Marshal(&channelEnd)
					suite.Require().NoError(err)

					path = sm.GetChannelStatePath(ibctesting.MockPort, ibctesting.FirstChannelID)
					signBytes = solomachine.SignBytes{
						Sequence:    sm.Sequence,
						Timestamp:   sm.Time,
						Diversifier: sm.Diversifier,
						Path:        []byte(path.String()),
						Data:        channelEndBz,
					}

					signBz, err := suite.chainA.Codec.Marshal(&signBytes)
					suite.Require().NoError(err)

					sig := sm.GenerateSignature(signBz)

					signatureDoc := &solomachine.TimestampedSignatureData{
						SignatureData: sig,
						Timestamp:     sm.Time,
					}

					proof, err = suite.chainA.Codec.Marshal(signatureDoc)
					suite.Require().NoError(err)
				},
				true,
			},
			{
				"success: next sequence recv verification",
				func() {
					suite.coordinator.SetupConnections(testingPath)
					suite.coordinator.CreateMockChannels(testingPath)

					nextSeqRecv, found := suite.chainA.GetSimApp().IBCKeeper.ChannelKeeper.GetNextSequenceRecv(suite.chainA.GetContext(), ibctesting.MockPort, ibctesting.FirstChannelID)
					suite.Require().True(found)

					path = sm.GetNextSequenceRecvPath(ibctesting.MockPort, ibctesting.FirstChannelID)
					signBytes = solomachine.SignBytes{
						Sequence:    sm.Sequence,
						Timestamp:   sm.Time,
						Diversifier: sm.Diversifier,
						Path:        []byte(path.String()),
						Data:        sdk.Uint64ToBigEndian(nextSeqRecv),
					}

					signBz, err := suite.chainA.Codec.Marshal(&signBytes)
					suite.Require().NoError(err)

					sig := sm.GenerateSignature(signBz)

					signatureDoc := &solomachine.TimestampedSignatureData{
						SignatureData: sig,
						Timestamp:     sm.Time,
					}

					proof, err = suite.chainA.Codec.Marshal(signatureDoc)
					suite.Require().NoError(err)
				},
				true,
			},
			{
				"success: packet commitment verification",
				func() {
					packet := channeltypes.NewPacket(
						ibctesting.MockPacketData,
						1,
						ibctesting.MockPort,
						ibctesting.FirstChannelID,
						ibctesting.MockPort,
						ibctesting.FirstChannelID,
						clienttypes.NewHeight(0, 10),
						0,
					)

					commitmentBz := channeltypes.CommitPacket(suite.chainA.Codec, packet)
<<<<<<< HEAD
					merklePath := sm.GetPacketCommitmentPath(packet.GetSourcePort(), packet.GetSourceChannel(), packet.GetSequence())
=======
					path = sm.GetPacketCommitmentPath(ibctesting.MockPort, ibctesting.FirstChannelID)
>>>>>>> b6dc2255
					signBytes = solomachine.SignBytes{
						Sequence:    sm.Sequence,
						Timestamp:   sm.Time,
						Diversifier: sm.Diversifier,
						Path:        []byte(path.String()),
						Data:        commitmentBz,
					}

					signBz, err := suite.chainA.Codec.Marshal(&signBytes)
					suite.Require().NoError(err)

					sig := sm.GenerateSignature(signBz)

					signatureDoc := &solomachine.TimestampedSignatureData{
						SignatureData: sig,
						Timestamp:     sm.Time,
					}

					proof, err = suite.chainA.Codec.Marshal(signatureDoc)
					suite.Require().NoError(err)
				},
				true,
			},
			{
				"success: packet acknowledgement verification",
				func() {
<<<<<<< HEAD
					merklePath := sm.GetPacketAcknowledgementPath(ibctesting.MockPort, ibctesting.FirstChannelID, 1)
=======
					path = sm.GetPacketAcknowledgementPath(ibctesting.MockPort, ibctesting.FirstChannelID)
>>>>>>> b6dc2255
					signBytes = solomachine.SignBytes{
						Sequence:    sm.Sequence,
						Timestamp:   sm.Time,
						Diversifier: sm.Diversifier,
						Path:        []byte(path.String()),
						Data:        ibctesting.MockAcknowledgement,
					}

					signBz, err := suite.chainA.Codec.Marshal(&signBytes)
					suite.Require().NoError(err)

					sig := sm.GenerateSignature(signBz)

					signatureDoc := &solomachine.TimestampedSignatureData{
						SignatureData: sig,
						Timestamp:     sm.Time,
					}

					proof, err = suite.chainA.Codec.Marshal(signatureDoc)
					suite.Require().NoError(err)
				},
				true,
			},
			{
				"success: packet receipt verification",
				func() {
<<<<<<< HEAD
					merklePath := sm.GetPacketReceiptPath(ibctesting.MockPort, ibctesting.FirstChannelID, 1)
=======
					path = sm.GetPacketReceiptPath(ibctesting.MockPort, ibctesting.FirstChannelID)
>>>>>>> b6dc2255
					signBytes = solomachine.SignBytes{
						Sequence:    sm.Sequence,
						Timestamp:   sm.Time,
						Diversifier: sm.Diversifier,
						Path:        []byte(path.String()),
						Data:        []byte{byte(1)}, // packet receipt is stored as a single byte
					}

					signBz, err := suite.chainA.Codec.Marshal(&signBytes)
					suite.Require().NoError(err)

					sig := sm.GenerateSignature(signBz)

					signatureDoc := &solomachine.TimestampedSignatureData{
						SignatureData: sig,
						Timestamp:     sm.Time,
					}

					proof, err = suite.chainA.Codec.Marshal(signatureDoc)
					suite.Require().NoError(err)
				},
				true,
			},
			{
				"invalid path type",
				func() {
					path = ibcmock.KeyPath{}
				},
				false,
			},
			{
				"malformed proof fails to unmarshal",
				func() {
					path = suite.solomachine.GetClientStatePath(counterpartyClientIdentifier)
					proof = []byte("invalid proof")
				},
				false,
			},
			{
				"consensus state timestamp is greater than signature",
				func() {
					consensusState := &solomachine.ConsensusState{
						Timestamp: sm.Time + 1,
						PublicKey: sm.ConsensusState().PublicKey,
					}

					clientState = solomachine.NewClientState(sm.Sequence, consensusState)
				},
				false,
			},
			{
				"signature data is nil",
				func() {
					signatureDoc := &solomachine.TimestampedSignatureData{
						SignatureData: nil,
						Timestamp:     sm.Time,
					}

					proof, err = suite.chainA.Codec.Marshal(signatureDoc)
					suite.Require().NoError(err)
				},
				false,
			},
			{
				"consensus state public key is nil",
				func() {
					clientState.ConsensusState.PublicKey = nil
				},
				false,
			},
			{
				"malformed signature data fails to unmarshal",
				func() {
					signatureDoc := &solomachine.TimestampedSignatureData{
						SignatureData: []byte("invalid signature data"),
						Timestamp:     sm.Time,
					}

					proof, err = suite.chainA.Codec.Marshal(signatureDoc)
					suite.Require().NoError(err)
				},
				false,
			},
			{
				"proof is nil",
				func() {
					proof = nil
				},
				false,
			},
			{
				"proof verification failed",
				func() {
					signBytes.Data = []byte("invalid membership data value")
				},
				false,
			},
		}

		for _, tc := range testCases {
			tc := tc

			suite.Run(tc.name, func() {
				suite.SetupTest()
				testingPath = ibctesting.NewPath(suite.chainA, suite.chainB)

				clientState = sm.ClientState()

				path = commitmenttypes.NewMerklePath("ibc", "solomachine")
				signBytes = solomachine.SignBytes{
					Sequence:    sm.GetHeight().GetRevisionHeight(),
					Timestamp:   sm.Time,
					Diversifier: sm.Diversifier,
					Path:        []byte(path.String()),
					Data:        []byte("solomachine"),
				}

				signBz, err := suite.chainA.Codec.Marshal(&signBytes)
				suite.Require().NoError(err)

				sig := sm.GenerateSignature(signBz)

				signatureDoc := &solomachine.TimestampedSignatureData{
					SignatureData: sig,
					Timestamp:     sm.Time,
				}

				proof, err = suite.chainA.Codec.Marshal(signatureDoc)
				suite.Require().NoError(err)

				tc.malleate()

				var expSeq uint64
				if clientState.ConsensusState != nil {
					expSeq = clientState.Sequence + 1
				}

				err = clientState.VerifyMembership(
					suite.chainA.GetContext(), suite.store, suite.chainA.Codec,
					clienttypes.ZeroHeight(), 0, 0, // solomachine does not check delay periods
					proof, path, signBytes.Data,
				)

				if tc.expPass {
					suite.Require().NoError(err)
					suite.Require().Equal(expSeq, clientState.Sequence)
					suite.Require().Equal(expSeq, suite.GetSequenceFromStore(), "sequence not updated in the store (%d) on valid test case %s", suite.GetSequenceFromStore(), tc.name)
				} else {
					suite.Require().Error(err)
				}
			})
		}
	}
}

func (suite *SoloMachineTestSuite) TestSignBytesMarshalling() {
	sm := suite.solomachine
	merklePath := commitmenttypes.NewMerklePath("ibc", "solomachine")
	signBytesNilData := solomachine.SignBytes{
		Sequence:    sm.GetHeight().GetRevisionHeight(),
		Timestamp:   sm.Time,
		Diversifier: sm.Diversifier,
		Path:        []byte(merklePath.String()),
		Data:        nil,
	}

	signBytesEmptyArray := solomachine.SignBytes{
		Sequence:    sm.GetHeight().GetRevisionHeight(),
		Timestamp:   sm.Time,
		Diversifier: sm.Diversifier,
		Path:        []byte(merklePath.String()),
		Data:        []byte{},
	}

	signBzNil, err := suite.chainA.Codec.Marshal(&signBytesNilData)
	suite.Require().NoError(err)

	signBzEmptyArray, err := suite.chainA.Codec.Marshal(&signBytesEmptyArray)
	suite.Require().NoError(err)

	suite.Require().True(bytes.Equal(signBzNil, signBzEmptyArray))
}

func (suite *SoloMachineTestSuite) TestVerifyNonMembership() {
	// test singlesig and multisig public keys
	for _, sm := range []*ibctesting.Solomachine{suite.solomachine, suite.solomachineMulti} {

		var (
			clientState *solomachine.ClientState
			path        exported.Path
			proof       []byte
			signBytes   solomachine.SignBytes
			err         error
		)

		testCases := []struct {
			name     string
			malleate func()
			expPass  bool
		}{
			{
				"success",
				func() {},
				true,
			},
			{
				"success: packet receipt absence verification",
				func() {
<<<<<<< HEAD
					merklePath := suite.solomachine.GetPacketReceiptPath(ibctesting.MockPort, ibctesting.FirstChannelID, 1)
=======
					path = suite.solomachine.GetPacketReceiptPath(ibctesting.MockPort, ibctesting.FirstChannelID)
>>>>>>> b6dc2255
					signBytes = solomachine.SignBytes{
						Sequence:    sm.GetHeight().GetRevisionHeight(),
						Timestamp:   sm.Time,
						Diversifier: sm.Diversifier,
						Path:        []byte(path.String()),
						Data:        nil,
					}

					signBz, err := suite.chainA.Codec.Marshal(&signBytes)
					suite.Require().NoError(err)

					sig := sm.GenerateSignature(signBz)

					signatureDoc := &solomachine.TimestampedSignatureData{
						SignatureData: sig,
						Timestamp:     sm.Time,
					}

					proof, err = suite.chainA.Codec.Marshal(signatureDoc)
					suite.Require().NoError(err)
				},
				true,
			},
			{
				"invalid path type",
				func() {
					path = ibcmock.KeyPath{}
				},
				false,
			},
			{
				"malformed proof fails to unmarshal",
				func() {
					path = suite.solomachine.GetClientStatePath(counterpartyClientIdentifier)
					proof = []byte("invalid proof")
				},
				false,
			},
			{
				"consensus state timestamp is greater than signature",
				func() {
					consensusState := &solomachine.ConsensusState{
						Timestamp: sm.Time + 1,
						PublicKey: sm.ConsensusState().PublicKey,
					}

					clientState = solomachine.NewClientState(sm.Sequence, consensusState)
				},
				false,
			},
			{
				"signature data is nil",
				func() {
					signatureDoc := &solomachine.TimestampedSignatureData{
						SignatureData: nil,
						Timestamp:     sm.Time,
					}

					proof, err = suite.chainA.Codec.Marshal(signatureDoc)
					suite.Require().NoError(err)
				},
				false,
			},
			{
				"consensus state public key is nil",
				func() {
					clientState.ConsensusState.PublicKey = nil
				},
				false,
			},
			{
				"malformed signature data fails to unmarshal",
				func() {
					signatureDoc := &solomachine.TimestampedSignatureData{
						SignatureData: []byte("invalid signature data"),
						Timestamp:     sm.Time,
					}

					proof, err = suite.chainA.Codec.Marshal(signatureDoc)
					suite.Require().NoError(err)
				},
				false,
			},
			{
				"proof is nil",
				func() {
					proof = nil
				},
				false,
			},
			{
				"proof verification failed",
				func() {
					signBytes.Data = []byte("invalid non-membership data value")

					signBz, err := suite.chainA.Codec.Marshal(&signBytes)
					suite.Require().NoError(err)

					sig := sm.GenerateSignature(signBz)

					signatureDoc := &solomachine.TimestampedSignatureData{
						SignatureData: sig,
						Timestamp:     sm.Time,
					}

					proof, err = suite.chainA.Codec.Marshal(signatureDoc)
					suite.Require().NoError(err)
				},
				false,
			},
		}

		for _, tc := range testCases {
			tc := tc

			suite.Run(tc.name, func() {
				clientState = sm.ClientState()

				path = commitmenttypes.NewMerklePath("ibc", "solomachine")
				signBytes = solomachine.SignBytes{
					Sequence:    sm.GetHeight().GetRevisionHeight(),
					Timestamp:   sm.Time,
					Diversifier: sm.Diversifier,
					Path:        []byte(path.String()),
					Data:        nil,
				}

				signBz, err := suite.chainA.Codec.Marshal(&signBytes)
				suite.Require().NoError(err)

				sig := sm.GenerateSignature(signBz)

				signatureDoc := &solomachine.TimestampedSignatureData{
					SignatureData: sig,
					Timestamp:     sm.Time,
				}

				proof, err = suite.chainA.Codec.Marshal(signatureDoc)
				suite.Require().NoError(err)

				tc.malleate()

				var expSeq uint64
				if clientState.ConsensusState != nil {
					expSeq = clientState.Sequence + 1
				}

				err = clientState.VerifyNonMembership(
					suite.chainA.GetContext(), suite.store, suite.chainA.Codec,
					clienttypes.ZeroHeight(), 0, 0, // solomachine does not check delay periods
					proof, path,
				)

				if tc.expPass {
					suite.Require().NoError(err)
					suite.Require().Equal(expSeq, clientState.Sequence)
					suite.Require().Equal(expSeq, suite.GetSequenceFromStore(), "sequence not updated in the store (%d) on valid test case %s", suite.GetSequenceFromStore(), tc.name)
				} else {
					suite.Require().Error(err)
				}
			})
		}
	}
}

func (suite *SoloMachineTestSuite) TestGetTimestampAtHeight() {
	tmPath := ibctesting.NewPath(suite.chainA, suite.chainB)
	suite.coordinator.SetupClients(tmPath)
	// Single setup for all test cases.
	suite.SetupTest()

	testCases := []struct {
		name        string
		clientState *solomachine.ClientState
		height      exported.Height
		expValue    uint64
		expPass     bool
	}{
		{
			name:        "get timestamp at height exists",
			clientState: suite.solomachine.ClientState(),
			height:      suite.solomachine.ClientState().GetLatestHeight(),
			expValue:    suite.solomachine.ClientState().ConsensusState.Timestamp,
			expPass:     true,
		},
	}

	for i, tc := range testCases {
		tc := tc

		suite.Run(tc.name, func() {
			ctx := suite.chainA.GetContext()

			ts, err := tc.clientState.GetTimestampAtHeight(
				ctx, suite.store, suite.chainA.Codec, tc.height,
			)

			suite.Require().Equal(tc.expValue, ts)

			if tc.expPass {
				suite.Require().NoError(err, "valid test case %d failed: %s", i, tc.name)
			} else {
				suite.Require().Error(err, "invalid test case %d passed: %s", i, tc.name)
			}
		})
	}
}<|MERGE_RESOLUTION|>--- conflicted
+++ resolved
@@ -345,11 +345,7 @@
 					)
 
 					commitmentBz := channeltypes.CommitPacket(suite.chainA.Codec, packet)
-<<<<<<< HEAD
-					merklePath := sm.GetPacketCommitmentPath(packet.GetSourcePort(), packet.GetSourceChannel(), packet.GetSequence())
-=======
-					path = sm.GetPacketCommitmentPath(ibctesting.MockPort, ibctesting.FirstChannelID)
->>>>>>> b6dc2255
+					path := sm.GetPacketCommitmentPath(packet.GetSourcePort(), packet.GetSourceChannel(), packet.GetSequence())
 					signBytes = solomachine.SignBytes{
 						Sequence:    sm.Sequence,
 						Timestamp:   sm.Time,
@@ -376,11 +372,7 @@
 			{
 				"success: packet acknowledgement verification",
 				func() {
-<<<<<<< HEAD
-					merklePath := sm.GetPacketAcknowledgementPath(ibctesting.MockPort, ibctesting.FirstChannelID, 1)
-=======
-					path = sm.GetPacketAcknowledgementPath(ibctesting.MockPort, ibctesting.FirstChannelID)
->>>>>>> b6dc2255
+					path := sm.GetPacketAcknowledgementPath(ibctesting.MockPort, ibctesting.FirstChannelID, 1)
 					signBytes = solomachine.SignBytes{
 						Sequence:    sm.Sequence,
 						Timestamp:   sm.Time,
@@ -407,11 +399,7 @@
 			{
 				"success: packet receipt verification",
 				func() {
-<<<<<<< HEAD
-					merklePath := sm.GetPacketReceiptPath(ibctesting.MockPort, ibctesting.FirstChannelID, 1)
-=======
-					path = sm.GetPacketReceiptPath(ibctesting.MockPort, ibctesting.FirstChannelID)
->>>>>>> b6dc2255
+					path := sm.GetPacketReceiptPath(ibctesting.MockPort, ibctesting.FirstChannelID, 1)
 					signBytes = solomachine.SignBytes{
 						Sequence:    sm.Sequence,
 						Timestamp:   sm.Time,
@@ -620,11 +608,7 @@
 			{
 				"success: packet receipt absence verification",
 				func() {
-<<<<<<< HEAD
-					merklePath := suite.solomachine.GetPacketReceiptPath(ibctesting.MockPort, ibctesting.FirstChannelID, 1)
-=======
-					path = suite.solomachine.GetPacketReceiptPath(ibctesting.MockPort, ibctesting.FirstChannelID)
->>>>>>> b6dc2255
+					path := suite.solomachine.GetPacketReceiptPath(ibctesting.MockPort, ibctesting.FirstChannelID, 1)
 					signBytes = solomachine.SignBytes{
 						Sequence:    sm.GetHeight().GetRevisionHeight(),
 						Timestamp:   sm.Time,
