package solomachine

import (
	errorsmod "cosmossdk.io/errors"

	"github.com/cosmos/cosmos-sdk/codec"
	storetypes "github.com/cosmos/cosmos-sdk/store/types"
	sdk "github.com/cosmos/cosmos-sdk/types"

	commitmenttypes "github.com/cosmos/ibc-go/v7/modules/core/23-commitment/types"
	"github.com/cosmos/ibc-go/v7/modules/core/exported"
)

// CheckForMisbehaviour returns true for type Misbehaviour (passed VerifyClientMessage check), otherwise returns false
<<<<<<< HEAD
func (ClientState) CheckForMisbehaviour(_ sdk.Context, _ codec.BinaryCodec, _ sdk.KVStore, clientMsg exported.ClientMessage) bool {
=======
func (cs ClientState) CheckForMisbehaviour(_ sdk.Context, _ codec.BinaryCodec, _ storetypes.KVStore, clientMsg exported.ClientMessage) bool {
>>>>>>> abdc4969
	if _, ok := clientMsg.(*Misbehaviour); ok {
		return true
	}

	return false
}

func (cs ClientState) verifyMisbehaviour(ctx sdk.Context, cdc codec.BinaryCodec, clientStore storetypes.KVStore, misbehaviour *Misbehaviour) error {
	// NOTE: a check that the misbehaviour message data are not equal is done by
	// misbehaviour.ValidateBasic which is called by the 02-client keeper.
	// verify first signature
	if err := cs.verifySignatureAndData(cdc, misbehaviour, misbehaviour.SignatureOne); err != nil {
		return errorsmod.Wrap(err, "failed to verify signature one")
	}

	// verify second signature
	if err := cs.verifySignatureAndData(cdc, misbehaviour, misbehaviour.SignatureTwo); err != nil {
		return errorsmod.Wrap(err, "failed to verify signature two")
	}

	return nil
}

// verifySignatureAndData verifies that the currently registered public key has signed
// over the provided data and that the data is valid. The data is valid if it can be
// unmarshaled into the specified data type.
func (cs ClientState) verifySignatureAndData(cdc codec.BinaryCodec, misbehaviour *Misbehaviour, sigAndData *SignatureAndData) error {
	// do not check misbehaviour timestamp since we want to allow processing of past misbehaviour
	if err := cdc.Unmarshal(sigAndData.Path, new(commitmenttypes.MerklePath)); err != nil {
		return err
	}

	signBytes := SignBytes{
		Sequence:    misbehaviour.Sequence,
		Timestamp:   sigAndData.Timestamp,
		Diversifier: cs.ConsensusState.Diversifier,
		Path:        sigAndData.Path,
		Data:        sigAndData.Data,
	}

	data, err := cdc.Marshal(&signBytes)
	if err != nil {
		return err
	}

	sigData, err := UnmarshalSignatureData(cdc, sigAndData.Signature)
	if err != nil {
		return err
	}

	publicKey, err := cs.ConsensusState.GetPubKey()
	if err != nil {
		return err
	}

	return VerifySignature(publicKey, data, sigData)
}<|MERGE_RESOLUTION|>--- conflicted
+++ resolved
@@ -12,11 +12,7 @@
 )
 
 // CheckForMisbehaviour returns true for type Misbehaviour (passed VerifyClientMessage check), otherwise returns false
-<<<<<<< HEAD
-func (ClientState) CheckForMisbehaviour(_ sdk.Context, _ codec.BinaryCodec, _ sdk.KVStore, clientMsg exported.ClientMessage) bool {
-=======
-func (cs ClientState) CheckForMisbehaviour(_ sdk.Context, _ codec.BinaryCodec, _ storetypes.KVStore, clientMsg exported.ClientMessage) bool {
->>>>>>> abdc4969
+func (ClientState) CheckForMisbehaviour(_ sdk.Context, _ codec.BinaryCodec, _ storetypes.KVStore, clientMsg exported.ClientMessage) bool {
 	if _, ok := clientMsg.(*Misbehaviour); ok {
 		return true
 	}
