--- conflicted
+++ resolved
@@ -221,7 +221,8 @@
 }
 
 // VerifyUpgradeAndUpdateState returns an error since solomachine client does not support upgrades
-<<<<<<< HEAD
+//
+// CONTRACT: clientID is validated in 02-client router, thus clientID is assumed here to have the format 06-solomachine-{n}.
 func (LightClientModule) VerifyUpgradeAndUpdateState(
 	ctx sdk.Context,
 	clientID string,
@@ -231,10 +232,4 @@
 	upgradeConsensusStateProof []byte,
 ) error {
 	return errorsmod.Wrap(clienttypes.ErrInvalidUpgradeClient, "cannot upgrade solomachine client")
-=======
-//
-// CONTRACT: clientID is validated in 02-client router, thus clientID is assumed here to have the format 06-solomachine-{n}.
-func (LightClientModule) VerifyUpgradeAndUpdateState(ctx sdk.Context, clientID string, newClient []byte, newConsState []byte, upgradeClientProof, upgradeConsensusStateProof []byte) error {
-	return nil
->>>>>>> f9eaf910
 }