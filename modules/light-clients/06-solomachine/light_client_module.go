package solomachine

import (
	"reflect"

	errorsmod "cosmossdk.io/errors"

	"github.com/cosmos/cosmos-sdk/codec"
	sdk "github.com/cosmos/cosmos-sdk/types"

	clienttypes "github.com/cosmos/ibc-go/v9/modules/core/02-client/types"
	"github.com/cosmos/ibc-go/v9/modules/core/exported"
)

var _ exported.LightClientModule = (*LightClientModule)(nil)

// LightClientModule implements the core IBC api.LightClientModule interface
type LightClientModule struct {
	cdc           codec.BinaryCodec
	storeProvider clienttypes.StoreProvider
}

// NewLightClientModule creates and returns a new 06-solomachine LightClientModule.
func NewLightClientModule(cdc codec.BinaryCodec, storeProvider clienttypes.StoreProvider) LightClientModule {
	return LightClientModule{
		cdc:           cdc,
		storeProvider: storeProvider,
	}
}

// Initialize unmarshals the provided client and consensus states and performs basic validation. It calls into the
// clientState.Initialize method.
func (l LightClientModule) Initialize(ctx sdk.Context, clientID string, clientStateBz, consensusStateBz []byte) error {
	var clientState ClientState
	if err := l.cdc.Unmarshal(clientStateBz, &clientState); err != nil {
		return err
	}

	if err := clientState.Validate(); err != nil {
		return err
	}

	var consensusState ConsensusState
	if err := l.cdc.Unmarshal(consensusStateBz, &consensusState); err != nil {
		return err
	}

	if err := consensusState.ValidateBasic(); err != nil {
		return err
	}

	clientStore := l.storeProvider.ClientStore(ctx, clientID)

	if !reflect.DeepEqual(clientState.ConsensusState, &consensusState) {
		return errorsmod.Wrapf(clienttypes.ErrInvalidConsensus, "consensus state in initial client does not equal initial consensus state. expected: %s, got: %s",
			clientState.ConsensusState, &consensusState)
	}

	setClientState(clientStore, l.cdc, &clientState)

	return nil
}

// VerifyClientMessage obtains the client state associated with the client identifier and calls into the clientState.VerifyClientMessage method.
func (l LightClientModule) VerifyClientMessage(ctx sdk.Context, clientID string, clientMsg exported.ClientMessage) error {
	clientStore := l.storeProvider.ClientStore(ctx, clientID)
	clientState, found := getClientState(clientStore, l.cdc)
	if !found {
		return errorsmod.Wrap(clienttypes.ErrClientNotFound, clientID)
	}

	return clientState.VerifyClientMessage(ctx, l.cdc, clientStore, clientMsg)
}

// CheckForMisbehaviour obtains the client state associated with the client identifier and calls into the clientState.CheckForMisbehaviour method.
func (l LightClientModule) CheckForMisbehaviour(ctx sdk.Context, clientID string, clientMsg exported.ClientMessage) bool {
	clientStore := l.storeProvider.ClientStore(ctx, clientID)
	clientState, found := getClientState(clientStore, l.cdc)
	if !found {
		panic(errorsmod.Wrap(clienttypes.ErrClientNotFound, clientID))
	}

	return clientState.CheckForMisbehaviour(ctx, l.cdc, clientStore, clientMsg)
}

// UpdateStateOnMisbehaviour updates state upon misbehaviour, freezing the ClientState.
// This method should only be called when misbehaviour is detected as it does not perform
// any misbehaviour checks.
func (l LightClientModule) UpdateStateOnMisbehaviour(ctx sdk.Context, clientID string, clientMsg exported.ClientMessage) {
	clientStore := l.storeProvider.ClientStore(ctx, clientID)
	clientState, found := getClientState(clientStore, l.cdc)
	if !found {
		panic(errorsmod.Wrap(clienttypes.ErrClientNotFound, clientID))
	}

	clientState.IsFrozen = true
	setClientState(clientStore, l.cdc, clientState)
}

// UpdateState obtains the client state associated with the client identifier and calls into the clientState.UpdateState method.
func (l LightClientModule) UpdateState(ctx sdk.Context, clientID string, clientMsg exported.ClientMessage) []exported.Height {
	clientStore := l.storeProvider.ClientStore(ctx, clientID)
	clientState, found := getClientState(clientStore, l.cdc)
	if !found {
		panic(errorsmod.Wrap(clienttypes.ErrClientNotFound, clientID))
	}

	return clientState.UpdateState(ctx, l.cdc, clientStore, clientMsg)
}

// VerifyMembership obtains the client state associated with the client identifier and calls into the clientState.verifyMembership method.
<<<<<<< HEAD
//
// CONTRACT: clientID is validated in 02-client router, thus clientID is assumed here to have the format 06-solomachine-{n}.
=======
>>>>>>> 7b4e084a
func (l LightClientModule) VerifyMembership(
	ctx sdk.Context,
	clientID string,
	height exported.Height,
	delayTimePeriod uint64,
	delayBlockPeriod uint64,
	proof []byte,
	path exported.Path,
	value []byte,
) error {
	clientStore := l.storeProvider.ClientStore(ctx, clientID)
	clientState, found := getClientState(clientStore, l.cdc)
	if !found {
		return errorsmod.Wrap(clienttypes.ErrClientNotFound, clientID)
	}

	return clientState.verifyMembership(clientStore, l.cdc, proof, path, value)
}

// VerifyNonMembership obtains the client state associated with the client identifier and calls into the clientState.verifyNonMembership method.
<<<<<<< HEAD
//
// CONTRACT: clientID is validated in 02-client router, thus clientID is assumed here to have the format 06-solomachine-{n}.
=======
>>>>>>> 7b4e084a
func (l LightClientModule) VerifyNonMembership(
	ctx sdk.Context,
	clientID string,
	height exported.Height,
	delayTimePeriod uint64,
	delayBlockPeriod uint64,
	proof []byte,
	path exported.Path,
) error {
	clientStore := l.storeProvider.ClientStore(ctx, clientID)
	clientState, found := getClientState(clientStore, l.cdc)
	if !found {
		return errorsmod.Wrap(clienttypes.ErrClientNotFound, clientID)
	}

	return clientState.verifyNonMembership(clientStore, l.cdc, proof, path)
}

// Status returns the status of the solo machine client.
// The client may be:
// - Active: if `IsFrozen` is false.
// - Frozen: if `IsFrozen` is true.
// - Unknown: if the client state associated with the provided client identifier is not found.
func (l LightClientModule) Status(ctx sdk.Context, clientID string) exported.Status {
	clientStore := l.storeProvider.ClientStore(ctx, clientID)
	clientState, found := getClientState(clientStore, l.cdc)
	if !found {
		return exported.Unknown
	}

	if clientState.IsFrozen {
		return exported.Frozen
	}

	return exported.Active
}

// LatestHeight returns the latest height for the client state for the given client identifier.
// If no client is present for the provided client identifier a zero value height is returned.
// NOTE: RevisionNumber is always 0 for solomachine client heights.
func (l LightClientModule) LatestHeight(ctx sdk.Context, clientID string) exported.Height {
	clientStore := l.storeProvider.ClientStore(ctx, clientID)

	clientState, found := getClientState(clientStore, l.cdc)
	if !found {
		return clienttypes.ZeroHeight()
	}

	return clienttypes.NewHeight(0, clientState.Sequence)
}

// TimestampAtHeight obtains the client state associated with the client identifier and returns the timestamp in nanoseconds of the consensus state at the given height.
func (l LightClientModule) TimestampAtHeight(ctx sdk.Context, clientID string, height exported.Height) (uint64, error) {
	clientStore := l.storeProvider.ClientStore(ctx, clientID)
	clientState, found := getClientState(clientStore, l.cdc)
	if !found {
		return 0, errorsmod.Wrap(clienttypes.ErrClientNotFound, clientID)
	}

	return clientState.ConsensusState.Timestamp, nil
}

// RecoverClient asserts that the substitute client is a solo machine client. It obtains the client state associated with the
// subject client and calls into the subjectClientState.CheckSubstituteAndUpdateState method.
func (l LightClientModule) RecoverClient(ctx sdk.Context, clientID, substituteClientID string) error {
	substituteClientType, _, err := clienttypes.ParseClientIdentifier(substituteClientID)
	if err != nil {
		return err
	}

	if substituteClientType != exported.Solomachine {
		return errorsmod.Wrapf(clienttypes.ErrInvalidClientType, "expected: %s, got: %s", exported.Solomachine, substituteClientType)
	}

	clientStore := l.storeProvider.ClientStore(ctx, clientID)
	clientState, found := getClientState(clientStore, l.cdc)
	if !found {
		return errorsmod.Wrap(clienttypes.ErrClientNotFound, clientID)
	}

	substituteClientStore := l.storeProvider.ClientStore(ctx, substituteClientID)
	substituteClient, found := getClientState(substituteClientStore, l.cdc)
	if !found {
		return errorsmod.Wrap(clienttypes.ErrClientNotFound, substituteClientID)
	}

	return clientState.CheckSubstituteAndUpdateState(ctx, l.cdc, clientStore, substituteClientStore, substituteClient)
}

// VerifyUpgradeAndUpdateState returns an error since solomachine client does not support upgrades
func (LightClientModule) VerifyUpgradeAndUpdateState(ctx sdk.Context, clientID string, newClient, newConsState, upgradeClientProof, upgradeConsensusStateProof []byte) error {
	return errorsmod.Wrap(clienttypes.ErrInvalidUpgradeClient, "cannot upgrade solomachine client")
}<|MERGE_RESOLUTION|>--- conflicted
+++ resolved
@@ -109,11 +109,6 @@
 }
 
 // VerifyMembership obtains the client state associated with the client identifier and calls into the clientState.verifyMembership method.
-<<<<<<< HEAD
-//
-// CONTRACT: clientID is validated in 02-client router, thus clientID is assumed here to have the format 06-solomachine-{n}.
-=======
->>>>>>> 7b4e084a
 func (l LightClientModule) VerifyMembership(
 	ctx sdk.Context,
 	clientID string,
@@ -134,11 +129,6 @@
 }
 
 // VerifyNonMembership obtains the client state associated with the client identifier and calls into the clientState.verifyNonMembership method.
-<<<<<<< HEAD
-//
-// CONTRACT: clientID is validated in 02-client router, thus clientID is assumed here to have the format 06-solomachine-{n}.
-=======
->>>>>>> 7b4e084a
 func (l LightClientModule) VerifyNonMembership(
 	ctx sdk.Context,
 	clientID string,
