package solomachine_test

import (
	"fmt"
	"testing"

	"github.com/stretchr/testify/require"

	"github.com/cosmos/cosmos-sdk/codec/testutil"
	sdk "github.com/cosmos/cosmos-sdk/types"
	moduletestutil "github.com/cosmos/cosmos-sdk/types/module/testutil"

	solomachine "github.com/cosmos/ibc-go/v9/modules/light-clients/06-solomachine"
)

func TestCodecTypeRegistration(t *testing.T) {
	testCases := []struct {
		name     string
		typeURL  string
		expError error
	}{
		{
			"success: ClientState",
			sdk.MsgTypeURL(&solomachine.ClientState{}),
			nil,
		},
		{
			"success: ConsensusState",
			sdk.MsgTypeURL(&solomachine.ConsensusState{}),
			nil,
		},
		{
			"success: Header",
			sdk.MsgTypeURL(&solomachine.Header{}),
			nil,
		},
		{
			"success: Misbehaviour",
			sdk.MsgTypeURL(&solomachine.Misbehaviour{}),
			nil,
		},
		{
			"type not registered on codec",
			"ibc.invalid.MsgTypeURL",
			fmt.Errorf("unable to resolve type URL ibc.invalid.MsgTypeURL"),
		},
	}

	for _, tc := range testCases {
		tc := tc

		t.Run(tc.name, func(t *testing.T) {
<<<<<<< HEAD
			encodingCfg := moduletestutil.MakeTestEncodingConfig(testutil.CodecOptions{}, solomachine.AppModuleBasic{})
=======
			encodingCfg := moduletestutil.MakeTestEncodingConfig(testutil.CodecOptions{}, solomachine.AppModule{})
>>>>>>> 4baaa27e
			msg, err := encodingCfg.Codec.InterfaceRegistry().Resolve(tc.typeURL)

			if tc.expError == nil {
				require.NotNil(t, msg)
				require.NoError(t, err)
			} else {
				require.Nil(t, msg)
				require.ErrorContains(t, err, tc.expError.Error())
			}
		})
	}
}<|MERGE_RESOLUTION|>--- conflicted
+++ resolved
@@ -50,11 +50,7 @@
 		tc := tc
 
 		t.Run(tc.name, func(t *testing.T) {
-<<<<<<< HEAD
-			encodingCfg := moduletestutil.MakeTestEncodingConfig(testutil.CodecOptions{}, solomachine.AppModuleBasic{})
-=======
 			encodingCfg := moduletestutil.MakeTestEncodingConfig(testutil.CodecOptions{}, solomachine.AppModule{})
->>>>>>> 4baaa27e
 			msg, err := encodingCfg.Codec.InterfaceRegistry().Resolve(tc.typeURL)
 
 			if tc.expError == nil {
