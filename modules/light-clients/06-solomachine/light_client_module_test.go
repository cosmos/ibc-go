--- conflicted
+++ resolved
@@ -1,13 +1,9 @@
 package solomachine_test
 
 import (
-<<<<<<< HEAD
 	"fmt"
 
 	sdk "github.com/cosmos/cosmos-sdk/types"
-=======
-	fmt "fmt"
->>>>>>> 1323a733
 
 	clienttypes "github.com/cosmos/ibc-go/v8/modules/core/02-client/types"
 	channeltypes "github.com/cosmos/ibc-go/v8/modules/core/04-channel/types"
@@ -26,7 +22,6 @@
 	wasmClientID = "08-wasm-0"
 )
 
-<<<<<<< HEAD
 func (suite *SoloMachineTestSuite) TestStatus() {
 	clientID := suite.solomachine.ClientID
 	clientState := suite.solomachine.ClientState()
@@ -97,6 +92,86 @@
 	}
 }
 
+func (suite *SoloMachineTestSuite) TestInitialize() {
+	// test singlesig and multisig public keys
+	for _, sm := range []*ibctesting.Solomachine{suite.solomachine, suite.solomachineMulti} {
+		malleatedConsensus := sm.ClientState().ConsensusState
+		malleatedConsensus.Timestamp += 10
+
+		testCases := []struct {
+			name        string
+			consState   exported.ConsensusState
+			clientState exported.ClientState
+			expErr      error
+		}{
+			{
+				"valid consensus state",
+				sm.ConsensusState(),
+				sm.ClientState(),
+				nil,
+			},
+			{
+				"nil consensus state",
+				nil,
+				sm.ClientState(),
+				clienttypes.ErrInvalidConsensus,
+			},
+			{
+				"invalid consensus state: Tendermint consensus state",
+				&ibctm.ConsensusState{},
+				sm.ClientState(),
+				fmt.Errorf("proto: wrong wireType = 0 for field TypeUrl"),
+			},
+			{
+				"invalid consensus state: consensus state does not match consensus state in client",
+				malleatedConsensus,
+				sm.ClientState(),
+				clienttypes.ErrInvalidConsensus,
+			},
+			{
+				"invalid client state: sequence is zero",
+				sm.ConsensusState(),
+				solomachine.NewClientState(0, sm.ConsensusState()),
+				clienttypes.ErrInvalidClient,
+			},
+			{
+				"invalid client state: Tendermint client state",
+				sm.ConsensusState(),
+				&ibctm.ClientState{},
+				fmt.Errorf("proto: wrong wireType = 2 for field IsFrozen"),
+			},
+		}
+
+		for _, tc := range testCases {
+			tc := tc
+
+			suite.Run(tc.name, func() {
+				suite.SetupTest()
+
+				clientStateBz := suite.chainA.Codec.MustMarshal(tc.clientState)
+				consStateBz := suite.chainA.Codec.MustMarshal(tc.consState)
+
+				clientID := suite.chainA.App.GetIBCKeeper().ClientKeeper.GenerateClientIdentifier(suite.chainA.GetContext(), exported.Solomachine)
+
+				lcm, found := suite.chainA.GetSimApp().IBCKeeper.ClientKeeper.Route(clientID)
+				suite.Require().True(found)
+
+				err := lcm.Initialize(suite.chainA.GetContext(), clientID, clientStateBz, consStateBz)
+				store := suite.chainA.App.GetIBCKeeper().ClientKeeper.ClientStore(suite.chainA.GetContext(), clientID)
+
+				expPass := tc.expErr == nil
+				if expPass {
+					suite.Require().NoError(err, "valid testcase: %s failed", tc.name)
+					suite.Require().True(store.Has(host.ClientStateKey()))
+				} else {
+					suite.Require().ErrorContains(err, tc.expErr.Error())
+					suite.Require().False(store.Has(host.ClientStateKey()))
+				}
+			})
+		}
+	}
+}
+
 func (suite *SoloMachineTestSuite) TestVerifyMembership() {
 	// test singlesig and multisig public keys
 	for _, sm := range []*ibctesting.Solomachine{suite.solomachine, suite.solomachineMulti} {
@@ -498,55 +573,6 @@
 					path = commitmenttypes.MerklePath{}
 				},
 				fmt.Errorf("path must be of length 2: []: %s", host.ErrInvalidPath),
-=======
-func (suite *SoloMachineTestSuite) TestInitialize() {
-	// test singlesig and multisig public keys
-	for _, sm := range []*ibctesting.Solomachine{suite.solomachine, suite.solomachineMulti} {
-		malleatedConsensus := sm.ClientState().ConsensusState
-		malleatedConsensus.Timestamp += 10
-
-		testCases := []struct {
-			name        string
-			consState   exported.ConsensusState
-			clientState exported.ClientState
-			expErr      error
-		}{
-			{
-				"valid consensus state",
-				sm.ConsensusState(),
-				sm.ClientState(),
-				nil,
-			},
-			{
-				"nil consensus state",
-				nil,
-				sm.ClientState(),
-				clienttypes.ErrInvalidConsensus,
-			},
-			{
-				"invalid consensus state: Tendermint consensus state",
-				&ibctm.ConsensusState{},
-				sm.ClientState(),
-				fmt.Errorf("proto: wrong wireType = 0 for field TypeUrl"),
-			},
-			{
-				"invalid consensus state: consensus state does not match consensus state in client",
-				malleatedConsensus,
-				sm.ClientState(),
-				clienttypes.ErrInvalidConsensus,
-			},
-			{
-				"invalid client state: sequence is zero",
-				sm.ConsensusState(),
-				solomachine.NewClientState(0, sm.ConsensusState()),
-				clienttypes.ErrInvalidClient,
-			},
-			{
-				"invalid client state: Tendermint client state",
-				sm.ConsensusState(),
-				&ibctm.ClientState{},
-				fmt.Errorf("proto: wrong wireType = 2 for field IsFrozen"),
->>>>>>> 1323a733
 			},
 		}
 
@@ -555,7 +581,6 @@
 
 			suite.Run(tc.name, func() {
 				suite.SetupTest()
-<<<<<<< HEAD
 				testingPath = ibctesting.NewPath(suite.chainA, suite.chainB)
 
 				clientState = sm.ClientState()
@@ -841,27 +866,6 @@
 				} else {
 					suite.Require().Error(err)
 					suite.Require().ErrorContains(err, tc.expErr.Error())
-=======
-
-				clientStateBz := suite.chainA.Codec.MustMarshal(tc.clientState)
-				consStateBz := suite.chainA.Codec.MustMarshal(tc.consState)
-
-				clientID := suite.chainA.App.GetIBCKeeper().ClientKeeper.GenerateClientIdentifier(suite.chainA.GetContext(), exported.Solomachine)
-
-				lcm, found := suite.chainA.GetSimApp().IBCKeeper.ClientKeeper.Route(clientID)
-				suite.Require().True(found)
-
-				err := lcm.Initialize(suite.chainA.GetContext(), clientID, clientStateBz, consStateBz)
-				store := suite.chainA.App.GetIBCKeeper().ClientKeeper.ClientStore(suite.chainA.GetContext(), clientID)
-
-				expPass := tc.expErr == nil
-				if expPass {
-					suite.Require().NoError(err, "valid testcase: %s failed", tc.name)
-					suite.Require().True(store.Has(host.ClientStateKey()))
-				} else {
-					suite.Require().ErrorContains(err, tc.expErr.Error())
-					suite.Require().False(store.Has(host.ClientStateKey()))
->>>>>>> 1323a733
 				}
 			})
 		}
