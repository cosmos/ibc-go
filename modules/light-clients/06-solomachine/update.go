package solomachine

import (
	"fmt"

	errorsmod "cosmossdk.io/errors"

	"github.com/cosmos/cosmos-sdk/codec"
	storetypes "github.com/cosmos/cosmos-sdk/store/types"
	sdk "github.com/cosmos/cosmos-sdk/types"

	clienttypes "github.com/cosmos/ibc-go/v7/modules/core/02-client/types"
	"github.com/cosmos/ibc-go/v7/modules/core/exported"
)

// VerifyClientMessage introspects the provided ClientMessage and checks its validity
// A Solomachine Header is considered valid if the currently registered public key has signed over the new public key with the correct sequence
// A Solomachine Misbehaviour is considered valid if duplicate signatures of the current public key are found on two different messages at a given sequence
func (cs ClientState) VerifyClientMessage(ctx sdk.Context, cdc codec.BinaryCodec, clientStore storetypes.KVStore, clientMsg exported.ClientMessage) error {
	switch msg := clientMsg.(type) {
	case *Header:
		return cs.verifyHeader(ctx, cdc, clientStore, msg)
	case *Misbehaviour:
		return cs.verifyMisbehaviour(ctx, cdc, clientStore, msg)
	default:
		return errorsmod.Wrapf(clienttypes.ErrInvalidClientType, "expected type of %T or %T, got type %T", Header{}, Misbehaviour{}, msg)
	}
}

<<<<<<< HEAD
func (cs ClientState) verifyHeader(_ sdk.Context, cdc codec.BinaryCodec, _ sdk.KVStore, header *Header) error {
=======
func (cs ClientState) verifyHeader(ctx sdk.Context, cdc codec.BinaryCodec, clientStore storetypes.KVStore, header *Header) error {
>>>>>>> abdc4969
	// assert update timestamp is not less than current consensus state timestamp
	if header.Timestamp < cs.ConsensusState.Timestamp {
		return errorsmod.Wrapf(
			clienttypes.ErrInvalidHeader,
			"header timestamp is less than to the consensus state timestamp (%d < %d)", header.Timestamp, cs.ConsensusState.Timestamp,
		)
	}

	// assert currently registered public key signed over the new public key with correct sequence
	headerData := &HeaderData{
		NewPubKey:      header.NewPublicKey,
		NewDiversifier: header.NewDiversifier,
	}

	dataBz, err := cdc.Marshal(headerData)
	if err != nil {
		return err
	}

	signBytes := &SignBytes{
		Sequence:    cs.Sequence,
		Timestamp:   header.Timestamp,
		Diversifier: cs.ConsensusState.Diversifier,
		Path:        []byte(SentinelHeaderPath),
		Data:        dataBz,
	}

	data, err := cdc.Marshal(signBytes)
	if err != nil {
		return err
	}

	sigData, err := UnmarshalSignatureData(cdc, header.Signature)
	if err != nil {
		return err
	}

	publicKey, err := cs.ConsensusState.GetPubKey()
	if err != nil {
		return err
	}

	if err := VerifySignature(publicKey, data, sigData); err != nil {
		return errorsmod.Wrap(ErrInvalidHeader, err.Error())
	}

	return nil
}

// UpdateState updates the consensus state to the new public key and an incremented sequence.
// A list containing the updated consensus height is returned.
<<<<<<< HEAD
func (cs ClientState) UpdateState(_ sdk.Context, cdc codec.BinaryCodec, clientStore sdk.KVStore, clientMsg exported.ClientMessage) []exported.Height {
=======
func (cs ClientState) UpdateState(ctx sdk.Context, cdc codec.BinaryCodec, clientStore storetypes.KVStore, clientMsg exported.ClientMessage) []exported.Height {
>>>>>>> abdc4969
	smHeader, ok := clientMsg.(*Header)
	if !ok {
		panic(fmt.Errorf("unsupported ClientMessage: %T", clientMsg))
	}

	// create new solomachine ConsensusState
	consensusState := &ConsensusState{
		PublicKey:   smHeader.NewPublicKey,
		Diversifier: smHeader.NewDiversifier,
		Timestamp:   smHeader.Timestamp,
	}

	cs.Sequence++
	cs.ConsensusState = consensusState

	setClientState(clientStore, cdc, &cs)

	return []exported.Height{clienttypes.NewHeight(0, cs.Sequence)}
}

// UpdateStateOnMisbehaviour updates state upon misbehaviour. This method should only be called on misbehaviour
// as it does not perform any misbehaviour checks.
<<<<<<< HEAD
func (cs ClientState) UpdateStateOnMisbehaviour(_ sdk.Context, cdc codec.BinaryCodec, clientStore sdk.KVStore, _ exported.ClientMessage) {
=======
func (cs ClientState) UpdateStateOnMisbehaviour(ctx sdk.Context, cdc codec.BinaryCodec, clientStore storetypes.KVStore, _ exported.ClientMessage) {
>>>>>>> abdc4969
	cs.IsFrozen = true

	setClientState(clientStore, cdc, &cs)
}<|MERGE_RESOLUTION|>--- conflicted
+++ resolved
@@ -27,11 +27,7 @@
 	}
 }
 
-<<<<<<< HEAD
-func (cs ClientState) verifyHeader(_ sdk.Context, cdc codec.BinaryCodec, _ sdk.KVStore, header *Header) error {
-=======
 func (cs ClientState) verifyHeader(ctx sdk.Context, cdc codec.BinaryCodec, clientStore storetypes.KVStore, header *Header) error {
->>>>>>> abdc4969
 	// assert update timestamp is not less than current consensus state timestamp
 	if header.Timestamp < cs.ConsensusState.Timestamp {
 		return errorsmod.Wrapf(
@@ -83,11 +79,7 @@
 
 // UpdateState updates the consensus state to the new public key and an incremented sequence.
 // A list containing the updated consensus height is returned.
-<<<<<<< HEAD
-func (cs ClientState) UpdateState(_ sdk.Context, cdc codec.BinaryCodec, clientStore sdk.KVStore, clientMsg exported.ClientMessage) []exported.Height {
-=======
 func (cs ClientState) UpdateState(ctx sdk.Context, cdc codec.BinaryCodec, clientStore storetypes.KVStore, clientMsg exported.ClientMessage) []exported.Height {
->>>>>>> abdc4969
 	smHeader, ok := clientMsg.(*Header)
 	if !ok {
 		panic(fmt.Errorf("unsupported ClientMessage: %T", clientMsg))
@@ -110,11 +102,7 @@
 
 // UpdateStateOnMisbehaviour updates state upon misbehaviour. This method should only be called on misbehaviour
 // as it does not perform any misbehaviour checks.
-<<<<<<< HEAD
-func (cs ClientState) UpdateStateOnMisbehaviour(_ sdk.Context, cdc codec.BinaryCodec, clientStore sdk.KVStore, _ exported.ClientMessage) {
-=======
 func (cs ClientState) UpdateStateOnMisbehaviour(ctx sdk.Context, cdc codec.BinaryCodec, clientStore storetypes.KVStore, _ exported.ClientMessage) {
->>>>>>> abdc4969
 	cs.IsFrozen = true
 
 	setClientState(clientStore, cdc, &cs)
