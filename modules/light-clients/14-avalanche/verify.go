package avalanche

import (
	"bytes"
	fmt "fmt"

	"github.com/ava-labs/avalanchego/ids"
	"github.com/ava-labs/avalanchego/utils"
	"github.com/ava-labs/avalanchego/utils/crypto/bls"
	"github.com/ava-labs/avalanchego/utils/math"
	"github.com/ava-labs/avalanchego/utils/set"
	"github.com/ava-labs/avalanchego/vms/platformvm/warp"
	sdk "github.com/cosmos/cosmos-sdk/types"
	"github.com/ethereum/go-ethereum/common"
	"github.com/ethereum/go-ethereum/crypto"
	"github.com/ethereum/go-ethereum/ethdb/memorydb"
	"github.com/ethereum/go-ethereum/trie"
)

// VerifyBls verifies bls signature and check signers weight by quorumNum/quorumDen ratio
func VerifyBls(
	signersInput []byte, // header
	signature [bls.SignatureLen]byte, //  (1 - signed_storage_root; 2 - signed_validator_set)
	data []byte, // payload (1 - storage root; 2 - validater set)
	vdrs []*warp.Validator, // header
	totalWeight uint64, // header
	quorumNum uint64, // cs
	quorumDen uint64, // cs
) error {
	// Parse signer bit vector
	//
	// We assert that the length of [signerIndices.Bytes()] is equal
	// to [len(s.Signers)] to ensure that [s.Signers] does not have
	// any unnecessary zero-padding to represent the [set.Bits].
	signerIndices := set.BitsFromBytes(signersInput)
	if len(signerIndices.Bytes()) != len(signersInput) {
		return fmt.Errorf("bitset is invalid")
	}

	// Get the validators that (allegedly) signed the message.
	signers, err := warp.FilterValidators(signerIndices, vdrs)
	if err != nil {
		return err
	}

	// Because [signers] is a subset of [vdrs], this can never error.
	sigWeight, _ := warp.SumWeight(signers)

	// Make sure the signature's weight is sufficient.
	err = warp.VerifyWeight(
		sigWeight,
		totalWeight,
		quorumNum,
		quorumDen,
	)
	if err != nil {
		return err
	}

	// Parse the aggregate signature
	aggSig, err := bls.SignatureFromBytes(signature[:])
	if err != nil {
		return fmt.Errorf("failed to parse signature: %v", err)
	}
	// Create the aggregate public key
	aggPubKey, err := warp.AggregatePublicKeys(signers)
	if err != nil {
		return err
	}

	if !bls.Verify(aggPubKey, aggSig, data) {
		// TODO uncomment next line
		// return fmt.Errorf("signature is invalid (IT IS ERROR)")
		return nil
	}
	return nil
}

func ValidateValidatorSet(
	ctx sdk.Context,
	vdrSet []*Validator,
) ([]*warp.Validator, uint64, error) {
	var (
		vdrs        = make([]*warp.Validator, len(vdrSet))
		totalWeight uint64
		err         error
	)
	for i, vdr := range vdrSet {
		totalWeight, err = math.Add64(totalWeight, vdr.Weight)
		if err != nil {
			return nil, 0, fmt.Errorf("%w: %v", warp.ErrWeightOverflow, err)
		}

		if vdr.PublicKeyByte == nil {
			continue
		}

		publicKey, err := bls.PublicKeyFromBytes(vdr.PublicKeyByte)
		if err != nil {
			return nil, 0, err
		}

		warpVdr := &warp.Validator{
			PublicKey:      publicKey,
			PublicKeyBytes: vdr.PublicKeyByte,
			Weight:         vdr.Weight,
			NodeIDs:        SetNodeIDs(vdr.NodeIDs),
		}
		vdrs[i] = warpVdr
	}
	utils.Sort(vdrs)
	return vdrs, totalWeight, nil
}

func SetSignature(b []byte) (signature [bls.SignatureLen]byte) {
	if len(b) > len(signature) {
		b = b[len(b)-bls.SignatureLen:]
	}
	copy(signature[bls.SignatureLen-len(b):], b)
	return
}

func SetNodeIDs(data [][]byte) []ids.NodeID {
	var (
		nodeIDs = make([]ids.NodeID, len(data))
	)
	for i, b := range data {
		if len(b) > len(nodeIDs[i]) {
			b = b[len(b)-len(nodeIDs[i]):]
		}
		copy(nodeIDs[i][len(nodeIDs[i])-len(b):], b)
	}
	return nodeIDs
}

func (k *MerkleKey) Empty() bool {
	return len(k.Key) == 0
}

func IterateVals(db *memorydb.Database) ([][]byte, error) {
	if db == nil {
		return nil, nil
	}
	// iterate db into [][]byte and return
	it := db.NewIterator(nil, nil)
	defer it.Release()

	vals := make([][]byte, 0, db.Len())
	for it.Next() {
		vals = append(vals, it.Value())
	}

	return vals, it.Error()
}

func VerifyMembership(proof [][]byte, storageRoot []byte, value []byte, key *MerkleKey) error {
<<<<<<< HEAD
	var proofEx *memorydb.Database
=======
	// TODO remove next line
	return nil

	var proofEx ethdb.Database
>>>>>>> 9e984739
	// Populate proof when ProofVals are present in the response. Its ok to pass it as nil to the trie.VerifyRangeProof
	// function as it will assert that all the leaves belonging to the specified root are present.
	if len(proof) > 0 {
		proofEx = memorydb.New()
		defer proofEx.Close()
		for _, proofVal := range proof {
			proofKey := crypto.Keccak256(proofVal)
			if err := proofEx.Put(proofKey, proofVal); err != nil {
				return err
			}
		}
	} else {
		return fmt.Errorf("client path is invalid")
	}

	verifyValue, err := trie.VerifyProof(
		common.BytesToHash(storageRoot),
		[]byte(key.Key),
		proofEx,
	)
	if err != nil {
		return err
	}

	if !bytes.Equal(verifyValue, value) {
		return fmt.Errorf("key: %064x, value is not equal expected: %064x, but have: %064x", key.Key, value, verifyValue)
	}
	return nil
}

func VerifyNonMembership(proof [][]byte, storageRoot []byte, key *MerkleKey) error {
	var proofEx *memorydb.Database
	// Populate proof when ProofVals are present in the response. Its ok to pass it as nil to the trie.VerifyRangeProof
	// function as it will assert that all the leaves belonging to the specified root are present.
	if len(proof) > 0 {
		proofEx = memorydb.New()
		defer proofEx.Close()
		for _, proofVal := range proof {
			proofKey := crypto.Keccak256(proofVal)
			if err := proofEx.Put(proofKey, proofVal); err != nil {
				return err
			}
		}
	} else {
		return fmt.Errorf("client path is invalid")
	}

	verifyValue, err := trie.VerifyProof(
		common.BytesToHash(storageRoot),
		[]byte(key.Key),
		proofEx,
	)
	if err != nil {
		return err
	}

	if !bytes.Equal(verifyValue, nil) {
		return fmt.Errorf("value is not equal")
	}
	return nil
}<|MERGE_RESOLUTION|>--- conflicted
+++ resolved
@@ -10,6 +10,7 @@
 	"github.com/ava-labs/avalanchego/utils/math"
 	"github.com/ava-labs/avalanchego/utils/set"
 	"github.com/ava-labs/avalanchego/vms/platformvm/warp"
+	"github.com/ava-labs/coreth/ethdb"
 	sdk "github.com/cosmos/cosmos-sdk/types"
 	"github.com/ethereum/go-ethereum/common"
 	"github.com/ethereum/go-ethereum/crypto"
@@ -154,14 +155,10 @@
 }
 
 func VerifyMembership(proof [][]byte, storageRoot []byte, value []byte, key *MerkleKey) error {
-<<<<<<< HEAD
-	var proofEx *memorydb.Database
-=======
 	// TODO remove next line
 	return nil
 
 	var proofEx ethdb.Database
->>>>>>> 9e984739
 	// Populate proof when ProofVals are present in the response. Its ok to pass it as nil to the trie.VerifyRangeProof
 	// function as it will assert that all the leaves belonging to the specified root are present.
 	if len(proof) > 0 {
