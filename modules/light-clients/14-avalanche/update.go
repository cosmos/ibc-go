package avalanche

import (
	fmt "fmt"
	"reflect"

	errorsmod "cosmossdk.io/errors"
	storetypes "cosmossdk.io/store/types"
	"github.com/cosmos/cosmos-sdk/codec"
	sdk "github.com/cosmos/cosmos-sdk/types"

	clienttypes "github.com/cosmos/ibc-go/v8/modules/core/02-client/types"
	host "github.com/cosmos/ibc-go/v8/modules/core/24-host"
	"github.com/cosmos/ibc-go/v8/modules/core/exported"
)

// VerifyClientMessage checks if the clientMessage is of type Header or Misbehaviour and verifies the message
func (cs *ClientState) VerifyClientMessage(
	ctx sdk.Context, cdc codec.BinaryCodec, clientStore storetypes.KVStore,
	clientMsg exported.ClientMessage,
) error {
	switch msg := clientMsg.(type) {
	case *Header:
		return cs.verifyHeader(ctx, clientStore, cdc, msg)
	case *Misbehaviour:
		return cs.verifyMisbehaviour(ctx, clientStore, cdc, msg)
	default:
		return clienttypes.ErrInvalidClientType
	}
}

// verifyHeader returns an error if:
// - the client or header provided are not parseable to tendermint types
// - the header is invalid
// - header height is less than or equal to the trusted header height
// - header revision is not equal to trusted header revision
// - header valset commit verification fails
// - header timestamp is past the trusting period in relation to the consensus state
// - header timestamp is less than or equal to the consensus state timestamp
func (cs *ClientState) verifyHeader(
	ctx sdk.Context, clientStore storetypes.KVStore, cdc codec.BinaryCodec,
	header *Header,
) error {
	// Retrieve trusted consensus states for each Header in misbehaviour
<<<<<<< HEAD
	consState, found := GetConsensusState(clientStore, cdc, header.PrevSubnetHeader.Height)
=======
	consState, found := GetConsensusState(clientStore, cdc, cs.GetLatestHeight())
>>>>>>> 9e984739
	if !found {
		return errorsmod.Wrapf(clienttypes.ErrConsensusStateNotFound, "could not get trusted consensus state from clientStore for Header at TrustedHeight: %s", header.SubnetHeader.Height)
	}

	// UpdateClient only accepts updates with a header at the same revision
	// as the trusted consensus state
	if header.PrevSubnetHeader.Height.RevisionNumber != header.SubnetHeader.Height.RevisionNumber {
		return errorsmod.Wrapf(
			ErrInvalidHeaderHeight,
			"header height revision %d does not match trusted header revision %d",
			header.SubnetHeader.Height.RevisionNumber, header.PrevSubnetHeader.Height.RevisionNumber,
		)
	}

	if header.PchainHeader.Height.RevisionNumber != header.SubnetHeader.Height.RevisionNumber {
		return errorsmod.Wrapf(
			ErrInvalidHeaderHeight,
			"header height revision %d does not match trusted header revision %d",
			header.PchainHeader.Height.RevisionNumber, header.SubnetHeader.Height.RevisionNumber,
		)
	}

	// assert header height is newer than consensus state
<<<<<<< HEAD
	if header.SubnetHeader.Height.LTE(*header.PrevSubnetHeader.Height) {
=======
	if header.SubnetHeader.Height.LT(cs.LatestHeight) {
>>>>>>> 9e984739
		return errorsmod.Wrapf(
			clienttypes.ErrInvalidHeader,
			"SubnetHeader height ≤ consensus state height (%s < %s)", header.SubnetHeader.Height, header.SubnetHeader.Height,
		)
	}

<<<<<<< HEAD
=======
	// assert header height is newer than consensus state
	//if header.SubnetHeader.Height.LTE(*header.PchainHeader.Height) {
	//	return errorsmod.Wrapf(
	//		clienttypes.ErrInvalidHeader,
	//		"PchainHeader height ≤ consensus state height (%s < %s)", header.SubnetHeader.Height, header.PchainHeader.Height,
	//	)
	//}

>>>>>>> 9e984739
	uniqVdrs, uniqWeight, err := ValidateValidatorSet(ctx, header.SubnetHeader.PchainVdrs)
	if err != nil {
		return errorsmod.Wrap(err, "failed to verify header")
	}

	headerUniqVdrs, headerTotalWeight, err := ValidateValidatorSet(ctx, header.Vdrs)
	if err != nil {
		return errorsmod.Wrap(err, "failed to verify header")
	}
	consensusUniqVdrs, consensusTotalWeight, err := ValidateValidatorSet(ctx, consState.Vdrs)
	if err != nil {
		return errorsmod.Wrap(err, "failed to verify header")
	}

	if headerTotalWeight != consensusTotalWeight || headerTotalWeight != uniqWeight {
		return errorsmod.Wrap(clienttypes.ErrInvalidHeader, "failed to verify header.")
	}

	if len(headerUniqVdrs) != len(consensusUniqVdrs) || len(headerUniqVdrs) != len(uniqVdrs) {
		return errorsmod.Wrap(clienttypes.ErrInvalidHeader, "failed to verify header")
	}
	for i := range headerUniqVdrs {
		if !reflect.DeepEqual(headerUniqVdrs[i].PublicKeyBytes, consensusUniqVdrs[i].PublicKeyBytes) || !reflect.DeepEqual(headerUniqVdrs[i].PublicKeyBytes, uniqVdrs[i].PublicKeyBytes) {
			return errorsmod.Wrap(clienttypes.ErrInvalidHeader, "failed to verify header")
		}
	}
	return nil
}

func (cs *ClientState) UpdateStateOnMisbehaviour(ctx sdk.Context, cdc codec.BinaryCodec, clientStore storetypes.KVStore, _ exported.ClientMessage) {
	cs.FrozenHeight = FrozenHeight

	clientStore.Set(host.ClientStateKey(), clienttypes.MustMarshalClientState(cdc, cs))
}

func (cs *ClientState) UpdateState(ctx sdk.Context, cdc codec.BinaryCodec, clientStore storetypes.KVStore, clientMsg exported.ClientMessage) []exported.Height {
	header, ok := clientMsg.(*Header)
	if !ok {
		panic(fmt.Errorf("expected type %T, got %T", &Header{}, clientMsg))
	}

	cs.pruneOldestConsensusState(ctx, cdc, clientStore)

	// check for duplicate update
	if consensusState, _ := GetConsensusState(clientStore, cdc, header.SubnetHeader.Height); consensusState != nil {
		// perform no-op
		return []exported.Height{header.SubnetHeader.Height}
	}

	height := header.SubnetHeader.Height
	if height.GT(cs.LatestHeight) {
		cs.LatestHeight = *height
	}

	consensusState := &ConsensusState{
		Timestamp:          header.SubnetHeader.Timestamp,
		StorageRoot:        header.StorageRoot,
		SignedStorageRoot:  header.SignedStorageRoot,
		SignedValidatorSet: header.SignedValidatorSet,
		Vdrs:               header.Vdrs,
		SignersInput:       header.SignersInput,
	}

	// set client state, consensus state and asssociated metadata
	setClientState(clientStore, cdc, cs)
	SetConsensusState(clientStore, cdc, consensusState, header.SubnetHeader.Height)
	setConsensusMetadata(ctx, clientStore, header.SubnetHeader.Height)

	return []exported.Height{height}
}<|MERGE_RESOLUTION|>--- conflicted
+++ resolved
@@ -42,11 +42,7 @@
 	header *Header,
 ) error {
 	// Retrieve trusted consensus states for each Header in misbehaviour
-<<<<<<< HEAD
-	consState, found := GetConsensusState(clientStore, cdc, header.PrevSubnetHeader.Height)
-=======
 	consState, found := GetConsensusState(clientStore, cdc, cs.GetLatestHeight())
->>>>>>> 9e984739
 	if !found {
 		return errorsmod.Wrapf(clienttypes.ErrConsensusStateNotFound, "could not get trusted consensus state from clientStore for Header at TrustedHeight: %s", header.SubnetHeader.Height)
 	}
@@ -70,19 +66,13 @@
 	}
 
 	// assert header height is newer than consensus state
-<<<<<<< HEAD
-	if header.SubnetHeader.Height.LTE(*header.PrevSubnetHeader.Height) {
-=======
 	if header.SubnetHeader.Height.LT(cs.LatestHeight) {
->>>>>>> 9e984739
 		return errorsmod.Wrapf(
 			clienttypes.ErrInvalidHeader,
 			"SubnetHeader height ≤ consensus state height (%s < %s)", header.SubnetHeader.Height, header.SubnetHeader.Height,
 		)
 	}
 
-<<<<<<< HEAD
-=======
 	// assert header height is newer than consensus state
 	//if header.SubnetHeader.Height.LTE(*header.PchainHeader.Height) {
 	//	return errorsmod.Wrapf(
@@ -91,7 +81,6 @@
 	//	)
 	//}
 
->>>>>>> 9e984739
 	uniqVdrs, uniqWeight, err := ValidateValidatorSet(ctx, header.SubnetHeader.PchainVdrs)
 	if err != nil {
 		return errorsmod.Wrap(err, "failed to verify header")
