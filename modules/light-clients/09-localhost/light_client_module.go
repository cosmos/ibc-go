package localhost

import (
	"bytes"
	"context"

	corestore "cosmossdk.io/core/store"
	errorsmod "cosmossdk.io/errors"

	"github.com/cosmos/cosmos-sdk/codec"
	sdk "github.com/cosmos/cosmos-sdk/types"

	clienttypes "github.com/cosmos/ibc-go/v9/modules/core/02-client/types"
	commitmenttypes "github.com/cosmos/ibc-go/v9/modules/core/23-commitment/types"
	commitmenttypesv2 "github.com/cosmos/ibc-go/v9/modules/core/23-commitment/types/v2"
	host "github.com/cosmos/ibc-go/v9/modules/core/24-host"
	ibcerrors "github.com/cosmos/ibc-go/v9/modules/core/errors"
	"github.com/cosmos/ibc-go/v9/modules/core/exported"
)

const (
	// ModuleName defines the 09-localhost light client module name
	ModuleName = "09-localhost"
)

// SentinelProof defines the 09-localhost sentinel proof.
// Submission of nil or empty proofs is disallowed in core IBC messaging.
// This serves as a placeholder value for relayers to leverage as the proof field in various message types.
// Localhost client state verification will fail if the sentintel proof value is not provided.
var SentinelProof = []byte{0x01}

var _ exported.LightClientModule = (*LightClientModule)(nil)

// LightClientModule implements the core IBC api.LightClientModule interface.
type LightClientModule struct {
<<<<<<< HEAD
	cdc            codec.BinaryCodec
	kvstoreService corestore.KVStoreService
}

// NewLightClientModule creates and returns a new 09-localhost LightClientModule.
func NewLightClientModule(cdc codec.BinaryCodec, key corestore.KVStoreService) *LightClientModule {
	return &LightClientModule{
		cdc:            cdc,
		kvstoreService: key,
=======
	cdc          codec.BinaryCodec
	storeService corestore.KVStoreService
}

// NewLightClientModule creates and returns a new 09-localhost LightClientModule.
func NewLightClientModule(cdc codec.BinaryCodec, storeService corestore.KVStoreService) *LightClientModule {
	return &LightClientModule{
		cdc:          cdc,
		storeService: storeService,
>>>>>>> 1af0bfc1
	}
}

// Initialize returns an error because it is stateless.
func (LightClientModule) Initialize(_ context.Context, _ string, _, _ []byte) error {
	return errorsmod.Wrap(clienttypes.ErrClientExists, "localhost is stateless and cannot be initialized")
}

// VerifyClientMessage is unsupported by the 09-localhost client type and returns an error.
func (LightClientModule) VerifyClientMessage(_ context.Context, _ string, _ exported.ClientMessage) error {
	return errorsmod.Wrap(clienttypes.ErrUpdateClientFailed, "client message verification is unsupported by the localhost client")
}

// CheckForMisbehaviour is unsupported by the 09-localhost client type and performs a no-op, returning false.
func (LightClientModule) CheckForMisbehaviour(_ context.Context, _ string, _ exported.ClientMessage) bool {
	return false
}

// UpdateStateOnMisbehaviour is unsupported by the 09-localhost client type and performs a no-op.
func (LightClientModule) UpdateStateOnMisbehaviour(_ context.Context, _ string, _ exported.ClientMessage) {
	// no-op
}

// UpdateState performs a no-op and returns the context height in the updated heights return value.
func (LightClientModule) UpdateState(ctx context.Context, _ string, _ exported.ClientMessage) []exported.Height {
	return []exported.Height{clienttypes.GetSelfHeight(ctx)}
}

// VerifyMembership is a generic proof verification method which verifies the existence of a given key and value within the IBC store.
// The caller is expected to construct the full CommitmentPath from a CommitmentPrefix and a standardized path (as defined in ICS 24).
// The caller must provide the full IBC store.
func (l LightClientModule) VerifyMembership(
	ctx context.Context,
	clientID string,
	height exported.Height,
	delayTimePeriod uint64,
	delayBlockPeriod uint64,
	proof []byte,
	path exported.Path,
	value []byte,
) error {
<<<<<<< HEAD
	ibcStore := l.kvstoreService.OpenKVStore(ctx)
=======
	ibcStore := l.storeService.OpenKVStore(ctx)
>>>>>>> 1af0bfc1

	// ensure the proof provided is the expected sentinel localhost client proof
	if !bytes.Equal(proof, SentinelProof) {
		return errorsmod.Wrapf(commitmenttypes.ErrInvalidProof, "expected %s, got %s", string(SentinelProof), string(proof))
	}

	merklePath, ok := path.(commitmenttypesv2.MerklePath)
	if !ok {
		return errorsmod.Wrapf(ibcerrors.ErrInvalidType, "expected %T, got %T", commitmenttypesv2.MerklePath{}, path)
	}

	if len(merklePath.GetKeyPath()) != 2 {
		return errorsmod.Wrapf(host.ErrInvalidPath, "path must be of length 2: %s", merklePath.GetKeyPath())
	}

	// The commitment prefix (eg: "ibc") is omitted when operating on the core IBC store
	bz, err := ibcStore.Get(merklePath.KeyPath[1])
	if err != nil {
<<<<<<< HEAD
		return errorsmod.Wrapf(err, "error getting value for path %s", path)
=======
		panic(err)
>>>>>>> 1af0bfc1
	}
	if bz == nil {
		return errorsmod.Wrapf(clienttypes.ErrFailedMembershipVerification, "value not found for path %s", path)
	}

	if !bytes.Equal(bz, value) {
		return errorsmod.Wrapf(clienttypes.ErrFailedMembershipVerification, "value provided does not equal value stored at path: %s", path)
	}

	return nil
}

// VerifyNonMembership is a generic proof verification method which verifies the absence of a given CommitmentPath within the IBC store.
// The caller is expected to construct the full CommitmentPath from a CommitmentPrefix and a standardized path (as defined in ICS 24).
// The caller must provide the full IBC store.
func (l LightClientModule) VerifyNonMembership(
	ctx context.Context,
	clientID string,
	height exported.Height,
	delayTimePeriod uint64,
	delayBlockPeriod uint64,
	proof []byte,
	path exported.Path,
) error {
<<<<<<< HEAD
	ibcStore := l.kvstoreService.OpenKVStore(ctx)
=======
	ibcStore := l.storeService.OpenKVStore(ctx)
>>>>>>> 1af0bfc1

	// ensure the proof provided is the expected sentinel localhost client proof
	if !bytes.Equal(proof, SentinelProof) {
		return errorsmod.Wrapf(commitmenttypes.ErrInvalidProof, "expected %s, got %s", string(SentinelProof), string(proof))
	}

	merklePath, ok := path.(commitmenttypesv2.MerklePath)
	if !ok {
		return errorsmod.Wrapf(ibcerrors.ErrInvalidType, "expected %T, got %T", commitmenttypesv2.MerklePath{}, path)
	}

	if len(merklePath.GetKeyPath()) != 2 {
		return errorsmod.Wrapf(host.ErrInvalidPath, "path must be of length 2: %s", merklePath.GetKeyPath())
	}

	// The commitment prefix (eg: "ibc") is omitted when operating on the core IBC store
	has, err := ibcStore.Has(merklePath.KeyPath[1])
	if err != nil {
		return errorsmod.Wrapf(err, "error checking for value for path %s", path)
	}
	if has {
		return errorsmod.Wrapf(clienttypes.ErrFailedNonMembershipVerification, "value found for path %s", path)
	}

	return nil
}

// Status always returns Active. The 09-localhost status cannot be changed.
func (LightClientModule) Status(_ context.Context, _ string) exported.Status {
	return exported.Active
}

// LatestHeight returns the context height.
func (LightClientModule) LatestHeight(ctx context.Context, _ string) exported.Height {
	return clienttypes.GetSelfHeight(ctx)
}

// TimestampAtHeight returns the current block time retrieved from the application context. The localhost client does not store consensus states and thus
// cannot provide a timestamp for the provided height.
func (LightClientModule) TimestampAtHeight(ctx context.Context, _ string, _ exported.Height) (uint64, error) {
<<<<<<< HEAD
	sdkCtx := sdk.UnwrapSDKContext(ctx) // TODO: remove after sdk.Context is removed from core IBC
=======
	sdkCtx := sdk.UnwrapSDKContext(ctx) // TODO: https://github.com/cosmos/ibc-go/issues/5917
>>>>>>> 1af0bfc1
	return uint64(sdkCtx.BlockTime().UnixNano()), nil
}

// RecoverClient returns an error. The localhost cannot be modified by proposals.
func (LightClientModule) RecoverClient(_ context.Context, _, _ string) error {
	return errorsmod.Wrap(clienttypes.ErrUpdateClientFailed, "cannot update localhost client with a proposal")
}

// VerifyUpgradeAndUpdateState returns an error since localhost cannot be upgraded.
func (LightClientModule) VerifyUpgradeAndUpdateState(_ context.Context, _ string, _, _, _, _ []byte) error {
	return errorsmod.Wrap(clienttypes.ErrInvalidUpgradeClient, "cannot upgrade localhost client")
}<|MERGE_RESOLUTION|>--- conflicted
+++ resolved
@@ -33,17 +33,6 @@
 
 // LightClientModule implements the core IBC api.LightClientModule interface.
 type LightClientModule struct {
-<<<<<<< HEAD
-	cdc            codec.BinaryCodec
-	kvstoreService corestore.KVStoreService
-}
-
-// NewLightClientModule creates and returns a new 09-localhost LightClientModule.
-func NewLightClientModule(cdc codec.BinaryCodec, key corestore.KVStoreService) *LightClientModule {
-	return &LightClientModule{
-		cdc:            cdc,
-		kvstoreService: key,
-=======
 	cdc          codec.BinaryCodec
 	storeService corestore.KVStoreService
 }
@@ -53,7 +42,6 @@
 	return &LightClientModule{
 		cdc:          cdc,
 		storeService: storeService,
->>>>>>> 1af0bfc1
 	}
 }
 
@@ -95,11 +83,7 @@
 	path exported.Path,
 	value []byte,
 ) error {
-<<<<<<< HEAD
-	ibcStore := l.kvstoreService.OpenKVStore(ctx)
-=======
 	ibcStore := l.storeService.OpenKVStore(ctx)
->>>>>>> 1af0bfc1
 
 	// ensure the proof provided is the expected sentinel localhost client proof
 	if !bytes.Equal(proof, SentinelProof) {
@@ -118,11 +102,7 @@
 	// The commitment prefix (eg: "ibc") is omitted when operating on the core IBC store
 	bz, err := ibcStore.Get(merklePath.KeyPath[1])
 	if err != nil {
-<<<<<<< HEAD
-		return errorsmod.Wrapf(err, "error getting value for path %s", path)
-=======
 		panic(err)
->>>>>>> 1af0bfc1
 	}
 	if bz == nil {
 		return errorsmod.Wrapf(clienttypes.ErrFailedMembershipVerification, "value not found for path %s", path)
@@ -147,11 +127,7 @@
 	proof []byte,
 	path exported.Path,
 ) error {
-<<<<<<< HEAD
-	ibcStore := l.kvstoreService.OpenKVStore(ctx)
-=======
 	ibcStore := l.storeService.OpenKVStore(ctx)
->>>>>>> 1af0bfc1
 
 	// ensure the proof provided is the expected sentinel localhost client proof
 	if !bytes.Equal(proof, SentinelProof) {
@@ -192,11 +168,7 @@
 // TimestampAtHeight returns the current block time retrieved from the application context. The localhost client does not store consensus states and thus
 // cannot provide a timestamp for the provided height.
 func (LightClientModule) TimestampAtHeight(ctx context.Context, _ string, _ exported.Height) (uint64, error) {
-<<<<<<< HEAD
-	sdkCtx := sdk.UnwrapSDKContext(ctx) // TODO: remove after sdk.Context is removed from core IBC
-=======
 	sdkCtx := sdk.UnwrapSDKContext(ctx) // TODO: https://github.com/cosmos/ibc-go/issues/5917
->>>>>>> 1af0bfc1
 	return uint64(sdkCtx.BlockTime().UnixNano()), nil
 }
 
