package localhost

import (
	errorsmod "cosmossdk.io/errors"
	storetypes "cosmossdk.io/store/types"

	"github.com/cosmos/cosmos-sdk/codec"
	sdk "github.com/cosmos/cosmos-sdk/types"

	clienttypes "github.com/cosmos/ibc-go/v8/modules/core/02-client/types"
	host "github.com/cosmos/ibc-go/v8/modules/core/24-host"
	"github.com/cosmos/ibc-go/v8/modules/core/exported"
)

var _ exported.LightClientModule = (*LightClientModule)(nil)

// LightClientModule implements the core IBC api.LightClientModule interface.
type LightClientModule struct {
	cdc           codec.BinaryCodec
	key           storetypes.StoreKey
	storeProvider exported.ClientStoreProvider
}

// NewLightClientModule creates and returns a new 09-localhost LightClientModule.
func NewLightClientModule(cdc codec.BinaryCodec, key storetypes.StoreKey) *LightClientModule {
	return &LightClientModule{
		cdc: cdc,
		key: key,
	}
}

// RegisterStoreProvider is called by core IBC when a LightClientModule is added to the router.
// It allows the LightClientModule to set a ClientStoreProvider which supplies isolated prefix client stores
// to IBC light client instances.
func (lcm *LightClientModule) RegisterStoreProvider(storeProvider exported.ClientStoreProvider) {
	lcm.storeProvider = storeProvider
}

// Initialize ensures that initial consensus state for localhost is nil.
//
// CONTRACT: clientID is validated in 02-client router, thus clientID is assumed here to be 09-localhost.
func (lcm LightClientModule) Initialize(ctx sdk.Context, clientID string, _, consensusStateBz []byte) error {
	if len(consensusStateBz) != 0 {
		return errorsmod.Wrap(clienttypes.ErrInvalidConsensus, "initial consensus state for localhost must be nil.")
	}

	clientState := ClientState{
		LatestHeight: clienttypes.GetSelfHeight(ctx),
	}

	clientStore := lcm.storeProvider.ClientStore(ctx, exported.LocalhostClientID)
	clientStore.Set(host.ClientStateKey(), clienttypes.MustMarshalClientState(lcm.cdc, &clientState))
	return nil
}

// VerifyClientMessage is unsupported by the 09-localhost client type and returns an error.
//
// CONTRACT: clientID is validated in 02-client router, thus clientID is assumed here to be 09-localhost.
func (LightClientModule) VerifyClientMessage(ctx sdk.Context, clientID string, clientMsg exported.ClientMessage) error {
	return errorsmod.Wrap(clienttypes.ErrUpdateClientFailed, "client message verification is unsupported by the localhost client")
}

// CheckForMisbehaviour is unsupported by the 09-localhost client type and performs a no-op, returning false.
func (LightClientModule) CheckForMisbehaviour(ctx sdk.Context, clientID string, clientMsg exported.ClientMessage) bool {
	return false
}

// UpdateStateOnMisbehaviour is unsupported by the 09-localhost client type and performs a no-op.
func (LightClientModule) UpdateStateOnMisbehaviour(ctx sdk.Context, clientID string, clientMsg exported.ClientMessage) {
	// no-op
}

// UpdateState updates and stores as necessary any associated information for an IBC client, such as the ClientState and corresponding ConsensusState.
// Upon successful update, a list of consensus heights is returned. It assumes the ClientMessage has already been verified.
//
// CONTRACT: clientID is validated in 02-client router, thus clientID is assumed here to be 09-localhost.
func (lcm LightClientModule) UpdateState(ctx sdk.Context, clientID string, clientMsg exported.ClientMessage) []exported.Height {
	clientStore := lcm.storeProvider.ClientStore(ctx, clientID)
	cdc := lcm.cdc

	clientState, found := getClientState(clientStore, cdc)
	if !found {
		panic(errorsmod.Wrap(clienttypes.ErrClientNotFound, clientID))
	}

	return clientState.UpdateState(ctx, cdc, clientStore, clientMsg)
}

// VerifyMembership is a generic proof verification method which verifies the existence of a given key and value within the IBC store.
// The caller is expected to construct the full CommitmentPath from a CommitmentPrefix and a standardized path (as defined in ICS 24).
// The caller must provide the full IBC store.
//
// CONTRACT: clientID is validated in 02-client router, thus clientID is assumed here to be 09-localhost.
func (lcm LightClientModule) VerifyMembership(
	ctx sdk.Context,
	clientID string,
	height exported.Height,
	delayTimePeriod uint64,
	delayBlockPeriod uint64,
	proof []byte,
	path exported.Path,
	value []byte,
) error {
	clientStore := lcm.storeProvider.ClientStore(ctx, clientID)
	ibcStore := ctx.KVStore(lcm.key)
	cdc := lcm.cdc

	clientState, found := getClientState(clientStore, cdc)
	if !found {
		return errorsmod.Wrap(clienttypes.ErrClientNotFound, clientID)
	}

	return clientState.VerifyMembership(ctx, ibcStore, cdc, height, delayTimePeriod, delayBlockPeriod, proof, path, value)
}

// VerifyNonMembership is a generic proof verification method which verifies the absence of a given CommitmentPath within the IBC store.
// The caller is expected to construct the full CommitmentPath from a CommitmentPrefix and a standardized path (as defined in ICS 24).
// The caller must provide the full IBC store.
//
// CONTRACT: clientID is validated in 02-client router, thus clientID is assumed here to be 09-localhost.
func (lcm LightClientModule) VerifyNonMembership(
	ctx sdk.Context,
	clientID string,
	height exported.Height, // TODO: change to concrete type
	delayTimePeriod uint64,
	delayBlockPeriod uint64,
	proof []byte,
	path exported.Path, // TODO: change to conrete type
) error {
	clientStore := lcm.storeProvider.ClientStore(ctx, clientID)
	ibcStore := ctx.KVStore(lcm.key)
	cdc := lcm.cdc

	clientState, found := getClientState(clientStore, cdc)
	if !found {
		return errorsmod.Wrap(clienttypes.ErrClientNotFound, clientID)
	}

	return clientState.VerifyNonMembership(ctx, ibcStore, cdc, height, delayTimePeriod, delayBlockPeriod, proof, path)
}

// Status always returns Active. The 09-localhost status cannot be changed.
func (LightClientModule) Status(ctx sdk.Context, clientID string) exported.Status {
	return exported.Active
}

<<<<<<< HEAD
func (lcm LightClientModule) LatestHeight(ctx sdk.Context, clientID string) exported.Height {
	clientStore := lcm.storeProvider.ClientStore(ctx, clientID)

	clientState, found := getClientState(clientStore, lcm.cdc)
	if !found {
		return clienttypes.ZeroHeight()
	}

	return clientState.LatestHeight
}

=======
// TimestampAtHeight returns the current block time retrieved from the application context. The localhost client does not store consensus states and thus
// cannot provide a timestamp for the provided height.
>>>>>>> 6b55091b
func (LightClientModule) TimestampAtHeight(
	ctx sdk.Context,
	clientID string,
	height exported.Height,
) (uint64, error) {
	return uint64(ctx.BlockTime().UnixNano()), nil
}

// RecoverClient returns an error. The localhost cannot be modified by proposals.
func (LightClientModule) RecoverClient(_ sdk.Context, _, _ string) error {
	return errorsmod.Wrap(clienttypes.ErrUpdateClientFailed, "cannot update localhost client with a proposal")
}

// VerifyUpgradeAndUpdateState returns an error since localhost cannot be upgraded.
func (LightClientModule) VerifyUpgradeAndUpdateState(
	ctx sdk.Context,
	clientID string,
	newClient []byte,
	newConsState []byte,
	upgradeClientProof,
	upgradeConsensusStateProof []byte,
) error {
	return errorsmod.Wrap(clienttypes.ErrInvalidUpgradeClient, "cannot upgrade localhost client")
}<|MERGE_RESOLUTION|>--- conflicted
+++ resolved
@@ -144,7 +144,6 @@
 	return exported.Active
 }
 
-<<<<<<< HEAD
 func (lcm LightClientModule) LatestHeight(ctx sdk.Context, clientID string) exported.Height {
 	clientStore := lcm.storeProvider.ClientStore(ctx, clientID)
 
@@ -156,10 +155,8 @@
 	return clientState.LatestHeight
 }
 
-=======
 // TimestampAtHeight returns the current block time retrieved from the application context. The localhost client does not store consensus states and thus
 // cannot provide a timestamp for the provided height.
->>>>>>> 6b55091b
 func (LightClientModule) TimestampAtHeight(
 	ctx sdk.Context,
 	clientID string,
