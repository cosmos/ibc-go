--- conflicted
+++ resolved
@@ -244,7 +244,8 @@
 
 // VerifyUpgradeAndUpdateState, on a successful verification expects the contract to update
 // the new client state, consensus state, and any other client metadata.
-<<<<<<< HEAD
+//
+// CONTRACT: clientID is validated in 02-client router, thus clientID is assumed here to have the format 08-wasm-{n}.
 func (lcm LightClientModule) VerifyUpgradeAndUpdateState(
 	ctx sdk.Context,
 	clientID string,
@@ -294,10 +295,4 @@
 	}
 
 	return clientState.VerifyUpgradeAndUpdateState(ctx, cdc, clientStore, newWasmClientState, newWasmConsensusState, upgradeClientProof, upgradeConsensusStateProof)
-=======
-//
-// CONTRACT: clientID is validated in 02-client router, thus clientID is assumed here to have the format 08-wasm-{n}.
-func (LightClientModule) VerifyUpgradeAndUpdateState(ctx sdk.Context, clientID string, newClient []byte, newConsState []byte, upgradeClientProof, upgradeConsensusStateProof []byte) error {
-	return nil
->>>>>>> f9eaf910
 }