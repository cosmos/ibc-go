--- conflicted
+++ resolved
@@ -35,21 +35,9 @@
 	}
 }
 
-<<<<<<< HEAD
-// Initialize unmarshals the provided client and consensus states and performs basic validation. It calls into the
-// clientState.Initialize method.
-=======
-// RegisterStoreProvider is called by core IBC when a LightClientModule is added to the router.
-// It allows the LightClientModule to set a ClientStoreProvider which supplies isolated prefix client stores
-// to IBC light client instances.
-func (l *LightClientModule) RegisterStoreProvider(storeProvider exported.ClientStoreProvider) {
-	l.storeProvider = storeProvider
-}
-
 // Initialize unmarshals the provided client and consensus states and performs basic validation. It sets the client
 // state and consensus state in the client store.
 // It also initializes the wasm contract for the client.
->>>>>>> 4d3623d2
 //
 // CONTRACT: clientID is validated in 02-client router, thus clientID is assumed here to have the format 08-wasm-{n}.
 func (l LightClientModule) Initialize(ctx sdk.Context, clientID string, clientStateBz, consensusStateBz []byte) error {
