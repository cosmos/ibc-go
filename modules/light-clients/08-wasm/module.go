--- conflicted
+++ resolved
@@ -111,14 +111,6 @@
 func (am AppModule) RegisterServices(cfg module.Configurator) {
 	types.RegisterMsgServer(cfg.MsgServer(), am.keeper)
 	types.RegisterQueryServer(cfg.QueryServer(), am.keeper)
-
-<<<<<<< HEAD
-	wasmMigrator := keeper.NewMigrator(*am.keeper)
-	if err := cfg.RegisterMigration(types.ModuleName, 1, wasmMigrator.MigrateChecksums); err != nil {
-		panic(fmt.Errorf("failed to migrate 08-wasm module from version 1 to 2 (checksums migration to collections): %w", err))
-	}
-=======
->>>>>>> b0550d61
 }
 
 // ConsensusVersion implements AppModule/ConsensusVersion.
