--- conflicted
+++ resolved
@@ -26,16 +26,10 @@
 )
 
 var (
-<<<<<<< HEAD
-	_ module.AppModule      = (*AppModule)(nil)
-	_ module.AppModuleBasic = (*AppModule)(nil)
-	_ appmodule.AppModule   = (*AppModule)(nil)
-=======
 	_ module.AppModule       = (*AppModule)(nil)
 	_ module.AppModuleBasic  = (*AppModule)(nil)
 	_ module.HasProposalMsgs = (*AppModule)(nil)
 	_ appmodule.AppModule    = (*AppModule)(nil)
->>>>>>> aa8598dc
 )
 
 // IsOnePerModuleType implements the depinject.OnePerModuleType interface.
@@ -139,10 +133,10 @@
 }
 
 // BeginBlock implements the AppModule interface
-func (AppModule) BeginBlock(_ sdk.Context, _ abci.RequestBeginBlock) {
+func (AppModule) BeginBlock(_ sdk.Context) {
 }
 
 // EndBlock implements the AppModule interface
-func (AppModule) EndBlock(_ sdk.Context, _ abci.RequestEndBlock) []abci.ValidatorUpdate {
+func (AppModule) EndBlock(_ sdk.Context) []abci.ValidatorUpdate {
 	return []abci.ValidatorUpdate{}
 }