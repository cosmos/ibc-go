package wasm

import (
	"context"
	"encoding/json"
	"fmt"

	abci "github.com/cometbft/cometbft/abci/types"
	"github.com/cosmos/cosmos-sdk/client"
	"github.com/cosmos/cosmos-sdk/codec"
	codectypes "github.com/cosmos/cosmos-sdk/codec/types"
	sdk "github.com/cosmos/cosmos-sdk/types"
	"github.com/cosmos/cosmos-sdk/types/module"
	"github.com/grpc-ecosystem/grpc-gateway/runtime"
	"github.com/spf13/cobra"

	"github.com/cosmos/ibc-go/v7/modules/light-clients/08-wasm/client/cli"
	"github.com/cosmos/ibc-go/v7/modules/light-clients/08-wasm/keeper"
	"github.com/cosmos/ibc-go/v7/modules/light-clients/08-wasm/types"
)

var (
	_ module.AppModule      = AppModule{}
	_ module.AppModuleBasic = AppModuleBasic{}
)

// AppModuleBasic defines the basic application module used by the tendermint light client.
// Only the RegisterInterfaces function needs to be implemented. All other function perform
// a no-op.
type AppModuleBasic struct{}

// Name returns the tendermint module name.
func (AppModuleBasic) Name() string {
	return types.ModuleName
}

// RegisterLegacyAminoCodec performs a no-op. The Wasm client does not support amino.
func (AppModuleBasic) RegisterLegacyAminoCodec(*codec.LegacyAmino) {}

// RegisterInterfaces registers module concrete types into protobuf Any. This allows core IBC
// to unmarshal Wasm light client types.
func (AppModuleBasic) RegisterInterfaces(registry codectypes.InterfaceRegistry) {
	types.RegisterInterfaces(registry)
}

<<<<<<< HEAD
// DefaultGenesis performs a no-op. Genesis is not supported for the Wasm light client.
=======
// DefaultGenesis returns an empty state, i.e. no contracts
>>>>>>> f17b0575
func (AppModuleBasic) DefaultGenesis(cdc codec.JSONCodec) json.RawMessage {
	return cdc.MustMarshalJSON(&types.GenesisState{
		Contracts: []types.GenesisContract{},
	})
}

<<<<<<< HEAD
// ValidateGenesis performs a no-op. Genesis is not supported for the Wasm light cilent.
=======
// ValidateGenesis performs a no-op.
>>>>>>> f17b0575
func (AppModuleBasic) ValidateGenesis(cdc codec.JSONCodec, config client.TxEncodingConfig, bz json.RawMessage) error {
	return nil
}

// RegisterGRPCGatewayRoutes performs a no-op.
func (AppModuleBasic) RegisterGRPCGatewayRoutes(clientCtx client.Context, mux *runtime.ServeMux) {
	err := types.RegisterQueryHandlerClient(context.Background(), mux, types.NewQueryClient(clientCtx))
	if err != nil {
		panic(err)
	}
}

// GetTxCmd implements AppModuleBasic interface
func (AppModuleBasic) GetTxCmd() *cobra.Command {
	return cli.NewTxCmd()
}

// GetQueryCmd implements AppModuleBasic interface
func (AppModuleBasic) GetQueryCmd() *cobra.Command {
	return cli.GetQueryCmd()
}

// AppModule represents the AppModule for this module
type AppModule struct {
	AppModuleBasic
	keeper keeper.Keeper
}

// NewAppModule creates a new 08-wasm module
func NewAppModule(k keeper.Keeper) AppModule {
	return AppModule{
		keeper: k,
	}
}

// RegisterServices registers module services.
func (am AppModule) RegisterServices(cfg module.Configurator) {
	types.RegisterMsgServer(cfg.MsgServer(), am.keeper)
	types.RegisterQueryServer(cfg.QueryServer(), am.keeper)
}

// ConsensusVersion implements AppModule/ConsensusVersion.
func (AppModule) ConsensusVersion() uint64 { return 1 }

func (am AppModule) InitGenesis(ctx sdk.Context, cdc codec.JSONCodec, bz json.RawMessage) []abci.ValidatorUpdate {
	var gs types.GenesisState
	err := cdc.UnmarshalJSON(bz, &gs)
	if err != nil {
		panic(fmt.Sprintf("failed to unmarshal %s genesis state: %s", am.Name(), err))
	}
	am.keeper.InitGenesis(ctx, gs)
	return []abci.ValidatorUpdate{}
}

func (am AppModule) ExportGenesis(ctx sdk.Context, cdc codec.JSONCodec) json.RawMessage {
	gs := am.keeper.ExportGenesis(ctx)
	return cdc.MustMarshalJSON(&gs)
}

// BeginBlock implements the AppModule interface
func (am AppModule) BeginBlock(ctx sdk.Context, req abci.RequestBeginBlock) {
}

// EndBlock implements the AppModule interface
func (am AppModule) EndBlock(ctx sdk.Context, req abci.RequestEndBlock) []abci.ValidatorUpdate {
	return []abci.ValidatorUpdate{}
}<|MERGE_RESOLUTION|>--- conflicted
+++ resolved
@@ -43,22 +43,15 @@
 	types.RegisterInterfaces(registry)
 }
 
-<<<<<<< HEAD
-// DefaultGenesis performs a no-op. Genesis is not supported for the Wasm light client.
-=======
+
 // DefaultGenesis returns an empty state, i.e. no contracts
->>>>>>> f17b0575
 func (AppModuleBasic) DefaultGenesis(cdc codec.JSONCodec) json.RawMessage {
 	return cdc.MustMarshalJSON(&types.GenesisState{
 		Contracts: []types.GenesisContract{},
 	})
 }
 
-<<<<<<< HEAD
-// ValidateGenesis performs a no-op. Genesis is not supported for the Wasm light cilent.
-=======
 // ValidateGenesis performs a no-op.
->>>>>>> f17b0575
 func (AppModuleBasic) ValidateGenesis(cdc codec.JSONCodec, config client.TxEncodingConfig, bz json.RawMessage) error {
 	return nil
 }
