package cmd

import (
	"errors"
	"io"
	"os"

	dbm "github.com/cosmos/cosmos-db"
	"github.com/spf13/cobra"
	"github.com/spf13/viper"

	"cosmossdk.io/log"
	confixcmd "cosmossdk.io/tools/confix/cmd"

	"github.com/cosmos/cosmos-sdk/client"
	"github.com/cosmos/cosmos-sdk/client/config"
	"github.com/cosmos/cosmos-sdk/client/debug"
	"github.com/cosmos/cosmos-sdk/client/flags"
	"github.com/cosmos/cosmos-sdk/client/keys"
	"github.com/cosmos/cosmos-sdk/client/pruning"
	"github.com/cosmos/cosmos-sdk/client/rpc"
	"github.com/cosmos/cosmos-sdk/client/snapshot"
	"github.com/cosmos/cosmos-sdk/codec"
	"github.com/cosmos/cosmos-sdk/server"
	serverconfig "github.com/cosmos/cosmos-sdk/server/config"
	servertypes "github.com/cosmos/cosmos-sdk/server/types"
	simtestutil "github.com/cosmos/cosmos-sdk/testutil/sims"
	sdk "github.com/cosmos/cosmos-sdk/types"
	"github.com/cosmos/cosmos-sdk/types/module"
	"github.com/cosmos/cosmos-sdk/types/tx/signing"
	authcmd "github.com/cosmos/cosmos-sdk/x/auth/client/cli"
	"github.com/cosmos/cosmos-sdk/x/auth/tx"
	txmodule "github.com/cosmos/cosmos-sdk/x/auth/tx/config"
	"github.com/cosmos/cosmos-sdk/x/auth/types"
	"github.com/cosmos/cosmos-sdk/x/crisis"
	genutilcli "github.com/cosmos/cosmos-sdk/x/genutil/client/cli"

	cmtcfg "github.com/cometbft/cometbft/config"

	"github.com/cosmos/ibc-go/v8/testing/simapp"
	"github.com/cosmos/ibc-go/v8/testing/simapp/params"
)

// NewRootCmd creates a new root command for simd. It is called once in the
// main function.
func NewRootCmd() *cobra.Command {
	// we "pre"-instantiate the application for getting the injected/configured encoding configuration
<<<<<<< HEAD
	tempApp := simapp.NewSimApp(log.NewNopLogger(), dbm.NewMemDB(), nil, true, simtestutil.NewAppOptionsWithFlagHome(simapp.DefaultNodeHome), nil)
=======
	// note, this is not necessary when using app wiring, as depinject can be directly used (see root_v2.go)
	tempApp := simapp.NewSimApp(log.NewNopLogger(), dbm.NewMemDB(), nil, true, simtestutil.NewAppOptionsWithFlagHome(tempDir()))
>>>>>>> 86478cef
	encodingConfig := params.EncodingConfig{
		InterfaceRegistry: tempApp.InterfaceRegistry(),
		Codec:             tempApp.AppCodec(),
		TxConfig:          tempApp.TxConfig(),
		Amino:             tempApp.LegacyAmino(),
	}

	initClientCtx := client.Context{}.
		WithCodec(encodingConfig.Codec).
		WithInterfaceRegistry(encodingConfig.InterfaceRegistry).
		WithLegacyAmino(encodingConfig.Amino).
		WithInput(os.Stdin).
		WithAccountRetriever(types.AccountRetriever{}).
		WithHomeDir(simapp.DefaultNodeHome).
		WithViper("") // In simapp, we don't use any prefix for env variables.

	rootCmd := &cobra.Command{
		Use:           "simd",
		Short:         "simulation app",
		SilenceErrors: true,
		PersistentPreRunE: func(cmd *cobra.Command, _ []string) error {
			// set the default command outputs
			cmd.SetOut(cmd.OutOrStdout())
			cmd.SetErr(cmd.ErrOrStderr())

			initClientCtx = initClientCtx.WithCmdContext(cmd.Context())
			initClientCtx, err := client.ReadPersistentCommandFlags(initClientCtx, cmd.Flags())
			if err != nil {
				return err
			}

			initClientCtx, err = config.ReadFromClientConfig(initClientCtx)
			if err != nil {
				return err
			}

			// This needs to go after ReadFromClientConfig, as that function
			// sets the RPC client needed for SIGN_MODE_TEXTUAL.
			enabledSignModes := append(tx.DefaultSignModes, signing.SignMode_SIGN_MODE_TEXTUAL) //nolint:gocritic // we know we aren't appending to the same slice
			txConfigOpts := tx.ConfigOptions{
				EnabledSignModes:           enabledSignModes,
				TextualCoinMetadataQueryFn: txmodule.NewGRPCCoinMetadataQueryFn(initClientCtx),
			}
			txConfigWithTextual, err := tx.NewTxConfigWithOptions(
				codec.NewProtoCodec(encodingConfig.InterfaceRegistry),
				txConfigOpts,
			)
			if err != nil {
				return err
			}
			initClientCtx = initClientCtx.WithTxConfig(txConfigWithTextual)

			if err := client.SetCmdClientContextHandler(initClientCtx, cmd); err != nil {
				return err
			}

			customAppTemplate, customAppConfig := initAppConfig()
			customCMTConfig := initCometBFTConfig()

			return server.InterceptConfigsPreRunHandler(cmd, customAppTemplate, customAppConfig, customCMTConfig)
		},
	}

	initRootCmd(rootCmd, encodingConfig, tempApp.BasicModuleManager)

	if err := tempApp.AutoCliOpts().EnhanceRootCommand(rootCmd); err != nil {
		panic(err)
	}

	return rootCmd
}

// initCometBFTConfig helps to override default CometBFT Config values.
// return cmtcfg.DefaultConfig if no custom configuration is required for the application.
func initCometBFTConfig() *cmtcfg.Config {
	cfg := cmtcfg.DefaultConfig()

	// these values put a higher strain on node memory
	// cfg.P2P.MaxNumInboundPeers = 100
	// cfg.P2P.MaxNumOutboundPeers = 40

	return cfg
}

// initAppConfig helps to override default appConfig template and configs.
// return "", nil if no custom configuration is required for the application.
func initAppConfig() (string, interface{}) {
	// The following code snippet is just for reference.

	// WASMConfig defines configuration for the wasm module.
	type WASMConfig struct {
		// This is the maximum sdk gas (wasm and storage) that we allow for any x/wasm "smart" queries
		QueryGasLimit uint64 `mapstructure:"query_gas_limit"`

		// Address defines the gRPC-web server to listen on
		LruSize uint64 `mapstructure:"lru_size"`
	}

	type CustomAppConfig struct {
		serverconfig.Config

		WASM WASMConfig `mapstructure:"wasm"`
	}

	// Optionally allow the chain developer to overwrite the SDK's default
	// server config.
	srvCfg := serverconfig.DefaultConfig()
	// The SDK's default minimum gas price is set to "" (empty value) inside
	// app.toml. If left empty by validators, the node will halt on startup.
	// However, the chain developer can set a default app.toml value for their
	// validators here.
	//
	// In summary:
	// - if you leave srvCfg.MinGasPrices = "", all validators MUST tweak their
	//   own app.toml config,
	// - if you set srvCfg.MinGasPrices non-empty, validators CAN tweak their
	//   own app.toml to override, or use this default value.
	//
	// In simapp, we set the min gas prices to 0.
	srvCfg.MinGasPrices = "0stake"
	// srvCfg.BaseConfig.IAVLDisableFastNode = true // disable fastnode by default

	customAppConfig := CustomAppConfig{
		Config: *srvCfg,
		WASM: WASMConfig{
			LruSize:       1,
			QueryGasLimit: 300000,
		},
	}

	customAppTemplate := serverconfig.DefaultConfigTemplate + `
[wasm]
# This is the maximum sdk gas (wasm and storage) that we allow for any x/wasm "smart" queries
query_gas_limit = 300000
# This is the number of wasm vm instances we keep cached in memory for speed-up
# Warning: this is currently unstable and may lead to crashes, best to keep for 0 unless testing locally
lru_size = 0`

	return customAppTemplate, customAppConfig
}

func initRootCmd(rootCmd *cobra.Command, encodingConfig params.EncodingConfig, basicManager module.BasicManager) {
	cfg := sdk.GetConfig()
	cfg.Seal()

	rootCmd.AddCommand(
		genutilcli.InitCmd(basicManager, simapp.DefaultNodeHome),
		debug.Cmd(),
		confixcmd.ConfigCommand(),
		pruning.Cmd(newApp, simapp.DefaultNodeHome),
		snapshot.Cmd(newApp),
		server.QueryBlockResultsCmd(),
	)

	server.AddCommands(rootCmd, simapp.DefaultNodeHome, newApp, appExport, addModuleInitFlags)

	// add keybase, auxiliary RPC, query, genesis, and tx child commands
	rootCmd.AddCommand(
		server.StatusCommand(),
		genesisCommand(encodingConfig, basicManager),
		txCommand(),
		queryCommand(),
		keys.Commands(),
	)
}

func addModuleInitFlags(startCmd *cobra.Command) {
	crisis.AddModuleInitFlags(startCmd)
}

func queryCommand() *cobra.Command {
	cmd := &cobra.Command{
		Use:                        "query",
		Aliases:                    []string{"q"},
		Short:                      "Querying subcommands",
		DisableFlagParsing:         false,
		SuggestionsMinimumDistance: 2,
		RunE:                       client.ValidateCmd,
	}

	cmd.AddCommand(
		rpc.ValidatorCommand(),
		server.QueryBlockCmd(),
		authcmd.QueryTxsByEventsCmd(),
		server.QueryBlocksCmd(),
		authcmd.QueryTxCmd(),
		authcmd.GetSimulateCmd(),
	)

	return cmd
}

func txCommand() *cobra.Command {
	cmd := &cobra.Command{
		Use:                        "tx",
		Short:                      "Transactions subcommands",
		DisableFlagParsing:         false,
		SuggestionsMinimumDistance: 2,
		RunE:                       client.ValidateCmd,
	}

	cmd.AddCommand(
		authcmd.GetSignCommand(),
		authcmd.GetSignBatchCommand(),
		authcmd.GetMultiSignCommand(),
		authcmd.GetMultiSignBatchCmd(),
		authcmd.GetValidateSignaturesCommand(),
		authcmd.GetBroadcastCommand(),
		authcmd.GetEncodeCommand(),
		authcmd.GetDecodeCommand(),
		authcmd.GetSimulateCmd(),
	)

	return cmd
}

// genesisCommand builds genesis-related `simd genesis` command. Users may provide application specific commands as a parameter
func genesisCommand(encodingConfig params.EncodingConfig, basicManager module.BasicManager, cmds ...*cobra.Command) *cobra.Command {
	cmd := genutilcli.Commands(encodingConfig.TxConfig, basicManager, simapp.DefaultNodeHome)

	for _, subCmd := range cmds {
		cmd.AddCommand(subCmd)
	}
	return cmd
}

// newApp creates the application
func newApp(
	logger log.Logger,
	db dbm.DB,
	traceStore io.Writer,
	appOpts servertypes.AppOptions,
) servertypes.Application {
	baseappOptions := server.DefaultBaseappOptions(appOpts)

	return simapp.NewSimApp(
		logger, db, traceStore, true,
		appOpts, nil,
		baseappOptions...,
	)
}

// appExport creates a new simapp (optionally at a given height) and exports state.
func appExport(
	logger log.Logger,
	db dbm.DB,
	traceStore io.Writer,
	height int64,
	forZeroHeight bool,
	jailAllowedAddrs []string,
	appOpts servertypes.AppOptions,
	modulesToExport []string,
) (servertypes.ExportedApp, error) {
	var simApp *simapp.SimApp

	// this check is necessary as we use the flag in x/upgrade.
	// we can exit more gracefully by checking the flag here.
	homePath, ok := appOpts.Get(flags.FlagHome).(string)
	if !ok || homePath == "" {
		return servertypes.ExportedApp{}, errors.New("application home not set")
	}

	viperAppOpts, ok := appOpts.(*viper.Viper)
	if !ok {
		return servertypes.ExportedApp{}, errors.New("appOpts is not viper.Viper")
	}

	// overwrite the FlagInvCheckPeriod
	viperAppOpts.Set(server.FlagInvCheckPeriod, 1)
	appOpts = viperAppOpts

	if height != -1 {
		simApp = simapp.NewSimApp(logger, db, traceStore, false, appOpts, nil)

		if err := simApp.LoadHeight(height); err != nil {
			return servertypes.ExportedApp{}, err
		}
	} else {
		simApp = simapp.NewSimApp(logger, db, traceStore, true, appOpts, nil)
	}

	return simApp.ExportAppStateAndValidators(forZeroHeight, jailAllowedAddrs, modulesToExport)
}

var tempDir = func() string {
	dir, err := os.MkdirTemp("", "simapp")
	if err != nil {
		dir = simapp.DefaultNodeHome
	}
	defer os.RemoveAll(dir)

	return dir
}<|MERGE_RESOLUTION|>--- conflicted
+++ resolved
@@ -45,12 +45,8 @@
 // main function.
 func NewRootCmd() *cobra.Command {
 	// we "pre"-instantiate the application for getting the injected/configured encoding configuration
-<<<<<<< HEAD
-	tempApp := simapp.NewSimApp(log.NewNopLogger(), dbm.NewMemDB(), nil, true, simtestutil.NewAppOptionsWithFlagHome(simapp.DefaultNodeHome), nil)
-=======
 	// note, this is not necessary when using app wiring, as depinject can be directly used (see root_v2.go)
-	tempApp := simapp.NewSimApp(log.NewNopLogger(), dbm.NewMemDB(), nil, true, simtestutil.NewAppOptionsWithFlagHome(tempDir()))
->>>>>>> 86478cef
+	tempApp := simapp.NewSimApp(log.NewNopLogger(), dbm.NewMemDB(), nil, true, simtestutil.NewAppOptionsWithFlagHome(tempDir()), nil)
 	encodingConfig := params.EncodingConfig{
 		InterfaceRegistry: tempApp.InterfaceRegistry(),
 		Codec:             tempApp.AppCodec(),
