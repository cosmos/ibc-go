--- conflicted
+++ resolved
@@ -176,14 +176,9 @@
 	UpgradeKeeper         *upgradekeeper.Keeper
 	AuthzKeeper           authzkeeper.Keeper
 	IBCKeeper             *ibckeeper.Keeper // IBC Keeper must be a pointer in the app, so we can SetRouter on it correctly
-<<<<<<< HEAD
-	ICAControllerKeeper   icacontrollerkeeper.Keeper
-	ICAHostKeeper         icahostkeeper.Keeper
-	GMPKeeper             gmpkeeper.Keeper
-=======
 	ICAControllerKeeper   *icacontrollerkeeper.Keeper
 	ICAHostKeeper         *icahostkeeper.Keeper
->>>>>>> 24b29e50
+	GMPKeeper             *gmpkeeper.Keeper
 	EvidenceKeeper        evidencekeeper.Keeper
 	TransferKeeper        *ibctransferkeeper.Keeper
 	WasmClientKeeper      ibcwasmkeeper.Keeper
@@ -305,13 +300,8 @@
 	keys := storetypes.NewKVStoreKeys(
 		authtypes.StoreKey, banktypes.StoreKey, stakingtypes.StoreKey,
 		minttypes.StoreKey, distrtypes.StoreKey, slashingtypes.StoreKey,
-<<<<<<< HEAD
-		govtypes.StoreKey, group.StoreKey, paramstypes.StoreKey, ibcexported.StoreKey, upgradetypes.StoreKey, feegrant.StoreKey,
-		evidencetypes.StoreKey, ibctransfertypes.StoreKey, icacontrollertypes.StoreKey, icahosttypes.StoreKey, gmptypes.StoreKey,
-=======
-		govtypes.StoreKey, ibcexported.StoreKey, upgradetypes.StoreKey, feegrant.StoreKey,
+		govtypes.StoreKey, ibcexported.StoreKey, upgradetypes.StoreKey, feegrant.StoreKey, gmptypes.StoreKey,
 		evidencetypes.StoreKey, ibctransfertypes.StoreKey, icacontrollertypes.StoreKey, icahosttypes.StoreKey,
->>>>>>> 24b29e50
 		authzkeeper.StoreKey, consensusparamtypes.StoreKey, circuittypes.StoreKey, ibcwasmtypes.StoreKey,
 	)
 
@@ -601,12 +591,8 @@
 		// IBC modules
 		ibc.NewAppModule(app.IBCKeeper),
 		transfer.NewAppModule(app.TransferKeeper),
-<<<<<<< HEAD
-		ica.NewAppModule(&app.ICAControllerKeeper, &app.ICAHostKeeper),
+		ica.NewAppModule(app.ICAControllerKeeper, app.ICAHostKeeper),
 		gmp.NewAppModule(app.GMPKeeper),
-=======
-		ica.NewAppModule(app.ICAControllerKeeper, app.ICAHostKeeper),
->>>>>>> 24b29e50
 		mockModule,
 
 		// IBC light clients
@@ -674,13 +660,8 @@
 		banktypes.ModuleName, distrtypes.ModuleName, stakingtypes.ModuleName,
 		slashingtypes.ModuleName, govtypes.ModuleName, minttypes.ModuleName,
 		ibcexported.ModuleName, genutiltypes.ModuleName, evidencetypes.ModuleName, authz.ModuleName, ibctransfertypes.ModuleName,
-<<<<<<< HEAD
-		icatypes.ModuleName, gmptypes.ModuleName, ibcmock.ModuleName, feegrant.ModuleName, paramstypes.ModuleName, upgradetypes.ModuleName,
-		vestingtypes.ModuleName, group.ModuleName, consensusparamtypes.ModuleName, circuittypes.ModuleName, ibcwasmtypes.ModuleName,
-=======
-		icatypes.ModuleName, ibcmock.ModuleName, feegrant.ModuleName, upgradetypes.ModuleName,
+		icatypes.ModuleName, ibcmock.ModuleName, feegrant.ModuleName, upgradetypes.ModuleName, gmptypes.ModuleName,
 		vestingtypes.ModuleName, consensusparamtypes.ModuleName, circuittypes.ModuleName, ibcwasmtypes.ModuleName,
->>>>>>> 24b29e50
 	}
 	app.ModuleManager.SetOrderInitGenesis(genesisModuleOrder...)
 	app.ModuleManager.SetOrderExportGenesis(genesisModuleOrder...)
