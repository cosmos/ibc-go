package simapp

import (
	"encoding/json"
	"fmt"
	"io"
	"os"
	"path/filepath"

	dbm "github.com/cosmos/cosmos-db"
	"github.com/cosmos/gogoproto/proto"
	"github.com/spf13/cast"

	autocliv1 "cosmossdk.io/api/cosmos/autocli/v1"
	reflectionv1 "cosmossdk.io/api/cosmos/reflection/v1"
	"cosmossdk.io/client/v2/autocli"
	"cosmossdk.io/core/appmodule"
	"cosmossdk.io/log"
	storetypes "cosmossdk.io/store/types"
	"cosmossdk.io/x/circuit"
	circuitkeeper "cosmossdk.io/x/circuit/keeper"
	circuittypes "cosmossdk.io/x/circuit/types"
	"cosmossdk.io/x/evidence"
	evidencekeeper "cosmossdk.io/x/evidence/keeper"
	evidencetypes "cosmossdk.io/x/evidence/types"
	"cosmossdk.io/x/feegrant"
	feegrantkeeper "cosmossdk.io/x/feegrant/keeper"
	feegrantmodule "cosmossdk.io/x/feegrant/module"
	"cosmossdk.io/x/tx/signing"
	"cosmossdk.io/x/upgrade"
	upgradekeeper "cosmossdk.io/x/upgrade/keeper"
	upgradetypes "cosmossdk.io/x/upgrade/types"

	"github.com/cosmos/cosmos-sdk/baseapp"
	"github.com/cosmos/cosmos-sdk/client"
	"github.com/cosmos/cosmos-sdk/client/flags"
	"github.com/cosmos/cosmos-sdk/client/grpc/cmtservice"
	nodeservice "github.com/cosmos/cosmos-sdk/client/grpc/node"
	"github.com/cosmos/cosmos-sdk/codec"
	"github.com/cosmos/cosmos-sdk/codec/address"
	"github.com/cosmos/cosmos-sdk/codec/types"
	"github.com/cosmos/cosmos-sdk/runtime"
	runtimeservices "github.com/cosmos/cosmos-sdk/runtime/services"
	"github.com/cosmos/cosmos-sdk/server"
	"github.com/cosmos/cosmos-sdk/server/api"
	"github.com/cosmos/cosmos-sdk/server/config"
	servertypes "github.com/cosmos/cosmos-sdk/server/types"
	"github.com/cosmos/cosmos-sdk/std"
	"github.com/cosmos/cosmos-sdk/testutil/testdata/testpb"
	sdk "github.com/cosmos/cosmos-sdk/types"
	"github.com/cosmos/cosmos-sdk/types/module"
	"github.com/cosmos/cosmos-sdk/types/msgservice"
	"github.com/cosmos/cosmos-sdk/version"
	"github.com/cosmos/cosmos-sdk/x/auth"
	"github.com/cosmos/cosmos-sdk/x/auth/ante"
	authcodec "github.com/cosmos/cosmos-sdk/x/auth/codec"
	authkeeper "github.com/cosmos/cosmos-sdk/x/auth/keeper"
	"github.com/cosmos/cosmos-sdk/x/auth/posthandler"
	authsims "github.com/cosmos/cosmos-sdk/x/auth/simulation"
	authtx "github.com/cosmos/cosmos-sdk/x/auth/tx"
	authtypes "github.com/cosmos/cosmos-sdk/x/auth/types"
	"github.com/cosmos/cosmos-sdk/x/auth/vesting"
	vestingtypes "github.com/cosmos/cosmos-sdk/x/auth/vesting/types"
	"github.com/cosmos/cosmos-sdk/x/authz"
	authzkeeper "github.com/cosmos/cosmos-sdk/x/authz/keeper"
	authzmodule "github.com/cosmos/cosmos-sdk/x/authz/module"
	"github.com/cosmos/cosmos-sdk/x/bank"
	bankkeeper "github.com/cosmos/cosmos-sdk/x/bank/keeper"
	banktypes "github.com/cosmos/cosmos-sdk/x/bank/types"
	"github.com/cosmos/cosmos-sdk/x/consensus"
	consensusparamkeeper "github.com/cosmos/cosmos-sdk/x/consensus/keeper"
	consensusparamtypes "github.com/cosmos/cosmos-sdk/x/consensus/types"
	"github.com/cosmos/cosmos-sdk/x/crisis"
	crisiskeeper "github.com/cosmos/cosmos-sdk/x/crisis/keeper"
	crisistypes "github.com/cosmos/cosmos-sdk/x/crisis/types"
	distr "github.com/cosmos/cosmos-sdk/x/distribution"
	distrkeeper "github.com/cosmos/cosmos-sdk/x/distribution/keeper"
	distrtypes "github.com/cosmos/cosmos-sdk/x/distribution/types"
	"github.com/cosmos/cosmos-sdk/x/genutil"
	genutiltypes "github.com/cosmos/cosmos-sdk/x/genutil/types"
	"github.com/cosmos/cosmos-sdk/x/gov"
	govclient "github.com/cosmos/cosmos-sdk/x/gov/client"
	govkeeper "github.com/cosmos/cosmos-sdk/x/gov/keeper"
	govtypes "github.com/cosmos/cosmos-sdk/x/gov/types"
	govv1beta1 "github.com/cosmos/cosmos-sdk/x/gov/types/v1beta1"
	"github.com/cosmos/cosmos-sdk/x/group"
	groupkeeper "github.com/cosmos/cosmos-sdk/x/group/keeper"
	groupmodule "github.com/cosmos/cosmos-sdk/x/group/module"
	"github.com/cosmos/cosmos-sdk/x/mint"
	mintkeeper "github.com/cosmos/cosmos-sdk/x/mint/keeper"
	minttypes "github.com/cosmos/cosmos-sdk/x/mint/types"
	"github.com/cosmos/cosmos-sdk/x/params"
	paramsclient "github.com/cosmos/cosmos-sdk/x/params/client"
	paramskeeper "github.com/cosmos/cosmos-sdk/x/params/keeper"
	paramstypes "github.com/cosmos/cosmos-sdk/x/params/types"
	paramproposal "github.com/cosmos/cosmos-sdk/x/params/types/proposal"
	"github.com/cosmos/cosmos-sdk/x/slashing"
	slashingkeeper "github.com/cosmos/cosmos-sdk/x/slashing/keeper"
	slashingtypes "github.com/cosmos/cosmos-sdk/x/slashing/types"
	"github.com/cosmos/cosmos-sdk/x/staking"
	stakingkeeper "github.com/cosmos/cosmos-sdk/x/staking/keeper"
	stakingtypes "github.com/cosmos/cosmos-sdk/x/staking/types"

	abci "github.com/cometbft/cometbft/abci/types"

	"github.com/cosmos/ibc-go/modules/capability"
	capabilitykeeper "github.com/cosmos/ibc-go/modules/capability/keeper"
	capabilitytypes "github.com/cosmos/ibc-go/modules/capability/types"
	wasm "github.com/cosmos/ibc-go/modules/light-clients/08-wasm"
	"github.com/cosmos/ibc-go/modules/light-clients/08-wasm/internal/ibcwasm"
	wasmkeeper "github.com/cosmos/ibc-go/modules/light-clients/08-wasm/keeper"
	wasmtypes "github.com/cosmos/ibc-go/modules/light-clients/08-wasm/types"
	ica "github.com/cosmos/ibc-go/v8/modules/apps/27-interchain-accounts"
	icacontroller "github.com/cosmos/ibc-go/v8/modules/apps/27-interchain-accounts/controller"
	icacontrollerkeeper "github.com/cosmos/ibc-go/v8/modules/apps/27-interchain-accounts/controller/keeper"
	icacontrollertypes "github.com/cosmos/ibc-go/v8/modules/apps/27-interchain-accounts/controller/types"
	icahost "github.com/cosmos/ibc-go/v8/modules/apps/27-interchain-accounts/host"
	icahostkeeper "github.com/cosmos/ibc-go/v8/modules/apps/27-interchain-accounts/host/keeper"
	icahosttypes "github.com/cosmos/ibc-go/v8/modules/apps/27-interchain-accounts/host/types"
	icatypes "github.com/cosmos/ibc-go/v8/modules/apps/27-interchain-accounts/types"
	ibcfee "github.com/cosmos/ibc-go/v8/modules/apps/29-fee"
	ibcfeekeeper "github.com/cosmos/ibc-go/v8/modules/apps/29-fee/keeper"
	ibcfeetypes "github.com/cosmos/ibc-go/v8/modules/apps/29-fee/types"
	transfer "github.com/cosmos/ibc-go/v8/modules/apps/transfer"
	ibctransferkeeper "github.com/cosmos/ibc-go/v8/modules/apps/transfer/keeper"
	ibctransfertypes "github.com/cosmos/ibc-go/v8/modules/apps/transfer/types"
	ibc "github.com/cosmos/ibc-go/v8/modules/core"
	ibcclient "github.com/cosmos/ibc-go/v8/modules/core/02-client"
	ibcclienttypes "github.com/cosmos/ibc-go/v8/modules/core/02-client/types"
	ibcconnectiontypes "github.com/cosmos/ibc-go/v8/modules/core/03-connection/types"
	porttypes "github.com/cosmos/ibc-go/v8/modules/core/05-port/types"
	ibcexported "github.com/cosmos/ibc-go/v8/modules/core/exported"
	ibckeeper "github.com/cosmos/ibc-go/v8/modules/core/keeper"
	solomachine "github.com/cosmos/ibc-go/v8/modules/light-clients/06-solomachine"
	ibctm "github.com/cosmos/ibc-go/v8/modules/light-clients/07-tendermint"
	ibcmock "github.com/cosmos/ibc-go/v8/testing/mock"
	ibctestingtypes "github.com/cosmos/ibc-go/v8/testing/types"
)

const appName = "SimApp"

// IBC application testing ports
const (
	MockFeePort string = ibcmock.ModuleName + ibcfeetypes.ModuleName
)

var (
	// DefaultNodeHome default home directories for the application daemon
	DefaultNodeHome string

	// module account permissions
	maccPerms = map[string][]string{
		authtypes.FeeCollectorName:     nil,
		distrtypes.ModuleName:          nil,
		minttypes.ModuleName:           {authtypes.Minter},
		stakingtypes.BondedPoolName:    {authtypes.Burner, authtypes.Staking},
		stakingtypes.NotBondedPoolName: {authtypes.Burner, authtypes.Staking},
		govtypes.ModuleName:            {authtypes.Burner},
		ibctransfertypes.ModuleName:    {authtypes.Minter, authtypes.Burner},
		ibcfeetypes.ModuleName:         nil,
		icatypes.ModuleName:            nil,
		ibcmock.ModuleName:             nil,
	}
)

var (
	_ runtime.AppI            = (*SimApp)(nil)
	_ servertypes.Application = (*SimApp)(nil)
)

// SimApp extends an ABCI application, but with most of its parameters exported.
// They are exported for convenience in creating helper functions, as object
// capabilities aren't needed for testing.
type SimApp struct {
	*baseapp.BaseApp
	legacyAmino       *codec.LegacyAmino
	appCodec          codec.Codec
	txConfig          client.TxConfig
	interfaceRegistry types.InterfaceRegistry

	// keys to access the substores
	keys    map[string]*storetypes.KVStoreKey
	tkeys   map[string]*storetypes.TransientStoreKey
	memKeys map[string]*storetypes.MemoryStoreKey

	// keepers
	AccountKeeper         authkeeper.AccountKeeper
	BankKeeper            bankkeeper.Keeper
	CapabilityKeeper      *capabilitykeeper.Keeper
	StakingKeeper         *stakingkeeper.Keeper
	SlashingKeeper        slashingkeeper.Keeper
	MintKeeper            mintkeeper.Keeper
	DistrKeeper           distrkeeper.Keeper
	GovKeeper             govkeeper.Keeper
	CrisisKeeper          *crisiskeeper.Keeper
	UpgradeKeeper         *upgradekeeper.Keeper
	ParamsKeeper          paramskeeper.Keeper
	AuthzKeeper           authzkeeper.Keeper
	IBCKeeper             *ibckeeper.Keeper // IBC Keeper must be a pointer in the app, so we can SetRouter on it correctly
	IBCFeeKeeper          ibcfeekeeper.Keeper
	ICAControllerKeeper   icacontrollerkeeper.Keeper
	ICAHostKeeper         icahostkeeper.Keeper
	EvidenceKeeper        evidencekeeper.Keeper
	TransferKeeper        ibctransferkeeper.Keeper
	WasmClientKeeper      wasmkeeper.Keeper
	FeeGrantKeeper        feegrantkeeper.Keeper
	GroupKeeper           groupkeeper.Keeper
	ConsensusParamsKeeper consensusparamkeeper.Keeper
	CircuitKeeper         circuitkeeper.Keeper

	// make scoped keepers public for test purposes
	ScopedIBCKeeper           capabilitykeeper.ScopedKeeper
	ScopedTransferKeeper      capabilitykeeper.ScopedKeeper
	ScopedFeeMockKeeper       capabilitykeeper.ScopedKeeper
	ScopedICAControllerKeeper capabilitykeeper.ScopedKeeper
	ScopedICAHostKeeper       capabilitykeeper.ScopedKeeper
	ScopedIBCMockKeeper       capabilitykeeper.ScopedKeeper
	ScopedICAMockKeeper       capabilitykeeper.ScopedKeeper

	// make IBC modules public for test purposes
	// these modules are never directly routed to by the IBC Router
	ICAAuthModule ibcmock.IBCModule
	FeeMockModule ibcmock.IBCModule

	// the module manager
	ModuleManager      *module.Manager
	BasicModuleManager module.BasicManager

	// simulation manager
	simulationManager *module.SimulationManager

	// module configurator
	configurator module.Configurator
}

func init() {
	userHomeDir, err := os.UserHomeDir()
	if err != nil {
		panic(err)
	}

	DefaultNodeHome = filepath.Join(userHomeDir, ".simapp")
}

// NewSimApp returns a reference to an initialized SimApp.
func NewSimApp(
	logger log.Logger,
	db dbm.DB,
	traceStore io.Writer,
	loadLatest bool,
	appOpts servertypes.AppOptions,
	mockVM ibcwasm.WasmEngine,
	baseAppOptions ...func(*baseapp.BaseApp),
) *SimApp {
	interfaceRegistry, _ := types.NewInterfaceRegistryWithOptions(types.InterfaceRegistryOptions{
		ProtoFiles: proto.HybridResolver,
		SigningOptions: signing.Options{
			AddressCodec: address.Bech32Codec{
				Bech32Prefix: sdk.GetConfig().GetBech32AccountAddrPrefix(),
			},
			ValidatorAddressCodec: address.Bech32Codec{
				Bech32Prefix: sdk.GetConfig().GetBech32ValidatorAddrPrefix(),
			},
		},
	})
	appCodec := codec.NewProtoCodec(interfaceRegistry)
	legacyAmino := codec.NewLegacyAmino()
	txConfig := authtx.NewTxConfig(appCodec, authtx.DefaultSignModes)

	std.RegisterLegacyAminoCodec(legacyAmino)
	std.RegisterInterfaces(interfaceRegistry)

	// Below we could construct and set an application specific mempool and
	// ABCI 1.0 PrepareProposal and ProcessProposal handlers. These defaults are
	// already set in the SDK's BaseApp, this shows an example of how to override
	// them.
	//
	// Example:
	//
	// bApp := baseapp.NewBaseApp(...)
	// nonceMempool := mempool.NewSenderNonceMempool()
	// abciPropHandler := NewDefaultProposalHandler(nonceMempool, bApp)
	//
	// bApp.SetMempool(nonceMempool)
	// bApp.SetPrepareProposal(abciPropHandler.PrepareProposalHandler())
	// bApp.SetProcessProposal(abciPropHandler.ProcessProposalHandler())
	//
	// Alternatively, you can construct BaseApp options, append those to
	// baseAppOptions and pass them to NewBaseApp.
	//
	// Example:
	//
	// prepareOpt = func(app *baseapp.BaseApp) {
	// 	abciPropHandler := baseapp.NewDefaultProposalHandler(nonceMempool, app)
	// 	app.SetPrepareProposal(abciPropHandler.PrepareProposalHandler())
	// }
	// baseAppOptions = append(baseAppOptions, prepareOpt)

	bApp := baseapp.NewBaseApp(appName, logger, db, txConfig.TxDecoder(), baseAppOptions...)
	bApp.SetCommitMultiStoreTracer(traceStore)
	bApp.SetVersion(version.Version)
	bApp.SetInterfaceRegistry(interfaceRegistry)
	bApp.SetTxEncoder(txConfig.TxEncoder())

	keys := storetypes.NewKVStoreKeys(
		authtypes.StoreKey, banktypes.StoreKey, stakingtypes.StoreKey, crisistypes.StoreKey,
		minttypes.StoreKey, distrtypes.StoreKey, slashingtypes.StoreKey,
		govtypes.StoreKey, group.StoreKey, paramstypes.StoreKey, ibcexported.StoreKey, upgradetypes.StoreKey, feegrant.StoreKey,
		evidencetypes.StoreKey, ibctransfertypes.StoreKey, icacontrollertypes.StoreKey, icahosttypes.StoreKey, capabilitytypes.StoreKey,
		authzkeeper.StoreKey, ibcfeetypes.StoreKey, consensusparamtypes.StoreKey, circuittypes.StoreKey, wasmtypes.StoreKey,
	)

	// register streaming services
	if err := bApp.RegisterStreamingServices(appOpts, keys); err != nil {
		panic(err)
	}

	tkeys := storetypes.NewTransientStoreKeys(paramstypes.TStoreKey)
	memKeys := storetypes.NewMemoryStoreKeys(capabilitytypes.MemStoreKey, ibcmock.MemStoreKey)

	app := &SimApp{
		BaseApp:           bApp,
		legacyAmino:       legacyAmino,
		appCodec:          appCodec,
		txConfig:          txConfig,
		interfaceRegistry: interfaceRegistry,
		keys:              keys,
		tkeys:             tkeys,
		memKeys:           memKeys,
	}

	app.ParamsKeeper = initParamsKeeper(appCodec, legacyAmino, keys[paramstypes.StoreKey], tkeys[paramstypes.TStoreKey])

	// set the BaseApp's parameter store
	app.ConsensusParamsKeeper = consensusparamkeeper.NewKeeper(appCodec, runtime.NewKVStoreService(keys[consensusparamtypes.StoreKey]), authtypes.NewModuleAddress(govtypes.ModuleName).String(), runtime.EventService{})
	bApp.SetParamStore(app.ConsensusParamsKeeper.ParamsStore)

	// add capability keeper and ScopeToModule for ibc module
	app.CapabilityKeeper = capabilitykeeper.NewKeeper(appCodec, keys[capabilitytypes.StoreKey], memKeys[capabilitytypes.MemStoreKey])

	scopedIBCKeeper := app.CapabilityKeeper.ScopeToModule(ibcexported.ModuleName)
	scopedTransferKeeper := app.CapabilityKeeper.ScopeToModule(ibctransfertypes.ModuleName)
	scopedICAControllerKeeper := app.CapabilityKeeper.ScopeToModule(icacontrollertypes.SubModuleName)
	scopedICAHostKeeper := app.CapabilityKeeper.ScopeToModule(icahosttypes.SubModuleName)

	// NOTE: the IBC mock keeper and application module is used only for testing core IBC. Do
	// not replicate if you do not need to test core IBC or light clients.
	scopedIBCMockKeeper := app.CapabilityKeeper.ScopeToModule(ibcmock.ModuleName)
	scopedFeeMockKeeper := app.CapabilityKeeper.ScopeToModule(MockFeePort)
	scopedICAMockKeeper := app.CapabilityKeeper.ScopeToModule(ibcmock.ModuleName + icacontrollertypes.SubModuleName)

	// seal capability keeper after scoping modules
	// Applications that wish to enforce statically created ScopedKeepers should call `Seal` after creating
	// their scoped modules in `NewApp` with `ScopeToModule`
	app.CapabilityKeeper.Seal()

	// SDK module keepers

	// add keepers
	app.AccountKeeper = authkeeper.NewAccountKeeper(appCodec, runtime.NewKVStoreService(keys[authtypes.StoreKey]), authtypes.ProtoBaseAccount, maccPerms, authcodec.NewBech32Codec(sdk.Bech32MainPrefix), sdk.Bech32MainPrefix, authtypes.NewModuleAddress(govtypes.ModuleName).String())

	app.BankKeeper = bankkeeper.NewBaseKeeper(
		appCodec,
		runtime.NewKVStoreService(keys[banktypes.StoreKey]),
		app.AccountKeeper,
		BlockedAddresses(),
		authtypes.NewModuleAddress(govtypes.ModuleName).String(),
		logger,
	)
	app.StakingKeeper = stakingkeeper.NewKeeper(
		appCodec, runtime.NewKVStoreService(keys[stakingtypes.StoreKey]), app.AccountKeeper, app.BankKeeper, authtypes.NewModuleAddress(govtypes.ModuleName).String(), authcodec.NewBech32Codec(sdk.Bech32PrefixValAddr), authcodec.NewBech32Codec(sdk.Bech32PrefixConsAddr),
	)
	app.MintKeeper = mintkeeper.NewKeeper(appCodec, runtime.NewKVStoreService(keys[minttypes.StoreKey]), app.StakingKeeper, app.AccountKeeper, app.BankKeeper, authtypes.FeeCollectorName, authtypes.NewModuleAddress(govtypes.ModuleName).String())

	app.DistrKeeper = distrkeeper.NewKeeper(appCodec, runtime.NewKVStoreService(keys[distrtypes.StoreKey]), app.AccountKeeper, app.BankKeeper, app.StakingKeeper, authtypes.FeeCollectorName, authtypes.NewModuleAddress(govtypes.ModuleName).String())

	app.SlashingKeeper = slashingkeeper.NewKeeper(
		appCodec, legacyAmino, runtime.NewKVStoreService(keys[slashingtypes.StoreKey]), app.StakingKeeper, authtypes.NewModuleAddress(govtypes.ModuleName).String(),
	)

	invCheckPeriod := cast.ToUint(appOpts.Get(server.FlagInvCheckPeriod))
	app.CrisisKeeper = crisiskeeper.NewKeeper(appCodec, runtime.NewKVStoreService(keys[crisistypes.StoreKey]), invCheckPeriod,
		app.BankKeeper, authtypes.FeeCollectorName, authtypes.NewModuleAddress(govtypes.ModuleName).String(), app.AccountKeeper.AddressCodec())

	app.FeeGrantKeeper = feegrantkeeper.NewKeeper(appCodec, runtime.NewKVStoreService(keys[feegrant.StoreKey]), app.AccountKeeper)

	// register the staking hooks
	// NOTE: stakingKeeper above is passed by reference, so that it will contain these hooks
	app.StakingKeeper.SetHooks(
		stakingtypes.NewMultiStakingHooks(app.DistrKeeper.Hooks(), app.SlashingKeeper.Hooks()),
	)

	app.CircuitKeeper = circuitkeeper.NewKeeper(appCodec, runtime.NewKVStoreService(keys[circuittypes.StoreKey]), authtypes.NewModuleAddress(govtypes.ModuleName).String(), app.AccountKeeper.AddressCodec())
	app.BaseApp.SetCircuitBreaker(&app.CircuitKeeper)

	app.AuthzKeeper = authzkeeper.NewKeeper(runtime.NewKVStoreService(keys[authzkeeper.StoreKey]), appCodec, app.MsgServiceRouter(), app.AccountKeeper)

	groupConfig := group.DefaultConfig()
	/*
		Example of setting group params:
		groupConfig.MaxMetadataLen = 1000
	*/
	app.GroupKeeper = groupkeeper.NewKeeper(keys[group.StoreKey], appCodec, app.MsgServiceRouter(), app.AccountKeeper, groupConfig)

	// get skipUpgradeHeights from the app options
	skipUpgradeHeights := map[int64]bool{}
	for _, h := range cast.ToIntSlice(appOpts.Get(server.FlagUnsafeSkipUpgrades)) {
		skipUpgradeHeights[int64(h)] = true
	}
	homePath := cast.ToString(appOpts.Get(flags.FlagHome))
	// set the governance module account as the authority for conducting upgrades
	app.UpgradeKeeper = upgradekeeper.NewKeeper(skipUpgradeHeights, runtime.NewKVStoreService(keys[upgradetypes.StoreKey]), appCodec, homePath, app.BaseApp, authtypes.NewModuleAddress(govtypes.ModuleName).String())

	app.IBCKeeper = ibckeeper.NewKeeper(
		appCodec, keys[ibcexported.StoreKey], app.GetSubspace(ibcexported.ModuleName), app.StakingKeeper, app.UpgradeKeeper, scopedIBCKeeper, authtypes.NewModuleAddress(govtypes.ModuleName).String(),
	)
	// Register the proposal types
	// Deprecated: Avoid adding new handlers, instead use the new proposal flow
	// by granting the governance module the right to execute the message.
	// See: https://docs.cosmos.network/main/modules/gov#proposal-messages
	govRouter := govv1beta1.NewRouter()
	govRouter.AddRoute(govtypes.RouterKey, govv1beta1.ProposalHandler).
		AddRoute(paramproposal.RouterKey, params.NewParamChangeProposalHandler(app.ParamsKeeper)).
		AddRoute(ibcclienttypes.RouterKey, ibcclient.NewClientProposalHandler(app.IBCKeeper.ClientKeeper))
	govConfig := govtypes.DefaultConfig()
	/*
		Example of setting gov params:
		govConfig.MaxMetadataLen = 10000
	*/
	govKeeper := govkeeper.NewKeeper(
		appCodec, runtime.NewKVStoreService(keys[govtypes.StoreKey]), app.AccountKeeper, app.BankKeeper,
		app.StakingKeeper, app.DistrKeeper, app.MsgServiceRouter(), govConfig, authtypes.NewModuleAddress(govtypes.ModuleName).String(),
	)

	// Set legacy router for backwards compatibility with gov v1beta1
	govKeeper.SetLegacyRouter(govRouter)

	app.GovKeeper = *govKeeper.SetHooks(
		govtypes.NewMultiGovHooks(
		// register the governance hooks
		),
	)

	// 08-wasm's Keeper can be instantiated in two different ways:
	// 1. If the chain uses x/wasm:
	// Both x/wasm's Keeper and 08-wasm Keeper should share the same Wasm VM instance.
	// - Instantiate the Wasm VM in app.go with the parameters of your choice.
	// - Create an Option with this Wasm VM instance (see https://github.com/CosmWasm/wasmd/blob/v0.41.0/x/wasm/keeper/options.go#L26-L32).
	// - Pass the option to the x/wasm NewKeeper contructor function (https://github.com/CosmWasm/wasmd/blob/v0.41.0/x/wasm/keeper/keeper_cgo.go#L36).
	// - Pass a pointer to the Wasm VM instance to 08-wasm NewKeeperWithVM constructor function.
	//
	// 2. If the chain does not use x/wasm:
	// Even though it is still possible to use method 1 above
	// (e.g. instantiating a Wasm VM in app.go an pass it in 08-wasm NewKeeper),
	// since there is no need to share the Wasm VM instance with another module
	// you can use NewKeeperWithConfig constructor function and provide
	// the Wasm VM configuration parameters of your choice.
	// Check out the WasmConfig type definition for more information on
	// each parameter. Some parameters allow node-leve configurations.
	// Function DefaultWasmConfig can also be used to use default values.
	//
	// In the code below we use the second method because we are not using x/wasm in this app.go.
	wasmConfig := wasmtypes.WasmConfig{
<<<<<<< HEAD
		DataDir:           "ibc_08-wasm_client_data",
		SupportedFeatures: "iterator",
		ContractDebugMode: false,
=======
		DataDir:               "ibc_08-wasm_client_data",
		SupportedCapabilities: "iterator",
		MemoryCacheSize:       uint32(math.Pow(2, 8)),
		ContractDebugMode:     false,
>>>>>>> 1ac7113e
	}
	if mockVM != nil {
		// NOTE: mockVM is used for testing purposes only!
		app.WasmClientKeeper = wasmkeeper.NewKeeperWithVM(
			appCodec, runtime.NewKVStoreService(keys[wasmtypes.StoreKey]), app.IBCKeeper.ClientKeeper,
			authtypes.NewModuleAddress(govtypes.ModuleName).String(), mockVM,
		)
	} else {
		app.WasmClientKeeper = wasmkeeper.NewKeeperWithConfig(
			appCodec, runtime.NewKVStoreService(keys[wasmtypes.StoreKey]), app.IBCKeeper.ClientKeeper,
			authtypes.NewModuleAddress(govtypes.ModuleName).String(), wasmConfig,
		)
	}

	// IBC Fee Module keeper
	app.IBCFeeKeeper = ibcfeekeeper.NewKeeper(
		appCodec, keys[ibcfeetypes.StoreKey],
		app.IBCKeeper.ChannelKeeper, // may be replaced with IBC middleware
		app.IBCKeeper.ChannelKeeper,
		app.IBCKeeper.PortKeeper, app.AccountKeeper, app.BankKeeper,
	)

	// ICA Controller keeper
	app.ICAControllerKeeper = icacontrollerkeeper.NewKeeper(
		appCodec, keys[icacontrollertypes.StoreKey], app.GetSubspace(icacontrollertypes.SubModuleName),
		app.IBCFeeKeeper, // use ics29 fee as ics4Wrapper in middleware stack
		app.IBCKeeper.ChannelKeeper, app.IBCKeeper.PortKeeper,
		scopedICAControllerKeeper, app.MsgServiceRouter(),
		authtypes.NewModuleAddress(govtypes.ModuleName).String(),
	)

	// ICA Host keeper
	app.ICAHostKeeper = icahostkeeper.NewKeeper(
		appCodec, keys[icahosttypes.StoreKey], app.GetSubspace(icahosttypes.SubModuleName),
		app.IBCFeeKeeper, // use ics29 fee as ics4Wrapper in middleware stack
		app.IBCKeeper.ChannelKeeper, app.IBCKeeper.PortKeeper,
		app.AccountKeeper, scopedICAHostKeeper, app.MsgServiceRouter(),
		authtypes.NewModuleAddress(govtypes.ModuleName).String(),
	)

	// Create IBC Router
	ibcRouter := porttypes.NewRouter()

	// Middleware Stacks

	// Create Transfer Keeper and pass IBCFeeKeeper as expected Channel and PortKeeper
	// since fee middleware will wrap the IBCKeeper for underlying application.
	app.TransferKeeper = ibctransferkeeper.NewKeeper(
		appCodec, keys[ibctransfertypes.StoreKey], app.GetSubspace(ibctransfertypes.ModuleName),
		app.IBCFeeKeeper, // ISC4 Wrapper: fee IBC middleware
		app.IBCKeeper.ChannelKeeper, app.IBCKeeper.PortKeeper,
		app.AccountKeeper, app.BankKeeper, scopedTransferKeeper,
		authtypes.NewModuleAddress(govtypes.ModuleName).String(),
	)

	// Mock Module Stack

	// Mock Module setup for testing IBC and also acts as the interchain accounts authentication module
	// NOTE: the IBC mock keeper and application module is used only for testing core IBC. Do
	// not replicate if you do not need to test core IBC or light clients.
	mockModule := ibcmock.NewAppModule(app.IBCKeeper.PortKeeper)

	// The mock module is used for testing IBC
	mockIBCModule := ibcmock.NewIBCModule(&mockModule, ibcmock.NewIBCApp(ibcmock.ModuleName, scopedIBCMockKeeper))
	ibcRouter.AddRoute(ibcmock.ModuleName, mockIBCModule)

	// Create Transfer Stack
	// SendPacket, since it is originating from the application to core IBC:
	// transferKeeper.SendPacket -> fee.SendPacket -> channel.SendPacket

	// RecvPacket, message that originates from core IBC and goes down to app, the flow is the other way
	// channel.RecvPacket -> fee.OnRecvPacket -> transfer.OnRecvPacket

	// transfer stack contains (from top to bottom):
	// - IBC Fee Middleware
	// - Transfer

	// create IBC module from bottom to top of stack
	var transferStack porttypes.IBCModule
	transferStack = transfer.NewIBCModule(app.TransferKeeper)
	transferStack = ibcfee.NewIBCMiddleware(transferStack, app.IBCFeeKeeper)

	// Add transfer stack to IBC Router
	ibcRouter.AddRoute(ibctransfertypes.ModuleName, transferStack)

	// Create Interchain Accounts Stack
	// SendPacket, since it is originating from the application to core IBC:
	// icaControllerKeeper.SendTx -> fee.SendPacket -> channel.SendPacket

	// initialize ICA module with mock module as the authentication module on the controller side
	var icaControllerStack porttypes.IBCModule
	icaControllerStack = ibcmock.NewIBCModule(&mockModule, ibcmock.NewIBCApp("", scopedICAMockKeeper))
	app.ICAAuthModule = icaControllerStack.(ibcmock.IBCModule)
	icaControllerStack = icacontroller.NewIBCMiddleware(icaControllerStack, app.ICAControllerKeeper)
	icaControllerStack = ibcfee.NewIBCMiddleware(icaControllerStack, app.IBCFeeKeeper)

	// RecvPacket, message that originates from core IBC and goes down to app, the flow is:
	// channel.RecvPacket -> fee.OnRecvPacket -> icaHost.OnRecvPacket

	var icaHostStack porttypes.IBCModule
	icaHostStack = icahost.NewIBCModule(app.ICAHostKeeper)
	icaHostStack = ibcfee.NewIBCMiddleware(icaHostStack, app.IBCFeeKeeper)

	// Add host, controller & ica auth modules to IBC router
	ibcRouter.
		// the ICA Controller middleware needs to be explicitly added to the IBC Router because the
		// ICA controller module owns the port capability for ICA. The ICA authentication module
		// owns the channel capability.
		AddRoute(icacontrollertypes.SubModuleName, icaControllerStack).
		AddRoute(icahosttypes.SubModuleName, icaHostStack).
		AddRoute(ibcmock.ModuleName+icacontrollertypes.SubModuleName, icaControllerStack) // ica with mock auth module stack route to ica (top level of middleware stack)

	// Create Mock IBC Fee module stack for testing
	// SendPacket, mock module cannot send packets

	// OnRecvPacket, message that originates from core IBC and goes down to app, the flow is the otherway
	// channel.RecvPacket -> fee.OnRecvPacket -> mockModule.OnRecvPacket

	// OnAcknowledgementPacket as this is where fee's are paid out
	// mockModule.OnAcknowledgementPacket -> fee.OnAcknowledgementPacket -> channel.OnAcknowledgementPacket

	// create fee wrapped mock module
	feeMockModule := ibcmock.NewIBCModule(&mockModule, ibcmock.NewIBCApp(MockFeePort, scopedFeeMockKeeper))
	app.FeeMockModule = feeMockModule
	feeWithMockModule := ibcfee.NewIBCMiddleware(feeMockModule, app.IBCFeeKeeper)
	ibcRouter.AddRoute(MockFeePort, feeWithMockModule)

	// Seal the IBC Router
	app.IBCKeeper.SetRouter(ibcRouter)

	// create evidence keeper with router
	evidenceKeeper := evidencekeeper.NewKeeper(
		appCodec, runtime.NewKVStoreService(keys[evidencetypes.StoreKey]), app.StakingKeeper, app.SlashingKeeper, app.AccountKeeper.AddressCodec(), runtime.ProvideCometInfoService(),
	)
	// If evidence needs to be handled for the app, set routes in router here and seal
	app.EvidenceKeeper = *evidenceKeeper

	// ****  Module Options ****

	// NOTE: we may consider parsing `appOpts` inside module constructors. For the moment
	// we prefer to be more strict in what arguments the modules expect.
	skipGenesisInvariants := cast.ToBool(appOpts.Get(crisis.FlagSkipGenesisInvariants))

	// NOTE: Any module instantiated in the module manager that is later modified
	// must be passed by reference here.
	app.ModuleManager = module.NewManager(
		genutil.NewAppModule(
			app.AccountKeeper, app.StakingKeeper, app,
			txConfig,
		),
		auth.NewAppModule(appCodec, app.AccountKeeper, authsims.RandomGenesisAccounts, app.GetSubspace(authtypes.ModuleName)),
		vesting.NewAppModule(app.AccountKeeper, app.BankKeeper),
		bank.NewAppModule(appCodec, app.BankKeeper, app.AccountKeeper, app.GetSubspace(banktypes.ModuleName)),
		capability.NewAppModule(appCodec, *app.CapabilityKeeper, false),
		crisis.NewAppModule(app.CrisisKeeper, skipGenesisInvariants, app.GetSubspace(crisistypes.ModuleName)),
		feegrantmodule.NewAppModule(appCodec, app.AccountKeeper, app.BankKeeper, app.FeeGrantKeeper, app.interfaceRegistry),
		gov.NewAppModule(appCodec, &app.GovKeeper, app.AccountKeeper, app.BankKeeper, app.GetSubspace(govtypes.ModuleName)),
		mint.NewAppModule(appCodec, app.MintKeeper, app.AccountKeeper, nil, app.GetSubspace(minttypes.ModuleName)),
		slashing.NewAppModule(appCodec, app.SlashingKeeper, app.AccountKeeper, app.BankKeeper, app.StakingKeeper, app.GetSubspace(slashingtypes.ModuleName), app.interfaceRegistry),
		distr.NewAppModule(appCodec, app.DistrKeeper, app.AccountKeeper, app.BankKeeper, app.StakingKeeper, app.GetSubspace(distrtypes.ModuleName)),
		staking.NewAppModule(appCodec, app.StakingKeeper, app.AccountKeeper, app.BankKeeper, app.GetSubspace(stakingtypes.ModuleName)),
		upgrade.NewAppModule(app.UpgradeKeeper, app.AccountKeeper.AddressCodec()),
		evidence.NewAppModule(app.EvidenceKeeper),
		params.NewAppModule(app.ParamsKeeper),
		authzmodule.NewAppModule(appCodec, app.AuthzKeeper, app.AccountKeeper, app.BankKeeper, app.interfaceRegistry),
		groupmodule.NewAppModule(appCodec, app.GroupKeeper, app.AccountKeeper, app.BankKeeper, app.interfaceRegistry),
		consensus.NewAppModule(appCodec, app.ConsensusParamsKeeper),
		circuit.NewAppModule(appCodec, app.CircuitKeeper),

		// IBC modules
		ibc.NewAppModule(app.IBCKeeper),
		transfer.NewAppModule(app.TransferKeeper),
		ibcfee.NewAppModule(app.IBCFeeKeeper),
		ica.NewAppModule(&app.ICAControllerKeeper, &app.ICAHostKeeper),
		wasm.NewAppModule(app.WasmClientKeeper),
		ibctm.AppModuleBasic{},
		solomachine.AppModuleBasic{},
		mockModule,
	)

	// BasicModuleManager defines the module BasicManager is in charge of setting up basic,
	// non-dependant module elements, such as codec registration and genesis verification.
	// By default it is composed of all the module from the module manager.
	// Additionally, app module basics can be overwritten by passing them as argument.
	app.BasicModuleManager = module.NewBasicManagerFromManager(
		app.ModuleManager,
		map[string]module.AppModuleBasic{
			genutiltypes.ModuleName: genutil.NewAppModuleBasic(genutiltypes.DefaultMessageValidator),
			govtypes.ModuleName: gov.NewAppModuleBasic(
				[]govclient.ProposalHandler{
					paramsclient.ProposalHandler,
				},
			),
		})
	app.BasicModuleManager.RegisterLegacyAminoCodec(legacyAmino)
	app.BasicModuleManager.RegisterInterfaces(interfaceRegistry)

	// NOTE: upgrade module is required to be prioritized
	app.ModuleManager.SetOrderPreBlockers(
		upgradetypes.ModuleName,
	)

	// During begin block slashing happens after distr.BeginBlocker so that
	// there is nothing left over in the validator fee pool, so as to keep the
	// CanWithdrawInvariant invariant.
	// NOTE: staking module is required if HistoricalEntries param > 0
	// NOTE: capability module's beginblocker must come before any modules using capabilities (e.g. IBC)
	app.ModuleManager.SetOrderBeginBlockers(
		capabilitytypes.ModuleName,
		minttypes.ModuleName,
		distrtypes.ModuleName,
		slashingtypes.ModuleName,
		evidencetypes.ModuleName,
		stakingtypes.ModuleName,
		ibcexported.ModuleName,
		ibctransfertypes.ModuleName,
		genutiltypes.ModuleName,
		authz.ModuleName,
		icatypes.ModuleName,
		ibcfeetypes.ModuleName,
		wasmtypes.ModuleName,
		ibcmock.ModuleName,
	)
	app.ModuleManager.SetOrderEndBlockers(
		crisistypes.ModuleName,
		govtypes.ModuleName,
		stakingtypes.ModuleName,
		ibcexported.ModuleName,
		ibctransfertypes.ModuleName,
		capabilitytypes.ModuleName,
		genutiltypes.ModuleName,
		feegrant.ModuleName,
		icatypes.ModuleName,
		ibcfeetypes.ModuleName,
		wasmtypes.ModuleName,
		ibcmock.ModuleName,
		group.ModuleName,
	)

	// NOTE: The genutils module must occur after staking so that pools are
	// properly initialized with tokens from genesis accounts.
	// NOTE: The genutils module must also occur after auth so that it can access the params from auth.
	// NOTE: Capability module must occur first so that it can initialize any capabilities
	// so that other modules that want to create or claim capabilities afterwards in InitChain
	// can do so safely.
	genesisModuleOrder := []string{
		capabilitytypes.ModuleName,
		authtypes.ModuleName,
		banktypes.ModuleName, distrtypes.ModuleName, stakingtypes.ModuleName,
		slashingtypes.ModuleName, govtypes.ModuleName, minttypes.ModuleName, crisistypes.ModuleName,
		ibcexported.ModuleName, genutiltypes.ModuleName, evidencetypes.ModuleName, authz.ModuleName, ibctransfertypes.ModuleName,
		icatypes.ModuleName, ibcfeetypes.ModuleName, ibcmock.ModuleName, feegrant.ModuleName, paramstypes.ModuleName, upgradetypes.ModuleName,
		vestingtypes.ModuleName, group.ModuleName, consensusparamtypes.ModuleName, circuittypes.ModuleName, wasmtypes.ModuleName,
	}
	app.ModuleManager.SetOrderInitGenesis(genesisModuleOrder...)
	app.ModuleManager.SetOrderExportGenesis(genesisModuleOrder...)

	// Uncomment if you want to set a custom migration order here.
	// app.ModuleManager.SetOrderMigrations(custom order)

	app.ModuleManager.RegisterInvariants(app.CrisisKeeper)
	app.configurator = module.NewConfigurator(app.appCodec, app.MsgServiceRouter(), app.GRPCQueryRouter())
	err := app.ModuleManager.RegisterServices(app.configurator)
	if err != nil {
		panic(err)
	}

	autocliv1.RegisterQueryServer(app.GRPCQueryRouter(), runtimeservices.NewAutoCLIQueryService(app.ModuleManager.Modules))

	reflectionSvc, err := runtimeservices.NewReflectionService()
	if err != nil {
		panic(err)
	}
	reflectionv1.RegisterReflectionServiceServer(app.GRPCQueryRouter(), reflectionSvc)

	// add test gRPC service for testing gRPC queries in isolation
	testpb.RegisterQueryServer(app.GRPCQueryRouter(), testpb.QueryImpl{})

	// create the simulation manager and define the order of the modules for deterministic simulations
	//
	// NOTE: this is not required apps that don't use the simulator for fuzz testing
	// transactions
	overrideModules := map[string]module.AppModuleSimulation{
		authtypes.ModuleName: auth.NewAppModule(app.appCodec, app.AccountKeeper, authsims.RandomGenesisAccounts, app.GetSubspace(authtypes.ModuleName)),
	}
	app.simulationManager = module.NewSimulationManagerFromAppModules(app.ModuleManager.Modules, overrideModules)

	app.simulationManager.RegisterStoreDecoders()

	// initialize stores
	app.MountKVStores(keys)
	app.MountTransientStores(tkeys)
	app.MountMemoryStores(memKeys)

	// initialize BaseApp
	app.SetInitChainer(app.InitChainer)
	app.SetPreBlocker(app.PreBlocker)
	app.SetBeginBlocker(app.BeginBlocker)
	app.SetEndBlocker(app.EndBlocker)
	app.setAnteHandler(txConfig)

	// must be before Loading version
	if manager := app.SnapshotManager(); manager != nil {
		err := manager.RegisterExtensions(
			wasmkeeper.NewWasmSnapshotter(app.CommitMultiStore(), &app.WasmClientKeeper),
		)
		if err != nil {
			panic(fmt.Errorf("failed to register snapshot extension: %s", err))
		}
	}

	// In v0.46, the SDK introduces _postHandlers_. PostHandlers are like
	// antehandlers, but are run _after_ the `runMsgs` execution. They are also
	// defined as a chain, and have the same signature as antehandlers.
	//
	// In baseapp, postHandlers are run in the same store branch as `runMsgs`,
	// meaning that both `runMsgs` and `postHandler` state will be committed if
	// both are successful, and both will be reverted if any of the two fails.
	//
	// The SDK exposes a default postHandlers chain, which comprises of only
	// one decorator: the Transaction Tips decorator. However, some chains do
	// not need it by default, so feel free to comment the next line if you do
	// not need tips.
	// To read more about tips:
	// https://docs.cosmos.network/main/core/tips.html
	//
	// Please note that changing any of the anteHandler or postHandler chain is
	// likely to be a state-machine breaking change, which needs a coordinated
	// upgrade.
	app.setPostHandler()

	// At startup, after all modules have been registered, check that all proto
	// annotations are correct.
	protoFiles, err := proto.MergedRegistry()
	if err != nil {
		panic(err)
	}
	err = msgservice.ValidateProtoAnnotations(protoFiles)
	if err != nil {
		// Once we switch to using protoreflect-based antehandlers, we might
		// want to panic here instead of logging a warning.
		_, err := fmt.Fprintln(os.Stderr, err.Error())
		if err != nil {
			fmt.Println("could not write to stderr")
		}
	}

	if loadLatest {
		if err := app.LoadLatestVersion(); err != nil {
			panic(fmt.Errorf("error loading last version: %w", err))
		}
	}

	app.ScopedIBCKeeper = scopedIBCKeeper
	app.ScopedTransferKeeper = scopedTransferKeeper
	app.ScopedICAControllerKeeper = scopedICAControllerKeeper
	app.ScopedICAHostKeeper = scopedICAHostKeeper

	// NOTE: the IBC mock keeper and application module is used only for testing core IBC. Do
	// note replicate if you do not need to test core IBC or light clients.
	app.ScopedIBCMockKeeper = scopedIBCMockKeeper
	app.ScopedICAMockKeeper = scopedICAMockKeeper
	app.ScopedFeeMockKeeper = scopedFeeMockKeeper

	return app
}

func (app *SimApp) setAnteHandler(txConfig client.TxConfig) {
	anteHandler, err := NewAnteHandler(
		HandlerOptions{
			HandlerOptions: ante.HandlerOptions{
				AccountKeeper:   app.AccountKeeper,
				BankKeeper:      app.BankKeeper,
				FeegrantKeeper:  app.FeeGrantKeeper,
				SignModeHandler: txConfig.SignModeHandler(),
				SigGasConsumer:  ante.DefaultSigVerificationGasConsumer,
			},
			IBCKeeper: app.IBCKeeper,
		},
	)
	if err != nil {
		panic(err)
	}

	// Set the AnteHandler for the app
	app.SetAnteHandler(anteHandler)
}

func (app *SimApp) setPostHandler() {
	postHandler, err := posthandler.NewPostHandler(
		posthandler.HandlerOptions{},
	)
	if err != nil {
		panic(err)
	}

	app.SetPostHandler(postHandler)
}

// Name returns the name of the App
func (app *SimApp) Name() string { return app.BaseApp.Name() }

// PreBlocker application updates every pre block
func (app *SimApp) PreBlocker(ctx sdk.Context, _ *abci.RequestFinalizeBlock) (*sdk.ResponsePreBlock, error) {
	return app.ModuleManager.PreBlock(ctx)
}

// BeginBlocker application updates every begin block
func (app *SimApp) BeginBlocker(ctx sdk.Context) (sdk.BeginBlock, error) {
	return app.ModuleManager.BeginBlock(ctx)
}

// EndBlocker application updates every end block
func (app *SimApp) EndBlocker(ctx sdk.Context) (sdk.EndBlock, error) {
	return app.ModuleManager.EndBlock(ctx)
}

// Configurator returns the configurator for the app
func (app *SimApp) Configurator() module.Configurator {
	return app.configurator
}

// InitChainer application update at chain initialization
func (app *SimApp) InitChainer(ctx sdk.Context, req *abci.RequestInitChain) (*abci.ResponseInitChain, error) {
	var genesisState GenesisState
	if err := json.Unmarshal(req.AppStateBytes, &genesisState); err != nil {
		panic(err)
	}
	if err := app.UpgradeKeeper.SetModuleVersionMap(ctx, app.ModuleManager.GetVersionMap()); err != nil {
		panic(err)
	}
	return app.ModuleManager.InitGenesis(ctx, app.appCodec, genesisState)
}

// LoadHeight loads a particular height
func (app *SimApp) LoadHeight(height int64) error {
	return app.LoadVersion(height)
}

// LegacyAmino returns SimApp's amino codec.
//
// NOTE: This is solely to be used for testing purposes as it may be desirable
// for modules to register their own custom testing types.
func (app *SimApp) LegacyAmino() *codec.LegacyAmino {
	return app.legacyAmino
}

// AppCodec returns SimApp's app codec.
//
// NOTE: This is solely to be used for testing purposes as it may be desirable
// for modules to register their own custom testing types.
func (app *SimApp) AppCodec() codec.Codec {
	return app.appCodec
}

// InterfaceRegistry returns SimApp's InterfaceRegistry
func (app *SimApp) InterfaceRegistry() types.InterfaceRegistry {
	return app.interfaceRegistry
}

// TxConfig returns SimApp's TxConfig
func (app *SimApp) TxConfig() client.TxConfig {
	return app.txConfig
}

// AutoCliOpts returns the autocli options for the app.
func (app *SimApp) AutoCliOpts() autocli.AppOptions {
	modules := make(map[string]appmodule.AppModule, 0)
	for _, m := range app.ModuleManager.Modules {
		if moduleWithName, ok := m.(module.HasName); ok {
			moduleName := moduleWithName.Name()
			if appModule, ok := moduleWithName.(appmodule.AppModule); ok {
				modules[moduleName] = appModule
			}
		}
	}

	return autocli.AppOptions{
		Modules:       modules,
		ModuleOptions: runtimeservices.ExtractAutoCLIOptions(app.ModuleManager.Modules),
	}
}

// DefaultGenesis returns a default genesis from the registered AppModuleBasic's.
func (app *SimApp) DefaultGenesis() map[string]json.RawMessage {
	return app.BasicModuleManager.DefaultGenesis(app.appCodec)
}

// GetKey returns the KVStoreKey for the provided store key.
//
// NOTE: This is solely to be used for testing purposes.
func (app *SimApp) GetKey(storeKey string) *storetypes.KVStoreKey {
	return app.keys[storeKey]
}

// GetStoreKeys returns all the stored store keys.
func (app *SimApp) GetStoreKeys() []storetypes.StoreKey {
	keys := make([]storetypes.StoreKey, len(app.keys))
	for _, key := range app.keys {
		keys = append(keys, key)
	}

	return keys
}

// GetSubspace returns a param subspace for a given module name.
//
// NOTE: This is solely to be used for testing purposes.
func (app *SimApp) GetSubspace(moduleName string) paramstypes.Subspace {
	subspace, _ := app.ParamsKeeper.GetSubspace(moduleName)
	return subspace
}

// SimulationManager implements the SimulationApp interface
func (app *SimApp) SimulationManager() *module.SimulationManager {
	return app.simulationManager
}

// RegisterAPIRoutes registers all application module routes with the provided
// API server.
func (app *SimApp) RegisterAPIRoutes(apiSvr *api.Server, apiConfig config.APIConfig) {
	clientCtx := apiSvr.ClientCtx
	// Register new tx routes from grpc-gateway.
	authtx.RegisterGRPCGatewayRoutes(clientCtx, apiSvr.GRPCGatewayRouter)

	// Register new CometBFT queries routes from grpc-gateway.
	cmtservice.RegisterGRPCGatewayRoutes(clientCtx, apiSvr.GRPCGatewayRouter)

	// Register node gRPC service for grpc-gateway.
	nodeservice.RegisterGRPCGatewayRoutes(clientCtx, apiSvr.GRPCGatewayRouter)

	// Register grpc-gateway routes for all modules.
	app.BasicModuleManager.RegisterGRPCGatewayRoutes(clientCtx, apiSvr.GRPCGatewayRouter)

	// register swagger API from root so that other applications can override easily
	if err := server.RegisterSwaggerAPI(apiSvr.ClientCtx, apiSvr.Router, apiConfig.Swagger); err != nil {
		panic(err)
	}
}

// RegisterTxService implements the Application.RegisterTxService method.
func (app *SimApp) RegisterTxService(clientCtx client.Context) {
	authtx.RegisterTxService(app.BaseApp.GRPCQueryRouter(), clientCtx, app.BaseApp.Simulate, app.interfaceRegistry)
}

// RegisterTendermintService implements the Application.RegisterTendermintService method.
func (app *SimApp) RegisterTendermintService(clientCtx client.Context) {
	cmtApp := server.NewCometABCIWrapper(app)
	cmtservice.RegisterTendermintService(
		clientCtx,
		app.BaseApp.GRPCQueryRouter(),
		app.interfaceRegistry,
		cmtApp.Query,
	)
}

func (app *SimApp) RegisterNodeService(clientCtx client.Context, cfg config.Config) {
	nodeservice.RegisterNodeService(clientCtx, app.GRPCQueryRouter(), cfg)
}

// GetMaccPerms returns a copy of the module account permissions
//
// NOTE: This is solely to be used for testing purposes.
func GetMaccPerms() map[string][]string {
	dupMaccPerms := make(map[string][]string)
	for k, v := range maccPerms {
		dupMaccPerms[k] = v
	}

	return dupMaccPerms
}

// BlockedAddresses returns all the app's blocked account addresses.
func BlockedAddresses() map[string]bool {
	modAccAddrs := make(map[string]bool)
	for acc := range GetMaccPerms() {
		modAccAddrs[authtypes.NewModuleAddress(acc).String()] = true
	}

	// allow the following addresses to receive funds
	delete(modAccAddrs, authtypes.NewModuleAddress(govtypes.ModuleName).String())
	delete(modAccAddrs, authtypes.NewModuleAddress(ibcmock.ModuleName).String())

	return modAccAddrs
}

// initParamsKeeper init params keeper and its subspaces
func initParamsKeeper(appCodec codec.BinaryCodec, legacyAmino *codec.LegacyAmino, key, tkey storetypes.StoreKey) paramskeeper.Keeper {
	paramsKeeper := paramskeeper.NewKeeper(appCodec, legacyAmino, key, tkey)

	// register the key tables for legacy param subspaces
	keyTable := ibcclienttypes.ParamKeyTable()
	keyTable.RegisterParamSet(&ibcconnectiontypes.Params{})
	paramsKeeper.Subspace(ibcexported.ModuleName).WithKeyTable(keyTable)
	paramsKeeper.Subspace(ibctransfertypes.ModuleName).WithKeyTable(ibctransfertypes.ParamKeyTable())
	paramsKeeper.Subspace(icacontrollertypes.SubModuleName).WithKeyTable(icacontrollertypes.ParamKeyTable())
	paramsKeeper.Subspace(icahosttypes.SubModuleName).WithKeyTable(icahosttypes.ParamKeyTable())

	return paramsKeeper
}

// IBC TestingApp functions

// GetBaseApp implements the TestingApp interface.
func (app *SimApp) GetBaseApp() *baseapp.BaseApp {
	return app.BaseApp
}

// GetStakingKeeper implements the TestingApp interface.
func (app *SimApp) GetStakingKeeper() ibctestingtypes.StakingKeeper {
	return app.StakingKeeper
}

// GetIBCKeeper implements the TestingApp interface.
func (app *SimApp) GetIBCKeeper() *ibckeeper.Keeper {
	return app.IBCKeeper
}

// GetWasmKeeper implements the TestingApp interface.
func (app *SimApp) GetWasmKeeper() wasmkeeper.Keeper {
	return app.WasmClientKeeper
}

// GetScopedIBCKeeper implements the TestingApp interface.
func (app *SimApp) GetScopedIBCKeeper() capabilitykeeper.ScopedKeeper {
	return app.ScopedIBCKeeper
}

// GetTxConfig implements the TestingApp interface.
func (app *SimApp) GetTxConfig() client.TxConfig {
	return app.txConfig
}

// GetMemKey returns the MemStoreKey for the provided mem key.
//
// NOTE: This is solely used for testing purposes.
func (app *SimApp) GetMemKey(storeKey string) *storetypes.MemoryStoreKey {
	return app.memKeys[storeKey]
}<|MERGE_RESOLUTION|>--- conflicted
+++ resolved
@@ -461,16 +461,9 @@
 	//
 	// In the code below we use the second method because we are not using x/wasm in this app.go.
 	wasmConfig := wasmtypes.WasmConfig{
-<<<<<<< HEAD
-		DataDir:           "ibc_08-wasm_client_data",
-		SupportedFeatures: "iterator",
-		ContractDebugMode: false,
-=======
 		DataDir:               "ibc_08-wasm_client_data",
 		SupportedCapabilities: "iterator",
-		MemoryCacheSize:       uint32(math.Pow(2, 8)),
 		ContractDebugMode:     false,
->>>>>>> 1ac7113e
 	}
 	if mockVM != nil {
 		// NOTE: mockVM is used for testing purposes only!
