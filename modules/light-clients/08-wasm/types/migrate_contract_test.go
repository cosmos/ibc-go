package types_test

import (
	"encoding/hex"
	"encoding/json"

	wasmvm "github.com/CosmWasm/wasmvm"
	wasmvmtypes "github.com/CosmWasm/wasmvm/types"

	"github.com/cosmos/ibc-go/modules/light-clients/08-wasm/internal/ibcwasm"
	wasmtesting "github.com/cosmos/ibc-go/modules/light-clients/08-wasm/testing"
	"github.com/cosmos/ibc-go/modules/light-clients/08-wasm/types"
	clienttypes "github.com/cosmos/ibc-go/v7/modules/core/02-client/types"
	host "github.com/cosmos/ibc-go/v7/modules/core/24-host"
)

func (suite *TypesTestSuite) TestMigrateContract() {
	var (
		oldHash        []byte
		newHash        []byte
		payload        []byte
		expClientState *types.ClientState
	)

	testCases := []struct {
		name     string
		malleate func()
		expErr   error
	}{
		{
			"success: no update to client state",
			func() {
				err := types.AddChecksum(suite.chainA.GetContext(), suite.chainA.App.AppCodec(), ibcwasm.GetWasmStoreKey(), newHash)
				suite.Require().NoError(err)

				payload = []byte{1}
				expChecksum := wasmvmtypes.ForceNewChecksum(hex.EncodeToString(newHash))

				suite.mockVM.MigrateFn = func(checksum wasmvm.Checksum, env wasmvmtypes.Env, msg []byte, _ wasmvm.KVStore, _ wasmvm.GoAPI, _ wasmvm.Querier, _ wasmvm.GasMeter, _ uint64, _ wasmvmtypes.UFraction) (*wasmvmtypes.Response, uint64, error) {
					suite.Require().Equal(expChecksum, checksum)
					suite.Require().Equal(defaultWasmClientID, env.Contract.Address)
					suite.Require().Equal(payload, msg)

					data, err := json.Marshal(types.EmptyResult{})
					suite.Require().NoError(err)

					return &wasmvmtypes.Response{Data: data}, wasmtesting.DefaultGasUsed, nil
				}
			},
			nil,
		},
		{
			"success: update client state",
			func() {
				suite.mockVM.MigrateFn = func(_ wasmvm.Checksum, _ wasmvmtypes.Env, _ []byte, store wasmvm.KVStore, _ wasmvm.GoAPI, _ wasmvm.Querier, _ wasmvm.GasMeter, _ uint64, _ wasmvmtypes.UFraction) (*wasmvmtypes.Response, uint64, error) {
					expClientState = types.NewClientState([]byte{1}, newHash, clienttypes.NewHeight(2000, 2))
					store.Set(host.ClientStateKey(), clienttypes.MustMarshalClientState(suite.chainA.App.AppCodec(), expClientState))

					data, err := json.Marshal(types.EmptyResult{})
					suite.Require().NoError(err)

					return &wasmvmtypes.Response{Data: data}, wasmtesting.DefaultGasUsed, nil
				}
			},
			nil,
		},
		{
			"failure: new and old checksum are the same",
			func() {
				newHash = oldHash
				// this should not be called
				suite.mockVM.MigrateFn = func(_ wasmvm.Checksum, _ wasmvmtypes.Env, _ []byte, _ wasmvm.KVStore, _ wasmvm.GoAPI, _ wasmvm.Querier, _ wasmvm.GasMeter, _ uint64, _ wasmvmtypes.UFraction) (*wasmvmtypes.Response, uint64, error) {
					panic("unreachable")
				}
			},
			types.ErrWasmCodeExists,
		},
		{
			"failure: checksum not found",
			func() {
				err := types.RemoveChecksum(suite.chainA.GetContext(), suite.chainA.App.AppCodec(), ibcwasm.GetWasmStoreKey(), newHash)
				suite.Require().NoError(err)
			},
			types.ErrWasmChecksumNotFound,
		},
		{
			"failure: contract returns error",
			func() {
				err := types.AddChecksum(suite.chainA.GetContext(), suite.chainA.App.AppCodec(), ibcwasm.GetWasmStoreKey(), newHash)
				suite.Require().NoError(err)

				suite.mockVM.MigrateFn = func(_ wasmvm.Checksum, _ wasmvmtypes.Env, _ []byte, _ wasmvm.KVStore, _ wasmvm.GoAPI, _ wasmvm.Querier, _ wasmvm.GasMeter, _ uint64, _ wasmvmtypes.UFraction) (*wasmvmtypes.Response, uint64, error) {
					return nil, wasmtesting.DefaultGasUsed, wasmtesting.ErrMockContract
				}
			},
			types.ErrWasmContractCallFailed,
		},
	}

	for _, tc := range testCases {
		tc := tc
		suite.Run(tc.name, func() {
			suite.SetupWasmWithMockVM()

<<<<<<< HEAD
<<<<<<< HEAD
			oldHash = sha256.Sum256(wasmtesting.Code)
			newHash = sha256.Sum256([]byte{1, 2, 3})
=======
			var err error
			oldHash, err = types.CreateChecksum(wasmtesting.Code)
			suite.Require().NoError(err)
			newHash, err = types.CreateChecksum(wasmtesting.CreateMockContract([]byte{1, 2, 3}))
			suite.Require().NoError(err)
>>>>>>> 2bd29c08 (Add a helper function to create a mock contract. (#5162))
=======
			var err error
			oldHash, err = types.CreateChecksum(wasmtesting.Code)
			suite.Require().NoError(err)
			newHash, err = types.CreateChecksum(append(wasmtesting.WasmMagicNumber, []byte{1, 2, 3}...))
			suite.Require().NoError(err)
>>>>>>> 0aac11b8

			err = types.AddChecksum(suite.chainA.GetContext(), suite.chainA.App.AppCodec(), ibcwasm.GetWasmStoreKey(), newHash)
			suite.Require().NoError(err)

			endpointA := wasmtesting.NewWasmEndpoint(suite.chainA)
			err = endpointA.CreateClient()
			suite.Require().NoError(err)

			clientStore := suite.chainA.App.GetIBCKeeper().ClientKeeper.ClientStore(suite.chainA.GetContext(), endpointA.ClientID)
			clientState, ok := endpointA.GetClientState().(*types.ClientState)
			suite.Require().True(ok)

			expClientState = clientState

			tc.malleate()

			err = clientState.MigrateContract(suite.chainA.GetContext(), suite.chainA.App.AppCodec(), clientStore, endpointA.ClientID, newHash, payload)

			// updated client state
			clientState, ok = endpointA.GetClientState().(*types.ClientState)
			suite.Require().True(ok)

			expPass := tc.expErr == nil
			if expPass {
				suite.Require().NoError(err)
				suite.Require().Equal(expClientState, clientState)
			} else {
				suite.Require().ErrorIs(err, tc.expErr)
			}
		})
	}
}<|MERGE_RESOLUTION|>--- conflicted
+++ resolved
@@ -102,24 +102,11 @@
 		suite.Run(tc.name, func() {
 			suite.SetupWasmWithMockVM()
 
-<<<<<<< HEAD
-<<<<<<< HEAD
-			oldHash = sha256.Sum256(wasmtesting.Code)
-			newHash = sha256.Sum256([]byte{1, 2, 3})
-=======
 			var err error
 			oldHash, err = types.CreateChecksum(wasmtesting.Code)
 			suite.Require().NoError(err)
 			newHash, err = types.CreateChecksum(wasmtesting.CreateMockContract([]byte{1, 2, 3}))
 			suite.Require().NoError(err)
->>>>>>> 2bd29c08 (Add a helper function to create a mock contract. (#5162))
-=======
-			var err error
-			oldHash, err = types.CreateChecksum(wasmtesting.Code)
-			suite.Require().NoError(err)
-			newHash, err = types.CreateChecksum(append(wasmtesting.WasmMagicNumber, []byte{1, 2, 3}...))
-			suite.Require().NoError(err)
->>>>>>> 0aac11b8
 
 			err = types.AddChecksum(suite.chainA.GetContext(), suite.chainA.App.AppCodec(), ibcwasm.GetWasmStoreKey(), newHash)
 			suite.Require().NoError(err)
