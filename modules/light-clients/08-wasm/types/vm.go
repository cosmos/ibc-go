--- conflicted
+++ resolved
@@ -287,14 +287,14 @@
 	return env
 }
 
-<<<<<<< HEAD
 func humanAddress(canon []byte) (string, uint64, error) {
 	return "", 0, errors.New("humanAddress not implemented")
 }
 
 func canonicalAddress(human string) ([]byte, uint64, error) {
 	return nil, 0, errors.New("canonicalAddress not implemented")
-=======
+}
+
 // checkResponse returns an error if the response from a sudo, instantiate or migrate call
 // to the Wasm VM contains messages, events or attributes.
 func checkResponse(response *wasmvmtypes.Response) error {
@@ -310,5 +310,4 @@
 	}
 
 	return nil
->>>>>>> c24f8eda
 }