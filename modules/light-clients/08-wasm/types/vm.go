--- conflicted
+++ resolved
@@ -60,29 +60,15 @@
 	return response, err
 }
 
-<<<<<<< HEAD
 // callContract calls vm.Sudo with internally constructed gas meter and environment.
-func callContract(ctx sdk.Context, clientStore sdk.KVStore, codeID []byte, msg []byte) (*wasmvmtypes.Response, error) {
-=======
-// callContract calls vm.Execute with internally constructed gas meter and environment.
 func callContract(ctx sdk.Context, clientStore sdk.KVStore, codeHash []byte, msg []byte) (*wasmvmtypes.Response, error) {
->>>>>>> 62ed4fbb
 	sdkGasMeter := ctx.GasMeter()
 	multipliedGasMeter := NewMultipliedGasMeter(sdkGasMeter, VMGasRegister)
 	gasLimit := VMGasRegister.runtimeGasForContract(ctx)
 	env := getEnv(ctx)
 
-<<<<<<< HEAD
 	ctx.GasMeter().ConsumeGas(VMGasRegister.InstantiateContractCosts(len(msg)), "Loading CosmWasm module: sudo")
-	resp, gasUsed, err := WasmVM.Sudo(codeID, env, msg, newStoreAdapter(clientStore), cosmwasm.GoAPI{}, nil, multipliedGasMeter, gasLimit, costJSONDeserialization)
-=======
-	msgInfo := wasmvmtypes.MessageInfo{
-		Sender: "",
-		Funds:  nil,
-	}
-	ctx.GasMeter().ConsumeGas(VMGasRegister.InstantiateContractCosts(len(msg)), "Loading CosmWasm module: execute")
-	resp, gasUsed, err := WasmVM.Execute(codeHash, env, msgInfo, msg, newStoreAdapter(clientStore), cosmwasm.GoAPI{}, nil, multipliedGasMeter, gasLimit, costJSONDeserialization)
->>>>>>> 62ed4fbb
+	resp, gasUsed, err := WasmVM.Sudo(codeHash, env, msg, newStoreAdapter(clientStore), cosmwasm.GoAPI{}, nil, multipliedGasMeter, gasLimit, costJSONDeserialization)
 	VMGasRegister.consumeRuntimeGas(ctx, gasUsed)
 	return resp, err
 }
