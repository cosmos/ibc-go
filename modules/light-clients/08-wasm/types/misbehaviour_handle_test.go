package types_test

import (
	"encoding/json"
	"errors"

	wasmvm "github.com/CosmWasm/wasmvm"
	wasmvmtypes "github.com/CosmWasm/wasmvm/types"

	wasmtesting "github.com/cosmos/ibc-go/modules/light-clients/08-wasm/testing"
	"github.com/cosmos/ibc-go/modules/light-clients/08-wasm/types"
)

/* func (suite *TypesTestSuite) TestVerifyMisbehaviourGrandpa() {
	var (
		ok          bool
		clientMsg   exported.ClientMessage
		clientState exported.ClientState
	)

	testCases := []struct {
		name     string
		malleate func()
		expPass  bool
	}{
		{
			"successful misbehaviour verification",
			func() {
				data, err := base64.StdEncoding.DecodeString(suite.testData["header"])
				suite.Require().NoError(err)
				clientMsg = &types.ClientMessage{
					Data: data,
				}
				// VerifyClientMessage must be run first
				err = clientState.VerifyClientMessage(suite.ctx, suite.chainA.Codec, suite.store, clientMsg)
				suite.Require().NoError(err)
				clientState.UpdateState(suite.ctx, suite.chainA.Codec, suite.store, clientMsg)

				// Reset client state to the previous for the test
				suite.chainA.App.GetIBCKeeper().ClientKeeper.SetClientState(suite.ctx, defaultWasmClientID, clientState)

				data, err = base64.StdEncoding.DecodeString(suite.testData["misbehaviour"])
				suite.Require().NoError(err)
				clientMsg = &types.ClientMessage{
					Data: data,
				}
			},
			true,
		},
		{
			"trusted consensus state does not exist",
			func() {
				data, err := base64.StdEncoding.DecodeString(suite.testData["misbehaviour"])
				suite.Require().NoError(err)
				clientMsg = &types.ClientMessage{
					Data: data,
				}
			},
			false,
		},
		{
			"invalid wasm misbehaviour",
			func() {
				clientMsg = &solomachine.Misbehaviour{}
			},
			false,
		},
	}

	for _, tc := range testCases {
		suite.Run(tc.name, func() {
			suite.SetupWasmGrandpaWithChannel()
			clientState, ok = suite.chainA.App.GetIBCKeeper().ClientKeeper.GetClientState(suite.ctx, defaultWasmClientID)
			suite.Require().True(ok)

			tc.malleate()

			err := clientState.VerifyClientMessage(suite.ctx, suite.chainA.Codec, suite.store, clientMsg)

			if tc.expPass {
				suite.Require().NoError(err)
			} else {
				suite.Require().Error(err)
			}
		})
	}
}*/

// func (suite *TypesTestSuite) TestVerifyMisbehaviourTendermint() {
//	// Setup different validators and signers for testing different types of updates
//	altPrivVal := ibctestingmock.NewPV()
//	altPubKey, err := altPrivVal.GetPubKey()
//	suite.Require().NoError(err)
//
//	// create modified heights to use for test-cases
//	altVal := tmtypes.NewValidator(altPubKey, 100)
//
//	// Create alternative validator set with only altVal, invalid update (too much change in valSet)
//	altValSet := tmtypes.NewValidatorSet([]*tmtypes.Validator{altVal})
//	altSigners := getAltSigners(altVal, altPrivVal)
//
//	var (
//		path         *ibctesting.Path
//		misbehaviour exported.ClientMessage
//	)
//
// testCases := []struct {
// 	name     string
// 	malleate func()
// 	expPass  bool
// }{
// 	{
// 		"valid fork misbehaviour", func() {
// 			trustedHeight := path.EndpointA.GetClientState().GetLatestHeight().(clienttypes.Height)

// 			trustedVals, found := suite.chainB.GetValsAtHeight(int64(trustedHeight.RevisionHeight))
// 			suite.Require().True(found)

// 			err := path.EndpointA.UpdateClient()
// 			suite.Require().NoError(err)

// 			height := path.EndpointA.GetClientState().GetLatestHeight().(clienttypes.Height)

// 			tmMisbehaviour := &ibctm.Misbehaviour{
// 				Header1: suite.chainB.CreateTMClientHeader(suite.chainB.ChainID, int64(height.RevisionHeight), trustedHeight, suite.chainB.CurrentHeader.Time.Add(time.Second), suite.chainB.Vals, suite.chainB.NextVals, trustedVals, suite.chainB.Signers),
// 				Header2: suite.chainB.CreateTMClientHeader(suite.chainB.ChainID, int64(height.RevisionHeight), trustedHeight, suite.chainB.CurrentHeader.Time, suite.chainB.Vals, suite.chainB.NextVals, trustedVals, suite.chainB.Signers),
// 			}
// 			wasmData, err := suite.chainB.Codec.MarshalInterface(tmMisbehaviour)
// 			suite.Require().NoError(err)
// 			misbehaviour = &types.ClientMessage{
// 				Data: wasmData,
// 			}
// 		},
// 		true,
// 	},
//		{
//			"valid time misbehaviour", func() {
//				trustedHeight := path.EndpointA.GetClientState().GetLatestHeight().(clienttypes.Height)
//
//				trustedVals, found := suite.chainB.GetValsAtHeight(int64(trustedHeight.RevisionHeight))
//				suite.Require().True(found)
//
//				tmMisbehaviour := &ibctm.Misbehaviour{
//					Header1: suite.chainB.CreateTMClientHeader(suite.chainB.ChainID, suite.chainB.CurrentHeader.Height+3, trustedHeight, suite.chainB.CurrentHeader.Time, suite.chainB.Vals, suite.chainB.NextVals, trustedVals, suite.chainB.Signers),
//					Header2: suite.chainB.CreateTMClientHeader(suite.chainB.ChainID, suite.chainB.CurrentHeader.Height, trustedHeight, suite.chainB.CurrentHeader.Time, suite.chainB.Vals, suite.chainB.NextVals, trustedVals, suite.chainB.Signers),
//				}
//				wasmData, err := suite.chainB.Codec.MarshalInterface(tmMisbehaviour)
//				suite.Require().NoError(err)
//				misbehaviour = &types.ClientMessage{
//					Data: wasmData,
//				}
//			},
//			true,
//		},
//		{
//			"valid time misbehaviour, header 1 time stricly less than header 2 time", func() {
//				trustedHeight := path.EndpointA.GetClientState().GetLatestHeight().(clienttypes.Height)
//
//				trustedVals, found := suite.chainB.GetValsAtHeight(int64(trustedHeight.RevisionHeight))
//				suite.Require().True(found)
//
//				tmMisbehaviour := &ibctm.Misbehaviour{
//					Header1: suite.chainB.CreateTMClientHeader(suite.chainB.ChainID, suite.chainB.CurrentHeader.Height+3, trustedHeight, suite.chainB.CurrentHeader.Time, suite.chainB.Vals, suite.chainB.NextVals, trustedVals, suite.chainB.Signers),
//					Header2: suite.chainB.CreateTMClientHeader(suite.chainB.ChainID, suite.chainB.CurrentHeader.Height, trustedHeight, suite.chainB.CurrentHeader.Time.Add(time.Second), suite.chainB.Vals, suite.chainB.NextVals, trustedVals, suite.chainB.Signers),
//				}
//				wasmData, err := suite.chainB.Codec.MarshalInterface(tmMisbehaviour)
//				suite.Require().NoError(err)
//				misbehaviour = &types.ClientMessage{
//					Data: wasmData,
//				}
//			},
//			true,
//		},
//		{
//			"valid misbehavior at height greater than last consensusState", func() {
//				trustedHeight := path.EndpointA.GetClientState().GetLatestHeight().(clienttypes.Height)
//
//				trustedVals, found := suite.chainB.GetValsAtHeight(int64(trustedHeight.RevisionHeight))
//				suite.Require().True(found)
//
//				tmMisbehaviour := &ibctm.Misbehaviour{
//					Header1: suite.chainB.CreateTMClientHeader(suite.chainB.ChainID, suite.chainB.CurrentHeader.Height+1, trustedHeight, suite.chainB.CurrentHeader.Time, suite.chainB.Vals, suite.chainB.NextVals, trustedVals, suite.chainB.Signers),
//					Header2: suite.chainB.CreateTMClientHeader(suite.chainB.ChainID, suite.chainB.CurrentHeader.Height+1, trustedHeight, suite.chainB.CurrentHeader.Time.Add(time.Second), suite.chainB.Vals, suite.chainB.NextVals, trustedVals, suite.chainB.Signers),
//				}
//				wasmData, err := suite.chainB.Codec.MarshalInterface(tmMisbehaviour)
//				suite.Require().NoError(err)
//				misbehaviour = &types.ClientMessage{
//					Data: wasmData,
//				}
//			}, true,
//		},
//		{
//			"valid misbehaviour with different trusted heights", func() {
//				trustedHeight1 := path.EndpointA.GetClientState().GetLatestHeight().(clienttypes.Height)
//
//				trustedVals1, found := suite.chainB.GetValsAtHeight(int64(trustedHeight1.RevisionHeight))
//				suite.Require().True(found)
//
//				err := path.EndpointA.UpdateClient()
//				suite.Require().NoError(err)
//
//				trustedHeight2 := path.EndpointA.GetClientState().GetLatestHeight().(clienttypes.Height)
//
//				trustedVals2, found := suite.chainB.GetValsAtHeight(int64(trustedHeight2.RevisionHeight))
//				suite.Require().True(found)
//
//				tmMisbehaviour := &ibctm.Misbehaviour{
//					Header1: suite.chainB.CreateTMClientHeader(suite.chainB.ChainID, suite.chainB.CurrentHeader.Height, trustedHeight1, suite.chainB.CurrentHeader.Time.Add(time.Second), suite.chainB.Vals, suite.chainB.NextVals, trustedVals1, suite.chainB.Signers),
//					Header2: suite.chainB.CreateTMClientHeader(suite.chainB.ChainID, suite.chainB.CurrentHeader.Height, trustedHeight2, suite.chainB.CurrentHeader.Time, suite.chainB.Vals, suite.chainB.NextVals, trustedVals2, suite.chainB.Signers),
//				}
//				wasmData, err := suite.chainB.Codec.MarshalInterface(tmMisbehaviour)
//				suite.Require().NoError(err)
//				misbehaviour = &types.ClientMessage{
//					Data: wasmData,
//				}
//			},
//			true,
//		},
//		{
//			"valid misbehaviour at a previous revision", func() {
//				trustedHeight := path.EndpointA.GetClientState().GetLatestHeight().(clienttypes.Height)
//
//				trustedVals, found := suite.chainB.GetValsAtHeight(int64(trustedHeight.RevisionHeight))
//				suite.Require().True(found)
//
//				err := path.EndpointA.UpdateClient()
//				suite.Require().NoError(err)
//
//				height := path.EndpointA.GetClientState().GetLatestHeight().(clienttypes.Height)
//
//				tmMisbehaviour := &ibctm.Misbehaviour{
//					Header1: suite.chainB.CreateTMClientHeader(suite.chainB.ChainID, int64(height.RevisionHeight), trustedHeight, suite.chainB.CurrentHeader.Time.Add(time.Second), suite.chainB.Vals, suite.chainB.NextVals, trustedVals, suite.chainB.Signers),
//					Header2: suite.chainB.CreateTMClientHeader(suite.chainB.ChainID, int64(height.RevisionHeight), trustedHeight, suite.chainB.CurrentHeader.Time, suite.chainB.Vals, suite.chainB.NextVals, trustedVals, suite.chainB.Signers),
//				}
//				wasmData, err := suite.chainB.Codec.MarshalInterface(tmMisbehaviour)
//				suite.Require().NoError(err)
//				misbehaviour = &types.ClientMessage{
//					Data: wasmData,
//				}
//
//				// increment revision number
//				err = path.EndpointB.UpgradeChain()
//				suite.Require().NoError(err)
//			},
//			true,
//		},
//		{
//			"valid misbehaviour at a future revision", func() {
//				trustedHeight := path.EndpointA.GetClientState().GetLatestHeight().(clienttypes.Height)
//
//				trustedVals, found := suite.chainB.GetValsAtHeight(int64(trustedHeight.RevisionHeight))
//				suite.Require().True(found)
//
//				height := path.EndpointA.GetClientState().GetLatestHeight().(clienttypes.Height)
//
//				futureRevision := fmt.Sprintf("%s-%d", strings.TrimSuffix(suite.chainB.ChainID, fmt.Sprintf("-%d", clienttypes.ParseChainID(suite.chainB.ChainID))), height.GetRevisionNumber()+1)
//
//				tmMisbehaviour := &ibctm.Misbehaviour{
//					Header1: suite.chainB.CreateTMClientHeader(futureRevision, int64(height.RevisionHeight), trustedHeight, suite.chainB.CurrentHeader.Time.Add(time.Second), suite.chainB.Vals, suite.chainB.NextVals, trustedVals, suite.chainB.Signers),
//					Header2: suite.chainB.CreateTMClientHeader(futureRevision, int64(height.RevisionHeight), trustedHeight, suite.chainB.CurrentHeader.Time, suite.chainB.Vals, suite.chainB.NextVals, trustedVals, suite.chainB.Signers),
//				}
//				wasmData, err := suite.chainB.Codec.MarshalInterface(tmMisbehaviour)
//				suite.Require().NoError(err)
//				misbehaviour = &types.ClientMessage{
//					Data: wasmData,
//				}
//			},
//			true,
//		},
//		{
//			"valid misbehaviour with trusted heights at a previous revision", func() {
//				trustedHeight := path.EndpointA.GetClientState().GetLatestHeight().(clienttypes.Height)
//
//				trustedVals, found := suite.chainB.GetValsAtHeight(int64(trustedHeight.RevisionHeight))
//				suite.Require().True(found)
//
//				// increment revision of chainID
//				err := path.EndpointB.UpgradeChain()
//				suite.Require().NoError(err)
//
//				height := path.EndpointA.GetClientState().GetLatestHeight().(clienttypes.Height)
//
//				tmMisbehaviour := &ibctm.Misbehaviour{
//					Header1: suite.chainB.CreateTMClientHeader(suite.chainB.ChainID, int64(height.RevisionHeight), trustedHeight, suite.chainB.CurrentHeader.Time.Add(time.Minute), suite.chainB.Vals, suite.chainB.NextVals, trustedVals, suite.chainB.Signers),
//					Header2: suite.chainB.CreateTMClientHeader(suite.chainB.ChainID, int64(height.RevisionHeight), trustedHeight, suite.chainB.CurrentHeader.Time, suite.chainB.Vals, suite.chainB.NextVals, trustedVals, suite.chainB.Signers),
//				}
//				wasmData, err := suite.chainB.Codec.MarshalInterface(tmMisbehaviour)
//				suite.Require().NoError(err)
//				misbehaviour = &types.ClientMessage{
//					Data: wasmData,
//				}
//			},
//			true,
//		},
//		{
//			"consensus state's valset hash different from misbehaviour should still pass", func() {
//				trustedHeight := path.EndpointA.GetClientState().GetLatestHeight().(clienttypes.Height)
//
//				trustedVals, found := suite.chainB.GetValsAtHeight(int64(trustedHeight.RevisionHeight))
//				suite.Require().True(found)
//
//				err := path.EndpointA.UpdateClient()
//				suite.Require().NoError(err)
//
//				height := path.EndpointA.GetClientState().GetLatestHeight().(clienttypes.Height)
//
//				// Create bothValSet with both suite validator and altVal
//				bothValSet := tmtypes.NewValidatorSet(append(suite.chainB.Vals.Validators, altValSet.Proposer))
//				bothSigners := suite.chainB.Signers
//				bothSigners[altValSet.Proposer.Address.String()] = altPrivVal
//
//				tmMisbehaviour := &ibctm.Misbehaviour{
//					Header1: suite.chainB.CreateTMClientHeader(suite.chainB.ChainID, int64(height.RevisionHeight), trustedHeight, suite.chainB.CurrentHeader.Time.Add(time.Minute), bothValSet, suite.chainB.NextVals, trustedVals, bothSigners),
//					Header2: suite.chainB.CreateTMClientHeader(suite.chainB.ChainID, int64(height.RevisionHeight), trustedHeight, suite.chainB.CurrentHeader.Time, bothValSet, suite.chainB.NextVals, trustedVals, bothSigners),
//				}
//				wasmData, err := suite.chainB.Codec.MarshalInterface(tmMisbehaviour)
//				suite.Require().NoError(err)
//				misbehaviour = &types.ClientMessage{
//					Data: wasmData,
//				}
//			}, true,
//		},
//		{
//			"invalid misbehaviour: misbehaviour from different chain", func() {
//				trustedHeight := path.EndpointA.GetClientState().GetLatestHeight().(clienttypes.Height)
//
//				trustedVals, found := suite.chainB.GetValsAtHeight(int64(trustedHeight.RevisionHeight))
//				suite.Require().True(found)
//
//				err := path.EndpointA.UpdateClient()
//				suite.Require().NoError(err)
//
//				height := path.EndpointA.GetClientState().GetLatestHeight().(clienttypes.Height)
//
//				tmMisbehaviour := &ibctm.Misbehaviour{
//					Header1: suite.chainB.CreateTMClientHeader("evmos", int64(height.RevisionHeight), trustedHeight, suite.chainB.CurrentHeader.Time.Add(time.Minute), suite.chainB.Vals, suite.chainB.NextVals, trustedVals, suite.chainB.Signers),
//					Header2: suite.chainB.CreateTMClientHeader("evmos", int64(height.RevisionHeight), trustedHeight, suite.chainB.CurrentHeader.Time, suite.chainB.Vals, suite.chainB.NextVals, trustedVals, suite.chainB.Signers),
//				}
//				wasmData, err := suite.chainB.Codec.MarshalInterface(tmMisbehaviour)
//				suite.Require().NoError(err)
//				misbehaviour = &types.ClientMessage{
//					Data: wasmData,
//				}
//			}, false,
//		},
//		{
//			"misbehaviour trusted validators does not match validator hash in trusted consensus state", func() {
//				trustedHeight := path.EndpointA.GetClientState().GetLatestHeight().(clienttypes.Height)
//
//				err := path.EndpointA.UpdateClient()
//				suite.Require().NoError(err)
//
//				height := path.EndpointA.GetClientState().GetLatestHeight().(clienttypes.Height)
//
//				tmMisbehaviour := &ibctm.Misbehaviour{
//					Header1: suite.chainB.CreateTMClientHeader(suite.chainB.ChainID, int64(height.RevisionHeight), trustedHeight, suite.chainB.CurrentHeader.Time.Add(time.Minute), suite.chainB.Vals, suite.chainB.NextVals, altValSet, suite.chainB.Signers),
//					Header2: suite.chainB.CreateTMClientHeader(suite.chainB.ChainID, int64(height.RevisionHeight), trustedHeight, suite.chainB.CurrentHeader.Time, suite.chainB.Vals, suite.chainB.NextVals, altValSet, suite.chainB.Signers),
//				}
//				wasmData, err := suite.chainB.Codec.MarshalInterface(tmMisbehaviour)
//				suite.Require().NoError(err)
//				misbehaviour = &types.ClientMessage{
//					Data: wasmData,
//				}
//			}, false,
//		},
//		{
//			"trusted consensus state does not exist", func() {
//				trustedHeight := path.EndpointA.GetClientState().GetLatestHeight().(clienttypes.Height)
//
//				trustedVals, found := suite.chainB.GetValsAtHeight(int64(trustedHeight.RevisionHeight))
//				suite.Require().True(found)
//
//				tmMisbehaviour := &ibctm.Misbehaviour{
//					Header1: suite.chainB.CreateTMClientHeader(suite.chainB.ChainID, suite.chainB.CurrentHeader.Height, trustedHeight.Increment().(clienttypes.Height), suite.chainB.CurrentHeader.Time.Add(time.Minute), suite.chainB.Vals, suite.chainB.NextVals, trustedVals, suite.chainB.Signers),
//					Header2: suite.chainB.CreateTMClientHeader(suite.chainB.ChainID, suite.chainB.CurrentHeader.Height, trustedHeight, suite.chainB.CurrentHeader.Time, suite.chainB.Vals, suite.chainB.NextVals, trustedVals, suite.chainB.Signers),
//				}
//				wasmData, err := suite.chainB.Codec.MarshalInterface(tmMisbehaviour)
//				suite.Require().NoError(err)
//				misbehaviour = &types.ClientMessage{
//					Data: wasmData,
//				}
//			}, false,
//		},
//		{
//			"invalid tendermint misbehaviour", func() {
//				misbehaviour = &solomachine.Misbehaviour{}
//			}, false,
//		},
//		{
//			"trusting period expired", func() {
//				trustedHeight := path.EndpointA.GetClientState().GetLatestHeight().(clienttypes.Height)
//
//				trustedVals, found := suite.chainB.GetValsAtHeight(int64(trustedHeight.RevisionHeight))
//				suite.Require().True(found)
//
//				err := path.EndpointA.UpdateClient()
//				suite.Require().NoError(err)
//
//				height := path.EndpointA.GetClientState().GetLatestHeight().(clienttypes.Height)
//
//				suite.chainA.ExpireClient(path.EndpointA.ClientConfig.(*ibctesting.TendermintConfig).TrustingPeriod)
//
//				tmMisbehaviour := &ibctm.Misbehaviour{
//					Header1: suite.chainB.CreateTMClientHeader(suite.chainB.ChainID, int64(height.RevisionHeight), trustedHeight, suite.chainB.CurrentHeader.Time.Add(time.Minute), suite.chainB.Vals, suite.chainB.NextVals, trustedVals, suite.chainB.Signers),
//					Header2: suite.chainB.CreateTMClientHeader(suite.chainB.ChainID, int64(height.RevisionHeight), trustedHeight, suite.chainB.CurrentHeader.Time, suite.chainB.Vals, suite.chainB.NextVals, trustedVals, suite.chainB.Signers),
//				}
//				wasmData, err := suite.chainB.Codec.MarshalInterface(tmMisbehaviour)
//				suite.Require().NoError(err)
//				misbehaviour = &types.ClientMessage{
//					Data: wasmData,
//				}
//			}, false,
//		},
//		{
//			"header 1 valset has too much change", func() {
//				trustedHeight := path.EndpointA.GetClientState().GetLatestHeight().(clienttypes.Height)
//
//				trustedVals, found := suite.chainB.GetValsAtHeight(int64(trustedHeight.RevisionHeight))
//				suite.Require().True(found)
//
//				err := path.EndpointA.UpdateClient()
//				suite.Require().NoError(err)
//
//				height := path.EndpointA.GetClientState().GetLatestHeight().(clienttypes.Height)
//
//				tmMisbehaviour := &ibctm.Misbehaviour{
//					Header1: suite.chainB.CreateTMClientHeader(suite.chainB.ChainID, int64(height.RevisionHeight+1), trustedHeight, suite.chainB.CurrentHeader.Time.Add(time.Minute), altValSet, suite.chainB.NextVals, trustedVals, altSigners),
//					Header2: suite.chainB.CreateTMClientHeader(suite.chainB.ChainID, int64(height.RevisionHeight), trustedHeight, suite.chainB.CurrentHeader.Time, suite.chainB.Vals, suite.chainB.NextVals, trustedVals, suite.chainB.Signers),
//				}
//				wasmData, err := suite.chainB.Codec.MarshalInterface(tmMisbehaviour)
//				suite.Require().NoError(err)
//				misbehaviour = &types.ClientMessage{
//					Data: wasmData,
//				}
//			}, false,
//		},
//		{
//			"header 2 valset has too much change", func() {
//				trustedHeight := path.EndpointA.GetClientState().GetLatestHeight().(clienttypes.Height)
//
//				trustedVals, found := suite.chainB.GetValsAtHeight(int64(trustedHeight.RevisionHeight))
//				suite.Require().True(found)
//
//				err := path.EndpointA.UpdateClient()
//				suite.Require().NoError(err)
//
//				height := path.EndpointA.GetClientState().GetLatestHeight().(clienttypes.Height)
//
//				tmMisbehaviour := &ibctm.Misbehaviour{
//					Header1: suite.chainB.CreateTMClientHeader(suite.chainB.ChainID, int64(height.RevisionHeight), trustedHeight, suite.chainB.CurrentHeader.Time.Add(time.Minute), suite.chainB.Vals, suite.chainB.NextVals, trustedVals, suite.chainB.Signers),
//					Header2: suite.chainB.CreateTMClientHeader(suite.chainB.ChainID, int64(height.RevisionHeight+1), trustedHeight, suite.chainB.CurrentHeader.Time, altValSet, suite.chainB.NextVals, trustedVals, altSigners),
//				}
//				wasmData, err := suite.chainB.Codec.MarshalInterface(tmMisbehaviour)
//				suite.Require().NoError(err)
//				misbehaviour = &types.ClientMessage{
//					Data: wasmData,
//				}
//			}, false,
//		},
//		{
//			"both header 1 and header 2 valsets have too much change", func() {
//				trustedHeight := path.EndpointA.GetClientState().GetLatestHeight().(clienttypes.Height)
//
//				trustedVals, found := suite.chainB.GetValsAtHeight(int64(trustedHeight.RevisionHeight))
//				suite.Require().True(found)
//
//				err := path.EndpointA.UpdateClient()
//				suite.Require().NoError(err)
//
//				height := path.EndpointA.GetClientState().GetLatestHeight().(clienttypes.Height)
//
//				tmMisbehaviour := &ibctm.Misbehaviour{
//					Header1: suite.chainB.CreateTMClientHeader(suite.chainB.ChainID, int64(height.RevisionHeight+1), trustedHeight, suite.chainB.CurrentHeader.Time.Add(time.Minute), altValSet, suite.chainB.NextVals, trustedVals, altSigners),
//					Header2: suite.chainB.CreateTMClientHeader(suite.chainB.ChainID, int64(height.RevisionHeight+1), trustedHeight, suite.chainB.CurrentHeader.Time, altValSet, suite.chainB.NextVals, trustedVals, altSigners),
//				}
//				wasmData, err := suite.chainB.Codec.MarshalInterface(tmMisbehaviour)
//				suite.Require().NoError(err)
//				misbehaviour = &types.ClientMessage{
//					Data: wasmData,
//				}
//			}, false,
//		},
// 	}

// 	for _, tc := range testCases {
// 		suite.Run(tc.name, func() {
// 			// reset suite to create fresh application state
// 			suite.SetupWasmWithMockVM()

// 			endpoint := wasmtesting.NewWasmEndpoint(suite.chainA)
// 			err := endpoint.CreateClient()
// 			suite.Require().NoError(err)

// 			tc.malleate()

// 			clientStore := suite.chainA.App.GetIBCKeeper().ClientKeeper.ClientStore(suite.chainA.GetContext(), endpoint.ClientID)
// 			clientState := endpoint.GetClientState()
// 			foundMisbehaviour := clientState.CheckForMisbehaviour(
// 				suite.chainA.GetContext(),
// 				suite.chainA.App.AppCodec(),
// 				clientStore, // pass in clientID prefixed clientStore
// 				clientMessage,
// 			)

// 			suite.Require().Equal(tc.foundMisbehaviour, foundMisbehaviour)
// 		})
// 	}
// }

func (suite *TypesTestSuite) TestCheckForMisbehaviour() {
	var foundMisbehaviour bool

	testCases := []struct {
		name                 string
		malleate             func()
		expFoundMisbehaviour bool
		panicErr             error
	}{
		{
			"success: no misbehaviour",
			func() {
				suite.mockVM.RegisterQueryCallback(types.CheckForMisbehaviourMsg{}, func(codeID wasmvm.Checksum, env wasmvmtypes.Env, queryMsg []byte, store wasmvm.KVStore, goapi wasmvm.GoAPI, querier wasmvm.Querier, gasMeter wasmvm.GasMeter, gasLimit uint64, deserCost wasmvmtypes.UFraction) ([]byte, uint64, error) {
					resp, err := json.Marshal(types.CheckForMisbehaviourResult{FoundMisbehaviour: false})
					suite.Require().NoError(err)
					return resp, types.DefaultGasUsed, nil
				})
			},
			false,
			nil,
		},
		{
<<<<<<< HEAD
			"success: misbehaviour found", func() {
				suite.mockVM.RegisterQueryCallback(types.CheckForMisbehaviourMsg{}, func(codeID wasmvm.Checksum, env wasmvmtypes.Env, queryMsg []byte, store wasmvm.KVStore, goapi wasmvm.GoAPI, querier wasmvm.Querier, gasMeter wasmvm.GasMeter, gasLimit uint64, deserCost wasmvmtypes.UFraction) ([]byte, uint64, error) {
					resp, err := json.Marshal(types.CheckForMisbehaviourResult{FoundMisbehaviour: true})
					suite.Require().NoError(err)
					return resp, types.DefaultGasUsed, nil
				})
=======
			"valid fork misbehaviour returns true",
			func() {
				data, err := base64.StdEncoding.DecodeString(suite.testData["header"])
				suite.Require().NoError(err)
				clientMsg = &types.ClientMessage{
					Data: data,
				}
				// VerifyClientMessage must be run first
				err = clientState.VerifyClientMessage(suite.ctx, suite.chainA.Codec, suite.store, clientMsg)
				suite.Require().NoError(err)
				clientState.UpdateState(suite.ctx, suite.chainA.Codec, suite.store, clientMsg)

				// Reset client state to the previous for the test
				suite.chainA.App.GetIBCKeeper().ClientKeeper.SetClientState(suite.ctx, defaultWasmClientID, clientState)

				data, err = base64.StdEncoding.DecodeString(suite.testData["misbehaviour"])
				suite.Require().NoError(err)
				clientMsg = &types.ClientMessage{
					Data: data,
				}

				err = clientState.VerifyClientMessage(suite.ctx, suite.chainA.Codec, suite.store, clientMsg)
				suite.Require().NoError(err)
>>>>>>> f02c619e
			},
			true,
			nil,
		},
		{
			"success: contract error, resp cannot be marshalled", func() {
				suite.mockVM.RegisterQueryCallback(types.CheckForMisbehaviourMsg{}, func(codeID wasmvm.Checksum, env wasmvmtypes.Env, queryMsg []byte, store wasmvm.KVStore, goapi wasmvm.GoAPI, querier wasmvm.Querier, gasMeter wasmvm.GasMeter, gasLimit uint64, deserCost wasmvmtypes.UFraction) ([]byte, uint64, error) {
					resp := "cannot be unmarshalled"
					return []byte(resp), types.DefaultGasUsed, nil
				})
			},
			false,
			nil,
		},
		{
			"success: vm returns error, ", func() {
				suite.mockVM.RegisterQueryCallback(types.CheckForMisbehaviourMsg{}, func(codeID wasmvm.Checksum, env wasmvmtypes.Env, queryMsg []byte, store wasmvm.KVStore, goapi wasmvm.GoAPI, querier wasmvm.Querier, gasMeter wasmvm.GasMeter, gasLimit uint64, deserCost wasmvmtypes.UFraction) ([]byte, uint64, error) {
					return nil, 0, errors.New("invalid block ID")
				})
			},
			false,
			nil,
		},
		{
			"failure: contract panics, panic propogated", func() {
				suite.mockVM.RegisterQueryCallback(types.CheckForMisbehaviourMsg{}, func(codeID wasmvm.Checksum, env wasmvmtypes.Env, queryMsg []byte, store wasmvm.KVStore, goapi wasmvm.GoAPI, querier wasmvm.Querier, gasMeter wasmvm.GasMeter, gasLimit uint64, deserCost wasmvmtypes.UFraction) ([]byte, uint64, error) {
					panic(errors.New("panic in query to contract"))
				})
			},
			false,
			errors.New("panic in query to contract"),
		},
	}

	for _, tc := range testCases {
		suite.Run(tc.name, func() {
<<<<<<< HEAD
			// reset suite to create fresh application state
			suite.SetupWasmWithMockVM()
			endpoint := wasmtesting.NewWasmEndpoint(suite.chainA)
			err := endpoint.CreateClient()
			suite.Require().NoError(err)

			clientState := endpoint.GetClientState()
			clientMessage := &types.ClientMessage{
				Data: []byte{1},
			}
=======
			suite.SetupWasmGrandpaWithChannel()
			clientState, ok = suite.chainA.App.GetIBCKeeper().ClientKeeper.GetClientState(suite.ctx, defaultWasmClientID)
			suite.Require().True(ok)
>>>>>>> f02c619e

			tc.malleate()

			if tc.panicErr == nil {
				foundMisbehaviour = clientState.CheckForMisbehaviour(suite.ctx, suite.chainA.App.AppCodec(), suite.store, clientMessage)
				suite.Require().Equal(tc.expFoundMisbehaviour, foundMisbehaviour)
			} else {
				suite.PanicsWithError(
					tc.panicErr.Error(),
					func() {
						clientState.CheckForMisbehaviour(suite.ctx, suite.chainA.App.AppCodec(), suite.store, clientMessage)
					})
			}
		})
	}
}<|MERGE_RESOLUTION|>--- conflicted
+++ resolved
@@ -529,38 +529,12 @@
 			nil,
 		},
 		{
-<<<<<<< HEAD
 			"success: misbehaviour found", func() {
 				suite.mockVM.RegisterQueryCallback(types.CheckForMisbehaviourMsg{}, func(codeID wasmvm.Checksum, env wasmvmtypes.Env, queryMsg []byte, store wasmvm.KVStore, goapi wasmvm.GoAPI, querier wasmvm.Querier, gasMeter wasmvm.GasMeter, gasLimit uint64, deserCost wasmvmtypes.UFraction) ([]byte, uint64, error) {
 					resp, err := json.Marshal(types.CheckForMisbehaviourResult{FoundMisbehaviour: true})
 					suite.Require().NoError(err)
 					return resp, types.DefaultGasUsed, nil
 				})
-=======
-			"valid fork misbehaviour returns true",
-			func() {
-				data, err := base64.StdEncoding.DecodeString(suite.testData["header"])
-				suite.Require().NoError(err)
-				clientMsg = &types.ClientMessage{
-					Data: data,
-				}
-				// VerifyClientMessage must be run first
-				err = clientState.VerifyClientMessage(suite.ctx, suite.chainA.Codec, suite.store, clientMsg)
-				suite.Require().NoError(err)
-				clientState.UpdateState(suite.ctx, suite.chainA.Codec, suite.store, clientMsg)
-
-				// Reset client state to the previous for the test
-				suite.chainA.App.GetIBCKeeper().ClientKeeper.SetClientState(suite.ctx, defaultWasmClientID, clientState)
-
-				data, err = base64.StdEncoding.DecodeString(suite.testData["misbehaviour"])
-				suite.Require().NoError(err)
-				clientMsg = &types.ClientMessage{
-					Data: data,
-				}
-
-				err = clientState.VerifyClientMessage(suite.ctx, suite.chainA.Codec, suite.store, clientMsg)
-				suite.Require().NoError(err)
->>>>>>> f02c619e
 			},
 			true,
 			nil,
@@ -597,7 +571,6 @@
 
 	for _, tc := range testCases {
 		suite.Run(tc.name, func() {
-<<<<<<< HEAD
 			// reset suite to create fresh application state
 			suite.SetupWasmWithMockVM()
 			endpoint := wasmtesting.NewWasmEndpoint(suite.chainA)
@@ -608,11 +581,6 @@
 			clientMessage := &types.ClientMessage{
 				Data: []byte{1},
 			}
-=======
-			suite.SetupWasmGrandpaWithChannel()
-			clientState, ok = suite.chainA.App.GetIBCKeeper().ClientKeeper.GetClientState(suite.ctx, defaultWasmClientID)
-			suite.Require().True(ok)
->>>>>>> f02c619e
 
 			tc.malleate()
 
