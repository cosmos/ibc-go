--- conflicted
+++ resolved
@@ -169,88 +169,6 @@
 				})
 			},
 		},
-<<<<<<< HEAD
-		// TODO(damian): extract this test to remove recursive calls to `Status` within the flow or fix it otherwise.
-		// {
-		// 	// The following test sets a mock proof key and value in the ibc store and registers a query callback on the Status msg.
-		// 	// The Status handler will then perform the QueryVerifyMembershipRequest using the wasmvm.Querier.
-		// 	// As the VerifyMembership query rpc will call directly back into the same client, we also register a callback for VerifyMembership.
-		// 	// Here we decode the proof and verify the mock proof key and value are set in the ibc store.
-		// 	// This exercises the full flow through the grpc handler and into the light client for verification, handling encoding and routing.
-		// 	// Furthermore we write a test key and assert that the state changes made by this handler were discarded by the cachedCtx at the grpc handler.
-		// 	"success: verify membership query",
-		// 	func() {
-		// 		querierPlugin := types.QueryPlugins{
-		// 			Stargate: types.AcceptListStargateQuerier([]string{""}),
-		// 		}
-
-		// 		ibcwasm.SetQueryPlugins(&querierPlugin)
-
-		// 		store := suite.chainA.GetContext().KVStore(GetSimApp(suite.chainA).GetKey(exported.StoreKey))
-		// 		store.Set(proofKey, value)
-
-		// 		suite.coordinator.CommitBlock(suite.chainA)
-		// 		proof, proofHeight := endpoint.QueryProofAtHeight(proofKey, uint64(suite.chainA.GetContext().BlockHeight()))
-
-		// 		merklePath := commitmenttypes.NewMerklePath(string(proofKey))
-		// 		merklePath, err := commitmenttypes.ApplyPrefix(suite.chainA.GetPrefix(), merklePath)
-		// 		suite.Require().NoError(err)
-
-		// 		suite.mockVM.RegisterQueryCallback(types.StatusMsg{}, func(_ wasmvm.Checksum, _ wasmvmtypes.Env, _ []byte, _ wasmvm.KVStore, _ wasmvm.GoAPI, querier wasmvm.Querier, _ wasmvm.GasMeter, _ uint64, _ wasmvmtypes.UFraction) ([]byte, uint64, error) {
-		// 			queryRequest := clienttypes.QueryVerifyMembershipRequest{
-		// 				ClientId:    endpoint.ClientID,
-		// 				Proof:       proof,
-		// 				ProofHeight: proofHeight,
-		// 				MerklePath:  merklePath,
-		// 				Value:       value,
-		// 			}
-
-		// 			bz, err := queryRequest.Marshal()
-		// 			suite.Require().NoError(err)
-
-		// 			resp, err := querier.Query(wasmvmtypes.QueryRequest{
-		// 				Stargate: &wasmvmtypes.StargateQuery{
-		// 					Path: "/ibc.core.client.v1.Query/VerifyMembership",
-		// 					Data: bz,
-		// 				},
-		// 			}, math.MaxUint64)
-		// 			suite.Require().NoError(err)
-
-		// 			var respData clienttypes.QueryVerifyMembershipResponse
-		// 			err = respData.Unmarshal(resp)
-		// 			suite.Require().NoError(err)
-
-		// 			suite.Require().True(respData.Success)
-
-		// 			return resp, wasmtesting.DefaultGasUsed, nil
-		// 		})
-
-		// 		suite.mockVM.RegisterSudoCallback(types.VerifyMembershipMsg{}, func(_ wasmvm.Checksum, _ wasmvmtypes.Env, sudoMsg []byte, store wasmvm.KVStore,
-		// 			_ wasmvm.GoAPI, _ wasmvm.Querier, _ wasmvm.GasMeter, _ uint64, _ wasmvmtypes.UFraction,
-		// 		) (*wasmvmtypes.Response, uint64, error) {
-		// 			var payload types.SudoMsg
-		// 			err := json.Unmarshal(sudoMsg, &payload)
-		// 			suite.Require().NoError(err)
-
-		// 			var merkleProof commitmenttypes.MerkleProof
-		// 			err = suite.chainA.Codec.Unmarshal(payload.VerifyMembership.Proof, &merkleProof)
-		// 			suite.Require().NoError(err)
-
-		// 			root := commitmenttypes.NewMerkleRoot(suite.chainA.App.LastCommitID().Hash)
-		// 			err = merkleProof.VerifyMembership(commitmenttypes.GetSDKSpecs(), root, merklePath, payload.VerifyMembership.Value)
-		// 			suite.Require().NoError(err)
-
-		// 			bz, err := json.Marshal(types.EmptyResult{})
-		// 			suite.Require().NoError(err)
-
-		// 			expDiscardedState = true
-		// 			store.Set(testKey, value)
-
-		// 			return &wasmvmtypes.Response{Data: bz}, wasmtesting.DefaultGasUsed, nil
-		// 		})
-		// 	},
-		// },
-=======
 		{
 			// The following test sets a mock proof key and value in the ibc store and registers a query callback on the Status msg.
 			// The Status handler will then perform the QueryVerifyMembershipRequest using the wasmvm.Querier.
@@ -330,7 +248,6 @@
 				})
 			},
 		},
->>>>>>> fb7b6b51
 		{
 			"failure: default querier",
 			func() {
