--- conflicted
+++ resolved
@@ -27,13 +27,6 @@
 
 // ValidateBasic defines a basic validation for the wasm client consensus state.
 func (cs ConsensusState) ValidateBasic() error {
-<<<<<<< HEAD
-=======
-	if cs.Timestamp == 0 {
-		return errorsmod.Wrap(clienttypes.ErrInvalidConsensus, "timestamp must be a positive Unix time")
-	}
-
->>>>>>> 341350a2
 	if len(cs.Data) == 0 {
 		return errorsmod.Wrap(ErrInvalidData, "data cannot be empty")
 	}
