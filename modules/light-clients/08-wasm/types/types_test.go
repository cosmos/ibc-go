package types_test

import (
	"encoding/json"
	"errors"
	"fmt"
	"os"
	"testing"

	wasmvm "github.com/CosmWasm/wasmvm"
	wasmvmtypes "github.com/CosmWasm/wasmvm/types"
	dbm "github.com/cosmos/cosmos-db"
	testifysuite "github.com/stretchr/testify/suite"

	"cosmossdk.io/log"
	storetypes "cosmossdk.io/store/types"

	simtestutil "github.com/cosmos/cosmos-sdk/testutil/sims"
	sdk "github.com/cosmos/cosmos-sdk/types"
	authtypes "github.com/cosmos/cosmos-sdk/x/auth/types"
	govtypes "github.com/cosmos/cosmos-sdk/x/gov/types"

	tmjson "github.com/cometbft/cometbft/libs/json"
	tmtypes "github.com/cometbft/cometbft/types"

	wasmtesting "github.com/cosmos/ibc-go/modules/light-clients/08-wasm/testing"
	simapp "github.com/cosmos/ibc-go/modules/light-clients/08-wasm/testing/simapp"
	"github.com/cosmos/ibc-go/modules/light-clients/08-wasm/types"
	clienttypes "github.com/cosmos/ibc-go/v8/modules/core/02-client/types"
	host "github.com/cosmos/ibc-go/v8/modules/core/24-host"
	"github.com/cosmos/ibc-go/v8/modules/core/exported"
	ibctesting "github.com/cosmos/ibc-go/v8/testing"
)

const (
	tmClientID      = "07-tendermint-0"
	grandpaClientID = "08-wasm-0"
	codeHash        = "01234567012345670123456701234567" // TODO: remove in favour of wasmtesting.CodeHash
)

type TypesTestSuite struct {
	testifysuite.Suite
	coordinator *ibctesting.Coordinator
	chainA      *ibctesting.TestChain
	mockVM      *wasmtesting.MockWasmEngine

	ctx      sdk.Context
	store    storetypes.KVStore
	codeHash []byte
	testData map[string]string
}

func init() {
	ibctesting.DefaultTestingAppInit = setupTestingApp
}

// GetSimApp returns the duplicated SimApp from within the 08-wasm directory.
// This must be used instead of chain.GetSimApp() for tests within this directory.
func GetSimApp(chain *ibctesting.TestChain) *simapp.SimApp {
	app, ok := chain.App.(*simapp.SimApp)
	if !ok {
		panic(errors.New("chain is not a simapp.SimApp"))
	}
	return app
}

// setupTestingApp provides the duplicated simapp which is specific to the 08-wasm module on chain creation.
func setupTestingApp() (ibctesting.TestingApp, map[string]json.RawMessage) {
	db := dbm.NewMemDB()
	app := simapp.NewSimApp(log.NewNopLogger(), db, nil, true, simtestutil.EmptyAppOptions{}, nil)
	return app, app.DefaultGenesis()
}

<<<<<<< HEAD
func (suite *TypesTestSuite) SetupTest() {
	suite.coordinator = ibctesting.NewCoordinator(suite.T(), 1)
	suite.chainA = suite.coordinator.GetChain(ibctesting.GetChainID(1))
}

// SetupWasmTendermint sets up 2 chains and stores the tendermint/cometbft light client wasm contract on both.
func (suite *TypesTestSuite) SetupWasmTendermint() {
	suite.coordinator = ibctesting.NewCoordinator(suite.T(), 2)
	suite.chainA = suite.coordinator.GetChain(ibctesting.GetChainID(1))
	suite.chainA.SetWasm(true)
	suite.chainB = suite.coordinator.GetChain(ibctesting.GetChainID(2))
	suite.chainB.SetWasm(true)

	// commit some blocks so that QueryProof returns valid proof (cannot return valid query if height <= 1)
	suite.coordinator.CommitNBlocks(suite.chainA, 2)
	suite.coordinator.CommitNBlocks(suite.chainB, 2)
=======
// SetupWasmTendermint sets up mock cometbft chain with a mock vm.
func (suite *TypesTestSuite) SetupWasmWithMockVM() {
	ibctesting.DefaultTestingAppInit = suite.setupWasmWithMockVM
>>>>>>> 32e4bd77

	suite.coordinator = ibctesting.NewCoordinator(suite.T(), 1)
	suite.chainA = suite.coordinator.GetChain(ibctesting.GetChainID(1))
}

func (suite *TypesTestSuite) setupWasmWithMockVM() (ibctesting.TestingApp, map[string]json.RawMessage) {
	suite.mockVM = &wasmtesting.MockWasmEngine{}
	// TODO: move default functionality required for wasm client testing to the mock VM
	suite.mockVM.InstantiateFn = func(codeID wasmvm.Checksum, env wasmvmtypes.Env, info wasmvmtypes.MessageInfo, initMsg []byte, store wasmvm.KVStore, goapi wasmvm.GoAPI, querier wasmvm.Querier, gasMeter wasmvm.GasMeter, gasLimit uint64, deserCost wasmvmtypes.UFraction) (*wasmvmtypes.Response, uint64, error) {
		var payload types.InstantiateMessage
		err := json.Unmarshal(initMsg, &payload)
		suite.Require().NoError(err)

		store.Set(host.ClientStateKey(), clienttypes.MustMarshalClientState(suite.chainA.App.AppCodec(), payload.ClientState))
		store.Set(host.ConsensusStateKey(payload.ClientState.LatestHeight), clienttypes.MustMarshalConsensusState(suite.chainA.App.AppCodec(), payload.ConsensusState))
		return nil, 0, nil
	}

	suite.mockVM.QueryFn = func(codeID wasmvm.Checksum, env wasmvmtypes.Env, queryMsg []byte, store wasmvm.KVStore, goapi wasmvm.GoAPI, querier wasmvm.Querier, gasMeter wasmvm.GasMeter, gasLimit uint64, deserCost wasmvmtypes.UFraction) ([]byte, uint64, error) {
		resp := fmt.Sprintf(`{"status":"%s"}`, exported.Active)
		return []byte(resp), wasmtesting.DefaultGasUsed, nil
	}

	db := dbm.NewMemDB()
	app := simapp.NewSimApp(log.NewNopLogger(), db, nil, true, simtestutil.EmptyAppOptions{}, suite.mockVM)
	return app, app.DefaultGenesis()
}

// SetupWasmGrandpa sets up 1 chain and stores the grandpa light client wasm contract on chain.
func (suite *TypesTestSuite) SetupWasmGrandpa() {
	suite.coordinator = ibctesting.NewCoordinator(suite.T(), 1)
	suite.chainA = suite.coordinator.GetChain(ibctesting.GetChainID(1))

	// commit some blocks so that QueryProof returns valid proof (cannot return valid query if height <= 1)
	suite.coordinator.CommitNBlocks(suite.chainA, 2)

	testData, err := os.ReadFile("../test_data/data.json")
	suite.Require().NoError(err)
	err = json.Unmarshal(testData, &suite.testData)
	suite.Require().NoError(err)

	suite.ctx = suite.chainA.GetContext().WithBlockGasMeter(storetypes.NewInfiniteGasMeter())
	suite.store = suite.chainA.App.GetIBCKeeper().ClientKeeper.ClientStore(suite.ctx, grandpaClientID)

	wasmContract, err := os.ReadFile("../test_data/ics10_grandpa_cw.wasm.gz")
	suite.Require().NoError(err)

	msg := types.NewMsgStoreCode(authtypes.NewModuleAddress(govtypes.ModuleName).String(), wasmContract)
	response, err := GetSimApp(suite.chainA).WasmClientKeeper.StoreCode(suite.ctx, msg)
	suite.Require().NoError(err)
	suite.Require().NotNil(response.Checksum)
	suite.codeHash = response.Checksum
}

func SetupTestingWithChannel() (ibctesting.TestingApp, map[string]json.RawMessage) {
	db := dbm.NewMemDB()
	app := simapp.NewSimApp(log.NewNopLogger(), db, nil, true, simtestutil.EmptyAppOptions{}, nil)
	genesisState := app.DefaultGenesis()

	bytes, err := os.ReadFile("../test_data/genesis.json")
	if err != nil {
		panic(err)
	}

	var genesis tmtypes.GenesisDoc
	// NOTE: Tendermint uses a custom JSON decoder for GenesisDoc
	err = tmjson.Unmarshal(bytes, &genesis)
	if err != nil {
		panic(err)
	}

	var appState map[string]json.RawMessage
	err = json.Unmarshal(genesis.AppState, &appState)
	if err != nil {
		panic(err)
	}

	if appState[exported.ModuleName] != nil {
		genesisState[exported.ModuleName] = appState[exported.ModuleName]
	}

	// reset DefaultTestingAppInit to its original value
	ibctesting.DefaultTestingAppInit = setupTestingApp
	return app, genesisState
}

func (suite *TypesTestSuite) SetupWasmGrandpaWithChannel() {
	// Setup is assigned in init  and will be overwritten by this. SetupTestingWithChannel does use the same simapp
	// in 08-wasm directory so this should not affect what test app we use.
	ibctesting.DefaultTestingAppInit = SetupTestingWithChannel
	suite.SetupWasmGrandpa()
	exportedClientState, ok := suite.chainA.App.GetIBCKeeper().ClientKeeper.GetClientState(suite.ctx, grandpaClientID)
	suite.Require().True(ok)
	clientState := exportedClientState.(*types.ClientState)
	clientState.CodeHash = suite.codeHash
	suite.chainA.App.GetIBCKeeper().ClientKeeper.SetClientState(suite.ctx, grandpaClientID, clientState)
}

func TestWasmTestSuite(t *testing.T) {
	testifysuite.Run(t, new(TypesTestSuite))
}<|MERGE_RESOLUTION|>--- conflicted
+++ resolved
@@ -71,28 +71,9 @@
 	return app, app.DefaultGenesis()
 }
 
-<<<<<<< HEAD
-func (suite *TypesTestSuite) SetupTest() {
-	suite.coordinator = ibctesting.NewCoordinator(suite.T(), 1)
-	suite.chainA = suite.coordinator.GetChain(ibctesting.GetChainID(1))
-}
-
-// SetupWasmTendermint sets up 2 chains and stores the tendermint/cometbft light client wasm contract on both.
-func (suite *TypesTestSuite) SetupWasmTendermint() {
-	suite.coordinator = ibctesting.NewCoordinator(suite.T(), 2)
-	suite.chainA = suite.coordinator.GetChain(ibctesting.GetChainID(1))
-	suite.chainA.SetWasm(true)
-	suite.chainB = suite.coordinator.GetChain(ibctesting.GetChainID(2))
-	suite.chainB.SetWasm(true)
-
-	// commit some blocks so that QueryProof returns valid proof (cannot return valid query if height <= 1)
-	suite.coordinator.CommitNBlocks(suite.chainA, 2)
-	suite.coordinator.CommitNBlocks(suite.chainB, 2)
-=======
 // SetupWasmTendermint sets up mock cometbft chain with a mock vm.
 func (suite *TypesTestSuite) SetupWasmWithMockVM() {
 	ibctesting.DefaultTestingAppInit = suite.setupWasmWithMockVM
->>>>>>> 32e4bd77
 
 	suite.coordinator = ibctesting.NewCoordinator(suite.T(), 1)
 	suite.chainA = suite.coordinator.GetChain(ibctesting.GetChainID(1))
