package types

import (
	"time"

	sdk "github.com/cosmos/cosmos-sdk/types"

	tmproto "github.com/cometbft/cometbft/proto/tendermint/types"

	"github.com/cosmos/ibc-go/v7/modules/core/exported"
)

type (
	exportMetadataInnerPayload struct{}
	exportMetadataPayload      struct {
		ExportMetadata exportMetadataInnerPayload `json:"export_metadata"`
	}
)

// NewGenesisState creates an 08-wasm GenesisState instance.
func NewGenesisState(contracts []Contract) *GenesisState {
	return &GenesisState{Contracts: contracts}
}

// ExportMetadata exports all the consensus metadata in the client store so they
// can be included in clients genesis and imported by a ClientKeeper
func (cs ClientState) ExportMetadata(store sdk.KVStore) []exported.GenesisMetadata {
	var payload exportMetadataPayload

	ctx := sdk.NewContext(nil, tmproto.Header{Height: 1, Time: time.Now()}, true, nil) // context with infinite gas meter
<<<<<<< HEAD
	result, err := wasmQuery[metadataQueryResponse](ctx, store, &cs, payload)
=======
	response, err := queryContract(ctx, store, cs.CodeHash, encodedData)
>>>>>>> 341350a2
	if err != nil {
		panic(err)
	}

	genesisMetadata := make([]exported.GenesisMetadata, len(result.GenesisMetadata))
	for i, metadata := range result.GenesisMetadata {
		genesisMetadata[i] = metadata
	}

	return genesisMetadata
}<|MERGE_RESOLUTION|>--- conflicted
+++ resolved
@@ -28,11 +28,7 @@
 	var payload exportMetadataPayload
 
 	ctx := sdk.NewContext(nil, tmproto.Header{Height: 1, Time: time.Now()}, true, nil) // context with infinite gas meter
-<<<<<<< HEAD
 	result, err := wasmQuery[metadataQueryResponse](ctx, store, &cs, payload)
-=======
-	response, err := queryContract(ctx, store, cs.CodeHash, encodedData)
->>>>>>> 341350a2
 	if err != nil {
 		panic(err)
 	}
