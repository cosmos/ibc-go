--- conflicted
+++ resolved
@@ -14,18 +14,6 @@
 
 var _ exported.ClientState = (*ClientState)(nil)
 
-<<<<<<< HEAD
-=======
-type (
-	verifyClientMessageInnerPayload struct {
-		ClientMessage *ClientMessage `json:"client_message"`
-	}
-	verifyClientMessagePayload struct {
-		VerifyClientMessage verifyClientMessageInnerPayload `json:"verify_client_message"`
-	}
-)
-
->>>>>>> 20d4d7e2
 // VerifyClientMessage must verify a ClientMessage. A ClientMessage could be a Header, Misbehaviour, or batch update.
 // It must handle each type of ClientMessage appropriately. Calls to CheckForMisbehaviour, UpdateState, and UpdateStateOnMisbehaviour
 // will assume that the content of the ClientMessage has been verified and can be trusted. An error should be returned
@@ -33,38 +21,16 @@
 func (cs ClientState) VerifyClientMessage(ctx sdk.Context, _ codec.BinaryCodec, clientStore sdk.KVStore, clientMsg exported.ClientMessage) error {
 	clientMessage, ok := clientMsg.(*ClientMessage)
 	if !ok {
-<<<<<<< HEAD
-		return errorsmod.Wrapf(ErrInvalidClientMessage, "expected type %T, got %T", &ClientMessage{}, clientMsg)
+		return errorsmod.Wrapf(ibcerrors.ErrInvalidType, "expected type: %T, got: %T", &ClientMessage{}, clientMsg)
 	}
 
 	payload := QueryMsg{
 		VerifyClientMessage: &verifyClientMessageMsg{ClientMessage: clientMessage},
-=======
-		return errorsmod.Wrapf(ibcerrors.ErrInvalidType, "expected type: %T, got: %T", &ClientMessage{}, clientMsg)
-	}
-
-	payload := verifyClientMessagePayload{
-		VerifyClientMessage: verifyClientMessageInnerPayload{
-			ClientMessage: clientMessage,
-		},
->>>>>>> 20d4d7e2
 	}
 	_, err := wasmQuery[contractResult](ctx, clientStore, &cs, payload)
 	return err
 }
 
-<<<<<<< HEAD
-=======
-type (
-	updateStateInnerPayload struct {
-		ClientMessage *ClientMessage `json:"client_message"`
-	}
-	updateStatePayload struct {
-		UpdateState updateStateInnerPayload `json:"update_state"`
-	}
-)
-
->>>>>>> 20d4d7e2
 // Client state and new consensus states are updated in the store by the contract
 func (cs ClientState) UpdateState(ctx sdk.Context, cdc codec.BinaryCodec, clientStore sdk.KVStore, clientMsg exported.ClientMessage) []exported.Height {
 	clientMessage, ok := clientMsg.(*ClientMessage)
@@ -72,15 +38,8 @@
 		panic(fmt.Errorf("expected type %T, got %T", &ClientMessage{}, clientMsg))
 	}
 
-<<<<<<< HEAD
 	payload := SudoMsg{
 		UpdateState: &updateStateMsg{ClientMessage: clientMessage},
-=======
-	payload := updateStatePayload{
-		UpdateState: updateStateInnerPayload{
-			ClientMessage: clientMessage,
-		},
->>>>>>> 20d4d7e2
 	}
 
 	result, err := call[updateStateResult](ctx, clientStore, &cs, payload)
@@ -91,18 +50,6 @@
 	return result.Heights
 }
 
-<<<<<<< HEAD
-=======
-type (
-	updateStateOnMisbehaviourInnerPayload struct {
-		ClientMessage *ClientMessage `json:"client_message"`
-	}
-	updateStateOnMisbehaviourPayload struct {
-		UpdateStateOnMisbehaviour updateStateOnMisbehaviourInnerPayload `json:"update_state_on_misbehaviour"`
-	}
-)
-
->>>>>>> 20d4d7e2
 // UpdateStateOnMisbehaviour should perform appropriate state changes on a client state given that misbehaviour has been detected and verified
 // Client state is updated in the store by contract.
 func (cs ClientState) UpdateStateOnMisbehaviour(ctx sdk.Context, _ codec.BinaryCodec, clientStore sdk.KVStore, clientMsg exported.ClientMessage) {
@@ -111,15 +58,8 @@
 		panic(fmt.Errorf("expected type %T, got %T", &ClientMessage{}, clientMsg))
 	}
 
-<<<<<<< HEAD
 	payload := SudoMsg{
 		UpdateStateOnMisbehaviour: &updateStateOnMisbehaviourMsg{ClientMessage: clientMessage},
-=======
-	payload := updateStateOnMisbehaviourPayload{
-		UpdateStateOnMisbehaviour: updateStateOnMisbehaviourInnerPayload{
-			ClientMessage: clientMessage,
-		},
->>>>>>> 20d4d7e2
 	}
 
 	_, err := call[contractResult](ctx, clientStore, &cs, payload)
