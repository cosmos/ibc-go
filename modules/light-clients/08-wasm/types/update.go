--- conflicted
+++ resolved
@@ -57,27 +57,16 @@
 	}
 )
 
-<<<<<<< HEAD
-// Client state and new consensus states are updated in the store by the contract.
+// Client state and new consensus states are updated in the store by the contract
 func (cs ClientState) UpdateState(ctx sdk.Context, cdc codec.BinaryCodec, store sdk.KVStore, clientMsg exported.ClientMessage) []exported.Height {
-	var clientMsgConcrete clientMessage
-	switch clientMsg := clientMsg.(type) {
-	case *Header:
-		clientMsgConcrete.Header = clientMsg
-	case *Misbehaviour:
-		clientMsgConcrete.Misbehaviour = clientMsg
-=======
-// Client state and new consensus states are updated in the store by the contract
-func (c ClientState) UpdateState(ctx sdk.Context, cdc codec.BinaryCodec, store sdk.KVStore, clientMsg exported.ClientMessage) []exported.Height {
 	header, ok := clientMsg.(*Header)
 	if !ok {
 		panic(fmt.Errorf("expected type %T, got %T", &Header{}, clientMsg))
->>>>>>> 9507a32e
 	}
-	
+
 	payload := updateStatePayload{
 		UpdateState: updateStateInnerPayload{
-			ClientMessage: clientMessageConcretePayload{
+			ClientMessage: clientMessage{
 				Header: header,
 			},
 		},
