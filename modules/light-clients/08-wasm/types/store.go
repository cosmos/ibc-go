package types

import (
	"bytes"
	"io"

	wasmvmtypes "github.com/CosmWasm/wasmvm/types"
	"github.com/cosmos/cosmos-sdk/codec"
	"github.com/cosmos/cosmos-sdk/store/cachekv"
	"github.com/cosmos/cosmos-sdk/store/listenkv"
	"github.com/cosmos/cosmos-sdk/store/tracekv"
	storetypes "github.com/cosmos/cosmos-sdk/store/types"
	sdk "github.com/cosmos/cosmos-sdk/types"
	sdkerrors "github.com/cosmos/cosmos-sdk/types/errors"
	clienttypes "github.com/cosmos/ibc-go/v7/modules/core/02-client/types"
	host "github.com/cosmos/ibc-go/v7/modules/core/24-host"
	"github.com/cosmos/ibc-go/v7/modules/core/exported"
)

// wrappedStore combines two KVStores into one while transparently routing the calls based on key prefix
type wrappedStore struct {
	first  sdk.KVStore
	second sdk.KVStore

	firstPrefix  []byte
	secondPrefix []byte
}

func newWrappedStore(first, second sdk.KVStore, firstPrefix, secondPrefix []byte) wrappedStore {
	return wrappedStore{
		first:        first,
		second:       second,
		firstPrefix:  firstPrefix,
		secondPrefix: secondPrefix,
	}
}

func (ws wrappedStore) Get(key []byte) []byte {
	return ws.getStore(key).Get(ws.trimPrefix(key))
}

func (ws wrappedStore) Has(key []byte) bool {
	return ws.getStore(key).Has(ws.trimPrefix(key))
}

func (ws wrappedStore) Set(key, value []byte) {
	ws.getStore(key).Set(ws.trimPrefix(key), value)
}

func (ws wrappedStore) Delete(key []byte) {
	ws.getStore(key).Delete(ws.trimPrefix(key))
}

func (ws wrappedStore) GetStoreType() storetypes.StoreType {
	return ws.first.GetStoreType()
}

func (ws wrappedStore) Iterator(start, end []byte) sdk.Iterator {
	return ws.getStore(start).Iterator(ws.trimPrefix(start), ws.trimPrefix(end))
}

func (ws wrappedStore) ReverseIterator(start, end []byte) sdk.Iterator {
	return ws.getStore(start).ReverseIterator(ws.trimPrefix(start), ws.trimPrefix(end))
}

func (ws wrappedStore) CacheWrap() storetypes.CacheWrap {
	return cachekv.NewStore(ws)
}

func (ws wrappedStore) CacheWrapWithTrace(w io.Writer, tc storetypes.TraceContext) storetypes.CacheWrap {
	return cachekv.NewStore(tracekv.NewStore(ws, w, tc))
}

func (ws wrappedStore) CacheWrapWithListeners(storeKey storetypes.StoreKey, listeners []storetypes.WriteListener) storetypes.CacheWrap {
	return cachekv.NewStore(listenkv.NewStore(ws, storeKey, listeners))
}

func (ws wrappedStore) trimPrefix(key []byte) []byte {
	if bytes.HasPrefix(key, ws.firstPrefix) {
		key = bytes.TrimPrefix(key, ws.firstPrefix)
	} else {
		key = bytes.TrimPrefix(key, ws.secondPrefix)
	}

	return key
}

func (ws wrappedStore) getStore(key []byte) sdk.KVStore {
	if bytes.HasPrefix(key, ws.firstPrefix) {
		return ws.first
	}

	return ws.second
}

// setClientState stores the client state.
func setClientState(clientStore sdk.KVStore, cdc codec.BinaryCodec, clientState *ClientState) {
	key := host.ClientStateKey()
	val := clienttypes.MustMarshalClientState(cdc, clientState)
	clientStore.Set(key, val)
}

// setConsensusState stores the consensus state at the given height.
func setConsensusState(clientStore sdk.KVStore, cdc codec.BinaryCodec, consensusState *ConsensusState, height exported.Height) {
	key := host.ConsensusStateKey(height)
	val := clienttypes.MustMarshalConsensusState(cdc, consensusState)
	clientStore.Set(key, val)
}

<<<<<<< HEAD
// getClientState gets the client state.
func getClientState(store sdk.KVStore, cdc codec.BinaryCodec) (*ClientState, error) {
	bz := store.Get(host.ClientStateKey())
	if bz == nil {
		return nil, sdkerrors.Wrapf(clienttypes.ErrClientNotFound, "client state does not exist")
	}

	clientStateI, err := clienttypes.UnmarshalClientState(cdc, bz)
	if err != nil {
		return nil, sdkerrors.Wrapf(clienttypes.ErrInvalidClient, "unmarshal error: %v", err)
	}

	clientState, ok := clientStateI.(*ClientState)
	if !ok {
		return nil, sdkerrors.Wrapf(clienttypes.ErrInvalidClient, "invalid client state. expected %T, got %T", &ClientState{}, clientState)
	}

	return clientState, nil
}

// getConsensusState retrieves the consensus state from the client prefixed
// store. An error is returned if the consensus state does not exist or it cannot be unmarshalled.
func getConsensusState(store sdk.KVStore, cdc codec.BinaryCodec, height exported.Height) (*ConsensusState, error) {
=======
// GetConsensusState retrieves the consensus state from the client prefixed
// store. An error is returned if the consensus state does not exist.
func GetConsensusState(store sdk.KVStore, cdc codec.BinaryCodec, height exported.Height) (*ConsensusState, error) {
>>>>>>> 9507a32e
	bz := store.Get(host.ConsensusStateKey(height))
	if len(bz) == 0 {
		return nil, sdkerrors.Wrapf(clienttypes.ErrConsensusStateNotFound, "consensus state does not exist for height %s", height)
	}

	consensusStateI, err := clienttypes.UnmarshalConsensusState(cdc, bz)
	if err != nil {
		return nil, sdkerrors.Wrapf(clienttypes.ErrInvalidConsensus, "unmarshal error: %v", err)
	}

	consensusState, ok := consensusStateI.(*ConsensusState)
	if !ok {
		return nil, sdkerrors.Wrapf(clienttypes.ErrInvalidConsensus, "invalid consensus type. expected %T, got %T", &ConsensusState{}, consensusState)
	}

	return consensusState, nil
}

var _ wasmvmtypes.KVStore = &storeAdapter{}

// storeAdapter adapter to bridge SDK store impl to wasmvm
type storeAdapter struct {
	parent sdk.KVStore
}

// newStoreAdapter constructor
func newStoreAdapter(s sdk.KVStore) *storeAdapter {
	if s == nil {
		panic("store must not be nil")
	}
	return &storeAdapter{parent: s}
}

func (s storeAdapter) Get(key []byte) []byte {
	return s.parent.Get(key)
}

func (s storeAdapter) Set(key, value []byte) {
	s.parent.Set(key, value)
}

func (s storeAdapter) Delete(key []byte) {
	s.parent.Delete(key)
}

func (s storeAdapter) Iterator(start, end []byte) wasmvmtypes.Iterator {
	return s.parent.Iterator(start, end)
}

func (s storeAdapter) ReverseIterator(start, end []byte) wasmvmtypes.Iterator {
	return s.parent.ReverseIterator(start, end)
}<|MERGE_RESOLUTION|>--- conflicted
+++ resolved
@@ -107,35 +107,9 @@
 	clientStore.Set(key, val)
 }
 
-<<<<<<< HEAD
-// getClientState gets the client state.
-func getClientState(store sdk.KVStore, cdc codec.BinaryCodec) (*ClientState, error) {
-	bz := store.Get(host.ClientStateKey())
-	if bz == nil {
-		return nil, sdkerrors.Wrapf(clienttypes.ErrClientNotFound, "client state does not exist")
-	}
-
-	clientStateI, err := clienttypes.UnmarshalClientState(cdc, bz)
-	if err != nil {
-		return nil, sdkerrors.Wrapf(clienttypes.ErrInvalidClient, "unmarshal error: %v", err)
-	}
-
-	clientState, ok := clientStateI.(*ClientState)
-	if !ok {
-		return nil, sdkerrors.Wrapf(clienttypes.ErrInvalidClient, "invalid client state. expected %T, got %T", &ClientState{}, clientState)
-	}
-
-	return clientState, nil
-}
-
 // getConsensusState retrieves the consensus state from the client prefixed
 // store. An error is returned if the consensus state does not exist or it cannot be unmarshalled.
-func getConsensusState(store sdk.KVStore, cdc codec.BinaryCodec, height exported.Height) (*ConsensusState, error) {
-=======
-// GetConsensusState retrieves the consensus state from the client prefixed
-// store. An error is returned if the consensus state does not exist.
 func GetConsensusState(store sdk.KVStore, cdc codec.BinaryCodec, height exported.Height) (*ConsensusState, error) {
->>>>>>> 9507a32e
 	bz := store.Get(host.ConsensusStateKey(height))
 	if len(bz) == 0 {
 		return nil, sdkerrors.Wrapf(clienttypes.ErrConsensusStateNotFound, "consensus state does not exist for height %s", height)
