package types

import (
	"github.com/cosmos/cosmos-sdk/codec"
	sdk "github.com/cosmos/cosmos-sdk/types"
	sdkerrors "github.com/cosmos/cosmos-sdk/types/errors"
	clienttypes "github.com/cosmos/ibc-go/v7/modules/core/02-client/types"
	"github.com/cosmos/ibc-go/v7/modules/core/exported"
)

<<<<<<< HEAD
type (
	verifyUpgradeAndUpdateStateInnerPayload struct {
		UpgradeClientState         exported.ClientState    `json:"upgrade_client_state"`
		UpgradeConsensusState      exported.ConsensusState `json:"upgrade_consensus_state"`
		ProofUpgradeClient         []byte                  `json:"proof_upgrade_client"`
		ProofUpgradeConsensusState []byte                  `json:"proof_upgrade_consensus_state"`
	}
	verifyUpgradeAndUpdateStatePayload struct {
		VerifyUpgradeAndUpdateStateMsg verifyUpgradeAndUpdateStateInnerPayload `json:"verify_upgrade_and_update_state"`
	}
)
=======
type verifyUpgradeAndUpdateStatePayload struct {
	VerifyUpgradeAndUpdateStateMsg verifyUpgradeAndUpdateStateMsgPayload `json:"verify_upgrade_and_update_state"`
}

type verifyUpgradeAndUpdateStateMsgPayload struct {
	UpgradeClientState         exported.ClientState    `json:"upgrade_client_state"`
	UpgradeConsensusState      exported.ConsensusState `json:"upgrade_consensus_state"`
	ProofUpgradeClient         []byte                  `json:"proof_upgrade_client"`
	ProofUpgradeConsensusState []byte                  `json:"proof_upgrade_consensus_state"`
}
>>>>>>> 9507a32e

// VerifyUpgradeAndUpdateState, on a successful verification expects the contract to update
// the new client state, consensus state, and any other client metadata.
func (cs ClientState) VerifyUpgradeAndUpdateState(
	ctx sdk.Context,
	cdc codec.BinaryCodec,
	clientStore sdk.KVStore,
	upgradedClient exported.ClientState,
	upgradedConsState exported.ConsensusState,
	proofUpgradeClient,
	proofUpgradeConsState []byte,
) error {
	wasmUpgradeClientState, ok := upgradedClient.(*ClientState)
	if !ok {
		return sdkerrors.Wrapf(clienttypes.ErrInvalidClient, "upgraded client state must be wasm light client state. expected %T, got: %T",
			&ClientState{}, wasmUpgradeClientState)
	}

	wasmUpgradeConsState, ok := upgradedConsState.(*ConsensusState)
	if !ok {
		return sdkerrors.Wrapf(clienttypes.ErrInvalidConsensus, "upgraded consensus state must be wasm light consensus state. expected %T, got: %T",
			&ConsensusState{}, wasmUpgradeConsState)
	}

	// last height of current counterparty chain must be client's latest height
	lastHeight := cs.GetLatestHeight()

	// TODO: a test fails with this check enabled.
	// if !upgradedClient.GetLatestHeight().GT(lastHeight) {
	// 	return sdkerrors.Wrapf(ibcerrors.ErrInvalidHeight, "upgraded client height %s must be greater than current client height %s",
	// 		upgradedClient.GetLatestHeight(), lastHeight)
	// }

	// Must prove against latest consensus state to ensure we are verifying against latest upgrade plan
	// This verifies that upgrade is intended for the provided revision, since committed client must exist
	// at this consensus state
	_, err := getConsensusState(clientStore, cdc, lastHeight)
	if err != nil {
		return sdkerrors.Wrapf(err, "could not retrieve consensus state for height %s", lastHeight)
	}

	payload := verifyUpgradeAndUpdateStatePayload{
<<<<<<< HEAD
		VerifyUpgradeAndUpdateStateMsg: verifyUpgradeAndUpdateStateInnerPayload{
			UpgradeClientState:         upgradedClient,
			UpgradeConsensusState:      upgradedConsState,
=======
		VerifyUpgradeAndUpdateStateMsg: verifyUpgradeAndUpdateStateMsgPayload{
			UpgradeClientState:         newClient,
			UpgradeConsensusState:      newConsState,
>>>>>>> 9507a32e
			ProofUpgradeClient:         proofUpgradeClient,
			ProofUpgradeConsensusState: proofUpgradeConsState,
		},
	}

	_, err = call[contractResult](ctx, clientStore, &cs, payload)
	return err
}<|MERGE_RESOLUTION|>--- conflicted
+++ resolved
@@ -8,7 +8,6 @@
 	"github.com/cosmos/ibc-go/v7/modules/core/exported"
 )
 
-<<<<<<< HEAD
 type (
 	verifyUpgradeAndUpdateStateInnerPayload struct {
 		UpgradeClientState         exported.ClientState    `json:"upgrade_client_state"`
@@ -20,18 +19,6 @@
 		VerifyUpgradeAndUpdateStateMsg verifyUpgradeAndUpdateStateInnerPayload `json:"verify_upgrade_and_update_state"`
 	}
 )
-=======
-type verifyUpgradeAndUpdateStatePayload struct {
-	VerifyUpgradeAndUpdateStateMsg verifyUpgradeAndUpdateStateMsgPayload `json:"verify_upgrade_and_update_state"`
-}
-
-type verifyUpgradeAndUpdateStateMsgPayload struct {
-	UpgradeClientState         exported.ClientState    `json:"upgrade_client_state"`
-	UpgradeConsensusState      exported.ConsensusState `json:"upgrade_consensus_state"`
-	ProofUpgradeClient         []byte                  `json:"proof_upgrade_client"`
-	ProofUpgradeConsensusState []byte                  `json:"proof_upgrade_consensus_state"`
-}
->>>>>>> 9507a32e
 
 // VerifyUpgradeAndUpdateState, on a successful verification expects the contract to update
 // the new client state, consensus state, and any other client metadata.
@@ -68,21 +55,15 @@
 	// Must prove against latest consensus state to ensure we are verifying against latest upgrade plan
 	// This verifies that upgrade is intended for the provided revision, since committed client must exist
 	// at this consensus state
-	_, err := getConsensusState(clientStore, cdc, lastHeight)
+	_, err := GetConsensusState(clientStore, cdc, lastHeight)
 	if err != nil {
 		return sdkerrors.Wrapf(err, "could not retrieve consensus state for height %s", lastHeight)
 	}
 
 	payload := verifyUpgradeAndUpdateStatePayload{
-<<<<<<< HEAD
 		VerifyUpgradeAndUpdateStateMsg: verifyUpgradeAndUpdateStateInnerPayload{
 			UpgradeClientState:         upgradedClient,
 			UpgradeConsensusState:      upgradedConsState,
-=======
-		VerifyUpgradeAndUpdateStateMsg: verifyUpgradeAndUpdateStateMsgPayload{
-			UpgradeClientState:         newClient,
-			UpgradeConsensusState:      newConsState,
->>>>>>> 9507a32e
 			ProofUpgradeClient:         proofUpgradeClient,
 			ProofUpgradeConsensusState: proofUpgradeConsState,
 		},
