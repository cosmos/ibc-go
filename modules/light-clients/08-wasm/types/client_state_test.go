package types_test

import (
	"crypto/sha256"
	"encoding/base64"
	"errors"
	"fmt"
	"time"

<<<<<<< HEAD
	wasmvm "github.com/CosmWasm/wasmvm"
	wasmvmtypes "github.com/CosmWasm/wasmvm/types"

	sdk "github.com/cosmos/cosmos-sdk/types"

	wasmtesting "github.com/cosmos/ibc-go/modules/light-clients/08-wasm/testing"
=======
>>>>>>> 176a4977
	"github.com/cosmos/ibc-go/modules/light-clients/08-wasm/types"
	clienttypes "github.com/cosmos/ibc-go/v7/modules/core/02-client/types"
	connectiontypes "github.com/cosmos/ibc-go/v7/modules/core/03-connection/types"
	channeltypes "github.com/cosmos/ibc-go/v7/modules/core/04-channel/types"
	commitmenttypes "github.com/cosmos/ibc-go/v7/modules/core/23-commitment/types"
	host "github.com/cosmos/ibc-go/v7/modules/core/24-host"
	"github.com/cosmos/ibc-go/v7/modules/core/exported"
	tmtypes "github.com/cosmos/ibc-go/v7/modules/light-clients/07-tendermint"
	ibctesting "github.com/cosmos/ibc-go/v7/testing"
	ibcmock "github.com/cosmos/ibc-go/v7/testing/mock"
)

func (suite *TypesTestSuite) TestStatusGrandpa() {
	var (
		ok          bool
		clientState exported.ClientState
	)

	testCases := []struct {
		name      string
		malleate  func()
		expStatus exported.Status
	}{
		{
			"client is active",
			func() {},
			exported.Active,
		},
		{
			"client is frozen",
			func() {
				clientStateData, err := base64.StdEncoding.DecodeString(suite.testData["client_state_frozen"])
				suite.Require().NoError(err)

				clientState = types.NewClientState(clientStateData, suite.codeHash, clienttypes.NewHeight(2000, 5))

				suite.chainA.App.GetIBCKeeper().ClientKeeper.SetClientState(suite.ctx, grandpaClientID, clientState)
			},
			exported.Frozen,
		},
		{
			"client status without consensus state",
			func() {
				clientStateData, err := base64.StdEncoding.DecodeString(suite.testData["client_state_no_consensus"])
				suite.Require().NoError(err)

				clientState = types.NewClientState(clientStateData, suite.codeHash, clienttypes.NewHeight(2000, 36))

				suite.chainA.App.GetIBCKeeper().ClientKeeper.SetClientState(suite.ctx, grandpaClientID, clientState)
			},
			exported.Expired,
		},
		{
			"client state for unexisting contract",
			func() {
				clientStateData, err := base64.StdEncoding.DecodeString(suite.testData["client_state_data"])
				suite.Require().NoError(err)

				codeHash := sha256.Sum256([]byte("bytes-of-light-client-wasm-contract-that-does-not-exist")) // code hash for a contract that does not exists in store
				clientState = types.NewClientState(clientStateData, codeHash[:], clienttypes.NewHeight(2000, 5))
			},
			exported.Unknown,
		},
	}

	for _, tc := range testCases {
		suite.Run(tc.name, func() {
			suite.SetupWasmGrandpaWithChannel()

			clientStore := suite.chainA.App.GetIBCKeeper().ClientKeeper.ClientStore(suite.ctx, grandpaClientID)
			clientState, ok = suite.chainA.App.GetIBCKeeper().ClientKeeper.GetClientState(suite.ctx, grandpaClientID)
			suite.Require().True(ok)

			tc.malleate()

			status := clientState.Status(suite.ctx, clientStore, suite.chainA.App.AppCodec())
			suite.Require().Equal(tc.expStatus, status)
		})
	}
}

<<<<<<< HEAD
func (suite *TypesTestSuite) TestStatus() {
	var clientState *types.ClientState

	testCases := []struct {
		name      string
		malleate  func()
		expStatus exported.Status
	}{
		{
			"client is active",
			func() {},
			exported.Active,
		},
		{
			"client is frozen",
			func() {
				suite.mockVM.QueryFn = func(codeID wasmvm.Checksum, env wasmvmtypes.Env, queryMsg []byte, store wasmvm.KVStore, goapi wasmvm.GoAPI, querier wasmvm.Querier, gasMeter wasmvm.GasMeter, gasLimit uint64, deserCost wasmvmtypes.UFraction) ([]byte, uint64, error) {
					resp := fmt.Sprintf(`{"status":"%s"}`, exported.Frozen)
					return []byte(resp), wasmtesting.DefaultGasUsed, nil
				}
			},
			exported.Frozen,
		},
		{
			"client status is expired",
			func() {
				suite.mockVM.QueryFn = func(codeID wasmvm.Checksum, env wasmvmtypes.Env, queryMsg []byte, store wasmvm.KVStore, goapi wasmvm.GoAPI, querier wasmvm.Querier, gasMeter wasmvm.GasMeter, gasLimit uint64, deserCost wasmvmtypes.UFraction) ([]byte, uint64, error) {
					resp := fmt.Sprintf(`{"status":"%s"}`, exported.Expired)
					return []byte(resp), wasmtesting.DefaultGasUsed, nil
				}
			},
			exported.Expired,
		},
		{
			"client status is unknown: vm returns an error",
			func() {
				suite.mockVM.QueryFn = func(codeID wasmvm.Checksum, env wasmvmtypes.Env, queryMsg []byte, store wasmvm.KVStore, goapi wasmvm.GoAPI, querier wasmvm.Querier, gasMeter wasmvm.GasMeter, gasLimit uint64, deserCost wasmvmtypes.UFraction) ([]byte, uint64, error) {
					return nil, 0, errors.New("client status not implemented")
				}
			},
			exported.Unknown,
		},
	}

	for _, tc := range testCases {
		suite.Run(tc.name, func() {
			suite.SetupWasmWithMockVM()

			endpoint := &wasmtesting.WasmEndpoint{Endpoint: ibctesting.NewDefaultEndpoint(suite.chainA)}
			err := endpoint.CreateClient()
			suite.Require().NoError(err)

			clientStore := suite.chainA.App.GetIBCKeeper().ClientKeeper.ClientStore(suite.chainA.GetContext(), endpoint.ClientID)
			clientState = endpoint.GetClientState().(*types.ClientState)

			tc.malleate()

			status := clientState.Status(suite.chainA.GetContext(), clientStore, suite.chainA.App.AppCodec())
			suite.Require().Equal(tc.expStatus, status)
		})
	}
}
=======
// func (suite *TypesTestSuite) TestStatusTendermint() {
// 	var (
// 		path          *ibctesting.Path
// 		clientState   *types.ClientState
// 		tmClientState *tmtypes.ClientState
// 	)

// 	testCases := []struct {
// 		name      string
// 		malleate  func()
// 		expStatus exported.Status
// 	}{
// 		{
// 			"client is active",
// 			func() {},
// 			exported.Active,
// 		},
// 		{
// 			"client is frozen",
// 			func() {
// 				tmClientState.FrozenHeight = clienttypes.NewHeight(0, 1)

// 				wasmData, err := suite.chainA.Codec.MarshalInterface(tmClientState)
// 				suite.Require().NoError(err)

// 				clientState.Data = wasmData
// 				path.EndpointA.SetClientState(clientState)
// 			},
// 			exported.Frozen,
// 		},
// 		{
// 			"client status without consensus state",
// 			func() {
// 				latestHeight := clientState.LatestHeight.Increment().(clienttypes.Height)
// 				tmClientState.LatestHeight = latestHeight

// 				wasmData, err := suite.chainA.Codec.MarshalInterface(tmClientState)
// 				suite.Require().NoError(err)

// 				clientState.Data = wasmData
// 				clientState.LatestHeight = latestHeight
// 				path.EndpointA.SetClientState(clientState)
// 			},
// 			exported.Expired,
// 		},
// 		{
// 			"client status is expired",
// 			func() {
// 				suite.coordinator.IncrementTimeBy(tmClientState.TrustingPeriod)
// 			},
// 			exported.Expired,
// 		},
// 	}

// 	for _, tc := range testCases {
// 		suite.Run(tc.name, func() {
// 			suite.SetupWasmTendermint()
// 			path = ibctesting.NewPath(suite.chainA, suite.chainB)
// 			suite.coordinator.SetupClients(path)

// 			clientStore := suite.chainA.App.GetIBCKeeper().ClientKeeper.ClientStore(suite.chainA.GetContext(), path.EndpointA.ClientID)
// 			clientState = path.EndpointA.GetClientState().(*types.ClientState)

// 			var cs exported.ClientState
// 			err := suite.chainA.Codec.UnmarshalInterface(clientState.Data, &cs)
// 			suite.Require().NoError(err)
// 			tmClientState = cs.(*tmtypes.ClientState)

// 			tc.malleate()

// 			status := clientState.Status(suite.chainA.GetContext(), clientStore, suite.chainA.App.AppCodec())
// 			suite.Require().Equal(tc.expStatus, status)
// 		})
// 	}
// }
>>>>>>> 176a4977

func (suite *TypesTestSuite) TestValidate() {
	testCases := []struct {
		name        string
		clientState *types.ClientState
		expPass     bool
	}{
		{
			name:        "valid client",
			clientState: types.NewClientState([]byte{0}, []byte(codeHash), clienttypes.ZeroHeight()),
			expPass:     true,
		},
		{
			name:        "nil data",
			clientState: types.NewClientState(nil, []byte(codeHash), clienttypes.ZeroHeight()),
			expPass:     false,
		},
		{
			name:        "empty data",
			clientState: types.NewClientState([]byte{}, []byte(codeHash), clienttypes.ZeroHeight()),
			expPass:     false,
		},
		{
			name:        "nil code hash",
			clientState: types.NewClientState([]byte{0}, nil, clienttypes.ZeroHeight()),
			expPass:     false,
		},
		{
			name:        "empty code hash",
			clientState: types.NewClientState([]byte{0}, []byte{}, clienttypes.ZeroHeight()),
			expPass:     false,
		},
		{
			name: "longer than 32 bytes code hash",
			clientState: types.NewClientState(
				[]byte{0},
				[]byte{
					0, 1, 2, 3, 4, 5, 6, 7, 8, 9,
					10, 11, 12, 13, 14, 15, 16, 17, 18, 19,
					20, 21, 22, 23, 24, 25, 26, 27, 28, 29,
					30, 31, 32, 33,
				},
				clienttypes.ZeroHeight(),
			),
			expPass: false,
		},
	}

	for _, tc := range testCases {
		suite.Run(tc.name, func() {
			err := tc.clientState.Validate()
			if tc.expPass {
				suite.Require().NoError(err, tc.name)
			} else {
				suite.Require().Error(err, tc.name)
			}
		})
	}
}

func (suite *TypesTestSuite) TestInitializeGrandpa() {
	var consensusState exported.ConsensusState
	testCases := []struct {
		name     string
		malleate func()
		expPass  bool
	}{
		{
			name:     "valid consensus",
			malleate: func() {},
			expPass:  true,
		},
		{
			name: "invalid consensus: consensus state is solomachine consensus",
			malleate: func() {
				consensusState = ibctesting.NewSolomachine(suite.T(), suite.chainA.Codec, "solomachine", "", 2).ConsensusState()
			},
			expPass: false,
		},
	}

	for _, tc := range testCases {
		suite.Run(tc.name, func() {
			suite.SetupWasmGrandpa()

			clientStateData, err := base64.StdEncoding.DecodeString(suite.testData["client_state_data"])
			suite.Require().NoError(err)
			clientState := types.NewClientState(clientStateData, suite.codeHash, clienttypes.NewHeight(2000, 2))

			consensusStateData, err := base64.StdEncoding.DecodeString(suite.testData["consensus_state_data"])
			suite.Require().NoError(err)
			consensusState = types.NewConsensusState(consensusStateData, 0)

			tc.malleate()
			clientStore := suite.chainA.App.GetIBCKeeper().ClientKeeper.ClientStore(suite.ctx, grandpaClientID)
			err = clientState.Initialize(suite.ctx, suite.chainA.Codec, clientStore, consensusState)

			if tc.expPass {
				suite.Require().NoError(err)
				suite.Require().True(clientStore.Has(host.ClientStateKey()))
				suite.Require().True(clientStore.Has(host.ConsensusStateKey(clientState.GetLatestHeight())))
			} else {
				suite.Require().Error(err)
				suite.Require().False(clientStore.Has(host.ClientStateKey()))
				suite.Require().False(clientStore.Has(host.ConsensusStateKey(clientState.GetLatestHeight())))
			}
		})
	}
}

// func (suite *TypesTestSuite) TestInitializeTendermint() {
// 	var consensusState exported.ConsensusState
// 	testCases := []struct {
// 		name     string
// 		malleate func()
// 		expPass  bool
// 	}{
// 		{
// 			name: "valid consensus",
// 			malleate: func() {
// 				tmConsensusState := tmtypes.NewConsensusState(time.Now(), commitmenttypes.NewMerkleRoot([]byte{0}), []byte(codeHash))
// 				tmConsensusStateData, err := suite.chainA.Codec.MarshalInterface(tmConsensusState)
// 				suite.Require().NoError(err)

// 				consensusState = types.NewConsensusState(tmConsensusStateData, 1)
// 			},
// 			expPass: true,
// 		},
// 		{
// 			name: "invalid consensus: consensus state is solomachine consensus",
// 			malleate: func() {
// 				consensusState = ibctesting.NewSolomachine(suite.T(), suite.chainA.Codec, "solomachine", "", 2).ConsensusState()
// 			},
// 			expPass: false,
// 		},
// 	}

// 	for _, tc := range testCases {
// 		suite.Run(tc.name, func() {
// 			suite.SetupWasmTendermint()
// 			path := ibctesting.NewPath(suite.chainA, suite.chainB)

// 			tmConfig, ok := path.EndpointB.ClientConfig.(*ibctesting.TendermintConfig)
// 			suite.Require().True(ok)

// 			tmClientState := tmtypes.NewClientState(
// 				path.EndpointB.Chain.ChainID,
// 				tmConfig.TrustLevel, tmConfig.TrustingPeriod, tmConfig.UnbondingPeriod, tmConfig.MaxClockDrift,
// 				suite.chainB.LastHeader.GetHeight().(clienttypes.Height), commitmenttypes.GetSDKSpecs(), ibctesting.UpgradePath,
// 			)
// 			tmClientStateData, err := suite.chainA.Codec.MarshalInterface(tmClientState)
// 			suite.Require().NoError(err)
// 			wasmClientState := types.NewClientState(tmClientStateData, suite.codeHash, tmClientState.LatestHeight)

// 			clientStore := suite.chainA.App.GetIBCKeeper().ClientKeeper.ClientStore(suite.ctx, path.EndpointA.ClientID)
// 			tc.malleate()
// 			err = wasmClientState.Initialize(suite.ctx, suite.chainA.Codec, clientStore, consensusState)

// 			if tc.expPass {
// 				suite.Require().NoError(err)
// 				suite.Require().True(clientStore.Has(host.ClientStateKey()))
// 				suite.Require().True(clientStore.Has(host.ConsensusStateKey(suite.chainB.LastHeader.GetHeight())))
// 			} else {
// 				suite.Require().Error(err)
// 				suite.Require().False(clientStore.Has(host.ClientStateKey()))
// 				suite.Require().False(clientStore.Has(host.ConsensusStateKey(suite.chainB.LastHeader.GetHeight())))
// 			}
// 		})
// 	}
// }

func (suite *TypesTestSuite) TestVerifyMembershipGrandpa() {
	const (
		prefix       = "ibc/"
		connectionID = "connection-0"
		portID       = "transfer"
		channelID    = "channel-0"
	)

	var (
		err              error
		proofHeight      exported.Height
		proof            []byte
		path             exported.Path
		value            []byte
		delayTimePeriod  uint64
		delayBlockPeriod uint64
	)

	testCases := []struct {
		name     string
		malleate func()
		expPass  bool
	}{
		{
			"successful ClientState verification",
			func() {
			},
			true,
		},
		{
			"successful Connection verification",
			func() {
				proofHeight = clienttypes.NewHeight(2000, 11)
				key := host.ConnectionPath(connectionID)
				merklePrefix := commitmenttypes.NewMerklePrefix([]byte(prefix))
				merklePath := commitmenttypes.NewMerklePath(key)
				path, err = commitmenttypes.ApplyPrefix(merklePrefix, merklePath)
				suite.Require().NoError(err)

				proof, err = base64.StdEncoding.DecodeString(suite.testData["connection_proof_try"])
				suite.Require().NoError(err)

				value, err = suite.chainA.Codec.Marshal(&connectiontypes.ConnectionEnd{
					ClientId: tmClientID,
					Counterparty: connectiontypes.Counterparty{
						ClientId:     grandpaClientID,
						ConnectionId: connectionID,
						Prefix:       suite.chainA.GetPrefix(),
					},
					DelayPeriod: 1000000000, // Hyperspace requires a non-zero delay in seconds. The test data was generated using a 1-second delay
					State:       connectiontypes.TRYOPEN,
					Versions:    []*connectiontypes.Version{connectiontypes.DefaultIBCVersion},
				})
				suite.Require().NoError(err)
			},
			true,
		},
		{
			"successful Channel verification",
			func() {
				proofHeight = clienttypes.NewHeight(2000, 20)
				key := host.ChannelPath(portID, channelID)
				merklePrefix := commitmenttypes.NewMerklePrefix([]byte(prefix))
				merklePath := commitmenttypes.NewMerklePath(key)
				path, err = commitmenttypes.ApplyPrefix(merklePrefix, merklePath)
				suite.Require().NoError(err)

				proof, err = base64.StdEncoding.DecodeString(suite.testData["channel_proof_try"])
				suite.Require().NoError(err)

				value, err = suite.chainA.Codec.Marshal(&channeltypes.Channel{
					State:    channeltypes.TRYOPEN,
					Ordering: channeltypes.UNORDERED,
					Counterparty: channeltypes.Counterparty{
						PortId:    portID,
						ChannelId: channelID,
					},
					ConnectionHops: []string{connectionID},
					Version:        "ics20-1",
				})
				suite.Require().NoError(err)
			},
			true,
		},
		{
			"successful PacketCommitment verification",
			func() {
				data, err := base64.StdEncoding.DecodeString(suite.testData["packet_commitment_data"])
				suite.Require().NoError(err)

				proofHeight = clienttypes.NewHeight(2000, 44)
				packet := channeltypes.NewPacket(
					data,
					2, portID, channelID, portID, channelID, clienttypes.NewHeight(0, 3000),
					0,
				)
				key := host.PacketCommitmentPath(packet.GetSourcePort(), packet.GetSourceChannel(), packet.GetSequence())
				merklePrefix := commitmenttypes.NewMerklePrefix([]byte(prefix))
				merklePath := commitmenttypes.NewMerklePath(key)
				path, err = commitmenttypes.ApplyPrefix(merklePrefix, merklePath)
				suite.Require().NoError(err)

				proof, err = base64.StdEncoding.DecodeString(suite.testData["packet_commitment_proof"])
				suite.Require().NoError(err)

				value = channeltypes.CommitPacket(suite.chainA.App.GetIBCKeeper().Codec(), packet)
			},
			true,
		},
		{
			"successful Acknowledgement verification",
			func() {
				data, err := base64.StdEncoding.DecodeString(suite.testData["ack_data"])
				suite.Require().NoError(err)

				proofHeight = clienttypes.NewHeight(2000, 33)
				packet := channeltypes.NewPacket(
					data,
					uint64(1), portID, channelID, portID, channelID, clienttypes.NewHeight(2000, 1022),
					1693432290702126952,
				)
				key := host.PacketAcknowledgementKey(packet.GetSourcePort(), packet.GetSourceChannel(), packet.GetSequence())
				merklePrefix := commitmenttypes.NewMerklePrefix([]byte(prefix))
				merklePath := commitmenttypes.NewMerklePath(string(key))
				path, err = commitmenttypes.ApplyPrefix(merklePrefix, merklePath)
				suite.Require().NoError(err)

				proof, err = base64.StdEncoding.DecodeString(suite.testData["ack_proof"])
				suite.Require().NoError(err)

				value, err = base64.StdEncoding.DecodeString(suite.testData["ack"])
				suite.Require().NoError(err)
				value = channeltypes.CommitAcknowledgement(value)
			},
			true,
		},
		{
			"delay time period has passed", func() {
				delayTimePeriod = uint64(time.Second.Nanoseconds() * 2)
			},
			true,
		},
		{
			"delay time period has not passed", func() {
				delayTimePeriod = uint64(time.Hour.Nanoseconds())
			},
			true,
		},
		{
			"delay block period has passed", func() {
				delayBlockPeriod = 1
			},
			true,
		},
		{
			"delay block period has not passed", func() {
				delayBlockPeriod = 1000
			},
			true,
		},
		{
			"latest client height < height", func() {
				proofHeight = proofHeight.Increment()
			}, false,
		},
		{
			"invalid path type",
			func() {
				path = ibcmock.KeyPath{}
			},
			false,
		},
		{
			"failed to unmarshal merkle proof", func() {
				proof = []byte("invalid proof")
			}, false,
		},
		{
			"consensus state not found", func() {
				proofHeight = clienttypes.ZeroHeight()
			}, false,
		},
		{
			"proof verification failed", func() {
				// change the value being proved
				value = []byte("invalid value")
			}, false,
		},
	}

	for _, tc := range testCases {
		suite.Run(tc.name, func() {
			suite.SetupWasmGrandpaWithChannel() // reset
			clientState, ok := suite.chainA.App.GetIBCKeeper().ClientKeeper.GetClientState(suite.ctx, grandpaClientID)
			suite.Require().True(ok)

			delayTimePeriod = 1000000000 // Hyperspace requires a non-zero delay in seconds. The test data was generated using a 1-second delay
			delayBlockPeriod = 0

			proofHeight = clienttypes.NewHeight(2000, 11)
			key := host.FullClientStateKey(tmClientID)
			merklePrefix := commitmenttypes.NewMerklePrefix([]byte(prefix))
			merklePath := commitmenttypes.NewMerklePath(string(key))
			path, err = commitmenttypes.ApplyPrefix(merklePrefix, merklePath)
			suite.Require().NoError(err)

			proof, err = base64.StdEncoding.DecodeString(suite.testData["client_state_proof"])
			suite.Require().NoError(err)

			value, err = suite.chainA.Codec.MarshalInterface(&tmtypes.ClientState{
				ChainId: "simd",
				TrustLevel: tmtypes.Fraction{
					Numerator:   1,
					Denominator: 3,
				},
				TrustingPeriod:               time.Second * 64000,
				UnbondingPeriod:              time.Second * 1814400,
				MaxClockDrift:                time.Second * 15,
				FrozenHeight:                 clienttypes.ZeroHeight(),
				LatestHeight:                 clienttypes.NewHeight(0, 41),
				ProofSpecs:                   commitmenttypes.GetSDKSpecs(),
				UpgradePath:                  []string{"upgrade", "upgradedIBCState"},
				AllowUpdateAfterExpiry:       false,
				AllowUpdateAfterMisbehaviour: false,
			})
			suite.Require().NoError(err)

			tc.malleate()

			clientStore := suite.chainA.App.GetIBCKeeper().ClientKeeper.ClientStore(suite.ctx, grandpaClientID)

			err = clientState.VerifyMembership(
				suite.ctx, clientStore, suite.chainA.Codec,
				proofHeight, delayTimePeriod, delayBlockPeriod,
				proof, path, value,
			)

			if tc.expPass {
				suite.Require().NoError(err)
			} else {
				suite.Require().Error(err)
			}
		})
	}
}

// func (suite *TypesTestSuite) TestVerifyMembershipTendermint() {
// 	var (
// 		testingpath      *ibctesting.Path
// 		err              error
// 		proofHeight      exported.Height
// 		proof            []byte
// 		path             exported.Path
// 		value            []byte
// 		delayTimePeriod  uint64
// 		delayBlockPeriod uint64
// 	)

// 	testCases := []struct {
// 		name     string
// 		malleate func()
// 		expPass  bool
// 	}{
// 		{
// 			"successful ClientState verification",
// 			func() {
// 				// default proof construction uses ClientState
// 			},
// 			true,
// 		},
// 		{
// 			"successful ConsensusState verification", func() {
// 				key := host.FullConsensusStateKey(testingpath.EndpointB.ClientID, testingpath.EndpointB.GetClientState().GetLatestHeight())
// 				merklePath := commitmenttypes.NewMerklePath(string(key))
// 				path, err = commitmenttypes.ApplyPrefix(suite.chainB.GetPrefix(), merklePath)
// 				suite.Require().NoError(err)

// 				proof, proofHeight = suite.chainB.QueryProof(key)

// 				consensusState := testingpath.EndpointB.GetConsensusState(testingpath.EndpointB.GetClientState().GetLatestHeight()).(*types.ConsensusState)
// 				value, err = suite.chainB.Codec.MarshalInterface(consensusState)
// 				suite.Require().NoError(err)
// 			},
// 			true,
// 		},
// 		{
// 			"successful Connection verification", func() {
// 				key := host.ConnectionKey(testingpath.EndpointB.ConnectionID)
// 				merklePath := commitmenttypes.NewMerklePath(string(key))
// 				path, err = commitmenttypes.ApplyPrefix(suite.chainB.GetPrefix(), merklePath)
// 				suite.Require().NoError(err)

// 				proof, proofHeight = suite.chainB.QueryProof(key)

// 				connection := testingpath.EndpointB.GetConnection()
// 				value, err = suite.chainB.Codec.Marshal(&connection)
// 				suite.Require().NoError(err)
// 			},
// 			true,
// 		},
// 		{
// 			"successful Channel verification", func() {
// 				key := host.ChannelKey(testingpath.EndpointB.ChannelConfig.PortID, testingpath.EndpointB.ChannelID)
// 				merklePath := commitmenttypes.NewMerklePath(string(key))
// 				path, err = commitmenttypes.ApplyPrefix(suite.chainB.GetPrefix(), merklePath)
// 				suite.Require().NoError(err)

// 				proof, proofHeight = suite.chainB.QueryProof(key)

// 				channel := testingpath.EndpointB.GetChannel()
// 				value, err = suite.chainB.Codec.Marshal(&channel)
// 				suite.Require().NoError(err)
// 			},
// 			true,
// 		},
// 		{
// 			"successful PacketCommitment verification", func() {
// 				// send from chainB to chainA since we are proving chainB sent a packet
// 				sequence, err := testingpath.EndpointB.SendPacket(clienttypes.NewHeight(1, 100), 0, ibctesting.MockPacketData)
// 				suite.Require().NoError(err)

// 				// make packet commitment proof
// 				packet := channeltypes.NewPacket(ibctesting.MockPacketData, sequence, testingpath.EndpointB.ChannelConfig.PortID, testingpath.EndpointB.ChannelID, testingpath.EndpointA.ChannelConfig.PortID, testingpath.EndpointA.ChannelID, clienttypes.NewHeight(1, 100), 0)
// 				key := host.PacketCommitmentKey(packet.GetSourcePort(), packet.GetSourceChannel(), packet.GetSequence())
// 				merklePath := commitmenttypes.NewMerklePath(string(key))
// 				path, err = commitmenttypes.ApplyPrefix(suite.chainB.GetPrefix(), merklePath)
// 				suite.Require().NoError(err)

// 				proof, proofHeight = testingpath.EndpointB.QueryProof(key)

// 				value = channeltypes.CommitPacket(suite.chainA.App.GetIBCKeeper().Codec(), packet)
// 			}, true,
// 		},
// 		{
// 			"successful Acknowledgement verification", func() {
// 				// send from chainA to chainB since we are proving chainB wrote an acknowledgement
// 				sequence, err := testingpath.EndpointA.SendPacket(clienttypes.NewHeight(1, 100), 0, ibctesting.MockPacketData)
// 				suite.Require().NoError(err)

// 				// write receipt and ack
// 				packet := channeltypes.NewPacket(ibctesting.MockPacketData, sequence, testingpath.EndpointA.ChannelConfig.PortID, testingpath.EndpointA.ChannelID, testingpath.EndpointB.ChannelConfig.PortID, testingpath.EndpointB.ChannelID, clienttypes.NewHeight(1, 100), 0)
// 				err = testingpath.EndpointB.RecvPacket(packet)
// 				suite.Require().NoError(err)

// 				key := host.PacketAcknowledgementKey(packet.GetSourcePort(), packet.GetSourceChannel(), packet.GetSequence())
// 				merklePath := commitmenttypes.NewMerklePath(string(key))
// 				path, err = commitmenttypes.ApplyPrefix(suite.chainB.GetPrefix(), merklePath)
// 				suite.Require().NoError(err)

// 				proof, proofHeight = testingpath.EndpointB.QueryProof(key)

// 				value = channeltypes.CommitAcknowledgement(ibcmock.MockAcknowledgement.Acknowledgement())
// 			},
// 			true,
// 		},
// 		{
// 			"successful NextSequenceRecv verification", func() {
// 				// send from chainA to chainB since we are proving chainB incremented the sequence recv

// 				// send packet
// 				sequence, err := testingpath.EndpointA.SendPacket(clienttypes.NewHeight(1, 100), 0, ibctesting.MockPacketData)
// 				suite.Require().NoError(err)

// 				// next seq recv incremented
// 				packet := channeltypes.NewPacket(ibctesting.MockPacketData, sequence, testingpath.EndpointA.ChannelConfig.PortID, testingpath.EndpointA.ChannelID, testingpath.EndpointB.ChannelConfig.PortID, testingpath.EndpointB.ChannelID, clienttypes.NewHeight(1, 100), 0)
// 				err = testingpath.EndpointB.RecvPacket(packet)
// 				suite.Require().NoError(err)

// 				key := host.NextSequenceRecvKey(packet.GetSourcePort(), packet.GetSourceChannel())
// 				merklePath := commitmenttypes.NewMerklePath(string(key))
// 				path, err = commitmenttypes.ApplyPrefix(suite.chainB.GetPrefix(), merklePath)
// 				suite.Require().NoError(err)

// 				proof, proofHeight = testingpath.EndpointB.QueryProof(key)

// 				value = sdk.Uint64ToBigEndian(packet.GetSequence() + 1)
// 			},
// 			true,
// 		},
// 		{
// 			"successful verification outside IBC store", func() {
// 				key := transfertypes.PortKey
// 				merklePath := commitmenttypes.NewMerklePath(string(key))
// 				path, err = commitmenttypes.ApplyPrefix(commitmenttypes.NewMerklePrefix([]byte(transfertypes.StoreKey)), merklePath)
// 				suite.Require().NoError(err)

// 				clientState := testingpath.EndpointA.GetClientState()
// 				proof, proofHeight = suite.chainB.QueryProofForStore(transfertypes.StoreKey, key, int64(clientState.GetLatestHeight().GetRevisionHeight()))

// 				value = []byte(GetSimApp(suite.chainB).TransferKeeper.GetPort(suite.chainB.GetContext()))
// 				suite.Require().NoError(err)
// 			},
// 			true,
// 		},
// 		{
// 			"delay time period has passed", func() {
// 				delayTimePeriod = uint64(time.Second.Nanoseconds())
// 			},
// 			true,
// 		},
// 		{
// 			"delay time period has not passed", func() {
// 				delayTimePeriod = uint64(time.Hour.Nanoseconds())
// 			},
// 			false,
// 		},
// 		{
// 			"delay block period has passed", func() {
// 				delayBlockPeriod = 1
// 			},
// 			true,
// 		},
// 		{
// 			"delay block period has not passed", func() {
// 				delayBlockPeriod = 1000
// 			},
// 			false,
// 		},
// 		{
// 			"latest client height < height", func() {
// 				proofHeight = testingpath.EndpointA.GetClientState().GetLatestHeight().Increment()
// 			}, false,
// 		},
// 		{
// 			"invalid path type",
// 			func() {
// 				path = ibcmock.KeyPath{}
// 			},
// 			false,
// 		},
// 		{
// 			"failed to unmarshal merkle proof", func() {
// 				proof = []byte("invalid proof")
// 			}, false,
// 		},
// 		{
// 			"consensus state not found", func() {
// 				proofHeight = clienttypes.ZeroHeight()
// 			}, false,
// 		},
// 		{
// 			"proof verification failed", func() {
// 				// change the value being proved
// 				value = []byte("invalid value")
// 			}, false,
// 		},
// 		{
// 			"proof is empty", func() {
// 				// change the inserted proof
// 				proof = []byte{}
// 			}, false,
// 		},
// 	}

// 	for _, tc := range testCases {
// 		suite.Run(tc.name, func() {
// 			suite.SetupWasmTendermint() // reset
// 			testingpath = ibctesting.NewPath(suite.chainA, suite.chainB)
// 			testingpath.SetChannelOrdered()
// 			suite.coordinator.Setup(testingpath)

// 			// reset time and block delays to 0, malleate may change to a specific non-zero value.
// 			delayTimePeriod = 0
// 			delayBlockPeriod = 0

// 			// create default proof, merklePath, and value which passes
// 			// may be overwritten by malleate()
// 			key := host.FullClientStateKey(testingpath.EndpointB.ClientID)
// 			merklePath := commitmenttypes.NewMerklePath(string(key))
// 			path, err = commitmenttypes.ApplyPrefix(suite.chainB.GetPrefix(), merklePath)
// 			suite.Require().NoError(err)

// 			proof, proofHeight = suite.chainB.QueryProof(key)

// 			clientState := testingpath.EndpointB.GetClientState().(*types.ClientState)
// 			value, err = suite.chainB.Codec.MarshalInterface(clientState)
// 			suite.Require().NoError(err)

// 			tc.malleate() // make changes as necessary

// 			clientState = testingpath.EndpointA.GetClientState().(*types.ClientState)

// 			ctx := suite.chainA.GetContext()
// 			store := suite.chainA.App.GetIBCKeeper().ClientKeeper.ClientStore(ctx, testingpath.EndpointA.ClientID)

// 			err = clientState.VerifyMembership(
// 				ctx, store, suite.chainA.Codec, proofHeight, delayTimePeriod, delayBlockPeriod,
// 				proof, path, value,
// 			)

// 			if tc.expPass {
// 				suite.Require().NoError(err)
// 			} else {
// 				suite.Require().Error(err)
// 			}
// 		})
// 	}
// }

func (suite *TypesTestSuite) TestVerifyNonMembershipGrandpa() {
	const (
		prefix              = "ibc/"
		portID              = "transfer"
		invalidClientID     = "09-tendermint-0"
		invalidConnectionID = "connection-100"
		invalidChannelID    = "channel-800"
	)

	var (
		clientState      exported.ClientState
		err              error
		height           exported.Height
		path             exported.Path
		proof            []byte
		delayTimePeriod  uint64
		delayBlockPeriod uint64
		ok               bool
	)

	testCases := []struct {
		name     string
		malleate func()
		expPass  bool
	}{
		{
			"successful ClientState verification of non membership",
			func() {
			},
			true,
		},
		{
			"successful ConsensusState verification of non membership", func() {
				height = clienttypes.NewHeight(2000, 11)
				key := host.FullConsensusStateKey(invalidClientID, clientState.GetLatestHeight())
				merklePrefix := commitmenttypes.NewMerklePrefix([]byte(prefix))
				merklePath := commitmenttypes.NewMerklePath(string(key))
				path, err = commitmenttypes.ApplyPrefix(merklePrefix, merklePath)
				suite.Require().NoError(err)

				proof, err = base64.StdEncoding.DecodeString(suite.testData["client_state_proof"])
				suite.Require().NoError(err)
			},
			true,
		},
		{
			"successful Connection verification of non membership", func() {
				height = clienttypes.NewHeight(2000, 11)
				key := host.ConnectionKey(invalidConnectionID)
				merklePrefix := commitmenttypes.NewMerklePrefix([]byte(prefix))
				merklePath := commitmenttypes.NewMerklePath(string(key))
				path, err = commitmenttypes.ApplyPrefix(merklePrefix, merklePath)
				suite.Require().NoError(err)

				proof, err = base64.StdEncoding.DecodeString(suite.testData["connection_proof_try"])
				suite.Require().NoError(err)
			},
			true,
		},
		{
			"successful Channel verification of non membership", func() {
				height = clienttypes.NewHeight(2000, 20)
				key := host.ChannelKey(portID, invalidChannelID)
				merklePrefix := commitmenttypes.NewMerklePrefix([]byte(prefix))
				merklePath := commitmenttypes.NewMerklePath(string(key))
				path, err = commitmenttypes.ApplyPrefix(merklePrefix, merklePath)
				suite.Require().NoError(err)

				proof, err = base64.StdEncoding.DecodeString(suite.testData["channel_proof_try"])
				suite.Require().NoError(err)
			},
			true,
		},
		{
			"successful PacketCommitment verification of non membership", func() {
				height = clienttypes.NewHeight(2000, 44)
				key := host.PacketCommitmentKey(portID, invalidChannelID, 1)
				merklePrefix := commitmenttypes.NewMerklePrefix([]byte(prefix))
				merklePath := commitmenttypes.NewMerklePath(string(key))
				path, err = commitmenttypes.ApplyPrefix(merklePrefix, merklePath)
				suite.Require().NoError(err)

				proof, err = base64.StdEncoding.DecodeString(suite.testData["packet_commitment_proof"])
				suite.Require().NoError(err)
			}, true,
		},
		{
			"successful Acknowledgement verification of non membership", func() {
				height = clienttypes.NewHeight(2000, 33)
				key := host.PacketAcknowledgementKey(portID, invalidChannelID, 1)
				merklePrefix := commitmenttypes.NewMerklePrefix([]byte(prefix))
				merklePath := commitmenttypes.NewMerklePath(string(key))
				path, err = commitmenttypes.ApplyPrefix(merklePrefix, merklePath)
				suite.Require().NoError(err)

				proof, err = base64.StdEncoding.DecodeString(suite.testData["ack_proof"])
				suite.Require().NoError(err)
			},
			true,
		},
		{
			"delay time period has passed", func() {
				delayTimePeriod = uint64(time.Second.Nanoseconds())
			},
			true,
		},
		{
			"delay time period has not passed", func() {
				delayTimePeriod = uint64(time.Hour.Nanoseconds())
			},
			true,
		},
		{
			"delay block period has passed", func() {
				delayBlockPeriod = 1
			},
			true,
		},
		{
			"delay block period has not passed", func() {
				delayBlockPeriod = 1000
			},
			true,
		},
		{
			"latest client height < height", func() {
				height = clientState.GetLatestHeight().Increment()
			}, false,
		},
		{
			"invalid path type",
			func() {
				path = ibcmock.KeyPath{}
			},
			false,
		},
		{
			"failed to unmarshal merkle proof", func() {
				proof = []byte("invalid proof")
			}, false,
		},
		{
			"consensus state not found", func() {
				height = clienttypes.ZeroHeight()
			}, false,
		},
		{
			"verify non membership fails as path exists", func() {
				height = clienttypes.NewHeight(2000, 11)
				// change the value being proved
				key := host.FullClientStateKey(tmClientID)
				merklePrefix := commitmenttypes.NewMerklePrefix([]byte(prefix))
				merklePath := commitmenttypes.NewMerklePath(string(key))
				path, err = commitmenttypes.ApplyPrefix(merklePrefix, merklePath)
				suite.Require().NoError(err)

				proof, err = base64.StdEncoding.DecodeString(suite.testData["client_state_proof"])
				suite.Require().NoError(err)
			}, false,
		},
	}

	for _, tc := range testCases {
		suite.Run(tc.name, func() {
			suite.SetupWasmGrandpaWithChannel() // reset
			clientState, ok = suite.chainA.App.GetIBCKeeper().ClientKeeper.GetClientState(suite.ctx, grandpaClientID)
			suite.Require().True(ok)

			delayTimePeriod = 1000000000 // Hyperspace requires a non-zero delay in seconds. The test data was generated using a 1-second delay
			delayBlockPeriod = 0
			height = clienttypes.NewHeight(2000, 11)
			key := host.FullClientStateKey(invalidClientID)
			merklePrefix := commitmenttypes.NewMerklePrefix([]byte(prefix))
			merklePath := commitmenttypes.NewMerklePath(string(key))
			path, err = commitmenttypes.ApplyPrefix(merklePrefix, merklePath)
			suite.Require().NoError(err)

			proof, err = base64.StdEncoding.DecodeString(suite.testData["client_state_proof"])
			suite.Require().NoError(err)

			tc.malleate()

			err = clientState.VerifyNonMembership(
				suite.ctx, suite.store, suite.chainA.Codec,
				height, delayTimePeriod, delayBlockPeriod,
				proof, path,
			)

			if tc.expPass {
				suite.Require().NoError(err)
			} else {
				suite.Require().Error(err)
			}
		})
	}
}

// func (suite *TypesTestSuite) TestVerifyNonMembershipTendermint() {
// 	const (
// 		invalidClientID     = "09-tendermint-0"
// 		invalidConnectionID = "connection-100"
// 		invalidChannelID    = "channel-800"
// 		invalidPortID       = "invalid-port"
// 	)

// 	var (
// 		testingpath      *ibctesting.Path
// 		delayTimePeriod  uint64
// 		delayBlockPeriod uint64
// 		err              error
// 		proofHeight      exported.Height
// 		path             exported.Path
// 		proof            []byte
// 	)

// 	testCases := []struct {
// 		name     string
// 		malleate func()
// 		expPass  bool
// 	}{
// 		{
// 			"successful ClientState verification of non membership",
// 			func() {
// 				// default proof construction uses ClientState
// 			},
// 			true,
// 		},
// 		{
// 			"successful ConsensusState verification of non membership", func() {
// 				key := host.FullConsensusStateKey(invalidClientID, testingpath.EndpointB.GetClientState().GetLatestHeight())
// 				merklePath := commitmenttypes.NewMerklePath(string(key))
// 				path, err = commitmenttypes.ApplyPrefix(suite.chainB.GetPrefix(), merklePath)
// 				suite.Require().NoError(err)

// 				proof, proofHeight = suite.chainB.QueryProof(key)
// 			},
// 			true,
// 		},
// 		{
// 			"successful Connection verification of non membership", func() {
// 				key := host.ConnectionKey(invalidConnectionID)
// 				merklePath := commitmenttypes.NewMerklePath(string(key))
// 				path, err = commitmenttypes.ApplyPrefix(suite.chainB.GetPrefix(), merklePath)
// 				suite.Require().NoError(err)

// 				proof, proofHeight = suite.chainB.QueryProof(key)
// 			},
// 			true,
// 		},
// 		{
// 			"successful Channel verification of non membership", func() {
// 				key := host.ChannelKey(testingpath.EndpointB.ChannelConfig.PortID, invalidChannelID)
// 				merklePath := commitmenttypes.NewMerklePath(string(key))
// 				path, err = commitmenttypes.ApplyPrefix(suite.chainB.GetPrefix(), merklePath)
// 				suite.Require().NoError(err)

// 				proof, proofHeight = suite.chainB.QueryProof(key)
// 			},
// 			true,
// 		},
// 		{
// 			"successful PacketCommitment verification of non membership", func() {
// 				// make packet commitment proof
// 				key := host.PacketCommitmentKey(invalidPortID, invalidChannelID, 1)
// 				merklePath := commitmenttypes.NewMerklePath(string(key))
// 				path, err = commitmenttypes.ApplyPrefix(suite.chainB.GetPrefix(), merklePath)
// 				suite.Require().NoError(err)

// 				proof, proofHeight = testingpath.EndpointB.QueryProof(key)
// 			}, true,
// 		},
// 		{
// 			"successful Acknowledgement verification of non membership", func() {
// 				key := host.PacketAcknowledgementKey(invalidPortID, invalidChannelID, 1)
// 				merklePath := commitmenttypes.NewMerklePath(string(key))
// 				path, err = commitmenttypes.ApplyPrefix(suite.chainB.GetPrefix(), merklePath)
// 				suite.Require().NoError(err)

// 				proof, proofHeight = testingpath.EndpointB.QueryProof(key)
// 			},
// 			true,
// 		},
// 		{
// 			"successful NextSequenceRecv verification of non membership", func() {
// 				key := host.NextSequenceRecvKey(invalidPortID, invalidChannelID)
// 				merklePath := commitmenttypes.NewMerklePath(string(key))
// 				path, err = commitmenttypes.ApplyPrefix(suite.chainB.GetPrefix(), merklePath)
// 				suite.Require().NoError(err)

// 				proof, proofHeight = testingpath.EndpointB.QueryProof(key)
// 			},
// 			true,
// 		},
// 		{
// 			"successful verification of non membership outside IBC store", func() {
// 				key := []byte{0x08}
// 				merklePath := commitmenttypes.NewMerklePath(string(key))
// 				path, err = commitmenttypes.ApplyPrefix(commitmenttypes.NewMerklePrefix([]byte(transfertypes.StoreKey)), merklePath)
// 				suite.Require().NoError(err)

// 				clientState := testingpath.EndpointA.GetClientState()
// 				proof, proofHeight = suite.chainB.QueryProofForStore(transfertypes.StoreKey, key, int64(clientState.GetLatestHeight().GetRevisionHeight()))
// 			},
// 			true,
// 		},
// 		{
// 			"delay time period has passed", func() {
// 				delayTimePeriod = uint64(time.Second.Nanoseconds())
// 			},
// 			true,
// 		},
// 		{
// 			"delay time period has not passed", func() {
// 				delayTimePeriod = uint64(time.Hour.Nanoseconds())
// 			},
// 			false,
// 		},
// 		{
// 			"delay block period has passed", func() {
// 				delayBlockPeriod = 1
// 			},
// 			true,
// 		},
// 		{
// 			"delay block period has not passed", func() {
// 				delayBlockPeriod = 1000
// 			},
// 			false,
// 		},
// 		{
// 			"latest client height < height", func() {
// 				proofHeight = testingpath.EndpointA.GetClientState().GetLatestHeight().Increment()
// 			}, false,
// 		},
// 		{
// 			"invalid path type",
// 			func() {
// 				path = ibcmock.KeyPath{}
// 			},
// 			false,
// 		},
// 		{
// 			"failed to unmarshal merkle proof", func() {
// 				proof = []byte("invalid proof")
// 			}, false,
// 		},
// 		{
// 			"consensus state not found", func() {
// 				proofHeight = clienttypes.ZeroHeight()
// 			}, false,
// 		},
// 		{
// 			"verify non membership fails as path exists", func() {
// 				// change the value being proved
// 				key := host.FullClientStateKey(testingpath.EndpointB.ClientID)
// 				merklePath := commitmenttypes.NewMerklePath(string(key))
// 				path, err = commitmenttypes.ApplyPrefix(suite.chainB.GetPrefix(), merklePath)
// 				suite.Require().NoError(err)

// 				proof, proofHeight = suite.chainB.QueryProof(key)
// 			}, false,
// 		},
// 		{
// 			"proof is empty", func() {
// 				// change the inserted proof
// 				proof = []byte{}
// 			}, false,
// 		},
// 	}

// 	for _, tc := range testCases {
// 		suite.Run(tc.name, func() {
// 			suite.SetupWasmTendermint() // reset
// 			testingpath = ibctesting.NewPath(suite.chainA, suite.chainB)
// 			testingpath.SetChannelOrdered()
// 			suite.coordinator.Setup(testingpath)

// 			// reset time and block delays to 0, malleate may change to a specific non-zero value.
// 			delayTimePeriod = 0
// 			delayBlockPeriod = 0

// 			// create default proof, merklePath, and value which passes
// 			// may be overwritten by malleate()
// 			key := host.FullClientStateKey(invalidClientID)

// 			merklePath := commitmenttypes.NewMerklePath(string(key))
// 			path, err = commitmenttypes.ApplyPrefix(suite.chainB.GetPrefix(), merklePath)
// 			suite.Require().NoError(err)

// 			proof, proofHeight = suite.chainB.QueryProof(key)

// 			tc.malleate() // make changes as necessary

// 			clientState := testingpath.EndpointA.GetClientState().(*types.ClientState)

// 			ctx := suite.chainA.GetContext()
// 			store := suite.chainA.App.GetIBCKeeper().ClientKeeper.ClientStore(ctx, testingpath.EndpointA.ClientID)

// 			err = clientState.VerifyNonMembership(
// 				ctx, store, suite.chainA.Codec, proofHeight, delayTimePeriod, delayBlockPeriod,
// 				proof, path,
// 			)

// 			if tc.expPass {
// 				suite.Require().NoError(err)
// 			} else {
// 				suite.Require().Error(err)
// 			}
// 		})
// 	}
// }<|MERGE_RESOLUTION|>--- conflicted
+++ resolved
@@ -7,15 +7,10 @@
 	"fmt"
 	"time"
 
-<<<<<<< HEAD
 	wasmvm "github.com/CosmWasm/wasmvm"
 	wasmvmtypes "github.com/CosmWasm/wasmvm/types"
 
-	sdk "github.com/cosmos/cosmos-sdk/types"
-
 	wasmtesting "github.com/cosmos/ibc-go/modules/light-clients/08-wasm/testing"
-=======
->>>>>>> 176a4977
 	"github.com/cosmos/ibc-go/modules/light-clients/08-wasm/types"
 	clienttypes "github.com/cosmos/ibc-go/v7/modules/core/02-client/types"
 	connectiontypes "github.com/cosmos/ibc-go/v7/modules/core/03-connection/types"
@@ -97,7 +92,6 @@
 	}
 }
 
-<<<<<<< HEAD
 func (suite *TypesTestSuite) TestStatus() {
 	var clientState *types.ClientState
 
@@ -160,83 +154,6 @@
 		})
 	}
 }
-=======
-// func (suite *TypesTestSuite) TestStatusTendermint() {
-// 	var (
-// 		path          *ibctesting.Path
-// 		clientState   *types.ClientState
-// 		tmClientState *tmtypes.ClientState
-// 	)
-
-// 	testCases := []struct {
-// 		name      string
-// 		malleate  func()
-// 		expStatus exported.Status
-// 	}{
-// 		{
-// 			"client is active",
-// 			func() {},
-// 			exported.Active,
-// 		},
-// 		{
-// 			"client is frozen",
-// 			func() {
-// 				tmClientState.FrozenHeight = clienttypes.NewHeight(0, 1)
-
-// 				wasmData, err := suite.chainA.Codec.MarshalInterface(tmClientState)
-// 				suite.Require().NoError(err)
-
-// 				clientState.Data = wasmData
-// 				path.EndpointA.SetClientState(clientState)
-// 			},
-// 			exported.Frozen,
-// 		},
-// 		{
-// 			"client status without consensus state",
-// 			func() {
-// 				latestHeight := clientState.LatestHeight.Increment().(clienttypes.Height)
-// 				tmClientState.LatestHeight = latestHeight
-
-// 				wasmData, err := suite.chainA.Codec.MarshalInterface(tmClientState)
-// 				suite.Require().NoError(err)
-
-// 				clientState.Data = wasmData
-// 				clientState.LatestHeight = latestHeight
-// 				path.EndpointA.SetClientState(clientState)
-// 			},
-// 			exported.Expired,
-// 		},
-// 		{
-// 			"client status is expired",
-// 			func() {
-// 				suite.coordinator.IncrementTimeBy(tmClientState.TrustingPeriod)
-// 			},
-// 			exported.Expired,
-// 		},
-// 	}
-
-// 	for _, tc := range testCases {
-// 		suite.Run(tc.name, func() {
-// 			suite.SetupWasmTendermint()
-// 			path = ibctesting.NewPath(suite.chainA, suite.chainB)
-// 			suite.coordinator.SetupClients(path)
-
-// 			clientStore := suite.chainA.App.GetIBCKeeper().ClientKeeper.ClientStore(suite.chainA.GetContext(), path.EndpointA.ClientID)
-// 			clientState = path.EndpointA.GetClientState().(*types.ClientState)
-
-// 			var cs exported.ClientState
-// 			err := suite.chainA.Codec.UnmarshalInterface(clientState.Data, &cs)
-// 			suite.Require().NoError(err)
-// 			tmClientState = cs.(*tmtypes.ClientState)
-
-// 			tc.malleate()
-
-// 			status := clientState.Status(suite.chainA.GetContext(), clientStore, suite.chainA.App.AppCodec())
-// 			suite.Require().Equal(tc.expStatus, status)
-// 		})
-// 	}
-// }
->>>>>>> 176a4977
 
 func (suite *TypesTestSuite) TestValidate() {
 	testCases := []struct {
