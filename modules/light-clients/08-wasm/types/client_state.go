--- conflicted
+++ resolved
@@ -73,16 +73,7 @@
 func (cs ClientState) Status(ctx sdk.Context, clientStore sdk.KVStore, _ codec.BinaryCodec) exported.Status {
 	payload := statusPayload{Status: statusInnerPayload{}}
 
-<<<<<<< HEAD
 	result, err := wasmQuery[statusQueryResponse](ctx, clientStore, &cs, payload)
-=======
-	encodedData, err := json.Marshal(payload)
-	if err != nil {
-		return exported.Unknown
-	}
-
-	response, err := queryContract(ctx, clientStore, cs.CodeHash, encodedData)
->>>>>>> 341350a2
 	if err != nil {
 		return exported.Unknown
 	}
@@ -120,11 +111,7 @@
 
 	result, err := wasmQuery[timestampAtHeightQueryResponse](ctx, clientStore, &cs, payload)
 	if err != nil {
-<<<<<<< HEAD
-		return 0, nil
-=======
 		return 0, errorsmod.Wrapf(err, "height (%s)", height)
->>>>>>> 341350a2
 	}
 
 	return result.Timestamp, nil
@@ -269,23 +256,21 @@
 	var output T
 	encodedData, err := json.Marshal(payload)
 	if err != nil {
-<<<<<<< HEAD
-		return output, sdkerrors.Wrapf(err, "failed to marshal payload for wasm execution")
-=======
-		return output, errorsmod.Wrapf(err, "failed to marshal wasm contract payload")
->>>>>>> 341350a2
+		return output, errorsmod.Wrapf(err, "failed to marshal payload for wasm execution")
 	}
 	out, err := callContract(ctx, clientStore, cs.CodeHash, encodedData)
 	if err != nil {
 		return output, errorsmod.Wrapf(err, "call to wasm contract failed")
 	}
 	if err := json.Unmarshal(out.Data, &output); err != nil {
-<<<<<<< HEAD
-		return output, sdkerrors.Wrapf(err, "failed to unmarshal result of wasm execution")
+		return output, errorsmod.Wrapf(err, "failed to unmarshal result of wasm execution")
 	}
 	if !output.Validate() {
-		return output, sdkerrors.Wrapf(errors.New(output.Error()), "error occurred while executing contract with code ID %s", hex.EncodeToString(cs.CodeId))
-	}
+		return output, errorsmod.Wrapf(errors.New(output.Error()), "error occurred while executing contract with code hash %s", hex.EncodeToString(cs.CodeHash))
+	}
+  if len(out.Messages) > 0 {
+		return output, errorsmod.Wrapf(ErrWasmSubMessagesNotAllowed, "code hash (%s)", hex.EncodeToString(cs.CodeHash))
+  }
 	return output, nil
 }
 
@@ -294,26 +279,17 @@
 	var output T
 	encodedData, err := json.Marshal(payload)
 	if err != nil {
-		return output, sdkerrors.Wrapf(err, "failed to marshal payload for wasm query")
+		return output, errorsmod.Wrapf(err, "failed to marshal payload for wasm query")
 	}
 	out, err := queryContract(ctx, clientStore, cs.CodeId, encodedData)
 	if err != nil {
-		return output, sdkerrors.Wrapf(err, "call to wasm contract failed")
+		return output, errorsmod.Wrapf(err, "call to wasm contract failed")
 	}
 	if err := json.Unmarshal(out, &output); err != nil {
-		return output, sdkerrors.Wrapf(err, "failed to unmarshal result of wasm query")
+		return output, errorsmod.Wrapf(err, "failed to unmarshal result of wasm query")
 	}
 	if !output.Validate() {
-		return output, sdkerrors.Wrapf(errors.New(output.Error()), "error occurred while querying contract with code ID %s", hex.EncodeToString(cs.CodeId))
-=======
-		return output, errorsmod.Wrapf(err, "failed unmarshal wasm contract payload")
-	}
-	if !output.Validate() {
-		return output, errorsmod.Wrapf(errors.New(output.Error()), "error occurred while calling contract with code hash %s", hex.EncodeToString(cs.CodeHash))
-	}
-	if len(out.Messages) > 0 {
-		return output, errorsmod.Wrapf(ErrWasmSubMessagesNotAllowed, "code hash (%s)", hex.EncodeToString(cs.CodeHash))
->>>>>>> 341350a2
+		return output, errorsmod.Wrapf(errors.New(output.Error()), "error occurred while querying contract with code hash %s", hex.EncodeToString(cs.CodeHash))
 	}
 	return output, nil
 }