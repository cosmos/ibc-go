--- conflicted
+++ resolved
@@ -103,11 +103,7 @@
 // Initialize checks that the initial consensus state is an 08-wasm consensus state and
 // sets the client state, consensus state in the provided client store.
 // It also initializes the wasm contract for the client.
-<<<<<<< HEAD
-func (cs ClientState) Initialize(ctx sdk.Context, cdc codec.BinaryCodec, clientStore sdk.KVStore, state exported.ConsensusState) error {
-=======
-func (cs ClientState) Initialize(ctx sdk.Context, _ codec.BinaryCodec, clientStore storetypes.KVStore, state exported.ConsensusState) error {
->>>>>>> 32e4bd77
+func (cs ClientState) Initialize(ctx sdk.Context, cdc codec.BinaryCodec, clientStore storetypes.KVStore, state exported.ConsensusState) error {
 	consensusState, ok := state.(*ConsensusState)
 	if !ok {
 		return errorsmod.Wrapf(clienttypes.ErrInvalidConsensus, "invalid initial consensus state. expected type: %T, got: %T",
