package types

import (
	"encoding/hex"
	"encoding/json"
	"errors"

	errorsmod "cosmossdk.io/errors"

	"github.com/cosmos/cosmos-sdk/codec"
	sdk "github.com/cosmos/cosmos-sdk/types"

	clienttypes "github.com/cosmos/ibc-go/v7/modules/core/02-client/types"
	commitmenttypes "github.com/cosmos/ibc-go/v7/modules/core/23-commitment/types"
	ibcerrors "github.com/cosmos/ibc-go/v7/modules/core/errors"
	"github.com/cosmos/ibc-go/v7/modules/core/exported"
)

var _ exported.ClientState = (*ClientState)(nil)

// NewClientState creates a new ClientState instance.
func NewClientState(data []byte, codeHash []byte, height clienttypes.Height) *ClientState {
	return &ClientState{
		Data:         data,
		CodeHash:     codeHash,
		LatestHeight: height,
	}
}

// ClientType is Wasm light client.
func (cs ClientState) ClientType() string {
	return exported.Wasm
}

// GetLatestHeight returns latest block height.
func (cs ClientState) GetLatestHeight() exported.Height {
	return cs.LatestHeight
}

// Validate performs a basic validation of the client state fields.
func (cs ClientState) Validate() error {
	if len(cs.Data) == 0 {
		return errorsmod.Wrap(ErrInvalidData, "data cannot be empty")
	}

	lenCodeHash := len(cs.CodeHash)
	if lenCodeHash == 0 {
		return errorsmod.Wrap(ErrInvalidCodeHash, "code hash cannot be empty")
	}
	if lenCodeHash != 32 { // sha256 output is 256 bits long
		return errorsmod.Wrapf(ErrInvalidCodeHash, "expected length of 32 bytes, got %d", lenCodeHash)
	}

	return nil
}

// Status returns the status of the wasm client.
// The client may be:
// - Active: frozen height is zero and client is not expired
// - Frozen: frozen height is not zero
// - Expired: the latest consensus state timestamp + trusting period <= current time
// - Unauthorized: the client type is not registered as an allowed client type
//
// A frozen client will become expired, so the Frozen status
// has higher precedence.
func (cs ClientState) Status(ctx sdk.Context, clientStore sdk.KVStore, _ codec.BinaryCodec) exported.Status {
	payload := QueryMsg{Status: &statusMsg{}}

	result, err := wasmQuery[statusResult](ctx, clientStore, &cs, payload)
	if err != nil {
		return exported.Unknown
	}

	return result.Status
}

// ZeroCustomFields returns a ClientState that is a copy of the current ClientState
// with all client customizable fields zeroed out
func (cs ClientState) ZeroCustomFields() exported.ClientState {
	return &cs
}

<<<<<<< HEAD
=======
type (
	timestampAtHeightInnerPayload struct {
		Height exported.Height `json:"height"`
	}
	timestampAtHeightPayload struct {
		TimestampAtHeight timestampAtHeightInnerPayload `json:"timestamp_at_height"`
	}
)

>>>>>>> 20d4d7e2
// GetTimestampAtHeight returns the timestamp in nanoseconds of the consensus state at the given height.
func (cs ClientState) GetTimestampAtHeight(
	ctx sdk.Context,
	clientStore sdk.KVStore,
	cdc codec.BinaryCodec,
	height exported.Height,
) (uint64, error) {
	payload := timestampAtHeightPayload{
		TimestampAtHeight: timestampAtHeightInnerPayload{
			Height: height,
		},
	}

	result, err := wasmQuery[timestampAtHeightResult](ctx, clientStore, &cs, payload)
	if err != nil {
		return 0, errorsmod.Wrapf(err, "height (%s)", height)
	}

	return result.Timestamp, nil
}

type instantiateMessage struct {
	ClientState    *ClientState    `json:"client_state"`
	ConsensusState *ConsensusState `json:"consensus_state"`
}

// Initialize checks that the initial consensus state is an 08-wasm consensus state and
// sets the client state, consensus state in the provided client store.
// It also initializes the wasm contract for the client.
func (cs ClientState) Initialize(ctx sdk.Context, _ codec.BinaryCodec, clientStore sdk.KVStore, state exported.ConsensusState) error {
	consensusState, ok := state.(*ConsensusState)
	if !ok {
		return errorsmod.Wrapf(clienttypes.ErrInvalidConsensus, "invalid initial consensus state. expected type: %T, got: %T",
			&ConsensusState{}, state)
	}

	payload := instantiateMessage{
		ClientState:    &cs,
		ConsensusState: consensusState,
	}

	encodedData, err := json.Marshal(payload)
	if err != nil {
		return errorsmod.Wrapf(err, "failed to marshal payload for wasm contract instantiation")
	}

	// The global store key can be used here to implement #4085
	// wasmStore := ctx.KVStore(WasmStoreKey)

	_, err = initContract(ctx, clientStore, cs.CodeHash, encodedData)
	if err != nil {
		return errorsmod.Wrapf(err, "failed to initialize contract")
	}
	return nil
}

// VerifyMembership is a generic proof verification method which verifies a proof of the existence of a value at a given CommitmentPath at the specified height.
// The caller is expected to construct the full CommitmentPath from a CommitmentPrefix and a standardized path (as defined in ICS 24).
// If a zero proof height is passed in, it will fail to retrieve the associated consensus state.
func (cs ClientState) VerifyMembership(
	ctx sdk.Context,
	clientStore sdk.KVStore,
	cdc codec.BinaryCodec,
	height exported.Height,
	delayTimePeriod uint64,
	delayBlockPeriod uint64,
	proof []byte,
	path exported.Path,
	value []byte,
) error {
	if cs.GetLatestHeight().LT(height) {
		return errorsmod.Wrapf(
			ibcerrors.ErrInvalidHeight,
			"client state height < proof height (%d < %d), please ensure the client has been updated", cs.GetLatestHeight(), height,
		)
	}

	_, ok := path.(commitmenttypes.MerklePath)
	if !ok {
		return errorsmod.Wrapf(ibcerrors.ErrInvalidType, "expected %T, got %T", commitmenttypes.MerklePath{}, path)
	}

<<<<<<< HEAD
	_, err := GetConsensusState(clientStore, cdc, height)
	if err != nil {
		return errorsmod.Wrap(err, "please ensure the proof was constructed against a height that exists on the client")
	}

	payload := QueryMsg{
		VerifyMembership: &verifyMembershipMsg{
=======
	payload := verifyMembershipPayload{
		VerifyMembership: verifyMembershipInnerPayload{
>>>>>>> 20d4d7e2
			Height:           height,
			DelayTimePeriod:  delayTimePeriod,
			DelayBlockPeriod: delayBlockPeriod,
			Proof:            proof,
			Path:             path,
			Value:            value,
		},
	}
	_, err := wasmQuery[contractResult](ctx, clientStore, &cs, payload)
	return err
}

// VerifyNonMembership is a generic proof verification method which verifies the absence of a given CommitmentPath at a specified height.
// The caller is expected to construct the full CommitmentPath from a CommitmentPrefix and a standardized path (as defined in ICS 24).
// If a zero proof height is passed in, it will fail to retrieve the associated consensus state.
func (cs ClientState) VerifyNonMembership(
	ctx sdk.Context,
	clientStore sdk.KVStore,
	cdc codec.BinaryCodec,
	height exported.Height,
	delayTimePeriod uint64,
	delayBlockPeriod uint64,
	proof []byte,
	path exported.Path,
) error {
	if cs.GetLatestHeight().LT(height) {
		return errorsmod.Wrapf(
			ibcerrors.ErrInvalidHeight,
			"client state height < proof height (%d < %d), please ensure the client has been updated", cs.GetLatestHeight(), height,
		)
	}

	_, ok := path.(commitmenttypes.MerklePath)
	if !ok {
		return errorsmod.Wrapf(ibcerrors.ErrInvalidType, "expected %T, got %T", commitmenttypes.MerklePath{}, path)
	}

<<<<<<< HEAD
	_, err := GetConsensusState(clientStore, cdc, height)
	if err != nil {
		return errorsmod.Wrap(err, "please ensure the proof was constructed against a height that exists on the client")
	}

	payload := QueryMsg{
		VerifyNonMembership: &verifyNonMembershipMsg{
=======
	payload := verifyNonMembershipPayload{
		VerifyNonMembership: verifyNonMembershipInnerPayload{
>>>>>>> 20d4d7e2
			Height:           height,
			DelayTimePeriod:  delayTimePeriod,
			DelayBlockPeriod: delayBlockPeriod,
			Proof:            proof,
			Path:             path,
		},
	}
	_, err := wasmQuery[contractResult](ctx, clientStore, &cs, payload)
	return err
}

// call calls the contract with the given payload and returns the result.
func call[T ContractResult](ctx sdk.Context, clientStore sdk.KVStore, cs *ClientState, payload any) (T, error) {
	var result T
	encodedData, err := json.Marshal(payload)
	if err != nil {
		return result, errorsmod.Wrapf(err, "failed to marshal payload for wasm execution")
	}
	resp, err := callContract(ctx, clientStore, cs.CodeHash, encodedData)
	if err != nil {
		return result, errorsmod.Wrapf(err, "call to wasm contract failed")
	}
	if len(resp.Messages) > 0 {
		return result, errorsmod.Wrapf(ErrWasmSubMessagesNotAllowed, "code hash (%s)", hex.EncodeToString(cs.CodeHash))
	}
	if err := json.Unmarshal(resp.Data, &result); err != nil {
		return result, errorsmod.Wrapf(err, "failed to unmarshal result of wasm execution")
	}
	if !result.Validate() {
		return result, errorsmod.Wrapf(errors.New(result.Error()), "error occurred while executing contract with code hash %s", hex.EncodeToString(cs.CodeHash))
	}
	return result, nil
}

// wasmQuery queries the contract with the given payload and returns the result.
func wasmQuery[T ContractResult](ctx sdk.Context, clientStore sdk.KVStore, cs *ClientState, payload any) (T, error) {
	var result T
	encodedData, err := json.Marshal(payload)
	if err != nil {
		return result, errorsmod.Wrapf(err, "failed to marshal payload for wasm query")
	}
	resp, err := queryContract(ctx, clientStore, cs.CodeHash, encodedData)
	if err != nil {
		return result, errorsmod.Wrapf(err, "query to wasm contract failed")
	}
	if err := json.Unmarshal(resp, &result); err != nil {
		return result, errorsmod.Wrapf(err, "failed to unmarshal result of wasm query")
	}
	if !result.Validate() {
		return result, errorsmod.Wrapf(errors.New(result.Error()), "error occurred while querying contract with code hash %s", hex.EncodeToString(cs.CodeHash))
	}
	return result, nil
}<|MERGE_RESOLUTION|>--- conflicted
+++ resolved
@@ -80,18 +80,6 @@
 	return &cs
 }
 
-<<<<<<< HEAD
-=======
-type (
-	timestampAtHeightInnerPayload struct {
-		Height exported.Height `json:"height"`
-	}
-	timestampAtHeightPayload struct {
-		TimestampAtHeight timestampAtHeightInnerPayload `json:"timestamp_at_height"`
-	}
-)
-
->>>>>>> 20d4d7e2
 // GetTimestampAtHeight returns the timestamp in nanoseconds of the consensus state at the given height.
 func (cs ClientState) GetTimestampAtHeight(
 	ctx sdk.Context,
@@ -99,8 +87,8 @@
 	cdc codec.BinaryCodec,
 	height exported.Height,
 ) (uint64, error) {
-	payload := timestampAtHeightPayload{
-		TimestampAtHeight: timestampAtHeightInnerPayload{
+	payload := QueryMsg{
+		TimestampAtHeight: &timestampAtHeightMsg{
 			Height: height,
 		},
 	}
@@ -111,11 +99,6 @@
 	}
 
 	return result.Timestamp, nil
-}
-
-type instantiateMessage struct {
-	ClientState    *ClientState    `json:"client_state"`
-	ConsensusState *ConsensusState `json:"consensus_state"`
 }
 
 // Initialize checks that the initial consensus state is an 08-wasm consensus state and
@@ -174,18 +157,8 @@
 		return errorsmod.Wrapf(ibcerrors.ErrInvalidType, "expected %T, got %T", commitmenttypes.MerklePath{}, path)
 	}
 
-<<<<<<< HEAD
-	_, err := GetConsensusState(clientStore, cdc, height)
-	if err != nil {
-		return errorsmod.Wrap(err, "please ensure the proof was constructed against a height that exists on the client")
-	}
-
 	payload := QueryMsg{
 		VerifyMembership: &verifyMembershipMsg{
-=======
-	payload := verifyMembershipPayload{
-		VerifyMembership: verifyMembershipInnerPayload{
->>>>>>> 20d4d7e2
 			Height:           height,
 			DelayTimePeriod:  delayTimePeriod,
 			DelayBlockPeriod: delayBlockPeriod,
@@ -223,18 +196,8 @@
 		return errorsmod.Wrapf(ibcerrors.ErrInvalidType, "expected %T, got %T", commitmenttypes.MerklePath{}, path)
 	}
 
-<<<<<<< HEAD
-	_, err := GetConsensusState(clientStore, cdc, height)
-	if err != nil {
-		return errorsmod.Wrap(err, "please ensure the proof was constructed against a height that exists on the client")
-	}
-
 	payload := QueryMsg{
 		VerifyNonMembership: &verifyNonMembershipMsg{
-=======
-	payload := verifyNonMembershipPayload{
-		VerifyNonMembership: verifyNonMembershipInnerPayload{
->>>>>>> 20d4d7e2
 			Height:           height,
 			DelayTimePeriod:  delayTimePeriod,
 			DelayBlockPeriod: delayBlockPeriod,
