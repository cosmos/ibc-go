package types_test

import (
	"encoding/json"

	wasmvm "github.com/CosmWasm/wasmvm"
	wasmvmtypes "github.com/CosmWasm/wasmvm/types"

	wasmtesting "github.com/cosmos/ibc-go/modules/light-clients/08-wasm/testing"
	"github.com/cosmos/ibc-go/modules/light-clients/08-wasm/types"
	clienttypes "github.com/cosmos/ibc-go/v8/modules/core/02-client/types"
	host "github.com/cosmos/ibc-go/v8/modules/core/24-host"
	"github.com/cosmos/ibc-go/v8/modules/core/exported"
	localhost "github.com/cosmos/ibc-go/v8/modules/light-clients/09-localhost"
)

func (suite *TypesTestSuite) TestWasmInstantiate() {
	testCases := []struct {
		name     string
		malleate func()
		expError error
	}{
		{
			"success",
			func() {
				suite.mockVM.InstantiateFn = func(_ wasmvm.Checksum, _ wasmvmtypes.Env, _ wasmvmtypes.MessageInfo, initMsg []byte, store wasmvm.KVStore, goapi wasmvm.GoAPI, _ wasmvm.Querier, _ wasmvm.GasMeter, _ uint64, _ wasmvmtypes.UFraction) (*wasmvmtypes.Response, uint64, error) {
					// Ensure GoAPI is set
					suite.Require().NotNil(goapi.CanonicalAddress)
					suite.Require().NotNil(goapi.HumanAddress)

					var payload types.InstantiateMessage
					err := json.Unmarshal(initMsg, &payload)
					suite.Require().NoError(err)

					store.Set(host.ClientStateKey(), clienttypes.MustMarshalClientState(suite.chainA.App.AppCodec(), payload.ClientState))
					store.Set(host.ConsensusStateKey(payload.ClientState.LatestHeight), clienttypes.MustMarshalConsensusState(suite.chainA.App.AppCodec(), payload.ConsensusState))
					return nil, 0, nil
				}
			},
			nil,
		},
		{
			"failure: contract returns error",
			func() {
				suite.mockVM.InstantiateFn = func(_ wasmvm.Checksum, _ wasmvmtypes.Env, _ wasmvmtypes.MessageInfo, _ []byte, _ wasmvm.KVStore, _ wasmvm.GoAPI, _ wasmvm.Querier, _ wasmvm.GasMeter, _ uint64, _ wasmvmtypes.UFraction) (*wasmvmtypes.Response, uint64, error) {
					return nil, 0, wasmtesting.ErrMockContract
				}
			},
			types.ErrWasmContractCallFailed,
		},
		{
			"failure: contract returns non-empty messages",
			func() {
				suite.mockVM.InstantiateFn = func(_ wasmvm.Checksum, _ wasmvmtypes.Env, _ wasmvmtypes.MessageInfo, _ []byte, _ wasmvm.KVStore, _ wasmvm.GoAPI, _ wasmvm.Querier, _ wasmvm.GasMeter, _ uint64, _ wasmvmtypes.UFraction) (*wasmvmtypes.Response, uint64, error) {
					resp := wasmvmtypes.Response{Messages: []wasmvmtypes.SubMsg{{}}}

					return &resp, wasmtesting.DefaultGasUsed, nil
				}
			},
			types.ErrWasmSubMessagesNotAllowed,
		},
		{
			"failure: contract returns non-empty events",
			func() {
				suite.mockVM.InstantiateFn = func(_ wasmvm.Checksum, _ wasmvmtypes.Env, _ wasmvmtypes.MessageInfo, _ []byte, _ wasmvm.KVStore, _ wasmvm.GoAPI, _ wasmvm.Querier, _ wasmvm.GasMeter, _ uint64, _ wasmvmtypes.UFraction) (*wasmvmtypes.Response, uint64, error) {
					resp := wasmvmtypes.Response{Events: []wasmvmtypes.Event{{}}}

					return &resp, wasmtesting.DefaultGasUsed, nil
				}
			},
			types.ErrWasmEventsNotAllowed,
		},
		{
			"failure: contract returns non-empty attributes",
			func() {
				suite.mockVM.InstantiateFn = func(_ wasmvm.Checksum, _ wasmvmtypes.Env, _ wasmvmtypes.MessageInfo, _ []byte, _ wasmvm.KVStore, _ wasmvm.GoAPI, _ wasmvm.Querier, _ wasmvm.GasMeter, _ uint64, _ wasmvmtypes.UFraction) (*wasmvmtypes.Response, uint64, error) {
					resp := wasmvmtypes.Response{Attributes: []wasmvmtypes.EventAttribute{{}}}

					return &resp, wasmtesting.DefaultGasUsed, nil
				}
			},
			types.ErrWasmAttributesNotAllowed,
		},
		{
			"failure: change clientstate type",
			func() {
				suite.mockVM.InstantiateFn = func(_ wasmvm.Checksum, _ wasmvmtypes.Env, _ wasmvmtypes.MessageInfo, _ []byte, store wasmvm.KVStore, _ wasmvm.GoAPI, _ wasmvm.Querier, _ wasmvm.GasMeter, _ uint64, _ wasmvmtypes.UFraction) (*wasmvmtypes.Response, uint64, error) {
					newClientState := localhost.NewClientState(clienttypes.NewHeight(1, 1))
					store.Set(host.ClientStateKey(), clienttypes.MustMarshalClientState(suite.chainA.App.AppCodec(), newClientState))

					data, err := json.Marshal(types.EmptyResult{})
					suite.Require().NoError(err)
					return &wasmvmtypes.Response{Data: data}, wasmtesting.DefaultGasUsed, nil
				}
			},
			types.ErrWasmInvalidContractModification,
		},
		{
			"failure: delete clientstate",
			func() {
				suite.mockVM.InstantiateFn = func(_ wasmvm.Checksum, _ wasmvmtypes.Env, _ wasmvmtypes.MessageInfo, _ []byte, store wasmvm.KVStore, _ wasmvm.GoAPI, _ wasmvm.Querier, _ wasmvm.GasMeter, _ uint64, _ wasmvmtypes.UFraction) (*wasmvmtypes.Response, uint64, error) {
					store.Delete(host.ClientStateKey())
					data, err := json.Marshal(types.EmptyResult{})
					suite.Require().NoError(err)
					return &wasmvmtypes.Response{Data: data}, wasmtesting.DefaultGasUsed, nil
				}
			},
			types.ErrWasmInvalidContractModification,
		},
		{
			"failure: unmarshallable clientstate",
			func() {
				suite.mockVM.InstantiateFn = func(_ wasmvm.Checksum, _ wasmvmtypes.Env, _ wasmvmtypes.MessageInfo, _ []byte, store wasmvm.KVStore, _ wasmvm.GoAPI, _ wasmvm.Querier, _ wasmvm.GasMeter, _ uint64, _ wasmvmtypes.UFraction) (*wasmvmtypes.Response, uint64, error) {
					store.Set(host.ClientStateKey(), []byte("invalid json"))
					data, err := json.Marshal(types.EmptyResult{})
					suite.Require().NoError(err)
					return &wasmvmtypes.Response{Data: data}, wasmtesting.DefaultGasUsed, nil
				}
			},
			types.ErrWasmInvalidContractModification,
		},
		{
			"failure: change codehash",
			func() {
				suite.mockVM.InstantiateFn = func(_ wasmvm.Checksum, _ wasmvmtypes.Env, _ wasmvmtypes.MessageInfo, initMsg []byte, store wasmvm.KVStore, _ wasmvm.GoAPI, _ wasmvm.Querier, _ wasmvm.GasMeter, _ uint64, _ wasmvmtypes.UFraction) (*wasmvmtypes.Response, uint64, error) {
					var payload types.InstantiateMessage
					err := json.Unmarshal(initMsg, &payload)
					suite.Require().NoError(err)

					// Change the code hash to something else.
					clientState := payload.ClientState
					clientState.CodeHash = []byte("new code hash")
					store.Set(host.ClientStateKey(), clienttypes.MustMarshalClientState(suite.chainA.App.AppCodec(), clientState))

					resp, err := json.Marshal(types.UpdateStateResult{})
					suite.Require().NoError(err)

					return &wasmvmtypes.Response{Data: resp}, wasmtesting.DefaultGasUsed, nil
				}
			},
			types.ErrWasmInvalidContractModification,
		},
	}

	for _, tc := range testCases {
		tc := tc
		suite.Run(tc.name, func() {
			suite.SetupWasmWithMockVM()

			tc.malleate()

			initMsg := types.InstantiateMessage{
				ClientState:    &types.ClientState{},
				ConsensusState: &types.ConsensusState{},
			}

			clientStore := suite.chainA.App.GetIBCKeeper().ClientKeeper.ClientStore(suite.chainA.GetContext(), defaultWasmClientID)
			err := types.WasmInstantiate(suite.chainA.GetContext(), suite.chainA.App.AppCodec(), clientStore, &types.ClientState{}, initMsg)

			expPass := tc.expError == nil
			if expPass {
				suite.Require().NoError(err)
			} else {
				suite.Require().ErrorIs(err, tc.expError)
			}
		})
	}
}

func (suite *TypesTestSuite) TestWasmMigrate() {
	testCases := []struct {
		name     string
		malleate func()
		expError error
	}{
		{
			"success",
			func() {
<<<<<<< HEAD
				suite.mockVM.MigrateFn = func(_ wasmvm.Checksum, _ wasmvmtypes.Env, _ []byte, _ wasmvm.KVStore, goapi wasmvm.GoAPI, _ wasmvm.Querier, _ wasmvm.GasMeter, _ uint64, _ wasmvmtypes.UFraction) (*wasmvmtypes.Response, uint64, error) {
					// Ensure GoAPI is set
					suite.Require().NotNil(goapi.CanonicalAddress)
					suite.Require().NotNil(goapi.HumanAddress)

					return nil, 0, nil
=======
				suite.mockVM.MigrateFn = func(_ wasmvm.Checksum, _ wasmvmtypes.Env, _ []byte, _ wasmvm.KVStore, _ wasmvm.GoAPI, _ wasmvm.Querier, _ wasmvm.GasMeter, _ uint64, _ wasmvmtypes.UFraction) (*wasmvmtypes.Response, uint64, error) {
					resp, err := json.Marshal(types.EmptyResult{})
					suite.Require().NoError(err)

					return &wasmvmtypes.Response{Data: resp}, 0, nil
>>>>>>> c24f8eda
				}
			},
			nil,
		},
		{
			"failure: contract returns error",
			func() {
				suite.mockVM.MigrateFn = func(_ wasmvm.Checksum, _ wasmvmtypes.Env, _ []byte, _ wasmvm.KVStore, _ wasmvm.GoAPI, _ wasmvm.Querier, _ wasmvm.GasMeter, _ uint64, _ wasmvmtypes.UFraction) (*wasmvmtypes.Response, uint64, error) {
					return nil, 0, wasmtesting.ErrMockContract
				}
			},
			types.ErrWasmContractCallFailed,
		},
		{
			"failure: contract returns non-empty messages",
			func() {
				suite.mockVM.MigrateFn = func(_ wasmvm.Checksum, _ wasmvmtypes.Env, _ []byte, store wasmvm.KVStore, _ wasmvm.GoAPI, _ wasmvm.Querier, _ wasmvm.GasMeter, _ uint64, _ wasmvmtypes.UFraction) (*wasmvmtypes.Response, uint64, error) {
					resp := wasmvmtypes.Response{Messages: []wasmvmtypes.SubMsg{{}}}

					return &resp, wasmtesting.DefaultGasUsed, nil
				}
			},
			types.ErrWasmSubMessagesNotAllowed,
		},
		{
			"failure: contract returns non-empty events",
			func() {
				suite.mockVM.MigrateFn = func(_ wasmvm.Checksum, _ wasmvmtypes.Env, _ []byte, store wasmvm.KVStore, _ wasmvm.GoAPI, _ wasmvm.Querier, _ wasmvm.GasMeter, _ uint64, _ wasmvmtypes.UFraction) (*wasmvmtypes.Response, uint64, error) {
					resp := wasmvmtypes.Response{Events: []wasmvmtypes.Event{{}}}

					return &resp, wasmtesting.DefaultGasUsed, nil
				}
			},
			types.ErrWasmEventsNotAllowed,
		},
		{
			"failure: contract returns non-empty attributes",
			func() {
				suite.mockVM.MigrateFn = func(_ wasmvm.Checksum, _ wasmvmtypes.Env, _ []byte, store wasmvm.KVStore, _ wasmvm.GoAPI, _ wasmvm.Querier, _ wasmvm.GasMeter, _ uint64, _ wasmvmtypes.UFraction) (*wasmvmtypes.Response, uint64, error) {
					resp := wasmvmtypes.Response{Attributes: []wasmvmtypes.EventAttribute{{}}}

					return &resp, wasmtesting.DefaultGasUsed, nil
				}
			},
			types.ErrWasmAttributesNotAllowed,
		},
		{
			"failure: change clientstate type",
			func() {
				suite.mockVM.MigrateFn = func(_ wasmvm.Checksum, _ wasmvmtypes.Env, _ []byte, store wasmvm.KVStore, _ wasmvm.GoAPI, _ wasmvm.Querier, _ wasmvm.GasMeter, _ uint64, _ wasmvmtypes.UFraction) (*wasmvmtypes.Response, uint64, error) {
					newClientState := localhost.NewClientState(clienttypes.NewHeight(1, 1))
					store.Set(host.ClientStateKey(), clienttypes.MustMarshalClientState(suite.chainA.App.AppCodec(), newClientState))

					data, err := json.Marshal(types.EmptyResult{})
					suite.Require().NoError(err)
					return &wasmvmtypes.Response{Data: data}, wasmtesting.DefaultGasUsed, nil
				}
			},
			types.ErrWasmInvalidContractModification,
		},
		{
			"failure: delete clientstate",
			func() {
				suite.mockVM.MigrateFn = func(_ wasmvm.Checksum, _ wasmvmtypes.Env, _ []byte, store wasmvm.KVStore, _ wasmvm.GoAPI, _ wasmvm.Querier, _ wasmvm.GasMeter, _ uint64, _ wasmvmtypes.UFraction) (*wasmvmtypes.Response, uint64, error) {
					store.Delete(host.ClientStateKey())
					data, err := json.Marshal(types.EmptyResult{})
					suite.Require().NoError(err)
					return &wasmvmtypes.Response{Data: data}, wasmtesting.DefaultGasUsed, nil
				}
			},
			types.ErrWasmInvalidContractModification,
		},
		{
			"failure: unmarshallable clientstate",
			func() {
				suite.mockVM.MigrateFn = func(_ wasmvm.Checksum, _ wasmvmtypes.Env, _ []byte, store wasmvm.KVStore, _ wasmvm.GoAPI, _ wasmvm.Querier, _ wasmvm.GasMeter, _ uint64, _ wasmvmtypes.UFraction) (*wasmvmtypes.Response, uint64, error) {
					store.Set(host.ClientStateKey(), []byte("invalid json"))
					data, err := json.Marshal(types.EmptyResult{})
					suite.Require().NoError(err)
					return &wasmvmtypes.Response{Data: data}, wasmtesting.DefaultGasUsed, nil
				}
			},
			types.ErrWasmInvalidContractModification,
		},
	}

	for _, tc := range testCases {
		tc := tc
		suite.Run(tc.name, func() {
			suite.SetupWasmWithMockVM()

			endpoint := wasmtesting.NewWasmEndpoint(suite.chainA)
			err := endpoint.CreateClient()
			suite.Require().NoError(err)

			tc.malleate()

			clientStore := suite.chainA.App.GetIBCKeeper().ClientKeeper.ClientStore(suite.chainA.GetContext(), defaultWasmClientID)
			err = types.WasmMigrate(suite.chainA.GetContext(), suite.chainA.App.AppCodec(), clientStore, &types.ClientState{}, defaultWasmClientID, []byte("{}"))

			expPass := tc.expError == nil
			if expPass {
				suite.Require().NoError(err)
			} else {
				suite.Require().ErrorIs(err, tc.expError)
			}
		})
	}
}

func (suite *TypesTestSuite) TestWasmQuery() {
	var payload types.QueryMsg

	testCases := []struct {
		name     string
		malleate func()
		expError error
	}{
		{
			"success",
			func() {
				suite.mockVM.RegisterQueryCallback(types.StatusMsg{}, func(_ wasmvm.Checksum, _ wasmvmtypes.Env, _ []byte, _ wasmvm.KVStore, goapi wasmvm.GoAPI, _ wasmvm.Querier, _ wasmvm.GasMeter, _ uint64, _ wasmvmtypes.UFraction) ([]byte, uint64, error) {
					// Ensure GoAPI is set
					suite.Require().NotNil(goapi.CanonicalAddress)
					suite.Require().NotNil(goapi.HumanAddress)

					resp, err := json.Marshal(types.StatusResult{Status: exported.Frozen.String()})
					suite.Require().NoError(err)

					return resp, wasmtesting.DefaultGasUsed, nil
				})
			},
			nil,
		},
		{
			"failure: contract returns error",
			func() {
				suite.mockVM.RegisterQueryCallback(types.StatusMsg{}, func(_ wasmvm.Checksum, _ wasmvmtypes.Env, _ []byte, _ wasmvm.KVStore, _ wasmvm.GoAPI, _ wasmvm.Querier, _ wasmvm.GasMeter, _ uint64, _ wasmvmtypes.UFraction) ([]byte, uint64, error) {
					return nil, wasmtesting.DefaultGasUsed, wasmtesting.ErrMockContract
				})
			},
			types.ErrWasmContractCallFailed,
		},
		{
			"failure: response fails to unmarshal",
			func() {
				suite.mockVM.RegisterQueryCallback(types.StatusMsg{}, func(_ wasmvm.Checksum, _ wasmvmtypes.Env, _ []byte, _ wasmvm.KVStore, _ wasmvm.GoAPI, _ wasmvm.Querier, _ wasmvm.GasMeter, _ uint64, _ wasmvmtypes.UFraction) ([]byte, uint64, error) {
					return []byte("invalid json"), wasmtesting.DefaultGasUsed, nil
				})
			},
			types.ErrWasmInvalidResponseData,
		},
	}

	for _, tc := range testCases {
		tc := tc
		suite.Run(tc.name, func() {
			suite.SetupWasmWithMockVM()

			endpoint := wasmtesting.NewWasmEndpoint(suite.chainA)
			err := endpoint.CreateClient()
			suite.Require().NoError(err)

			clientState := endpoint.GetClientState()
			clientStore := suite.chainA.App.GetIBCKeeper().ClientKeeper.ClientStore(suite.chainA.GetContext(), endpoint.ClientID)

			wasmClientState, ok := clientState.(*types.ClientState)
			suite.Require().True(ok)

			payload = types.QueryMsg{Status: &types.StatusMsg{}}

			tc.malleate()

			res, err := types.WasmQuery[types.StatusResult](suite.chainA.GetContext(), clientStore, wasmClientState, payload)

			expPass := tc.expError == nil
			if expPass {
				suite.Require().NoError(err)
				suite.Require().NotNil(res)
			} else {
				suite.Require().ErrorIs(err, tc.expError)
			}
		})
	}
}

func (suite *TypesTestSuite) TestWasmSudo() {
	var payload types.SudoMsg

	testCases := []struct {
		name     string
		malleate func()
		expError error
	}{
		{
			"success",
			func() {
				suite.mockVM.RegisterSudoCallback(types.UpdateStateMsg{}, func(_ wasmvm.Checksum, _ wasmvmtypes.Env, _ []byte, _ wasmvm.KVStore, goapi wasmvm.GoAPI, _ wasmvm.Querier, _ wasmvm.GasMeter, _ uint64, _ wasmvmtypes.UFraction) (*wasmvmtypes.Response, uint64, error) {
					// Ensure GoAPI is set
					suite.Require().NotNil(goapi.CanonicalAddress)
					suite.Require().NotNil(goapi.HumanAddress)

					resp, err := json.Marshal(types.UpdateStateResult{})
					suite.Require().NoError(err)

					return &wasmvmtypes.Response{Data: resp}, wasmtesting.DefaultGasUsed, nil
				})
			},
			nil,
		},
		{
			"failure: contract returns error",
			func() {
				suite.mockVM.RegisterSudoCallback(types.UpdateStateMsg{}, func(_ wasmvm.Checksum, _ wasmvmtypes.Env, _ []byte, _ wasmvm.KVStore, _ wasmvm.GoAPI, _ wasmvm.Querier, _ wasmvm.GasMeter, _ uint64, _ wasmvmtypes.UFraction) (*wasmvmtypes.Response, uint64, error) {
					return nil, wasmtesting.DefaultGasUsed, wasmtesting.ErrMockContract
				})
			},
			types.ErrWasmContractCallFailed,
		},
		{
			"failure: contract returns non-empty messages",
			func() {
				suite.mockVM.RegisterSudoCallback(types.UpdateStateMsg{}, func(_ wasmvm.Checksum, _ wasmvmtypes.Env, _ []byte, _ wasmvm.KVStore, _ wasmvm.GoAPI, _ wasmvm.Querier, _ wasmvm.GasMeter, _ uint64, _ wasmvmtypes.UFraction) (*wasmvmtypes.Response, uint64, error) {
					resp := wasmvmtypes.Response{Messages: []wasmvmtypes.SubMsg{{}}}

					return &resp, wasmtesting.DefaultGasUsed, nil
				})
			},
			types.ErrWasmSubMessagesNotAllowed,
		},
		{
			"failure: contract returns non-empty events",
			func() {
				suite.mockVM.RegisterSudoCallback(types.UpdateStateMsg{}, func(_ wasmvm.Checksum, _ wasmvmtypes.Env, _ []byte, _ wasmvm.KVStore, _ wasmvm.GoAPI, _ wasmvm.Querier, _ wasmvm.GasMeter, _ uint64, _ wasmvmtypes.UFraction) (*wasmvmtypes.Response, uint64, error) {
					resp := wasmvmtypes.Response{Events: []wasmvmtypes.Event{{}}}

					return &resp, wasmtesting.DefaultGasUsed, nil
				})
			},
			types.ErrWasmEventsNotAllowed,
		},
		{
			"failure: contract returns non-empty attributes",
			func() {
				suite.mockVM.RegisterSudoCallback(types.UpdateStateMsg{}, func(_ wasmvm.Checksum, _ wasmvmtypes.Env, _ []byte, _ wasmvm.KVStore, _ wasmvm.GoAPI, _ wasmvm.Querier, _ wasmvm.GasMeter, _ uint64, _ wasmvmtypes.UFraction) (*wasmvmtypes.Response, uint64, error) {
					resp := wasmvmtypes.Response{Attributes: []wasmvmtypes.EventAttribute{{}}}

					return &resp, wasmtesting.DefaultGasUsed, nil
				})
			},
			types.ErrWasmAttributesNotAllowed,
		},
		{
			"failure: response fails to unmarshal",
			func() {
				suite.mockVM.RegisterSudoCallback(types.UpdateStateMsg{}, func(_ wasmvm.Checksum, _ wasmvmtypes.Env, _ []byte, _ wasmvm.KVStore, _ wasmvm.GoAPI, _ wasmvm.Querier, _ wasmvm.GasMeter, _ uint64, _ wasmvmtypes.UFraction) (*wasmvmtypes.Response, uint64, error) {
					return &wasmvmtypes.Response{Data: []byte("invalid json")}, wasmtesting.DefaultGasUsed, nil
				})
			},
			types.ErrWasmInvalidResponseData,
		},
		{
			"failure: invalid clientstate type",
			func() {
				suite.mockVM.RegisterSudoCallback(types.UpdateStateMsg{}, func(_ wasmvm.Checksum, _ wasmvmtypes.Env, _ []byte, store wasmvm.KVStore, _ wasmvm.GoAPI, _ wasmvm.Querier, _ wasmvm.GasMeter, _ uint64, _ wasmvmtypes.UFraction) (*wasmvmtypes.Response, uint64, error) {
					newClientState := localhost.NewClientState(clienttypes.NewHeight(1, 1))
					store.Set(host.ClientStateKey(), clienttypes.MustMarshalClientState(suite.chainA.App.AppCodec(), newClientState))

					resp, err := json.Marshal(types.UpdateStateResult{})
					suite.Require().NoError(err)

					return &wasmvmtypes.Response{Data: resp}, wasmtesting.DefaultGasUsed, nil
				})
			},
			types.ErrWasmInvalidContractModification,
		},
		{
			"failure: unmarshallable clientstate bytes",
			func() {
				suite.mockVM.RegisterSudoCallback(types.UpdateStateMsg{}, func(_ wasmvm.Checksum, _ wasmvmtypes.Env, _ []byte, store wasmvm.KVStore, _ wasmvm.GoAPI, _ wasmvm.Querier, _ wasmvm.GasMeter, _ uint64, _ wasmvmtypes.UFraction) (*wasmvmtypes.Response, uint64, error) {
					store.Set(host.ClientStateKey(), []byte("invalid json"))

					resp, err := json.Marshal(types.UpdateStateResult{})
					suite.Require().NoError(err)

					return &wasmvmtypes.Response{Data: resp}, wasmtesting.DefaultGasUsed, nil
				})
			},
			types.ErrWasmInvalidContractModification,
		},
		{
			"failure: delete clientstate",
			func() {
				suite.mockVM.RegisterSudoCallback(types.UpdateStateMsg{}, func(_ wasmvm.Checksum, _ wasmvmtypes.Env, _ []byte, store wasmvm.KVStore, _ wasmvm.GoAPI, _ wasmvm.Querier, _ wasmvm.GasMeter, _ uint64, _ wasmvmtypes.UFraction) (*wasmvmtypes.Response, uint64, error) {
					store.Delete(host.ClientStateKey())

					resp, err := json.Marshal(types.UpdateStateResult{})
					suite.Require().NoError(err)

					return &wasmvmtypes.Response{Data: resp}, wasmtesting.DefaultGasUsed, nil
				})
			},
			types.ErrWasmInvalidContractModification,
		},
		{
			"failure: change codehash",
			func() {
				suite.mockVM.RegisterSudoCallback(types.UpdateStateMsg{}, func(_ wasmvm.Checksum, _ wasmvmtypes.Env, _ []byte, store wasmvm.KVStore, _ wasmvm.GoAPI, _ wasmvm.Querier, _ wasmvm.GasMeter, _ uint64, _ wasmvmtypes.UFraction) (*wasmvmtypes.Response, uint64, error) {
					clientState := suite.chainA.GetClientState(defaultWasmClientID)
					clientState.(*types.ClientState).CodeHash = []byte("new code hash")
					store.Set(host.ClientStateKey(), clienttypes.MustMarshalClientState(suite.chainA.App.AppCodec(), clientState))

					resp, err := json.Marshal(types.UpdateStateResult{})
					suite.Require().NoError(err)

					return &wasmvmtypes.Response{Data: resp}, wasmtesting.DefaultGasUsed, nil
				})
			},
			types.ErrWasmInvalidContractModification,
		},
	}

	for _, tc := range testCases {
		tc := tc
		suite.Run(tc.name, func() {
			suite.SetupWasmWithMockVM()

			endpoint := wasmtesting.NewWasmEndpoint(suite.chainA)
			err := endpoint.CreateClient()
			suite.Require().NoError(err)

			clientState := endpoint.GetClientState()
			clientStore := suite.chainA.App.GetIBCKeeper().ClientKeeper.ClientStore(suite.chainA.GetContext(), endpoint.ClientID)

			wasmClientState, ok := clientState.(*types.ClientState)
			suite.Require().True(ok)

			payload = types.SudoMsg{UpdateState: &types.UpdateStateMsg{}}

			tc.malleate()

			res, err := types.WasmSudo[types.UpdateStateResult](suite.chainA.GetContext(), suite.chainA.App.AppCodec(), clientStore, wasmClientState, payload)

			expPass := tc.expError == nil
			if expPass {
				suite.Require().NoError(err)
				suite.Require().NotNil(res)
			} else {
				suite.Require().ErrorIs(err, tc.expError)
			}
		})
	}
}<|MERGE_RESOLUTION|>--- conflicted
+++ resolved
@@ -176,20 +176,12 @@
 		{
 			"success",
 			func() {
-<<<<<<< HEAD
 				suite.mockVM.MigrateFn = func(_ wasmvm.Checksum, _ wasmvmtypes.Env, _ []byte, _ wasmvm.KVStore, goapi wasmvm.GoAPI, _ wasmvm.Querier, _ wasmvm.GasMeter, _ uint64, _ wasmvmtypes.UFraction) (*wasmvmtypes.Response, uint64, error) {
 					// Ensure GoAPI is set
 					suite.Require().NotNil(goapi.CanonicalAddress)
 					suite.Require().NotNil(goapi.HumanAddress)
 
 					return nil, 0, nil
-=======
-				suite.mockVM.MigrateFn = func(_ wasmvm.Checksum, _ wasmvmtypes.Env, _ []byte, _ wasmvm.KVStore, _ wasmvm.GoAPI, _ wasmvm.Querier, _ wasmvm.GasMeter, _ uint64, _ wasmvmtypes.UFraction) (*wasmvmtypes.Response, uint64, error) {
-					resp, err := json.Marshal(types.EmptyResult{})
-					suite.Require().NoError(err)
-
-					return &wasmvmtypes.Response{Data: resp}, 0, nil
->>>>>>> c24f8eda
 				}
 			},
 			nil,
