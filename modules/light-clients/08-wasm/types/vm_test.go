--- conflicted
+++ resolved
@@ -135,12 +135,8 @@
 
 			tc.malleate()
 
-<<<<<<< HEAD
-			err = types.WasmMigrate(suite.ctx, suite.store, &types.ClientState{}, defaultWasmClientID, []byte("{}"), suite.chainA.Codec)
-=======
-			clientStore := suite.chainA.App.GetIBCKeeper().ClientKeeper.ClientStore(suite.chainA.GetContext(), defaultWasmClientID)
+      clientStore := suite.chainA.App.GetIBCKeeper().ClientKeeper.ClientStore(suite.chainA.GetContext(), defaultWasmClientID)
 			err := types.WasmMigrate(suite.chainA.GetContext(), clientStore, &types.ClientState{}, defaultWasmClientID, []byte("{}"))
->>>>>>> 103510a8
 
 			expPass := tc.expError == nil
 			if expPass {
@@ -374,11 +370,7 @@
 
 			tc.malleate()
 
-<<<<<<< HEAD
-			res, err := types.WasmSudo[types.UpdateStateResult](suite.ctx, suite.store, wasmClientState, payload, suite.chainA.Codec)
-=======
 			res, err := types.WasmSudo[types.UpdateStateResult](suite.chainA.GetContext(), clientStore, wasmClientState, payload)
->>>>>>> 103510a8
 
 			expPass := tc.expError == nil
 			if expPass {
