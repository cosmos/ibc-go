package types_test

import (
	"crypto/rand"
	"crypto/sha256"
	"os"
	"testing"

	"github.com/stretchr/testify/require"

	errorsmod "cosmossdk.io/errors"

	"github.com/cosmos/ibc-go/modules/light-clients/08-wasm/types"
<<<<<<< HEAD
=======
	host "github.com/cosmos/ibc-go/v8/modules/core/24-host"
	"github.com/cosmos/ibc-go/v8/modules/core/exported"
	ibctesting "github.com/cosmos/ibc-go/v8/testing"
>>>>>>> 147f0ca3
)

func TestValidateWasmCode(t *testing.T) {
	var code []byte

	testCases := []struct {
		name     string
		malleate func()
		expError error
	}{
		{
			"success",
			func() {
				code, _ = os.ReadFile("../test_data/ics10_grandpa_cw.wasm.gz")
			},
			nil,
		},
		{
			"failure: empty byte slice",
			func() {
				code = []byte{}
			},
			types.ErrWasmEmptyCode,
		},
		{
			"failure: byte slice too large",
			func() {
				expLength := types.MaxWasmByteSize() + 1
				code = make([]byte, expLength)
				length, err := rand.Read(code)
				require.NoError(t, err, t.Name())
				require.Equal(t, expLength, uint64(length), t.Name())
			},
			types.ErrWasmCodeTooLarge,
		},
	}

	for _, tc := range testCases {
		tc.malleate()

		err := types.ValidateWasmCode(code)

		if tc.expError == nil {
			require.NoError(t, err, tc.name)
		} else {
			require.ErrorIs(t, err, tc.expError, tc.name)
		}
	}
}

func TestValidateWasmCodeHash(t *testing.T) {
	var codeHash []byte

	testCases := []struct {
		name     string
		malleate func()
		expError error
	}{
		{
			"success",
			func() {
				code, _ := os.ReadFile("../test_data/ics10_grandpa_cw.wasm.gz")
				checksum := sha256.Sum256(code)
				codeHash = checksum[:]
			},
			nil,
		},
		{
			"failure: nil byte slice",
			func() {
				codeHash = nil
			},
			errorsmod.Wrap(types.ErrInvalidCodeHash, "code hash cannot be empty"),
		},
		{
			"failure: empty byte slice",
			func() {
				codeHash = []byte{}
			},
			errorsmod.Wrap(types.ErrInvalidCodeHash, "code hash cannot be empty"),
		},
		{
			"failure: byte slice size is not 32",
			func() {
				codeHash = []byte{1}
			},
			errorsmod.Wrapf(types.ErrInvalidCodeHash, "expected length of 32 bytes, got %d", 1),
<<<<<<< HEAD
=======
		},
	}

	for _, tc := range testCases {
		tc.malleate()

		err := types.ValidateWasmCodeHash(codeHash)

		if tc.expError == nil {
			require.NoError(t, err, tc.name)
		} else {
			require.ErrorContains(t, err, tc.expError.Error(), tc.name)
		}
	}
}

func TestValidateClientID(t *testing.T) {
	var clientID string

	testCases := []struct {
		name     string
		malleate func()
		expError error
	}{
		{
			"success: valid wasm client identifier",
			func() {
				clientID = defaultWasmClientID
			},
			nil,
		},
		{
			"failure: empty clientID",
			func() {
				clientID = ""
			},
			errorsmod.Wrapf(host.ErrInvalidID, "invalid client identifier %s", clientID),
		},
		{
			"failure: clientID is not a wasm client identifier",
			func() {
				clientID = ibctesting.FirstClientID
			},
			errorsmod.Wrapf(host.ErrInvalidID, "client identifier %s does not contain %s prefix", ibctesting.FirstClientID, exported.Wasm),
>>>>>>> 147f0ca3
		},
	}

	for _, tc := range testCases {
		tc.malleate()

<<<<<<< HEAD
		err := types.ValidateWasmCodeHash(codeHash)
=======
		err := types.ValidateClientID(clientID)
>>>>>>> 147f0ca3

		if tc.expError == nil {
			require.NoError(t, err, tc.name)
		} else {
<<<<<<< HEAD
			require.ErrorIs(t, err, tc.expError, tc.name)
=======
			require.ErrorContains(t, err, tc.expError.Error(), tc.name)
>>>>>>> 147f0ca3
		}
	}
}<|MERGE_RESOLUTION|>--- conflicted
+++ resolved
@@ -11,12 +11,9 @@
 	errorsmod "cosmossdk.io/errors"
 
 	"github.com/cosmos/ibc-go/modules/light-clients/08-wasm/types"
-<<<<<<< HEAD
-=======
 	host "github.com/cosmos/ibc-go/v8/modules/core/24-host"
 	"github.com/cosmos/ibc-go/v8/modules/core/exported"
 	ibctesting "github.com/cosmos/ibc-go/v8/testing"
->>>>>>> 147f0ca3
 )
 
 func TestValidateWasmCode(t *testing.T) {
@@ -104,8 +101,6 @@
 				codeHash = []byte{1}
 			},
 			errorsmod.Wrapf(types.ErrInvalidCodeHash, "expected length of 32 bytes, got %d", 1),
-<<<<<<< HEAD
-=======
 		},
 	}
 
@@ -150,27 +145,18 @@
 				clientID = ibctesting.FirstClientID
 			},
 			errorsmod.Wrapf(host.ErrInvalidID, "client identifier %s does not contain %s prefix", ibctesting.FirstClientID, exported.Wasm),
->>>>>>> 147f0ca3
 		},
 	}
 
 	for _, tc := range testCases {
 		tc.malleate()
 
-<<<<<<< HEAD
-		err := types.ValidateWasmCodeHash(codeHash)
-=======
 		err := types.ValidateClientID(clientID)
->>>>>>> 147f0ca3
 
 		if tc.expError == nil {
 			require.NoError(t, err, tc.name)
 		} else {
-<<<<<<< HEAD
-			require.ErrorIs(t, err, tc.expError, tc.name)
-=======
 			require.ErrorContains(t, err, tc.expError.Error(), tc.name)
->>>>>>> 147f0ca3
 		}
 	}
 }