package wasm_test

import (
	"encoding/json"
	"time"

	wasmvm "github.com/CosmWasm/wasmvm"
	wasmvmtypes "github.com/CosmWasm/wasmvm/types"

	wasmtesting "github.com/cosmos/ibc-go/modules/light-clients/08-wasm/testing"
<<<<<<< HEAD
	"github.com/cosmos/ibc-go/modules/light-clients/08-wasm/types"
=======
>>>>>>> 501a8462
	clienttypes "github.com/cosmos/ibc-go/v8/modules/core/02-client/types"
	commitmenttypes "github.com/cosmos/ibc-go/v8/modules/core/23-commitment/types"
	host "github.com/cosmos/ibc-go/v8/modules/core/24-host"
<<<<<<< HEAD
	ibcerrors "github.com/cosmos/ibc-go/v8/modules/core/errors"
	"github.com/cosmos/ibc-go/v8/modules/core/exported"
	solomachine "github.com/cosmos/ibc-go/v8/modules/light-clients/06-solomachine"
	ibctm "github.com/cosmos/ibc-go/v8/modules/light-clients/07-tendermint"
=======
>>>>>>> 501a8462
	ibctesting "github.com/cosmos/ibc-go/v8/testing"
)

const (
	tmClientID   = "07-tendermint-0"
	wasmClientID = "08-wasm-100"
)

func (suite *WasmTestSuite) TestRecoverClient() {
	var (
		expectedClientStateBz               []byte
		subjectClientID, substituteClientID string
	)

	testCases := []struct {
		name     string
		malleate func()
		expErr   error
	}{
		// TODO(02-client routing): add successful test when light client module does not call into 08-wasm ClientState
		// {
		// 	"success",
		// 	func() {
		// 	},
		// 	nil,
		// },
		{
			"cannot parse malformed substitute client ID",
			func() {
				substituteClientID = ibctesting.InvalidID
			},
			host.ErrInvalidID,
		},
		{
			"substitute client ID does not contain 08-wasm prefix",
			func() {
				substituteClientID = tmClientID
			},
			clienttypes.ErrInvalidClientType,
		},
		{
			"cannot find subject client state",
			func() {
				subjectClientID = wasmClientID
			},
			clienttypes.ErrClientNotFound,
		},
		{
			"cannot find substitute client state",
			func() {
				substituteClientID = wasmClientID
			},
			clienttypes.ErrClientNotFound,
		},
<<<<<<< HEAD
		{
			"subject and substitute have equal latest height",
			func() {
				wasmClientState, ok := subjectClientState.(*types.ClientState)
				suite.Require().True(ok)
				wasmClientState.LatestHeight = substituteClientState.GetLatestHeight().(clienttypes.Height)
				suite.chainA.App.GetIBCKeeper().ClientKeeper.SetClientState(suite.chainA.GetContext(), subjectClientID, wasmClientState)
			},
			clienttypes.ErrInvalidHeight,
		},
		{
			"subject height is greater than substitute height",
			func() {
				wasmClientState, ok := subjectClientState.(*types.ClientState)
				suite.Require().True(ok)
				wasmClientState.LatestHeight = substituteClientState.GetLatestHeight().Increment().(clienttypes.Height)
				suite.chainA.App.GetIBCKeeper().ClientKeeper.SetClientState(suite.chainA.GetContext(), subjectClientID, wasmClientState)
			},
			clienttypes.ErrInvalidHeight,
		},
=======
>>>>>>> 501a8462
	}

	for _, tc := range testCases {
		tc := tc
		suite.Run(tc.name, func() {
			suite.SetupWasmWithMockVM()
			expectedClientStateBz = nil

			subjectEndpoint := wasmtesting.NewWasmEndpoint(suite.chainA)
			err := subjectEndpoint.CreateClient()
			suite.Require().NoError(err)
			subjectClientID = subjectEndpoint.ClientID

			subjectClientStore := suite.chainA.App.GetIBCKeeper().ClientKeeper.ClientStore(suite.chainA.GetContext(), subjectClientID)

			substituteEndpoint := wasmtesting.NewWasmEndpoint(suite.chainA)
			err = substituteEndpoint.CreateClient()
			suite.Require().NoError(err)
			substituteClientID = substituteEndpoint.ClientID

			lightClientModule, found := suite.chainA.App.GetIBCKeeper().ClientKeeper.GetRouter().GetRoute(subjectClientID)
			suite.Require().True(found)

			tc.malleate()

			err = lightClientModule.RecoverClient(suite.chainA.GetContext(), subjectClientID, substituteClientID)

			expPass := tc.expErr == nil
			if expPass {
				suite.Require().NoError(err)

				clientStateBz := subjectClientStore.Get(host.ClientStateKey())
				suite.Require().Equal(expectedClientStateBz, clientStateBz)
			} else {
				suite.Require().ErrorIs(err, tc.expErr)
			}
		})
	}
}

func (suite *WasmTestSuite) TestVerifyUpgradeAndUpdateState() {
	var (
		clientID                                              string
		clientState                                           *types.ClientState
		upgradedClientState                                   exported.ClientState
		upgradedConsensusState                                exported.ConsensusState
		upgradedClientStateBz, upgradedConsensusStateBz       []byte
		upgradedClientStateProof, upgradedConsensusStateProof []byte
	)

	testCases := []struct {
		name     string
		malleate func()
		expErr   error
	}{
		{
			"success",
			func() {
				suite.mockVM.RegisterSudoCallback(types.VerifyUpgradeAndUpdateStateMsg{}, func(_ wasmvm.Checksum, _ wasmvmtypes.Env, sudoMsg []byte, store wasmvm.KVStore, _ wasmvm.GoAPI, _ wasmvm.Querier, _ wasmvm.GasMeter, _ uint64, _ wasmvmtypes.UFraction) (*wasmvmtypes.Response, uint64, error) {
					var payload types.SudoMsg

					err := json.Unmarshal(sudoMsg, &payload)
					suite.Require().NoError(err)

					expectedUpgradedClient, ok := upgradedClientState.(*types.ClientState)
					suite.Require().True(ok)
					expectedUpgradedConsensus, ok := upgradedConsensusState.(*types.ConsensusState)
					suite.Require().True(ok)

					// verify payload values
					suite.Require().Equal(expectedUpgradedClient.Data, payload.VerifyUpgradeAndUpdateState.UpgradeClientState)
					suite.Require().Equal(expectedUpgradedConsensus.Data, payload.VerifyUpgradeAndUpdateState.UpgradeConsensusState)
					suite.Require().Equal(upgradedClientStateProof, payload.VerifyUpgradeAndUpdateState.ProofUpgradeClient)
					suite.Require().Equal(upgradedConsensusStateProof, payload.VerifyUpgradeAndUpdateState.ProofUpgradeConsensusState)

					// verify other Sudo fields are nil
					suite.Require().Nil(payload.UpdateState)
					suite.Require().Nil(payload.UpdateStateOnMisbehaviour)
					suite.Require().Nil(payload.VerifyMembership)
					suite.Require().Nil(payload.VerifyNonMembership)

					data, err := json.Marshal(types.EmptyResult{})
					suite.Require().NoError(err)

					// set new client state and consensus state
					wrappedUpgradedClient := clienttypes.MustUnmarshalClientState(suite.chainA.App.AppCodec(), expectedUpgradedClient.Data)
					store.Set(host.ClientStateKey(), upgradedClientStateBz)
					store.Set(host.ConsensusStateKey(wrappedUpgradedClient.GetLatestHeight()), upgradedConsensusStateBz)

					return &wasmvmtypes.Response{Data: data}, wasmtesting.DefaultGasUsed, nil
				})
			},
			nil,
		},
		{
			"cannot find client state",
			func() {
				clientID = wasmClientID
			},
			clienttypes.ErrClientNotFound,
		},
		{
			"upgraded client state is not wasm client state",
			func() {
				upgradedClientStateBz = clienttypes.MustMarshalClientState(suite.chainA.Codec, solomachine.NewClientState(0, &solomachine.ConsensusState{}))
			},
			clienttypes.ErrInvalidClient,
		},
		{
			"upgraded consensus state is not wasm consensus sate",
			func() {
				upgradedConsensusStateBz = clienttypes.MustMarshalConsensusState(suite.chainA.Codec, &solomachine.ConsensusState{})
			},
			clienttypes.ErrInvalidConsensus,
		},
		{
			"upgraded client state height is not greater than current height",
			func() {
				latestHeight := clientState.GetLatestHeight()
				newLatestHeight := clienttypes.NewHeight(latestHeight.GetRevisionNumber(), latestHeight.GetRevisionHeight()-1)

				wrappedUpgradedClient := wasmtesting.CreateMockTendermintClientState(newLatestHeight)
				wrappedUpgradedClientBz := clienttypes.MustMarshalClientState(suite.chainA.App.AppCodec(), wrappedUpgradedClient)
				upgradedClientState = types.NewClientState(wrappedUpgradedClientBz, clientState.Checksum, newLatestHeight)
				upgradedClientStateBz = clienttypes.MustMarshalClientState(suite.chainA.Codec, upgradedClientState)
			},
			ibcerrors.ErrInvalidHeight,
		},
	}

	for _, tc := range testCases {
		tc := tc
		suite.Run(tc.name, func() {
			suite.SetupWasmWithMockVM() // reset suite

			endpoint := wasmtesting.NewWasmEndpoint(suite.chainA)
			err := endpoint.CreateClient()
			suite.Require().NoError(err)
			clientID = endpoint.ClientID

			clientState = endpoint.GetClientState().(*types.ClientState)
			latestHeight := clientState.GetLatestHeight()

			newLatestHeight := clienttypes.NewHeight(latestHeight.GetRevisionNumber(), latestHeight.GetRevisionHeight()+1)
			wrappedUpgradedClient := wasmtesting.CreateMockTendermintClientState(newLatestHeight)
			wrappedUpgradedClientBz := clienttypes.MustMarshalClientState(suite.chainA.App.AppCodec(), wrappedUpgradedClient)
			upgradedClientState = types.NewClientState(wrappedUpgradedClientBz, clientState.Checksum, newLatestHeight)
			upgradedClientStateBz = clienttypes.MustMarshalClientState(suite.chainA.Codec, upgradedClientState)

			wrappedUpgradedConsensus := ibctm.NewConsensusState(time.Now(), commitmenttypes.NewMerkleRoot([]byte("new-hash")), []byte("new-nextValsHash"))
			wrappedUpgradedConsensusBz := clienttypes.MustMarshalConsensusState(suite.chainA.App.AppCodec(), wrappedUpgradedConsensus)
			upgradedConsensusState = types.NewConsensusState(wrappedUpgradedConsensusBz)
			upgradedConsensusStateBz = clienttypes.MustMarshalConsensusState(suite.chainA.Codec, upgradedConsensusState)

			lightClientModule, found := suite.chainA.App.GetIBCKeeper().ClientKeeper.GetRouter().GetRoute(clientID)
			suite.Require().True(found)

			tc.malleate()

			clientStore := suite.chainA.App.GetIBCKeeper().ClientKeeper.ClientStore(suite.chainA.GetContext(), clientID)

			upgradedClientStateProof = wasmtesting.MockUpgradedClientStateProofBz
			upgradedConsensusStateProof = wasmtesting.MockUpgradedConsensusStateProofBz

			err = lightClientModule.VerifyUpgradeAndUpdateState(
				suite.chainA.GetContext(),
				clientID,
				upgradedClientStateBz,
				upgradedConsensusStateBz,
				upgradedClientStateProof,
				upgradedConsensusStateProof,
			)
			expPass := tc.expErr == nil
			if expPass {
				suite.Require().NoError(err)

				// verify new client state and consensus state
				clientStateBz := clientStore.Get(host.ClientStateKey())
				suite.Require().NotEmpty(clientStateBz)
				suite.Require().Equal(upgradedClientStateBz, clientStateBz)

				consensusStateBz := clientStore.Get(host.ConsensusStateKey(upgradedClientState.GetLatestHeight()))
				suite.Require().NotEmpty(consensusStateBz)
				suite.Require().NotEmpty(upgradedConsensusStateBz, consensusStateBz)
			} else {
				suite.Require().Error(err)
				suite.Require().ErrorIs(err, tc.expErr)
			}
		})
	}
}<|MERGE_RESOLUTION|>--- conflicted
+++ resolved
@@ -8,20 +8,14 @@
 	wasmvmtypes "github.com/CosmWasm/wasmvm/types"
 
 	wasmtesting "github.com/cosmos/ibc-go/modules/light-clients/08-wasm/testing"
-<<<<<<< HEAD
 	"github.com/cosmos/ibc-go/modules/light-clients/08-wasm/types"
-=======
->>>>>>> 501a8462
 	clienttypes "github.com/cosmos/ibc-go/v8/modules/core/02-client/types"
 	commitmenttypes "github.com/cosmos/ibc-go/v8/modules/core/23-commitment/types"
 	host "github.com/cosmos/ibc-go/v8/modules/core/24-host"
-<<<<<<< HEAD
 	ibcerrors "github.com/cosmos/ibc-go/v8/modules/core/errors"
 	"github.com/cosmos/ibc-go/v8/modules/core/exported"
 	solomachine "github.com/cosmos/ibc-go/v8/modules/light-clients/06-solomachine"
 	ibctm "github.com/cosmos/ibc-go/v8/modules/light-clients/07-tendermint"
-=======
->>>>>>> 501a8462
 	ibctesting "github.com/cosmos/ibc-go/v8/testing"
 )
 
@@ -76,29 +70,6 @@
 			},
 			clienttypes.ErrClientNotFound,
 		},
-<<<<<<< HEAD
-		{
-			"subject and substitute have equal latest height",
-			func() {
-				wasmClientState, ok := subjectClientState.(*types.ClientState)
-				suite.Require().True(ok)
-				wasmClientState.LatestHeight = substituteClientState.GetLatestHeight().(clienttypes.Height)
-				suite.chainA.App.GetIBCKeeper().ClientKeeper.SetClientState(suite.chainA.GetContext(), subjectClientID, wasmClientState)
-			},
-			clienttypes.ErrInvalidHeight,
-		},
-		{
-			"subject height is greater than substitute height",
-			func() {
-				wasmClientState, ok := subjectClientState.(*types.ClientState)
-				suite.Require().True(ok)
-				wasmClientState.LatestHeight = substituteClientState.GetLatestHeight().Increment().(clienttypes.Height)
-				suite.chainA.App.GetIBCKeeper().ClientKeeper.SetClientState(suite.chainA.GetContext(), subjectClientID, wasmClientState)
-			},
-			clienttypes.ErrInvalidHeight,
-		},
-=======
->>>>>>> 501a8462
 	}
 
 	for _, tc := range testCases {
@@ -184,9 +155,9 @@
 					suite.Require().NoError(err)
 
 					// set new client state and consensus state
-					wrappedUpgradedClient := clienttypes.MustUnmarshalClientState(suite.chainA.App.AppCodec(), expectedUpgradedClient.Data)
+					// wrappedUpgradedClient := clienttypes.MustUnmarshalClientState(suite.chainA.App.AppCodec(), expectedUpgradedClient.Data)
 					store.Set(host.ClientStateKey(), upgradedClientStateBz)
-					store.Set(host.ConsensusStateKey(wrappedUpgradedClient.GetLatestHeight()), upgradedConsensusStateBz)
+					store.Set(host.ConsensusStateKey(expectedUpgradedClient.LatestHeight), upgradedConsensusStateBz)
 
 					return &wasmvmtypes.Response{Data: data}, wasmtesting.DefaultGasUsed, nil
 				})
@@ -217,7 +188,7 @@
 		{
 			"upgraded client state height is not greater than current height",
 			func() {
-				latestHeight := clientState.GetLatestHeight()
+				latestHeight := clientState.LatestHeight
 				newLatestHeight := clienttypes.NewHeight(latestHeight.GetRevisionNumber(), latestHeight.GetRevisionHeight()-1)
 
 				wrappedUpgradedClient := wasmtesting.CreateMockTendermintClientState(newLatestHeight)
@@ -240,7 +211,7 @@
 			clientID = endpoint.ClientID
 
 			clientState = endpoint.GetClientState().(*types.ClientState)
-			latestHeight := clientState.GetLatestHeight()
+			latestHeight := clientState.LatestHeight
 
 			newLatestHeight := clienttypes.NewHeight(latestHeight.GetRevisionNumber(), latestHeight.GetRevisionHeight()+1)
 			wrappedUpgradedClient := wasmtesting.CreateMockTendermintClientState(newLatestHeight)
@@ -280,7 +251,7 @@
 				suite.Require().NotEmpty(clientStateBz)
 				suite.Require().Equal(upgradedClientStateBz, clientStateBz)
 
-				consensusStateBz := clientStore.Get(host.ConsensusStateKey(upgradedClientState.GetLatestHeight()))
+				consensusStateBz := clientStore.Get(host.ConsensusStateKey(endpoint.GetClientLatestHeight()))
 				suite.Require().NotEmpty(consensusStateBz)
 				suite.Require().NotEmpty(upgradedConsensusStateBz, consensusStateBz)
 			} else {
