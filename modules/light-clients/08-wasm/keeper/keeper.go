package keeper

import (
	"bytes"
	"encoding/hex"

	wasmvm "github.com/CosmWasm/wasmvm/v2"

	"cosmossdk.io/core/store"
	errorsmod "cosmossdk.io/errors"

	"github.com/cosmos/cosmos-sdk/codec"
	sdk "github.com/cosmos/cosmos-sdk/types"

	"github.com/cosmos/ibc-go/modules/light-clients/08-wasm/internal/ibcwasm"
	"github.com/cosmos/ibc-go/modules/light-clients/08-wasm/types"
	clienttypes "github.com/cosmos/ibc-go/v8/modules/core/02-client/types"
)

// Keeper defines the 08-wasm keeper
type Keeper struct {
	// implements gRPC QueryServer interface
	types.QueryServer

	cdc codec.BinaryCodec

	storeService store.KVStoreService

	clientKeeper types.ClientKeeper

	authority string
}

<<<<<<< HEAD
=======
// NewKeeperWithVM creates a new Keeper instance with the provided Wasm VM.
// This constructor function is meant to be used when the chain uses x/wasm
// and the same Wasm VM instance should be shared with it.
func NewKeeperWithVM(
	cdc codec.BinaryCodec,
	storeService store.KVStoreService,
	clientKeeper types.ClientKeeper,
	authority string,
	vm ibcwasm.WasmEngine,
	queryRouter ibcwasm.QueryRouter,
	opts ...Option,
) Keeper {
	if clientKeeper == nil {
		panic(errors.New("client keeper must not be nil"))
	}

	if vm == nil {
		panic(errors.New("wasm VM must not be nil"))
	}

	if storeService == nil {
		panic(errors.New("store service must not be nil"))
	}

	if strings.TrimSpace(authority) == "" {
		panic(errors.New("authority must be non-empty"))
	}

	keeper := &Keeper{
		cdc:          cdc,
		storeService: storeService,
		clientKeeper: clientKeeper,
		authority:    authority,
	}

	// set query plugins to ensure there is a non-nil query plugin
	// regardless of what options the user provides
	ibcwasm.SetQueryPlugins(types.NewDefaultQueryPlugins())
	for _, opt := range opts {
		opt.apply(keeper)
	}

	ibcwasm.SetVM(vm)
	ibcwasm.SetQueryRouter(queryRouter)
	ibcwasm.SetupWasmStoreService(storeService)

	return *keeper
}

// NewKeeperWithConfig creates a new Keeper instance with the provided Wasm configuration.
// This constructor function is meant to be used when the chain does not use x/wasm
// and a Wasm VM needs to be instantiated using the provided parameters.
func NewKeeperWithConfig(
	cdc codec.BinaryCodec,
	storeService store.KVStoreService,
	clientKeeper types.ClientKeeper,
	authority string,
	wasmConfig types.WasmConfig,
	queryRouter ibcwasm.QueryRouter,
	opts ...Option,
) Keeper {
	vm, err := wasmvm.NewVM(wasmConfig.DataDir, wasmConfig.SupportedCapabilities, types.ContractMemoryLimit, wasmConfig.ContractDebugMode, types.MemoryCacheSize)
	if err != nil {
		panic(fmt.Errorf("failed to instantiate new Wasm VM instance: %v", err))
	}

	return NewKeeperWithVM(cdc, storeService, clientKeeper, authority, vm, queryRouter, opts...)
}

>>>>>>> e69a833d
// Codec returns the 08-wasm module's codec.
func (k Keeper) Codec() codec.BinaryCodec {
	return k.cdc
}

// GetAuthority returns the 08-wasm module's authority.
func (k Keeper) GetAuthority() string {
	return k.authority
}

func (Keeper) storeWasmCode(ctx sdk.Context, code []byte, storeFn func(code wasmvm.WasmCode, gasLimit uint64) (wasmvm.Checksum, uint64, error)) ([]byte, error) {
	var err error
	if types.IsGzip(code) {
		ctx.GasMeter().ConsumeGas(types.VMGasRegister.UncompressCosts(len(code)), "Uncompress gzip bytecode")
		code, err = types.Uncompress(code, types.MaxWasmByteSize())
		if err != nil {
			return nil, errorsmod.Wrap(err, "failed to store contract")
		}
	}

	// run the code through the wasm light client validation process
	if err := types.ValidateWasmCode(code); err != nil {
		return nil, errorsmod.Wrap(err, "wasm bytecode validation failed")
	}

	// Check to see if store already has checksum.
	checksum, err := types.CreateChecksum(code)
	if err != nil {
		return nil, errorsmod.Wrap(err, "wasm bytecode checksum failed")
	}

	if types.HasChecksum(ctx, checksum) {
		return nil, types.ErrWasmCodeExists
	}

	// create the code in the vm
	gasLeft := types.VMGasRegister.RuntimeGasForContract(ctx)
	vmChecksum, gasUsed, err := storeFn(code, gasLeft)
	types.VMGasRegister.ConsumeRuntimeGas(ctx, gasUsed)
	if err != nil {
		return nil, errorsmod.Wrap(err, "failed to store contract")
	}

	// SANITY: We've checked our store, additional safety check to assert that the checksum returned by WasmVM equals checksum generated by us.
	if !bytes.Equal(vmChecksum, checksum) {
		return nil, errorsmod.Wrapf(types.ErrInvalidChecksum, "expected %s, got %s", hex.EncodeToString(checksum), hex.EncodeToString(vmChecksum))
	}

	// pin the code to the vm in-memory cache
	if err := ibcwasm.GetVM().Pin(vmChecksum); err != nil {
		return nil, errorsmod.Wrapf(err, "failed to pin contract with checksum (%s) to vm cache", hex.EncodeToString(vmChecksum))
	}

	// store the checksum
	err = ibcwasm.Checksums.Set(ctx, checksum)
	if err != nil {
		return nil, errorsmod.Wrap(err, "failed to store checksum")
	}

	return checksum, nil
}

func (k Keeper) migrateContractCode(ctx sdk.Context, clientID string, newChecksum, migrateMsg []byte) error {
	wasmClientState, err := k.GetWasmClientState(ctx, clientID)
	if err != nil {
		return errorsmod.Wrap(err, "failed to retrieve wasm client state")
	}
	oldChecksum := wasmClientState.Checksum

	clientStore := k.clientKeeper.ClientStore(ctx, clientID)

	err = wasmClientState.MigrateContract(ctx, k.cdc, clientStore, clientID, newChecksum, migrateMsg)
	if err != nil {
		return errorsmod.Wrap(err, "contract migration failed")
	}

	// client state may be updated by the contract migration
	wasmClientState, err = k.GetWasmClientState(ctx, clientID)
	if err != nil {
		// note that this also ensures that the updated client state is
		// still a wasm client state
		return errorsmod.Wrap(err, "failed to retrieve the updated wasm client state")
	}

	// update the client state checksum before persisting it
	wasmClientState.Checksum = newChecksum

	k.clientKeeper.SetClientState(ctx, clientID, wasmClientState)

	emitMigrateContractEvent(ctx, clientID, oldChecksum, newChecksum)

	return nil
}

// GetWasmClientState returns the 08-wasm client state for the given client identifier.
func (k Keeper) GetWasmClientState(ctx sdk.Context, clientID string) (*types.ClientState, error) {
	clientState, found := k.clientKeeper.GetClientState(ctx, clientID)
	if !found {
		return nil, errorsmod.Wrapf(clienttypes.ErrClientTypeNotFound, "clientID %s", clientID)
	}

	wasmClientState, ok := clientState.(*types.ClientState)
	if !ok {
		return nil, errorsmod.Wrapf(clienttypes.ErrInvalidClient, "expected type %T, got %T", (*types.ClientState)(nil), wasmClientState)
	}

	return wasmClientState, nil
}

// InitializePinnedCodes updates wasmvm to pin to cache all contracts marked as pinned
func InitializePinnedCodes(ctx sdk.Context) error {
	checksums, err := types.GetAllChecksums(ctx)
	if err != nil {
		return err
	}

	for _, checksum := range checksums {
		if err := ibcwasm.GetVM().Pin(checksum); err != nil {
			return err
		}
	}
	return nil
}<|MERGE_RESOLUTION|>--- conflicted
+++ resolved
@@ -31,78 +31,6 @@
 	authority string
 }
 
-<<<<<<< HEAD
-=======
-// NewKeeperWithVM creates a new Keeper instance with the provided Wasm VM.
-// This constructor function is meant to be used when the chain uses x/wasm
-// and the same Wasm VM instance should be shared with it.
-func NewKeeperWithVM(
-	cdc codec.BinaryCodec,
-	storeService store.KVStoreService,
-	clientKeeper types.ClientKeeper,
-	authority string,
-	vm ibcwasm.WasmEngine,
-	queryRouter ibcwasm.QueryRouter,
-	opts ...Option,
-) Keeper {
-	if clientKeeper == nil {
-		panic(errors.New("client keeper must not be nil"))
-	}
-
-	if vm == nil {
-		panic(errors.New("wasm VM must not be nil"))
-	}
-
-	if storeService == nil {
-		panic(errors.New("store service must not be nil"))
-	}
-
-	if strings.TrimSpace(authority) == "" {
-		panic(errors.New("authority must be non-empty"))
-	}
-
-	keeper := &Keeper{
-		cdc:          cdc,
-		storeService: storeService,
-		clientKeeper: clientKeeper,
-		authority:    authority,
-	}
-
-	// set query plugins to ensure there is a non-nil query plugin
-	// regardless of what options the user provides
-	ibcwasm.SetQueryPlugins(types.NewDefaultQueryPlugins())
-	for _, opt := range opts {
-		opt.apply(keeper)
-	}
-
-	ibcwasm.SetVM(vm)
-	ibcwasm.SetQueryRouter(queryRouter)
-	ibcwasm.SetupWasmStoreService(storeService)
-
-	return *keeper
-}
-
-// NewKeeperWithConfig creates a new Keeper instance with the provided Wasm configuration.
-// This constructor function is meant to be used when the chain does not use x/wasm
-// and a Wasm VM needs to be instantiated using the provided parameters.
-func NewKeeperWithConfig(
-	cdc codec.BinaryCodec,
-	storeService store.KVStoreService,
-	clientKeeper types.ClientKeeper,
-	authority string,
-	wasmConfig types.WasmConfig,
-	queryRouter ibcwasm.QueryRouter,
-	opts ...Option,
-) Keeper {
-	vm, err := wasmvm.NewVM(wasmConfig.DataDir, wasmConfig.SupportedCapabilities, types.ContractMemoryLimit, wasmConfig.ContractDebugMode, types.MemoryCacheSize)
-	if err != nil {
-		panic(fmt.Errorf("failed to instantiate new Wasm VM instance: %v", err))
-	}
-
-	return NewKeeperWithVM(cdc, storeService, clientKeeper, authority, vm, queryRouter, opts...)
-}
-
->>>>>>> e69a833d
 // Codec returns the 08-wasm module's codec.
 func (k Keeper) Codec() codec.BinaryCodec {
 	return k.cdc
