package keeper

import (
	"encoding/hex"
	"io"

	errorsmod "cosmossdk.io/errors"
	snapshot "cosmossdk.io/store/snapshots/types"
	storetypes "cosmossdk.io/store/types"

	sdk "github.com/cosmos/cosmos-sdk/types"

	tmproto "github.com/cometbft/cometbft/proto/tendermint/types"

	"github.com/cosmos/ibc-go/modules/light-clients/08-wasm/internal/ibcwasm"
	"github.com/cosmos/ibc-go/modules/light-clients/08-wasm/types"
)

var _ snapshot.ExtensionSnapshotter = &WasmSnapshotter{}

// SnapshotFormat defines the default snapshot extension encoding format.
// SnapshotFormat 1 is gzipped wasm byte code for each item payload. No protobuf envelope, no metadata.
const SnapshotFormat = 1

// WasmSnapshotter implements the snapshot.ExtensionSnapshotter interface and is used to
// import and export state maintained within the wasmvm cache.
// NOTE: The following ExtensionSnapshotter has been adapted from CosmWasm's x/wasm:
// https://github.com/CosmWasm/wasmd/blob/v0.43.0/x/wasm/keeper/snapshotter.go
type WasmSnapshotter struct {
	cms    storetypes.MultiStore
	keeper *Keeper
}

// NewWasmSnapshotter creates and returns a new snapshot.ExtensionSnapshotter implementation for the 08-wasm module.
func NewWasmSnapshotter(cms storetypes.MultiStore, keeper *Keeper) snapshot.ExtensionSnapshotter {
	return &WasmSnapshotter{
		cms:    cms,
		keeper: keeper,
	}
}

// SnapshotName implements the snapshot.ExtensionSnapshotter interface.
// A unique name should be provided such that the implementation can be identified by the manager.
func (*WasmSnapshotter) SnapshotName() string {
	return types.ModuleName
}

// SnapshotFormat implements the snapshot.ExtensionSnapshotter interface.
// This is the default format used for encoding payloads when taking a snapshot.
func (*WasmSnapshotter) SnapshotFormat() uint32 {
	return SnapshotFormat
}

// SupportedFormats implements the snapshot.ExtensionSnapshotter interface.
// This defines a list of supported formats the snapshotter extension can restore from.
func (*WasmSnapshotter) SupportedFormats() []uint32 {
	return []uint32{SnapshotFormat}
}

// SnapshotExtension implements the snapshot.ExntensionSnapshotter interface.
// SnapshotExtension is used to write data payloads into the underlying protobuf stream from the 08-wasm module.
func (ws *WasmSnapshotter) SnapshotExtension(height uint64, payloadWriter snapshot.ExtensionPayloadWriter) error {
	cacheMS, err := ws.cms.CacheMultiStoreWithVersion(int64(height))
	if err != nil {
		return err
	}

	ctx := sdk.NewContext(cacheMS, tmproto.Header{}, false, nil)

	checksums, err := types.GetAllChecksums(ctx)
	if err != nil {
		return err
	}

	for _, checksum := range checksums {
		wasmCode, err := ibcwasm.GetVM().GetCode(checksum)
		if err != nil {
			return err
		}

		compressedWasm, err := types.GzipIt(wasmCode)
		if err != nil {
			return err
		}

		if err = payloadWriter(compressedWasm); err != nil {
			return err
		}
	}

	return nil
}

// RestoreExtension implements the snapshot.ExtensionSnapshotter interface.
// RestoreExtension is used to read data from an existing extension state snapshot into the 08-wasm module.
// The payload reader returns io.EOF when it has reached the end of the extension state snapshot.
func (ws *WasmSnapshotter) RestoreExtension(height uint64, format uint32, payloadReader snapshot.ExtensionPayloadReader) error {
	if format == ws.SnapshotFormat() {
		return ws.processAllItems(height, payloadReader, restoreV1)
	}

	return errorsmod.Wrapf(snapshot.ErrUnknownFormat, "expected %d, got %d", ws.SnapshotFormat(), format)
}

func restoreV1(ctx sdk.Context, k *Keeper, compressedCode []byte) error {
	if !types.IsGzip(compressedCode) {
		return errorsmod.Wrap(types.ErrInvalidData, "expected wasm code is not gzip format")
	}

	wasmCode, err := types.Uncompress(compressedCode, types.MaxWasmByteSize())
	if err != nil {
		return errorsmod.Wrap(err, "failed to uncompress wasm code")
	}

<<<<<<< HEAD
	checksum, err := ibcwasm.GetVM().StoreCodeUnchecked(wasmCode)
=======
	checksum, err := ibcwasm.GetVM().StoreCode(wasmCode)
>>>>>>> 3cefcf73
	if err != nil {
		return errorsmod.Wrap(err, "failed to store wasm code")
	}

	if err := ibcwasm.GetVM().Pin(checksum); err != nil {
		return errorsmod.Wrapf(err, "failed to pin checksum: %s to in-memory cache", hex.EncodeToString(checksum))
	}

	return nil
}

func (ws *WasmSnapshotter) processAllItems(
	height uint64,
	payloadReader snapshot.ExtensionPayloadReader,
	cb func(sdk.Context, *Keeper, []byte) error,
) error {
	ctx := sdk.NewContext(ws.cms, tmproto.Header{Height: int64(height)}, false, nil)
	for {
		payload, err := payloadReader()
		if err == io.EOF {
			break
		} else if err != nil {
			return err
		}

		if err := cb(ctx, ws.keeper, payload); err != nil {
			return errorsmod.Wrap(err, "failure processing snapshot item")
		}
	}

	return nil
}<|MERGE_RESOLUTION|>--- conflicted
+++ resolved
@@ -112,11 +112,7 @@
 		return errorsmod.Wrap(err, "failed to uncompress wasm code")
 	}
 
-<<<<<<< HEAD
 	checksum, err := ibcwasm.GetVM().StoreCodeUnchecked(wasmCode)
-=======
-	checksum, err := ibcwasm.GetVM().StoreCode(wasmCode)
->>>>>>> 3cefcf73
 	if err != nil {
 		return errorsmod.Wrap(err, "failed to store wasm code")
 	}
