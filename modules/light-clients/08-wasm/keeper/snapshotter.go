package keeper

import (
	"encoding/hex"
	"io"

	errorsmod "cosmossdk.io/errors"
	snapshot "github.com/cosmos/cosmos-sdk/snapshots/types"

	sdk "github.com/cosmos/cosmos-sdk/types"

	tmproto "github.com/cometbft/cometbft/proto/tendermint/types"

	"github.com/cosmos/ibc-go/modules/light-clients/08-wasm/types"
)

var _ snapshot.ExtensionSnapshotter = &WasmSnapshotter{}

// SnapshotFormat defines the default snapshot extension encoding format.
// SnapshotFormat 1 is gzipped wasm byte code for each item payload. No protobuf envelope, no metadata.
const SnapshotFormat = 1

// WasmSnapshotter implements the snapshot.ExtensionSnapshotter interface and is used to
// import and export state maintained within the wasmvm cache.
// NOTE: The following ExtensionSnapshotter has been adapted from CosmWasm's x/wasm:
// https://github.com/CosmWasm/wasmd/blob/v0.43.0/x/wasm/keeper/snapshotter.go
type WasmSnapshotter struct {
	cms    sdk.MultiStore
	keeper *Keeper
}

// NewWasmSnapshotter creates and returns a new snapshot.ExtensionSnapshotter implementation for the 08-wasm module.
func NewWasmSnapshotter(cms sdk.MultiStore, keeper *Keeper) snapshot.ExtensionSnapshotter {
	return &WasmSnapshotter{
		cms:    cms,
		keeper: keeper,
	}
}

// SnapshotName implements the snapshot.ExtensionSnapshotter interface.
// A unique name should be provided such that the implementation can be identified by the manager.
func (*WasmSnapshotter) SnapshotName() string {
	return types.ModuleName
}

// SnapshotFormat implements the snapshot.ExtensionSnapshotter interface.
// This is the default format used for encoding payloads when taking a snapshot.
func (*WasmSnapshotter) SnapshotFormat() uint32 {
	return SnapshotFormat
}

// SupportedFormats implements the snapshot.ExtensionSnapshotter interface.
// This defines a list of supported formats the snapshotter extension can restore from.
func (*WasmSnapshotter) SupportedFormats() []uint32 {
	return []uint32{SnapshotFormat}
}

// SnapshotExtension implements the snapshot.ExntensionSnapshotter interface.
// SnapshotExtension is used to write data payloads into the underlying protobuf stream from the 08-wasm module.
func (ws *WasmSnapshotter) SnapshotExtension(height uint64, payloadWriter snapshot.ExtensionPayloadWriter) error {
	cacheMS, err := ws.cms.CacheMultiStoreWithVersion(int64(height))
	if err != nil {
		return err
	}

	ctx := sdk.NewContext(cacheMS, tmproto.Header{}, false, nil)

	checksums, err := types.GetAllChecksums(ctx, ws.keeper.cdc)
	if err != nil {
		return err
	}

	for _, checksum := range checksums {
		wasmCode, err := ws.keeper.wasmVM.GetCode(checksum)
		if err != nil {
			return err
		}

		compressedWasm, err := types.GzipIt(wasmCode)
		if err != nil {
			return err
		}

		if err = payloadWriter(compressedWasm); err != nil {
			return err
		}
	}

	return nil
}

// RestoreExtension implements the snapshot.ExtensionSnapshotter interface.
// RestoreExtension is used to read data from an existing extension state snapshot into the 08-wasm module.
// The payload reader returns io.EOF when it has reached the end of the extension state snapshot.
func (ws *WasmSnapshotter) RestoreExtension(height uint64, format uint32, payloadReader snapshot.ExtensionPayloadReader) error {
	if format == ws.SnapshotFormat() {
		return ws.processAllItems(height, payloadReader, restoreV1)
	}

	return errorsmod.Wrapf(snapshot.ErrUnknownFormat, "expected %d, got %d", ws.SnapshotFormat(), format)
}

func restoreV1(_ sdk.Context, k *Keeper, compressedCode []byte) error {
	if !types.IsGzip(compressedCode) {
		return errorsmod.Wrap(types.ErrInvalidData, "expected wasm code is not gzip format")
	}

	wasmCode, err := types.Uncompress(compressedCode, types.MaxWasmByteSize())
	if err != nil {
		return errorsmod.Wrap(err, "failed to uncompress wasm code")
	}

<<<<<<< HEAD
	checksum, err := k.wasmVM.StoreCode(wasmCode)
=======
	checksum, err := ibcwasm.GetVM().StoreCodeUnchecked(wasmCode)
>>>>>>> 10bb80b7 (Change to StoreCodeUnchecked in Genesis and snapshotter (#5167))
	if err != nil {
		return errorsmod.Wrap(err, "failed to store wasm code")
	}

	if err := k.wasmVM.Pin(checksum); err != nil {
		return errorsmod.Wrapf(err, "failed to pin checksum: %s to in-memory cache", hex.EncodeToString(checksum))
	}

	return nil
}

func (ws *WasmSnapshotter) processAllItems(
	height uint64,
	payloadReader snapshot.ExtensionPayloadReader,
	cb func(sdk.Context, *Keeper, []byte) error,
) error {
	ctx := sdk.NewContext(ws.cms, tmproto.Header{Height: int64(height)}, false, nil)
	for {
		payload, err := payloadReader()
		if err == io.EOF {
			break
		} else if err != nil {
			return err
		}

		if err := cb(ctx, ws.keeper, payload); err != nil {
			return errorsmod.Wrap(err, "failure processing snapshot item")
		}
	}

	return nil
}<|MERGE_RESOLUTION|>--- conflicted
+++ resolved
@@ -110,11 +110,7 @@
 		return errorsmod.Wrap(err, "failed to uncompress wasm code")
 	}
 
-<<<<<<< HEAD
-	checksum, err := k.wasmVM.StoreCode(wasmCode)
-=======
-	checksum, err := ibcwasm.GetVM().StoreCodeUnchecked(wasmCode)
->>>>>>> 10bb80b7 (Change to StoreCodeUnchecked in Genesis and snapshotter (#5167))
+	checksum, err := k.wasmVM.StoreCodeUnchecked(wasmCode)
 	if err != nil {
 		return errorsmod.Wrap(err, "failed to store wasm code")
 	}
