package keeper_test

import (
	"encoding/hex"
	"encoding/json"
	"errors"
	"os"
	"strings"

	wasmvm "github.com/CosmWasm/wasmvm"
	wasmvmtypes "github.com/CosmWasm/wasmvm/types"

	sdk "github.com/cosmos/cosmos-sdk/types"
	authtypes "github.com/cosmos/cosmos-sdk/x/auth/types"
	govtypes "github.com/cosmos/cosmos-sdk/x/gov/types"

	"github.com/cosmos/ibc-go/modules/light-clients/08-wasm/types"
	clienttypes "github.com/cosmos/ibc-go/v7/modules/core/02-client/types"
	host "github.com/cosmos/ibc-go/v7/modules/core/24-host"
	ibcerrors "github.com/cosmos/ibc-go/v7/modules/core/errors"
	localhost "github.com/cosmos/ibc-go/v7/modules/light-clients/09-localhost"
	ibctesting "github.com/cosmos/ibc-go/v7/testing"

	"github.com/cosmos/ibc-go/modules/light-clients/08-wasm/internal/ibcwasm"
	wasmtesting "github.com/cosmos/ibc-go/modules/light-clients/08-wasm/testing"
)

func (suite *KeeperTestSuite) TestMsgStoreCode() {
	var (
		msg    *types.MsgStoreCode
		signer string
		data   []byte
	)

	testCases := []struct {
		name     string
		malleate func()
		expError error
	}{
		{
			"success",
			func() {
				msg = types.NewMsgStoreCode(signer, data)
			},
			nil,
		},
		{
			"fails with duplicate wasm code",
			func() {
				msg = types.NewMsgStoreCode(signer, data)

				_, err := GetSimApp(suite.chainA).WasmClientKeeper.StoreCode(suite.chainA.GetContext(), msg)
				suite.Require().NoError(err)
			},
			types.ErrWasmCodeExists,
		},
		{
			"fails with zero-length wasm code",
			func() {
				msg = types.NewMsgStoreCode(signer, []byte{})
			},
			errors.New("Wasm bytes nil or empty"),
		},
		{
			"fails with checksum",
			func() {
				msg = types.NewMsgStoreCode(signer, []byte{0, 1, 3, 4})
			},
			errors.New("Wasm bytes do not not start with Wasm magic number"),
		},
		{
			"fails with wasm code too large",
			func() {
				var sb strings.Builder
				for i := 0; i < int(types.MaxWasmByteSize()); i++ {
					err := sb.WriteByte(byte(i))
					suite.Require().NoError(err)
				}

				msg = types.NewMsgStoreCode(signer, append(wasmtesting.WasmMagicNumber, []byte(sb.String())...))
			},
			types.ErrWasmCodeTooLarge,
		},
		{
<<<<<<< HEAD
=======
			"fails with checksum",
			func() {
				msg = types.NewMsgStoreCode(signer, []byte{0, 1, 3, 4})
			},
			errors.New("Wasm bytes do not not start with Wasm magic number"),
		},
		{
			"fails with wasm code too large",
			func() {
				msg = types.NewMsgStoreCode(signer, wasmtesting.CreateMockContract([]byte(ibctesting.GenerateString(uint(types.MaxWasmByteSize())))))
			},
			types.ErrWasmCodeTooLarge,
		},
		{
>>>>>>> 2bd29c08 (Add a helper function to create a mock contract. (#5162))
			"fails with unauthorized signer",
			func() {
				signer = suite.chainA.SenderAccount.GetAddress().String()
				msg = types.NewMsgStoreCode(signer, data)
			},
			ibcerrors.ErrUnauthorized,
		},
		{
			"failure: checksum could not be pinned",
			func() {
				msg = types.NewMsgStoreCode(signer, data)

				suite.mockVM.PinFn = func(_ wasmvm.Checksum) error {
					return wasmtesting.ErrMockVM
				}
			},
			wasmtesting.ErrMockVM,
		},
	}

	for _, tc := range testCases {
		suite.Run(tc.name, func() {
			suite.SetupWasmWithMockVM()

			signer = authtypes.NewModuleAddress(govtypes.ModuleName).String()
			data, _ = os.ReadFile("../test_data/ics10_grandpa_cw.wasm.gz")

			tc.malleate()

			ctx := suite.chainA.GetContext()
			res, err := GetSimApp(suite.chainA).WasmClientKeeper.StoreCode(ctx, msg)
			events := ctx.EventManager().Events()

			if tc.expError == nil {
				suite.Require().NoError(err)
				suite.Require().NotNil(res)
				suite.Require().NotEmpty(res.Checksum)

				// Verify events
				expectedEvents := sdk.Events{
					sdk.NewEvent(
						"store_wasm_code",
						sdk.NewAttribute(types.AttributeKeyWasmChecksum, hex.EncodeToString(res.Checksum)),
					),
					sdk.NewEvent(
						sdk.EventTypeMessage,
						sdk.NewAttribute(sdk.AttributeKeyModule, types.AttributeValueCategory),
					),
				}

				for _, evt := range expectedEvents {
					suite.Require().Contains(events, evt)
				}
			} else {
				suite.Require().Contains(err.Error(), tc.expError.Error())
				suite.Require().Nil(res)
				suite.Require().Empty(events)
			}
		})
	}
}

func (suite *KeeperTestSuite) TestMsgMigrateContract() {
	oldChecksum, err := types.CreateChecksum(wasmtesting.Code)
	suite.Require().NoError(err)

<<<<<<< HEAD
<<<<<<< HEAD
	newByteCode := []byte("MockByteCode-TestMsgMigrateContract")
=======
	newByteCode := wasmtesting.CreateMockContract([]byte("MockByteCode-TestMsgMigrateContract"))
>>>>>>> 2bd29c08 (Add a helper function to create a mock contract. (#5162))
=======
	newByteCode := wasmtesting.WasmMagicNumber
	newByteCode = append(newByteCode, []byte("MockByteCode-TestMsgMigrateContract")...)
>>>>>>> 0aac11b8

	govAcc := authtypes.NewModuleAddress(govtypes.ModuleName).String()

	var (
		newChecksum    []byte
		msg            *types.MsgMigrateContract
		expClientState *types.ClientState
	)

	testCases := []struct {
		name     string
		malleate func()
		expError error
	}{
		{
			"success: no update to client state",
			func() {
				msg = types.NewMsgMigrateContract(govAcc, defaultWasmClientID, newChecksum, []byte("{}"))

				suite.mockVM.MigrateFn = func(_ wasmvm.Checksum, _ wasmvmtypes.Env, _ []byte, _ wasmvm.KVStore, _ wasmvm.GoAPI, _ wasmvm.Querier, _ wasmvm.GasMeter, _ uint64, _ wasmvmtypes.UFraction) (*wasmvmtypes.Response, uint64, error) {
					data, err := json.Marshal(types.EmptyResult{})
					suite.Require().NoError(err)

					return &wasmvmtypes.Response{Data: data}, wasmtesting.DefaultGasUsed, nil
				}
			},
			nil,
		},
		{
			"success: update client state",
			func() {
				msg = types.NewMsgMigrateContract(govAcc, defaultWasmClientID, newChecksum, []byte("{}"))

				suite.mockVM.MigrateFn = func(_ wasmvm.Checksum, _ wasmvmtypes.Env, _ []byte, store wasmvm.KVStore, _ wasmvm.GoAPI, _ wasmvm.Querier, _ wasmvm.GasMeter, _ uint64, _ wasmvmtypes.UFraction) (*wasmvmtypes.Response, uint64, error) {
					// the checksum written in the client state will later be overwritten by the message server.
					expClientState = types.NewClientState([]byte{1}, []byte("invalid checksum"), clienttypes.NewHeight(2000, 2))
					store.Set(host.ClientStateKey(), clienttypes.MustMarshalClientState(suite.chainA.App.AppCodec(), expClientState))

					data, err := json.Marshal(types.EmptyResult{})
					suite.Require().NoError(err)

					return &wasmvmtypes.Response{Data: data}, wasmtesting.DefaultGasUsed, nil
				}
			},
			nil,
		},
		{
			"failure: same checksum",
			func() {
				msg = types.NewMsgMigrateContract(govAcc, defaultWasmClientID, oldChecksum, []byte("{}"))

				suite.mockVM.MigrateFn = func(_ wasmvm.Checksum, _ wasmvmtypes.Env, _ []byte, _ wasmvm.KVStore, _ wasmvm.GoAPI, _ wasmvm.Querier, _ wasmvm.GasMeter, _ uint64, _ wasmvmtypes.UFraction) (*wasmvmtypes.Response, uint64, error) {
					panic("unreachable")
				}
			},
			types.ErrWasmCodeExists,
		},
		{
			"failure: unauthorized signer",
			func() {
				msg = types.NewMsgMigrateContract(suite.chainA.SenderAccount.GetAddress().String(), defaultWasmClientID, newChecksum, []byte("{}"))
			},
			ibcerrors.ErrUnauthorized,
		},
		{
			"failure: invalid wasm checksum",
			func() {
				msg = types.NewMsgMigrateContract(govAcc, defaultWasmClientID, []byte(ibctesting.InvalidID), []byte("{}"))
			},
			types.ErrWasmChecksumNotFound,
		},
		{
			"failure: invalid client id",
			func() {
				msg = types.NewMsgMigrateContract(govAcc, ibctesting.InvalidID, newChecksum, []byte("{}"))
			},
			clienttypes.ErrClientTypeNotFound,
		},
		{
			"failure: contract returns error",
			func() {
				msg = types.NewMsgMigrateContract(govAcc, defaultWasmClientID, newChecksum, []byte("{}"))

				suite.mockVM.MigrateFn = func(_ wasmvm.Checksum, _ wasmvmtypes.Env, _ []byte, _ wasmvm.KVStore, _ wasmvm.GoAPI, _ wasmvm.Querier, _ wasmvm.GasMeter, _ uint64, _ wasmvmtypes.UFraction) (*wasmvmtypes.Response, uint64, error) {
					return nil, wasmtesting.DefaultGasUsed, wasmtesting.ErrMockContract
				}
			},
			types.ErrWasmContractCallFailed,
		},
		{
			"failure: incorrect state update",
			func() {
				msg = types.NewMsgMigrateContract(govAcc, defaultWasmClientID, newChecksum, []byte("{}"))

				suite.mockVM.MigrateFn = func(_ wasmvm.Checksum, _ wasmvmtypes.Env, _ []byte, store wasmvm.KVStore, _ wasmvm.GoAPI, _ wasmvm.Querier, _ wasmvm.GasMeter, _ uint64, _ wasmvmtypes.UFraction) (*wasmvmtypes.Response, uint64, error) {
					// the checksum written in here will be overwritten
					newClientState := localhost.NewClientState(clienttypes.NewHeight(1, 1))

					store.Set(host.ClientStateKey(), clienttypes.MustMarshalClientState(suite.chainA.App.AppCodec(), newClientState))

					data, err := json.Marshal(types.EmptyResult{})
					suite.Require().NoError(err)

					return &wasmvmtypes.Response{Data: data}, wasmtesting.DefaultGasUsed, nil
				}
			},
			types.ErrWasmInvalidContractModification,
		},
	}

	for _, tc := range testCases {
		suite.Run(tc.name, func() {
			suite.SetupWasmWithMockVM()

			newChecksum = storeWasmCode(suite, newByteCode)

			endpoint := wasmtesting.NewWasmEndpoint(suite.chainA)
			err := endpoint.CreateClient()
			suite.Require().NoError(err)

			// this is the old client state
			expClientState = endpoint.GetClientState().(*types.ClientState)

			tc.malleate()

			ctx := suite.chainA.GetContext()
			res, err := GetSimApp(suite.chainA).WasmClientKeeper.MigrateContract(ctx, msg)
			events := ctx.EventManager().Events().ToABCIEvents()

			if tc.expError == nil {
				expClientState.Checksum = newChecksum

				suite.Require().NoError(err)
				suite.Require().NotNil(res)

				// updated client state
				clientState, ok := endpoint.GetClientState().(*types.ClientState)
				suite.Require().True(ok)

				suite.Require().Equal(expClientState, clientState)

				// Verify events
				expectedEvents := sdk.Events{
					sdk.NewEvent(
						"migrate_contract",
						sdk.NewAttribute(types.AttributeKeyClientID, defaultWasmClientID),
						sdk.NewAttribute(types.AttributeKeyWasmChecksum, hex.EncodeToString(oldChecksum)),
						sdk.NewAttribute(types.AttributeKeyNewChecksum, hex.EncodeToString(newChecksum)),
					),
					sdk.NewEvent(
						sdk.EventTypeMessage,
						sdk.NewAttribute(sdk.AttributeKeyModule, types.AttributeValueCategory),
					),
				}.ToABCIEvents()

				for _, evt := range expectedEvents {
					suite.Require().Contains(events, evt)
				}
			} else {
				suite.Require().ErrorIs(err, tc.expError)
				suite.Require().Nil(res)
			}
		})
	}
}

func (suite *KeeperTestSuite) TestMsgRemoveChecksum() {
	checksum, err := types.CreateChecksum(wasmtesting.Code)
	suite.Require().NoError(err)

	govAcc := authtypes.NewModuleAddress(govtypes.ModuleName).String()

	var (
		msg          *types.MsgRemoveChecksum
		expChecksums []types.Checksum
	)

	testCases := []struct {
		name     string
		malleate func()
		expError error
	}{
		{
			"success",
			func() {
				msg = types.NewMsgRemoveChecksum(govAcc, checksum)

				expChecksums = []types.Checksum{}
			},
			nil,
		},
		{
			"success: many checksums",
			func() {
				msg = types.NewMsgRemoveChecksum(govAcc, checksum)

				expChecksums = []types.Checksum{}

				for i := 0; i < 20; i++ {
<<<<<<< HEAD
<<<<<<< HEAD
					checksum := sha256.Sum256([]byte{byte(i)})

					err := types.AddChecksum(suite.chainA.GetContext(), suite.chainA.App.AppCodec(), ibcwasm.GetWasmStoreKey(), checksum[:])
=======
					mockCode := wasmtesting.CreateMockContract([]byte{byte(i)})
					checksum, err := types.CreateChecksum(mockCode)
>>>>>>> 2bd29c08 (Add a helper function to create a mock contract. (#5162))
=======
					mockCode := []byte{byte(i)}
					mockCode = append(wasmtesting.WasmMagicNumber, mockCode...)
					checksum, err := types.CreateChecksum(mockCode)
					suite.Require().NoError(err)

					err = types.AddChecksum(suite.chainA.GetContext(), suite.chainA.App.AppCodec(), ibcwasm.GetWasmStoreKey(), checksum)
>>>>>>> 0aac11b8
					suite.Require().NoError(err)

					expChecksums = append(expChecksums, checksum)
				}
			},
			nil,
		},
		{
			"failure: checksum is missing",
			func() {
				msg = types.NewMsgRemoveChecksum(govAcc, []byte{1})
			},
			types.ErrWasmChecksumNotFound,
		},
		{
			"failure: unauthorized signer",
			func() {
				msg = types.NewMsgRemoveChecksum(suite.chainA.SenderAccount.GetAddress().String(), checksum)
			},
			ibcerrors.ErrUnauthorized,
		},
		{
			"failure: code has could not be unpinned",
			func() {
				msg = types.NewMsgRemoveChecksum(govAcc, checksum)

				suite.mockVM.UnpinFn = func(_ wasmvm.Checksum) error {
					return wasmtesting.ErrMockVM
				}
			},
			wasmtesting.ErrMockVM,
		},
	}

	for _, tc := range testCases {
		suite.Run(tc.name, func() {
			suite.SetupWasmWithMockVM()

			endpoint := wasmtesting.NewWasmEndpoint(suite.chainA)
			err := endpoint.CreateClient()
			suite.Require().NoError(err)

			tc.malleate()

			ctx := suite.chainA.GetContext()
			res, err := GetSimApp(suite.chainA).WasmClientKeeper.RemoveChecksum(ctx, msg)
			events := ctx.EventManager().Events().ToABCIEvents()

			if tc.expError == nil {
				suite.Require().NoError(err)
				suite.Require().NotNil(res)

				checksums, err := types.GetAllChecksums(suite.chainA.GetContext(), suite.chainA.App.AppCodec())
				suite.Require().NoError(err)

				// Check equality of checksums up to order
				suite.Require().ElementsMatch(expChecksums, checksums)

				// Verify events
				suite.Require().Len(events, 0)
			} else {
				suite.Require().ErrorIs(err, tc.expError)
				suite.Require().Nil(res)
			}
		})
	}
}<|MERGE_RESOLUTION|>--- conflicted
+++ resolved
@@ -82,23 +82,6 @@
 			types.ErrWasmCodeTooLarge,
 		},
 		{
-<<<<<<< HEAD
-=======
-			"fails with checksum",
-			func() {
-				msg = types.NewMsgStoreCode(signer, []byte{0, 1, 3, 4})
-			},
-			errors.New("Wasm bytes do not not start with Wasm magic number"),
-		},
-		{
-			"fails with wasm code too large",
-			func() {
-				msg = types.NewMsgStoreCode(signer, wasmtesting.CreateMockContract([]byte(ibctesting.GenerateString(uint(types.MaxWasmByteSize())))))
-			},
-			types.ErrWasmCodeTooLarge,
-		},
-		{
->>>>>>> 2bd29c08 (Add a helper function to create a mock contract. (#5162))
 			"fails with unauthorized signer",
 			func() {
 				signer = suite.chainA.SenderAccount.GetAddress().String()
@@ -165,16 +148,7 @@
 	oldChecksum, err := types.CreateChecksum(wasmtesting.Code)
 	suite.Require().NoError(err)
 
-<<<<<<< HEAD
-<<<<<<< HEAD
-	newByteCode := []byte("MockByteCode-TestMsgMigrateContract")
-=======
 	newByteCode := wasmtesting.CreateMockContract([]byte("MockByteCode-TestMsgMigrateContract"))
->>>>>>> 2bd29c08 (Add a helper function to create a mock contract. (#5162))
-=======
-	newByteCode := wasmtesting.WasmMagicNumber
-	newByteCode = append(newByteCode, []byte("MockByteCode-TestMsgMigrateContract")...)
->>>>>>> 0aac11b8
 
 	govAcc := authtypes.NewModuleAddress(govtypes.ModuleName).String()
 
@@ -374,23 +348,11 @@
 				expChecksums = []types.Checksum{}
 
 				for i := 0; i < 20; i++ {
-<<<<<<< HEAD
-<<<<<<< HEAD
-					checksum := sha256.Sum256([]byte{byte(i)})
-
-					err := types.AddChecksum(suite.chainA.GetContext(), suite.chainA.App.AppCodec(), ibcwasm.GetWasmStoreKey(), checksum[:])
-=======
 					mockCode := wasmtesting.CreateMockContract([]byte{byte(i)})
 					checksum, err := types.CreateChecksum(mockCode)
->>>>>>> 2bd29c08 (Add a helper function to create a mock contract. (#5162))
-=======
-					mockCode := []byte{byte(i)}
-					mockCode = append(wasmtesting.WasmMagicNumber, mockCode...)
-					checksum, err := types.CreateChecksum(mockCode)
 					suite.Require().NoError(err)
 
 					err = types.AddChecksum(suite.chainA.GetContext(), suite.chainA.App.AppCodec(), ibcwasm.GetWasmStoreKey(), checksum)
->>>>>>> 0aac11b8
 					suite.Require().NoError(err)
 
 					expChecksums = append(expChecksums, checksum)
