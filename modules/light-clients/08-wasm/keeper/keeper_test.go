--- conflicted
+++ resolved
@@ -43,7 +43,6 @@
 	// mockVM is a mock wasm VM that implements the WasmEngine interface
 	mockVM *wasmtesting.MockWasmEngine
 	chainA *ibctesting.TestChain
-	mockVM *wasmtesting.MockWasmEngine
 }
 
 func init() {
@@ -75,7 +74,6 @@
 	types.RegisterQueryServer(queryHelper, GetSimApp(suite.chainA).WasmClientKeeper)
 }
 
-<<<<<<< HEAD
 // SetupWasmWithMockVM sets up mock cometbft chain with a mock vm.
 func (suite *KeeperTestSuite) SetupWasmWithMockVM() {
 	ibctesting.DefaultTestingAppInit = suite.setupWasmWithMockVM
@@ -131,12 +129,12 @@
 	suite.Require().NoError(err)
 	suite.Require().NotNil(response.Checksum)
 	return response.Checksum
-=======
+}
+
 func (suite *KeeperTestSuite) SetupSnapshotterWithMockVM() *simapp.SimApp {
 	suite.mockVM = wasmtesting.NewMockWasmEngine()
 
 	return simapp.SetupWithSnapshotter(suite.T(), suite.mockVM)
->>>>>>> 9e15947a
 }
 
 func TestKeeperTestSuite(t *testing.T) {
