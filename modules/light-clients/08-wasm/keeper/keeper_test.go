--- conflicted
+++ resolved
@@ -6,11 +6,7 @@
 	"fmt"
 	"testing"
 
-<<<<<<< HEAD
-=======
-	wasmvm "github.com/CosmWasm/wasmvm"
 	dbm "github.com/cosmos/cosmos-db"
->>>>>>> 86478cef
 	testifysuite "github.com/stretchr/testify/suite"
 
 	"cosmossdk.io/log"
@@ -42,14 +38,9 @@
 // setupTestingApp provides the duplicated simapp which is specific to the 08-wasm module on chain creation.
 func setupTestingApp() (ibctesting.TestingApp, map[string]json.RawMessage) {
 	db := dbm.NewMemDB()
-<<<<<<< HEAD
-	encCdc := simapp.MakeTestEncodingConfig()
 	app := simapp.NewSimApp(log.NewNopLogger(), db, nil, true, simtestutil.EmptyAppOptions{}, nil)
-	return app, simapp.NewDefaultGenesisState(encCdc.Codec)
-=======
-	app := simapp.NewSimApp(log.NewNopLogger(), db, nil, true, simtestutil.EmptyAppOptions{})
 	return app, app.DefaultGenesis()
->>>>>>> 86478cef
+
 }
 
 // GetSimApp returns the duplicated SimApp from within the 08-wasm directory.
