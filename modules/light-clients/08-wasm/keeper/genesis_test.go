--- conflicted
+++ resolved
@@ -23,11 +23,7 @@
 		{
 			"success",
 			func() {
-<<<<<<< HEAD
-				codeHash := "9b18dc4aa6a4dc6183f148bdcadbf7d3de2fdc7aac59394f1589b81e77de5e3c" //nolint:gosec // this is a contract code hash
-=======
 				codeHash := "9b18dc4aa6a4dc6183f148bdcadbf7d3de2fdc7aac59394f1589b81e77de5e3c" //nolint:gosec // these are not hard-coded credentials
->>>>>>> aa8598dc
 				contractCode, err := os.ReadFile("../test_data/ics07_tendermint_cw.wasm.gz")
 				suite.Require().NoError(err)
 
@@ -74,11 +70,7 @@
 	suite.SetupTest()
 	ctx := suite.chainA.GetContext()
 
-<<<<<<< HEAD
-	expCodeHash := "9b18dc4aa6a4dc6183f148bdcadbf7d3de2fdc7aac59394f1589b81e77de5e3c" //nolint:gosec // this is a contract code hash
-=======
 	expCodeHash := "9b18dc4aa6a4dc6183f148bdcadbf7d3de2fdc7aac59394f1589b81e77de5e3c" //nolint:gosec // these are not hard-coded credentials
->>>>>>> aa8598dc
 
 	signer := authtypes.NewModuleAddress(govtypes.ModuleName).String()
 	contractCode, err := os.ReadFile("../test_data/ics07_tendermint_cw.wasm.gz")
