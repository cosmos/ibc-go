<<<<<<< HEAD
FROM golang:1.22-alpine3.20 AS builder-base
=======
FROM golang:1.23.4-alpine as builder

>>>>>>> 7d86244d
ARG LIBWASM_VERSION
ARG TARGETARCH

RUN test -n "${LIBWASM_VERSION}"
ENV GOPATH=""

RUN set -eux; apk add --no-cache ca-certificates build-base git libusb-dev linux-headers curl;

# Copy relevant files before go mod download. Replace directives to local paths break if local
# files are not copied before go mod download.
ADD internal internal
ADD testing testing
ADD modules modules
ADD LICENSE LICENSE

COPY go.mod .
COPY go.sum .

RUN go mod download


# Since it is not easy to fully cache a RUN script download of libwasmvm, we use two different stages
# and copy the correct file in the final stage. The multistage setup also helps speed up the build process
FROM alpine:3.18 AS amd64-stage
ARG LIBWASM_VERSION
ADD https://github.com/CosmWasm/wasmvm/releases/download/${LIBWASM_VERSION}/libwasmvm_muslc.x86_64.a /lib/libwasmvm_muslc.x86_64.a


FROM alpine:3.18 AS arm64-stage
ARG LIBWASM_VERSION
ADD https://github.com/CosmWasm/wasmvm/releases/download/${LIBWASM_VERSION}/libwasmvm_muslc.aarch64.a /lib/libwasmvm_muslc.aarch64.a

# We have this one with nothing else in it, because COPY --from can't use variables (but FROM can)
FROM ${TARGETARCH}-stage AS libwasm-stage

# Having this is a separate stage allows the previous stages to run in parallel
FROM builder-base AS builder
WORKDIR /go/modules/light-clients/08-wasm

COPY --from=libwasm-stage /lib/libwasmvm_muslc.* /lib/

RUN go build -mod=readonly -tags "netgo ledger muslc" -ldflags '-X github.com/cosmos/cosmos-sdk/version.Name=sim -X github.com/cosmos/cosmos-sdk/version.AppName=simd -X github.com/cosmos/cosmos-sdk/version.Version= -X github.com/cosmos/cosmos-sdk/version.Commit= -X "github.com/cosmos/cosmos-sdk/version.BuildTags=netgo ledger muslc," -w -s -linkmode=external -extldflags "-Wl,-z,muldefs -static"' -trimpath -o /go/build/ ./...


FROM alpine:3.18
COPY --from=builder /go/build/simd /bin/simd
ENTRYPOINT ["simd"]<|MERGE_RESOLUTION|>--- conflicted
+++ resolved
@@ -1,9 +1,5 @@
-<<<<<<< HEAD
-FROM golang:1.22-alpine3.20 AS builder-base
-=======
 FROM golang:1.23.4-alpine as builder
 
->>>>>>> 7d86244d
 ARG LIBWASM_VERSION
 ARG TARGETARCH
 
