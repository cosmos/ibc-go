--- conflicted
+++ resolved
@@ -9,18 +9,12 @@
 	"github.com/cosmos/ibc-go/modules/capability/types"
 )
 
-<<<<<<< HEAD
 func (s *CapabilityTestSuite) TestGenesis() {
+	// InitGenesis must be called in order to set the intial index to 1.
+	capability.InitGenesis(s.ctx, *s.keeper, *types.DefaultGenesis())
+
 	sk1 := s.keeper.ScopeToModule(banktypes.ModuleName)
 	sk2 := s.keeper.ScopeToModule(stakingtypes.ModuleName)
-=======
-func (suite *CapabilityTestSuite) TestGenesis() {
-	// InitGenesis must be called in order to set the intial index to 1.
-	capability.InitGenesis(suite.ctx, *suite.keeper, *types.DefaultGenesis())
-
-	sk1 := suite.keeper.ScopeToModule(banktypes.ModuleName)
-	sk2 := suite.keeper.ScopeToModule(stakingtypes.ModuleName)
->>>>>>> d29fa62f
 
 	cap1, err := sk1.NewCapability(s.ctx, "transfer")
 	s.Require().NoError(err)
@@ -35,19 +29,10 @@
 
 	genState := capability.ExportGenesis(s.ctx, *s.keeper)
 
-<<<<<<< HEAD
-	// create new app that does not share persistent or in-memory state
-	// and initialize app from exported genesis state above.
-	db := dbm.NewMemDB()
-	newApp := simapp.NewSimApp(log.NewNopLogger(), db, nil, true, simtestutil.EmptyAppOptions{})
-
-	newKeeper := keeper.NewKeeper(s.cdc, newApp.GetKey(types.StoreKey), newApp.GetMemKey(types.MemStoreKey))
-=======
-	newKeeper := keeper.NewKeeper(suite.cdc, suite.storeKey, suite.memStoreKey)
->>>>>>> d29fa62f
+	newKeeper := keeper.NewKeeper(s.cdc, s.storeKey, s.memStoreKey)
 	newSk1 := newKeeper.ScopeToModule(banktypes.ModuleName)
 	newSk2 := newKeeper.ScopeToModule(stakingtypes.ModuleName)
-	deliverCtx := suite.NewTestContext()
+	deliverCtx := s.NewTestContext()
 
 	capability.InitGenesis(deliverCtx, *newKeeper, *genState)
 
