package keeper

import (
	"context"
	"errors"
	"fmt"
	"strings"

	corestore "cosmossdk.io/core/store"
	errorsmod "cosmossdk.io/errors"
	"cosmossdk.io/log"
	"cosmossdk.io/store/prefix"
	storetypes "cosmossdk.io/store/types"

	"github.com/cosmos/cosmos-sdk/codec"
	"github.com/cosmos/cosmos-sdk/runtime"
	sdk "github.com/cosmos/cosmos-sdk/types"

	"github.com/cosmos/ibc-go/modules/capability/types"
)

type (
	// Keeper defines the capability module's keeper. It is responsible for provisioning,
	// tracking, and authenticating capabilities at runtime. During application
	// initialization, the keeper can be hooked up to modules through unique function
	// references so that it can identify the calling module when later invoked.
	//
	// When the initial state is loaded from disk, the keeper allows the ability to
	// create new capability keys for all previously allocated capability identifiers
	// (allocated during execution of past transactions and assigned to particular modes),
	// and keep them in a memory-only store while the chain is running.
	//
	// The keeper allows the ability to create scoped sub-keepers which are tied to
	// a single specific module.
	Keeper struct {
		cdc           codec.BinaryCodec
		storeService  corestore.KVStoreService
		memService    corestore.MemoryStoreService
		capMap        map[uint64]*types.Capability
		scopedModules map[string]struct{}
		sealed        bool
	}

	// ScopedKeeper defines a scoped sub-keeper which is tied to a single specific
	// module provisioned by the capability keeper. Scoped keepers must be created
	// at application initialization and passed to modules, which can then use them
	// to claim capabilities they receive and retrieve capabilities which they own
	// by name, in addition to creating new capabilities & authenticating capabilities
	// passed by other modules.
	ScopedKeeper struct {
		cdc          codec.BinaryCodec
		storeService corestore.KVStoreService
		memService   corestore.MemoryStoreService
		capMap       map[uint64]*types.Capability
		module       string
	}
)

// NewKeeper constructs a new CapabilityKeeper instance and initializes maps
// for capability map and scopedModules map.
func NewKeeper(cdc codec.BinaryCodec, storeService corestore.KVStoreService, memService corestore.MemoryStoreService) *Keeper {
	return &Keeper{
		cdc:           cdc,
		storeService:  storeService,
		memService:    memService,
		capMap:        make(map[uint64]*types.Capability),
		scopedModules: make(map[string]struct{}),
		sealed:        false,
	}
}

// HasModule checks if the module name already has a ScopedKeeper.
func (k *Keeper) HasModule(moduleName string) bool {
	_, ok := k.scopedModules[moduleName]
	return ok
}

// ScopeToModule attempts to create and return a ScopedKeeper for a given module
// by name. It will panic if the keeper is already sealed or if the module name
// already has a ScopedKeeper.
func (k *Keeper) ScopeToModule(moduleName string) ScopedKeeper {
	if k.sealed {
		panic(errors.New("cannot scope to module via a sealed capability keeper"))
	}
	if strings.TrimSpace(moduleName) == "" {
		panic(errors.New("cannot scope to an empty module name"))
	}

	if _, ok := k.scopedModules[moduleName]; ok {
		panic(fmt.Errorf("cannot create multiple scoped keepers for the same module name: %s", moduleName))
	}

	k.scopedModules[moduleName] = struct{}{}

	return ScopedKeeper{
		cdc:          k.cdc,
		storeService: k.storeService,
		memService:   k.memService,
		capMap:       k.capMap,
		module:       moduleName,
	}
}

// Seal seals the keeper to prevent further modules from creating a scoped keeper.
// Seal may be called during app initialization for applications that do not wish to create scoped keepers dynamically.
func (k *Keeper) Seal() {
	if k.sealed {
		panic(errors.New("cannot initialize and seal an already sealed capability keeper"))
	}

	k.sealed = true
}

// IsSealed returns if the keeper is sealed.
func (k *Keeper) IsSealed() bool {
	return k.sealed
}

// InitMemStore will assure that the module store is a memory store (it will panic if it's not)
// and will initialize it. The function is safe to be called multiple times.
// InitMemStore must be called every time the app starts before the keeper is used (so
// `BeginBlock` or `InitChain` - whichever is first). We need access to the store so we
// can't initialize it in a constructor.
func (k *Keeper) InitMemStore(ctx context.Context) {
	// create context with no block gas meter to ensure we do not consume gas during local initialization logic.
<<<<<<< HEAD
	sdkCtx := sdk.UnwrapSDKContext(ctx) // TODO: remove after 52 upgrade
=======
	sdkCtx := sdk.UnwrapSDKContext(ctx) // TODO: https://github.com/cosmos/ibc-go/issues/7223
>>>>>>> 73369b11
	noGasCtx := sdkCtx.WithBlockGasMeter(storetypes.NewInfiniteGasMeter()).WithGasMeter(storetypes.NewInfiniteGasMeter())

	// check if memory store has not been initialized yet by checking if initialized flag is nil.
	if !k.IsInitialized(noGasCtx) {
		store := runtime.KVStoreAdapter(k.storeService.OpenKVStore(noGasCtx))
		prefixStore := prefix.NewStore(store, types.KeyPrefixIndexCapability)
		iterator := storetypes.KVStorePrefixIterator(prefixStore, nil)

		// initialize the in-memory store for all persisted capabilities
		defer iterator.Close()

		for ; iterator.Valid(); iterator.Next() {
			index := types.IndexFromKey(iterator.Key())

			var capOwners types.CapabilityOwners

			k.cdc.MustUnmarshal(iterator.Value(), &capOwners)
			k.InitializeCapability(noGasCtx, index, capOwners)
		}

		// set the initialized flag so we don't rerun initialization logic
		memStore := k.memService.OpenMemoryStore(noGasCtx)
		if err := memStore.Set(types.KeyMemInitialized, []byte{1}); err != nil {
			panic(err)
		}
	}
}

// IsInitialized returns true if the keeper is properly initialized, and false otherwise.
func (k *Keeper) IsInitialized(ctx context.Context) bool {
	memStore := k.memService.OpenMemoryStore(ctx)
<<<<<<< HEAD
	has, err := memStore.Has(types.KeyMemInitialized)
	if err != nil {
		panic(err)
	}
	return has
=======
	isInitialized, err := memStore.Has(types.KeyMemInitialized)
	if err != nil {
		panic(err)
	}
	return isInitialized
>>>>>>> 73369b11
}

// InitializeIndex sets the index to one (or greater) in InitChain according
// to the GenesisState. It must only be called once.
// It will panic if the provided index is 0, or if the index is already set.
func (k Keeper) InitializeIndex(ctx context.Context, index uint64) error {
	if index == 0 {
		panic(errors.New("SetIndex requires index > 0"))
	}
	latest := k.GetLatestIndex(ctx)
	if latest > 0 {
		panic(errors.New("SetIndex requires index to not be set"))
	}

	// set the global index to the passed index
	store := k.storeService.OpenKVStore(ctx)
	if err := store.Set(types.KeyIndex, types.IndexToKey(index)); err != nil {
		panic(err)
	}
	return nil
}

// GetLatestIndex returns the latest index of the CapabilityKeeper
func (k Keeper) GetLatestIndex(ctx context.Context) uint64 {
	store := k.storeService.OpenKVStore(ctx)
	bz, err := store.Get(types.KeyIndex)
	if err != nil {
		panic(err)
	}
	return types.IndexFromKey(bz)
}

// SetOwners set the capability owners to the store
func (k Keeper) SetOwners(ctx context.Context, index uint64, owners types.CapabilityOwners) {
	store := runtime.KVStoreAdapter(k.storeService.OpenKVStore(ctx))
	prefixStore := prefix.NewStore(store, types.KeyPrefixIndexCapability)
	indexKey := types.IndexToKey(index)

	// set owners in persistent store
	prefixStore.Set(indexKey, k.cdc.MustMarshal(&owners))
}

// GetOwners returns the capability owners with a given index.
func (k Keeper) GetOwners(ctx context.Context, index uint64) (types.CapabilityOwners, bool) {
	store := runtime.KVStoreAdapter(k.storeService.OpenKVStore(ctx))
	prefixStore := prefix.NewStore(store, types.KeyPrefixIndexCapability)
	indexKey := types.IndexToKey(index)

	// get owners for index from persistent store
	ownerBytes := prefixStore.Get(indexKey)
	if ownerBytes == nil {
		return types.CapabilityOwners{}, false
	}
	var owners types.CapabilityOwners
	k.cdc.MustUnmarshal(ownerBytes, &owners)
	return owners, true
}

// InitializeCapability takes in an index and an owners array. It creates the capability in memory
// and sets the fwd and reverse keys for each owner in the memstore.
// It is used during initialization from genesis.
func (k Keeper) InitializeCapability(ctx context.Context, index uint64, owners types.CapabilityOwners) {
	memStore := k.memService.OpenMemoryStore(ctx)

	capability := types.NewCapability(index)
	for _, owner := range owners.Owners {
		// Set the forward mapping between the module and capability tuple and the
		// capability name in the memKVStore
		if err := memStore.Set(types.FwdCapabilityKey(owner.Module, capability), []byte(owner.Name)); err != nil {
			panic(err)
		}

		// Set the reverse mapping between the module and capability name and the
		// index in the in-memory store. Since marshalling and unmarshalling into a store
		// will change memory address of capability, we simply store index as value here
		// and retrieve the in-memory pointer to the capability from our map
		if err := memStore.Set(types.RevCapabilityKey(owner.Module, owner.Name), sdk.Uint64ToBigEndian(index)); err != nil {
			panic(err)
		}

		// Set the mapping from index to in-memory capability in the go map
		k.capMap[index] = capability
	}
}

// NewCapability attempts to create a new capability with a given name. If the
// capability already exists in the in-memory store, an error will be returned.
// Otherwise, a new capability is created with the current global unique index.
// The newly created capability has the scoped module name and capability name
// tuple set as the initial owner. Finally, the global index is incremented along
// with forward and reverse indexes set in the in-memory store.
//
// Note, namespacing is completely local, which is safe since records are prefixed
// with the module name and no two ScopedKeeper can have the same module name.
func (sk ScopedKeeper) NewCapability(ctx context.Context, name string) (*types.Capability, error) {
	if strings.TrimSpace(name) == "" {
		return nil, errorsmod.Wrap(types.ErrInvalidCapabilityName, "capability name cannot be empty")
	}
	store := sk.storeService.OpenKVStore(ctx)

	if _, ok := sk.GetCapability(ctx, name); ok {
		return nil, errorsmod.Wrapf(types.ErrCapabilityTaken, "module: %s, name: %s", sk.module, name)
	}

	// create new capability with the current global index
	bz, err := store.Get(types.KeyIndex)
	if err != nil {
		panic(err)
	}
	index := types.IndexFromKey(bz)
	capability := types.NewCapability(index)

	// update capability owner set
	if err := sk.addOwner(ctx, capability, name); err != nil {
		return nil, err
	}

	// increment global index
	if err := store.Set(types.KeyIndex, types.IndexToKey(index+1)); err != nil {
		panic(err)
	}

	memStore := sk.memService.OpenMemoryStore(ctx)

	// Set the forward mapping between the module and capability tuple and the
	// capability name in the memKVStore
	if err := memStore.Set(types.FwdCapabilityKey(sk.module, capability), []byte(name)); err != nil {
		panic(err)
	}

	// Set the reverse mapping between the module and capability name and the
	// index in the in-memory store. Since marshalling and unmarshalling into a store
	// will change memory address of capability, we simply store index as value here
	// and retrieve the in-memory pointer to the capability from our map
	if err := memStore.Set(types.RevCapabilityKey(sk.module, name), sdk.Uint64ToBigEndian(index)); err != nil {
		panic(err)
	}

	// Set the mapping from index to in-memory capability in the go map
	sk.capMap[index] = capability

	logger(ctx).Info("created new capability", "module", sk.module, "name", name)

	return capability, nil
}

// AuthenticateCapability attempts to authenticate a given capability and name
// from a caller. It allows for a caller to check that a capability does in fact
// correspond to a particular name. The scoped keeper will lookup the capability
// from the internal in-memory store and check against the provided name. It returns
// true upon success and false upon failure.
//
// Note, the capability's forward mapping is indexed by a string which should
// contain its unique memory reference.
func (sk ScopedKeeper) AuthenticateCapability(ctx context.Context, cap *types.Capability, name string) bool {
	if strings.TrimSpace(name) == "" || cap == nil {
		return false
	}
	return sk.GetCapabilityName(ctx, cap) == name
}

// ClaimCapability attempts to claim a given Capability. The provided name and
// the scoped module's name tuple are treated as the owner. It will attempt
// to add the owner to the persistent set of capability owners for the capability
// index. If the owner already exists, it will return an error. Otherwise, it will
// also set a forward and reverse index for the capability and capability name.
func (sk ScopedKeeper) ClaimCapability(ctx context.Context, cap *types.Capability, name string) error {
	if cap == nil {
		return errorsmod.Wrap(types.ErrNilCapability, "cannot claim nil capability")
	}
	if strings.TrimSpace(name) == "" {
		return errorsmod.Wrap(types.ErrInvalidCapabilityName, "capability name cannot be empty")
	}
	// update capability owner set
	if err := sk.addOwner(ctx, cap, name); err != nil {
		return err
	}

	memStore := sk.memService.OpenMemoryStore(ctx)

	// Set the forward mapping between the module and capability tuple and the
	// capability name in the memKVStore
	if err := memStore.Set(types.FwdCapabilityKey(sk.module, cap), []byte(name)); err != nil {
		panic(err)
	}

	// Set the reverse mapping between the module and capability name and the
	// index in the in-memory store. Since marshalling and unmarshalling into a store
	// will change memory address of capability, we simply store index as value here
	// and retrieve the in-memory pointer to the capability from our map
	if err := memStore.Set(types.RevCapabilityKey(sk.module, name), sdk.Uint64ToBigEndian(cap.GetIndex())); err != nil {
		panic(err)
	}

	logger(ctx).Info("claimed capability", "module", sk.module, "name", name, "capability", cap.GetIndex())

	return nil
}

// ReleaseCapability allows a scoped module to release a capability which it had
// previously claimed or created. After releasing the capability, if no more
// owners exist, the capability will be globally removed.
func (sk ScopedKeeper) ReleaseCapability(ctx context.Context, cap *types.Capability) error {
	if cap == nil {
		return errorsmod.Wrap(types.ErrNilCapability, "cannot release nil capability")
	}
	name := sk.GetCapabilityName(ctx, cap)
	if len(name) == 0 {
		return errorsmod.Wrap(types.ErrCapabilityNotOwned, sk.module)
	}

	memStore := sk.memService.OpenMemoryStore(ctx)

	// Delete the forward mapping between the module and capability tuple and the
	// capability name in the memKVStore
	if err := memStore.Delete(types.FwdCapabilityKey(sk.module, cap)); err != nil {
		panic(err)
	}

	// Delete the reverse mapping between the module and capability name and the
	// index in the in-memory store.
	if err := memStore.Delete(types.RevCapabilityKey(sk.module, name)); err != nil {
		panic(err)
	}

	// remove owner
	capOwners := sk.getOwners(ctx, cap)
	capOwners.Remove(types.NewOwner(sk.module, name))

	store := runtime.KVStoreAdapter(sk.storeService.OpenKVStore(ctx))
	prefixStore := prefix.NewStore(store, types.KeyPrefixIndexCapability)
	indexKey := types.IndexToKey(cap.GetIndex())

	if len(capOwners.Owners) == 0 {
		// remove capability owner set
		prefixStore.Delete(indexKey)
		// since no one owns capability, we can delete capability from map
		delete(sk.capMap, cap.GetIndex())
	} else {
		// update capability owner set
		prefixStore.Set(indexKey, sk.cdc.MustMarshal(capOwners))
	}

	return nil
}

// GetCapability allows a module to fetch a capability which it previously claimed
// by name. The module is not allowed to retrieve capabilities which it does not
// own.
func (sk ScopedKeeper) GetCapability(ctx context.Context, name string) (*types.Capability, bool) {
	if strings.TrimSpace(name) == "" {
		return nil, false
	}
	memStore := sk.memService.OpenMemoryStore(ctx)

	key := types.RevCapabilityKey(sk.module, name)
	indexBytes, err := memStore.Get(key)
	if err != nil {
		panic(err)
	}
	index := sdk.BigEndianToUint64(indexBytes)

	if len(indexBytes) == 0 {
		// If a tx failed and NewCapability got reverted, it is possible
		// to still have the capability in the go map since changes to
		// go map do not automatically get reverted on tx failure,
		// so we delete here to remove unnecessary values in map
		// TODO: Delete index correctly from capMap by storing some reverse lookup
		// in-memory map. Issue: https://github.com/cosmos/cosmos-sdk/issues/7805

		return nil, false
	}

	capability := sk.capMap[index]
	if capability == nil {
		panic(errors.New("capability found in memstore is missing from map"))
	}

	return capability, true
}

// GetCapabilityName allows a module to retrieve the name under which it stored a given
// capability given the capability
func (sk ScopedKeeper) GetCapabilityName(ctx context.Context, cap *types.Capability) string {
	if cap == nil {
		return ""
	}
	memStore := sk.memService.OpenMemoryStore(ctx)

	bz, err := memStore.Get(types.FwdCapabilityKey(sk.module, cap))
	if err != nil {
		panic(err)
	}

<<<<<<< HEAD
	return string(bz) // TODO: why the cast?
=======
	return string(bz)
>>>>>>> 73369b11
}

// GetOwners all the Owners that own the capability associated with the name this ScopedKeeper uses
// to refer to the capability
func (sk ScopedKeeper) GetOwners(ctx context.Context, name string) (*types.CapabilityOwners, bool) {
	if strings.TrimSpace(name) == "" {
		return nil, false
	}
	capability, ok := sk.GetCapability(ctx, name)
	if !ok {
		return nil, false
	}

	store := runtime.KVStoreAdapter(sk.storeService.OpenKVStore(ctx))
	prefixStore := prefix.NewStore(store, types.KeyPrefixIndexCapability)
	indexKey := types.IndexToKey(capability.GetIndex())

	var capOwners types.CapabilityOwners

	bz := prefixStore.Get(indexKey)
	if len(bz) == 0 {
		return nil, false
	}

	sk.cdc.MustUnmarshal(bz, &capOwners)

	return &capOwners, true
}

// LookupModules returns all the module owners for a given capability
// as a string array and the capability itself.
// The method returns an error if either the capability or the owners cannot be
// retrieved from the memstore.
func (sk ScopedKeeper) LookupModules(ctx context.Context, name string) ([]string, *types.Capability, error) {
	if strings.TrimSpace(name) == "" {
		return nil, nil, errorsmod.Wrap(types.ErrInvalidCapabilityName, "cannot lookup modules with empty capability name")
	}
	capability, ok := sk.GetCapability(ctx, name)
	if !ok {
		return nil, nil, errorsmod.Wrap(types.ErrCapabilityNotFound, name)
	}

	capOwners, ok := sk.GetOwners(ctx, name)
	if !ok {
		return nil, nil, errorsmod.Wrap(types.ErrCapabilityOwnersNotFound, name)
	}

	mods := make([]string, len(capOwners.Owners))
	for i, co := range capOwners.Owners {
		mods[i] = co.Module
	}

	return mods, capability, nil
}

func (sk ScopedKeeper) addOwner(ctx context.Context, cap *types.Capability, name string) error {
	store := runtime.KVStoreAdapter(sk.storeService.OpenKVStore(ctx))
	prefixStore := prefix.NewStore(store, types.KeyPrefixIndexCapability)
	indexKey := types.IndexToKey(cap.GetIndex())

	capOwners := sk.getOwners(ctx, cap)

	if err := capOwners.Set(types.NewOwner(sk.module, name)); err != nil {
		return err
	}

	// update capability owner set
	prefixStore.Set(indexKey, sk.cdc.MustMarshal(capOwners))

	return nil
}

func (sk ScopedKeeper) getOwners(ctx context.Context, cap *types.Capability) *types.CapabilityOwners {
	store := runtime.KVStoreAdapter(sk.storeService.OpenKVStore(ctx))
	prefixStore := prefix.NewStore(store, types.KeyPrefixIndexCapability)
	indexKey := types.IndexToKey(cap.GetIndex())

	bz := prefixStore.Get(indexKey)

	if len(bz) == 0 {
		return types.NewCapabilityOwners()
	}

	var capOwners types.CapabilityOwners
	sk.cdc.MustUnmarshal(bz, &capOwners)
	return &capOwners
}

func logger(ctx context.Context) log.Logger {
<<<<<<< HEAD
	sdkCtx := sdk.UnwrapSDKContext(ctx) // TODO: remove after 52 upgrade
=======
	sdkCtx := sdk.UnwrapSDKContext(ctx) // TODO: https://github.com/cosmos/ibc-go/issues/7223
>>>>>>> 73369b11
	return sdkCtx.Logger().With("module", fmt.Sprintf("x/%s", types.ModuleName))
}<|MERGE_RESOLUTION|>--- conflicted
+++ resolved
@@ -123,11 +123,7 @@
 // can't initialize it in a constructor.
 func (k *Keeper) InitMemStore(ctx context.Context) {
 	// create context with no block gas meter to ensure we do not consume gas during local initialization logic.
-<<<<<<< HEAD
-	sdkCtx := sdk.UnwrapSDKContext(ctx) // TODO: remove after 52 upgrade
-=======
 	sdkCtx := sdk.UnwrapSDKContext(ctx) // TODO: https://github.com/cosmos/ibc-go/issues/7223
->>>>>>> 73369b11
 	noGasCtx := sdkCtx.WithBlockGasMeter(storetypes.NewInfiniteGasMeter()).WithGasMeter(storetypes.NewInfiniteGasMeter())
 
 	// check if memory store has not been initialized yet by checking if initialized flag is nil.
@@ -159,19 +155,11 @@
 // IsInitialized returns true if the keeper is properly initialized, and false otherwise.
 func (k *Keeper) IsInitialized(ctx context.Context) bool {
 	memStore := k.memService.OpenMemoryStore(ctx)
-<<<<<<< HEAD
-	has, err := memStore.Has(types.KeyMemInitialized)
-	if err != nil {
-		panic(err)
-	}
-	return has
-=======
 	isInitialized, err := memStore.Has(types.KeyMemInitialized)
 	if err != nil {
 		panic(err)
 	}
 	return isInitialized
->>>>>>> 73369b11
 }
 
 // InitializeIndex sets the index to one (or greater) in InitChain according
@@ -466,11 +454,7 @@
 		panic(err)
 	}
 
-<<<<<<< HEAD
-	return string(bz) // TODO: why the cast?
-=======
 	return string(bz)
->>>>>>> 73369b11
 }
 
 // GetOwners all the Owners that own the capability associated with the name this ScopedKeeper uses
@@ -560,10 +544,6 @@
 }
 
 func logger(ctx context.Context) log.Logger {
-<<<<<<< HEAD
-	sdkCtx := sdk.UnwrapSDKContext(ctx) // TODO: remove after 52 upgrade
-=======
 	sdkCtx := sdk.UnwrapSDKContext(ctx) // TODO: https://github.com/cosmos/ibc-go/issues/7223
->>>>>>> 73369b11
 	return sdkCtx.Logger().With("module", fmt.Sprintf("x/%s", types.ModuleName))
 }