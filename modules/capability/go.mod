--- conflicted
+++ resolved
@@ -6,13 +6,8 @@
 
 require (
 	cosmossdk.io/core v0.11.0
-<<<<<<< HEAD
 	cosmossdk.io/errors v1.0.1
-	cosmossdk.io/log v1.2.1
-=======
-	cosmossdk.io/errors v1.0.0
 	cosmossdk.io/log v1.3.0
->>>>>>> 44963012
 	cosmossdk.io/math v1.2.0
 	cosmossdk.io/store v1.0.1
 	github.com/cometbft/cometbft v0.38.2
