package simapp

import (
	"encoding/json"
	"fmt"
	"io"
	"os"
	"path/filepath"

	"github.com/cosmos/gogoproto/proto"
	"github.com/spf13/cast"

	autocliv1 "cosmossdk.io/api/cosmos/autocli/v1"
	reflectionv1 "cosmossdk.io/api/cosmos/reflection/v1"
	"cosmossdk.io/client/v2/autocli"
	corestrore "cosmossdk.io/core/store"
	"cosmossdk.io/log"
	storetypes "cosmossdk.io/store/types"
	"cosmossdk.io/x/accounts"
	"cosmossdk.io/x/authz"
	authzkeeper "cosmossdk.io/x/authz/keeper"
	authzmodule "cosmossdk.io/x/authz/module"
	"cosmossdk.io/x/bank"
	bankkeeper "cosmossdk.io/x/bank/keeper"
	banktypes "cosmossdk.io/x/bank/types"
	"cosmossdk.io/x/circuit"
	circuitkeeper "cosmossdk.io/x/circuit/keeper"
	circuittypes "cosmossdk.io/x/circuit/types"
	"cosmossdk.io/x/consensus"
	consensusparamkeeper "cosmossdk.io/x/consensus/keeper"
	consensusparamtypes "cosmossdk.io/x/consensus/types"
	distr "cosmossdk.io/x/distribution"
	distrkeeper "cosmossdk.io/x/distribution/keeper"
	distrtypes "cosmossdk.io/x/distribution/types"
	"cosmossdk.io/x/evidence"
	evidencekeeper "cosmossdk.io/x/evidence/keeper"
	evidencetypes "cosmossdk.io/x/evidence/types"
	"cosmossdk.io/x/feegrant"
	feegrantkeeper "cosmossdk.io/x/feegrant/keeper"
	feegrantmodule "cosmossdk.io/x/feegrant/module"
	"cosmossdk.io/x/gov"
	govkeeper "cosmossdk.io/x/gov/keeper"
	govtypes "cosmossdk.io/x/gov/types"
	govv1beta1 "cosmossdk.io/x/gov/types/v1beta1"
	"cosmossdk.io/x/group"
	groupkeeper "cosmossdk.io/x/group/keeper"
	groupmodule "cosmossdk.io/x/group/module"
	"cosmossdk.io/x/mint"
	mintkeeper "cosmossdk.io/x/mint/keeper"
	minttypes "cosmossdk.io/x/mint/types"
	"cosmossdk.io/x/params"
	paramskeeper "cosmossdk.io/x/params/keeper"
	paramstypes "cosmossdk.io/x/params/types"
	poolkeeper "cosmossdk.io/x/protocolpool/keeper"
	pooltypes "cosmossdk.io/x/protocolpool/types"
	"cosmossdk.io/x/slashing"
	slashingkeeper "cosmossdk.io/x/slashing/keeper"
	slashingtypes "cosmossdk.io/x/slashing/types"
	"cosmossdk.io/x/staking"
	stakingkeeper "cosmossdk.io/x/staking/keeper"
	stakingtypes "cosmossdk.io/x/staking/types"
	"cosmossdk.io/x/tx/signing"
	"cosmossdk.io/x/upgrade"
	upgradekeeper "cosmossdk.io/x/upgrade/keeper"
	upgradetypes "cosmossdk.io/x/upgrade/types"

	"github.com/cosmos/cosmos-sdk/baseapp"
	"github.com/cosmos/cosmos-sdk/client"
	"github.com/cosmos/cosmos-sdk/client/flags"
	"github.com/cosmos/cosmos-sdk/client/grpc/cmtservice"
	nodeservice "github.com/cosmos/cosmos-sdk/client/grpc/node"
	"github.com/cosmos/cosmos-sdk/codec"
	"github.com/cosmos/cosmos-sdk/codec/address"
	"github.com/cosmos/cosmos-sdk/codec/types"
	"github.com/cosmos/cosmos-sdk/runtime"
	runtimeservices "github.com/cosmos/cosmos-sdk/runtime/services"
	"github.com/cosmos/cosmos-sdk/server"
	"github.com/cosmos/cosmos-sdk/server/api"
	"github.com/cosmos/cosmos-sdk/server/config"
	servertypes "github.com/cosmos/cosmos-sdk/server/types"
	"github.com/cosmos/cosmos-sdk/std"
	"github.com/cosmos/cosmos-sdk/testutil/testdata/testpb"
	sdk "github.com/cosmos/cosmos-sdk/types"
	"github.com/cosmos/cosmos-sdk/types/module"
	"github.com/cosmos/cosmos-sdk/types/msgservice"
	"github.com/cosmos/cosmos-sdk/version"
	"github.com/cosmos/cosmos-sdk/x/auth"
	"github.com/cosmos/cosmos-sdk/x/auth/ante"
	authcodec "github.com/cosmos/cosmos-sdk/x/auth/codec"
	authkeeper "github.com/cosmos/cosmos-sdk/x/auth/keeper"
	"github.com/cosmos/cosmos-sdk/x/auth/posthandler"
	authsims "github.com/cosmos/cosmos-sdk/x/auth/simulation"
	authtx "github.com/cosmos/cosmos-sdk/x/auth/tx"
	authtypes "github.com/cosmos/cosmos-sdk/x/auth/types"
	"github.com/cosmos/cosmos-sdk/x/auth/vesting"
	vestingtypes "github.com/cosmos/cosmos-sdk/x/auth/vesting/types"
	"github.com/cosmos/cosmos-sdk/x/genutil"
	genutiltypes "github.com/cosmos/cosmos-sdk/x/genutil/types"

	abci "github.com/cometbft/cometbft/api/cometbft/abci/v1"

	ica "github.com/cosmos/ibc-go/v9/modules/apps/27-interchain-accounts"
	icacontroller "github.com/cosmos/ibc-go/v9/modules/apps/27-interchain-accounts/controller"
	icacontrollerkeeper "github.com/cosmos/ibc-go/v9/modules/apps/27-interchain-accounts/controller/keeper"
	icacontrollertypes "github.com/cosmos/ibc-go/v9/modules/apps/27-interchain-accounts/controller/types"
	icahost "github.com/cosmos/ibc-go/v9/modules/apps/27-interchain-accounts/host"
	icahostkeeper "github.com/cosmos/ibc-go/v9/modules/apps/27-interchain-accounts/host/keeper"
	icahosttypes "github.com/cosmos/ibc-go/v9/modules/apps/27-interchain-accounts/host/types"
	icatypes "github.com/cosmos/ibc-go/v9/modules/apps/27-interchain-accounts/types"
	ibcfee "github.com/cosmos/ibc-go/v9/modules/apps/29-fee"
	ibcfeekeeper "github.com/cosmos/ibc-go/v9/modules/apps/29-fee/keeper"
	ibcfeetypes "github.com/cosmos/ibc-go/v9/modules/apps/29-fee/types"
	"github.com/cosmos/ibc-go/v9/modules/apps/transfer"
	ibctransferkeeper "github.com/cosmos/ibc-go/v9/modules/apps/transfer/keeper"
	ibctransfertypes "github.com/cosmos/ibc-go/v9/modules/apps/transfer/types"
	ibc "github.com/cosmos/ibc-go/v9/modules/core"
	ibcclienttypes "github.com/cosmos/ibc-go/v9/modules/core/02-client/types"
	ibcconnectiontypes "github.com/cosmos/ibc-go/v9/modules/core/03-connection/types"
	porttypes "github.com/cosmos/ibc-go/v9/modules/core/05-port/types"
	ibcexported "github.com/cosmos/ibc-go/v9/modules/core/exported"
	ibckeeper "github.com/cosmos/ibc-go/v9/modules/core/keeper"
	solomachine "github.com/cosmos/ibc-go/v9/modules/light-clients/06-solomachine"
	ibctm "github.com/cosmos/ibc-go/v9/modules/light-clients/07-tendermint"
)

const appName = "SimApp"

var (
	// DefaultNodeHome default home directories for the application daemon
	DefaultNodeHome string

	// module account permissions
	maccPerms = map[string][]string{
<<<<<<< HEAD
		authtypes.FeeCollectorName:         nil,
		distrtypes.ModuleName:              nil,
		minttypes.ModuleName:               {authtypes.Minter},
		stakingtypes.BondedPoolName:        {authtypes.Burner, authtypes.Staking},
		stakingtypes.NotBondedPoolName:     {authtypes.Burner, authtypes.Staking},
		govtypes.ModuleName:                {authtypes.Burner},
		ibctransfertypes.ModuleName:        {authtypes.Minter, authtypes.Burner},
		ibcfeetypes.ModuleName:             nil,
		icatypes.ModuleName:                nil,
		mock.ModuleName:                    nil,
		pooltypes.ModuleName:               nil,
		pooltypes.StreamAccount:            nil,
		pooltypes.ProtocolPoolDistrAccount: nil,
=======
		authtypes.FeeCollectorName:     nil,
		distrtypes.ModuleName:          nil,
		minttypes.ModuleName:           {authtypes.Minter},
		stakingtypes.BondedPoolName:    {authtypes.Burner, authtypes.Staking},
		stakingtypes.NotBondedPoolName: {authtypes.Burner, authtypes.Staking},
		govtypes.ModuleName:            {authtypes.Burner},
		ibctransfertypes.ModuleName:    {authtypes.Minter, authtypes.Burner},
		ibcfeetypes.ModuleName:         nil,
		icatypes.ModuleName:            nil,
>>>>>>> d147eec3
	}
)

var (
	_ runtime.AppI            = (*SimApp)(nil)
	_ servertypes.Application = (*SimApp)(nil)
)

// SimApp extends an ABCI application, but with most of its parameters exported.
// They are exported for convenience in creating helper functions.
type SimApp struct {
	*baseapp.BaseApp
	legacyAmino       *codec.LegacyAmino
	appCodec          codec.Codec
	txConfig          client.TxConfig
	interfaceRegistry types.InterfaceRegistry

	// keys to access the substores
	keys  map[string]*storetypes.KVStoreKey
	tkeys map[string]*storetypes.TransientStoreKey

	// keepers
	AuthKeeper            authkeeper.AccountKeeper
	BankKeeper            bankkeeper.Keeper
	StakingKeeper         *stakingkeeper.Keeper
	SlashingKeeper        slashingkeeper.Keeper
	MintKeeper            mintkeeper.Keeper
	DistrKeeper           distrkeeper.Keeper
	GovKeeper             govkeeper.Keeper
	UpgradeKeeper         *upgradekeeper.Keeper
	ParamsKeeper          paramskeeper.Keeper
	AuthzKeeper           authzkeeper.Keeper
	IBCKeeper             *ibckeeper.Keeper // IBC Keeper must be a pointer in the app, so we can SetRouter on it correctly
	IBCFeeKeeper          ibcfeekeeper.Keeper
	ICAControllerKeeper   icacontrollerkeeper.Keeper
	ICAHostKeeper         icahostkeeper.Keeper
	EvidenceKeeper        evidencekeeper.Keeper
	TransferKeeper        ibctransferkeeper.Keeper
	FeeGrantKeeper        feegrantkeeper.Keeper
	GroupKeeper           groupkeeper.Keeper
	ConsensusParamsKeeper consensusparamkeeper.Keeper
	CircuitKeeper         circuitkeeper.Keeper
	PoolKeeper            poolkeeper.Keeper
	AccountKeeper         accounts.Keeper

	// the module manager
	ModuleManager *module.Manager

	// simulation manager
	simulationManager *module.SimulationManager

	// module configurator
	configurator module.Configurator
}

func init() {
	userHomeDir, err := os.UserHomeDir()
	if err != nil {
		panic(err)
	}

	DefaultNodeHome = filepath.Join(userHomeDir, ".simapp")
}

// NewSimApp returns a reference to an initialized SimApp.
func NewSimApp(
	logger log.Logger,
	db corestrore.KVStoreWithBatch,
	traceStore io.Writer,
	loadLatest bool,
	appOpts servertypes.AppOptions,
	baseAppOptions ...func(*baseapp.BaseApp),
) *SimApp {
	interfaceRegistry, _ := types.NewInterfaceRegistryWithOptions(types.InterfaceRegistryOptions{
		ProtoFiles: proto.HybridResolver,
		SigningOptions: signing.Options{
			AddressCodec: address.Bech32Codec{
				Bech32Prefix: sdk.GetConfig().GetBech32AccountAddrPrefix(),
			},
			ValidatorAddressCodec: address.Bech32Codec{
				Bech32Prefix: sdk.GetConfig().GetBech32ValidatorAddrPrefix(),
			},
		},
	})
	appCodec := codec.NewProtoCodec(interfaceRegistry)
	legacyAmino := codec.NewLegacyAmino()
	signingCtx := interfaceRegistry.SigningContext()
	txConfig := authtx.NewTxConfig(appCodec, signingCtx.AddressCodec(), signingCtx.ValidatorAddressCodec(), authtx.DefaultSignModes)

	std.RegisterLegacyAminoCodec(legacyAmino)
	std.RegisterInterfaces(interfaceRegistry)

	// Below we could construct and set an application specific mempool and
	// ABCI 1.0 PrepareProposal and ProcessProposal handlers. These defaults are
	// already set in the SDK's BaseApp, this shows an example of how to override
	// them.
	//
	// Example:
	//
	// bApp := baseapp.NewBaseApp(...)
	// nonceMempool := mempool.NewSenderNonceMempool()
	// abciPropHandler := NewDefaultProposalHandler(nonceMempool, bApp)
	//
	// bApp.SetMempool(nonceMempool)
	// bApp.SetPrepareProposal(abciPropHandler.PrepareProposalHandler())
	// bApp.SetProcessProposal(abciPropHandler.ProcessProposalHandler())
	//
	// Alternatively, you can construct BaseApp options, append those to
	// baseAppOptions and pass them to NewBaseApp.
	//
	// Example:
	//
	// prepareOpt = func(app *baseapp.BaseApp) {
	// 	abciPropHandler := baseapp.NewDefaultProposalHandler(nonceMempool, app)
	// 	app.SetPrepareProposal(abciPropHandler.PrepareProposalHandler())
	// }
	// baseAppOptions = append(baseAppOptions, prepareOpt)

	bApp := baseapp.NewBaseApp(appName, logger, db, txConfig.TxDecoder(), baseAppOptions...)
	bApp.SetCommitMultiStoreTracer(traceStore)
	bApp.SetVersion(version.Version)
	bApp.SetInterfaceRegistry(interfaceRegistry)
	bApp.SetTxEncoder(txConfig.TxEncoder())

	govModuleAddr, err := signingCtx.AddressCodec().BytesToString(authtypes.NewModuleAddress(govtypes.ModuleName))
	if err != nil {
		panic(err)
	}

	keys := storetypes.NewKVStoreKeys(
		authtypes.StoreKey, banktypes.StoreKey, stakingtypes.StoreKey,
		minttypes.StoreKey, distrtypes.StoreKey, slashingtypes.StoreKey,
		govtypes.StoreKey, group.StoreKey, paramstypes.StoreKey, ibcexported.StoreKey, upgradetypes.StoreKey, feegrant.StoreKey,
		evidencetypes.StoreKey, ibctransfertypes.StoreKey, icacontrollertypes.StoreKey, icahosttypes.StoreKey,
		authzkeeper.StoreKey, ibcfeetypes.StoreKey, consensusparamtypes.StoreKey, circuittypes.StoreKey, pooltypes.StoreKey, accounts.StoreKey,
	)

	// register streaming services
	if err := bApp.RegisterStreamingServices(appOpts, keys); err != nil {
		panic(err)
	}

	tkeys := storetypes.NewTransientStoreKeys(paramstypes.TStoreKey)

	app := &SimApp{
		BaseApp:           bApp,
		legacyAmino:       legacyAmino,
		appCodec:          appCodec,
		txConfig:          txConfig,
		interfaceRegistry: interfaceRegistry,
		keys:              keys,
		tkeys:             tkeys,
	}

	app.ParamsKeeper = initParamsKeeper(appCodec, legacyAmino, keys[paramstypes.StoreKey], tkeys[paramstypes.TStoreKey])

	// set the BaseApp's parameter store
	app.ConsensusParamsKeeper = consensusparamkeeper.NewKeeper(appCodec, runtime.NewEnvironment(runtime.NewKVStoreService(keys[consensusparamtypes.StoreKey]), logger.With(log.ModuleKey, "x/consensus")), govModuleAddr)
	bApp.SetParamStore(app.ConsensusParamsKeeper.ParamsStore)

	// SDK module keepers

	// add keepers
	accountsKeeper, err := accounts.NewKeeper(
		appCodec,
		runtime.NewEnvironment(runtime.NewKVStoreService(keys[accounts.StoreKey]), logger.With(log.ModuleKey, "x/accounts"), runtime.EnvWithMsgRouterService(app.MsgServiceRouter()), runtime.EnvWithQueryRouterService(app.GRPCQueryRouter())),
		signingCtx.AddressCodec(),
		appCodec.InterfaceRegistry(),
	)
	if err != nil {
		panic(err)
	}
	app.AccountKeeper = accountsKeeper

	app.AuthKeeper = authkeeper.NewAccountKeeper(runtime.NewEnvironment(runtime.NewKVStoreService(keys[authtypes.StoreKey]), logger.With(log.ModuleKey, "x/auth")), appCodec, authtypes.ProtoBaseAccount, accountsKeeper, maccPerms, signingCtx.AddressCodec(), sdk.Bech32MainPrefix, govModuleAddr)

	blockedAddrs := BlockedAddresses()

	app.BankKeeper = bankkeeper.NewBaseKeeper(
		runtime.NewEnvironment(runtime.NewKVStoreService(keys[banktypes.StoreKey]), logger.With(log.ModuleKey, "x/bank")),
		appCodec,
		app.AuthKeeper,
		blockedAddrs,
		govModuleAddr,
	)

	cometService := runtime.NewContextAwareCometInfoService()
	app.StakingKeeper = stakingkeeper.NewKeeper(
		appCodec,
		runtime.NewEnvironment(
			runtime.NewKVStoreService(keys[stakingtypes.StoreKey]),
			logger.With(log.ModuleKey, "x/staking"),
			runtime.EnvWithMsgRouterService(app.MsgServiceRouter()),
			runtime.EnvWithQueryRouterService(app.GRPCQueryRouter())),
		app.AuthKeeper,
		app.BankKeeper,
		app.ConsensusParamsKeeper,
		govModuleAddr,
		signingCtx.ValidatorAddressCodec(),
		authcodec.NewBech32Codec(sdk.Bech32PrefixConsAddr),
		cometService,
	)

	app.MintKeeper = mintkeeper.NewKeeper(appCodec, runtime.NewEnvironment(runtime.NewKVStoreService(keys[minttypes.StoreKey]), logger.With(log.ModuleKey, "x/mint")), app.StakingKeeper, app.AuthKeeper, app.BankKeeper, authtypes.FeeCollectorName, govModuleAddr)

	app.PoolKeeper = poolkeeper.NewKeeper(appCodec, runtime.NewEnvironment(runtime.NewKVStoreService(keys[pooltypes.StoreKey]), logger.With(log.ModuleKey, "x/protocolpool")), app.AuthKeeper, app.BankKeeper, app.StakingKeeper, govModuleAddr)

	app.DistrKeeper = distrkeeper.NewKeeper(appCodec, runtime.NewEnvironment(runtime.NewKVStoreService(keys[distrtypes.StoreKey]), logger.With(log.ModuleKey, "x/distribution")), app.AuthKeeper, app.BankKeeper, app.StakingKeeper, cometService, authtypes.FeeCollectorName, govModuleAddr)

	app.SlashingKeeper = slashingkeeper.NewKeeper(runtime.NewEnvironment(runtime.NewKVStoreService(keys[slashingtypes.StoreKey]), logger.With(log.ModuleKey, "x/slashing")),
		appCodec, legacyAmino, app.StakingKeeper, govModuleAddr,
	)

	app.FeeGrantKeeper = feegrantkeeper.NewKeeper(runtime.NewEnvironment(runtime.NewKVStoreService(keys[feegrant.StoreKey]), logger.With(log.ModuleKey, "x/feegrant")), appCodec, app.AuthKeeper)

	// register the staking hooks
	// NOTE: stakingKeeper above is passed by reference, so that it will contain these hooks
	app.StakingKeeper.SetHooks(
		stakingtypes.NewMultiStakingHooks(app.DistrKeeper.Hooks(), app.SlashingKeeper.Hooks()),
	)

	app.CircuitKeeper = circuitkeeper.NewKeeper(runtime.NewEnvironment(runtime.NewKVStoreService(keys[circuittypes.StoreKey]), logger.With(log.ModuleKey, "x/circuit")), appCodec, govModuleAddr, app.AuthKeeper.AddressCodec())
	app.BaseApp.SetCircuitBreaker(&app.CircuitKeeper)

	app.AuthzKeeper = authzkeeper.NewKeeper(runtime.NewEnvironment(runtime.NewKVStoreService(keys[authzkeeper.StoreKey]), logger.With(log.ModuleKey, "x/authz"), runtime.EnvWithMsgRouterService(app.MsgServiceRouter()), runtime.EnvWithQueryRouterService(app.GRPCQueryRouter())), appCodec, app.AuthKeeper)

	groupConfig := group.DefaultConfig()
	/*
		Example of group params:
		config.MaxExecutionPeriod = "1209600s" 	// example execution period in seconds
		config.MaxMetadataLen = 1000 			// example metadata length in bytes
		config.MaxProposalTitleLen = 255 		// example max title length in characters
		config.MaxProposalSummaryLen = 10200 	// example max summary length in characters
	*/
	app.GroupKeeper = groupkeeper.NewKeeper(runtime.NewEnvironment(runtime.NewKVStoreService(keys[group.StoreKey]), logger.With(log.ModuleKey, "x/group"), runtime.EnvWithMsgRouterService(app.MsgServiceRouter()), runtime.EnvWithQueryRouterService(app.GRPCQueryRouter())), appCodec, app.AuthKeeper, groupConfig)

	// get skipUpgradeHeights from the app options
	skipUpgradeHeights := map[int64]bool{}
	for _, h := range cast.ToIntSlice(appOpts.Get(server.FlagUnsafeSkipUpgrades)) {
		skipUpgradeHeights[int64(h)] = true
	}
	homePath := cast.ToString(appOpts.Get(flags.FlagHome))
	// set the governance module account as the authority for conducting upgrades
	app.UpgradeKeeper = upgradekeeper.NewKeeper(
		runtime.NewEnvironment(runtime.NewKVStoreService(keys[upgradetypes.StoreKey]), logger.With(log.ModuleKey, "x/upgrade"), runtime.EnvWithMsgRouterService(app.MsgServiceRouter()), runtime.EnvWithQueryRouterService(app.GRPCQueryRouter())),
		skipUpgradeHeights,
		appCodec,
		homePath,
		app.BaseApp,
		govModuleAddr,
		app.ConsensusParamsKeeper,
	)

	app.IBCKeeper = ibckeeper.NewKeeper(
		appCodec, runtime.NewKVStoreService(keys[ibcexported.StoreKey]), app.GetSubspace(ibcexported.ModuleName), app.UpgradeKeeper, authtypes.NewModuleAddress(govtypes.ModuleName).String(),
	)

	govRouter := govv1beta1.NewRouter()
	govConfig := govkeeper.DefaultConfig()
	/*
		Example of setting gov params:
		govConfig.MaxMetadataLen = 10000
	*/
	govKeeper := govkeeper.NewKeeper(
		appCodec,
		runtime.NewEnvironment(runtime.NewKVStoreService(keys[govtypes.StoreKey]), logger.With(log.ModuleKey, "x/gov"), runtime.EnvWithMsgRouterService(app.MsgServiceRouter()), runtime.EnvWithQueryRouterService(app.GRPCQueryRouter())),
		app.AuthKeeper,
		app.BankKeeper,
		app.StakingKeeper,
		app.PoolKeeper,
		govConfig,
		govModuleAddr)

	// Set legacy router for backwards compatibility with gov v1beta1
	govKeeper.SetLegacyRouter(govRouter)

	app.GovKeeper = *govKeeper.SetHooks(
		govtypes.NewMultiGovHooks(
		// register the governance hooks
		),
	)

	// IBC Fee Module keeper
	app.IBCFeeKeeper = ibcfeekeeper.NewKeeper(
		appCodec, runtime.NewKVStoreService(keys[ibcfeetypes.StoreKey]),
		app.IBCKeeper.ChannelKeeper, // may be replaced with IBC middleware
		app.IBCKeeper.ChannelKeeper,
		app.AuthKeeper, app.BankKeeper,
	)

	// ICA Controller keeper
	app.ICAControllerKeeper = icacontrollerkeeper.NewKeeper(
		appCodec, runtime.NewKVStoreService(keys[icacontrollertypes.StoreKey]), app.GetSubspace(icacontrollertypes.SubModuleName),
		app.IBCFeeKeeper, // use ics29 fee as ics4Wrapper in middleware stack
		app.IBCKeeper.ChannelKeeper,
		app.MsgServiceRouter(),
		authtypes.NewModuleAddress(govtypes.ModuleName).String(),
	)

	// ICA Host keeper
	app.ICAHostKeeper = icahostkeeper.NewKeeper(
		appCodec, runtime.NewKVStoreService(keys[icahosttypes.StoreKey]), app.GetSubspace(icahosttypes.SubModuleName),
		app.IBCFeeKeeper, // use ics29 fee as ics4Wrapper in middleware stack
		app.IBCKeeper.ChannelKeeper, app.AuthKeeper,
		app.MsgServiceRouter(), app.GRPCQueryRouter(),
		authtypes.NewModuleAddress(govtypes.ModuleName).String(),
	)

	// Create IBC Router
	ibcRouter := porttypes.NewRouter()

	// Middleware Stacks

	// Create Transfer Keeper and pass IBCFeeKeeper as expected Channel and PortKeeper
	// since fee middleware will wrap the IBCKeeper for underlying application.
	app.TransferKeeper = ibctransferkeeper.NewKeeper(
		appCodec, runtime.NewKVStoreService(keys[ibctransfertypes.StoreKey]), app.GetSubspace(ibctransfertypes.ModuleName),
		app.IBCFeeKeeper, // ISC4 Wrapper: fee IBC middleware
		app.IBCKeeper.ChannelKeeper,
		app.AuthKeeper, app.BankKeeper,
		authtypes.NewModuleAddress(govtypes.ModuleName).String(),
	)

	// Create Transfer Stack
	// SendPacket, since it is originating from the application to core IBC:
	// transferKeeper.SendPacket -> fee.SendPacket -> channel.SendPacket

	// RecvPacket, message that originates from core IBC and goes down to app, the flow is the other way
	// channel.RecvPacket -> fee.OnRecvPacket -> transfer.OnRecvPacket

	// transfer stack contains (from top to bottom):
	// - IBC Fee Middleware
	// - Transfer

	// create IBC module from bottom to top of stack
	var transferStack porttypes.IBCModule
	transferStack = transfer.NewIBCModule(app.TransferKeeper)
	transferStack = ibcfee.NewIBCMiddleware(transferStack, app.IBCFeeKeeper)

	// Add transfer stack to IBC Router
	ibcRouter.AddRoute(ibctransfertypes.ModuleName, transferStack)

	// Create Interchain Accounts Stack
	// SendPacket, since it is originating from the application to core IBC:
	// icaControllerKeeper.SendTx -> fee.SendPacket -> channel.SendPacket
	var icaControllerStack porttypes.IBCModule
	icaControllerStack = icacontroller.NewIBCMiddleware(app.ICAControllerKeeper)
	icaControllerStack = ibcfee.NewIBCMiddleware(icaControllerStack, app.IBCFeeKeeper)

	// RecvPacket, message that originates from core IBC and goes down to app, the flow is:
	// channel.RecvPacket -> fee.OnRecvPacket -> icaHost.OnRecvPacket

	var icaHostStack porttypes.IBCModule
	icaHostStack = icahost.NewIBCModule(app.ICAHostKeeper)
	icaHostStack = ibcfee.NewIBCMiddleware(icaHostStack, app.IBCFeeKeeper)

	// Add host, controller & ica auth modules to IBC router
	ibcRouter.
		AddRoute(icacontrollertypes.SubModuleName, icaControllerStack).
		AddRoute(icahosttypes.SubModuleName, icaHostStack)

	// Seal the IBC Router
	app.IBCKeeper.SetRouter(ibcRouter)

	clientKeeper := app.IBCKeeper.ClientKeeper
	storeProvider := clientKeeper.GetStoreProvider()

	tmLightClientModule := ibctm.NewLightClientModule(appCodec, storeProvider)
	clientKeeper.AddRoute(ibctm.ModuleName, &tmLightClientModule)

	smLightClientModule := solomachine.NewLightClientModule(appCodec, storeProvider)
	clientKeeper.AddRoute(solomachine.ModuleName, &smLightClientModule)

	// create evidence keeper with router
	evidenceKeeper := evidencekeeper.NewKeeper(
		appCodec,
		runtime.NewEnvironment(runtime.NewKVStoreService(keys[evidencetypes.StoreKey]), logger.With(log.ModuleKey, "x/evidence"), runtime.EnvWithMsgRouterService(app.MsgServiceRouter()), runtime.EnvWithQueryRouterService(app.GRPCQueryRouter())),
		app.StakingKeeper,
		app.SlashingKeeper,
		app.ConsensusParamsKeeper,
		app.AuthKeeper.AddressCodec(),
	)
	// If evidence needs to be handled for the app, set routes in router here and seal
	app.EvidenceKeeper = *evidenceKeeper

	// ****  Module Options ****

	// NOTE: Any module instantiated in the module manager that is later modified
	// must be passed by reference here.
	app.ModuleManager = module.NewManager(
		genutil.NewAppModule(appCodec, app.AuthKeeper, app.StakingKeeper, app, txConfig, genutiltypes.DefaultMessageValidator),
		auth.NewAppModule(appCodec, app.AuthKeeper, app.AccountKeeper, authsims.RandomGenesisAccounts, nil),
		vesting.NewAppModule(app.AuthKeeper, app.BankKeeper),
		bank.NewAppModule(appCodec, app.BankKeeper, app.AuthKeeper),
		feegrantmodule.NewAppModule(appCodec, app.AuthKeeper, app.BankKeeper, app.FeeGrantKeeper, app.interfaceRegistry),
		gov.NewAppModule(appCodec, &app.GovKeeper, app.AuthKeeper, app.BankKeeper, app.PoolKeeper),
		mint.NewAppModule(appCodec, app.MintKeeper, app.AuthKeeper, nil),
		slashing.NewAppModule(appCodec, app.SlashingKeeper, app.AuthKeeper, app.BankKeeper, app.StakingKeeper, app.interfaceRegistry, cometService),
		distr.NewAppModule(appCodec, app.DistrKeeper, app.AuthKeeper, app.BankKeeper, app.StakingKeeper),
		staking.NewAppModule(appCodec, app.StakingKeeper, app.AuthKeeper, app.BankKeeper),
		upgrade.NewAppModule(app.UpgradeKeeper),
		evidence.NewAppModule(appCodec, app.EvidenceKeeper, cometService),
		params.NewAppModule(app.ParamsKeeper),
		authzmodule.NewAppModule(appCodec, app.AuthzKeeper, app.AuthKeeper, app.BankKeeper, app.interfaceRegistry),
		groupmodule.NewAppModule(appCodec, app.GroupKeeper, app.AuthKeeper, app.BankKeeper, app.interfaceRegistry),
		consensus.NewAppModule(appCodec, app.ConsensusParamsKeeper),
		circuit.NewAppModule(appCodec, app.CircuitKeeper),

		// IBC modules
<<<<<<< HEAD
		ibc.NewAppModule(appCodec, app.IBCKeeper),
		transfer.NewAppModule(appCodec, app.TransferKeeper),
		ibcfee.NewAppModule(appCodec, app.IBCFeeKeeper),
		ica.NewAppModule(appCodec, &app.ICAControllerKeeper, &app.ICAHostKeeper),
		mockModule,
=======
		ibc.NewAppModule(app.IBCKeeper),
		transfer.NewAppModule(app.TransferKeeper),
		ibcfee.NewAppModule(app.IBCFeeKeeper),
		ica.NewAppModule(&app.ICAControllerKeeper, &app.ICAHostKeeper),
>>>>>>> d147eec3

		// IBC light clients
		ibctm.NewAppModule(tmLightClientModule),
		solomachine.NewAppModule(smLightClientModule),
	)

	app.ModuleManager.RegisterLegacyAminoCodec(legacyAmino)
	app.ModuleManager.RegisterInterfaces(interfaceRegistry)

	// NOTE: upgrade module is required to be prioritized
	app.ModuleManager.SetOrderPreBlockers(
		upgradetypes.ModuleName,
	)

	// During begin block slashing happens after distr.BeginBlocker so that
	// there is nothing left over in the validator fee pool, so as to keep the
	// CanWithdrawInvariant invariant.
	// NOTE: staking module is required if HistoricalEntries param > 0
	app.ModuleManager.SetOrderBeginBlockers(
		minttypes.ModuleName,
		distrtypes.ModuleName,
		slashingtypes.ModuleName,
		evidencetypes.ModuleName,
		stakingtypes.ModuleName,
		ibcexported.ModuleName,
		ibctransfertypes.ModuleName,
		genutiltypes.ModuleName,
		authz.ModuleName,
		icatypes.ModuleName,
		ibcfeetypes.ModuleName,
	)
	app.ModuleManager.SetOrderEndBlockers(
		govtypes.ModuleName,
		stakingtypes.ModuleName,
		ibcexported.ModuleName,
		ibctransfertypes.ModuleName,
		genutiltypes.ModuleName,
		feegrant.ModuleName,
		icatypes.ModuleName,
		ibcfeetypes.ModuleName,
		group.ModuleName,
	)

	// NOTE: The genutils module must occur after staking so that pools are
	// properly initialized with tokens from genesis accounts.
	// NOTE: The genutils module must also occur after auth so that it can access the params from auth.
	genesisModuleOrder := []string{
		authtypes.ModuleName,
		banktypes.ModuleName, distrtypes.ModuleName, stakingtypes.ModuleName,
		slashingtypes.ModuleName, govtypes.ModuleName, minttypes.ModuleName,
		ibcexported.ModuleName, genutiltypes.ModuleName, evidencetypes.ModuleName, authz.ModuleName, ibctransfertypes.ModuleName,
		icatypes.ModuleName, ibcfeetypes.ModuleName, feegrant.ModuleName, paramstypes.ModuleName, upgradetypes.ModuleName,
		vestingtypes.ModuleName, group.ModuleName, consensusparamtypes.ModuleName, circuittypes.ModuleName,
	}
	app.ModuleManager.SetOrderInitGenesis(genesisModuleOrder...)
	app.ModuleManager.SetOrderExportGenesis(genesisModuleOrder...)

	// Uncomment if you want to set a custom migration order here.
	// app.ModuleManager.SetOrderMigrations(custom order)

	app.configurator = module.NewConfigurator(app.appCodec, app.MsgServiceRouter(), app.GRPCQueryRouter())
	err = app.ModuleManager.RegisterServices(app.configurator)
	if err != nil {
		panic(err)
	}

	// registerUpgradeHandlers is used for registering any on-chain upgrades.
	// Make sure it's called after `app.ModuleManager` and `app.configurator` are set.
	app.registerUpgradeHandlers()

	autocliv1.RegisterQueryServer(app.GRPCQueryRouter(), runtimeservices.NewAutoCLIQueryService(app.ModuleManager.Modules))

	reflectionSvc, err := runtimeservices.NewReflectionService()
	if err != nil {
		panic(err)
	}
	reflectionv1.RegisterReflectionServiceServer(app.GRPCQueryRouter(), reflectionSvc)

	// add test gRPC service for testing gRPC queries in isolation
	testpb.RegisterQueryServer(app.GRPCQueryRouter(), testpb.QueryImpl{})

	// create the simulation manager and define the order of the modules for deterministic simulations
	//
	// NOTE: this is not required apps that don't use the simulator for fuzz testing
	// transactions
	overrideModules := map[string]module.AppModuleSimulation{
		authtypes.ModuleName: auth.NewAppModule(app.appCodec, app.AuthKeeper, app.AccountKeeper, authsims.RandomGenesisAccounts, nil),
	}
	app.simulationManager = module.NewSimulationManagerFromAppModules(app.ModuleManager.Modules, overrideModules)

	app.simulationManager.RegisterStoreDecoders()

	// initialize stores
	app.MountKVStores(keys)
	app.MountTransientStores(tkeys)

	// initialize BaseApp
	app.SetInitChainer(app.InitChainer)
	app.SetPreBlocker(app.PreBlocker)
	app.SetBeginBlocker(app.BeginBlocker)
	app.SetEndBlocker(app.EndBlocker)
	app.setAnteHandler(txConfig)

	// In v0.46, the SDK introduces _postHandlers_. PostHandlers are like
	// antehandlers, but are run _after_ the `runMsgs` execution. They are also
	// defined as a chain, and have the same signature as antehandlers.
	//
	// In baseapp, postHandlers are run in the same store branch as `runMsgs`,
	// meaning that both `runMsgs` and `postHandler` state will be committed if
	// both are successful, and both will be reverted if any of the two fails.
	//
	// The SDK exposes a default postHandlers chain, which is comprised of only
	// one decorator: the Transaction Tips decorator. However, some chains do
	// not need it by default, so feel free to comment the next line if you do
	// not need tips.
	// To read more about tips:
	// https://docs.cosmos.network/main/core/tips.html
	//
	// Please note that changing any of the anteHandler or postHandler chain is
	// likely to be a state-machine breaking change, which needs a coordinated
	// upgrade.
	app.setPostHandler()

	// At startup, after all modules have been registered, check that all proto
	// annotations are correct.
	protoFiles, err := proto.MergedRegistry()
	if err != nil {
		panic(err)
	}
	err = msgservice.ValidateProtoAnnotations(protoFiles)
	if err != nil {
		// Once we switch to using protoreflect-based antehandlers, we might
		// want to panic here instead of logging a warning.
		_, err := fmt.Fprintln(os.Stderr, err.Error())
		if err != nil {
			fmt.Println("could not write to stderr")
		}
	}

	if loadLatest {
		if err := app.LoadLatestVersion(); err != nil {
			panic(fmt.Errorf("error loading last version: %w", err))
		}
	}

	return app
}

func (app *SimApp) setAnteHandler(txConfig client.TxConfig) {
	anteHandler, err := NewAnteHandler(
		HandlerOptions{
			ante.HandlerOptions{
				Environment:     runtime.NewEnvironment(nil, app.Logger(), runtime.EnvWithMsgRouterService(app.MsgServiceRouter()), runtime.EnvWithQueryRouterService(app.GRPCQueryRouter())), // nil is set as the kvstoreservice to avoid module access
				AccountKeeper:   app.AuthKeeper,
				BankKeeper:      app.BankKeeper,
				ConsensusKeeper: app.ConsensusParamsKeeper,
				SignModeHandler: txConfig.SignModeHandler(),
				FeegrantKeeper:  app.FeeGrantKeeper,
				SigGasConsumer:  ante.DefaultSigVerificationGasConsumer,
			},
			&app.CircuitKeeper,
			app.IBCKeeper,
		},
	)
	if err != nil {
		panic(err)
	}

	// Set the AnteHandler for the app
	app.SetAnteHandler(anteHandler)
}

func (app *SimApp) setPostHandler() {
	postHandler, err := posthandler.NewPostHandler(
		posthandler.HandlerOptions{},
	)
	if err != nil {
		panic(err)
	}

	app.SetPostHandler(postHandler)
}

// Name returns the name of the App
func (app *SimApp) Name() string { return app.BaseApp.Name() }

// PreBlocker application updates every pre block
func (app *SimApp) PreBlocker(ctx sdk.Context, _ *abci.FinalizeBlockRequest) error {
	return app.ModuleManager.PreBlock(ctx)
}

// BeginBlocker application updates every begin block
func (app *SimApp) BeginBlocker(ctx sdk.Context) (sdk.BeginBlock, error) {
	return app.ModuleManager.BeginBlock(ctx)
}

// EndBlocker application updates every end block
func (app *SimApp) EndBlocker(ctx sdk.Context) (sdk.EndBlock, error) {
	return app.ModuleManager.EndBlock(ctx)
}

// Configurator returns the configurator for the app
func (app *SimApp) Configurator() module.Configurator {
	return app.configurator
}

// InitChainer application update at chain initialization
func (app *SimApp) InitChainer(ctx sdk.Context, req *abci.InitChainRequest) (*abci.InitChainResponse, error) {
	var genesisState GenesisState
	if err := json.Unmarshal(req.AppStateBytes, &genesisState); err != nil {
		panic(err)
	}
	if err := app.UpgradeKeeper.SetModuleVersionMap(ctx, app.ModuleManager.GetVersionMap()); err != nil {
		panic(err)
	}
	return app.ModuleManager.InitGenesis(ctx, genesisState)
}

// LoadHeight loads a particular height
func (app *SimApp) LoadHeight(height int64) error {
	return app.LoadVersion(height)
}

// LegacyAmino returns SimApp's amino codec.
//
// NOTE: This is solely to be used for testing purposes as it may be desirable
// for modules to register their own custom testing types.
func (app *SimApp) LegacyAmino() *codec.LegacyAmino {
	return app.legacyAmino
}

// AppCodec returns SimApp's app codec.
//
// NOTE: This is solely to be used for testing purposes as it may be desirable
// for modules to register their own custom testing types.
func (app *SimApp) AppCodec() codec.Codec {
	return app.appCodec
}

// InterfaceRegistry returns SimApp's InterfaceRegistry
func (app *SimApp) InterfaceRegistry() types.InterfaceRegistry {
	return app.interfaceRegistry
}

// TxConfig returns SimApp's TxConfig
func (app *SimApp) TxConfig() client.TxConfig {
	return app.txConfig
}

// AutoCliOpts returns the autocli options for the app.
func (app *SimApp) AutoCliOpts() autocli.AppOptions {
	return autocli.AppOptions{
		Modules:       app.ModuleManager.Modules,
		ModuleOptions: runtimeservices.ExtractAutoCLIOptions(app.ModuleManager.Modules),
	}
}

// DefaultGenesis returns a default genesis from the registered AppModuleBasic's.
func (app *SimApp) DefaultGenesis() map[string]json.RawMessage {
	return app.ModuleManager.DefaultGenesis()
}

// GetKey returns the KVStoreKey for the provided store key.
//
// NOTE: This is solely to be used for testing purposes.
func (app *SimApp) GetKey(storeKey string) *storetypes.KVStoreKey {
	return app.keys[storeKey]
}

// GetStoreKeys returns all the stored store keys.
func (app *SimApp) GetStoreKeys() []storetypes.StoreKey {
	keys := make([]storetypes.StoreKey, 0, len(app.keys))
	for _, key := range app.keys {
		keys = append(keys, key)
	}

	return keys
}

// GetSubspace returns a param subspace for a given module name.
//
// NOTE: This is solely to be used for testing purposes.
func (app *SimApp) GetSubspace(moduleName string) paramstypes.Subspace {
	subspace, _ := app.ParamsKeeper.GetSubspace(moduleName)
	return subspace
}

// SimulationManager implements the SimulationApp interface
func (app *SimApp) SimulationManager() *module.SimulationManager {
	return app.simulationManager
}

// RegisterAPIRoutes registers all application module routes with the provided
// API server.
func (app *SimApp) RegisterAPIRoutes(apiSvr *api.Server, apiConfig config.APIConfig) {
	clientCtx := apiSvr.ClientCtx
	// Register new tx routes from grpc-gateway.
	authtx.RegisterGRPCGatewayRoutes(clientCtx, apiSvr.GRPCGatewayRouter)

	// Register new CometBFT queries routes from grpc-gateway.
	cmtservice.RegisterGRPCGatewayRoutes(clientCtx, apiSvr.GRPCGatewayRouter)

	// Register node gRPC service for grpc-gateway.
	nodeservice.RegisterGRPCGatewayRoutes(clientCtx, apiSvr.GRPCGatewayRouter)

	// Register grpc-gateway routes for all modules.
	app.ModuleManager.RegisterGRPCGatewayRoutes(clientCtx, apiSvr.GRPCGatewayRouter)

	// register swagger API from root so that other applications can override easily
	if err := server.RegisterSwaggerAPI(apiSvr.ClientCtx, apiSvr.Router, apiConfig.Swagger); err != nil {
		panic(err)
	}
}

// RegisterTxService implements the Application.RegisterTxService method.
func (app *SimApp) RegisterTxService(clientCtx client.Context) {
	authtx.RegisterTxService(app.BaseApp.GRPCQueryRouter(), clientCtx, app.BaseApp.Simulate, app.interfaceRegistry)
}

// RegisterTendermintService implements the Application.RegisterTendermintService method.
func (app *SimApp) RegisterTendermintService(clientCtx client.Context) {
	cmtApp := server.NewCometABCIWrapper(app)
	cmtservice.RegisterTendermintService(
		clientCtx,
		app.BaseApp.GRPCQueryRouter(),
		app.interfaceRegistry,
		cmtApp.Query,
	)
}

func (app *SimApp) RegisterNodeService(clientCtx client.Context, cfg config.Config) {
	nodeservice.RegisterNodeService(clientCtx, app.GRPCQueryRouter(), cfg)
}

// GetMaccPerms returns a copy of the module account permissions
//
// NOTE: This is solely to be used for testing purposes.
func GetMaccPerms() map[string][]string {
	dupMaccPerms := make(map[string][]string)
	for k, v := range maccPerms {
		dupMaccPerms[k] = v
	}

	return dupMaccPerms
}

// BlockedAddresses returns all the app's blocked account addresses.
func BlockedAddresses() map[string]bool {
	modAccAddrs := make(map[string]bool)
	for acc := range GetMaccPerms() {
		modAccAddrs[authtypes.NewModuleAddress(acc).String()] = true
	}

	// allow the following addresses to receive funds
	delete(modAccAddrs, authtypes.NewModuleAddress(govtypes.ModuleName).String())

	return modAccAddrs
}

// initParamsKeeper init params keeper and its subspaces
func initParamsKeeper(appCodec codec.BinaryCodec, legacyAmino *codec.LegacyAmino, key, tkey storetypes.StoreKey) paramskeeper.Keeper {
	paramsKeeper := paramskeeper.NewKeeper(appCodec, legacyAmino, key, tkey)

	// register the key tables for legacy param subspaces
	keyTable := ibcclienttypes.ParamKeyTable()
	keyTable.RegisterParamSet(&ibcconnectiontypes.Params{})
	paramsKeeper.Subspace(ibcexported.ModuleName).WithKeyTable(keyTable)
	paramsKeeper.Subspace(ibctransfertypes.ModuleName).WithKeyTable(ibctransfertypes.ParamKeyTable())
	paramsKeeper.Subspace(icacontrollertypes.SubModuleName).WithKeyTable(icacontrollertypes.ParamKeyTable())
	paramsKeeper.Subspace(icahosttypes.SubModuleName).WithKeyTable(icahosttypes.ParamKeyTable())

	return paramsKeeper
}<|MERGE_RESOLUTION|>--- conflicted
+++ resolved
@@ -131,7 +131,6 @@
 
 	// module account permissions
 	maccPerms = map[string][]string{
-<<<<<<< HEAD
 		authtypes.FeeCollectorName:         nil,
 		distrtypes.ModuleName:              nil,
 		minttypes.ModuleName:               {authtypes.Minter},
@@ -141,21 +140,9 @@
 		ibctransfertypes.ModuleName:        {authtypes.Minter, authtypes.Burner},
 		ibcfeetypes.ModuleName:             nil,
 		icatypes.ModuleName:                nil,
-		mock.ModuleName:                    nil,
 		pooltypes.ModuleName:               nil,
 		pooltypes.StreamAccount:            nil,
 		pooltypes.ProtocolPoolDistrAccount: nil,
-=======
-		authtypes.FeeCollectorName:     nil,
-		distrtypes.ModuleName:          nil,
-		minttypes.ModuleName:           {authtypes.Minter},
-		stakingtypes.BondedPoolName:    {authtypes.Burner, authtypes.Staking},
-		stakingtypes.NotBondedPoolName: {authtypes.Burner, authtypes.Staking},
-		govtypes.ModuleName:            {authtypes.Burner},
-		ibctransfertypes.ModuleName:    {authtypes.Minter, authtypes.Burner},
-		ibcfeetypes.ModuleName:         nil,
-		icatypes.ModuleName:            nil,
->>>>>>> d147eec3
 	}
 )
 
@@ -565,18 +552,10 @@
 		circuit.NewAppModule(appCodec, app.CircuitKeeper),
 
 		// IBC modules
-<<<<<<< HEAD
-		ibc.NewAppModule(appCodec, app.IBCKeeper),
-		transfer.NewAppModule(appCodec, app.TransferKeeper),
-		ibcfee.NewAppModule(appCodec, app.IBCFeeKeeper),
-		ica.NewAppModule(appCodec, &app.ICAControllerKeeper, &app.ICAHostKeeper),
-		mockModule,
-=======
-		ibc.NewAppModule(app.IBCKeeper),
-		transfer.NewAppModule(app.TransferKeeper),
-		ibcfee.NewAppModule(app.IBCFeeKeeper),
-		ica.NewAppModule(&app.ICAControllerKeeper, &app.ICAHostKeeper),
->>>>>>> d147eec3
+		ibc.NewAppModule(app.appCodec, app.IBCKeeper),
+		transfer.NewAppModule(app.appCodec, app.TransferKeeper),
+		ibcfee.NewAppModule(app.appCodec, app.IBCFeeKeeper),
+		ica.NewAppModule(app.appCodec, &app.ICAControllerKeeper, &app.ICAHostKeeper),
 
 		// IBC light clients
 		ibctm.NewAppModule(tmLightClientModule),
