<!--
Guiding Principles:

Changelogs are for humans, not machines.
There should be an entry for every single version.
The same types of changes should be grouped.
Versions and sections should be linkable.
The latest version comes first.
The release date of each version is displayed.
Mention whether you follow Semantic Versioning.

Usage:

Change log entries are to be added to the Unreleased section under the
appropriate stanza (see below). Each entry should ideally include a tag and
the Github issue reference in the following format:

* (<tag>) \#<issue-number> message

The issue numbers will later be link-ified during the release process so you do
not have to worry about including a link manually, but you can if you wish.

Types of changes (Stanzas):

"Features" for new features.
"Improvements" for changes in existing functionality.
"Deprecated" for soon-to-be removed features.
"Bug Fixes" for any bug fixes.
"Client Breaking" for breaking CLI commands and REST routes used by end-users.
"API Breaking" for breaking exported APIs used by developers building on SDK.
"State Machine Breaking" for any changes that result in a different AppState given same genesisState and txList.
Ref: https://keepachangelog.com/en/1.0.0/
-->

# Changelog

## [Unreleased]

### Dependencies

* [\#1300](https://github.com/cosmos/ibc-go/pull/1300) Bump SDK version to v0.45.4

### API Breaking

* (transfer) [\#1250](https://github.com/cosmos/ibc-go/pull/1250) Deprecate `GetTransferAccount` since the `transfer` module account is never used.
* (channel) [\#1283](https://github.com/cosmos/ibc-go/pull/1283) The `OnChanOpenInit` application callback now returns a version string in line with the latest [spec changes](https://github.com/cosmos/ibc/pull/629).  
* (modules/29-fee)[\#1338](https://github.com/cosmos/ibc-go/pull/1338) Renaming `Result` field in `IncentivizedAcknowledgement` to `AppAcknowledgement`.
* (modules/29-fee)[\#1343](https://github.com/cosmos/ibc-go/pull/1343) Renaming `KeyForwardRelayerAddress` to `KeyRelayerAddressForAsyncAck`, and `ParseKeyForwardRelayerAddress` to `ParseKeyRelayerAddressForAsyncAck`.

### State Machine Breaking

### Improvements

<<<<<<< HEAD
* (modules/app/29-fee) [\#1339](https://github.com/cosmos/ibc-go/pull/1339) The `RegisterCounterpartyAddress` gRPC endpoint now checks if the channel exists before registering.  
=======
* (transfer) [\#1342](https://github.com/cosmos/ibc-go/pull/1342) `DenomTrace` grpc now takes in either an `ibc denom` or a `hash` instead of only accepting a `hash`.
>>>>>>> 10dc9297
* (modules/core/keeper) [\#1284](https://github.com/cosmos/ibc-go/pull/1284) Add sanity check for the keepers passed into `ibckeeper.NewKeeper`. `ibckeeper.NewKeeper` now panics if any of the keepers passed in is empty.
* (middleware) [\#1022](https://github.com/cosmos/ibc-go/pull/1022) Add `GetAppVersion` to the ICS4Wrapper interface. This function should be used by IBC applications to obtain their own version since the version set in the channel structure may be wrapped many times by middleware. 
* (modules/core/04-channel) [\#1160](https://github.com/cosmos/ibc-go/pull/1160) Improve `uint64 -> string` performance in `Logger`.
* (modules/core/04-channel) [\#1232](https://github.com/cosmos/ibc-go/pull/1232) Updating params on `NewPacketId` and moving to bottom of file. 
* (modules/core/04-channel) [\#1279](https://github.com/cosmos/ibc-go/pull/1279) Add selected channel version to MsgChanOpenInitResponse and MsgChanOpenTryResponse. Emit channel version during OpenInit/OpenTry
* (app/29-fee) [\#1305](https://github.com/cosmos/ibc-go/pull/1305) Change version string for fee module to `ics29-1`

### Features

* [\#276](https://github.com/cosmos/ibc-go/pull/276) Adding the Fee Middleware module v1
* (apps/29-fee) [\#1229](https://github.com/cosmos/ibc-go/pull/1229) Adding CLI commands for getting all unrelayed incentivized packets and packet by packet-id. 
* (apps/29-fee) [\#1224](https://github.com/cosmos/ibc-go/pull/1224) Adding Query/CounterpartyAddress and CLI to ICS29 fee middleware
* (apps/29-fee) [\#1225](https://github.com/cosmos/ibc-go/pull/1225) Adding Query/FeeEnabledChannel and Query/FeeEnabledChannels with CLIs to ICS29 fee middleware.
* (modules/apps/29-fee) [\#1230](https://github.com/cosmos/ibc-go/pull/1230) Adding CLI command for getting incentivized packets for a specific channel-id. 

### Bug Fixes

* (modules/core/04-channel) [\#1130](https://github.com/cosmos/ibc-go/pull/1130) Call `packet.GetSequence()` rather than passing func in `WriteAcknowledgement` log output
* (apps/29-fee) [\#1278](https://github.com/cosmos/ibc-go/pull/1278) The URI path for the query to get all incentivized packets for a specifc channel did not follow the same format as the rest of queries.

## [v3.0.0](https://github.com/cosmos/ibc-go/releases/tag/v3.0.0) - 2022-03-15

### Dependencies

* [\#404](https://github.com/cosmos/ibc-go/pull/404) Bump Go version to 1.17
* [\#851](https://github.com/cosmos/ibc-go/pull/851) Bump SDK version to v0.45.1
* [\#948](https://github.com/cosmos/ibc-go/pull/948) Bump ics23/go to v0.7
* (core) [\#709](https://github.com/cosmos/ibc-go/pull/709) Replace github.com/pkg/errors with stdlib errors

### API Breaking

* (testing) [\#1003](https://github.com/cosmos/ibc-go/pull/1003) `CreateTMClientHeader` takes an additional `nextVals *tmtypes.ValidatorSet` as an argument
* (testing) [\#939](https://github.com/cosmos/ibc-go/pull/939) Support custom power reduction for testing.
* (modules/core/05-port) [\#1086](https://github.com/cosmos/ibc-go/pull/1086) Added `counterpartyChannelID` argument to IBCModule.OnChanOpenAck
* (channel) [\#848](https://github.com/cosmos/ibc-go/pull/848) Added `ChannelId` to MsgChannelOpenInitResponse
* (testing) [\#813](https://github.com/cosmos/ibc-go/pull/813) The `ack` argument to the testing function `RelayPacket` has been removed as it is no longer needed.
* (testing) [\#774](https://github.com/cosmos/ibc-go/pull/774) Added `ChainID` arg to `SetupWithGenesisValSet` on the testing app. `Coordinator` generated ChainIDs now starts at index 1
* (transfer) [\#675](https://github.com/cosmos/ibc-go/pull/675) Transfer `NewKeeper` now takes in an ICS4Wrapper. The ICS4Wrapper may be the IBC Channel Keeper when ICS20 is not used in a middleware stack. The ICS4Wrapper is required for applications wishing to connect middleware to ICS20.
* (core) [\#650](https://github.com/cosmos/ibc-go/pull/650) Modify `OnChanOpenTry` IBC application module callback to return the negotiated app version. The version passed into the `MsgChanOpenTry` has been deprecated and will be ignored by core IBC.
* (core) [\#629](https://github.com/cosmos/ibc-go/pull/629) Removes the `GetProofSpecs` from the ClientState interface. This function was previously unused by core IBC.
* (transfer) [\#517](https://github.com/cosmos/ibc-go/pull/517) Separates the ICS 26 callback functions from `AppModule` into a new type `IBCModule` for ICS 20 transfer.
* (modules/core/02-client) [\#536](https://github.com/cosmos/ibc-go/pull/536) `GetSelfConsensusState` return type changed from bool to error.
* (channel) [\#644](https://github.com/cosmos/ibc-go/pull/644) Removes `CounterpartyHops` function from the ChannelKeeper.
* (testing) [\#776](https://github.com/cosmos/ibc-go/pull/776) Adding helper fn to generate capability name for testing callbacks 
* (testing) [\#892](https://github.com/cosmos/ibc-go/pull/892) IBC Mock modules store the scoped keeper and portID within the IBCMockApp. They also maintain reference to the AppModule to update the AppModule's list of IBC applications it references. Allows for the mock module to be reused as a base application in middleware stacks.
* (channel) [\#882](https://github.com/cosmos/ibc-go/pull/882) The `WriteAcknowledgement` API now takes `exported.Acknowledgement` instead of a byte array
* (modules/core/ante) [\#950](https://github.com/cosmos/ibc-go/pull/950) Replaces the channel keeper with the IBC keeper in the IBC `AnteDecorator` in order to execute the entire message and be able to reject redundant messages that are in the same block as the non-redundant messages.

### State Machine Breaking

* (transfer) [\#818](https://github.com/cosmos/ibc-go/pull/818) Error acknowledgements returned from Transfer `OnRecvPacket` now include a deterministic ABCI code and error message.

### Improvements

* (interchain-accounts) [\#1037](https://github.com/cosmos/ibc-go/pull/1037) Add a function `InitModule` to the interchain accounts `AppModule`. This function should be called within the upgrade handler when adding the interchain accounts module to a chain. It should be called in place of InitGenesis (set the consensus version in the version map).
* (testing) [\#1003](https://github.com/cosmos/ibc-go/pull/1003) Testing chain's `Signer` fields has changed from `[]tmtypes.PrivValidator` to `map[string]tmtypes.PrivValidator` to accomodate valset updates changing the order of the ValidatorSet.
* (testing) [\#1003](https://github.com/cosmos/ibc-go/pull/1003) `SignAndDeliver` will now just deliver the transaction without creating and committing a block. Thus, it requires that `BeginBlock` MUST be called before `SignAndDeliver`
* (testing) [\#1003](https://github.com/cosmos/ibc-go/pull/1003) `NextBlock` will now call `EndBlock` and `Commit` internally and apply validator updates to the `NextVals` of `TestChain` and the `NextValsHash` of the current header. Test writers can now make changes to validator set and have them reflected in the `TestChain` and handled appropriately in `UpdateClient`
* (testing) [\#942](https://github.com/cosmos/ibc-go/pull/942) `NewTestChain` will create 4 validators in validator set by default. A new constructor function `NewTestChainWithValSet` is provided for test writers who want custom control over the validator set of test chains.
* (testing) [\#904](https://github.com/cosmos/ibc-go/pull/904) Add `ParsePacketFromEvents` function to the testing package. Useful when sending/relaying packets via the testing package.
* (testing) [\#893](https://github.com/cosmos/ibc-go/pull/893) Support custom private keys for testing.
* (testing) [\#810](https://github.com/cosmos/ibc-go/pull/810) Additional testing function added to `Endpoint` type called `RecvPacketWithResult`. Performs the same functionality as the existing `RecvPacket` function but also returns the message result. `path.RelayPacket` no longer uses the provided acknowledgement argument and instead obtains the acknowledgement via MsgRecvPacket events.
* (connection) [\#721](https://github.com/cosmos/ibc-go/pull/721) Simplify connection handshake error messages when unpacking client state.
* (channel) [\#692](https://github.com/cosmos/ibc-go/pull/692) Minimize channel logging by only emitting the packet sequence, source port/channel, destination port/channel upon packet receives, acknowledgements and timeouts.
* [\#383](https://github.com/cosmos/ibc-go/pull/383) Adds helper functions for merging and splitting middleware versions from the underlying app version.
* (modules/core/05-port) [\#288](https://github.com/cosmos/ibc-go/issues/288) Making the 05-port keeper function IsBound public. The IsBound function checks if the provided portID is already binded to a module.
* (channel) [\#644](https://github.com/cosmos/ibc-go/pull/644) Adds `GetChannelConnection` to the ChannelKeeper. This function returns the connectionID and connection state associated with a channel. 
* (channel) [\#647](https://github.com/cosmos/ibc-go/pull/647) Reorganizes channel handshake handling to set channel state after IBC application callbacks. 
* (client) [\#724](https://github.com/cosmos/ibc-go/pull/724) `IsRevisionFormat` and `IsClientIDFormat` have been updated to disallow newlines before the dash used to separate the chainID and revision number, and the client type and client sequence. 

### Features

* [\#432](https://github.com/cosmos/ibc-go/pull/432) Introduce `MockIBCApp` struct to the mock module. Allows the mock module to be reused to perform custom logic on each IBC App interface function. This might be useful when testing out IBC applications written as middleware. 
* [\#380](https://github.com/cosmos/ibc-go/pull/380) Adding the Interchain Accounts module v1
* [\#679](https://github.com/cosmos/ibc-go/pull/679) New CLI command `query ibc-transfer denom-hash <denom trace>` to get the denom hash for a denom trace; this might be useful for debug

### Bug Fixes

* (testing) [\#884](https://github.com/cosmos/ibc-go/pull/884) Add and use in simapp a custom ante handler that rejects redundant transactions
* (transfer) [\#978](https://github.com/cosmos/ibc-go/pull/978) Support base denoms with slashes in denom validation
* (client) [\#941](https://github.com/cosmos/ibc-go/pull/941) Classify client states without consensus states as expired
* (channel) [\#995](https://github.com/cosmos/ibc-go/pull/995) Call `packet.GetSequence()` rather than passing func in `AcknowledgePacket` log output

## [v2.2.0](https://github.com/cosmos/ibc-go/releases/tag/v2.2.0) - 2022-03-15

### Dependencies

* [\#851](https://github.com/cosmos/ibc-go/pull/851) Bump SDK version to v0.45.1

## [v2.1.0](https://github.com/cosmos/ibc-go/releases/tag/v2.1.0) - 2022-03-15

### Dependencies

* [\#1084](https://github.com/cosmos/ibc-go/pull/1084) Bump SDK version to v0.44.6
* [\#948](https://github.com/cosmos/ibc-go/pull/948) Bump ics23/go to v0.7

### State Machine Breaking

* (transfer) [\#818](https://github.com/cosmos/ibc-go/pull/818) Error acknowledgements returned from Transfer `OnRecvPacket` now include a deterministic ABCI code and error message.

### Features

* [\#679](https://github.com/cosmos/ibc-go/pull/679) New CLI command `query ibc-transfer denom-hash <denom trace>` to get the denom hash for a denom trace; this might be useful for debug

### Bug Fixes

* (client) [\#941](https://github.com/cosmos/ibc-go/pull/941) Classify client states without consensus states as expired
* (transfer) [\#978](https://github.com/cosmos/ibc-go/pull/978) Support base denoms with slashes in denom validation
* (channel) [\#995](https://github.com/cosmos/ibc-go/pull/995) Call `packet.GetSequence()` rather than passing func in `AcknowledgePacket` log output

## [v2.0.3](https://github.com/cosmos/ibc-go/releases/tag/v2.0.2) - 2022-02-03

### Improvements

* (channel) [\#692](https://github.com/cosmos/ibc-go/pull/692) Minimize channel logging by only emitting the packet sequence, source port/channel, destination port/channel upon packet receives, acknowledgements and timeouts.

## [v2.0.2](https://github.com/cosmos/ibc-go/releases/tag/v2.0.2) - 2021-12-15

### Dependencies

* [\#589](https://github.com/cosmos/ibc-go/pull/589) Bump SDK version to v0.44.5

### Bug Fixes

* (modules/core) [\#603](https://github.com/cosmos/ibc-go/pull/603) Fix module name emitted as part of `OnChanOpenInit` event. Replacing `connection` module name with `channel`.

## [v2.0.1](https://github.com/cosmos/ibc-go/releases/tag/v2.0.1) - 2021-12-05

### Dependencies

* [\#567](https://github.com/cosmos/ibc-go/pull/567) Bump SDK version to v0.44.4

### Improvements

* (02-client) [\#568](https://github.com/cosmos/ibc-go/pull/568) In IBC `transfer` cli command use local clock time as reference for relative timestamp timeout if greater than the block timestamp queried from the latest consensus state corresponding to the counterparty channel.
* [\#583](https://github.com/cosmos/ibc-go/pull/583) Move third_party/proto/confio/proofs.proto to third_party/proto/proofs.proto to enable proto service reflection. Migrate `buf` from v1beta1 to v1.

### Bug Fixes

* (02-client) [\#500](https://github.com/cosmos/ibc-go/pull/500) Fix IBC `update-client proposal` cli command to expect correct number of args.

## [v2.0.0](https://github.com/cosmos/ibc-go/releases/tag/v2.0.0) - 2021-11-09

### Dependencies

* [\#489](https://github.com/cosmos/ibc-go/pull/489) Bump Tendermint to v0.34.14
* [\#503](https://github.com/cosmos/ibc-go/pull/503) Bump SDK version to v0.44.3

### API Breaking

* (core) [\#227](https://github.com/cosmos/ibc-go/pull/227) Remove sdk.Result from application callbacks
* (transfer) [\#350](https://github.com/cosmos/ibc-go/pull/350) Change FungibleTokenPacketData to use a string for the Amount field. This enables token transfers with amounts previously restricted by uint64. Up to the maximum uint256 value is supported. 

### Features

* [\#384](https://github.com/cosmos/ibc-go/pull/384) Added `NegotiateAppVersion` method to `IBCModule` interface supported by a gRPC query service in `05-port`. This provides routing of requests to the desired application module callback, which in turn performs application version negotiation.

## [v1.4.0](https://github.com/cosmos/ibc-go/releases/tag/v1.4.0) - 2022-03-15

### Dependencies

* [\#851](https://github.com/cosmos/ibc-go/pull/851) Bump SDK version to v0.45.1

## [v1.3.0](https://github.com/cosmos/ibc-go/releases/tag/v1.3.0) - 2022-03-15

### Dependencies

* [\#1073](https://github.com/cosmos/ibc-go/pull/1073) Bump SDK version to v0.44.6
* [\#948](https://github.com/cosmos/ibc-go/pull/948) Bump ics23/go to v0.7

### State Machine Breaking

* (transfer) [\#818](https://github.com/cosmos/ibc-go/pull/818) Error acknowledgements returned from Transfer `OnRecvPacket` now include a deterministic ABCI code and error message.

### Features

* [\#679](https://github.com/cosmos/ibc-go/pull/679) New CLI command `query ibc-transfer denom-hash <denom trace>` to get the denom hash for a denom trace; this might be useful for debug

### Bug Fixes

* (client) [\#941](https://github.com/cosmos/ibc-go/pull/941) Classify client states without consensus states as expired
* (transfer) [\#978](https://github.com/cosmos/ibc-go/pull/978) Support base denoms with slashes in denom validation
* (channel) [\#995](https://github.com/cosmos/ibc-go/pull/995) Call `packet.GetSequence()` rather than passing func in `AcknowledgePacket` log output

## [v1.2.6](https://github.com/cosmos/ibc-go/releases/tag/v1.2.6) - 2022-02-03

### Improvements

* (channel) [\#692](https://github.com/cosmos/ibc-go/pull/692) Minimize channel logging by only emitting the packet sequence, source port/channel, destination port/channel upon packet receives, acknowledgements and timeouts.

## [v1.2.5](https://github.com/cosmos/ibc-go/releases/tag/v1.2.5) - 2021-12-15

### Dependencies

* [\#589](https://github.com/cosmos/ibc-go/pull/589) Bump SDK version to v0.44.5

### Bug Fixes

* (modules/core) [\#603](https://github.com/cosmos/ibc-go/pull/603) Fix module name emitted as part of `OnChanOpenInit` event. Replacing `connection` module name with `channel`.

## [v1.2.4](https://github.com/cosmos/ibc-go/releases/tag/v1.2.4) - 2021-12-05

### Dependencies

* [\#567](https://github.com/cosmos/ibc-go/pull/567) Bump SDK version to v0.44.4

### Improvements

* [\#583](https://github.com/cosmos/ibc-go/pull/583) Move third_party/proto/confio/proofs.proto to third_party/proto/proofs.proto to enable proto service reflection. Migrate `buf` from v1beta1 to v1.

## [v1.2.3](https://github.com/cosmos/ibc-go/releases/tag/v1.2.3) - 2021-11-09

### Dependencies

* [\#489](https://github.com/cosmos/ibc-go/pull/489) Bump Tendermint to v0.34.14
* [\#503](https://github.com/cosmos/ibc-go/pull/503) Bump SDK version to v0.44.3

## [v1.2.2](https://github.com/cosmos/ibc-go/releases/tag/v1.2.2) - 2021-10-15

### Dependencies

* [\#485](https://github.com/cosmos/ibc-go/pull/485) Bump SDK version to v0.44.2

## [v1.2.1](https://github.com/cosmos/ibc-go/releases/tag/v1.2.1) - 2021-10-04

### Dependencies

* [\#455](https://github.com/cosmos/ibc-go/pull/455) Bump SDK version to v0.44.1

## [v1.2.0](https://github.com/cosmos/ibc-go/releases/tag/v1.2.0) - 2021-09-10

### State Machine Breaking

* (24-host) [\#344](https://github.com/cosmos/ibc-go/pull/344) Increase port identifier limit to 128 characters.

### Improvements

* [\#373](https://github.com/cosmos/ibc-go/pull/375) Added optional field `PacketCommitmentSequences` to `QueryPacketAcknowledgementsRequest` to provide filtering of packet acknowledgements.

### Features

* [\#372](https://github.com/cosmos/ibc-go/pull/372) New CLI command `query ibc client status <client id>` to get the current activity status of a client.

### Dependencies

* [\#386](https://github.com/cosmos/ibc-go/pull/386) Bump [tendermint](https://github.com/tendermint/tendermint) from v0.34.12 to v0.34.13.

## [v1.1.6](https://github.com/cosmos/ibc-go/releases/tag/v1.1.6) - 2022-01-25

### Improvements

* (channel) [\#692](https://github.com/cosmos/ibc-go/pull/692) Minimize channel logging by only emitting the packet sequence, source port/channel, destination port/channel upon packet receives, acknowledgements and timeouts.

## [v1.1.5](https://github.com/cosmos/ibc-go/releases/tag/v1.1.5) - 2021-12-15

### Dependencies

* [\#589](https://github.com/cosmos/ibc-go/pull/589) Bump SDK version to v0.44.5

### Bug Fixes

* (modules/core) [\#603](https://github.com/cosmos/ibc-go/pull/603) Fix module name emitted as part of `OnChanOpenInit` event. Replacing `connection` module name with `channel`.

## [v1.1.4](https://github.com/cosmos/ibc-go/releases/tag/v1.1.4) - 2021-12-05

### Dependencies

* [\#567](https://github.com/cosmos/ibc-go/pull/567) Bump SDK version to v0.44.4

### Improvements

* [\#583](https://github.com/cosmos/ibc-go/pull/583) Move third_party/proto/confio/proofs.proto to third_party/proto/proofs.proto to enable proto service reflection. Migrate `buf` from v1beta1 to v1.

## [v1.1.3](https://github.com/cosmos/ibc-go/releases/tag/v1.1.3) - 2021-11-09

### Dependencies

* [\#489](https://github.com/cosmos/ibc-go/pull/489) Bump Tendermint to v0.34.14
* [\#503](https://github.com/cosmos/ibc-go/pull/503) Bump SDK version to v0.44.3

## [v1.1.2](https://github.com/cosmos/ibc-go/releases/tag/v1.1.2) - 2021-10-15

* [\#485](https://github.com/cosmos/ibc-go/pull/485) Bump SDK version to v0.44.2
 
## [v1.1.1](https://github.com/cosmos/ibc-go/releases/tag/v1.1.1) - 2021-10-04

### Dependencies

* [\#455](https://github.com/cosmos/ibc-go/pull/455) Bump SDK version to v0.44.1

## [v1.1.0](https://github.com/cosmos/ibc-go/releases/tag/v1.1.0) - 2021-09-03

### Dependencies

* [\#367](https://github.com/cosmos/ibc-go/pull/367) Bump [cosmos-sdk](https://github.com/cosmos/cosmos-sdk) from 0.43 to 0.44.

## [v1.0.1](https://github.com/cosmos/ibc-go/releases/tag/v1.0.1) - 2021-08-25

### Improvements

* [\#343](https://github.com/cosmos/ibc-go/pull/343) Create helper functions for publishing of packet sent and acknowledgement sent events.

## [v1.0.0](https://github.com/cosmos/ibc-go/releases/tag/v1.0.0) - 2021-08-10

### Bug Fixes

* (07-tendermint) [\#241](https://github.com/cosmos/ibc-go/pull/241) Ensure tendermint client state latest height revision number matches chain id revision number.
* (07-tendermint) [\#234](https://github.com/cosmos/ibc-go/pull/234) Use sentinel value for the consensus state root set during a client upgrade. This prevents genesis validation from failing.
* (modules) [\#223](https://github.com/cosmos/ibc-go/pull/223) Use correct Prometheus format for metric labels.
* (06-solomachine) [\#214](https://github.com/cosmos/ibc-go/pull/214) Disable defensive timestamp check in SendPacket for solo machine clients.
* (07-tendermint) [\#210](https://github.com/cosmos/ibc-go/pull/210) Export all consensus metadata on genesis restarts for tendermint clients.
* (core) [\#200](https://github.com/cosmos/ibc-go/pull/200) Fixes incorrect export of IBC identifier sequences. Previously, the next identifier sequence for clients/connections/channels was not set during genesis export. This resulted in the next identifiers being generated on the new chain to reuse old identifiers (the sequences began again from 0).
* (02-client) [\#192](https://github.com/cosmos/ibc-go/pull/192) Fix IBC `query ibc client header` cli command. Support historical queries for query header/node-state commands.
* (modules/light-clients/06-solomachine) [\#153](https://github.com/cosmos/ibc-go/pull/153) Fix solo machine proof height sequence mismatch bug.
* (modules/light-clients/06-solomachine) [\#122](https://github.com/cosmos/ibc-go/pull/122) Fix solo machine merkle prefix casting bug. 
* (modules/light-clients/06-solomachine) [\#120](https://github.com/cosmos/ibc-go/pull/120) Fix solo machine handshake verification bug. 
* (modules/light-clients/06-solomachine) [\#153](https://github.com/cosmos/ibc-go/pull/153) fix solo machine connection handshake failure at `ConnectionOpenAck`.

### API Breaking

* (04-channel) [\#220](https://github.com/cosmos/ibc-go/pull/220) Channel legacy handler functions were removed. Please use the MsgServer functions or directly call the channel keeper's handshake function.
* (modules) [\#206](https://github.com/cosmos/ibc-go/pull/206) Expose `relayer sdk.AccAddress` on `OnRecvPacket`, `OnAcknowledgementPacket`, `OnTimeoutPacket` module callbacks to enable incentivization.
* (02-client) [\#181](https://github.com/cosmos/ibc-go/pull/181) Remove 'InitialHeight' from UpdateClient Proposal. Only copy over latest consensus state from substitute client.
* (06-solomachine) [\#169](https://github.com/cosmos/ibc-go/pull/169) Change FrozenSequence to boolean in solomachine ClientState. The solo machine proto package has been bumped from `v1` to `v2`.
* (module/core/02-client) [\#165](https://github.com/cosmos/ibc-go/pull/165) Remove GetFrozenHeight from the ClientState interface. 
* (modules) [\#166](https://github.com/cosmos/ibc-go/pull/166) Remove GetHeight from the misbehaviour interface. The `consensus_height` attribute has been removed from Misbehaviour events.
* (modules) [\#162](https://github.com/cosmos/ibc-go/pull/162) Remove deprecated Handler types in core IBC and the ICS 20 transfer module. 
* (modules/core) [\#161](https://github.com/cosmos/ibc-go/pull/161) Remove Type(), Route(), GetSignBytes() from 02-client, 03-connection, and 04-channel messages.
* (modules) [\#140](https://github.com/cosmos/ibc-go/pull/140) IsFrozen() client state interface changed to Status(). gRPC `ClientStatus` route added.
* (modules/core) [\#109](https://github.com/cosmos/ibc-go/pull/109) Remove connection and channel handshake CLI commands.
* (modules) [\#107](https://github.com/cosmos/ibc-go/pull/107) Modify OnRecvPacket callback to return an acknowledgement which indicates if it is successful or not. Callback state changes are discarded for unsuccessful acknowledgements only. 
* (modules) [\#108](https://github.com/cosmos/ibc-go/pull/108) All message constructors take the signer as a string to prevent upstream bugs. The `String()` function for an SDK Acc Address relies on external context.
* (transfer) [\#275](https://github.com/cosmos/ibc-go/pull/275) Remove 'ChanCloseInit' function from transfer keeper. ICS20 does not close channels.

### State Machine Breaking

* (modules/light-clients/07-tendermint) [\#99](https://github.com/cosmos/ibc-go/pull/99) Enforce maximum chain-id length for tendermint client. 
* (modules/light-clients/07-tendermint) [\#141](https://github.com/cosmos/ibc-go/pull/141) Allow a new form of misbehaviour that proves counterparty chain breaks time monotonicity, automatically enforce monotonicity in UpdateClient and freeze client if monotonicity is broken.
* (modules/light-clients/07-tendermint) [\#141](https://github.com/cosmos/ibc-go/pull/141) Freeze the client if there's a conflicting header submitted for an existing consensus state.
* (modules/core/02-client) [\#8405](https://github.com/cosmos/cosmos-sdk/pull/8405) Refactor IBC client update governance proposals to use a substitute client to update a frozen or expired client.
* (modules/core/02-client) [\#8673](https://github.com/cosmos/cosmos-sdk/pull/8673) IBC upgrade logic moved to 02-client and an IBC UpgradeProposal is added.
* (modules/core/03-connection) [\#171](https://github.com/cosmos/ibc-go/pull/171) Introduces a new parameter `MaxExpectedTimePerBlock` to allow connections to calculate and enforce a block delay that is proportional to time delay set by connection.
* (core) [\#268](https://github.com/cosmos/ibc-go/pull/268) Perform a no-op on redundant relay messages. Previous behaviour returned an error. Now no state change will occur and no error will be returned.

### Improvements

* (04-channel) [\#220](https://github.com/cosmos/ibc-go/pull/220) Channel handshake events are now emitted with the channel keeper.
* (core/02-client) [\#205](https://github.com/cosmos/ibc-go/pull/205) Add in-place and genesis migrations from SDK v0.42.0 to ibc-go v1.0.0. Solo machine protobuf defintions are migrated from v1 to v2. All solo machine consensus states are pruned. All expired tendermint consensus states are pruned.
* (modules/core) [\#184](https://github.com/cosmos/ibc-go/pull/184) Improve error messages. Uses unique error codes to indicate already relayed packets.
* (07-tendermint) [\#182](https://github.com/cosmos/ibc-go/pull/182) Remove duplicate checks in upgrade logic.
* (modules/core/04-channel) [\#7949](https://github.com/cosmos/cosmos-sdk/issues/7949) Standardized channel `Acknowledgement` moved to its own file. Codec registration redundancy removed.
* (modules/core/04-channel) [\#144](https://github.com/cosmos/ibc-go/pull/144) Introduced a `packet_data_hex` attribute to emit the hex-encoded packet data in events. This allows for raw binary (proto-encoded message) to be sent over events and decoded correctly on relayer. Original `packet_data` is DEPRECATED. All relayers and IBC event consumers are encouraged to switch to `packet_data_hex` as soon as possible.
* (core/04-channel) [\#197](https://github.com/cosmos/ibc-go/pull/197) Introduced a `packet_ack_hex` attribute to emit the hex-encoded acknowledgement in events. This allows for raw binary (proto-encoded message) to be sent over events and decoded correctly on relayer. Original `packet_ack` is DEPRECATED. All relayers and IBC event consumers are encouraged to switch to `packet_ack_hex` as soon as possible.
* (modules/light-clients/07-tendermint) [\#125](https://github.com/cosmos/ibc-go/pull/125) Implement efficient iteration of consensus states and pruning of earliest expired consensus state on UpdateClient.
* (modules/light-clients/07-tendermint) [\#141](https://github.com/cosmos/ibc-go/pull/141) Return early in case there's a duplicate update call to save Gas.
* (modules/core/ante) [\#235](https://github.com/cosmos/ibc-go/pull/235) Introduces a new IBC Antedecorator that will reject transactions that only contain redundant packet messages (and accompany UpdateClient msgs). This will prevent relayers from wasting fees by submitting messages for packets that have already been processed by previous relayer(s). The Antedecorator is only applied on CheckTx and RecheckTx and is therefore optional for each node.

### Features

* [\#198](https://github.com/cosmos/ibc-go/pull/198) New CLI command `query ibc-transfer escrow-address <port> <channel id>` to get the escrow address for a channel; can be used to then query balance of escrowed tokens

### Client Breaking Changes

* (02-client/cli) [\#196](https://github.com/cosmos/ibc-go/pull/196) Rename `node-state` cli command to `self-consensus-state`.

## IBC in the Cosmos SDK Repository

The IBC module was originally released in [v0.40.0](https://github.com/cosmos/cosmos-sdk/releases/tag/v0.40.0) of the SDK.
Please see the [Release Notes](https://github.com/cosmos/cosmos-sdk/blob/v0.40.0/RELEASE_NOTES.md).

The IBC module is also contained in the releases for [v0.41.x](https://github.com/cosmos/cosmos-sdk/releases/tag/v0.41.0) and [v0.42.x](https://github.com/cosmos/cosmos-sdk/releases/tag/v0.42.0).
Please see the Release Notes for [v0.41.x](https://github.com/cosmos/cosmos-sdk/blob/v0.41.0/RELEASE_NOTES.md) and [v0.42.x](https://github.com/cosmos/cosmos-sdk/blob/v0.42.0/RELEASE_NOTES.md).

The IBC module was removed in the commit hash [da064e13d56add466548135739c5860a9f7ed842](https://github.com/cosmos/cosmos-sdk/commit/da064e13d56add466548135739c5860a9f7ed842) on the SDK. The release for SDK v0.43.0 will be the first release without the IBC module.

Backports should be made to the [release/v0.42.x](https://github.com/cosmos/cosmos-sdk/tree/release/v0.42.x) branch on the SDK.<|MERGE_RESOLUTION|>--- conflicted
+++ resolved
@@ -51,11 +51,7 @@
 
 ### Improvements
 
-<<<<<<< HEAD
-* (modules/app/29-fee) [\#1339](https://github.com/cosmos/ibc-go/pull/1339) The `RegisterCounterpartyAddress` gRPC endpoint now checks if the channel exists before registering.  
-=======
 * (transfer) [\#1342](https://github.com/cosmos/ibc-go/pull/1342) `DenomTrace` grpc now takes in either an `ibc denom` or a `hash` instead of only accepting a `hash`.
->>>>>>> 10dc9297
 * (modules/core/keeper) [\#1284](https://github.com/cosmos/ibc-go/pull/1284) Add sanity check for the keepers passed into `ibckeeper.NewKeeper`. `ibckeeper.NewKeeper` now panics if any of the keepers passed in is empty.
 * (middleware) [\#1022](https://github.com/cosmos/ibc-go/pull/1022) Add `GetAppVersion` to the ICS4Wrapper interface. This function should be used by IBC applications to obtain their own version since the version set in the channel structure may be wrapped many times by middleware. 
 * (modules/core/04-channel) [\#1160](https://github.com/cosmos/ibc-go/pull/1160) Improve `uint64 -> string` performance in `Logger`.
