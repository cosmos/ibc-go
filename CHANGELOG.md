<!--
Guiding Principles:

Changelogs are for humans, not machines.
There should be an entry for every single version.
The same types of changes should be grouped.
Versions and sections should be linkable.
The latest version comes first.
The release date of each version is displayed.
Mention whether you follow Semantic Versioning.

Usage:

Change log entries are to be added to the Unreleased section under the
appropriate stanza (see below). Each entry should ideally include a tag and
the Github issue reference in the following format:

* (<tag>) \#<issue-number> message

The issue numbers will later be link-ified during the release process so you do
not have to worry about including a link manually, but you can if you wish.

Types of changes (Stanzas):

"Features" for new features.
"Improvements" for changes in existing functionality.
"Deprecated" for soon-to-be removed features.
"Bug Fixes" for any bug fixes.
"Client Breaking" for breaking CLI commands and REST routes used by end-users.
"API Breaking" for breaking exported APIs used by developers building on SDK.
"State Machine Breaking" for any changes that result in a different AppState given the same genesisState and txList.
Ref: https://keepachangelog.com/en/1.0.0/
-->

# Changelog

## [Unreleased]

<<<<<<< HEAD
### Testing

* [\#7430](https://github.com/cosmos/ibc-go/pull/7430) Update the block proposer in test chains for each block.
* [\#7688](https://github.com/cosmos/ibc-go/pull/7688) Added `SendMsgsWithSender` to `TestChain`.

=======
>>>>>>> 7d86244d
### Dependencies

* [\#7261](https://github.com/cosmos/ibc-go/pull/7261) Bump CometBFT to v1.0.0.
* [\#7261](https://github.com/cosmos/ibc-go/pull/7261) Bump Cosmos SDK to v0.52.0.

### API Breaking

* (apps/27-interchain-accounts) [\#7713](https://github.com/cosmos/ibc-go/pull/7713) Update interchain accounts `GenerateAddress` func to now accept `header.Info` in favour of `sdk.Context`. This function now uses `AppHash` and `Hash` (merkle root of block) instead of `AppHash` and `DataHash` as pre-image data for address generation.
* (core, apps) [\#7213](https://github.com/cosmos/ibc-go/pull/7213) Remove capabilities from `SendPacket`.
* (core, apps) [\#7213](https://github.com/cosmos/ibc-go/pull/7225) Remove capabilities from `WriteAcknowledgement`.
* (core, apps) [\#7232](https://github.com/cosmos/ibc-go/pull/7232) Remove capabilities from channel handshake methods. TODO list all changes 
* (core, apps) [\#7270](https://github.com/cosmos/ibc-go/pull/7270) Remove remaining dependencies on capability module.
* (core/04-channel) [\#7239](https://github.com/cosmos/ibc-go/pull/7239) Removed function `LookupModuleByChannel`
* (core/05-port) [\#7252](https://github.com/cosmos/ibc-go/pull/7252) Removed function `LookupModuleByPort`
* (core/24-host) [\#7239](https://github.com/cosmos/ibc-go/pull/7239) Removed function `ChannelCapabilityPath`
* (apps/27-interchain-accounts) [\#7239](https://github.com/cosmos/ibc-go/pull/7239) The following functions have been removed: `AuthenticateCapability`, `ClaimCapability`
* (apps/transfer) [\#7239](https://github.com/cosmos/ibc-go/pull/7239) The following functions have been removed: `BindPort`, `AuthenticateCapability`, `ClaimCapability`
* (capability) [\#7279](https://github.com/cosmos/ibc-go/pull/7279) The module `capability` has been removed.
* (testing) [\#7305](https://github.com/cosmos/ibc-go/pull/7305) Added `TrustedValidators` map to `TestChain`. This removes the dependency on the `x/staking` module for retrieving trusted validator sets at a given height, and removes the `GetTrustedValidators` method from the `TestChain` struct.
* (23-commitment) [\#7486](https://github.com/cosmos/ibc-go/pull/7486) Remove unimplemented `BatchVerifyMembership` and `BatchVerifyNonMembership` functions

### State Machine Breaking

### Improvements

* (testing)[\#7430](https://github.com/cosmos/ibc-go/pull/7430) Update the block proposer in test chains for each block.

### Features

* (apps/transfer) [\#7650](https://github.com/cosmos/ibc-go/pull/7650) Add support for transfer of entire balance for vesting accounts

### Bug Fixes

* (apps/27-interchain-accounts) [\#7277](https://github.com/cosmos/ibc-go/pull/7277) Use `GogoResolver` when populating module query safe allow list to avoid panics from unresolvable protobuf dependencies.
* (core/04-channel) [\#7342](https://github.com/cosmos/ibc-go/pull/7342) Read Tx cmd flags including from address to avoid Address cannot be empty error when upgrade-channels via cli.
* (core/03-connection) [\#7397](https://github.com/cosmos/ibc-go/pull/7397) Skip the genesis validation connectionID for localhost client.

## [v9.0.0](https://github.com/cosmos/ibc-go/releases/tag/v9.0.0) - 2024-10-01

### Dependencies

* [\#6828](https://github.com/cosmos/ibc-go/pull/6828) Bump Cosmos SDK to v0.50.9.
* [\#6193](https://github.com/cosmos/ibc-go/pull/6193) Bump `cosmossdk.io/store` to v1.1.0.
* [\#7126](https://github.com/cosmos/ibc-go/pull/7126) Bump CometBFT to v0.38.11.
* [\#6380](https://github.com/cosmos/ibc-go/pull/6380) Bump go to v1.22.
* [\#7223](https://github.com/cosmos/ibc-go/pull/7223) Update ics23 to v0.11.0.

### API Breaking

* (core/02-client, light-clients) [\#5806](https://github.com/cosmos/ibc-go/pull/5806) Decouple light client routing from their encoding structure.
* (core/04-channel) [\#5991](https://github.com/cosmos/ibc-go/pull/5991) The client CLI `QueryLatestConsensusState` has been removed.
* (light-clients/06-solomachine) [\#6037](https://github.com/cosmos/ibc-go/pull/6037) Remove `Initialize` function from `ClientState` and move logic to `Initialize` function of `LightClientModule`.
* (light-clients/06-solomachine) [\#6230](https://github.com/cosmos/ibc-go/pull/6230) Remove `GetTimestampAtHeight`, `Status` and `UpdateStateOnMisbehaviour` functions from `ClientState` and move logic to functions of `LightClientModule`.
* (core/02-client) [\#6084](https://github.com/cosmos/ibc-go/pull/6084) Removed `stakingKeeper` as an argument to `NewKeeper` and replaced with a `ConsensusHost` implementation.
* (testing) [\#6070](https://github.com/cosmos/ibc-go/pull/6070) Remove `AssertEventsLegacy` function.
* (core) [\#6138](https://github.com/cosmos/ibc-go/pull/6138) Remove `Router` reference from IBC core keeper and use instead the router on the existing `PortKeeper` reference.
* (core/04-channel) [\#6023](https://github.com/cosmos/ibc-go/pull/6023) Remove emission of non-hexlified event attributes `packet_data` and `packet_ack`.
* (core) [\#6320](https://github.com/cosmos/ibc-go/pull/6320) Remove unnecessary `Proof` interface from `exported` package.
* (core/05-port) [\#6341](https://github.com/cosmos/ibc-go/pull/6341) Modify `UnmarshalPacketData` interface to take in the context, portID, and channelID. This allows for packet data's to be unmarshaled based on the channel version.
* (apps/27-interchain-accounts) [\#6433](https://github.com/cosmos/ibc-go/pull/6433) Use UNORDERED as the default ordering for new ICA channels.
* (apps/transfer) [\#6440](https://github.com/cosmos/ibc-go/pull/6440) Remove `GetPrefixedDenom`.
* (apps/transfer) [\#6508](https://github.com/cosmos/ibc-go/pull/6508) Remove the `DenomTrace` type.
* (apps/27-interchain-accounts) [\#6598](https://github.com/cosmos/ibc-go/pull/6598) Mark the `requests` repeated field of `MsgModuleQuerySafe` non-nullable.
* (23-commmitment) [\#6644](https://github.com/cosmos/ibc-go/pull/6644) Introduce `commitment.v2.MerklePath` to include `repeated bytes` in favour of `repeated string`. This supports using merkle path keys which include non UTF-8 encoded runes.
* (23-commmitment) [\#6870](https://github.com/cosmos/ibc-go/pull/6870) Remove `commitment.v1.MerklePath` in favour of `commitment.v2.MerklePath`.
* (apps/27-interchain-accounts) [\#6749](https://github.com/cosmos/ibc-go/pull/6749) The ICA controller `NewIBCMiddleware` constructor function sets by default the auth module to nil.
* (core, core/02-client) [\#6763](https://github.com/cosmos/ibc-go/pull/6763) Move prometheus metric labels for 02-client and core into a separate `metrics` package on core.
* (core/02-client) [\#6777](https://github.com/cosmos/ibc-go/pull/6777) The `NewClientProposalHandler` of `02-client` has been removed.
* (core/types) [\#6794](https://github.com/cosmos/ibc-go/pull/6794) The composite interface `QueryServer` has been removed from package `core/types`. Please use the granular `QueryServer` interfaces provided by each core submodule.
* (light-clients/06-solomachine) [\#6888](https://github.com/cosmos/ibc-go/pull/6888) Remove `TypeClientMisbehaviour` constant and the `Type` method on `Misbehaviour`.
* (light-clients/06-solomachine, light-clients/07-tendermint) [\#6891](https://github.com/cosmos/ibc-go/pull/6891) The `VerifyMembership` and `VerifyNonMembership` functions of solomachine's `ClientState` have been made private. The `VerifyMembership`, `VerifyNonMembership`, `GetTimestampAtHeight`, `Status` and `Initialize` functions of tendermint's `ClientState` have been made private.
* (core/04-channel) [\#6902](https://github.com/cosmos/ibc-go/pull/6902) Add channel version to core application callbacks.
* (core/03-connection, core/02-client) [\#6937](https://github.com/cosmos/ibc-go/pull/6937) Remove 'ConsensusHost' interface, also removing self client and consensus state validation in the connection handshake.
* (core/24-host) [\#6882](https://github.com/cosmos/ibc-go/issues/6882) All functions ending in `Path` have been removed from 24-host in favour of their sybling functions ending in `Key`.

### State Machine Breaking

* (light-clients/06-solomachine) [\#6313](https://github.com/cosmos/ibc-go/pull/6313) Fix: No-op to avoid panicking on `UpdateState` for invalid misbehaviour submissions.

### Improvements

* (apps/27-interchain-accounts) [\#5533](https://github.com/cosmos/ibc-go/pull/5533) ICA host sets the host connection ID on `OnChanOpenTry`, so that ICA controller implementations are not obliged to set the value on `OnChanOpenInit` if they are not able.
* (core/02-client, core/03-connection, apps/27-interchain-accounts) [\#6256](https://github.com/cosmos/ibc-go/pull/6256) Add length checking of array fields in messages.

### Features

* (apps/transfer) [\#6492](https://github.com/cosmos/ibc-go/pull/6492) Added new `Tokens` field to `MsgTransfer` to enable sending of multiple denoms, and deprecated the `Token` field.
* (apps/transfer) [\#6693](https://github.com/cosmos/ibc-go/pull/6693) Added new `Forwarding` field to `MsgTransfer` to enable forwarding tokens through multiple intermediary chains with a single transaction. This also enables automatic unwinding of tokens to their native chain. `x/authz` support for transfer allows granters to specify a set of possible forwarding hops that are allowed for grantees.

### Bug Fixes

* (apps/27-interchain-accounts) [\#6377](https://github.com/cosmos/ibc-go/pull/6377) Generate ICA simtest proposals only for provided keepers.

## [v8.5.0](https://github.com/cosmos/ibc-go/releases/tag/v8.5.0) - 2024-08-30

### Dependencies

* [\#6828](https://github.com/cosmos/ibc-go/pull/6828) Bump Cosmos SDK to v0.50.9.
* [\#7222](https://github.com/cosmos/ibc-go/pull/7221) Update ics23 to v0.11.0.

### State Machine Breaking

* (core/03-connection) [\#7129](https://github.com/cosmos/ibc-go/pull/7129) Remove verification of self client and consensus state from connection handshake. 

## [v8.4.0](https://github.com/cosmos/ibc-go/releases/tag/v8.4.0) - 2024-07-29

### Improvements

* (core/04-channel) [\#6871](https://github.com/cosmos/ibc-go/pull/6871) Add channel ordering to write acknowledgement event.

### Features

* (apps/transfer) [\#6877](https://github.com/cosmos/ibc-go/pull/6877) Added the possibility to transfer the entire user balance of a particular denomination by using [`UnboundedSpendLimit`](https://github.com/cosmos/ibc-go/blob/beb2d93b58835ddb9ed8e7624988f1e66b849251/modules/apps/transfer/types/token.go#L56-L58) as the token amount.

### Bug Fixes

* (core/04-channel) [\#6935](https://github.com/cosmos/ibc-go/pull/6935) Check upgrade compatibility in `ChanUpgradeConfirm`.

## [v8.3.2](https://github.com/cosmos/ibc-go/releases/tag/v8.3.2) - 2024-06-20

### Dependencies

* [\#6614](https://github.com/cosmos/ibc-go/pull/6614) Bump Cosmos SDK to v0.50.7.

### Improvements

* (apps/27-interchain-accounts) [\#6436](https://github.com/cosmos/ibc-go/pull/6436) Refactor ICA host keeper instantiation method to avoid panic related to proto files.

## [v8.3.1](https://github.com/cosmos/ibc-go/releases/tag/v8.3.1) - 2024-05-22

### Improvements
* (core/ante) [\#6302](https://github.com/cosmos/ibc-go/pull/6302) Performance: Skip app callbacks during RecvPacket execution in checkTx within the redundant relay ante handler.
* (core/ante) [\#6280](https://github.com/cosmos/ibc-go/pull/6280) Performance: Skip redundant proof checking in RecvPacket execution in reCheckTx within the redundant relay ante handler.
* (core/ante) [\#6306](https://github.com/cosmos/ibc-go/pull/6306) Performance: Skip misbehaviour checks in UpdateClient flow and skip signature checks in reCheckTx mode.

## [v8.3.0](https://github.com/cosmos/ibc-go/releases/tag/v8.3.0) - 2024-05-16

### Dependencies

* [\#6300](https://github.com/cosmos/ibc-go/pull/6300) Bump Cosmos SDK to v0.50.6 and CometBFT to v0.38.7.

### State Machine Breaking

* (light-clients/07-tendermint) [\#6276](https://github.com/cosmos/ibc-go/pull/6276) Fix: No-op to avoid panicking on `UpdateState` for invalid misbehaviour submissions.

### Improvements

* (apps/27-interchain-accounts, apps/transfer, apps/29-fee) [\#6253](https://github.com/cosmos/ibc-go/pull/6253) Allow channel handshake to succeed if fee middleware is wired up on one side, but not the other.
* (apps/27-interchain-accounts) [\#6251](https://github.com/cosmos/ibc-go/pull/6251) Use `UNORDERED` as the default ordering for new ICA channels.
* (apps/transfer) [\#6268](https://github.com/cosmos/ibc-go/pull/6268) Use memo strings instead of JSON keys in `AllowedPacketData` of transfer authorization.
* (core/ante) [\#6278](https://github.com/cosmos/ibc-go/pull/6278) Performance: Exclude pruning from tendermint client updates in ante handler executions.
* (core/ante) [\#6302](https://github.com/cosmos/ibc-go/pull/6302) Performance: Skip app callbacks during RecvPacket execution in checkTx within the redundant relay ante handler.
* (core/ante) [\#6280](https://github.com/cosmos/ibc-go/pull/6280) Performance: Skip redundant proof checking in RecvPacket execution in reCheckTx within the redundant relay ante handler.

### Features

* (core) [\#6055](https://github.com/cosmos/ibc-go/pull/6055) Introduce a new interface `ConsensusHost` used to validate an IBC `ClientState` and `ConsensusState` against the host chain's underlying consensus parameters.
* (core/02-client) [\#5821](https://github.com/cosmos/ibc-go/pull/5821) Add rpc `VerifyMembershipProof` (querier approach for conditional clients).
* (core/04-channel) [\#5788](https://github.com/cosmos/ibc-go/pull/5788) Add `NewErrorAcknowledgementWithCodespace` to allow codespaces in ack errors.
* (apps/27-interchain-accounts) [\#5785](https://github.com/cosmos/ibc-go/pull/5785) Introduce a new tx message that ICA host submodule can use to query the chain (only those marked with `module_query_safe`) and write the responses to the acknowledgement.

### Bug Fixes

* (apps/27-interchain-accounts) [\#6167](https://github.com/cosmos/ibc-go/pull/6167) Fixed an edge case bug where migrating params for a pre-existing ica module which implemented controller functionality only could panic when migrating params for newly added host, and align controller param migration with host.
* (app/29-fee) [\#6255](https://github.com/cosmos/ibc-go/pull/6255) Delete refunded fees from state if some fee(s) cannot be refunded on channel closure.

## [v8.2.0](https://github.com/cosmos/ibc-go/releases/tag/v8.2.0) - 2024-04-05

### Dependencies

* [\#5975](https://github.com/cosmos/ibc-go/pull/5975) Bump Cosmos SDK to v0.50.5.

### Improvements

* (proto) [\#5987](https://github.com/cosmos/ibc-go/pull/5987) Add wasm proto files.

## [v8.1.0](https://github.com/cosmos/ibc-go/releases/tag/v8.1.0) - 2024-01-31

### Dependencies

* [\#5663](https://github.com/cosmos/ibc-go/pull/5663) Bump Cosmos SDK to v0.50.3 and CometBFT to v0.38.2.

### State Machine Breaking

* (apps/27-interchain-accounts) [\#5442](https://github.com/cosmos/ibc-go/pull/5442) Increase the maximum allowed length for the memo field of `InterchainAccountPacketData`.

### Improvements

* (core/02-client) [\#5429](https://github.com/cosmos/ibc-go/pull/5429) Add wildcard `"*"` to allow all clients in `AllowedClients` param.
* (core) [\#5541](https://github.com/cosmos/ibc-go/pull/5541) Enable emission of events on erroneous IBC application callbacks by appending a prefix to all event type and attribute keys.

### Features

* (core/04-channel) [\#1613](https://github.com/cosmos/ibc-go/pull/1613) Channel upgradability.
* (apps/transfer) [\#5280](https://github.com/cosmos/ibc-go/pull/5280) Add list of allowed packet data keys to `Allocation` of `TransferAuthorization`.
* (apps/27-interchain-accounts) [\#5633](https://github.com/cosmos/ibc-go/pull/5633) Allow setting new and upgrading existing ICA (ordered) channels to use unordered ordering.

### Bug Fixes

* (apps/27-interchain-accounts) [\#5343](https://github.com/cosmos/ibc-go/pull/5343) Add check if controller is enabled in `sendTx` before sending packet to host.
* (apps/29-fee) [\#5441](https://github.com/cosmos/ibc-go/pull/5441) Allow setting the relayer address as payee.

## [v8.0.1](https://github.com/cosmos/ibc-go/releases/tag/v8.0.1) - 2024-01-31

### Dependencies

* [\#5718](https://github.com/cosmos/ibc-go/pull/5718) Update Cosmos SDK to v0.50.3 and CometBFT to v0.38.2.

### Improvements

* (core) [\#5541](https://github.com/cosmos/ibc-go/pull/5541) Enable emission of events on erroneous IBC application callbacks by appending a prefix to all event type and attribute keys.

## [v8.0.0](https://github.com/cosmos/ibc-go/releases/tag/v8.0.0) - 2023-11-10

### Dependencies

* [\#5038](https://github.com/cosmos/ibc-go/pull/5038) Bump SDK v0.50.1 and cometBFT v0.38.
* [\#4398](https://github.com/cosmos/ibc-go/pull/4398) Update all modules to go 1.21.

### API Breaking

* (core) [\#4703](https://github.com/cosmos/ibc-go/pull/4703) Make `PortKeeper` field of `IBCKeeper` a pointer.
* (core/23-commitment) [\#4459](https://github.com/cosmos/ibc-go/pull/4459) Remove `Pretty` and `String` custom implementations of `MerklePath`.
* [\#3205](https://github.com/cosmos/ibc-go/pull/3205) Make event emission functions unexported.
* (apps/27-interchain-accounts, apps/transfer) [\#3253](https://github.com/cosmos/ibc-go/pull/3253) Rename `IsBound` to `HasCapability`.
* (apps/27-interchain-accounts, apps/transfer) [\#3303](https://github.com/cosmos/ibc-go/pull/3303) Make `HasCapability` private.
* [\#3303](https://github.com/cosmos/ibc-go/pull/3856) Add missing/remove unnecessary gogoproto directive.
* (apps/27-interchain-accounts) [\#3967](https://github.com/cosmos/ibc-go/pull/3967) Add encoding type as argument to ICA encoding/decoding functions.
* (core) [\#3867](https://github.com/cosmos/ibc-go/pull/3867) Remove unnecessary event attribute from INIT handshake msgs.
* (core/04-channel) [\#3806](https://github.com/cosmos/ibc-go/pull/3806) Remove unused `EventTypeTimeoutPacketOnClose`.
* (testing) [\#4018](https://github.com/cosmos/ibc-go/pull/4018) Allow failure expectations when using `chain.SendMsgs`.

### State Machine Breaking

* (apps/transfer, apps/27-interchain-accounts, app/29-fee) [\#4992](https://github.com/cosmos/ibc-go/pull/4992) Set validation for length of string fields.

### Improvements

* [\#3304](https://github.com/cosmos/ibc-go/pull/3304) Remove unnecessary defer func statements.
* (apps/29-fee) [\#3054](https://github.com/cosmos/ibc-go/pull/3054) Add page result to ics29-fee queries.
* (apps/27-interchain-accounts, apps/transfer) [\#3077](https://github.com/cosmos/ibc-go/pull/3077) Add debug level logging for the error message which is discarded when generating a failed acknowledgement.
* (core/03-connection) [\#3244](https://github.com/cosmos/ibc-go/pull/3244) Cleanup 03-connection msg validate basic test.
* (core/02-client) [\#3514](https://github.com/cosmos/ibc-go/pull/3514) Add check for the client status in `CreateClient`.
* (apps/29-fee) [\#4100](https://github.com/cosmos/ibc-go/pull/4100) Adding `MetadataFromVersion` to `29-fee` package `types`.
* (apps/29-fee) [\#4290](https://github.com/cosmos/ibc-go/pull/4290) Use `types.MetadataFromVersion` helper function for callback handlers.
* (core/04-channel) [\#4155](https://github.com/cosmos/ibc-go/pull/4155) Adding `IsOpen` and `IsClosed` methods to `Channel` type.
* (core/03-connection) [\#4110](https://github.com/cosmos/ibc-go/pull/4110) Remove `Version` interface and casting functions from 03-connection.
* (core) [\#4835](https://github.com/cosmos/ibc-go/pull/4835) Use expected interface for legacy params subspace parameter of keeper constructor functions.

### Features

* (capability) [\#3097](https://github.com/cosmos/ibc-go/pull/3097) Migrate capability module from Cosmos SDK to ibc-go.
* (core/02-client) [\#3640](https://github.com/cosmos/ibc-go/pull/3640) Migrate client params to be self managed.
* (core/03-connection) [\#3650](https://github.com/cosmos/ibc-go/pull/3650) Migrate connection params to be self managed.
* (apps/transfer) [\#3553](https://github.com/cosmos/ibc-go/pull/3553) Migrate transfer parameters to be self managed (#3553)
* (apps/27-interchain-accounts) [\#3520](https://github.com/cosmos/ibc-go/pull/3590) Migrate ica/controller parameters to be self managed (#3590)
* (apps/27-interchain-accounts) [\#3520](https://github.com/cosmos/ibc-go/pull/3520) Migrate ica/host to params to be self managed.
* (apps/transfer) [\#3104](https://github.com/cosmos/ibc-go/pull/3104) Add metadata for IBC tokens.
* [\#4620](https://github.com/cosmos/ibc-go/pull/4620) Migrate to gov v1 via the additions of `MsgRecoverClient` and `MsgIBCSoftwareUpgrade`. The legacy proposal types `ClientUpdateProposal` and `UpgradeProposal` have been deprecated and will be removed in the next major release.

### Bug Fixes

* (apps/transfer) [\#4709](https://github.com/cosmos/ibc-go/pull/4709) Order query service RPCs to fix availability of denom traces endpoint when no args are provided.
* (core/04-channel) [\#3357](https://github.com/cosmos/ibc-go/pull/3357) Handle unordered channels in `NextSequenceReceive` query.
* (e2e) [\#3402](https://github.com/cosmos/ibc-go/pull/3402 Allow retries for messages signed by relayer.
* (core/04-channel) [\#3417](https://github.com/cosmos/ibc-go/pull/3417) Add missing query for next sequence send.
* (testing) [\#4630](https://github.com/cosmos/ibc-go/pull/4630) Update `testconfig` to use revision formatted chain IDs.
* (core/04-channel) [\#4706](https://github.com/cosmos/ibc-go/pull/4706) Retrieve correct next send sequence for packets in unordered channels.
* (core/02-client) [\#4746](https://github.com/cosmos/ibc-go/pull/4746) Register implementations against `govtypes.Content` interface.
* (apps/27-interchain-accounts) [\#4944](https://github.com/cosmos/ibc-go/pull/4944) Add missing proto interface registration.
* (core/02-client) [\#5020](https://github.com/cosmos/ibc-go/pull/5020) Fix expect pointer error when unmarshalling misbehaviour file.

### Documentation

* [\#3133](https://github.com/cosmos/ibc-go/pull/3133) Add linter for markdown documents.
* [\#4693](https://github.com/cosmos/ibc-go/pull/4693) Migrate docs to docusaurus.

### Testing

* [\#3138](https://github.com/cosmos/ibc-go/pull/3138) Use `testing.TB` instead of `testing.T` to support benchmarks and fuzz tests. 
* [\#3980](https://github.com/cosmos/ibc-go/pull/3980) Change `sdk.Events` usage to `[]abci.Event` in the testing package.
* [\#3986](https://github.com/cosmos/ibc-go/pull/3986) Add function `RelayPacketWithResults`.
* [\#4182](https://github.com/cosmos/ibc-go/pull/4182) Return current validator set when requesting current height in `GetValsAtHeight`.
* [\#4319](https://github.com/cosmos/ibc-go/pull/4319) Fix in `TimeoutPacket` function to use counterparty `portID`/`channelID` in `GetNextSequenceRecv` query.
* [\#4180](https://github.com/cosmos/ibc-go/pull/4180) Remove unused function `simapp.SetupWithGenesisAccounts`.

### Miscellaneous Tasks

* (apps/27-interchain-accounts) [\#4677](https://github.com/cosmos/ibc-go/pull/4677) Remove ica store key.
* [\#4724](https://github.com/cosmos/ibc-go/pull/4724) Add `HasValidateBasic` compiler assertions to messages.
* [\#4725](https://github.com/cosmos/ibc-go/pull/4725) Add fzf selection for config files.
* [\#4741](https://github.com/cosmos/ibc-go/pull/4741) Panic with error.
* [\#3186](https://github.com/cosmos/ibc-go/pull/3186) Migrate all SDK errors to the new errors go module.
* [\#3216](https://github.com/cosmos/ibc-go/pull/3216) Modify `simapp` to fulfill the SDK `runtime.AppI` interface.
* [\#3290](https://github.com/cosmos/ibc-go/pull/3290) Remove `gogoproto` yaml tags from proto files.
* [\#3439](https://github.com/cosmos/ibc-go/pull/3439) Use nil pointer pattern to check for interface compliance.
* [\#3433](https://github.com/cosmos/ibc-go/pull/3433) Add tests for `acknowledgement.Acknowledgement()`.
* (core, apps/29-fee) [\#3462](https://github.com/cosmos/ibc-go/pull/3462) Add missing `nil` check and corresponding tests for query handlers.
* (light-clients/07-tendermint, light-clients/06-solomachine) [\#3571](https://github.com/cosmos/ibc-go/pull/3571) Delete unused `GetProofSpecs` functions.
* (core) [\#3616](https://github.com/cosmos/ibc-go/pull/3616) Add debug log for redundant relay.
* (core) [\#3892](https://github.com/cosmos/ibc-go/pull/3892) Add deprecated option to `create_localhost` field.
* (core) [\#3893](https://github.com/cosmos/ibc-go/pull/3893) Add deprecated option to `MsgSubmitMisbehaviour`.
* (apps/transfer, apps/29-fee) [\#4570](https://github.com/cosmos/ibc-go/pull/4570) Remove `GetSignBytes` from 29-fee and transfer msgs.
* [\#3630](https://github.com/cosmos/ibc-go/pull/3630) Add annotation to Msg service.

## [v7.8.0](https://github.com/cosmos/ibc-go/releases/tag/v7.8.0) - 2024-08-30

### State Machine Breaking

* (core/03-connection) [\#7128](https://github.com/cosmos/ibc-go/pull/7128) Remove verification of self client and consensus state from connection handshake. 

## [v7.7.0](https://github.com/cosmos/ibc-go/releases/tag/v7.7.0) - 2024-07-29

### Dependencies

* [\#6943](https://github.com/cosmos/ibc-go/pull/6943) Update Cosmos SDK to v0.47.13.

### Features

* (apps/transfer) [\#6877](https://github.com/cosmos/ibc-go/pull/6877) Added the possibility to transfer the entire user balance of a particular denomination by using [`UnboundedSpendLimit`](https://github.com/cosmos/ibc-go/blob/715f00eef8727da41db25fdd4763b709bdbba07e/modules/apps/transfer/types/transfer_authorization.go#L253-L255) as the token amount.

### Bug Fixes

## [v7.6.0](https://github.com/cosmos/ibc-go/releases/tag/v7.6.0) - 2024-06-20

### State Machine Breaking

* (apps/transfer, apps/27-interchain-accounts, app/29-fee) [\#4992](https://github.com/cosmos/ibc-go/pull/4992) Set validation for length of string fields.

## [v7.5.2](https://github.com/cosmos/ibc-go/releases/tag/v7.5.2) - 2024-06-20

### Dependencies

* [\#6613](https://github.com/cosmos/ibc-go/pull/6613) Update Cosmos SDK to v0.47.12.

### Improvements

* (apps/27-interchain-accounts) [\#6436](https://github.com/cosmos/ibc-go/pull/6436) Refactor ICA host keeper instantiation method to avoid panic related to proto files.

## [v7.5.1](https://github.com/cosmos/ibc-go/releases/tag/v7.5.1) - 2024-05-22

### Improvements

* (core/ante) [\#6302](https://github.com/cosmos/ibc-go/pull/6302) Performance: Skip app callbacks during RecvPacket execution in checkTx within the redundant relay ante handler.
* (core/ante) [\#6280](https://github.com/cosmos/ibc-go/pull/6280) Performance: Skip redundant proof checking in RecvPacket execution in reCheckTx within the redundant relay ante handler.
* (core/ante) [\#6306](https://github.com/cosmos/ibc-go/pull/6306) Performance: Skip misbehaviour checks in UpdateClient flow and skip signature checks in reCheckTx mode.

## [v7.5.0](https://github.com/cosmos/ibc-go/releases/tag/v7.5.0) - 2024-05-14

### Dependencies

* [\#6254](https://github.com/cosmos/ibc-go/pull/6254) Update Cosmos SDK to v0.47.11 and CometBFT to v0.37.5.

### State Machine Breaking

* (light-clients/07-tendermint) [\#6276](https://github.com/cosmos/ibc-go/pull/6276) Fix: No-op to avoid panicking on `UpdateState` for invalid misbehaviour submissions.

### Improvements

* (apps/27-interchain-accounts) [\#6147](https://github.com/cosmos/ibc-go/pull/6147) Emit an event signalling that the host submodule is disabled.
* (testing) [\#6180](https://github.com/cosmos/ibc-go/pull/6180) Add version to tm abci headers in ibctesting.
* (apps/27-interchain-accounts, apps/transfer, apps/29-fee) [\#6253](https://github.com/cosmos/ibc-go/pull/6253) Allow channel handshake to succeed if fee middleware is wired up on one side, but not the other.
* (apps/transfer) [\#6268](https://github.com/cosmos/ibc-go/pull/6268) Use memo strings instead of JSON keys in `AllowedPacketData` of transfer authorization.

### Features

* (apps/27-interchain-accounts) [\#5633](https://github.com/cosmos/ibc-go/pull/5633) Allow new ICA channels to use unordered ordering.
* (apps/27-interchain-accounts) [\#5785](https://github.com/cosmos/ibc-go/pull/5785) Introduce a new tx message that ICA host submodule can use to query the chain (only those marked with `module_query_safe`) and write the responses to the acknowledgement.

### Bug Fixes

* (apps/29-fee) [\#6255](https://github.com/cosmos/ibc-go/pull/6255) Delete already refunded fees from state if some fee(s) cannot be refunded on channel closure. 

## [v7.4.0](https://github.com/cosmos/ibc-go/releases/tag/v7.4.0) - 2024-04-05

## [v7.3.2](https://github.com/cosmos/ibc-go/releases/tag/v7.3.2) - 2024-01-31

### Dependencies

* [\#5717](https://github.com/cosmos/ibc-go/pull/5717) Update Cosmos SDK to v0.47.8 and CometBFT to v0.37.4.

### Improvements

* (core) [\#5541](https://github.com/cosmos/ibc-go/pull/5541) Enable emission of events on erroneous IBC application callbacks by appending a prefix to all event type and attribute keys.

### Bug Fixes

* (apps/27-interchain-accounts) [\#4944](https://github.com/cosmos/ibc-go/pull/4944) Add missing proto interface registration.

## [v7.3.1](https://github.com/cosmos/ibc-go/releases/tag/v7.3.1) - 2023-10-20

### Dependencies

* [\#4539](https://github.com/cosmos/ibc-go/pull/4539) Update Cosmos SDK to v0.47.5.

### Improvements

* (apps/27-interchain-accounts) [\#4537](https://github.com/cosmos/ibc-go/pull/4537) Add argument to `generate-packet-data` cli to choose the encoding format for the messages in the ICA packet data.

### Bug Fixes

* (apps/transfer) [\#4709](https://github.com/cosmos/ibc-go/pull/4709) Order query service RPCs to fix availability of denom traces endpoint when no args are provided.

## [v7.3.0](https://github.com/cosmos/ibc-go/releases/tag/v7.3.0) - 2023-08-31

### Dependencies

* [\#4122](https://github.com/cosmos/ibc-go/pull/4122) Update Cosmos SDK to v0.47.4.

### Improvements

* [\#4187](https://github.com/cosmos/ibc-go/pull/4187) Adds function `WithICS4Wrapper` to keepers to allow to set the middleware after the keeper's creation.
* (light-clients/06-solomachine) [\#4429](https://github.com/cosmos/ibc-go/pull/4429) Remove IBC key from path of bytes signed by solomachine and not escape the path.

### Features

* (apps/27-interchain-accounts) [\#3796](https://github.com/cosmos/ibc-go/pull/3796) Adds support for json tx encoding for interchain accounts.
* [\#4188](https://github.com/cosmos/ibc-go/pull/4188) Adds optional `PacketDataUnmarshaler` interface that allows a middleware to request the packet data to be unmarshaled by the base application.
* [\#4199](https://github.com/cosmos/ibc-go/pull/4199) Adds optional `PacketDataProvider` interface for retrieving custom packet data stored on behalf of another application.
* [\#4200](https://github.com/cosmos/ibc-go/pull/4200) Adds optional `PacketData` interface which application's packet data may implement.

### Bug Fixes

* (04-channel) [\#4476](https://github.com/cosmos/ibc-go/pull/4476) Use UTC time in log messages for packet timeout error.
* (testing) [\#4483](https://github.com/cosmos/ibc-go/pull/4483) Use the correct revision height when querying trusted validator set.

## [v7.2.3](https://github.com/cosmos/ibc-go/releases/tag/v7.2.3) - 2024-01-31

### Dependencies

* [\#5716](https://github.com/cosmos/ibc-go/pull/5716) Update Cosmos SDK to v0.47.8 and CometBFT to v0.37.4.

### Improvements

* (core) [\#5541](https://github.com/cosmos/ibc-go/pull/5541) Enable emission of events on erroneous IBC application callbacks by appending a prefix to all event type and attribute keys.

## [v7.2.2](https://github.com/cosmos/ibc-go/releases/tag/v7.2.2) - 2023-10-20

### Dependencies

* [\#4539](https://github.com/cosmos/ibc-go/pull/4539) Update Cosmos SDK to v0.47.5.

### Bug Fixes

* (apps/transfer) [\#4709](https://github.com/cosmos/ibc-go/pull/4709) Order query service RPCs to fix availability of denom traces endpoint when no args are provided.

## [v7.2.1](https://github.com/cosmos/ibc-go/releases/tag/v7.2.1) - 2023-08-31

### Bug Fixes

* (04-channel) [\#4476](https://github.com/cosmos/ibc-go/pull/4476) Use UTC time in log messages for packet timeout error.
* (testing) [\#4483](https://github.com/cosmos/ibc-go/pull/4483) Use the correct revision height when querying trusted validator set.

## [v7.2.0](https://github.com/cosmos/ibc-go/releases/tag/v7.2.0) - 2023-06-22

### Dependencies

* [\#3810](https://github.com/cosmos/ibc-go/pull/3810) Update Cosmos SDK to v0.47.3.
* [\#3862](https://github.com/cosmos/ibc-go/pull/3862) Update CometBFT to v0.37.2.

### State Machine Breaking

* [\#3907](https://github.com/cosmos/ibc-go/pull/3907) Re-implemented missing functions of `LegacyMsg` interface to fix transaction signing with ledger.

## [v7.1.0](https://github.com/cosmos/ibc-go/releases/tag/v7.1.0) - 2023-06-09

### Dependencies

* [\#3542](https://github.com/cosmos/ibc-go/pull/3542) Update Cosmos SDK to v0.47.2 and CometBFT to v0.37.1.
* [\#3457](https://github.com/cosmos/ibc-go/pull/3457) Update to ics23 v0.10.0.

### Improvements

* (apps/transfer) [\#3454](https://github.com/cosmos/ibc-go/pull/3454) Support transfer authorization unlimited spending when the max `uint256` value is provided as limit.

### Features

* (light-clients/09-localhost) [\#3229](https://github.com/cosmos/ibc-go/pull/3229) Implementation of v2 of localhost loopback client.
* (apps/transfer) [\#3019](https://github.com/cosmos/ibc-go/pull/3019) Add state entry to keep track of total amount of tokens in escrow.

### Bug Fixes

* (core/04-channel) [\#3346](https://github.com/cosmos/ibc-go/pull/3346) Properly handle ordered channels in `UnreceivedPackets` query.
* (core/04-channel) [\#3593](https://github.com/cosmos/ibc-go/pull/3593) `SendPacket` now correctly returns `ErrClientNotFound` in favour of `ErrConsensusStateNotFound`.

## [v7.0.1](https://github.com/cosmos/ibc-go/releases/tag/v7.0.1) - 2023-05-25

### Bug Fixes

* [\#3346](https://github.com/cosmos/ibc-go/pull/3346) Properly handle ordered channels in `UnreceivedPackets` query.

## [v7.0.0](https://github.com/cosmos/ibc-go/releases/tag/v7.0.0) - 2023-03-17

### Dependencies

* [\#2672](https://github.com/cosmos/ibc-go/issues/2672) Update to cosmos-sdk v0.47.
* [\#3175](https://github.com/cosmos/ibc-go/issues/3175) Migrate to cometbft v0.37.

### API Breaking

* (core) [\#2897](https://github.com/cosmos/ibc-go/pull/2897) Remove legacy migrations required for upgrading from Stargate release line to ibc-go >= v1.x.x.
* (core/02-client) [\#2856](https://github.com/cosmos/ibc-go/pull/2856) Rename `IterateClients` to `IterateClientStates`. The function now takes a prefix argument which may be used for prefix iteration over the client store.
* (light-clients/tendermint)[\#1768](https://github.com/cosmos/ibc-go/pull/1768) Removed `AllowUpdateAfterExpiry`, `AllowUpdateAfterMisbehaviour` booleans as they are deprecated (see ADR026)
* (06-solomachine) [\#1679](https://github.com/cosmos/ibc-go/pull/1679) Remove `types` sub-package from `06-solomachine` lightclient directory.
* (07-tendermint) [\#1677](https://github.com/cosmos/ibc-go/pull/1677) Remove `types` sub-package from `07-tendermint` lightclient directory.
* (06-solomachine) [\#1687](https://github.com/cosmos/ibc-go/pull/1687) Bump `06-solomachine` protobuf version from `v2` to `v3`.
* (06-solomachine) [\#1687](https://github.com/cosmos/ibc-go/pull/1687) Removed `DataType` enum and associated message types from `06-solomachine`. `DataType` has been removed from `SignBytes` and `SignatureAndData` in favour of `path`.
* (02-client) [\#598](https://github.com/cosmos/ibc-go/pull/598) The client state and consensus state return value has been removed from `VerifyUpgradeAndUpdateState`. Light client implementations must update the client state and consensus state after verifying a valid client upgrade.
* (06-solomachine) [\#1100](https://github.com/cosmos/ibc-go/pull/1100) Remove `GetClientID` function from 06-solomachine `Misbehaviour` type.
* (06-solomachine) [\#1100](https://github.com/cosmos/ibc-go/pull/1100) Deprecate `ClientId` field in 06-solomachine `Misbehaviour` type.
* (07-tendermint) [\#1097](https://github.com/cosmos/ibc-go/pull/1097) Remove `GetClientID` function from 07-tendermint `Misbehaviour` type.
* (07-tendermint) [\#1097](https://github.com/cosmos/ibc-go/pull/1097) Deprecate `ClientId` field in 07-tendermint `Misbehaviour` type.
* (modules/core/exported) [\#1107](https://github.com/cosmos/ibc-go/pull/1107) Merging the `Header` and `Misbehaviour` interfaces into a single `ClientMessage` type.
* (06-solomachine)[\#1906](https://github.com/cosmos/ibc-go/pull/1906/files) Removed `AllowUpdateAfterProposal` boolean as it has been deprecated (see 01_concepts of the solo machine spec for more details).
* (07-tendermint) [\#1896](https://github.com/cosmos/ibc-go/pull/1896) Remove error return from `IterateConsensusStateAscending` in `07-tendermint`.
* (apps/27-interchain-accounts) [\#2638](https://github.com/cosmos/ibc-go/pull/2638) Interchain accounts host and controller Keepers now expects a keeper which fulfills the expected `exported.ScopedKeeper` interface for the capability keeper.
* (06-solomachine) [\#2761](https://github.com/cosmos/ibc-go/pull/2761) Removed deprecated `ClientId` field from `Misbehaviour` and `allow_update_after_proposal` field from `ClientState`.
* (apps) [\#3154](https://github.com/cosmos/ibc-go/pull/3154)  Remove unused `ProposalContents` function.
* (apps) [\#3149](https://github.com/cosmos/ibc-go/pull/3149) Remove legacy interface function `RandomizedParams`, which is no longer used.
* (light-clients/06-solomachine) [\#2941](https://github.com/cosmos/ibc-go/pull/2941) Remove solomachine header sequence.
* (core) [\#2982](https://github.com/cosmos/ibc-go/pull/2982) Moved the ibc module name into the exported package.

### State Machine Breaking

* (06-solomachine) [\#2744](https://github.com/cosmos/ibc-go/pull/2744) `Misbehaviour.ValidateBasic()` now only enforces that signature data does not match when the signature paths are different.
* (06-solomachine) [\#2748](https://github.com/cosmos/ibc-go/pull/2748) Adding sentinel value for header path in 06-solomachine.
* (apps/29-fee) [\#2942](https://github.com/cosmos/ibc-go/pull/2942) Check `x/bank` send enabled before escrowing fees.
* (core/04-channel) [\#3009](https://github.com/cosmos/ibc-go/pull/3009) Change check to disallow optimistic sends.

### Improvements

* (core) [\#3082](https://github.com/cosmos/ibc-go/pull/3082) Add `HasConnection` and `HasChannel` methods.
* (tests) [\#2926](https://github.com/cosmos/ibc-go/pull/2926) Lint tests
* (apps/transfer) [\#2643](https://github.com/cosmos/ibc-go/pull/2643) Add amount, denom, and memo to transfer event emission.
* (core) [\#2746](https://github.com/cosmos/ibc-go/pull/2746) Allow proof height to be zero for all core IBC `sdk.Msg` types that contain proofs.
* (light-clients/06-solomachine) [\#2746](https://github.com/cosmos/ibc-go/pull/2746) Discard proofHeight for solo machines and use the solo machine sequence instead.
* (modules/light-clients/07-tendermint) [\#1713](https://github.com/cosmos/ibc-go/pull/1713) Allow client upgrade proposals to update `TrustingPeriod`. See ADR-026 for context.
* (modules/core/02-client) [\#1188](https://github.com/cosmos/ibc-go/pull/1188/files) Routing `MsgSubmitMisbehaviour` to `UpdateClient` keeper function. Deprecating `SubmitMisbehaviour` endpoint.
* (modules/core/02-client) [\#1208](https://github.com/cosmos/ibc-go/pull/1208) Replace `CheckHeaderAndUpdateState` usage in 02-client with calls to `VerifyClientMessage`, `CheckForMisbehaviour`, `UpdateStateOnMisbehaviour` and `UpdateState`.
* (modules/light-clients/09-localhost) [\#1187](https://github.com/cosmos/ibc-go/pull/1187/) Removing localhost light client implementation as it is not functional. An upgrade handler is provided in `modules/migrations/v5` to prune `09-localhost` clients and consensus states from the store.
* (modules/core/02-client) [\#1186](https://github.com/cosmos/ibc-go/pull/1186) Removing `GetRoot` function from ConsensusState interface in `02-client`. `GetRoot` is unused by core IBC.
* (modules/core/02-client) [\#1196](https://github.com/cosmos/ibc-go/pull/1196) Adding VerifyClientMessage to ClientState interface.
* (modules/core/02-client) [\#1198](https://github.com/cosmos/ibc-go/pull/1198) Adding UpdateStateOnMisbehaviour to ClientState interface.
* (modules/core/02-client) [\#1170](https://github.com/cosmos/ibc-go/pull/1170) Updating `ClientUpdateProposal` to set client state in lightclient implementations `CheckSubstituteAndUpdateState` methods.
* (modules/core/02-client) [\#1197](https://github.com/cosmos/ibc-go/pull/1197) Adding `CheckForMisbehaviour` to `ClientState` interface.
* (modules/core/02-client) [\#1210](https://github.com/cosmos/ibc-go/pull/1210) Removing `CheckHeaderAndUpdateState` from `ClientState` interface & associated light client implementations.
* (modules/core/02-client) [\#1212](https://github.com/cosmos/ibc-go/pull/1212) Removing `CheckMisbehaviourAndUpdateState` from `ClientState` interface & associated light client implementations.
* (modules/core/exported) [\#1206](https://github.com/cosmos/ibc-go/pull/1206) Adding new method `UpdateState` to `ClientState` interface.
* (modules/core/02-client) [\#1741](https://github.com/cosmos/ibc-go/pull/1741) Emitting a new `upgrade_chain` event upon setting upgrade consensus state.
* (client) [\#724](https://github.com/cosmos/ibc-go/pull/724) `IsRevisionFormat` and `IsClientIDFormat` have been updated to disallow newlines before the dash used to separate the chainID and revision number, and the client type and client sequence.
* (02-client/cli) [\#897](https://github.com/cosmos/ibc-go/pull/897) Remove `GetClientID()` from `Misbehaviour` interface. Submit client misbehaviour cli command requires an explicit client id now.
* (06-solomachine) [\#1972](https://github.com/cosmos/ibc-go/pull/1972) Solo machine implementation of `ZeroCustomFields` fn now panics as the fn is only used for upgrades which solo machine does not support.
* (light-clients/06-solomachine) Moving `verifyMisbehaviour` function from update.go to misbehaviour_handle.go.
* [\#2434](https://github.com/cosmos/ibc-go/pull/2478) Removed all `TypeMsg` constants
* (modules/core/exported) [\#2539](https://github.com/cosmos/ibc-go/pull/2539) Removing `GetVersions` from `ConnectionI` interface.
* (core/02-connection) [\#2419](https://github.com/cosmos/ibc-go/pull/2419) Add optional proof data to proto definitions of `MsgConnectionOpenTry` and `MsgConnectionOpenAck` for host state machines that are unable to introspect their own consensus state.
* (light-clients/07-tendermint) [\#3046](https://github.com/cosmos/ibc-go/pull/3046) Moved non-verification misbehaviour checks to `CheckForMisbehaviour`.
* (apps/29-fee) [\#2975](https://github.com/cosmos/ibc-go/pull/2975) Adding distribute fee events to ics29.
* (light-clients/07-tendermint) [\#2965](https://github.com/cosmos/ibc-go/pull/2965) Prune expired `07-tendermint` consensus states on duplicate header updates.
* (light-clients) [\#2736](https://github.com/cosmos/ibc-go/pull/2736) Updating `VerifyMembership` and `VerifyNonMembership` methods to use `Path` interface.
* (light-clients) [\#3113](https://github.com/cosmos/ibc-go/pull/3113) Align light client module names.

### Features

* (apps/transfer) [\#3079](https://github.com/cosmos/ibc-go/pull/3079) Added authz support for ics20.
* (core/02-client) [\#2824](https://github.com/cosmos/ibc-go/pull/2824) Add genesis migrations for v6 to v7. The migration migrates the solo machine client state definition, removes all solo machine consensus states and removes the localhost client.
* (core/24-host) [\#2856](https://github.com/cosmos/ibc-go/pull/2856) Add `PrefixedClientStorePath` and `PrefixedClientStoreKey` functions to 24-host
* (core/02-client) [\#2819](https://github.com/cosmos/ibc-go/pull/2819) Add automatic in-place store migrations to remove the localhost client and migrate existing solo machine definitions.
* (light-clients/06-solomachine) [\#2826](https://github.com/cosmos/ibc-go/pull/2826) Add `AppModuleBasic` for the 06-solomachine client and remove solo machine type registration from core IBC. Chains must register the `AppModuleBasic` of light clients.
* (light-clients/07-tendermint) [\#2825](https://github.com/cosmos/ibc-go/pull/2825) Add `AppModuleBasic` for the 07-tendermint client and remove tendermint type registration from core IBC. Chains must register the `AppModuleBasic` of light clients.
* (light-clients/07-tendermint) [\#2800](https://github.com/cosmos/ibc-go/pull/2800) Add optional in-place store migration function to prune all expired tendermint consensus states.
* (core/24-host) [\#2820](https://github.com/cosmos/ibc-go/pull/2820) Add `MustParseClientStatePath` which parses the clientID from a client state key path.
* (testing/simapp) [\#2842](https://github.com/cosmos/ibc-go/pull/2842) Adding the new upgrade handler for v6 -> v7 to simapp which prunes expired Tendermint consensus states.
* (testing) [\#2829](https://github.com/cosmos/ibc-go/pull/2829) Add `AssertEvents` which asserts events against expected event map.

### Bug Fixes

* (testing) [\#3295](https://github.com/cosmos/ibc-go/pull/3295) The function `SetupWithGenesisValSet` will set the baseapp chainID before running `InitChain`
* (light-clients/solomachine) [\#1839](https://github.com/cosmos/ibc-go/pull/1839) Fixed usage of the new diversifier in validation of changing diversifiers for the solo machine. The current diversifier must sign over the new diversifier.
* (light-clients/07-tendermint) [\#1674](https://github.com/cosmos/ibc-go/pull/1674) Submitted ClientState is zeroed out before checking the proof in order to prevent the proposal from containing information governance is not actually voting on.
* (modules/core/02-client)[\#1676](https://github.com/cosmos/ibc-go/pull/1676) ClientState must be zeroed out for `UpgradeProposals` to pass validation. This prevents a proposal containing information governance is not actually voting on.
* (core/02-client) [\#2510](https://github.com/cosmos/ibc-go/pull/2510) Fix client ID validation regex to conform closer to spec.
* (apps/transfer) [\#3045](https://github.com/cosmos/ibc-go/pull/3045) Allow value with slashes in URL template.
* (apps/27-interchain-accounts) [\#2601](https://github.com/cosmos/ibc-go/pull/2601) Remove bech32 check from owner address on ICA controller msgs RegisterInterchainAccount and SendTx.
* (apps/transfer) [\#2651](https://github.com/cosmos/ibc-go/pull/2651) Skip emission of unpopulated memo field in ics20.
* (apps/27-interchain-accounts) [\#2682](https://github.com/cosmos/ibc-go/pull/2682) Avoid race conditions in ics27 handshakes.
* (light-clients/06-solomachine) [\#2741](https://github.com/cosmos/ibc-go/pull/2741) Added check for empty path in 06-solomachine.
* (light-clients/07-tendermint) [\#3022](https://github.com/cosmos/ibc-go/pull/3022) Correctly close iterator in `07-tendermint` store.
* (core/02-client) [\#3010](https://github.com/cosmos/ibc-go/pull/3010) Update `Paginate` to use `FilterPaginate` in `ClientStates` and `ConnectionChannels` grpc queries.

## [v6.3.0](https://github.com/cosmos/ibc-go/releases/tag/v6.3.0) - 2024-04-05

## [v6.2.1](https://github.com/cosmos/ibc-go/releases/tag/v6.2.1) - 2023-10-20

### Bug Fixes

* (apps/transfer) [\#3045](https://github.com/cosmos/ibc-go/pull/3045) allow value with slashes in URL template for `denom_traces` and `denom_hashes` queries.
* (apps/transfer) [\#4709](https://github.com/cosmos/ibc-go/pull/4709) Order query service RPCs to fix availability of denom traces endpoint when no args are provided.

## [v6.2.0](https://github.com/cosmos/ibc-go/releases/tag/v6.2.0) - 2023-05-31

### Dependencies

* [\#3393](https://github.com/cosmos/ibc-go/pull/3393) Bump Cosmos SDK to v0.46.12 and replace Tendermint with CometBFT v0.34.37.

### Improvements

* (core) [\#3082](https://github.com/cosmos/ibc-go/pull/3082) Add `HasConnection` and `HasChannel` methods.
* (apps/transfer) [\#3454](https://github.com/cosmos/ibc-go/pull/3454) Support transfer authorization unlimited spending when the max `uint256` value is provided as limit.

### Features

* [\#3079](https://github.com/cosmos/ibc-go/pull/3079) Add authz support for ics20.

### Bug Fixes

* [\#3346](https://github.com/cosmos/ibc-go/pull/3346) Properly handle ordered channels in `UnreceivedPackets` query.

## [v6.1.2](https://github.com/cosmos/ibc-go/releases/tag/v6.1.2) - 2023-10-20

### Bug Fixes

* (apps/transfer) [\#3045](https://github.com/cosmos/ibc-go/pull/3045) allow value with slashes in URL template for `denom_traces` and `denom_hashes` queries.
* (apps/transfer) [\#4709](https://github.com/cosmos/ibc-go/pull/4709) Order query service RPCs to fix availability of denom traces endpoint when no args are provided.

## [v6.1.1](https://github.com/cosmos/ibc-go/releases/tag/v6.1.1) - 2023-05-25

### Bug Fixes

* [\#3346](https://github.com/cosmos/ibc-go/pull/3346) Properly handle ordered channels in `UnreceivedPackets` query.

## [v6.1.0](https://github.com/cosmos/ibc-go/releases/tag/v6.1.0) - 2022-12-20

### Dependencies

* [\#2945](https://github.com/cosmos/ibc-go/pull/2945) Bump Cosmos SDK to v0.46.7 and Tendermint to v0.34.24.

### State Machine Breaking

* (apps/29-fee) [\#2942](https://github.com/cosmos/ibc-go/pull/2942) Check `x/bank` send enabled before escrowing fees.

## [v6.0.0](https://github.com/cosmos/ibc-go/releases/tag/v6.0.0) - 2022-12-09

### Dependencies

* [\#2868](https://github.com/cosmos/ibc-go/pull/2868) Bump ICS 23 to v0.9.0.
* [\#2458](https://github.com/cosmos/ibc-go/pull/2458) Bump Cosmos SDK to v0.46.2
* [\#2784](https://github.com/cosmos/ibc-go/pull/2784) Bump Cosmos SDK to v0.46.6 and Tendermint to v0.34.23.

### API Breaking

* (apps/27-interchain-accounts) [\#2607](https://github.com/cosmos/ibc-go/pull/2607) `SerializeCosmosTx` now takes in a `[]proto.Message` instead of `[]sdk.Msg`.
* (apps/transfer) [\#2446](https://github.com/cosmos/ibc-go/pull/2446) Remove `SendTransfer` function in favor of a private `sendTransfer` function. All IBC transfers must be initiated with `MsgTransfer`.
* (apps/29-fee) [\#2395](https://github.com/cosmos/ibc-go/pull/2395) Remove param space from ics29 NewKeeper function. The field was unused.
* (apps/27-interchain-accounts) [\#2133](https://github.com/cosmos/ibc-go/pull/2133) Generates genesis protos in a separate directory to avoid circular import errors. The protobuf package name has changed for the genesis types.
* (apps/27-interchain-accounts) [\#2638](https://github.com/cosmos/ibc-go/pull/2638) Interchain accounts host and controller Keepers now expects a keeper which fulfills the expected `exported.ScopedKeeper` interface for the capability keeper.
* (transfer) [\#2638](https://github.com/cosmos/ibc-go/pull/2638) Transfer Keeper now expects a keeper which fulfills the expected `exported.ScopedKeeper` interface for the capability keeper.
* (05-port) [\#2638](https://github.com/cosmos/ibc-go/pull/2638) Port Keeper now expects a keeper which fulfills the expected `exported.ScopedKeeper` interface for the capability keeper.
* (04-channel) [\#2638](https://github.com/cosmos/ibc-go/pull/2638) Channel Keeper now expects a keeper which fulfills the expected `exported.ScopedKeeper` interface for the capability keeper.
* (core/04-channel)[\#1703](https://github.com/cosmos/ibc-go/pull/1703) Update `SendPacket` API to take in necessary arguments and construct rest of packet rather than taking in entire packet. The generated packet sequence is returned by the `SendPacket` function.
* (modules/apps/27-interchain-accounts) [\#2433](https://github.com/cosmos/ibc-go/pull/2450) Renamed icatypes.PortPrefix to icatypes.ControllerPortPrefix & icatypes.PortID to icatypes.HostPortID
* (testing) [\#2567](https://github.com/cosmos/ibc-go/pull/2567) Modify `SendPacket` API of `Endpoint` to match the API of `SendPacket` in 04-channel.

### State Machine Breaking

* (apps/transfer) [\#2651](https://github.com/cosmos/ibc-go/pull/2651) Introduce `mustProtoMarshalJSON` for ics20 packet data marshalling which will skip emission (marshalling) of the memo field if unpopulated (empty).
* (27-interchain-accounts) [\#2590](https://github.com/cosmos/ibc-go/pull/2590) Removing port prefix requirement from the ICA host channel handshake
* (transfer) [\#2377](https://github.com/cosmos/ibc-go/pull/2377) Adding `sequence` to `MsgTransferResponse`.
* (light-clients/07-tendermint) [\#2555](https://github.com/cosmos/ibc-go/pull/2555) Forbid negative values for `TrustingPeriod`, `UnbondingPeriod` and `MaxClockDrift` (as specified in ICS-07).
* (core/04-channel) [\#2973](https://github.com/cosmos/ibc-go/pull/2973) Write channel state before invoking app callbacks in ack and confirm channel handshake steps.

### Improvements

* (apps/27-interchain-accounts) [\#2134](https://github.com/cosmos/ibc-go/pull/2134) Adding upgrade handler to ICS27 `controller` submodule for migration of channel capabilities. This upgrade handler migrates ownership of channel capabilities from the underlying application to the ICS27 `controller` submodule.
* (apps/27-interchain-accounts) [\#2102](https://github.com/cosmos/ibc-go/pull/2102) ICS27 controller middleware now supports a nil underlying application. This allows chains to make use of interchain accounts with existing auth mechanisms such as x/group and x/gov.
* (apps/27-interchain-accounts) [\#2157](https://github.com/cosmos/ibc-go/pull/2157) Adding `IsMiddlewareEnabled` functionality to enforce calls to ICS27 msg server to *not* route to the underlying application.
* (apps/27-interchain-accounts) [\#2146](https://github.com/cosmos/ibc-go/pull/2146) ICS27 controller now claims the channel capability passed via ibc core, and passes `nil` to the underlying app callback. The channel capability arg in `SendTx` is now ignored and looked up internally.
* (apps/27-interchain-accounts) [\#2177](https://github.com/cosmos/ibc-go/pull/2177) Adding `IsMiddlewareEnabled` flag to interchain accounts `ActiveChannel` genesis type.
* (apps/27-interchain-accounts) [\#2140](https://github.com/cosmos/ibc-go/pull/2140) Adding migration handler to ICS27 `controller` submodule to assert ownership of channel capabilities and set middleware enabled flag for existing channels. The ICS27 module consensus version has been bumped from 1 to 2.
* (core/04-channel) [\#2304](https://github.com/cosmos/ibc-go/pull/2304) Adding `GetAllChannelsWithPortPrefix` function which filters channels based on a provided port prefix.
* (apps/27-interchain-accounts) [\#2248](https://github.com/cosmos/ibc-go/pull/2248) Adding call to underlying app in `OnChanCloseConfirm` callback of the controller submodule and adding relevant unit tests.
* (apps/27-interchain-accounts) [\#2251](https://github.com/cosmos/ibc-go/pull/2251) Adding `msgServer` struct to controller submodule that embeds the `Keeper` struct.
* (apps/27-interchain-accounts) [\#2290](https://github.com/cosmos/ibc-go/pull/2290) Changed `DefaultParams` function in `host` submodule to allow all messages by default. Defined a constant named `AllowAllHostMsgs` for `host` module to keep wildcard "*" string which allows all messages.
* (apps/27-interchain-accounts) [\#2297](https://github.com/cosmos/ibc-go/pull/2297) Adding cli command to generate ICS27 packet data.
* (modules/core/keeper) [\#1728](https://github.com/cosmos/ibc-go/pull/2399) Updated channel callback errors to include portID & channelID for better identification of errors.
* (testing) [\#2657](https://github.com/cosmos/ibc-go/pull/2657) Carry `ProposerAddress` through committed blocks. Allow `DefaultGenTxGas` to be modified.
* (core/03-connection) [\#2745](https://github.com/cosmos/ibc-go/pull/2745) Adding `ConnectionParams` grpc query and CLI to 03-connection.
* (apps/29-fee) [\#2786](https://github.com/cosmos/ibc-go/pull/2786) Save gas by checking key existence with `KVStore`'s `Has` method.

### Features

* (apps/27-interchain-accounts) [\#2147](https://github.com/cosmos/ibc-go/pull/2147) Adding a `SubmitTx` gRPC endpoint for the ICS27 Controller module which allows owners of interchain accounts to submit transactions. This replaces the previously existing need for authentication modules to implement this standard functionality.
* (testing/simapp) [\#2190](https://github.com/cosmos/ibc-go/pull/2190) Adding the new `x/group` cosmos-sdk module to simapp.
* (apps/transfer) [\#2595](https://github.com/cosmos/ibc-go/pull/2595) Adding optional memo field to `FungibleTokenPacketData` and `MsgTransfer`.

### Bug Fixes

* (modules/core/keeper) [\#2403](https://github.com/cosmos/ibc-go/pull/2403) Added a function in keeper to cater for blank pointers.
* (apps/transfer) [\#2679](https://github.com/cosmos/ibc-go/pull/2679) Check `x/bank` send enabled.
* (modules/core/keeper) [\#2745](https://github.com/cosmos/ibc-go/pull/2745) Fix request wiring for `UpgradedConsensusState` in core query server.

## [v5.4.0](https://github.com/cosmos/ibc-go/releases/tag/v5.4.0) - 2024-04-05

## [v5.3.2](https://github.com/cosmos/ibc-go/releases/tag/v5.3.2) - 2023-10-20

### Bug Fixes

* (apps/transfer) [\#3045](https://github.com/cosmos/ibc-go/pull/3045) allow value with slashes in URL template for `denom_traces` and `denom_hashes` queries.
* (apps/transfer) [\#4709](https://github.com/cosmos/ibc-go/pull/4709) Order query service RPCs to fix availability of denom traces endpoint when no args are provided.

## [v5.3.1](https://github.com/cosmos/ibc-go/releases/tag/v5.3.1) - 2023-05-25

### Bug Fixes

* [\#3346](https://github.com/cosmos/ibc-go/pull/3346) Properly handle ordered channels in `UnreceivedPackets` query.

## [v5.3.0](https://github.com/cosmos/ibc-go/releases/tag/v5.3.0) - 2023-05-04

### Dependencies

* [\#3354](https://github.com/cosmos/ibc-go/pull/3354) Bump Cosmos SDK to v0.46.12 and replace Tendermint with CometBFT v0.34.27.

## [v5.2.1](https://github.com/cosmos/ibc-go/releases/tag/v5.2.1) - 2023-05-25

### Bug Fixes

* [\#3346](https://github.com/cosmos/ibc-go/pull/3346) Properly handle ordered channels in `UnreceivedPackets` query.

## [v5.2.0](https://github.com/cosmos/ibc-go/releases/tag/v5.2.0) - 2022-12-20

### Dependencies

* [\#2868](https://github.com/cosmos/ibc-go/pull/2868) Bump ICS 23 to v0.9.0.
* [\#2944](https://github.com/cosmos/ibc-go/pull/2944) Bump Cosmos SDK to v0.46.7 and Tendermint to v0.34.24.

### State Machine Breaking

* (apps/29-fee) [\#2942](https://github.com/cosmos/ibc-go/pull/2942) Check `x/bank` send enabled before escrowing fees.

### Improvements

* (apps/29-fee) [\#2786](https://github.com/cosmos/ibc-go/pull/2786) Save gas by checking key existence with `KVStore`'s `Has` method.

## [v5.1.0](https://github.com/cosmos/ibc-go/releases/tag/v5.1.0) - 2022-11-09

### Dependencies

* [\#2647](https://github.com/cosmos/ibc-go/pull/2647) Bump Cosmos SDK to v0.46.4 and Tendermint to v0.34.22.

### State Machine Breaking

* (apps/transfer) [\#2651](https://github.com/cosmos/ibc-go/pull/2651) Introduce `mustProtoMarshalJSON` for ics20 packet data marshalling which will skip emission (marshalling) of the memo field if unpopulated (empty).
* (27-interchain-accounts) [\#2590](https://github.com/cosmos/ibc-go/pull/2590) Removing port prefix requirement from the ICA host channel handshake
* (transfer) [\#2377](https://github.com/cosmos/ibc-go/pull/2377) Adding `sequence` to `MsgTransferResponse`.

### Improvements

* (testing) [\#2657](https://github.com/cosmos/ibc-go/pull/2657) Carry `ProposerAddress` through committed blocks. Allow `DefaultGenTxGas` to be modified.

### Features

* (apps/transfer) [\#2595](https://github.com/cosmos/ibc-go/pull/2595) Adding optional memo field to `FungibleTokenPacketData` and `MsgTransfer`.

### Bug Fixes

* (apps/transfer) [\#2679](https://github.com/cosmos/ibc-go/pull/2679) Check `x/bank` send enabled.

## [v5.0.1](https://github.com/cosmos/ibc-go/releases/tag/v5.0.1) - 2022-10-27

### Dependencies

* [\#2623](https://github.com/cosmos/ibc-go/pull/2623) Bump SDK version to v0.46.3 and Tendermint version to v0.34.22.

## [v5.0.0](https://github.com/cosmos/ibc-go/releases/tag/v5.0.0) - 2022-09-28

### Dependencies

* [\#1653](https://github.com/cosmos/ibc-go/pull/1653) Bump SDK version to v0.46
* [\#2124](https://github.com/cosmos/ibc-go/pull/2124) Bump SDK version to v0.46.1

### API Breaking

* (testing)[\#2028](https://github.com/cosmos/ibc-go/pull/2028) New interface `ibctestingtypes.StakingKeeper` added and set for the testing app `StakingKeeper` setup.
* (core/04-channel) [\#1418](https://github.com/cosmos/ibc-go/pull/1418) `NewPacketId` has been renamed to `NewPacketID` to comply with go linting rules.
* (core/ante) [\#1418](https://github.com/cosmos/ibc-go/pull/1418) `AnteDecorator` has been renamed to `RedundancyDecorator` to comply with go linting rules and to give more clarity to the purpose of the Decorator.
* (core/ante) [\#1820](https://github.com/cosmos/ibc-go/pull/1418) `RedundancyDecorator` has been renamed to `RedundantRelayDecorator` to make the name for explicit.
* (testing) [\#1418](https://github.com/cosmos/ibc-go/pull/1418) `MockIBCApp` has been renamed to `IBCApp` and `MockEmptyAcknowledgement` has been renamed to `EmptyAcknowledgement` to comply with go linting rules
* (apps/27-interchain-accounts) [\#2058](https://github.com/cosmos/ibc-go/pull/2058) Added `MessageRouter` interface and replaced `*baseapp.MsgServiceRouter` with it. The controller and host keepers of apps/27-interchain-accounts have been updated to use it.
* (apps/27-interchain-accounts)[\#2302](https://github.com/cosmos/ibc-go/pull/2302) Handle unwrapping of channel version in interchain accounts channel reopening handshake flow. The `host` submodule `Keeper` now requires an `ICS4Wrapper` similarly to the `controller` submodule.

### Improvements

* (27-interchain-accounts) [\#1352](https://github.com/cosmos/ibc-go/pull/1352) Add support for Cosmos-SDK simulation to ics27 module.  
* (linting) [\#1418](https://github.com/cosmos/ibc-go/pull/1418) Fix linting errors, resulting compatibility with go1.18 linting style, golangci-lint 1.46.2 and the revivie linter.  This caused breaking changes in core/04-channel, core/ante, and the testing library.

### Features

* (apps/27-interchain-accounts) [\#2193](https://github.com/cosmos/ibc-go/pull/2193) Adding `InterchainAccount` gRPC query endpoint to ICS27 `controller` submodule to allow users to retrieve registered interchain account addresses.

### Bug Fixes

* (27-interchain-accounts) [\#2308](https://github.com/cosmos/ibc-go/pull/2308) Nil checks have been added to ensure services are not registered for nil host or controller keepers.
* (makefile) [\#1785](https://github.com/cosmos/ibc-go/pull/1785) Fetch the correct versions of protocol buffers dependencies from tendermint, cosmos-sdk, and ics23.
* (modules/core/04-channel)[\#1919](https://github.com/cosmos/ibc-go/pull/1919) Fixed formatting of sequence for packet "acknowledgement written" logs.

## [v4.6.0](https://github.com/cosmos/ibc-go/releases/tag/v4.6.0) - 2024-04-05

## [v4.5.1](https://github.com/cosmos/ibc-go/releases/tag/v4.5.1) - 2023-10-20

### Bug Fixes

* (apps/transfer) [\#3045](https://github.com/cosmos/ibc-go/pull/3045) allow value with slashes in URL template for `denom_traces` and `denom_hashes` queries.
* (apps/transfer) [\#4709](https://github.com/cosmos/ibc-go/pull/4709) Order query service RPCs to fix availability of denom traces endpoint when no args are provided.

## [v4.5.0](https://github.com/cosmos/ibc-go/releases/tag/v4.5.0) - 2023-10-03

### Dependencies

* [\#4738](https://github.com/cosmos/ibc-go/pull/4738) Bump Cosmos SDK to v0.45.16.
* [\#4782](https://github.com/cosmos/ibc-go/pull/4782) Bump ics23 to v0.9.1.

## [v4.4.3](https://github.com/cosmos/ibc-go/releases/tag/v4.4.3) - 2023-10-20

### Bug Fixes

* (apps/transfer) [\#3045](https://github.com/cosmos/ibc-go/pull/3045) allow value with slashes in URL template for `denom_traces` and `denom_hashes` queries.
* (apps/transfer) [\#4709](https://github.com/cosmos/ibc-go/pull/4709) Order query service RPCs to fix availability of denom traces endpoint when no args are provided.

## [v4.4.2](https://github.com/cosmos/ibc-go/releases/tag/v4.4.2) - 2023-05-25

### Bug Fixes

* [\#3662](https://github.com/cosmos/ibc-go/pull/3662) Retract v4.1.2 and v4.2.1.

## [v4.4.1](https://github.com/cosmos/ibc-go/releases/tag/v4.4.1) - 2023-05-25

### Bug Fixes

* [\#3346](https://github.com/cosmos/ibc-go/pull/3346) Properly handle ordered channels in `UnreceivedPackets` query.

## [v4.4.0](https://github.com/cosmos/ibc-go/releases/tag/v4.4.0) - 2023-04-25

### Dependencies

* [\#3416](https://github.com/cosmos/ibc-go/pull/3416) Bump Cosmos SDK to v0.45.15 and replace Tendermint with CometBFT v0.34.27.

## [v4.3.1](https://github.com/cosmos/ibc-go/releases/tag/v4.3.1) - 2023-05-25

### Bug Fixes

* [\#3346](https://github.com/cosmos/ibc-go/pull/3346) Properly handle ordered channels in `UnreceivedPackets` query.

## [v4.3.0](https://github.com/cosmos/ibc-go/releases/tag/v4.3.0) - 2023-01-24

### Dependencies

* [\#3049](https://github.com/cosmos/ibc-go/pull/3049) Bump Cosmos SDK to v0.45.12.
* [\#2868](https://github.com/cosmos/ibc-go/pull/2868) Bump ics23 to v0.9.0.

### State Machine Breaking

* (core/04-channel) [\#2973](https://github.com/cosmos/ibc-go/pull/2973) Write channel state before invoking app callbacks in ack and confirm channel handshake steps.

### Improvements

* (apps/29-fee) [\#2786](https://github.com/cosmos/ibc-go/pull/2786) Save gas on `IsFeeEnabled`.

### Bug Fixes

* (apps/29-fee) [\#2942](https://github.com/cosmos/ibc-go/pull/2942) Check `x/bank` send enabled before escrowing fees.

### Documentation

* [\#2737](https://github.com/cosmos/ibc-go/pull/2737) Fix migration/docs for ICA controller middleware.

### Miscellaneous Tasks

* [\#2772](https://github.com/cosmos/ibc-go/pull/2772) Integrated git cliff into the code base to automate generation of changelogs.

## [v4.2.2](https://github.com/cosmos/ibc-go/releases/tag/v4.2.2) - 2023-05-25

### Bug Fixes

* [\#3661](https://github.com/cosmos/ibc-go/pull/3661) Revert state-machine breaking improvement from PR [#2786](https://github.com/cosmos/ibc-go/pull/2786).

## [v4.2.1](https://github.com/cosmos/ibc-go/releases/tag/v4.2.1) - 2023-05-25

### Dependencies

* [\#2868](https://github.com/cosmos/ibc-go/pull/2868) Bump ICS 23 to v0.9.0.

### Improvements

* (apps/29-fee) [\#2786](https://github.com/cosmos/ibc-go/pull/2786) Save gas by checking key existence with `KVStore`'s `Has` method.

### Bug Fixes

* [\#3346](https://github.com/cosmos/ibc-go/pull/3346) Properly handle ordered channels in `UnreceivedPackets` query.

## [v4.2.0](https://github.com/cosmos/ibc-go/releases/tag/v4.2.0) - 2022-11-07

### Dependencies

* [\#2588](https://github.com/cosmos/ibc-go/pull/2588) Bump SDK version to v0.45.10 and Tendermint to v0.34.22.

### State Machine Breaking

* (apps/transfer) [\#2651](https://github.com/cosmos/ibc-go/pull/2651) Introduce `mustProtoMarshalJSON` for ics20 packet data marshalling which will skip emission (marshalling) of the memo field if unpopulated (empty).
* (27-interchain-accounts) [\#2590](https://github.com/cosmos/ibc-go/pull/2590) Removing port prefix requirement from the ICA host channel handshake
* (transfer) [\#2377](https://github.com/cosmos/ibc-go/pull/2377) Adding `sequence` to `MsgTransferResponse`.

### Features

* (apps/transfer) [\#2595](https://github.com/cosmos/ibc-go/pull/2595) Adding optional memo field to `FungibleTokenPacketData` and `MsgTransfer`.

### Bug Fixes

* (apps/transfer) [\#2679](https://github.com/cosmos/ibc-go/pull/2679) Check `x/bank` send enabled.

## [v4.1.3](https://github.com/cosmos/ibc-go/releases/tag/v4.1.3) - 2023-05-25

### Bug Fixes

* [\#3660](https://github.com/cosmos/ibc-go/pull/3660) Revert state-machine breaking improvement from PR [#2786](https://github.com/cosmos/ibc-go/pull/2786).

## [v4.1.2](https://github.com/cosmos/ibc-go/releases/tag/v4.1.2) - 2023-05-25

### Dependencies

* [\#2868](https://github.com/cosmos/ibc-go/pull/2868) Bump ICS 23 to v0.9.0.

### Improvements

* (apps/29-fee) [\#2786](https://github.com/cosmos/ibc-go/pull/2786) Save gas by checking key existence with `KVStore`'s `Has` method.

### Bug Fixes

* [\#3346](https://github.com/cosmos/ibc-go/pull/3346) Properly handle ordered channels in `UnreceivedPackets` query.

## [v4.1.1](https://github.com/cosmos/ibc-go/releases/tag/v4.1.1) - 2022-10-27

### Dependencies

* [\#2624](https://github.com/cosmos/ibc-go/pull/2624) Bump SDK version to v0.45.10 and Tendermint to v0.34.22.

## [v4.1.0](https://github.com/cosmos/ibc-go/releases/tag/v4.1.0) - 2022-09-20

### Dependencies

* [\#2288](https://github.com/cosmos/ibc-go/pull/2288) Bump SDK version to v0.45.8 and Tendermint to v0.34.21.

### Features

* (apps/27-interchain-accounts) [\#2193](https://github.com/cosmos/ibc-go/pull/2193) Adding `InterchainAccount` gRPC query endpoint to ICS27 `controller` submodule to allow users to retrieve registered interchain account addresses.

### Bug Fixes

* (27-interchain-accounts) [\#2308](https://github.com/cosmos/ibc-go/pull/2308) Nil checks have been added to ensure services are not registered for nil host or controller keepers.

## [v4.0.1](https://github.com/cosmos/ibc-go/releases/tag/v4.0.1) - 2022-09-15

### Dependencies

* [\#2287](https://github.com/cosmos/ibc-go/pull/2287) Bump SDK version to v0.45.8 and Tendermint to v0.34.21.

## [v4.0.0](https://github.com/cosmos/ibc-go/releases/tag/v4.0.0) - 2022-08-12

### Dependencies

* [\#1627](https://github.com/cosmos/ibc-go/pull/1627) Bump Go version to 1.18
* [\#1905](https://github.com/cosmos/ibc-go/pull/1905) Bump SDK version to v0.45.7

### API Breaking

* (core/04-channel) [\#1792](https://github.com/cosmos/ibc-go/pull/1792) Remove `PreviousChannelID` from `NewMsgChannelOpenTry` arguments. `MsgChannelOpenTry.ValidateBasic()` returns error if the deprecated `PreviousChannelID` is not empty.
* (core/03-connection) [\#1797](https://github.com/cosmos/ibc-go/pull/1797) Remove `PreviousConnectionID` from `NewMsgConnectionOpenTry` arguments. `MsgConnectionOpenTry.ValidateBasic()` returns error if the deprecated `PreviousConnectionID` is not empty.
* (modules/core/03-connection) [\#1672](https://github.com/cosmos/ibc-go/pull/1672) Remove crossing hellos from connection handshakes. The `PreviousConnectionId` in `MsgConnectionOpenTry` has been deprecated.
* (modules/core/04-channel) [\#1317](https://github.com/cosmos/ibc-go/pull/1317) Remove crossing hellos from channel handshakes. The `PreviousChannelId` in `MsgChannelOpenTry` has been deprecated.  
* (transfer) [\#1250](https://github.com/cosmos/ibc-go/pull/1250) Deprecate `GetTransferAccount` since the `transfer` module account is never used.
* (channel) [\#1283](https://github.com/cosmos/ibc-go/pull/1283) The `OnChanOpenInit` application callback now returns a version string in line with the latest [spec changes](https://github.com/cosmos/ibc/pull/629).  
* (modules/29-fee)[\#1338](https://github.com/cosmos/ibc-go/pull/1338) Renaming `Result` field in `IncentivizedAcknowledgement` to `AppAcknowledgement`.
* (modules/29-fee)[\#1343](https://github.com/cosmos/ibc-go/pull/1343) Renaming `KeyForwardRelayerAddress` to `KeyRelayerAddressForAsyncAck`, and `ParseKeyForwardRelayerAddress` to `ParseKeyRelayerAddressForAsyncAck`.
* (apps/27-interchain-accounts)[\#1432](https://github.com/cosmos/ibc-go/pull/1432) Updating `RegisterInterchainAccount` to include an additional `version` argument, supporting ICS29 fee middleware functionality in ICS27 interchain accounts.
* (apps/27-interchain-accounts)[\#1565](https://github.com/cosmos/ibc-go/pull/1565) Removing `NewErrorAcknowledgement` in favour of `channeltypes.NewErrorAcknowledgement`.
* (transfer)[\#1565](https://github.com/cosmos/ibc-go/pull/1565) Removing `NewErrorAcknowledgement` in favour of `channeltypes.NewErrorAcknowledgement`.
* (channel)[\#1565](https://github.com/cosmos/ibc-go/pull/1565) Updating `NewErrorAcknowledgement` to accept an error instead of a string and removing the possibility of non-deterministic writes to application state.
* (core/04-channel)[\#1636](https://github.com/cosmos/ibc-go/pull/1636) Removing `SplitChannelVersion` and `MergeChannelVersions` functions since they are not used.

### State Machine Breaking

* (apps/transfer) [\#1907](https://github.com/cosmos/ibc-go/pull/1907) Blocked module account addresses are no longer allowed to send IBC transfers.
* (apps/27-interchain-accounts) [\#1882](https://github.com/cosmos/ibc-go/pull/1882) Explicitly check length of interchain account packet data in favour of nil check.

### Improvements

* (app/20-transfer) [\#1680](https://github.com/cosmos/ibc-go/pull/1680) Adds migration to correct any malformed trace path information of tokens with denoms that contains slashes. The transfer module consensus version has been bumped to 2.
* (app/20-transfer) [\#1730](https://github.com/cosmos/ibc-go/pull/1730) parse the ics20 denomination provided via a packet using the channel identifier format specified by ibc-go.
* (cleanup) [\#1335](https://github.com/cosmos/ibc-go/pull/1335/) `gofumpt -w -l .` to standardize the code layout more strictly than `go fmt ./...`
* (middleware) [\#1022](https://github.com/cosmos/ibc-go/pull/1022) Add `GetAppVersion` to the ICS4Wrapper interface. This function should be used by IBC applications to obtain their own version since the version set in the channel structure may be wrapped many times by middleware.
* (modules/core/04-channel) [\#1232](https://github.com/cosmos/ibc-go/pull/1232) Updating params on `NewPacketId` and moving to bottom of file.
* (app/29-fee) [\#1305](https://github.com/cosmos/ibc-go/pull/1305) Change version string for fee module to `ics29-1`
* (app/29-fee) [\#1341](https://github.com/cosmos/ibc-go/pull/1341) Check if the fee module is locked and if the fee module is enabled before refunding all fees
* (transfer) [\#1414](https://github.com/cosmos/ibc-go/pull/1414) Emitting Sender address from `fungible_token_packet` events in `OnRecvPacket` and `OnAcknowledgementPacket`.
* (testing/simapp) [\#1397](https://github.com/cosmos/ibc-go/pull/1397) Adding mock module to maccperms and adding check to ensure mock module is not a blocked account address.
* (core/02-client) [\#1570](https://github.com/cosmos/ibc-go/pull/1570) Emitting an event when handling an upgrade client proposal.
* (modules/light-clients/07-tendermint) [\#1713](https://github.com/cosmos/ibc-go/pull/1713) Allow client upgrade proposals to update `TrustingPeriod`. See ADR-026 for context.
* (core/client) [\#1740](https://github.com/cosmos/ibc-go/pull/1740) Add `cosmos_proto.implements_interface` to adhere to guidelines in [Cosmos SDK ADR 019](https://github.com/cosmos/cosmos-sdk/blob/main/docs/architecture/adr-019-protobuf-state-encoding.md#safe-usage-of-any) for annotating `google.protobuf.Any` types

### Features

* [\#276](https://github.com/cosmos/ibc-go/pull/276) Adding the Fee Middleware module v1
* (apps/29-fee) [\#1229](https://github.com/cosmos/ibc-go/pull/1229) Adding CLI commands for getting all unrelayed incentivized packets and packet by packet-id.
* (apps/29-fee) [\#1224](https://github.com/cosmos/ibc-go/pull/1224) Adding Query/CounterpartyAddress and CLI to ICS29 fee middleware
* (apps/29-fee) [\#1225](https://github.com/cosmos/ibc-go/pull/1225) Adding Query/FeeEnabledChannel and Query/FeeEnabledChannels with CLIs to ICS29 fee middleware.
* (modules/apps/29-fee) [\#1230](https://github.com/cosmos/ibc-go/pull/1230) Adding CLI command for getting incentivized packets for a specific channel-id.

### Bug Fixes

* (apps/29-fee) [\#1774](https://github.com/cosmos/ibc-go/pull/1774) Change non nil relayer assertion to non empty to avoid import/export issues for genesis upgrades.
* (apps/29-fee) [\#1278](https://github.com/cosmos/ibc-go/pull/1278) The URI path for the query to get all incentivized packets for a specific channel did not follow the same format as the rest of queries.
* (modules/core/04-channel)[\#1919](https://github.com/cosmos/ibc-go/pull/1919) Fixed formatting of sequence for packet "acknowledgement written" logs.

## [v3.4.0](https://github.com/cosmos/ibc-go/releases/tag/v3.4.0) - 2022-11-07

### Dependencies

* [\#2589](https://github.com/cosmos/ibc-go/pull/2589) Bump SDK version to v0.45.10 and Tendermint to v0.34.22.

### State Machine Breaking

* (apps/transfer) [\#2651](https://github.com/cosmos/ibc-go/pull/2651) Introduce `mustProtoMarshalJSON` for ics20 packet data marshalling which will skip emission (marshalling) of the memo field if unpopulated (empty).
* (27-interchain-accounts) [\#2590](https://github.com/cosmos/ibc-go/pull/2590) Removing port prefix requirement from the ICA host channel handshake
* (transfer) [\#2377](https://github.com/cosmos/ibc-go/pull/2377) Adding `sequence` to `MsgTransferResponse`.

### Features

* (apps/transfer) [\#2595](https://github.com/cosmos/ibc-go/pull/2595) Adding optional memo field to `FungibleTokenPacketData` and `MsgTransfer`.

### Bug Fixes

* (apps/transfer) [\#2679](https://github.com/cosmos/ibc-go/pull/2679) Check `x/bank` send enabled.

## [v3.3.1](https://github.com/cosmos/ibc-go/releases/tag/v3.3.1) - 2022-10-27

### Dependencies

* [\#2621](https://github.com/cosmos/ibc-go/pull/2621) Bump SDK version to v0.45.10 and Tendermint to v0.34.22.

## [v3.3.0](https://github.com/cosmos/ibc-go/releases/tag/v3.3.0) - 2022-09-20

### Dependencies

* [\#2286](https://github.com/cosmos/ibc-go/pull/2286) Bump SDK version to v0.45.8 and Tendermint to v0.34.21.

### Features

* (apps/27-interchain-accounts) [\#2193](https://github.com/cosmos/ibc-go/pull/2193) Adding `InterchainAccount` gRPC query endpoint to ICS27 `controller` submodule to allow users to retrieve registered interchain account addresses.

### Bug Fixes

* (27-interchain-accounts) [\#2308](https://github.com/cosmos/ibc-go/pull/2308) Nil checks have been added to ensure services are not registered for nil host or controller keepers.

## [v3.2.1](https://github.com/cosmos/ibc-go/releases/tag/v3.2.1) - 2022-09-15

### Dependencies

* [\#2285](https://github.com/cosmos/ibc-go/pull/2285) Bump SDK version to v0.45.8 and Tendermint to v0.34.21.

## [v3.2.0](https://github.com/cosmos/ibc-go/releases/tag/v3.2.0) - 2022-08-12

### Dependencies

* [\#1627](https://github.com/cosmos/ibc-go/pull/1627) Bump Go version to 1.18
* [\#1905](https://github.com/cosmos/ibc-go/pull/1905) Bump SDK version to v0.45.7

### State Machine Breaking

* (apps/transfer) [\#1907](https://github.com/cosmos/ibc-go/pull/1907) Blocked module account addresses are no longer allowed to send IBC transfers.
* (apps/27-interchain-accounts) [\#1882](https://github.com/cosmos/ibc-go/pull/1882) Explicitly check length of interchain account packet data in favour of nil check.

### Improvements

* (core/02-client) [\#1570](https://github.com/cosmos/ibc-go/pull/1570) Emitting an event when handling an upgrade client proposal.
* (modules/light-clients/07-tendermint) [\#1713](https://github.com/cosmos/ibc-go/pull/1713) Allow client upgrade proposals to update `TrustingPeriod`. See ADR-026 for context.
* (app/20-transfer) [\#1680](https://github.com/cosmos/ibc-go/pull/1680) Adds migration to correct any malformed trace path information of tokens with denoms that contains slashes. The transfer module consensus version has been bumped to 2.
* (app/20-transfer) [\#1730](https://github.com/cosmos/ibc-go/pull/1730) parse the ics20 denomination provided via a packet using the channel identifier format specified by ibc-go.
* (core/client) [\#1740](https://github.com/cosmos/ibc-go/pull/1740) Add `cosmos_proto.implements_interface` to adhere to guidelines in [Cosmos SDK ADR 019](https://github.com/cosmos/cosmos-sdk/blob/main/docs/architecture/adr-019-protobuf-state-encoding.md#safe-usage-of-any) for annotating `google.protobuf.Any` types

### Bug Fixes

* (modules/core/04-channel)[\#1919](https://github.com/cosmos/ibc-go/pull/1919) Fixed formatting of sequence for packet "acknowledgement written" logs.

## [v3.1.1](https://github.com/cosmos/ibc-go/releases/tag/v3.1.1) - 2022-08-02

### Dependencies

* [\#1525](https://github.com/cosmos/ibc-go/pull/1525) Bump SDK version to v0.45.5

### Improvements

* (core/02-client) [\#1570](https://github.com/cosmos/ibc-go/pull/1570) Emitting an event when handling an upgrade client proposal.
* (core/client) [\#1740](https://github.com/cosmos/ibc-go/pull/1740) Add `cosmos_proto.implements_interface` to adhere to guidelines in [Cosmos SDK ADR 019](https://github.com/cosmos/cosmos-sdk/blob/main/docs/architecture/adr-019-protobuf-state-encoding.md#safe-usage-of-any) for annotating `google.protobuf.Any` types

## [v3.1.0](https://github.com/cosmos/ibc-go/releases/tag/v3.1.0) - 2022-06-14

### Dependencies

* [\#1300](https://github.com/cosmos/ibc-go/pull/1300) Bump SDK version to v0.45.4

### Improvements

* (transfer) [\#1342](https://github.com/cosmos/ibc-go/pull/1342) `DenomTrace` grpc now takes in either an `ibc denom` or a `hash` instead of only accepting a `hash`.
* (modules/core/04-channel) [\#1160](https://github.com/cosmos/ibc-go/pull/1160) Improve `uint64 -> string` performance in `Logger`.
* (modules/core/04-channel) [\#1279](https://github.com/cosmos/ibc-go/pull/1279) Add selected channel version to MsgChanOpenInitResponse and MsgChanOpenTryResponse. Emit channel version during OpenInit/OpenTry
* (modules/core/keeper) [\#1284](https://github.com/cosmos/ibc-go/pull/1284) Add sanity check for the keepers passed into `ibckeeper.NewKeeper`. `ibckeeper.NewKeeper` now panics if any of the keepers passed in is empty.
* (transfer) [\#1414](https://github.com/cosmos/ibc-go/pull/1414) Emitting Sender address from `fungible_token_packet` events in `OnRecvPacket` and `OnAcknowledgementPacket`.
* (modules/core/04-channel) [\#1464](https://github.com/cosmos/ibc-go/pull/1464) Emit a channel close event when an ordered channel is closed.
* (modules/light-clients/07-tendermint) [\#1118](https://github.com/cosmos/ibc-go/pull/1118) Deprecating `AllowUpdateAfterExpiry` and `AllowUpdateAfterMisbehaviour`. See ADR-026 for context.

### Features

* (modules/core/02-client) [\#1336](https://github.com/cosmos/ibc-go/pull/1336) Adding Query/ConsensusStateHeights gRPC for fetching the height of every consensus state associated with a client.
* (modules/apps/transfer) [\#1416](https://github.com/cosmos/ibc-go/pull/1416) Adding gRPC endpoint for getting an escrow account for a given port-id and channel-id.
* (modules/apps/27-interchain-accounts) [\#1512](https://github.com/cosmos/ibc-go/pull/1512) Allowing ICA modules to handle all message types with "*".

### Bug Fixes

* (modules/core/04-channel) [\#1130](https://github.com/cosmos/ibc-go/pull/1130) Call `packet.GetSequence()` rather than passing func in `WriteAcknowledgement` log output
* (apps/transfer) [\#1451](https://github.com/cosmos/ibc-go/pull/1451) Fixing the support for base denoms that contain slashes.

## [v3.0.2](https://github.com/cosmos/ibc-go/releases/tag/v3.0.2) - 2022-08-02

### Improvements

* (core/02-client) [\#1570](https://github.com/cosmos/ibc-go/pull/1570) Emitting an event when handling an upgrade client proposal.
* (core/client) [\#1740](https://github.com/cosmos/ibc-go/pull/1740) Add `cosmos_proto.implements_interface` to adhere to guidelines in [Cosmos SDK ADR 019](https://github.com/cosmos/cosmos-sdk/blob/main/docs/architecture/adr-019-protobuf-state-encoding.md#safe-usage-of-any) for annotating `google.protobuf.Any` types

## [v3.0.1](https://github.com/cosmos/ibc-go/releases/tag/v3.0.1) - 2022-06-14

### Dependencies

* [\#1300](https://github.com/cosmos/ibc-go/pull/1300) Bump SDK version to v0.45.4

### Improvements

* (transfer) [\#1342](https://github.com/cosmos/ibc-go/pull/1342) `DenomTrace` grpc now takes in either an `ibc denom` or a `hash` instead of only accepting a `hash`.
* (modules/core/04-channel) [\#1160](https://github.com/cosmos/ibc-go/pull/1160) Improve `uint64 -> string` performance in `Logger`.
* (modules/core/keeper) [\#1284](https://github.com/cosmos/ibc-go/pull/1284) Add sanity check for the keepers passed into `ibckeeper.NewKeeper`. `ibckeeper.NewKeeper` now panics if any of the keepers passed in is empty.
* (transfer) [\#1414](https://github.com/cosmos/ibc-go/pull/1414) Emitting Sender address from `fungible_token_packet` events in `OnRecvPacket` and `OnAcknowledgementPacket`.
* (modules/core/04-channel) [\#1464](https://github.com/cosmos/ibc-go/pull/1464) Emit a channel close event when an ordered channel is closed.

### Bug Fixes

* (modules/core/04-channel) [\#1130](https://github.com/cosmos/ibc-go/pull/1130) Call `packet.GetSequence()` rather than passing func in `WriteAcknowledgement` log output

## [v3.0.0](https://github.com/cosmos/ibc-go/releases/tag/v3.0.0) - 2022-03-15

### Dependencies

* [\#404](https://github.com/cosmos/ibc-go/pull/404) Bump Go version to 1.17
* [\#851](https://github.com/cosmos/ibc-go/pull/851) Bump SDK version to v0.45.1
* [\#948](https://github.com/cosmos/ibc-go/pull/948) Bump ics23/go to v0.7
* (core) [\#709](https://github.com/cosmos/ibc-go/pull/709) Replace github.com/pkg/errors with stdlib errors

### API Breaking

* (testing) [\#939](https://github.com/cosmos/ibc-go/pull/939) Support custom power reduction for testing.
* (modules/core/05-port) [\#1086](https://github.com/cosmos/ibc-go/pull/1086) Added `counterpartyChannelID` argument to IBCModule.OnChanOpenAck
* (channel) [\#848](https://github.com/cosmos/ibc-go/pull/848) Added `ChannelId` to MsgChannelOpenInitResponse
* (testing) [\#813](https://github.com/cosmos/ibc-go/pull/813) The `ack` argument to the testing function `RelayPacket` has been removed as it is no longer needed.
* (testing) [\#774](https://github.com/cosmos/ibc-go/pull/774) Added `ChainID` arg to `SetupWithGenesisValSet` on the testing app. `Coordinator` generated ChainIDs now starts at index 1
* (transfer) [\#675](https://github.com/cosmos/ibc-go/pull/675) Transfer `NewKeeper` now takes in an ICS4Wrapper. The ICS4Wrapper may be the IBC Channel Keeper when ICS20 is not used in a middleware stack. The ICS4Wrapper is required for applications wishing to connect middleware to ICS20.
* (core) [\#650](https://github.com/cosmos/ibc-go/pull/650) Modify `OnChanOpenTry` IBC application module callback to return the negotiated app version. The version passed into the `MsgChanOpenTry` has been deprecated and will be ignored by core IBC.
* (core) [\#629](https://github.com/cosmos/ibc-go/pull/629) Removes the `GetProofSpecs` from the ClientState interface. This function was previously unused by core IBC.
* (transfer) [\#517](https://github.com/cosmos/ibc-go/pull/517) Separates the ICS 26 callback functions from `AppModule` into a new type `IBCModule` for ICS 20 transfer.
* (modules/core/02-client) [\#536](https://github.com/cosmos/ibc-go/pull/536) `GetSelfConsensusState` return type changed from bool to error.
* (channel) [\#644](https://github.com/cosmos/ibc-go/pull/644) Removes `CounterpartyHops` function from the ChannelKeeper.
* (testing) [\#776](https://github.com/cosmos/ibc-go/pull/776) Adding helper fn to generate capability name for testing callbacks
* (testing) [\#892](https://github.com/cosmos/ibc-go/pull/892) IBC Mock modules store the scoped keeper and portID within the IBCMockApp. They also maintain reference to the AppModule to update the AppModule's list of IBC applications it references. Allows for the mock module to be reused as a base application in middleware stacks.
* (channel) [\#882](https://github.com/cosmos/ibc-go/pull/882) The `WriteAcknowledgement` API now takes `exported.Acknowledgement` instead of a byte array
* (modules/core/ante) [\#950](https://github.com/cosmos/ibc-go/pull/950) Replaces the channel keeper with the IBC keeper in the IBC `AnteDecorator` in order to execute the entire message and be able to reject redundant messages that are in the same block as the non-redundant messages.

### State Machine Breaking

* (transfer) [\#818](https://github.com/cosmos/ibc-go/pull/818) Error acknowledgements returned from Transfer `OnRecvPacket` now include a deterministic ABCI code and error message.

### Improvements

* (client) [\#888](https://github.com/cosmos/ibc-go/pull/888) Add `GetTimestampAtHeight` to `ClientState`
* (interchain-accounts) [\#1037](https://github.com/cosmos/ibc-go/pull/1037) Add a function `InitModule` to the interchain accounts `AppModule`. This function should be called within the upgrade handler when adding the interchain accounts module to a chain. It should be called in place of InitGenesis (set the consensus version in the version map).
* (testing) [\#942](https://github.com/cosmos/ibc-go/pull/942) `NewTestChain` will create 4 validators in validator set by default. A new constructor function `NewTestChainWithValSet` is provided for test writers who want custom control over the validator set of test chains.
* (testing) [\#904](https://github.com/cosmos/ibc-go/pull/904) Add `ParsePacketFromEvents` function to the testing package. Useful when sending/relaying packets via the testing package.
* (testing) [\#893](https://github.com/cosmos/ibc-go/pull/893) Support custom private keys for testing.
* (testing) [\#810](https://github.com/cosmos/ibc-go/pull/810) Additional testing function added to `Endpoint` type called `RecvPacketWithResult`. Performs the same functionality as the existing `RecvPacket` function but also returns the message result. `path.RelayPacket` no longer uses the provided acknowledgement argument and instead obtains the acknowledgement via MsgRecvPacket events.
* (connection) [\#721](https://github.com/cosmos/ibc-go/pull/721) Simplify connection handshake error messages when unpacking client state.
* (channel) [\#692](https://github.com/cosmos/ibc-go/pull/692) Minimize channel logging by only emitting the packet sequence, source port/channel, destination port/channel upon packet receives, acknowledgements and timeouts.
* [\#383](https://github.com/cosmos/ibc-go/pull/383) Adds helper functions for merging and splitting middleware versions from the underlying app version.
* (modules/core/05-port) [\#288](https://github.com/cosmos/ibc-go/pull/288) Making the 05-port keeper function IsBound public. The IsBound function checks if the provided portID is already binded to a module.
* (client) [\#724](https://github.com/cosmos/ibc-go/pull/724) `IsRevisionFormat` and `IsClientIDFormat` have been updated to disallow newlines before the dash used to separate the chainID and revision number, and the client type and client sequence.
* (channel) [\#644](https://github.com/cosmos/ibc-go/pull/644) Adds `GetChannelConnection` to the ChannelKeeper. This function returns the connectionID and connection state associated with a channel.
* (channel) [\647](https://github.com/cosmos/ibc-go/pull/647) Reorganizes channel handshake handling to set channel state after IBC application callbacks.
* (interchain-accounts) [\#1466](https://github.com/cosmos/ibc-go/pull/1466) Emit event when there is an acknowledgement during `OnRecvPacket`.

### Features

* [\#432](https://github.com/cosmos/ibc-go/pull/432) Introduce `MockIBCApp` struct to the mock module. Allows the mock module to be reused to perform custom logic on each IBC App interface function. This might be useful when testing out IBC applications written as middleware.
* [\#380](https://github.com/cosmos/ibc-go/pull/380) Adding the Interchain Accounts module v1
* [\#679](https://github.com/cosmos/ibc-go/pull/679) New CLI command `query ibc-transfer denom-hash <denom trace>` to get the denom hash for a denom trace; this might be useful for debug

### Bug Fixes

* (testing) [\#884](https://github.com/cosmos/ibc-go/pull/884) Add and use in simapp a custom ante handler that rejects redundant transactions
* (transfer) [\#978](https://github.com/cosmos/ibc-go/pull/978) Support base denoms with slashes in denom validation
* (client) [\#941](https://github.com/cosmos/ibc-go/pull/941) Classify client states without consensus states as expired
* (channel) [\#995](https://github.com/cosmos/ibc-go/pull/995) Call `packet.GetSequence()` rather than passing func in `AcknowledgePacket` log output

## [v2.5.0](https://github.com/cosmos/ibc-go/releases/tag/v2.5.0) - 2022-11-07

### Dependencies

* [\#2578](https://github.com/cosmos/ibc-go/pull/2578) Bump SDK version to v0.45.10 and Tendermint to v0.34.22.

### State Machine Breaking

* (apps/transfer) [\#2651](https://github.com/cosmos/ibc-go/pull/2651) Introduce `mustProtoMarshalJSON` for ics20 packet data marshalling which will skip emission (marshalling) of the memo field if unpopulated (empty).
* (transfer) [\#2377](https://github.com/cosmos/ibc-go/pull/2377) Adding `sequence` to `MsgTransferResponse`.

### Features

* (apps/transfer) [\#2595](https://github.com/cosmos/ibc-go/pull/2595) Adding optional memo field to `FungibleTokenPacketData` and `MsgTransfer`.

### Bug Fixes

* (apps/transfer) [\#2679](https://github.com/cosmos/ibc-go/pull/2679) Check `x/bank` send enabled.

## [v2.4.2](https://github.com/cosmos/ibc-go/releases/tag/v2.4.2) - 2022-10-27

### Dependencies

* [\#2622](https://github.com/cosmos/ibc-go/pull/2622) Bump SDK version to v0.45.10 and Tendermint to v0.34.22.

## [v2.4.1](https://github.com/cosmos/ibc-go/releases/tag/v2.4.1) - 2022-09-15

### Dependencies

* [\#2284](https://github.com/cosmos/ibc-go/pull/2284) Bump SDK version to v0.45.8 and Tendermint to v0.34.21.

## [v2.4.0](https://github.com/cosmos/ibc-go/releases/tag/v2.4.0) - 2022-08-12

### Dependencies

* [\#1627](https://github.com/cosmos/ibc-go/pull/1627) Bump Go version to 1.18
* [\#1905](https://github.com/cosmos/ibc-go/pull/1905) Bump SDK version to v0.45.7

### State Machine Breaking

* (apps/transfer) [\#1907](https://github.com/cosmos/ibc-go/pull/1907) Blocked module account addresses are no longer allowed to send IBC transfers.

### Improvements

* (modules/light-clients/07-tendermint) [\#1713](https://github.com/cosmos/ibc-go/pull/1713) Allow client upgrade proposals to update `TrustingPeriod`. See ADR-026 for context.
* (core/02-client) [\#1570](https://github.com/cosmos/ibc-go/pull/1570) Emitting an event when handling an upgrade client proposal.
* (app/20-transfer) [\#1680](https://github.com/cosmos/ibc-go/pull/1680) Adds migration to correct any malformed trace path information of tokens with denoms that contains slashes. The transfer module consensus version has been bumped to 2.
* (app/20-transfer) [\#1730](https://github.com/cosmos/ibc-go/pull/1730) parse the ics20 denomination provided via a packet using the channel identifier format specified by ibc-go.
* (core/client) [\#1740](https://github.com/cosmos/ibc-go/pull/1740) Add `cosmos_proto.implements_interface` to adhere to guidelines in [Cosmos SDK ADR 019](https://github.com/cosmos/cosmos-sdk/blob/main/docs/architecture/adr-019-protobuf-state-encoding.md#safe-usage-of-any) for annotating `google.protobuf.Any` types

### Bug Fixes

* (modules/core/04-channel)[\#1919](https://github.com/cosmos/ibc-go/pull/1919) Fixed formatting of sequence for packet "acknowledgement written" logs.

## [v2.3.1](https://github.com/cosmos/ibc-go/releases/tag/v2.3.1) - 2022-08-02

### Dependencies

* [\#1525](https://github.com/cosmos/ibc-go/pull/1525) Bump SDK version to v0.45.5

### Improvements

* (core/02-client) [\#1570](https://github.com/cosmos/ibc-go/pull/1570) Emitting an event when handling an upgrade client proposal.
* (core/client) [\#1740](https://github.com/cosmos/ibc-go/pull/1740) Add `cosmos_proto.implements_interface` to adhere to guidelines in [Cosmos SDK ADR 019](https://github.com/cosmos/cosmos-sdk/blob/main/docs/architecture/adr-019-protobuf-state-encoding.md#safe-usage-of-any) for annotating `google.protobuf.Any` types

## [v2.3.0](https://github.com/cosmos/ibc-go/releases/tag/v2.3.0) - 2022-06-14

### Dependencies

* [\#404](https://github.com/cosmos/ibc-go/pull/404) Bump Go version to 1.17
* [\#1300](https://github.com/cosmos/ibc-go/pull/1300) Bump SDK version to v0.45.4

### Improvements

* (transfer) [\#1342](https://github.com/cosmos/ibc-go/pull/1342) `DenomTrace` grpc now takes in either an `ibc denom` or a `hash` instead of only accepting a `hash`.
* (modules/core/04-channel) [\#1160](https://github.com/cosmos/ibc-go/pull/1160) Improve `uint64 -> string` performance in `Logger`.
* (modules/core/keeper) [\#1284](https://github.com/cosmos/ibc-go/pull/1284) Add sanity check for the keepers passed into `ibckeeper.NewKeeper`. `ibckeeper.NewKeeper` now panics if any of the keepers passed in is empty.
* (transfer) [\#1414](https://github.com/cosmos/ibc-go/pull/1414) Emitting Sender address from `fungible_token_packet` events in `OnRecvPacket` and `OnAcknowledgementPacket`.
* (modules/core/04-channel) [\#1464](https://github.com/cosmos/ibc-go/pull/1464) Emit a channel close event when an ordered channel is closed.
* (modules/light-clients/07-tendermint) [\#1118](https://github.com/cosmos/ibc-go/pull/1118) Deprecating `AllowUpdateAfterExpiry` and `AllowUpdateAfterMisbehaviour`. See ADR-026 for context.

### Features

* (modules/core/02-client) [\#1336](https://github.com/cosmos/ibc-go/pull/1336) Adding Query/ConsensusStateHeights gRPC for fetching the height of every consensus state associated with a client.
* (modules/apps/transfer) [\#1416](https://github.com/cosmos/ibc-go/pull/1416) Adding gRPC endpoint for getting an escrow account for a given port-id and channel-id.

### Bug Fixes

* (modules/core/04-channel) [\#1130](https://github.com/cosmos/ibc-go/pull/1130) Call `packet.GetSequence()` rather than passing func in `WriteAcknowledgement` log output
* (apps/transfer) [\#1451](https://github.com/cosmos/ibc-go/pull/1451) Fixing the support for base denoms that contain slashes.

## [v2.2.2](https://github.com/cosmos/ibc-go/releases/tag/v2.2.2) - 2022-08-02

### Improvements

* (core/02-client) [\#1570](https://github.com/cosmos/ibc-go/pull/1570) Emitting an event when handling an upgrade client proposal.
* (core/client) [\#1740](https://github.com/cosmos/ibc-go/pull/1740) Add `cosmos_proto.implements_interface` to adhere to guidelines in [Cosmos SDK ADR 019](https://github.com/cosmos/cosmos-sdk/blob/main/docs/architecture/adr-019-protobuf-state-encoding.md#safe-usage-of-any) for annotating `google.protobuf.Any` types

## [v2.2.1](https://github.com/cosmos/ibc-go/releases/tag/v2.2.1) - 2022-06-14

### Improvements

* (transfer) [\#1342](https://github.com/cosmos/ibc-go/pull/1342) `DenomTrace` grpc now takes in either an `ibc denom` or a `hash` instead of only accepting a `hash`.
* (modules/core/04-channel) [\#1160](https://github.com/cosmos/ibc-go/pull/1160) Improve `uint64 -> string` performance in `Logger`.
* (modules/core/keeper) [\#1284](https://github.com/cosmos/ibc-go/pull/1284) Add sanity check for the keepers passed into `ibckeeper.NewKeeper`. `ibckeeper.NewKeeper` now panics if any of the keepers passed in is empty.
* (transfer) [\#1414](https://github.com/cosmos/ibc-go/pull/1414) Emitting Sender address from `fungible_token_packet` events in `OnRecvPacket` and `OnAcknowledgementPacket`.
* (modules/core/04-channel) [\#1464](https://github.com/cosmos/ibc-go/pull/1464) Emit a channel close event when an ordered channel is closed.

### Bug Fixes

* (modules/core/04-channel) [\#1130](https://github.com/cosmos/ibc-go/pull/1130) Call `packet.GetSequence()` rather than passing func in `WriteAcknowledgement` log output

## [v2.2.0](https://github.com/cosmos/ibc-go/releases/tag/v2.2.0) - 2022-03-15

### Dependencies

* [\#851](https://github.com/cosmos/ibc-go/pull/851) Bump SDK version to v0.45.1

## [v2.1.2](https://github.com/cosmos/ibc-go/releases/tag/v2.1.2) - 2022-08-02

### Improvements

* (core/02-client) [\#1570](https://github.com/cosmos/ibc-go/pull/1570) Emitting an event when handling an upgrade client proposal.
* (core/client) [\#1740](https://github.com/cosmos/ibc-go/pull/1740) Add `cosmos_proto.implements_interface` to adhere to guidelines in [Cosmos SDK ADR 019](https://github.com/cosmos/cosmos-sdk/blob/main/docs/architecture/adr-019-protobuf-state-encoding.md#safe-usage-of-any) for annotating `google.protobuf.Any` types

## [v2.1.1](https://github.com/cosmos/ibc-go/releases/tag/v2.1.1) - 2022-06-14

### Dependencies

* [\#1268](https://github.com/cosmos/ibc-go/pull/1268) Bump SDK version to v0.44.8 and Tendermint to version 0.34.19

### Improvements

* (transfer) [\#1342](https://github.com/cosmos/ibc-go/pull/1342) `DenomTrace` grpc now takes in either an `ibc denom` or a `hash` instead of only accepting a `hash`.
* (modules/core/keeper) [\#1284](https://github.com/cosmos/ibc-go/pull/1284) Add sanity check for the keepers passed into `ibckeeper.NewKeeper`. `ibckeeper.NewKeeper` now panics if any of the keepers passed in is empty.
* (transfer) [\#1414](https://github.com/cosmos/ibc-go/pull/1414) Emitting Sender address from `fungible_token_packet` events in `OnRecvPacket` and `OnAcknowledgementPacket`.
* (modules/core/04-channel) [\#1464](https://github.com/cosmos/ibc-go/pull/1464) Emit a channel close event when an ordered channel is closed.

### Bug Fixes

* (modules/core/04-channel) [\#1130](https://github.com/cosmos/ibc-go/pull/1130) Call `packet.GetSequence()` rather than passing func in `WriteAcknowledgement` log output

## [v2.1.0](https://github.com/cosmos/ibc-go/releases/tag/v2.1.0) - 2022-03-15

### Dependencies

* [\#1084](https://github.com/cosmos/ibc-go/pull/1084) Bump SDK version to v0.44.6
* [\#948](https://github.com/cosmos/ibc-go/pull/948) Bump ics23/go to v0.7

### State Machine Breaking

* (transfer) [\#818](https://github.com/cosmos/ibc-go/pull/818) Error acknowledgements returned from Transfer `OnRecvPacket` now include a deterministic ABCI code and error message.

### Features

* [\#679](https://github.com/cosmos/ibc-go/pull/679) New CLI command `query ibc-transfer denom-hash <denom trace>` to get the denom hash for a denom trace; this might be useful for debug

### Bug Fixes

* (client) [\#941](https://github.com/cosmos/ibc-go/pull/941) Classify client states without consensus states as expired
* (transfer) [\#978](https://github.com/cosmos/ibc-go/pull/978) Support base denoms with slashes in denom validation
* (channel) [\#995](https://github.com/cosmos/ibc-go/pull/995) Call `packet.GetSequence()` rather than passing func in `AcknowledgePacket` log output

## [v2.0.3](https://github.com/cosmos/ibc-go/releases/tag/v2.0.3) - 2022-02-03

### Improvements

* (channel) [\#692](https://github.com/cosmos/ibc-go/pull/692) Minimize channel logging by only emitting the packet sequence, source port/channel, destination port/channel upon packet receives, acknowledgements and timeouts.

## [v2.0.2](https://github.com/cosmos/ibc-go/releases/tag/v2.0.2) - 2021-12-15

### Dependencies

* [\#589](https://github.com/cosmos/ibc-go/pull/589) Bump SDK version to v0.44.5

### Bug Fixes

* (modules/core) [\#603](https://github.com/cosmos/ibc-go/pull/603) Fix module name emitted as part of `OnChanOpenInit` event. Replacing `connection` module name with `channel`.

## [v2.0.1](https://github.com/cosmos/ibc-go/releases/tag/v2.0.1) - 2021-12-05

### Dependencies

* [\#567](https://github.com/cosmos/ibc-go/pull/567) Bump SDK version to v0.44.4

### Improvements

* (02-client) [\#568](https://github.com/cosmos/ibc-go/pull/568) In IBC `transfer` cli command use local clock time as reference for relative timestamp timeout if greater than the block timestamp queried from the latest consensus state corresponding to the counterparty channel.
* [\#583](https://github.com/cosmos/ibc-go/pull/583) Move third_party/proto/confio/proofs.proto to third_party/proto/proofs.proto to enable proto service reflection. Migrate `buf` from v1beta1 to v1.

### Bug Fixes

* (02-client) [\#500](https://github.com/cosmos/ibc-go/pull/500) Fix IBC `update-client proposal` cli command to expect correct number of args.

## [v2.0.0](https://github.com/cosmos/ibc-go/releases/tag/v2.0.0) - 2021-11-09

### Dependencies

* [\#489](https://github.com/cosmos/ibc-go/pull/489) Bump Tendermint to v0.34.14
* [\#503](https://github.com/cosmos/ibc-go/pull/503) Bump SDK version to v0.44.3

### API Breaking

* (core) [\#227](https://github.com/cosmos/ibc-go/pull/227) Remove sdk.Result from application callbacks
* (transfer) [\#350](https://github.com/cosmos/ibc-go/pull/350) Change FungibleTokenPacketData to use a string for the Amount field. This enables token transfers with amounts previously restricted by uint64. Up to the maximum uint256 value is supported.

### Features

* [\#384](https://github.com/cosmos/ibc-go/pull/384) Added `NegotiateAppVersion` method to `IBCModule` interface supported by a gRPC query service in `05-port`. This provides routing of requests to the desired application module callback, which in turn performs application version negotiation.

## [v1.5.0](https://github.com/cosmos/ibc-go/releases/tag/v1.5.0) - 2022-06-14

### Dependencies

* [\#404](https://github.com/cosmos/ibc-go/pull/404) Bump Go version to 1.17
* [\#1300](https://github.com/cosmos/ibc-go/pull/1300) Bump SDK version to v0.45.4

### Improvements

* (transfer) [\#1342](https://github.com/cosmos/ibc-go/pull/1342) `DenomTrace` grpc now takes in either an `ibc denom` or a `hash` instead of only accepting a `hash`.
* (modules/core/04-channel) [\#1160](https://github.com/cosmos/ibc-go/pull/1160) Improve `uint64 -> string` performance in `Logger`.
* (modules/core/keeper) [\#1284](https://github.com/cosmos/ibc-go/pull/1284) Add sanity check for the keepers passed into `ibckeeper.NewKeeper`. `ibckeeper.NewKeeper` now panics if any of the keepers passed in is empty.
* (transfer) [\#1414](https://github.com/cosmos/ibc-go/pull/1414) Emitting Sender address from `fungible_token_packet` events in `OnRecvPacket` and `OnAcknowledgementPacket`.
* (modules/core/04-channel) [\#1464](https://github.com/cosmos/ibc-go/pull/1464) Emit a channel close event when an ordered channel is closed.
* (modules/light-clients/07-tendermint) [\#1118](https://github.com/cosmos/ibc-go/pull/1118) Deprecating `AllowUpdateAfterExpiry` and `AllowUpdateAfterMisbehaviour`. See ADR-026 for context.

### Features

* (modules/core/02-client) [\#1336](https://github.com/cosmos/ibc-go/pull/1336) Adding Query/ConsensusStateHeights gRPC for fetching the height of every consensus state associated with a client.
* (modules/apps/transfer) [\#1416](https://github.com/cosmos/ibc-go/pull/1416) Adding gRPC endpoint for getting an escrow account for a given port-id and channel-id.

### Bug Fixes

* (modules/core/04-channel) [\#1130](https://github.com/cosmos/ibc-go/pull/1130) Call `packet.GetSequence()` rather than passing func in `WriteAcknowledgement` log output
* (apps/transfer) [\#1451](https://github.com/cosmos/ibc-go/pull/1451) Fixing the support for base denoms that contain slashes.

## [v1.4.1](https://github.com/cosmos/ibc-go/releases/tag/v1.4.1) - 2022-06-14

### Improvements

* (transfer) [\#1342](https://github.com/cosmos/ibc-go/pull/1342) `DenomTrace` grpc now takes in either an `ibc denom` or a `hash` instead of only accepting a `hash`.
* (modules/core/04-channel) [\#1160](https://github.com/cosmos/ibc-go/pull/1160) Improve `uint64 -> string` performance in `Logger`.
* (modules/core/keeper) [\#1284](https://github.com/cosmos/ibc-go/pull/1284) Add sanity check for the keepers passed into `ibckeeper.NewKeeper`. `ibckeeper.NewKeeper` now panics if any of the keepers passed in is empty.
* (transfer) [\#1414](https://github.com/cosmos/ibc-go/pull/1414) Emitting Sender address from `fungible_token_packet` events in `OnRecvPacket` and `OnAcknowledgementPacket`.
* (modules/core/04-channel) [\#1464](https://github.com/cosmos/ibc-go/pull/1464) Emit a channel close event when an ordered channel is closed.

### Bug Fixes

* (modules/core/04-channel) [\#1130](https://github.com/cosmos/ibc-go/pull/1130) Call `packet.GetSequence()` rather than passing func in `WriteAcknowledgement` log output

## [v1.4.0](https://github.com/cosmos/ibc-go/releases/tag/v1.4.0) - 2022-03-15

### Dependencies

* [\#851](https://github.com/cosmos/ibc-go/pull/851) Bump SDK version to v0.45.1

## [v1.3.1](https://github.com/cosmos/ibc-go/releases/tag/v1.3.1) - 2022-06-14

### Dependencies

* [\#1267](https://github.com/cosmos/ibc-go/pull/1267) Bump SDK version to v0.44.8 and Tendermint to version 0.34.19

### Improvements

* (transfer) [\#1342](https://github.com/cosmos/ibc-go/pull/1342) `DenomTrace` grpc now takes in either an `ibc denom` or a `hash` instead of only accepting a `hash`.
* (modules/core/04-channel) [\#1160](https://github.com/cosmos/ibc-go/pull/1160) Improve `uint64 -> string` performance in `Logger`.
* (modules/core/keeper) [\#1284](https://github.com/cosmos/ibc-go/pull/1284) Add sanity check for the keepers passed into `ibckeeper.NewKeeper`. `ibckeeper.NewKeeper` now panics if any of the keepers passed in is empty.
* (transfer) [\#1414](https://github.com/cosmos/ibc-go/pull/1414) Emitting Sender address from `fungible_token_packet` events in `OnRecvPacket` and `OnAcknowledgementPacket`.
* (modules/core/04-channel) [\#1464](https://github.com/cosmos/ibc-go/pull/1464) Emit a channel close event when an ordered channel is closed.

### Bug Fixes

* (modules/core/04-channel) [\#1130](https://github.com/cosmos/ibc-go/pull/1130) Call `packet.GetSequence()` rather than passing func in `WriteAcknowledgement` log output

## [v1.3.0](https://github.com/cosmos/ibc-go/releases/tag/v1.3.0) - 2022-03-15

### Dependencies

* [\#1073](https://github.com/cosmos/ibc-go/pull/1073) Bump SDK version to v0.44.6
* [\#948](https://github.com/cosmos/ibc-go/pull/948) Bump ics23/go to v0.7

### State Machine Breaking

* (transfer) [\#818](https://github.com/cosmos/ibc-go/pull/818) Error acknowledgements returned from Transfer `OnRecvPacket` now include a deterministic ABCI code and error message.

### Features

* [\#679](https://github.com/cosmos/ibc-go/pull/679) New CLI command `query ibc-transfer denom-hash <denom trace>` to get the denom hash for a denom trace; this might be useful for debug

### Bug Fixes

* (client) [\#941](https://github.com/cosmos/ibc-go/pull/941) Classify client states without consensus states as expired
* (transfer) [\#978](https://github.com/cosmos/ibc-go/pull/978) Support base denoms with slashes in denom validation
* (channel) [\#995](https://github.com/cosmos/ibc-go/pull/995) Call `packet.GetSequence()` rather than passing func in `AcknowledgePacket` log output

## [v1.2.6](https://github.com/cosmos/ibc-go/releases/tag/v1.2.6) - 2022-02-03

### Improvements

* (channel) [\#692](https://github.com/cosmos/ibc-go/pull/692) Minimize channel logging by only emitting the packet sequence, source port/channel, destination port/channel upon packet receives, acknowledgements and timeouts.

## [v1.2.5](https://github.com/cosmos/ibc-go/releases/tag/v1.2.5) - 2021-12-15

### Dependencies

* [\#589](https://github.com/cosmos/ibc-go/pull/589) Bump SDK version to v0.44.5

### Bug Fixes

* (modules/core) [\#603](https://github.com/cosmos/ibc-go/pull/603) Fix module name emitted as part of `OnChanOpenInit` event. Replacing `connection` module name with `channel`.

## [v1.2.4](https://github.com/cosmos/ibc-go/releases/tag/v1.2.4) - 2021-12-05

### Dependencies

* [\#567](https://github.com/cosmos/ibc-go/pull/567) Bump SDK version to v0.44.4

### Improvements

* [\#583](https://github.com/cosmos/ibc-go/pull/583) Move third_party/proto/confio/proofs.proto to third_party/proto/proofs.proto to enable proto service reflection. Migrate `buf` from v1beta1 to v1.

## [v1.2.3](https://github.com/cosmos/ibc-go/releases/tag/v1.2.3) - 2021-11-09

### Dependencies

* [\#489](https://github.com/cosmos/ibc-go/pull/489) Bump Tendermint to v0.34.14
* [\#503](https://github.com/cosmos/ibc-go/pull/503) Bump SDK version to v0.44.3

## [v1.2.2](https://github.com/cosmos/ibc-go/releases/tag/v1.2.2) - 2021-10-15

### Dependencies

* [\#485](https://github.com/cosmos/ibc-go/pull/485) Bump SDK version to v0.44.2

## [v1.2.1](https://github.com/cosmos/ibc-go/releases/tag/v1.2.1) - 2021-10-04

### Dependencies

* [\#455](https://github.com/cosmos/ibc-go/pull/455) Bump SDK version to v0.44.1

## [v1.2.0](https://github.com/cosmos/ibc-go/releases/tag/v1.2.0) - 2021-09-10

### State Machine Breaking

* (24-host) [\#344](https://github.com/cosmos/ibc-go/pull/344) Increase port identifier limit to 128 characters.

### Improvements

* [\#373](https://github.com/cosmos/ibc-go/pull/375) Added optional field `PacketCommitmentSequences` to `QueryPacketAcknowledgementsRequest` to provide filtering of packet acknowledgements.

### Features

* [\#372](https://github.com/cosmos/ibc-go/pull/372) New CLI command `query ibc client status <client id>` to get the current activity status of a client.

### Dependencies

* [\#386](https://github.com/cosmos/ibc-go/pull/386) Bump [tendermint](https://github.com/tendermint/tendermint) from v0.34.12 to v0.34.13.

## [v1.1.6](https://github.com/cosmos/ibc-go/releases/tag/v1.1.6) - 2022-01-25

### Improvements

* (channel) [\#692](https://github.com/cosmos/ibc-go/pull/692) Minimize channel logging by only emitting the packet sequence, source port/channel, destination port/channel upon packet receives, acknowledgements and timeouts.

## [v1.1.5](https://github.com/cosmos/ibc-go/releases/tag/v1.1.5) - 2021-12-15

### Dependencies

* [\#589](https://github.com/cosmos/ibc-go/pull/589) Bump SDK version to v0.44.5

### Bug Fixes

* (modules/core) [\#603](https://github.com/cosmos/ibc-go/pull/603) Fix module name emitted as part of `OnChanOpenInit` event. Replacing `connection` module name with `channel`.

## [v1.1.4](https://github.com/cosmos/ibc-go/releases/tag/v1.1.4) - 2021-12-05

### Dependencies

* [\#567](https://github.com/cosmos/ibc-go/pull/567) Bump SDK version to v0.44.4

### Improvements

* [\#583](https://github.com/cosmos/ibc-go/pull/583) Move third_party/proto/confio/proofs.proto to third_party/proto/proofs.proto to enable proto service reflection. Migrate `buf` from v1beta1 to v1.

## [v1.1.3](https://github.com/cosmos/ibc-go/releases/tag/v1.1.3) - 2021-11-09

### Dependencies

* [\#489](https://github.com/cosmos/ibc-go/pull/489) Bump Tendermint to v0.34.14
* [\#503](https://github.com/cosmos/ibc-go/pull/503) Bump SDK version to v0.44.3

## [v1.1.2](https://github.com/cosmos/ibc-go/releases/tag/v1.1.2) - 2021-10-15

* [\#485](https://github.com/cosmos/ibc-go/pull/485) Bump SDK version to v0.44.2

## [v1.1.1](https://github.com/cosmos/ibc-go/releases/tag/v1.1.1) - 2021-10-04

### Dependencies

* [\#455](https://github.com/cosmos/ibc-go/pull/455) Bump SDK version to v0.44.1

## [v1.1.0](https://github.com/cosmos/ibc-go/releases/tag/v1.1.0) - 2021-09-03

### Dependencies

* [\#367](https://github.com/cosmos/ibc-go/pull/367) Bump [cosmos-sdk](https://github.com/cosmos/cosmos-sdk) from 0.43 to 0.44.

## [v1.0.1](https://github.com/cosmos/ibc-go/releases/tag/v1.0.1) - 2021-08-25

### Improvements

* [\#343](https://github.com/cosmos/ibc-go/pull/343) Create helper functions for publishing of packet sent and acknowledgement sent events.

## [v1.0.0](https://github.com/cosmos/ibc-go/releases/tag/v1.0.0) - 2021-08-10

### Bug Fixes

* (07-tendermint) [\#241](https://github.com/cosmos/ibc-go/pull/241) Ensure tendermint client state latest height revision number matches chain id revision number.
* (07-tendermint) [\#234](https://github.com/cosmos/ibc-go/pull/234) Use sentinel value for the consensus state root set during a client upgrade. This prevents genesis validation from failing.
* (modules) [\#223](https://github.com/cosmos/ibc-go/pull/223) Use correct Prometheus format for metric labels.
* (06-solomachine) [\#214](https://github.com/cosmos/ibc-go/pull/214) Disable defensive timestamp check in SendPacket for solo machine clients.
* (07-tendermint) [\#210](https://github.com/cosmos/ibc-go/pull/210) Export all consensus metadata on genesis restarts for tendermint clients.
* (core) [\#200](https://github.com/cosmos/ibc-go/pull/200) Fixes incorrect export of IBC identifier sequences. Previously, the next identifier sequence for clients/connections/channels was not set during genesis export. This resulted in the next identifiers being generated on the new chain to reuse old identifiers (the sequences began again from 0).
* (02-client) [\#192](https://github.com/cosmos/ibc-go/pull/192) Fix IBC `query ibc client header` cli command. Support historical queries for query header/node-state commands.
* (modules/light-clients/06-solomachine) [\#153](https://github.com/cosmos/ibc-go/pull/153) Fix solo machine proof height sequence mismatch bug.
* (modules/light-clients/06-solomachine) [\#122](https://github.com/cosmos/ibc-go/pull/122) Fix solo machine merkle prefix casting bug.
* (modules/light-clients/06-solomachine) [\#120](https://github.com/cosmos/ibc-go/pull/120) Fix solo machine handshake verification bug.
* (modules/light-clients/06-solomachine) [\#153](https://github.com/cosmos/ibc-go/pull/153) fix solo machine connection handshake failure at `ConnectionOpenAck`.

### API Breaking

* (04-channel) [\#220](https://github.com/cosmos/ibc-go/pull/220) Channel legacy handler functions were removed. Please use the MsgServer functions or directly call the channel keeper's handshake function.
* (modules) [\#206](https://github.com/cosmos/ibc-go/pull/206) Expose `relayer sdk.AccAddress` on `OnRecvPacket`, `OnAcknowledgementPacket`, `OnTimeoutPacket` module callbacks to enable incentivization.
* (02-client) [\#181](https://github.com/cosmos/ibc-go/pull/181) Remove 'InitialHeight' from UpdateClient Proposal. Only copy over latest consensus state from substitute client.
* (06-solomachine) [\#169](https://github.com/cosmos/ibc-go/pull/169) Change FrozenSequence to boolean in solomachine ClientState. The solo machine proto package has been bumped from `v1` to `v2`.
* (module/core/02-client) [\#165](https://github.com/cosmos/ibc-go/pull/165) Remove GetFrozenHeight from the ClientState interface.
* (modules) [\#166](https://github.com/cosmos/ibc-go/pull/166) Remove GetHeight from the misbehaviour interface. The `consensus_height` attribute has been removed from Misbehaviour events.
* (modules) [\#162](https://github.com/cosmos/ibc-go/pull/162) Remove deprecated Handler types in core IBC and the ICS 20 transfer module.
* (modules/core) [\#161](https://github.com/cosmos/ibc-go/pull/161) Remove Type(), Route(), GetSignBytes() from 02-client, 03-connection, and 04-channel messages.
* (modules) [\#140](https://github.com/cosmos/ibc-go/pull/140) IsFrozen() client state interface changed to Status(). gRPC `ClientStatus` route added.
* (modules/core) [\#109](https://github.com/cosmos/ibc-go/pull/109) Remove connection and channel handshake CLI commands.
* (modules) [\#107](https://github.com/cosmos/ibc-go/pull/107) Modify OnRecvPacket callback to return an acknowledgement which indicates if it is successful or not. Callback state changes are discarded for unsuccessful acknowledgements only.
* (modules) [\#108](https://github.com/cosmos/ibc-go/pull/108) All message constructors take the signer as a string to prevent upstream bugs. The `String()` function for an SDK Acc Address relies on external context.
* (transfer) [\#275](https://github.com/cosmos/ibc-go/pull/275) Remove 'ChanCloseInit' function from transfer keeper. ICS20 does not close channels.

### State Machine Breaking

* (modules/light-clients/07-tendermint) [\#99](https://github.com/cosmos/ibc-go/pull/99) Enforce maximum chain-id length for tendermint client.
* (modules/light-clients/07-tendermint) [\#141](https://github.com/cosmos/ibc-go/pull/141) Allow a new form of misbehaviour that proves counterparty chain breaks time monotonicity, automatically enforce monotonicity in UpdateClient and freeze client if monotonicity is broken.
* (modules/light-clients/07-tendermint) [\#141](https://github.com/cosmos/ibc-go/pull/141) Freeze the client if there's a conflicting header submitted for an existing consensus state.
* (modules/core/02-client) [\#8405](https://github.com/cosmos/cosmos-sdk/pull/8405) Refactor IBC client update governance proposals to use a substitute client to update a frozen or expired client.
* (modules/core/02-client) [\#8673](https://github.com/cosmos/cosmos-sdk/pull/8673) IBC upgrade logic moved to 02-client and an IBC UpgradeProposal is added.
* (modules/core/03-connection) [\#171](https://github.com/cosmos/ibc-go/pull/171) Introduces a new parameter `MaxExpectedTimePerBlock` to allow connections to calculate and enforce a block delay that is proportional to time delay set by connection.
* (core) [\#268](https://github.com/cosmos/ibc-go/pull/268) Perform a no-op on redundant relay messages. Previous behaviour returned an error. Now no state change will occur and no error will be returned.

### Improvements

* (04-channel) [\#220](https://github.com/cosmos/ibc-go/pull/220) Channel handshake events are now emitted with the channel keeper.
* (core/02-client) [\#205](https://github.com/cosmos/ibc-go/pull/205) Add in-place and genesis migrations from SDK v0.42.0 to ibc-go v1.0.0. Solo machine protobuf definitions are migrated from v1 to v2. All solo machine consensus states are pruned. All expired tendermint consensus states are pruned.
* (modules/core) [\#184](https://github.com/cosmos/ibc-go/pull/184) Improve error messages. Uses unique error codes to indicate already relayed packets.
* (07-tendermint) [\#182](https://github.com/cosmos/ibc-go/pull/182) Remove duplicate checks in upgrade logic.
* (modules/core/04-channel) [\#7949](https://github.com/cosmos/cosmos-sdk/issues/7949) Standardized channel `Acknowledgement` moved to its own file. Codec registration redundancy removed.
* (modules/core/04-channel) [\#144](https://github.com/cosmos/ibc-go/pull/144) Introduced a `packet_data_hex` attribute to emit the hex-encoded packet data in events. This allows for raw binary (proto-encoded message) to be sent over events and decoded correctly on relayer. Original `packet_data` is DEPRECATED. All relayers and IBC event consumers are encouraged to switch to `packet_data_hex` as soon as possible.
* (core/04-channel) [\#197](https://github.com/cosmos/ibc-go/pull/197) Introduced a `packet_ack_hex` attribute to emit the hex-encoded acknowledgement in events. This allows for raw binary (proto-encoded message) to be sent over events and decoded correctly on relayer. Original `packet_ack` is DEPRECATED. All relayers and IBC event consumers are encouraged to switch to `packet_ack_hex` as soon as possible.
* (modules/light-clients/07-tendermint) [\#125](https://github.com/cosmos/ibc-go/pull/125) Implement efficient iteration of consensus states and pruning of earliest expired consensus state on UpdateClient.
* (modules/light-clients/07-tendermint) [\#141](https://github.com/cosmos/ibc-go/pull/141) Return early in case there's a duplicate update call to save Gas.
* (modules/core/ante) [\#235](https://github.com/cosmos/ibc-go/pull/235) Introduces a new IBC Antedecorator that will reject transactions that only contain redundant packet messages (and accompany UpdateClient msgs). This will prevent relayers from wasting fees by submitting messages for packets that have already been processed by previous relayer(s). The Antedecorator is only applied on CheckTx and RecheckTx and is therefore optional for each node.

### Features

* [\#198](https://github.com/cosmos/ibc-go/pull/198) New CLI command `query ibc-transfer escrow-address <port> <channel id>` to get the escrow address for a channel; can be used to then query balance of escrowed tokens

### Client Breaking Changes

* (02-client/cli) [\#196](https://github.com/cosmos/ibc-go/pull/196) Rename `node-state` cli command to `self-consensus-state`.

## IBC in the Cosmos SDK Repository

The IBC module was originally released in [v0.40.0](https://github.com/cosmos/cosmos-sdk/releases/tag/v0.40.0) of the SDK.
Please see the [Release Notes](https://github.com/cosmos/cosmos-sdk/blob/v0.40.0/RELEASE_NOTES.md).

The IBC module is also contained in the releases for [v0.41.x](https://github.com/cosmos/cosmos-sdk/releases/tag/v0.41.0) and [v0.42.x](https://github.com/cosmos/cosmos-sdk/releases/tag/v0.42.0).
Please see the Release Notes for [v0.41.x](https://github.com/cosmos/cosmos-sdk/blob/v0.41.0/RELEASE_NOTES.md) and [v0.42.x](https://github.com/cosmos/cosmos-sdk/blob/v0.42.0/RELEASE_NOTES.md).

The IBC module was removed in the commit hash [da064e13d56add466548135739c5860a9f7ed842](https://github.com/cosmos/cosmos-sdk/commit/da064e13d56add466548135739c5860a9f7ed842) on the SDK. The release for SDK v0.43.0 will be the first release without the IBC module.

Backports should be made to the [release/v0.42.x](https://github.com/cosmos/cosmos-sdk/tree/release/v0.42.x) branch on the SDK.<|MERGE_RESOLUTION|>--- conflicted
+++ resolved
@@ -36,14 +36,11 @@
 
 ## [Unreleased]
 
-<<<<<<< HEAD
 ### Testing
 
 * [\#7430](https://github.com/cosmos/ibc-go/pull/7430) Update the block proposer in test chains for each block.
 * [\#7688](https://github.com/cosmos/ibc-go/pull/7688) Added `SendMsgsWithSender` to `TestChain`.
 
-=======
->>>>>>> 7d86244d
 ### Dependencies
 
 * [\#7261](https://github.com/cosmos/ibc-go/pull/7261) Bump CometBFT to v1.0.0.
