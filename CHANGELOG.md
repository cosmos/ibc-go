<!--
Guiding Principles:

Changelogs are for humans, not machines.
There should be an entry for every single version.
The same types of changes should be grouped.
Versions and sections should be linkable.
The latest version comes first.
The release date of each version is displayed.
Mention whether you follow Semantic Versioning.

Usage:

Change log entries are to be added to the Unreleased section under the
appropriate stanza (see below). Each entry should ideally include a tag and
the Github issue reference in the following format:

* (<tag>) \#<issue-number> message

The issue numbers will later be link-ified during the release process so you do
not have to worry about including a link manually, but you can if you wish.

Types of changes (Stanzas):

"Features" for new features.
"Improvements" for changes in existing functionality.
"Deprecated" for soon-to-be removed features.
"Bug Fixes" for any bug fixes.
"Client Breaking" for breaking CLI commands and REST routes used by end-users.
"API Breaking" for breaking exported APIs used by developers building on SDK.
"State Machine Breaking" for any changes that result in a different AppState given same genesisState and txList.
Ref: https://keepachangelog.com/en/1.0.0/
-->

# Changelog

## [Unreleased]

### Bug Fixes

<<<<<<< HEAD
* (06-solomachine) [\#214](https://github.com/cosmos/ibc-go/pull/214) Disable defensive timestamp check in SendPacket for solo machine clients.
=======
* (07-tendermint) [#\210](https://github.com/cosmos/ibc-go/pull/210) Export all consensus metadata on genesis restarts for tendermint clients.
>>>>>>> 7a44bf72
* (core) [\#200](https://github.com/cosmos/ibc-go/pull/200) Fixes incorrect export of IBC identifier sequences. Previously, the next identifier sequence for clients/connections/channels was not set during genesis export. This resulted in the next identifiers being generated on the new chain to reuse old identifiers (the sequences began again from 0).
* (02-client) [\#192](https://github.com/cosmos/ibc-go/pull/192) Fix IBC `query ibc client header` cli command. Support historical queries for query header/node-state commands.
* (modules/light-clients/06-solomachine) [\#153](https://github.com/cosmos/ibc-go/pull/153) Fix solo machine proof height sequence mismatch bug.
* (modules/light-clients/06-solomachine) [\#122](https://github.com/cosmos/ibc-go/pull/122) Fix solo machine merkle prefix casting bug. 
* (modules/light-clients/06-solomachine) [\#120](https://github.com/cosmos/ibc-go/pull/120) Fix solo machine handshake verification bug. 


### API Breaking

* (02-client) [\#181](https://github.com/cosmos/ibc-go/pull/181) Remove 'InitialHeight' from UpdateClient Proposal. Only copy over latest consensus state from substitute client.
* (06-solomachine) [\#169](https://github.com/cosmos/ibc-go/pull/169) Change FrozenSequence to boolean in solomachine ClientState. The solo machine proto package has been bumped from `v1` to `v2`.
* (module/core/02-client) [\#165](https://github.com/cosmos/ibc-go/pull/165) Remove GetFrozenHeight from the ClientState interface. 
* (modules) [\#166](https://github.com/cosmos/ibc-go/pull/166) Remove GetHeight from the misbehaviour interface. The `consensus_height` attribute has been removed from Misbehaviour events.
* (modules) [\#162](https://github.com/cosmos/ibc-go/pull/162) Remove deprecated Handler types in core IBC and the ICS 20 transfer module. 
* (modules/core) [\#161](https://github.com/cosmos/ibc-go/pull/161) Remove Type(), Route(), GetSignBytes() from 02-client, 03-connection, and 04-channel messages.
* (modules) [\#140](https://github.com/cosmos/ibc-go/pull/140) IsFrozen() client state interface changed to Status(). gRPC `ClientStatus` route added.
* (modules/core) [\#109](https://github.com/cosmos/ibc-go/pull/109) Remove connection and channel handshake CLI commands.
* (modules) [\#107](https://github.com/cosmos/ibc-go/pull/107) Modify OnRecvPacket callback to return an acknowledgement which indicates if it is successful or not. Callback state changes are discarded for unsuccessful acknowledgements only. 
* (modules) [\#108](https://github.com/cosmos/ibc-go/pull/108) All message constructors take the signer as a string to prevent upstream bugs. The `String()` function for an SDK Acc Address relies on external context.

### State Machine Breaking

* (modules/light-clients/07-tendermint) [\#99](https://github.com/cosmos/ibc-go/pull/99) Enforce maximum chain-id length for tendermint client. 
* (modules/light-clients/07-tendermint) [\#141](https://github.com/cosmos/ibc-go/pull/141) Allow a new form of misbehaviour that proves counterparty chain breaks time monotonicity, automatically enforce monotonicity in UpdateClient and freeze client if monotonicity is broken.
* (modules/light-clients/07-tendermint) [\#141](https://github.com/cosmos/ibc-go/pull/141) Freeze the client if there's a conflicting header submitted for an existing consensus state.
* (modules/core/02-client) [\#8405](https://github.com/cosmos/cosmos-sdk/pull/8405) Refactor IBC client update governance proposals to use a substitute client to update a frozen or expired client.
* (modules/core/02-client) [\#8673](https://github.com/cosmos/cosmos-sdk/pull/8673) IBC upgrade logic moved to 02-client and an IBC UpgradeProposal is added.
* (modules/core/03-connection) [\#171](https://github.com/cosmos/ibc-go/pull/171) Introduces a new parameter `MaxExpectedTimePerBlock` to allow connections to calculate and enforce a block delay that is proportional to time delay set by connection.

### Improvements

* (modules/core) [\#184](https://github.com/cosmos/ibc-go/pull/184) Improve error messages. Uses unique error codes to indicate already relayed packets.
* (07-tendermint) [\#182](https://github.com/cosmos/ibc-go/pull/182) Remove duplicate checks in upgrade logic.
* (modules/core/04-channel) [\#7949](https://github.com/cosmos/cosmos-sdk/issues/7949) Standardized channel `Acknowledgement` moved to its own file. Codec registration redundancy removed.
* (modules/core/04-channel) [\#144](https://github.com/cosmos/ibc-go/pull/144) Introduced a `packet_data_hex` attribute to emit the hex-encoded packet data in events. This allows for raw binary (proto-encoded message) to be sent over events and decoded correctly on relayer. Original `packet_data` is DEPRECATED. All relayers and IBC event consumers are encouraged to switch to `packet_data_hex` as soon as possible.
* (core/04-channel) [\#197](https://github.com/cosmos/ibc-go/pull/197) Introduced a `packet_ack_hex` attribute to emit the hex-encoded acknowledgement in events. This allows for raw binary (proto-encoded message) to be sent over events and decoded correctly on relayer. Original `packet_ack` is DEPRECATED. All relayers and IBC event consumers are encouraged to switch to `packet_ack_hex` as soon as possible.
* (modules/light-clients/07-tendermint) [\#125](https://github.com/cosmos/ibc-go/pull/125) Implement efficient iteration of consensus states and pruning of earliest expired consensus state on UpdateClient.
* (modules/light-clients/07-tendermint) [\#141](https://github.com/cosmos/ibc-go/pull/141) Return early in case there's a duplicate update call to save Gas.

### Features

* [\#198](https://github.com/cosmos/ibc-go/pull/198) New CLI command `query ibc-transfer escrow-address <port> <channel id>` to get the escrow address for a channel; can be used to then query balance of escrowed tokens

### Client Breaking Changes

* (02-client/cli) [\#196](https://github.com/cosmos/ibc-go/pull/196) Rename `node-state` cli command to `self-consensus-state`.

## IBC in the Cosmos SDK Repository

The IBC module was originally released in [v0.40.0](https://github.com/cosmos/cosmos-sdk/releases/tag/v0.40.0) of the SDK.
Please see the [Release Notes](https://github.com/cosmos/cosmos-sdk/blob/v0.40.0/RELEASE_NOTES.md).

The IBC module is also contained in the releases for [v0.41.x](https://github.com/cosmos/cosmos-sdk/releases/tag/v0.41.0) and [v0.42.x](https://github.com/cosmos/cosmos-sdk/releases/tag/v0.42.0).
Please see the Release Notes for [v0.41.x](https://github.com/cosmos/cosmos-sdk/blob/release/v0.41.x/RELEASE_NOTES.md) and [v0.42.x](https://github.com/cosmos/cosmos-sdk/blob/release/v0.42.x/RELEASE_NOTES.md).

The IBC module was removed in the commit hash [da064e13d56add466548135739c5860a9f7ed842](https://github.com/cosmos/cosmos-sdk/commit/da064e13d56add466548135739c5860a9f7ed842) on the SDK. The release for SDK v0.43.0 will be the first release without the IBC module.

Backports should be made to the [release/v0.42.x](https://github.com/cosmos/cosmos-sdk/tree/release/v0.42.x) branch on the SDK.<|MERGE_RESOLUTION|>--- conflicted
+++ resolved
@@ -38,11 +38,8 @@
 
 ### Bug Fixes
 
-<<<<<<< HEAD
 * (06-solomachine) [\#214](https://github.com/cosmos/ibc-go/pull/214) Disable defensive timestamp check in SendPacket for solo machine clients.
-=======
 * (07-tendermint) [#\210](https://github.com/cosmos/ibc-go/pull/210) Export all consensus metadata on genesis restarts for tendermint clients.
->>>>>>> 7a44bf72
 * (core) [\#200](https://github.com/cosmos/ibc-go/pull/200) Fixes incorrect export of IBC identifier sequences. Previously, the next identifier sequence for clients/connections/channels was not set during genesis export. This resulted in the next identifiers being generated on the new chain to reuse old identifiers (the sequences began again from 0).
 * (02-client) [\#192](https://github.com/cosmos/ibc-go/pull/192) Fix IBC `query ibc client header` cli command. Support historical queries for query header/node-state commands.
 * (modules/light-clients/06-solomachine) [\#153](https://github.com/cosmos/ibc-go/pull/153) Fix solo machine proof height sequence mismatch bug.
