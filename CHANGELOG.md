--- conflicted
+++ resolved
@@ -44,11 +44,8 @@
 
 ### API Breaking
 
-<<<<<<< HEAD
 * (modules) [\#162](https://github.com/cosmos/ibc-go/pull/162) Remove deprecated Handler types in core IBC and the ICS 20 transfer module. 
-=======
 * (modules/core) [\#161](https://github.com/cosmos/ibc-go/pull/161) Remove Type(), Route(), GetSignBytes() from 02-client, 03-connection, and 04-channel messages.
->>>>>>> 07d8747e
 * (modules) [\#140](https://github.com/cosmos/ibc-go/pull/140) IsFrozen() client state interface changed to Status(). gRPC `ClientStatus` route added.
 * (modules/core) [\#109](https://github.com/cosmos/ibc-go/pull/109) Remove connection and channel handshake CLI commands.
 * (modules) [\#107](https://github.com/cosmos/ibc-go/pull/107) Modify OnRecvPacket callback to return an acknowledgement which indicates if it is successful or not. Callback state changes are discarded for unsuccessful acknowledgements only. 
