--- conflicted
+++ resolved
@@ -46,13 +46,9 @@
 
 ### Features
 
-<<<<<<< HEAD
-* (apps/27-interchain-accounts) [\#5785](https://github.com/cosmos/ibc-go/pull/5785) Introduce a new tx message that ICA host submodule can use to query the chain (only those marked with `module_query_safe`) and write the responses to the acknowledgement.
 * (core) [\#6055](https://github.com/cosmos/ibc-go/pull/6055) Introduce a new interface `ConsensusHost` used to validate an IBC `ClientState` and `ConsensusState` against the host chain's underlying consensus parameters.
-=======
 * (core/02-client) [\#5821](https://github.com/cosmos/ibc-go/pull/5821) Add rpc `VerifyMembershipProof` (querier approach for conditional clients).
 * (core/04-channel) [\#5788](https://github.com/cosmos/ibc-go/pull/5788) Add `NewErrorAcknowledgementWithCodespace` to allow codespaces in ack errors.
->>>>>>> 30099e14
 
 ### Bug Fixes
 
