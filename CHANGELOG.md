--- conflicted
+++ resolved
@@ -34,8 +34,7 @@
 
 # Changelog
 
-<<<<<<< HEAD
-=======
+
 ## [Unreleased]
 
 ### Dependencies
@@ -54,7 +53,6 @@
 
 * (modules/core/04-channel) [\#1130](https://github.com/cosmos/ibc-go/pull/1130) Call `packet.GetSequence()` rather than passing func in `WriteAcknowledgement` log output
 
->>>>>>> ffa98962
 ## [v3.0.0](https://github.com/cosmos/ibc-go/releases/tag/v3.0.0) - 2022-03-15
 
 ### Dependencies
