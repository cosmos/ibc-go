<!--
Guiding Principles:

Changelogs are for humans, not machines.
There should be an entry for every single version.
The same types of changes should be grouped.
Versions and sections should be linkable.
The latest version comes first.
The release date of each version is displayed.
Mention whether you follow Semantic Versioning.

Usage:

Change log entries are to be added to the Unreleased section under the
appropriate stanza (see below). Each entry should ideally include a tag and
the Github issue reference in the following format:

* (<tag>) \#<issue-number> message

The issue numbers will later be link-ified during the release process so you do
not have to worry about including a link manually, but you can if you wish.

Types of changes (Stanzas):

"Features" for new features.
"Improvements" for changes in existing functionality.
"Deprecated" for soon-to-be removed features.
"Bug Fixes" for any bug fixes.
"Client Breaking" for breaking CLI commands and REST routes used by end-users.
"API Breaking" for breaking exported APIs used by developers building on SDK.
"State Machine Breaking" for any changes that result in a different AppState given the same genesisState and txList.
Ref: https://keepachangelog.com/en/1.0.0/
-->

# Changelog

## [[Unreleased]]

### Dependencies

### API Breaking

### State Machine Breaking

### Improvements

<<<<<<< HEAD
* (apps/27-interchain-accounts, apps/tranfer, apps/29-fee) [\#6253](https://github.com/cosmos/ibc-go/pull/6253) Allow channel handshake to succeed if fee middleware is wired up on one side, but not the other.
=======
* (apps/27-interchain-accounts) [\#6251](https://github.com/cosmos/ibc-go/pull/6251) Use `UNORDERED` as the default ordering for new ICA channels.
>>>>>>> 3aa76ad7

### Features

* (core) [\#6055](https://github.com/cosmos/ibc-go/pull/6055) Introduce a new interface `ConsensusHost` used to validate an IBC `ClientState` and `ConsensusState` against the host chain's underlying consensus parameters.
* (core/02-client) [\#5821](https://github.com/cosmos/ibc-go/pull/5821) Add rpc `VerifyMembershipProof` (querier approach for conditional clients).
* (core/04-channel) [\#5788](https://github.com/cosmos/ibc-go/pull/5788) Add `NewErrorAcknowledgementWithCodespace` to allow codespaces in ack errors.
* (apps/27-interchain-accounts) [\#5785](https://github.com/cosmos/ibc-go/pull/5785) Introduce a new tx message that ICA host submodule can use to query the chain (only those marked with `module_query_safe`) and write the responses to the acknowledgement.

### Bug Fixes

* (apps/27-interchain-accounts) [\#6167](https://github.com/cosmos/ibc-go/pull/6167) Fixed an edge case bug where migrating params for a pre-existing ica module which implemented controller functionality only could panic when migrating params for newly added host, and align controller param migration with host.

## [v8.2.0](https://github.com/cosmos/ibc-go/releases/tag/v8.2.0) - 2024-04-05

### Dependencies

* [\#5975](https://github.com/cosmos/ibc-go/pull/5975) Bump Cosmos SDK to v0.50.5.

### Improvements

* (proto) [\#5987](https://github.com/cosmos/ibc-go/pull/5987) Add wasm proto files.

## [v8.1.0](https://github.com/cosmos/ibc-go/releases/tag/v8.1.0) - 2024-01-31

### Dependencies

* [\#5663](https://github.com/cosmos/ibc-go/pull/5663) Bump Cosmos SDK to v0.50.3 and CometBFT to v0.38.2.

### State Machine Breaking

* (apps/27-interchain-accounts) [\#5442](https://github.com/cosmos/ibc-go/pull/5442) Increase the maximum allowed length for the memo field of `InterchainAccountPacketData`.

### Improvements

* (core/02-client) [\#5429](https://github.com/cosmos/ibc-go/pull/5429) Add wildcard `"*"` to allow all clients in `AllowedClients` param.
* (core) [\#5541](https://github.com/cosmos/ibc-go/pull/5541) Enable emission of events on erroneous IBC application callbacks by appending a prefix to all event type and attribute keys.

### Features

* (core/04-channel) [\#1613](https://github.com/cosmos/ibc-go/pull/1613) Channel upgradability.
* (apps/transfer) [\#5280](https://github.com/cosmos/ibc-go/pull/5280) Add list of allowed packet data keys to `Allocation` of `TransferAuthorization`.
* (apps/27-interchain-accounts) [\#5633](https://github.com/cosmos/ibc-go/pull/5633) Allow setting new and upgrading existing ICA (ordered) channels to use unordered ordering.

### Bug Fixes

* (apps/27-interchain-accounts) [\#5343](https://github.com/cosmos/ibc-go/pull/5343) Add check if controller is enabled in `sendTx` before sending packet to host.
* (apps/29-fee) [\#5441](https://github.com/cosmos/ibc-go/pull/5441) Allow setting the relayer address as payee.

## [v8.0.0](https://github.com/cosmos/ibc-go/releases/tag/v8.0.0) - 2023-11-10

### Dependencies

* [\#5038](https://github.com/cosmos/ibc-go/pull/5038) Bump SDK v0.50.1 and cometBFT v0.38.
* [\#4398](https://github.com/cosmos/ibc-go/pull/4398) Update all modules to go 1.21.

### API Breaking

* (core) [\#4703](https://github.com/cosmos/ibc-go/pull/4703) Make `PortKeeper` field of `IBCKeeper` a pointer.
* (core/23-commitment) [\#4459](https://github.com/cosmos/ibc-go/pull/4459) Remove `Pretty` and `String` custom implementations of `MerklePath`.
* [\#3205](https://github.com/cosmos/ibc-go/pull/3205) Make event emission functions unexported.
* (apps/27-interchain-accounts, apps/transfer) [\#3253](https://github.com/cosmos/ibc-go/pull/3253) Rename `IsBound` to `HasCapability`.
* (apps/27-interchain-accounts, apps/transfer) [\#3303](https://github.com/cosmos/ibc-go/pull/3303) Make `HasCapability` private.
* [\#3303](https://github.com/cosmos/ibc-go/pull/3856) Add missing/remove unnecessary gogoproto directive.
* (apps/27-interchain-accounts) [\#3967](https://github.com/cosmos/ibc-go/pull/3967) Add encoding type as argument to ICA encoding/decoding functions.
* (core) [\#3867](https://github.com/cosmos/ibc-go/pull/3867) Remove unnecessary event attribute from INIT handshake msgs.
* (core/04-channel) [\#3806](https://github.com/cosmos/ibc-go/pull/3806) Remove unused `EventTypeTimeoutPacketOnClose`.
* (testing) [\#4018](https://github.com/cosmos/ibc-go/pull/4018) Allow failure expectations when using `chain.SendMsgs`.

### State Machine Breaking

* (apps/transfer, apps/27-interchain-accounts, app/29-fee) [\#4992](https://github.com/cosmos/ibc-go/pull/4992) Set validation for length of string fields.

### Improvements

* [\#3304](https://github.com/cosmos/ibc-go/pull/3304) Remove unnecessary defer func statements.
* (apps/29-fee) [\#3054](https://github.com/cosmos/ibc-go/pull/3054) Add page result to ics29-fee queries.
* (apps/27-interchain-accounts, apps/transfer) [\#3077](https://github.com/cosmos/ibc-go/pull/3077) Add debug level logging for the error message which is discarded when generating a failed acknowledgement.
* (core/03-connection) [\#3244](https://github.com/cosmos/ibc-go/pull/3244) Cleanup 03-connection msg validate basic test.
* (core/02-client) [\#3514](https://github.com/cosmos/ibc-go/pull/3514) Add check for the client status in `CreateClient`.
* (apps/29-fee) [\#4100](https://github.com/cosmos/ibc-go/pull/4100) Adding `MetadataFromVersion` to `29-fee` package `types`.
* (apps/29-fee) [\#4290](https://github.com/cosmos/ibc-go/pull/4290) Use `types.MetadataFromVersion` helper function for callback handlers.
* (core/04-channel) [\#4155](https://github.com/cosmos/ibc-go/pull/4155) Adding `IsOpen` and `IsClosed` methods to `Channel` type.
* (core/03-connection) [\#4110](https://github.com/cosmos/ibc-go/pull/4110) Remove `Version` interface and casting functions from 03-connection.
* (core) [\#4835](https://github.com/cosmos/ibc-go/pull/4835) Use expected interface for legacy params subspace parameter of keeper constructor functions.

### Features

* (capability) [\#3097](https://github.com/cosmos/ibc-go/pull/3097) Migrate capability module from Cosmos SDK to ibc-go.
* (core/02-client) [\#3640](https://github.com/cosmos/ibc-go/pull/3640) Migrate client params to be self managed.
* (core/03-connection) [\#3650](https://github.com/cosmos/ibc-go/pull/3650) Migrate connection params to be self managed.
* (apps/transfer) [\#3553](https://github.com/cosmos/ibc-go/pull/3553) Migrate transfer parameters to be self managed (#3553)
* (apps/27-interchain-accounts) [\#3520](https://github.com/cosmos/ibc-go/pull/3590) Migrate ica/controller parameters to be self managed (#3590)
* (apps/27-interchain-accounts) [\#3520](https://github.com/cosmos/ibc-go/pull/3520) Migrate ica/host to params to be self managed.
* (apps/transfer) [\#3104](https://github.com/cosmos/ibc-go/pull/3104) Add metadata for IBC tokens.
* [\#4620](https://github.com/cosmos/ibc-go/pull/4620) Migrate to gov v1 via the additions of `MsgRecoverClient` and `MsgIBCSoftwareUpgrade`. The legacy proposal types `ClientUpdateProposal` and `UpgradeProposal` have been deprecated and will be removed in the next major release.

### Bug Fixes

* (apps/transfer) [\#4709](https://github.com/cosmos/ibc-go/pull/4709) Order query service RPCs to fix availability of denom traces endpoint when no args are provided.
* (core/04-channel) [\#3357](https://github.com/cosmos/ibc-go/pull/3357) Handle unordered channels in `NextSequenceReceive` query.
* (e2e) [\#3402](https://github.com/cosmos/ibc-go/pull/3402 Allow retries for messages signed by relayer.
* (core/04-channel) [\#3417](https://github.com/cosmos/ibc-go/pull/3417) Add missing query for next sequence send.
* (testing) [\#4630](https://github.com/cosmos/ibc-go/pull/4630) Update `testconfig` to use revision formatted chain IDs.
* (core/04-channel) [\#4706](https://github.com/cosmos/ibc-go/pull/4706) Retrieve correct next send sequence for packets in unordered channels.
* (core/02-client) [\#4746](https://github.com/cosmos/ibc-go/pull/4746) Register implementations against `govtypes.Content` interface.
* (apps/27-interchain-accounts) [\#4944](https://github.com/cosmos/ibc-go/pull/4944) Add missing proto interface registration.
* (core/02-client) [\#5020](https://github.com/cosmos/ibc-go/pull/5020) Fix expect pointer error when unmarshalling misbehaviour file.

### Documentation

* [\#3133](https://github.com/cosmos/ibc-go/pull/3133) Add linter for markdown documents.
* [\#4693](https://github.com/cosmos/ibc-go/pull/4693) Migrate docs to docusaurus.

### Testing

* [\#3138](https://github.com/cosmos/ibc-go/pull/3138) Use `testing.TB` instead of `testing.T` to support benchmarks and fuzz tests. 
* [\#3980](https://github.com/cosmos/ibc-go/pull/3980) Change `sdk.Events` usage to `[]abci.Event` in the testing package.
* [\#3986](https://github.com/cosmos/ibc-go/pull/3986) Add function `RelayPacketWithResults`.
* [\#4182](https://github.com/cosmos/ibc-go/pull/4182) Return current validator set when requesting current height in `GetValsAtHeight`.
* [\#4319](https://github.com/cosmos/ibc-go/pull/4319) Fix in `TimeoutPacket` function to use counterparty `portID`/`channelID` in `GetNextSequenceRecv` query.
* [\#4180](https://github.com/cosmos/ibc-go/pull/4180) Remove unused function `simapp.SetupWithGenesisAccounts`.

### Miscellaneous Tasks

* (apps/27-interchain-accounts) [\#4677](https://github.com/cosmos/ibc-go/pull/4677) Remove ica store key.
* [\#4724](https://github.com/cosmos/ibc-go/pull/4724) Add `HasValidateBasic` compiler assertions to messages.
* [\#4725](https://github.com/cosmos/ibc-go/pull/4725) Add fzf selection for config files.
* [\#4741](https://github.com/cosmos/ibc-go/pull/4741) Panic with error.
* [\#3186](https://github.com/cosmos/ibc-go/pull/3186) Migrate all SDK errors to the new errors go module.
* [\#3216](https://github.com/cosmos/ibc-go/pull/3216) Modify `simapp` to fulfill the SDK `runtime.AppI` interface.
* [\#3290](https://github.com/cosmos/ibc-go/pull/3290) Remove `gogoproto` yaml tags from proto files.
* [\#3439](https://github.com/cosmos/ibc-go/pull/3439) Use nil pointer pattern to check for interface compliance.
* [\#3433](https://github.com/cosmos/ibc-go/pull/3433) Add tests for `acknowledgement.Acknowledgement()`.
* (core, apps/29-fee) [\#3462](https://github.com/cosmos/ibc-go/pull/3462) Add missing `nil` check and corresponding tests for query handlers.
* (light-clients/07-tendermint, light-clients/06-solomachine) [\#3571](https://github.com/cosmos/ibc-go/pull/3571) Delete unused `GetProofSpecs` functions.
* (core) [\#3616](https://github.com/cosmos/ibc-go/pull/3616) Add debug log for redundant relay.
* (core) [\#3892](https://github.com/cosmos/ibc-go/pull/3892) Add deprecated option to `create_localhost` field.
* (core) [\#3893](https://github.com/cosmos/ibc-go/pull/3893) Add deprecated option to `MsgSubmitMisbehaviour`.
* (apps/transfer, apps/29-fee) [\#4570](https://github.com/cosmos/ibc-go/pull/4570) Remove `GetSignBytes` from 29-fee and transfer msgs.
* [\#3630](https://github.com/cosmos/ibc-go/pull/3630) Add annotation to Msg service.

## [v7.3.0](https://github.com/cosmos/ibc-go/releases/tag/v7.3.0) - 2023-08-31

### Dependencies

* [\#4122](https://github.com/cosmos/ibc-go/pull/4122) Update Cosmos SDK to v0.47.4.

### Improvements

* [\#4187](https://github.com/cosmos/ibc-go/pull/4187) Adds function `WithICS4Wrapper` to keepers to allow to set the middleware after the keeper's creation.
* (light-clients/06-solomachine) [\#4429](https://github.com/cosmos/ibc-go/pull/4429) Remove IBC key from path of bytes signed by solomachine and not escape the path.

### Features

* (apps/27-interchain-accounts) [\#3796](https://github.com/cosmos/ibc-go/pull/3796) Adds support for json tx encoding for interchain accounts.
* [\#4188](https://github.com/cosmos/ibc-go/pull/4188) Adds optional `PacketDataUnmarshaler` interface that allows a middleware to request the packet data to be unmarshaled by the base application.
* [\#4199](https://github.com/cosmos/ibc-go/pull/4199) Adds optional `PacketDataProvider` interface for retrieving custom packet data stored on behalf of another application.
* [\#4200](https://github.com/cosmos/ibc-go/pull/4200) Adds optional `PacketData` interface which application's packet data may implement.

### Bug Fixes

* (04-channel) [\#4476](https://github.com/cosmos/ibc-go/pull/4476) Use UTC time in log messages for packet timeout error.
* (testing) [\#4483](https://github.com/cosmos/ibc-go/pull/4483) Use the correct revision height when querying trusted validator set.

## [v7.2.1](https://github.com/cosmos/ibc-go/releases/tag/v7.2.1) - 2023-08-31

### Bug Fixes

* (04-channel) [\#4476](https://github.com/cosmos/ibc-go/pull/4476) Use UTC time in log messages for packet timeout error.
* (testing) [\#4483](https://github.com/cosmos/ibc-go/pull/4483) Use the correct revision height when querying trusted validator set.

## [v7.2.0](https://github.com/cosmos/ibc-go/releases/tag/v7.2.0) - 2023-06-22

### Dependencies

* [\#3810](https://github.com/cosmos/ibc-go/pull/3810) Update Cosmos SDK to v0.47.3.
* [\#3862](https://github.com/cosmos/ibc-go/pull/3862) Update CometBFT to v0.37.2.

### State Machine Breaking

* [\#3907](https://github.com/cosmos/ibc-go/pull/3907) Re-implemented missing functions of `LegacyMsg` interface to fix transaction signing with ledger.

## [v7.1.0](https://github.com/cosmos/ibc-go/releases/tag/v7.1.0) - 2023-06-09

### Dependencies

* [\#3542](https://github.com/cosmos/ibc-go/pull/3542) Update Cosmos SDK to v0.47.2 and CometBFT to v0.37.1.
* [\#3457](https://github.com/cosmos/ibc-go/pull/3457) Update to ics23 v0.10.0.

### Improvements

* (apps/transfer) [\#3454](https://github.com/cosmos/ibc-go/pull/3454) Support transfer authorization unlimited spending when the max `uint256` value is provided as limit.

### Features

* (light-clients/09-localhost) [\#3229](https://github.com/cosmos/ibc-go/pull/3229) Implementation of v2 of localhost loopback client.
* (apps/transfer) [\#3019](https://github.com/cosmos/ibc-go/pull/3019) Add state entry to keep track of total amount of tokens in escrow.

### Bug Fixes

* (core/04-channel) [\#3346](https://github.com/cosmos/ibc-go/pull/3346) Properly handle ordered channels in `UnreceivedPackets` query.
* (core/04-channel) [\#3593](https://github.com/cosmos/ibc-go/pull/3593) `SendPacket` now correctly returns `ErrClientNotFound` in favour of `ErrConsensusStateNotFound`.

## [v7.0.1](https://github.com/cosmos/ibc-go/releases/tag/v7.0.1) - 2023-05-25

### Bug Fixes

* [\#3346](https://github.com/cosmos/ibc-go/pull/3346) Properly handle ordered channels in `UnreceivedPackets` query.

## [v7.0.0](https://github.com/cosmos/ibc-go/releases/tag/v7.0.0) - 2023-03-17

### Dependencies

* [\#2672](https://github.com/cosmos/ibc-go/issues/2672) Update to cosmos-sdk v0.47.
* [\#3175](https://github.com/cosmos/ibc-go/issues/3175) Migrate to cometbft v0.37.

### API Breaking

* (core) [\#2897](https://github.com/cosmos/ibc-go/pull/2897) Remove legacy migrations required for upgrading from Stargate release line to ibc-go >= v1.x.x.
* (core/02-client) [\#2856](https://github.com/cosmos/ibc-go/pull/2856) Rename `IterateClients` to `IterateClientStates`. The function now takes a prefix argument which may be used for prefix iteration over the client store.
* (light-clients/tendermint)[\#1768](https://github.com/cosmos/ibc-go/pull/1768) Removed `AllowUpdateAfterExpiry`, `AllowUpdateAfterMisbehaviour` booleans as they are deprecated (see ADR026)
* (06-solomachine) [\#1679](https://github.com/cosmos/ibc-go/pull/1679) Remove `types` sub-package from `06-solomachine` lightclient directory.
* (07-tendermint) [\#1677](https://github.com/cosmos/ibc-go/pull/1677) Remove `types` sub-package from `07-tendermint` lightclient directory.
* (06-solomachine) [\#1687](https://github.com/cosmos/ibc-go/pull/1687) Bump `06-solomachine` protobuf version from `v2` to `v3`.
* (06-solomachine) [\#1687](https://github.com/cosmos/ibc-go/pull/1687) Removed `DataType` enum and associated message types from `06-solomachine`. `DataType` has been removed from `SignBytes` and `SignatureAndData` in favour of `path`.
* (02-client) [\#598](https://github.com/cosmos/ibc-go/pull/598) The client state and consensus state return value has been removed from `VerifyUpgradeAndUpdateState`. Light client implementations must update the client state and consensus state after verifying a valid client upgrade.
* (06-solomachine) [\#1100](https://github.com/cosmos/ibc-go/pull/1100) Remove `GetClientID` function from 06-solomachine `Misbehaviour` type.
* (06-solomachine) [\#1100](https://github.com/cosmos/ibc-go/pull/1100) Deprecate `ClientId` field in 06-solomachine `Misbehaviour` type.
* (07-tendermint) [\#1097](https://github.com/cosmos/ibc-go/pull/1097) Remove `GetClientID` function from 07-tendermint `Misbehaviour` type.
* (07-tendermint) [\#1097](https://github.com/cosmos/ibc-go/pull/1097) Deprecate `ClientId` field in 07-tendermint `Misbehaviour` type.
* (modules/core/exported) [\#1107](https://github.com/cosmos/ibc-go/pull/1107) Merging the `Header` and `Misbehaviour` interfaces into a single `ClientMessage` type.
* (06-solomachine)[\#1906](https://github.com/cosmos/ibc-go/pull/1906/files) Removed `AllowUpdateAfterProposal` boolean as it has been deprecated (see 01_concepts of the solo machine spec for more details).
* (07-tendermint) [\#1896](https://github.com/cosmos/ibc-go/pull/1896) Remove error return from `IterateConsensusStateAscending` in `07-tendermint`.
* (apps/27-interchain-accounts) [\#2638](https://github.com/cosmos/ibc-go/pull/2638) Interchain accounts host and controller Keepers now expects a keeper which fulfills the expected `exported.ScopedKeeper` interface for the capability keeper.
* (06-solomachine) [\#2761](https://github.com/cosmos/ibc-go/pull/2761) Removed deprecated `ClientId` field from `Misbehaviour` and `allow_update_after_proposal` field from `ClientState`.
* (apps) [\#3154](https://github.com/cosmos/ibc-go/pull/3154)  Remove unused `ProposalContents` function.
* (apps) [\#3149](https://github.com/cosmos/ibc-go/pull/3149) Remove legacy interface function `RandomizedParams`, which is no longer used.
* (light-clients/06-solomachine) [\#2941](https://github.com/cosmos/ibc-go/pull/2941) Remove solomachine header sequence.
* (core) [\#2982](https://github.com/cosmos/ibc-go/pull/2982) Moved the ibc module name into the exported package.

### State Machine Breaking

* (06-solomachine) [\#2744](https://github.com/cosmos/ibc-go/pull/2744) `Misbehaviour.ValidateBasic()` now only enforces that signature data does not match when the signature paths are different.
* (06-solomachine) [\#2748](https://github.com/cosmos/ibc-go/pull/2748) Adding sentinel value for header path in 06-solomachine.
* (apps/29-fee) [\#2942](https://github.com/cosmos/ibc-go/pull/2942) Check `x/bank` send enabled before escrowing fees.
* (core/04-channel) [\#3009](https://github.com/cosmos/ibc-go/pull/3009) Change check to disallow optimistic sends.

### Improvements

* (core) [\#3082](https://github.com/cosmos/ibc-go/pull/3082) Add `HasConnection` and `HasChannel` methods.
* (tests) [\#2926](https://github.com/cosmos/ibc-go/pull/2926) Lint tests
* (apps/transfer) [\#2643](https://github.com/cosmos/ibc-go/pull/2643) Add amount, denom, and memo to transfer event emission.
* (core) [\#2746](https://github.com/cosmos/ibc-go/pull/2746) Allow proof height to be zero for all core IBC `sdk.Msg` types that contain proofs.
* (light-clients/06-solomachine) [\#2746](https://github.com/cosmos/ibc-go/pull/2746) Discard proofHeight for solo machines and use the solo machine sequence instead.
* (modules/light-clients/07-tendermint) [\#1713](https://github.com/cosmos/ibc-go/pull/1713) Allow client upgrade proposals to update `TrustingPeriod`. See ADR-026 for context.
* (modules/core/02-client) [\#1188](https://github.com/cosmos/ibc-go/pull/1188/files) Routing `MsgSubmitMisbehaviour` to `UpdateClient` keeper function. Deprecating `SubmitMisbehaviour` endpoint.
* (modules/core/02-client) [\#1208](https://github.com/cosmos/ibc-go/pull/1208) Replace `CheckHeaderAndUpdateState` usage in 02-client with calls to `VerifyClientMessage`, `CheckForMisbehaviour`, `UpdateStateOnMisbehaviour` and `UpdateState`.
* (modules/light-clients/09-localhost) [\#1187](https://github.com/cosmos/ibc-go/pull/1187/) Removing localhost light client implementation as it is not functional. An upgrade handler is provided in `modules/migrations/v5` to prune `09-localhost` clients and consensus states from the store.
* (modules/core/02-client) [\#1186](https://github.com/cosmos/ibc-go/pull/1186) Removing `GetRoot` function from ConsensusState interface in `02-client`. `GetRoot` is unused by core IBC.
* (modules/core/02-client) [\#1196](https://github.com/cosmos/ibc-go/pull/1196) Adding VerifyClientMessage to ClientState interface.
* (modules/core/02-client) [\#1198](https://github.com/cosmos/ibc-go/pull/1198) Adding UpdateStateOnMisbehaviour to ClientState interface.
* (modules/core/02-client) [\#1170](https://github.com/cosmos/ibc-go/pull/1170) Updating `ClientUpdateProposal` to set client state in lightclient implementations `CheckSubstituteAndUpdateState` methods.
* (modules/core/02-client) [\#1197](https://github.com/cosmos/ibc-go/pull/1197) Adding `CheckForMisbehaviour` to `ClientState` interface.
* (modules/core/02-client) [\#1210](https://github.com/cosmos/ibc-go/pull/1210) Removing `CheckHeaderAndUpdateState` from `ClientState` interface & associated light client implementations.
* (modules/core/02-client) [\#1212](https://github.com/cosmos/ibc-go/pull/1212) Removing `CheckMisbehaviourAndUpdateState` from `ClientState` interface & associated light client implementations.
* (modules/core/exported) [\#1206](https://github.com/cosmos/ibc-go/pull/1206) Adding new method `UpdateState` to `ClientState` interface.
* (modules/core/02-client) [\#1741](https://github.com/cosmos/ibc-go/pull/1741) Emitting a new `upgrade_chain` event upon setting upgrade consensus state.
* (client) [\#724](https://github.com/cosmos/ibc-go/pull/724) `IsRevisionFormat` and `IsClientIDFormat` have been updated to disallow newlines before the dash used to separate the chainID and revision number, and the client type and client sequence.
* (02-client/cli) [\#897](https://github.com/cosmos/ibc-go/pull/897) Remove `GetClientID()` from `Misbehaviour` interface. Submit client misbehaviour cli command requires an explicit client id now.
* (06-solomachine) [\#1972](https://github.com/cosmos/ibc-go/pull/1972) Solo machine implementation of `ZeroCustomFields` fn now panics as the fn is only used for upgrades which solo machine does not support.
* (light-clients/06-solomachine) Moving `verifyMisbehaviour` function from update.go to misbehaviour_handle.go.
* [\#2434](https://github.com/cosmos/ibc-go/pull/2478) Removed all `TypeMsg` constants
* (modules/core/exported) [\#2539](https://github.com/cosmos/ibc-go/pull/2539) Removing `GetVersions` from `ConnectionI` interface.
* (core/02-connection) [\#2419](https://github.com/cosmos/ibc-go/pull/2419) Add optional proof data to proto definitions of `MsgConnectionOpenTry` and `MsgConnectionOpenAck` for host state machines that are unable to introspect their own consensus state.
* (light-clients/07-tendermint) [\#3046](https://github.com/cosmos/ibc-go/pull/3046) Moved non-verification misbehaviour checks to `CheckForMisbehaviour`.
* (apps/29-fee) [\#2975](https://github.com/cosmos/ibc-go/pull/2975) Adding distribute fee events to ics29.
* (light-clients/07-tendermint) [\#2965](https://github.com/cosmos/ibc-go/pull/2965) Prune expired `07-tendermint` consensus states on duplicate header updates.
* (light-clients) [\#2736](https://github.com/cosmos/ibc-go/pull/2736) Updating `VerifyMembership` and `VerifyNonMembership` methods to use `Path` interface.
* (light-clients) [\#3113](https://github.com/cosmos/ibc-go/pull/3113) Align light client module names.

### Features

* (apps/transfer) [\#3079](https://github.com/cosmos/ibc-go/pull/3079) Added authz support for ics20.
* (core/02-client) [\#2824](https://github.com/cosmos/ibc-go/pull/2824) Add genesis migrations for v6 to v7. The migration migrates the solo machine client state definition, removes all solo machine consensus states and removes the localhost client.
* (core/24-host) [\#2856](https://github.com/cosmos/ibc-go/pull/2856) Add `PrefixedClientStorePath` and `PrefixedClientStoreKey` functions to 24-host
* (core/02-client) [\#2819](https://github.com/cosmos/ibc-go/pull/2819) Add automatic in-place store migrations to remove the localhost client and migrate existing solo machine definitions.
* (light-clients/06-solomachine) [\#2826](https://github.com/cosmos/ibc-go/pull/2826) Add `AppModuleBasic` for the 06-solomachine client and remove solo machine type registration from core IBC. Chains must register the `AppModuleBasic` of light clients.
* (light-clients/07-tendermint) [\#2825](https://github.com/cosmos/ibc-go/pull/2825) Add `AppModuleBasic` for the 07-tendermint client and remove tendermint type registration from core IBC. Chains must register the `AppModuleBasic` of light clients.
* (light-clients/07-tendermint) [\#2800](https://github.com/cosmos/ibc-go/pull/2800) Add optional in-place store migration function to prune all expired tendermint consensus states.
* (core/24-host) [\#2820](https://github.com/cosmos/ibc-go/pull/2820) Add `MustParseClientStatePath` which parses the clientID from a client state key path.
* (testing/simapp) [\#2842](https://github.com/cosmos/ibc-go/pull/2842) Adding the new upgrade handler for v6 -> v7 to simapp which prunes expired Tendermint consensus states.
* (testing) [\#2829](https://github.com/cosmos/ibc-go/pull/2829) Add `AssertEvents` which asserts events against expected event map.

### Bug Fixes

* (testing) [\#3295](https://github.com/cosmos/ibc-go/pull/3295) The function `SetupWithGenesisValSet` will set the baseapp chainID before running `InitChain`
* (light-clients/solomachine) [\#1839](https://github.com/cosmos/ibc-go/pull/1839) Fixed usage of the new diversifier in validation of changing diversifiers for the solo machine. The current diversifier must sign over the new diversifier.
* (light-clients/07-tendermint) [\#1674](https://github.com/cosmos/ibc-go/pull/1674) Submitted ClientState is zeroed out before checking the proof in order to prevent the proposal from containing information governance is not actually voting on.
* (modules/core/02-client)[\#1676](https://github.com/cosmos/ibc-go/pull/1676) ClientState must be zeroed out for `UpgradeProposals` to pass validation. This prevents a proposal containing information governance is not actually voting on.
* (core/02-client) [\#2510](https://github.com/cosmos/ibc-go/pull/2510) Fix client ID validation regex to conform closer to spec.
* (apps/transfer) [\#3045](https://github.com/cosmos/ibc-go/pull/3045) Allow value with slashes in URL template.
* (apps/27-interchain-accounts) [\#2601](https://github.com/cosmos/ibc-go/pull/2601) Remove bech32 check from owner address on ICA controller msgs RegisterInterchainAccount and SendTx.
* (apps/transfer) [\#2651](https://github.com/cosmos/ibc-go/pull/2651) Skip emission of unpopulated memo field in ics20.
* (apps/27-interchain-accounts) [\#2682](https://github.com/cosmos/ibc-go/pull/2682) Avoid race conditions in ics27 handshakes.
* (light-clients/06-solomachine) [\#2741](https://github.com/cosmos/ibc-go/pull/2741) Added check for empty path in 06-solomachine.
* (light-clients/07-tendermint) [\#3022](https://github.com/cosmos/ibc-go/pull/3022) Correctly close iterator in `07-tendermint` store.
* (core/02-client) [\#3010](https://github.com/cosmos/ibc-go/pull/3010) Update `Paginate` to use `FilterPaginate` in `ClientStates` and `ConnectionChannels` grpc queries.

## [v6.2.0](https://github.com/cosmos/ibc-go/releases/tag/v6.2.0) - 2023-05-31

### Dependencies

* [\#3393](https://github.com/cosmos/ibc-go/pull/3393) Bump Cosmos SDK to v0.46.12 and replace Tendermint with CometBFT v0.34.37.

### Improvements

* (core) [\#3082](https://github.com/cosmos/ibc-go/pull/3082) Add `HasConnection` and `HasChannel` methods.
* (apps/transfer) [\#3454](https://github.com/cosmos/ibc-go/pull/3454) Support transfer authorization unlimited spending when the max `uint256` value is provided as limit.

### Features

* [\#3079](https://github.com/cosmos/ibc-go/pull/3079) Add authz support for ics20.

### Bug Fixes

* [\#3346](https://github.com/cosmos/ibc-go/pull/3346) Properly handle ordered channels in `UnreceivedPackets` query.

## [v6.1.1](https://github.com/cosmos/ibc-go/releases/tag/v6.1.1) - 2023-05-25

### Bug Fixes

* [\#3346](https://github.com/cosmos/ibc-go/pull/3346) Properly handle ordered channels in `UnreceivedPackets` query.

## [v6.1.0](https://github.com/cosmos/ibc-go/releases/tag/v6.1.0) - 2022-12-20

### Dependencies

* [\#2945](https://github.com/cosmos/ibc-go/pull/2945) Bump Cosmos SDK to v0.46.7 and Tendermint to v0.34.24.

### State Machine Breaking

* (apps/29-fee) [\#2942](https://github.com/cosmos/ibc-go/pull/2942) Check `x/bank` send enabled before escrowing fees.

## [v6.0.0](https://github.com/cosmos/ibc-go/releases/tag/v6.0.0) - 2022-12-09

### Dependencies

* [\#2868](https://github.com/cosmos/ibc-go/pull/2868) Bump ICS 23 to v0.9.0.
* [\#2458](https://github.com/cosmos/ibc-go/pull/2458) Bump Cosmos SDK to v0.46.2
* [\#2784](https://github.com/cosmos/ibc-go/pull/2784) Bump Cosmos SDK to v0.46.6 and Tendermint to v0.34.23.

### API Breaking

* (apps/27-interchain-accounts) [\#2607](https://github.com/cosmos/ibc-go/pull/2607) `SerializeCosmosTx` now takes in a `[]proto.Message` instead of `[]sdk.Msg`.
* (apps/transfer) [\#2446](https://github.com/cosmos/ibc-go/pull/2446) Remove `SendTransfer` function in favor of a private `sendTransfer` function. All IBC transfers must be initiated with `MsgTransfer`.
* (apps/29-fee) [\#2395](https://github.com/cosmos/ibc-go/pull/2395) Remove param space from ics29 NewKeeper function. The field was unused.
* (apps/27-interchain-accounts) [\#2133](https://github.com/cosmos/ibc-go/pull/2133) Generates genesis protos in a separate directory to avoid circular import errors. The protobuf package name has changed for the genesis types.
* (apps/27-interchain-accounts) [\#2638](https://github.com/cosmos/ibc-go/pull/2638) Interchain accounts host and controller Keepers now expects a keeper which fulfills the expected `exported.ScopedKeeper` interface for the capability keeper.
* (transfer) [\#2638](https://github.com/cosmos/ibc-go/pull/2638) Transfer Keeper now expects a keeper which fulfills the expected `exported.ScopedKeeper` interface for the capability keeper.
* (05-port) [\#2638](https://github.com/cosmos/ibc-go/pull/2638) Port Keeper now expects a keeper which fulfills the expected `exported.ScopedKeeper` interface for the capability keeper.
* (04-channel) [\#2638](https://github.com/cosmos/ibc-go/pull/2638) Channel Keeper now expects a keeper which fulfills the expected `exported.ScopedKeeper` interface for the capability keeper.
* (core/04-channel)[\#1703](https://github.com/cosmos/ibc-go/pull/1703) Update `SendPacket` API to take in necessary arguments and construct rest of packet rather than taking in entire packet. The generated packet sequence is returned by the `SendPacket` function.
* (modules/apps/27-interchain-accounts) [\#2433](https://github.com/cosmos/ibc-go/pull/2450) Renamed icatypes.PortPrefix to icatypes.ControllerPortPrefix & icatypes.PortID to icatypes.HostPortID
* (testing) [\#2567](https://github.com/cosmos/ibc-go/pull/2567) Modify `SendPacket` API of `Endpoint` to match the API of `SendPacket` in 04-channel.

### State Machine Breaking

* (apps/transfer) [\#2651](https://github.com/cosmos/ibc-go/pull/2651) Introduce `mustProtoMarshalJSON` for ics20 packet data marshalling which will skip emission (marshalling) of the memo field if unpopulated (empty).
* (27-interchain-accounts) [\#2590](https://github.com/cosmos/ibc-go/pull/2590) Removing port prefix requirement from the ICA host channel handshake
* (transfer) [\#2377](https://github.com/cosmos/ibc-go/pull/2377) Adding `sequence` to `MsgTransferResponse`.
* (light-clients/07-tendermint) [\#2555](https://github.com/cosmos/ibc-go/pull/2555) Forbid negative values for `TrustingPeriod`, `UnbondingPeriod` and `MaxClockDrift` (as specified in ICS-07).
* (core/04-channel) [\#2973](https://github.com/cosmos/ibc-go/pull/2973) Write channel state before invoking app callbacks in ack and confirm channel handshake steps.

### Improvements

* (apps/27-interchain-accounts) [\#2134](https://github.com/cosmos/ibc-go/pull/2134) Adding upgrade handler to ICS27 `controller` submodule for migration of channel capabilities. This upgrade handler migrates ownership of channel capabilities from the underlying application to the ICS27 `controller` submodule.
* (apps/27-interchain-accounts) [\#2102](https://github.com/cosmos/ibc-go/pull/2102) ICS27 controller middleware now supports a nil underlying application. This allows chains to make use of interchain accounts with existing auth mechanisms such as x/group and x/gov.
* (apps/27-interchain-accounts) [\#2157](https://github.com/cosmos/ibc-go/pull/2157) Adding `IsMiddlewareEnabled` functionality to enforce calls to ICS27 msg server to *not* route to the underlying application.
* (apps/27-interchain-accounts) [\#2146](https://github.com/cosmos/ibc-go/pull/2146) ICS27 controller now claims the channel capability passed via ibc core, and passes `nil` to the underlying app callback. The channel capability arg in `SendTx` is now ignored and looked up internally.
* (apps/27-interchain-accounts) [\#2177](https://github.com/cosmos/ibc-go/pull/2177) Adding `IsMiddlewareEnabled` flag to interchain accounts `ActiveChannel` genesis type.
* (apps/27-interchain-accounts) [\#2140](https://github.com/cosmos/ibc-go/pull/2140) Adding migration handler to ICS27 `controller` submodule to assert ownership of channel capabilities and set middleware enabled flag for existing channels. The ICS27 module consensus version has been bumped from 1 to 2.
* (core/04-channel) [\#2304](https://github.com/cosmos/ibc-go/pull/2304) Adding `GetAllChannelsWithPortPrefix` function which filters channels based on a provided port prefix.
* (apps/27-interchain-accounts) [\#2248](https://github.com/cosmos/ibc-go/pull/2248) Adding call to underlying app in `OnChanCloseConfirm` callback of the controller submodule and adding relevant unit tests.
* (apps/27-interchain-accounts) [\#2251](https://github.com/cosmos/ibc-go/pull/2251) Adding `msgServer` struct to controller submodule that embeds the `Keeper` struct.
* (apps/27-interchain-accounts) [\#2290](https://github.com/cosmos/ibc-go/pull/2290) Changed `DefaultParams` function in `host` submodule to allow all messages by default. Defined a constant named `AllowAllHostMsgs` for `host` module to keep wildcard "*" string which allows all messages.
* (apps/27-interchain-accounts) [\#2297](https://github.com/cosmos/ibc-go/pull/2297) Adding cli command to generate ICS27 packet data.
* (modules/core/keeper) [\#1728](https://github.com/cosmos/ibc-go/pull/2399) Updated channel callback errors to include portID & channelID for better identification of errors.
* (testing) [\#2657](https://github.com/cosmos/ibc-go/pull/2657) Carry `ProposerAddress` through commited blocks. Allow `DefaultGenTxGas` to be modified.
* (core/03-connection) [\#2745](https://github.com/cosmos/ibc-go/pull/2745) Adding `ConnectionParams` grpc query and CLI to 03-connection.
* (apps/29-fee) [\#2786](https://github.com/cosmos/ibc-go/pull/2786) Save gas by checking key existence with `KVStore`'s `Has` method.

### Features

* (apps/27-interchain-accounts) [\#2147](https://github.com/cosmos/ibc-go/pull/2147) Adding a `SubmitTx` gRPC endpoint for the ICS27 Controller module which allows owners of interchain accounts to submit transactions. This replaces the previously existing need for authentication modules to implement this standard functionality.
* (testing/simapp) [\#2190](https://github.com/cosmos/ibc-go/pull/2190) Adding the new `x/group` cosmos-sdk module to simapp.
* (apps/transfer) [\#2595](https://github.com/cosmos/ibc-go/pull/2595) Adding optional memo field to `FungibleTokenPacketData` and `MsgTransfer`.

### Bug Fixes

* (modules/core/keeper) [\#2403](https://github.com/cosmos/ibc-go/pull/2403) Added a function in keeper to cater for blank pointers.
* (apps/transfer) [\#2679](https://github.com/cosmos/ibc-go/pull/2679) Check `x/bank` send enabled.
* (modules/core/keeper) [\#2745](https://github.com/cosmos/ibc-go/pull/2745) Fix request wiring for `UpgradedConsensusState` in core query server.

## [v5.3.1](https://github.com/cosmos/ibc-go/releases/tag/v5.3.1) - 2023-05-25

### Bug Fixes

* [\#3346](https://github.com/cosmos/ibc-go/pull/3346) Properly handle ordered channels in `UnreceivedPackets` query.

## [v5.3.0](https://github.com/cosmos/ibc-go/releases/tag/v5.3.0) - 2023-05-04

### Dependencies

* [\#3354](https://github.com/cosmos/ibc-go/pull/3354) Bump Cosmos SDK to v0.46.12 and replace Tendermint with CometBFT v0.34.27.

## [v5.2.1](https://github.com/cosmos/ibc-go/releases/tag/v5.2.1) - 2023-05-25

### Bug Fixes

* [\#3346](https://github.com/cosmos/ibc-go/pull/3346) Properly handle ordered channels in `UnreceivedPackets` query.

## [v5.2.0](https://github.com/cosmos/ibc-go/releases/tag/v5.2.0) - 2022-12-20

### Dependencies

* [\#2868](https://github.com/cosmos/ibc-go/pull/2868) Bump ICS 23 to v0.9.0.
* [\#2944](https://github.com/cosmos/ibc-go/pull/2944) Bump Cosmos SDK to v0.46.7 and Tendermint to v0.34.24.

### State Machine Breaking

* (apps/29-fee) [\#2942](https://github.com/cosmos/ibc-go/pull/2942) Check `x/bank` send enabled before escrowing fees.

### Improvements

* (apps/29-fee) [\#2786](https://github.com/cosmos/ibc-go/pull/2786) Save gas by checking key existence with `KVStore`'s `Has` method.

## [v5.1.0](https://github.com/cosmos/ibc-go/releases/tag/v5.1.0) - 2022-11-09

### Dependencies

* [\#2647](https://github.com/cosmos/ibc-go/pull/2647) Bump Cosmos SDK to v0.46.4 and Tendermint to v0.34.22.

### State Machine Breaking

* (apps/transfer) [\#2651](https://github.com/cosmos/ibc-go/pull/2651) Introduce `mustProtoMarshalJSON` for ics20 packet data marshalling which will skip emission (marshalling) of the memo field if unpopulated (empty).
* (27-interchain-accounts) [\#2590](https://github.com/cosmos/ibc-go/pull/2590) Removing port prefix requirement from the ICA host channel handshake
* (transfer) [\#2377](https://github.com/cosmos/ibc-go/pull/2377) Adding `sequence` to `MsgTransferResponse`.

### Improvements

* (testing) [\#2657](https://github.com/cosmos/ibc-go/pull/2657) Carry `ProposerAddress` through committed blocks. Allow `DefaultGenTxGas` to be modified.

### Features

* (apps/transfer) [\#2595](https://github.com/cosmos/ibc-go/pull/2595) Adding optional memo field to `FungibleTokenPacketData` and `MsgTransfer`.

### Bug Fixes

* (apps/transfer) [\#2679](https://github.com/cosmos/ibc-go/pull/2679) Check `x/bank` send enabled.

## [v5.0.1](https://github.com/cosmos/ibc-go/releases/tag/v5.0.1) - 2022-10-27

### Dependencies

* [\#2623](https://github.com/cosmos/ibc-go/pull/2623) Bump SDK version to v0.46.3 and Tendermint version to v0.34.22.

## [v5.0.0](https://github.com/cosmos/ibc-go/releases/tag/v5.0.0) - 2022-09-28

### Dependencies

* [\#1653](https://github.com/cosmos/ibc-go/pull/1653) Bump SDK version to v0.46
* [\#2124](https://github.com/cosmos/ibc-go/pull/2124) Bump SDK version to v0.46.1

### API Breaking

* (testing)[\#2028](https://github.com/cosmos/ibc-go/pull/2028) New interface `ibctestingtypes.StakingKeeper` added and set for the testing app `StakingKeeper` setup.
* (core/04-channel) [\#1418](https://github.com/cosmos/ibc-go/pull/1418) `NewPacketId` has been renamed to `NewPacketID` to comply with go linting rules.
* (core/ante) [\#1418](https://github.com/cosmos/ibc-go/pull/1418) `AnteDecorator` has been renamed to `RedundancyDecorator` to comply with go linting rules and to give more clarity to the purpose of the Decorator.
* (core/ante) [\#1820](https://github.com/cosmos/ibc-go/pull/1418) `RedundancyDecorator` has been renamed to `RedundantRelayDecorator` to make the name for explicit.
* (testing) [\#1418](https://github.com/cosmos/ibc-go/pull/1418) `MockIBCApp` has been renamed to `IBCApp` and `MockEmptyAcknowledgement` has been renamed to `EmptyAcknowledgement` to comply with go linting rules
* (apps/27-interchain-accounts) [\#2058](https://github.com/cosmos/ibc-go/pull/2058) Added `MessageRouter` interface and replaced `*baseapp.MsgServiceRouter` with it. The controller and host keepers of apps/27-interchain-accounts have been updated to use it.
* (apps/27-interchain-accounts)[\#2302](https://github.com/cosmos/ibc-go/pull/2302) Handle unwrapping of channel version in interchain accounts channel reopening handshake flow. The `host` submodule `Keeper` now requires an `ICS4Wrapper` similarly to the `controller` submodule.

### Improvements

* (27-interchain-accounts) [\#1352](https://github.com/cosmos/ibc-go/pull/1352) Add support for Cosmos-SDK simulation to ics27 module.  
* (linting) [\#1418](https://github.com/cosmos/ibc-go/pull/1418) Fix linting errors, resulting compatiblity with go1.18 linting style, golangci-lint 1.46.2 and the revivie linter.  This caused breaking changes in core/04-channel, core/ante, and the testing library.

### Features

* (apps/27-interchain-accounts) [\#2193](https://github.com/cosmos/ibc-go/pull/2193) Adding `InterchainAccount` gRPC query endpont to ICS27 `controller` submodule to allow users to retrieve registered interchain account addresses.

### Bug Fixes

* (27-interchain-accounts) [\#2308](https://github.com/cosmos/ibc-go/pull/2308) Nil checks have been added to ensure services are not registered for nil host or controller keepers.
* (makefile) [\#1785](https://github.com/cosmos/ibc-go/pull/1785) Fetch the correct versions of protocol buffers dependencies from tendermint, cosmos-sdk, and ics23.
* (modules/core/04-channel)[\#1919](https://github.com/cosmos/ibc-go/pull/1919) Fixed formatting of sequence for packet "acknowledgement written" logs.

## [v4.4.2](https://github.com/cosmos/ibc-go/releases/tag/v4.4.2) - 2023-05-25

### Bug Fixes

* [\#3662](https://github.com/cosmos/ibc-go/pull/3662) Retract v4.1.2 and v4.2.1.

## [v4.4.1](https://github.com/cosmos/ibc-go/releases/tag/v4.4.1) - 2023-05-25

### Bug Fixes

* [\#3346](https://github.com/cosmos/ibc-go/pull/3346) Properly handle ordered channels in `UnreceivedPackets` query.

## [v4.4.0](https://github.com/cosmos/ibc-go/releases/tag/v4.4.0) - 2023-04-25

### Dependencies

* [\#3416](https://github.com/cosmos/ibc-go/pull/3416) Bump Cosmos SDK to v0.45.15 and replace Tendermint with CometBFT v0.34.27.

## [v4.3.1](https://github.com/cosmos/ibc-go/releases/tag/v4.3.1) - 2023-05-25

### Bug Fixes

* [\#3346](https://github.com/cosmos/ibc-go/pull/3346) Properly handle ordered channels in `UnreceivedPackets` query.

## [v4.3.0](https://github.com/cosmos/ibc-go/releases/tag/v4.3.0) - 2023-01-24

### Dependencies

* [\#3049](https://github.com/cosmos/ibc-go/pull/3049) Bump Cosmos SDK to v0.45.12.
* [\#2868](https://github.com/cosmos/ibc-go/pull/2868) Bump ics23 to v0.9.0.

### State Machine Breaking

* (core/04-channel) [\#2973](https://github.com/cosmos/ibc-go/pull/2973) Write channel state before invoking app callbacks in ack and confirm channel handshake steps.

### Improvements

* (apps/29-fee) [\#2786](https://github.com/cosmos/ibc-go/pull/2786) Save gas on `IsFeeEnabled`.

### Bug Fixes

* (apps/29-fee) [\#2942](https://github.com/cosmos/ibc-go/pull/2942) Check `x/bank` send enabled before escrowing fees.

### Documentation

* [\#2737](https://github.com/cosmos/ibc-go/pull/2737) Fix migration/docs for ICA controller middleware.

### Miscellaneous Tasks

* [\#2772](https://github.com/cosmos/ibc-go/pull/2772) Integrated git cliff into the code base to automate generation of changelogs.

## [v4.2.2](https://github.com/cosmos/ibc-go/releases/tag/v4.2.2) - 2023-05-25

### Bug Fixes

* [\#3661](https://github.com/cosmos/ibc-go/pull/3661) Revert state-machine breaking improvement from PR [#2786](https://github.com/cosmos/ibc-go/pull/2786).

## [v4.2.1](https://github.com/cosmos/ibc-go/releases/tag/v4.2.1) - 2023-05-25

### Dependencies

* [\#2868](https://github.com/cosmos/ibc-go/pull/2868) Bump ICS 23 to v0.9.0.

### Improvements

* (apps/29-fee) [\#2786](https://github.com/cosmos/ibc-go/pull/2786) Save gas by checking key existence with `KVStore`'s `Has` method.

### Bug Fixes

* [\#3346](https://github.com/cosmos/ibc-go/pull/3346) Properly handle ordered channels in `UnreceivedPackets` query.

## [v4.2.0](https://github.com/cosmos/ibc-go/releases/tag/v4.2.0) - 2022-11-07

### Dependencies

* [\#2588](https://github.com/cosmos/ibc-go/pull/2588) Bump SDK version to v0.45.10 and Tendermint to v0.34.22.

### State Machine Breaking

* (apps/transfer) [\#2651](https://github.com/cosmos/ibc-go/pull/2651) Introduce `mustProtoMarshalJSON` for ics20 packet data marshalling which will skip emission (marshalling) of the memo field if unpopulated (empty).
* (27-interchain-accounts) [\#2590](https://github.com/cosmos/ibc-go/pull/2590) Removing port prefix requirement from the ICA host channel handshake
* (transfer) [\#2377](https://github.com/cosmos/ibc-go/pull/2377) Adding `sequence` to `MsgTransferResponse`.

### Features

* (apps/transfer) [\#2595](https://github.com/cosmos/ibc-go/pull/2595) Adding optional memo field to `FungibleTokenPacketData` and `MsgTransfer`.

### Bug Fixes

* (apps/transfer) [\#2679](https://github.com/cosmos/ibc-go/pull/2679) Check `x/bank` send enabled.

## [v4.1.3](https://github.com/cosmos/ibc-go/releases/tag/v4.1.3) - 2023-05-25

### Bug Fixes

* [\#3660](https://github.com/cosmos/ibc-go/pull/3660) Revert state-machine breaking improvement from PR [#2786](https://github.com/cosmos/ibc-go/pull/2786).

## [v4.1.2](https://github.com/cosmos/ibc-go/releases/tag/v4.1.2) - 2023-05-25

### Dependencies

* [\#2868](https://github.com/cosmos/ibc-go/pull/2868) Bump ICS 23 to v0.9.0.

### Improvements

* (apps/29-fee) [\#2786](https://github.com/cosmos/ibc-go/pull/2786) Save gas by checking key existence with `KVStore`'s `Has` method.

### Bug Fixes

* [\#3346](https://github.com/cosmos/ibc-go/pull/3346) Properly handle ordered channels in `UnreceivedPackets` query.

## [v4.1.1](https://github.com/cosmos/ibc-go/releases/tag/v4.1.1) - 2022-10-27

### Dependencies

* [\#2624](https://github.com/cosmos/ibc-go/pull/2624) Bump SDK version to v0.45.10 and Tendermint to v0.34.22.

## [v4.1.0](https://github.com/cosmos/ibc-go/releases/tag/v4.1.0) - 2022-09-20

### Dependencies

* [\#2288](https://github.com/cosmos/ibc-go/pull/2288) Bump SDK version to v0.45.8 and Tendermint to v0.34.21.

### Features

* (apps/27-interchain-accounts) [\#2193](https://github.com/cosmos/ibc-go/pull/2193) Adding `InterchainAccount` gRPC query endpont to ICS27 `controller` submodule to allow users to retrieve registered interchain account addresses.

### Bug Fixes

* (27-interchain-accounts) [\#2308](https://github.com/cosmos/ibc-go/pull/2308) Nil checks have been added to ensure services are not registered for nil host or controller keepers.

## [v4.0.1](https://github.com/cosmos/ibc-go/releases/tag/v4.0.1) - 2022-09-15

### Dependencies

* [\#2287](https://github.com/cosmos/ibc-go/pull/2287) Bump SDK version to v0.45.8 and Tendermint to v0.34.21.

## [v4.0.0](https://github.com/cosmos/ibc-go/releases/tag/v4.0.0) - 2022-08-12

### Dependencies

* [\#1627](https://github.com/cosmos/ibc-go/pull/1627) Bump Go version to 1.18
* [\#1905](https://github.com/cosmos/ibc-go/pull/1905) Bump SDK version to v0.45.7

### API Breaking

* (core/04-channel) [\#1792](https://github.com/cosmos/ibc-go/pull/1792) Remove `PreviousChannelID` from `NewMsgChannelOpenTry` arguments. `MsgChannelOpenTry.ValidateBasic()` returns error if the deprecated `PreviousChannelID` is not empty.
* (core/03-connection) [\#1797](https://github.com/cosmos/ibc-go/pull/1797) Remove `PreviousConnectionID` from `NewMsgConnectionOpenTry` arguments. `MsgConnectionOpenTry.ValidateBasic()` returns error if the deprecated `PreviousConnectionID` is not empty.
* (modules/core/03-connection) [\#1672](https://github.com/cosmos/ibc-go/pull/1672) Remove crossing hellos from connection handshakes. The `PreviousConnectionId` in `MsgConnectionOpenTry` has been deprecated.
* (modules/core/04-channel) [\#1317](https://github.com/cosmos/ibc-go/pull/1317) Remove crossing hellos from channel handshakes. The `PreviousChannelId` in `MsgChannelOpenTry` has been deprecated.  
* (transfer) [\#1250](https://github.com/cosmos/ibc-go/pull/1250) Deprecate `GetTransferAccount` since the `transfer` module account is never used.
* (channel) [\#1283](https://github.com/cosmos/ibc-go/pull/1283) The `OnChanOpenInit` application callback now returns a version string in line with the latest [spec changes](https://github.com/cosmos/ibc/pull/629).  
* (modules/29-fee)[\#1338](https://github.com/cosmos/ibc-go/pull/1338) Renaming `Result` field in `IncentivizedAcknowledgement` to `AppAcknowledgement`.
* (modules/29-fee)[\#1343](https://github.com/cosmos/ibc-go/pull/1343) Renaming `KeyForwardRelayerAddress` to `KeyRelayerAddressForAsyncAck`, and `ParseKeyForwardRelayerAddress` to `ParseKeyRelayerAddressForAsyncAck`.
* (apps/27-interchain-accounts)[\#1432](https://github.com/cosmos/ibc-go/pull/1432) Updating `RegisterInterchainAccount` to include an additional `version` argument, supporting ICS29 fee middleware functionality in ICS27 interchain accounts.
* (apps/27-interchain-accounts)[\#1565](https://github.com/cosmos/ibc-go/pull/1565) Removing `NewErrorAcknowledgement` in favour of `channeltypes.NewErrorAcknowledgement`.
* (transfer)[\#1565](https://github.com/cosmos/ibc-go/pull/1565) Removing `NewErrorAcknowledgement` in favour of `channeltypes.NewErrorAcknowledgement`.
* (channel)[\#1565](https://github.com/cosmos/ibc-go/pull/1565) Updating `NewErrorAcknowledgement` to accept an error instead of a string and removing the possibility of non-deterministic writes to application state.
* (core/04-channel)[\#1636](https://github.com/cosmos/ibc-go/pull/1636) Removing `SplitChannelVersion` and `MergeChannelVersions` functions since they are not used.

### State Machine Breaking

* (apps/transfer) [\#1907](https://github.com/cosmos/ibc-go/pull/1907) Blocked module account addresses are no longer allowed to send IBC transfers.
* (apps/27-interchain-accounts) [\#1882](https://github.com/cosmos/ibc-go/pull/1882) Explicitly check length of interchain account packet data in favour of nil check.

### Improvements

* (app/20-transfer) [\#1680](https://github.com/cosmos/ibc-go/pull/1680) Adds migration to correct any malformed trace path information of tokens with denoms that contains slashes. The transfer module consensus version has been bumped to 2.
* (app/20-transfer) [\#1730](https://github.com/cosmos/ibc-go/pull/1730) parse the ics20 denomination provided via a packet using the channel identifier format specified by ibc-go.
* (cleanup) [\#1335](https://github.com/cosmos/ibc-go/pull/1335/) `gofumpt -w -l .` to standardize the code layout more strictly than `go fmt ./...`
* (middleware) [\#1022](https://github.com/cosmos/ibc-go/pull/1022) Add `GetAppVersion` to the ICS4Wrapper interface. This function should be used by IBC applications to obtain their own version since the version set in the channel structure may be wrapped many times by middleware.
* (modules/core/04-channel) [\#1232](https://github.com/cosmos/ibc-go/pull/1232) Updating params on `NewPacketId` and moving to bottom of file.
* (app/29-fee) [\#1305](https://github.com/cosmos/ibc-go/pull/1305) Change version string for fee module to `ics29-1`
* (app/29-fee) [\#1341](https://github.com/cosmos/ibc-go/pull/1341) Check if the fee module is locked and if the fee module is enabled before refunding all fees
* (transfer) [\#1414](https://github.com/cosmos/ibc-go/pull/1414) Emitting Sender address from `fungible_token_packet` events in `OnRecvPacket` and `OnAcknowledgementPacket`.
* (testing/simapp) [\#1397](https://github.com/cosmos/ibc-go/pull/1397) Adding mock module to maccperms and adding check to ensure mock module is not a blocked account address.
* (core/02-client) [\#1570](https://github.com/cosmos/ibc-go/pull/1570) Emitting an event when handling an upgrade client proposal.
* (modules/light-clients/07-tendermint) [\#1713](https://github.com/cosmos/ibc-go/pull/1713) Allow client upgrade proposals to update `TrustingPeriod`. See ADR-026 for context.
* (core/client) [\#1740](https://github.com/cosmos/ibc-go/pull/1740) Add `cosmos_proto.implements_interface` to adhere to guidelines in [Cosmos SDK ADR 019](https://github.com/cosmos/cosmos-sdk/blob/main/docs/architecture/adr-019-protobuf-state-encoding.md#safe-usage-of-any) for annotating `google.protobuf.Any` types

### Features

* [\#276](https://github.com/cosmos/ibc-go/pull/276) Adding the Fee Middleware module v1
* (apps/29-fee) [\#1229](https://github.com/cosmos/ibc-go/pull/1229) Adding CLI commands for getting all unrelayed incentivized packets and packet by packet-id.
* (apps/29-fee) [\#1224](https://github.com/cosmos/ibc-go/pull/1224) Adding Query/CounterpartyAddress and CLI to ICS29 fee middleware
* (apps/29-fee) [\#1225](https://github.com/cosmos/ibc-go/pull/1225) Adding Query/FeeEnabledChannel and Query/FeeEnabledChannels with CLIs to ICS29 fee middleware.
* (modules/apps/29-fee) [\#1230](https://github.com/cosmos/ibc-go/pull/1230) Adding CLI command for getting incentivized packets for a specific channel-id.

### Bug Fixes

* (apps/29-fee) [\#1774](https://github.com/cosmos/ibc-go/pull/1774) Change non nil relayer assertion to non empty to avoid import/export issues for genesis upgrades.
* (apps/29-fee) [\#1278](https://github.com/cosmos/ibc-go/pull/1278) The URI path for the query to get all incentivized packets for a specific channel did not follow the same format as the rest of queries.
* (modules/core/04-channel)[\#1919](https://github.com/cosmos/ibc-go/pull/1919) Fixed formatting of sequence for packet "acknowledgement written" logs.

## [v3.4.0](https://github.com/cosmos/ibc-go/releases/tag/v3.4.0) - 2022-11-07

### Dependencies

* [\#2589](https://github.com/cosmos/ibc-go/pull/2589) Bump SDK version to v0.45.10 and Tendermint to v0.34.22.

### State Machine Breaking

* (apps/transfer) [\#2651](https://github.com/cosmos/ibc-go/pull/2651) Introduce `mustProtoMarshalJSON` for ics20 packet data marshalling which will skip emission (marshalling) of the memo field if unpopulated (empty).
* (27-interchain-accounts) [\#2590](https://github.com/cosmos/ibc-go/pull/2590) Removing port prefix requirement from the ICA host channel handshake
* (transfer) [\#2377](https://github.com/cosmos/ibc-go/pull/2377) Adding `sequence` to `MsgTransferResponse`.

### Features

* (apps/transfer) [\#2595](https://github.com/cosmos/ibc-go/pull/2595) Adding optional memo field to `FungibleTokenPacketData` and `MsgTransfer`.

### Bug Fixes

* (apps/transfer) [\#2679](https://github.com/cosmos/ibc-go/pull/2679) Check `x/bank` send enabled.

## [v3.3.1](https://github.com/cosmos/ibc-go/releases/tag/v3.3.1) - 2022-10-27

### Dependencies

* [\#2621](https://github.com/cosmos/ibc-go/pull/2621) Bump SDK version to v0.45.10 and Tendermint to v0.34.22.

## [v3.3.0](https://github.com/cosmos/ibc-go/releases/tag/v3.3.0) - 2022-09-20

### Dependencies

* [\#2286](https://github.com/cosmos/ibc-go/pull/2286) Bump SDK version to v0.45.8 and Tendermint to v0.34.21.

### Features

* (apps/27-interchain-accounts) [\#2193](https://github.com/cosmos/ibc-go/pull/2193) Adding `InterchainAccount` gRPC query endpont to ICS27 `controller` submodule to allow users to retrieve registered interchain account addresses.

### Bug Fixes

* (27-interchain-accounts) [\#2308](https://github.com/cosmos/ibc-go/pull/2308) Nil checks have been added to ensure services are not registered for nil host or controller keepers.

## [v3.2.1](https://github.com/cosmos/ibc-go/releases/tag/v3.2.1) - 2022-09-15

### Dependencies

* [\#2285](https://github.com/cosmos/ibc-go/pull/2285) Bump SDK version to v0.45.8 and Tendermint to v0.34.21.

## [v3.2.0](https://github.com/cosmos/ibc-go/releases/tag/v3.2.0) - 2022-08-12

### Dependencies

* [\#1627](https://github.com/cosmos/ibc-go/pull/1627) Bump Go version to 1.18
* [\#1905](https://github.com/cosmos/ibc-go/pull/1905) Bump SDK version to v0.45.7

### State Machine Breaking

* (apps/transfer) [\#1907](https://github.com/cosmos/ibc-go/pull/1907) Blocked module account addresses are no longer allowed to send IBC transfers.
* (apps/27-interchain-accounts) [\#1882](https://github.com/cosmos/ibc-go/pull/1882) Explicitly check length of interchain account packet data in favour of nil check.

### Improvements

* (core/02-client) [\#1570](https://github.com/cosmos/ibc-go/pull/1570) Emitting an event when handling an upgrade client proposal.
* (modules/light-clients/07-tendermint) [\#1713](https://github.com/cosmos/ibc-go/pull/1713) Allow client upgrade proposals to update `TrustingPeriod`. See ADR-026 for context.
* (app/20-transfer) [\#1680](https://github.com/cosmos/ibc-go/pull/1680) Adds migration to correct any malformed trace path information of tokens with denoms that contains slashes. The transfer module consensus version has been bumped to 2.
* (app/20-transfer) [\#1730](https://github.com/cosmos/ibc-go/pull/1730) parse the ics20 denomination provided via a packet using the channel identifier format specified by ibc-go.
* (core/client) [\#1740](https://github.com/cosmos/ibc-go/pull/1740) Add `cosmos_proto.implements_interface` to adhere to guidelines in [Cosmos SDK ADR 019](https://github.com/cosmos/cosmos-sdk/blob/main/docs/architecture/adr-019-protobuf-state-encoding.md#safe-usage-of-any) for annotating `google.protobuf.Any` types

### Bug Fixes

* (modules/core/04-channel)[\#1919](https://github.com/cosmos/ibc-go/pull/1919) Fixed formatting of sequence for packet "acknowledgement written" logs.

## [v3.1.1](https://github.com/cosmos/ibc-go/releases/tag/v3.1.1) - 2022-08-02

### Dependencies

* [\#1525](https://github.com/cosmos/ibc-go/pull/1525) Bump SDK version to v0.45.5

### Improvements

* (core/02-client) [\#1570](https://github.com/cosmos/ibc-go/pull/1570) Emitting an event when handling an upgrade client proposal.
* (core/client) [\#1740](https://github.com/cosmos/ibc-go/pull/1740) Add `cosmos_proto.implements_interface` to adhere to guidelines in [Cosmos SDK ADR 019](https://github.com/cosmos/cosmos-sdk/blob/main/docs/architecture/adr-019-protobuf-state-encoding.md#safe-usage-of-any) for annotating `google.protobuf.Any` types

## [v3.1.0](https://github.com/cosmos/ibc-go/releases/tag/v3.1.0) - 2022-06-14

### Dependencies

* [\#1300](https://github.com/cosmos/ibc-go/pull/1300) Bump SDK version to v0.45.4

### Improvements

* (transfer) [\#1342](https://github.com/cosmos/ibc-go/pull/1342) `DenomTrace` grpc now takes in either an `ibc denom` or a `hash` instead of only accepting a `hash`.
* (modules/core/04-channel) [\#1160](https://github.com/cosmos/ibc-go/pull/1160) Improve `uint64 -> string` performance in `Logger`.
* (modules/core/04-channel) [\#1279](https://github.com/cosmos/ibc-go/pull/1279) Add selected channel version to MsgChanOpenInitResponse and MsgChanOpenTryResponse. Emit channel version during OpenInit/OpenTry
* (modules/core/keeper) [\#1284](https://github.com/cosmos/ibc-go/pull/1284) Add sanity check for the keepers passed into `ibckeeper.NewKeeper`. `ibckeeper.NewKeeper` now panics if any of the keepers passed in is empty.
* (transfer) [\#1414](https://github.com/cosmos/ibc-go/pull/1414) Emitting Sender address from `fungible_token_packet` events in `OnRecvPacket` and `OnAcknowledgementPacket`.
* (modules/core/04-channel) [\#1464](https://github.com/cosmos/ibc-go/pull/1464) Emit a channel close event when an ordered channel is closed.
* (modules/light-clients/07-tendermint) [\#1118](https://github.com/cosmos/ibc-go/pull/1118) Deprecating `AllowUpdateAfterExpiry` and `AllowUpdateAfterMisbehaviour`. See ADR-026 for context.

### Features

* (modules/core/02-client) [\#1336](https://github.com/cosmos/ibc-go/pull/1336) Adding Query/ConsensusStateHeights gRPC for fetching the height of every consensus state associated with a client.
* (modules/apps/transfer) [\#1416](https://github.com/cosmos/ibc-go/pull/1416) Adding gRPC endpoint for getting an escrow account for a given port-id and channel-id.
* (modules/apps/27-interchain-accounts) [\#1512](https://github.com/cosmos/ibc-go/pull/1512) Allowing ICA modules to handle all message types with "*".

### Bug Fixes

* (modules/core/04-channel) [\#1130](https://github.com/cosmos/ibc-go/pull/1130) Call `packet.GetSequence()` rather than passing func in `WriteAcknowledgement` log output
* (apps/transfer) [\#1451](https://github.com/cosmos/ibc-go/pull/1451) Fixing the support for base denoms that contain slashes.

## [v3.0.2](https://github.com/cosmos/ibc-go/releases/tag/v3.0.2) - 2022-08-02

### Improvements

* (core/02-client) [\#1570](https://github.com/cosmos/ibc-go/pull/1570) Emitting an event when handling an upgrade client proposal.
* (core/client) [\#1740](https://github.com/cosmos/ibc-go/pull/1740) Add `cosmos_proto.implements_interface` to adhere to guidelines in [Cosmos SDK ADR 019](https://github.com/cosmos/cosmos-sdk/blob/main/docs/architecture/adr-019-protobuf-state-encoding.md#safe-usage-of-any) for annotating `google.protobuf.Any` types

## [v3.0.1](https://github.com/cosmos/ibc-go/releases/tag/v3.0.1) - 2022-06-14

### Dependencies

* [\#1300](https://github.com/cosmos/ibc-go/pull/1300) Bump SDK version to v0.45.4

### Improvements

* (transfer) [\#1342](https://github.com/cosmos/ibc-go/pull/1342) `DenomTrace` grpc now takes in either an `ibc denom` or a `hash` instead of only accepting a `hash`.
* (modules/core/04-channel) [\#1160](https://github.com/cosmos/ibc-go/pull/1160) Improve `uint64 -> string` performance in `Logger`.
* (modules/core/keeper) [\#1284](https://github.com/cosmos/ibc-go/pull/1284) Add sanity check for the keepers passed into `ibckeeper.NewKeeper`. `ibckeeper.NewKeeper` now panics if any of the keepers passed in is empty.
* (transfer) [\#1414](https://github.com/cosmos/ibc-go/pull/1414) Emitting Sender address from `fungible_token_packet` events in `OnRecvPacket` and `OnAcknowledgementPacket`.
* (modules/core/04-channel) [\#1464](https://github.com/cosmos/ibc-go/pull/1464) Emit a channel close event when an ordered channel is closed.

### Bug Fixes

* (modules/core/04-channel) [\#1130](https://github.com/cosmos/ibc-go/pull/1130) Call `packet.GetSequence()` rather than passing func in `WriteAcknowledgement` log output

## [v3.0.0](https://github.com/cosmos/ibc-go/releases/tag/v3.0.0) - 2022-03-15

### Dependencies

* [\#404](https://github.com/cosmos/ibc-go/pull/404) Bump Go version to 1.17
* [\#851](https://github.com/cosmos/ibc-go/pull/851) Bump SDK version to v0.45.1
* [\#948](https://github.com/cosmos/ibc-go/pull/948) Bump ics23/go to v0.7
* (core) [\#709](https://github.com/cosmos/ibc-go/pull/709) Replace github.com/pkg/errors with stdlib errors

### API Breaking

* (testing) [\#939](https://github.com/cosmos/ibc-go/pull/939) Support custom power reduction for testing.
* (modules/core/05-port) [\#1086](https://github.com/cosmos/ibc-go/pull/1086) Added `counterpartyChannelID` argument to IBCModule.OnChanOpenAck
* (channel) [\#848](https://github.com/cosmos/ibc-go/pull/848) Added `ChannelId` to MsgChannelOpenInitResponse
* (testing) [\#813](https://github.com/cosmos/ibc-go/pull/813) The `ack` argument to the testing function `RelayPacket` has been removed as it is no longer needed.
* (testing) [\#774](https://github.com/cosmos/ibc-go/pull/774) Added `ChainID` arg to `SetupWithGenesisValSet` on the testing app. `Coordinator` generated ChainIDs now starts at index 1
* (transfer) [\#675](https://github.com/cosmos/ibc-go/pull/675) Transfer `NewKeeper` now takes in an ICS4Wrapper. The ICS4Wrapper may be the IBC Channel Keeper when ICS20 is not used in a middleware stack. The ICS4Wrapper is required for applications wishing to connect middleware to ICS20.
* (core) [\#650](https://github.com/cosmos/ibc-go/pull/650) Modify `OnChanOpenTry` IBC application module callback to return the negotiated app version. The version passed into the `MsgChanOpenTry` has been deprecated and will be ignored by core IBC.
* (core) [\#629](https://github.com/cosmos/ibc-go/pull/629) Removes the `GetProofSpecs` from the ClientState interface. This function was previously unused by core IBC.
* (transfer) [\#517](https://github.com/cosmos/ibc-go/pull/517) Separates the ICS 26 callback functions from `AppModule` into a new type `IBCModule` for ICS 20 transfer.
* (modules/core/02-client) [\#536](https://github.com/cosmos/ibc-go/pull/536) `GetSelfConsensusState` return type changed from bool to error.
* (channel) [\#644](https://github.com/cosmos/ibc-go/pull/644) Removes `CounterpartyHops` function from the ChannelKeeper.
* (testing) [\#776](https://github.com/cosmos/ibc-go/pull/776) Adding helper fn to generate capability name for testing callbacks
* (testing) [\#892](https://github.com/cosmos/ibc-go/pull/892) IBC Mock modules store the scoped keeper and portID within the IBCMockApp. They also maintain reference to the AppModule to update the AppModule's list of IBC applications it references. Allows for the mock module to be reused as a base application in middleware stacks.
* (channel) [\#882](https://github.com/cosmos/ibc-go/pull/882) The `WriteAcknowledgement` API now takes `exported.Acknowledgement` instead of a byte array
* (modules/core/ante) [\#950](https://github.com/cosmos/ibc-go/pull/950) Replaces the channel keeper with the IBC keeper in the IBC `AnteDecorator` in order to execute the entire message and be able to reject redundant messages that are in the same block as the non-redundant messages.

### State Machine Breaking

* (transfer) [\#818](https://github.com/cosmos/ibc-go/pull/818) Error acknowledgements returned from Transfer `OnRecvPacket` now include a deterministic ABCI code and error message.

### Improvements

* (client) [\#888](https://github.com/cosmos/ibc-go/pull/888) Add `GetTimestampAtHeight` to `ClientState`
* (interchain-accounts) [\#1037](https://github.com/cosmos/ibc-go/pull/1037) Add a function `InitModule` to the interchain accounts `AppModule`. This function should be called within the upgrade handler when adding the interchain accounts module to a chain. It should be called in place of InitGenesis (set the consensus version in the version map).
* (testing) [\#942](https://github.com/cosmos/ibc-go/pull/942) `NewTestChain` will create 4 validators in validator set by default. A new constructor function `NewTestChainWithValSet` is provided for test writers who want custom control over the validator set of test chains.
* (testing) [\#904](https://github.com/cosmos/ibc-go/pull/904) Add `ParsePacketFromEvents` function to the testing package. Useful when sending/relaying packets via the testing package.
* (testing) [\#893](https://github.com/cosmos/ibc-go/pull/893) Support custom private keys for testing.
* (testing) [\#810](https://github.com/cosmos/ibc-go/pull/810) Additional testing function added to `Endpoint` type called `RecvPacketWithResult`. Performs the same functionality as the existing `RecvPacket` function but also returns the message result. `path.RelayPacket` no longer uses the provided acknowledgement argument and instead obtains the acknowledgement via MsgRecvPacket events.
* (connection) [\#721](https://github.com/cosmos/ibc-go/pull/721) Simplify connection handshake error messages when unpacking client state.
* (channel) [\#692](https://github.com/cosmos/ibc-go/pull/692) Minimize channel logging by only emitting the packet sequence, source port/channel, destination port/channel upon packet receives, acknowledgements and timeouts.
* [\#383](https://github.com/cosmos/ibc-go/pull/383) Adds helper functions for merging and splitting middleware versions from the underlying app version.
* (modules/core/05-port) [\#288](https://github.com/cosmos/ibc-go/pull/288) Making the 05-port keeper function IsBound public. The IsBound function checks if the provided portID is already binded to a module.
* (client) [\#724](https://github.com/cosmos/ibc-go/pull/724) `IsRevisionFormat` and `IsClientIDFormat` have been updated to disallow newlines before the dash used to separate the chainID and revision number, and the client type and client sequence.
* (channel) [\#644](https://github.com/cosmos/ibc-go/pull/644) Adds `GetChannelConnection` to the ChannelKeeper. This function returns the connectionID and connection state associated with a channel.
* (channel) [\647](https://github.com/cosmos/ibc-go/pull/647) Reorganizes channel handshake handling to set channel state after IBC application callbacks.
* (interchain-accounts) [\#1466](https://github.com/cosmos/ibc-go/pull/1466) Emit event when there is an acknowledgement during `OnRecvPacket`.

### Features

* [\#432](https://github.com/cosmos/ibc-go/pull/432) Introduce `MockIBCApp` struct to the mock module. Allows the mock module to be reused to perform custom logic on each IBC App interface function. This might be useful when testing out IBC applications written as middleware.
* [\#380](https://github.com/cosmos/ibc-go/pull/380) Adding the Interchain Accounts module v1
* [\#679](https://github.com/cosmos/ibc-go/pull/679) New CLI command `query ibc-transfer denom-hash <denom trace>` to get the denom hash for a denom trace; this might be useful for debug

### Bug Fixes

* (testing) [\#884](https://github.com/cosmos/ibc-go/pull/884) Add and use in simapp a custom ante handler that rejects redundant transactions
* (transfer) [\#978](https://github.com/cosmos/ibc-go/pull/978) Support base denoms with slashes in denom validation
* (client) [\#941](https://github.com/cosmos/ibc-go/pull/941) Classify client states without consensus states as expired
* (channel) [\#995](https://github.com/cosmos/ibc-go/pull/995) Call `packet.GetSequence()` rather than passing func in `AcknowledgePacket` log output

## [v2.5.0](https://github.com/cosmos/ibc-go/releases/tag/v2.5.0) - 2022-11-07

### Dependencies

* [\#2578](https://github.com/cosmos/ibc-go/pull/2578) Bump SDK version to v0.45.10 and Tendermint to v0.34.22.

### State Machine Breaking

* (apps/transfer) [\#2651](https://github.com/cosmos/ibc-go/pull/2651) Introduce `mustProtoMarshalJSON` for ics20 packet data marshalling which will skip emission (marshalling) of the memo field if unpopulated (empty).
* (transfer) [\#2377](https://github.com/cosmos/ibc-go/pull/2377) Adding `sequence` to `MsgTransferResponse`.

### Features

* (apps/transfer) [\#2595](https://github.com/cosmos/ibc-go/pull/2595) Adding optional memo field to `FungibleTokenPacketData` and `MsgTransfer`.

### Bug Fixes

* (apps/transfer) [\#2679](https://github.com/cosmos/ibc-go/pull/2679) Check `x/bank` send enabled.

## [v2.4.2](https://github.com/cosmos/ibc-go/releases/tag/v2.4.2) - 2022-10-27

### Dependencies

* [\#2622](https://github.com/cosmos/ibc-go/pull/2622) Bump SDK version to v0.45.10 and Tendermint to v0.34.22.

## [v2.4.1](https://github.com/cosmos/ibc-go/releases/tag/v2.4.1) - 2022-09-15

### Dependencies

* [\#2284](https://github.com/cosmos/ibc-go/pull/2284) Bump SDK version to v0.45.8 and Tendermint to v0.34.21.

## [v2.4.0](https://github.com/cosmos/ibc-go/releases/tag/v2.4.0) - 2022-08-12

### Dependencies

* [\#1627](https://github.com/cosmos/ibc-go/pull/1627) Bump Go version to 1.18
* [\#1905](https://github.com/cosmos/ibc-go/pull/1905) Bump SDK version to v0.45.7

### State Machine Breaking

* (apps/transfer) [\#1907](https://github.com/cosmos/ibc-go/pull/1907) Blocked module account addresses are no longer allowed to send IBC transfers.

### Improvements

* (modules/light-clients/07-tendermint) [\#1713](https://github.com/cosmos/ibc-go/pull/1713) Allow client upgrade proposals to update `TrustingPeriod`. See ADR-026 for context.
* (core/02-client) [\#1570](https://github.com/cosmos/ibc-go/pull/1570) Emitting an event when handling an upgrade client proposal.
* (app/20-transfer) [\#1680](https://github.com/cosmos/ibc-go/pull/1680) Adds migration to correct any malformed trace path information of tokens with denoms that contains slashes. The transfer module consensus version has been bumped to 2.
* (app/20-transfer) [\#1730](https://github.com/cosmos/ibc-go/pull/1730) parse the ics20 denomination provided via a packet using the channel identifier format specified by ibc-go.
* (core/client) [\#1740](https://github.com/cosmos/ibc-go/pull/1740) Add `cosmos_proto.implements_interface` to adhere to guidelines in [Cosmos SDK ADR 019](https://github.com/cosmos/cosmos-sdk/blob/main/docs/architecture/adr-019-protobuf-state-encoding.md#safe-usage-of-any) for annotating `google.protobuf.Any` types

### Bug Fixes

* (modules/core/04-channel)[\#1919](https://github.com/cosmos/ibc-go/pull/1919) Fixed formatting of sequence for packet "acknowledgement written" logs.

## [v2.3.1](https://github.com/cosmos/ibc-go/releases/tag/v2.3.1) - 2022-08-02

### Dependencies

* [\#1525](https://github.com/cosmos/ibc-go/pull/1525) Bump SDK version to v0.45.5

### Improvements

* (core/02-client) [\#1570](https://github.com/cosmos/ibc-go/pull/1570) Emitting an event when handling an upgrade client proposal.
* (core/client) [\#1740](https://github.com/cosmos/ibc-go/pull/1740) Add `cosmos_proto.implements_interface` to adhere to guidelines in [Cosmos SDK ADR 019](https://github.com/cosmos/cosmos-sdk/blob/main/docs/architecture/adr-019-protobuf-state-encoding.md#safe-usage-of-any) for annotating `google.protobuf.Any` types

## [v2.3.0](https://github.com/cosmos/ibc-go/releases/tag/v2.3.0) - 2022-06-14

### Dependencies

* [\#404](https://github.com/cosmos/ibc-go/pull/404) Bump Go version to 1.17
* [\#1300](https://github.com/cosmos/ibc-go/pull/1300) Bump SDK version to v0.45.4

### Improvements

* (transfer) [\#1342](https://github.com/cosmos/ibc-go/pull/1342) `DenomTrace` grpc now takes in either an `ibc denom` or a `hash` instead of only accepting a `hash`.
* (modules/core/04-channel) [\#1160](https://github.com/cosmos/ibc-go/pull/1160) Improve `uint64 -> string` performance in `Logger`.
* (modules/core/keeper) [\#1284](https://github.com/cosmos/ibc-go/pull/1284) Add sanity check for the keepers passed into `ibckeeper.NewKeeper`. `ibckeeper.NewKeeper` now panics if any of the keepers passed in is empty.
* (transfer) [\#1414](https://github.com/cosmos/ibc-go/pull/1414) Emitting Sender address from `fungible_token_packet` events in `OnRecvPacket` and `OnAcknowledgementPacket`.
* (modules/core/04-channel) [\#1464](https://github.com/cosmos/ibc-go/pull/1464) Emit a channel close event when an ordered channel is closed.
* (modules/light-clients/07-tendermint) [\#1118](https://github.com/cosmos/ibc-go/pull/1118) Deprecating `AllowUpdateAfterExpiry` and `AllowUpdateAfterMisbehaviour`. See ADR-026 for context.

### Features

* (modules/core/02-client) [\#1336](https://github.com/cosmos/ibc-go/pull/1336) Adding Query/ConsensusStateHeights gRPC for fetching the height of every consensus state associated with a client.
* (modules/apps/transfer) [\#1416](https://github.com/cosmos/ibc-go/pull/1416) Adding gRPC endpoint for getting an escrow account for a given port-id and channel-id.

### Bug Fixes

* (modules/core/04-channel) [\#1130](https://github.com/cosmos/ibc-go/pull/1130) Call `packet.GetSequence()` rather than passing func in `WriteAcknowledgement` log output
* (apps/transfer) [\#1451](https://github.com/cosmos/ibc-go/pull/1451) Fixing the support for base denoms that contain slashes.

## [v2.2.2](https://github.com/cosmos/ibc-go/releases/tag/v2.2.2) - 2022-08-02

### Improvements

* (core/02-client) [\#1570](https://github.com/cosmos/ibc-go/pull/1570) Emitting an event when handling an upgrade client proposal.
* (core/client) [\#1740](https://github.com/cosmos/ibc-go/pull/1740) Add `cosmos_proto.implements_interface` to adhere to guidelines in [Cosmos SDK ADR 019](https://github.com/cosmos/cosmos-sdk/blob/main/docs/architecture/adr-019-protobuf-state-encoding.md#safe-usage-of-any) for annotating `google.protobuf.Any` types

## [v2.2.1](https://github.com/cosmos/ibc-go/releases/tag/v2.2.1) - 2022-06-14

### Improvements

* (transfer) [\#1342](https://github.com/cosmos/ibc-go/pull/1342) `DenomTrace` grpc now takes in either an `ibc denom` or a `hash` instead of only accepting a `hash`.
* (modules/core/04-channel) [\#1160](https://github.com/cosmos/ibc-go/pull/1160) Improve `uint64 -> string` performance in `Logger`.
* (modules/core/keeper) [\#1284](https://github.com/cosmos/ibc-go/pull/1284) Add sanity check for the keepers passed into `ibckeeper.NewKeeper`. `ibckeeper.NewKeeper` now panics if any of the keepers passed in is empty.
* (transfer) [\#1414](https://github.com/cosmos/ibc-go/pull/1414) Emitting Sender address from `fungible_token_packet` events in `OnRecvPacket` and `OnAcknowledgementPacket`.
* (modules/core/04-channel) [\#1464](https://github.com/cosmos/ibc-go/pull/1464) Emit a channel close event when an ordered channel is closed.

### Bug Fixes

* (modules/core/04-channel) [\#1130](https://github.com/cosmos/ibc-go/pull/1130) Call `packet.GetSequence()` rather than passing func in `WriteAcknowledgement` log output

## [v2.2.0](https://github.com/cosmos/ibc-go/releases/tag/v2.2.0) - 2022-03-15

### Dependencies

* [\#851](https://github.com/cosmos/ibc-go/pull/851) Bump SDK version to v0.45.1

## [v2.1.2](https://github.com/cosmos/ibc-go/releases/tag/v2.1.2) - 2022-08-02

### Improvements

* (core/02-client) [\#1570](https://github.com/cosmos/ibc-go/pull/1570) Emitting an event when handling an upgrade client proposal.
* (core/client) [\#1740](https://github.com/cosmos/ibc-go/pull/1740) Add `cosmos_proto.implements_interface` to adhere to guidelines in [Cosmos SDK ADR 019](https://github.com/cosmos/cosmos-sdk/blob/main/docs/architecture/adr-019-protobuf-state-encoding.md#safe-usage-of-any) for annotating `google.protobuf.Any` types

## [v2.1.1](https://github.com/cosmos/ibc-go/releases/tag/v2.1.1) - 2022-06-14

### Dependencies

* [\#1268](https://github.com/cosmos/ibc-go/pull/1268) Bump SDK version to v0.44.8 and Tendermint to version 0.34.19

### Improvements

* (transfer) [\#1342](https://github.com/cosmos/ibc-go/pull/1342) `DenomTrace` grpc now takes in either an `ibc denom` or a `hash` instead of only accepting a `hash`.
* (modules/core/keeper) [\#1284](https://github.com/cosmos/ibc-go/pull/1284) Add sanity check for the keepers passed into `ibckeeper.NewKeeper`. `ibckeeper.NewKeeper` now panics if any of the keepers passed in is empty.
* (transfer) [\#1414](https://github.com/cosmos/ibc-go/pull/1414) Emitting Sender address from `fungible_token_packet` events in `OnRecvPacket` and `OnAcknowledgementPacket`.
* (modules/core/04-channel) [\#1464](https://github.com/cosmos/ibc-go/pull/1464) Emit a channel close event when an ordered channel is closed.

### Bug Fixes

* (modules/core/04-channel) [\#1130](https://github.com/cosmos/ibc-go/pull/1130) Call `packet.GetSequence()` rather than passing func in `WriteAcknowledgement` log output

## [v2.1.0](https://github.com/cosmos/ibc-go/releases/tag/v2.1.0) - 2022-03-15

### Dependencies

* [\#1084](https://github.com/cosmos/ibc-go/pull/1084) Bump SDK version to v0.44.6
* [\#948](https://github.com/cosmos/ibc-go/pull/948) Bump ics23/go to v0.7

### State Machine Breaking

* (transfer) [\#818](https://github.com/cosmos/ibc-go/pull/818) Error acknowledgements returned from Transfer `OnRecvPacket` now include a deterministic ABCI code and error message.

### Features

* [\#679](https://github.com/cosmos/ibc-go/pull/679) New CLI command `query ibc-transfer denom-hash <denom trace>` to get the denom hash for a denom trace; this might be useful for debug

### Bug Fixes

* (client) [\#941](https://github.com/cosmos/ibc-go/pull/941) Classify client states without consensus states as expired
* (transfer) [\#978](https://github.com/cosmos/ibc-go/pull/978) Support base denoms with slashes in denom validation
* (channel) [\#995](https://github.com/cosmos/ibc-go/pull/995) Call `packet.GetSequence()` rather than passing func in `AcknowledgePacket` log output

## [v2.0.3](https://github.com/cosmos/ibc-go/releases/tag/v2.0.3) - 2022-02-03

### Improvements

* (channel) [\#692](https://github.com/cosmos/ibc-go/pull/692) Minimize channel logging by only emitting the packet sequence, source port/channel, destination port/channel upon packet receives, acknowledgements and timeouts.

## [v2.0.2](https://github.com/cosmos/ibc-go/releases/tag/v2.0.2) - 2021-12-15

### Dependencies

* [\#589](https://github.com/cosmos/ibc-go/pull/589) Bump SDK version to v0.44.5

### Bug Fixes

* (modules/core) [\#603](https://github.com/cosmos/ibc-go/pull/603) Fix module name emitted as part of `OnChanOpenInit` event. Replacing `connection` module name with `channel`.

## [v2.0.1](https://github.com/cosmos/ibc-go/releases/tag/v2.0.1) - 2021-12-05

### Dependencies

* [\#567](https://github.com/cosmos/ibc-go/pull/567) Bump SDK version to v0.44.4

### Improvements

* (02-client) [\#568](https://github.com/cosmos/ibc-go/pull/568) In IBC `transfer` cli command use local clock time as reference for relative timestamp timeout if greater than the block timestamp queried from the latest consensus state corresponding to the counterparty channel.
* [\#583](https://github.com/cosmos/ibc-go/pull/583) Move third_party/proto/confio/proofs.proto to third_party/proto/proofs.proto to enable proto service reflection. Migrate `buf` from v1beta1 to v1.

### Bug Fixes

* (02-client) [\#500](https://github.com/cosmos/ibc-go/pull/500) Fix IBC `update-client proposal` cli command to expect correct number of args.

## [v2.0.0](https://github.com/cosmos/ibc-go/releases/tag/v2.0.0) - 2021-11-09

### Dependencies

* [\#489](https://github.com/cosmos/ibc-go/pull/489) Bump Tendermint to v0.34.14
* [\#503](https://github.com/cosmos/ibc-go/pull/503) Bump SDK version to v0.44.3

### API Breaking

* (core) [\#227](https://github.com/cosmos/ibc-go/pull/227) Remove sdk.Result from application callbacks
* (transfer) [\#350](https://github.com/cosmos/ibc-go/pull/350) Change FungibleTokenPacketData to use a string for the Amount field. This enables token transfers with amounts previously restricted by uint64. Up to the maximum uint256 value is supported.

### Features

* [\#384](https://github.com/cosmos/ibc-go/pull/384) Added `NegotiateAppVersion` method to `IBCModule` interface supported by a gRPC query service in `05-port`. This provides routing of requests to the desired application module callback, which in turn performs application version negotiation.

## [v1.5.0](https://github.com/cosmos/ibc-go/releases/tag/v1.5.0) - 2022-06-14

### Dependencies

* [\#404](https://github.com/cosmos/ibc-go/pull/404) Bump Go version to 1.17
* [\#1300](https://github.com/cosmos/ibc-go/pull/1300) Bump SDK version to v0.45.4

### Improvements

* (transfer) [\#1342](https://github.com/cosmos/ibc-go/pull/1342) `DenomTrace` grpc now takes in either an `ibc denom` or a `hash` instead of only accepting a `hash`.
* (modules/core/04-channel) [\#1160](https://github.com/cosmos/ibc-go/pull/1160) Improve `uint64 -> string` performance in `Logger`.
* (modules/core/keeper) [\#1284](https://github.com/cosmos/ibc-go/pull/1284) Add sanity check for the keepers passed into `ibckeeper.NewKeeper`. `ibckeeper.NewKeeper` now panics if any of the keepers passed in is empty.
* (transfer) [\#1414](https://github.com/cosmos/ibc-go/pull/1414) Emitting Sender address from `fungible_token_packet` events in `OnRecvPacket` and `OnAcknowledgementPacket`.
* (modules/core/04-channel) [\#1464](https://github.com/cosmos/ibc-go/pull/1464) Emit a channel close event when an ordered channel is closed.
* (modules/light-clients/07-tendermint) [\#1118](https://github.com/cosmos/ibc-go/pull/1118) Deprecating `AllowUpdateAfterExpiry` and `AllowUpdateAfterMisbehaviour`. See ADR-026 for context.

### Features

* (modules/core/02-client) [\#1336](https://github.com/cosmos/ibc-go/pull/1336) Adding Query/ConsensusStateHeights gRPC for fetching the height of every consensus state associated with a client.
* (modules/apps/transfer) [\#1416](https://github.com/cosmos/ibc-go/pull/1416) Adding gRPC endpoint for getting an escrow account for a given port-id and channel-id.

### Bug Fixes

* (modules/core/04-channel) [\#1130](https://github.com/cosmos/ibc-go/pull/1130) Call `packet.GetSequence()` rather than passing func in `WriteAcknowledgement` log output
* (apps/transfer) [\#1451](https://github.com/cosmos/ibc-go/pull/1451) Fixing the support for base denoms that contain slashes.

## [v1.4.1](https://github.com/cosmos/ibc-go/releases/tag/v1.4.1) - 2022-06-14

### Improvements

* (transfer) [\#1342](https://github.com/cosmos/ibc-go/pull/1342) `DenomTrace` grpc now takes in either an `ibc denom` or a `hash` instead of only accepting a `hash`.
* (modules/core/04-channel) [\#1160](https://github.com/cosmos/ibc-go/pull/1160) Improve `uint64 -> string` performance in `Logger`.
* (modules/core/keeper) [\#1284](https://github.com/cosmos/ibc-go/pull/1284) Add sanity check for the keepers passed into `ibckeeper.NewKeeper`. `ibckeeper.NewKeeper` now panics if any of the keepers passed in is empty.
* (transfer) [\#1414](https://github.com/cosmos/ibc-go/pull/1414) Emitting Sender address from `fungible_token_packet` events in `OnRecvPacket` and `OnAcknowledgementPacket`.
* (modules/core/04-channel) [\#1464](https://github.com/cosmos/ibc-go/pull/1464) Emit a channel close event when an ordered channel is closed.

### Bug Fixes

* (modules/core/04-channel) [\#1130](https://github.com/cosmos/ibc-go/pull/1130) Call `packet.GetSequence()` rather than passing func in `WriteAcknowledgement` log output

## [v1.4.0](https://github.com/cosmos/ibc-go/releases/tag/v1.4.0) - 2022-03-15

### Dependencies

* [\#851](https://github.com/cosmos/ibc-go/pull/851) Bump SDK version to v0.45.1

## [v1.3.1](https://github.com/cosmos/ibc-go/releases/tag/v1.3.1) - 2022-06-14

### Dependencies

* [\#1267](https://github.com/cosmos/ibc-go/pull/1267) Bump SDK version to v0.44.8 and Tendermint to version 0.34.19

### Improvements

* (transfer) [\#1342](https://github.com/cosmos/ibc-go/pull/1342) `DenomTrace` grpc now takes in either an `ibc denom` or a `hash` instead of only accepting a `hash`.
* (modules/core/04-channel) [\#1160](https://github.com/cosmos/ibc-go/pull/1160) Improve `uint64 -> string` performance in `Logger`.
* (modules/core/keeper) [\#1284](https://github.com/cosmos/ibc-go/pull/1284) Add sanity check for the keepers passed into `ibckeeper.NewKeeper`. `ibckeeper.NewKeeper` now panics if any of the keepers passed in is empty.
* (transfer) [\#1414](https://github.com/cosmos/ibc-go/pull/1414) Emitting Sender address from `fungible_token_packet` events in `OnRecvPacket` and `OnAcknowledgementPacket`.
* (modules/core/04-channel) [\#1464](https://github.com/cosmos/ibc-go/pull/1464) Emit a channel close event when an ordered channel is closed.

### Bug Fixes

* (modules/core/04-channel) [\#1130](https://github.com/cosmos/ibc-go/pull/1130) Call `packet.GetSequence()` rather than passing func in `WriteAcknowledgement` log output

## [v1.3.0](https://github.com/cosmos/ibc-go/releases/tag/v1.3.0) - 2022-03-15

### Dependencies

* [\#1073](https://github.com/cosmos/ibc-go/pull/1073) Bump SDK version to v0.44.6
* [\#948](https://github.com/cosmos/ibc-go/pull/948) Bump ics23/go to v0.7

### State Machine Breaking

* (transfer) [\#818](https://github.com/cosmos/ibc-go/pull/818) Error acknowledgements returned from Transfer `OnRecvPacket` now include a deterministic ABCI code and error message.

### Features

* [\#679](https://github.com/cosmos/ibc-go/pull/679) New CLI command `query ibc-transfer denom-hash <denom trace>` to get the denom hash for a denom trace; this might be useful for debug

### Bug Fixes

* (client) [\#941](https://github.com/cosmos/ibc-go/pull/941) Classify client states without consensus states as expired
* (transfer) [\#978](https://github.com/cosmos/ibc-go/pull/978) Support base denoms with slashes in denom validation
* (channel) [\#995](https://github.com/cosmos/ibc-go/pull/995) Call `packet.GetSequence()` rather than passing func in `AcknowledgePacket` log output

## [v1.2.6](https://github.com/cosmos/ibc-go/releases/tag/v1.2.6) - 2022-02-03

### Improvements

* (channel) [\#692](https://github.com/cosmos/ibc-go/pull/692) Minimize channel logging by only emitting the packet sequence, source port/channel, destination port/channel upon packet receives, acknowledgements and timeouts.

## [v1.2.5](https://github.com/cosmos/ibc-go/releases/tag/v1.2.5) - 2021-12-15

### Dependencies

* [\#589](https://github.com/cosmos/ibc-go/pull/589) Bump SDK version to v0.44.5

### Bug Fixes

* (modules/core) [\#603](https://github.com/cosmos/ibc-go/pull/603) Fix module name emitted as part of `OnChanOpenInit` event. Replacing `connection` module name with `channel`.

## [v1.2.4](https://github.com/cosmos/ibc-go/releases/tag/v1.2.4) - 2021-12-05

### Dependencies

* [\#567](https://github.com/cosmos/ibc-go/pull/567) Bump SDK version to v0.44.4

### Improvements

* [\#583](https://github.com/cosmos/ibc-go/pull/583) Move third_party/proto/confio/proofs.proto to third_party/proto/proofs.proto to enable proto service reflection. Migrate `buf` from v1beta1 to v1.

## [v1.2.3](https://github.com/cosmos/ibc-go/releases/tag/v1.2.3) - 2021-11-09

### Dependencies

* [\#489](https://github.com/cosmos/ibc-go/pull/489) Bump Tendermint to v0.34.14
* [\#503](https://github.com/cosmos/ibc-go/pull/503) Bump SDK version to v0.44.3

## [v1.2.2](https://github.com/cosmos/ibc-go/releases/tag/v1.2.2) - 2021-10-15

### Dependencies

* [\#485](https://github.com/cosmos/ibc-go/pull/485) Bump SDK version to v0.44.2

## [v1.2.1](https://github.com/cosmos/ibc-go/releases/tag/v1.2.1) - 2021-10-04

### Dependencies

* [\#455](https://github.com/cosmos/ibc-go/pull/455) Bump SDK version to v0.44.1

## [v1.2.0](https://github.com/cosmos/ibc-go/releases/tag/v1.2.0) - 2021-09-10

### State Machine Breaking

* (24-host) [\#344](https://github.com/cosmos/ibc-go/pull/344) Increase port identifier limit to 128 characters.

### Improvements

* [\#373](https://github.com/cosmos/ibc-go/pull/375) Added optional field `PacketCommitmentSequences` to `QueryPacketAcknowledgementsRequest` to provide filtering of packet acknowledgements.

### Features

* [\#372](https://github.com/cosmos/ibc-go/pull/372) New CLI command `query ibc client status <client id>` to get the current activity status of a client.

### Dependencies

* [\#386](https://github.com/cosmos/ibc-go/pull/386) Bump [tendermint](https://github.com/tendermint/tendermint) from v0.34.12 to v0.34.13.

## [v1.1.6](https://github.com/cosmos/ibc-go/releases/tag/v1.1.6) - 2022-01-25

### Improvements

* (channel) [\#692](https://github.com/cosmos/ibc-go/pull/692) Minimize channel logging by only emitting the packet sequence, source port/channel, destination port/channel upon packet receives, acknowledgements and timeouts.

## [v1.1.5](https://github.com/cosmos/ibc-go/releases/tag/v1.1.5) - 2021-12-15

### Dependencies

* [\#589](https://github.com/cosmos/ibc-go/pull/589) Bump SDK version to v0.44.5

### Bug Fixes

* (modules/core) [\#603](https://github.com/cosmos/ibc-go/pull/603) Fix module name emitted as part of `OnChanOpenInit` event. Replacing `connection` module name with `channel`.

## [v1.1.4](https://github.com/cosmos/ibc-go/releases/tag/v1.1.4) - 2021-12-05

### Dependencies

* [\#567](https://github.com/cosmos/ibc-go/pull/567) Bump SDK version to v0.44.4

### Improvements

* [\#583](https://github.com/cosmos/ibc-go/pull/583) Move third_party/proto/confio/proofs.proto to third_party/proto/proofs.proto to enable proto service reflection. Migrate `buf` from v1beta1 to v1.

## [v1.1.3](https://github.com/cosmos/ibc-go/releases/tag/v1.1.3) - 2021-11-09

### Dependencies

* [\#489](https://github.com/cosmos/ibc-go/pull/489) Bump Tendermint to v0.34.14
* [\#503](https://github.com/cosmos/ibc-go/pull/503) Bump SDK version to v0.44.3

## [v1.1.2](https://github.com/cosmos/ibc-go/releases/tag/v1.1.2) - 2021-10-15

* [\#485](https://github.com/cosmos/ibc-go/pull/485) Bump SDK version to v0.44.2

## [v1.1.1](https://github.com/cosmos/ibc-go/releases/tag/v1.1.1) - 2021-10-04

### Dependencies

* [\#455](https://github.com/cosmos/ibc-go/pull/455) Bump SDK version to v0.44.1

## [v1.1.0](https://github.com/cosmos/ibc-go/releases/tag/v1.1.0) - 2021-09-03

### Dependencies

* [\#367](https://github.com/cosmos/ibc-go/pull/367) Bump [cosmos-sdk](https://github.com/cosmos/cosmos-sdk) from 0.43 to 0.44.

## [v1.0.1](https://github.com/cosmos/ibc-go/releases/tag/v1.0.1) - 2021-08-25

### Improvements

* [\#343](https://github.com/cosmos/ibc-go/pull/343) Create helper functions for publishing of packet sent and acknowledgement sent events.

## [v1.0.0](https://github.com/cosmos/ibc-go/releases/tag/v1.0.0) - 2021-08-10

### Bug Fixes

* (07-tendermint) [\#241](https://github.com/cosmos/ibc-go/pull/241) Ensure tendermint client state latest height revision number matches chain id revision number.
* (07-tendermint) [\#234](https://github.com/cosmos/ibc-go/pull/234) Use sentinel value for the consensus state root set during a client upgrade. This prevents genesis validation from failing.
* (modules) [\#223](https://github.com/cosmos/ibc-go/pull/223) Use correct Prometheus format for metric labels.
* (06-solomachine) [\#214](https://github.com/cosmos/ibc-go/pull/214) Disable defensive timestamp check in SendPacket for solo machine clients.
* (07-tendermint) [\#210](https://github.com/cosmos/ibc-go/pull/210) Export all consensus metadata on genesis restarts for tendermint clients.
* (core) [\#200](https://github.com/cosmos/ibc-go/pull/200) Fixes incorrect export of IBC identifier sequences. Previously, the next identifier sequence for clients/connections/channels was not set during genesis export. This resulted in the next identifiers being generated on the new chain to reuse old identifiers (the sequences began again from 0).
* (02-client) [\#192](https://github.com/cosmos/ibc-go/pull/192) Fix IBC `query ibc client header` cli command. Support historical queries for query header/node-state commands.
* (modules/light-clients/06-solomachine) [\#153](https://github.com/cosmos/ibc-go/pull/153) Fix solo machine proof height sequence mismatch bug.
* (modules/light-clients/06-solomachine) [\#122](https://github.com/cosmos/ibc-go/pull/122) Fix solo machine merkle prefix casting bug.
* (modules/light-clients/06-solomachine) [\#120](https://github.com/cosmos/ibc-go/pull/120) Fix solo machine handshake verification bug.
* (modules/light-clients/06-solomachine) [\#153](https://github.com/cosmos/ibc-go/pull/153) fix solo machine connection handshake failure at `ConnectionOpenAck`.

### API Breaking

* (04-channel) [\#220](https://github.com/cosmos/ibc-go/pull/220) Channel legacy handler functions were removed. Please use the MsgServer functions or directly call the channel keeper's handshake function.
* (modules) [\#206](https://github.com/cosmos/ibc-go/pull/206) Expose `relayer sdk.AccAddress` on `OnRecvPacket`, `OnAcknowledgementPacket`, `OnTimeoutPacket` module callbacks to enable incentivization.
* (02-client) [\#181](https://github.com/cosmos/ibc-go/pull/181) Remove 'InitialHeight' from UpdateClient Proposal. Only copy over latest consensus state from substitute client.
* (06-solomachine) [\#169](https://github.com/cosmos/ibc-go/pull/169) Change FrozenSequence to boolean in solomachine ClientState. The solo machine proto package has been bumped from `v1` to `v2`.
* (module/core/02-client) [\#165](https://github.com/cosmos/ibc-go/pull/165) Remove GetFrozenHeight from the ClientState interface.
* (modules) [\#166](https://github.com/cosmos/ibc-go/pull/166) Remove GetHeight from the misbehaviour interface. The `consensus_height` attribute has been removed from Misbehaviour events.
* (modules) [\#162](https://github.com/cosmos/ibc-go/pull/162) Remove deprecated Handler types in core IBC and the ICS 20 transfer module.
* (modules/core) [\#161](https://github.com/cosmos/ibc-go/pull/161) Remove Type(), Route(), GetSignBytes() from 02-client, 03-connection, and 04-channel messages.
* (modules) [\#140](https://github.com/cosmos/ibc-go/pull/140) IsFrozen() client state interface changed to Status(). gRPC `ClientStatus` route added.
* (modules/core) [\#109](https://github.com/cosmos/ibc-go/pull/109) Remove connection and channel handshake CLI commands.
* (modules) [\#107](https://github.com/cosmos/ibc-go/pull/107) Modify OnRecvPacket callback to return an acknowledgement which indicates if it is successful or not. Callback state changes are discarded for unsuccessful acknowledgements only.
* (modules) [\#108](https://github.com/cosmos/ibc-go/pull/108) All message constructors take the signer as a string to prevent upstream bugs. The `String()` function for an SDK Acc Address relies on external context.
* (transfer) [\#275](https://github.com/cosmos/ibc-go/pull/275) Remove 'ChanCloseInit' function from transfer keeper. ICS20 does not close channels.

### State Machine Breaking

* (modules/light-clients/07-tendermint) [\#99](https://github.com/cosmos/ibc-go/pull/99) Enforce maximum chain-id length for tendermint client.
* (modules/light-clients/07-tendermint) [\#141](https://github.com/cosmos/ibc-go/pull/141) Allow a new form of misbehaviour that proves counterparty chain breaks time monotonicity, automatically enforce monotonicity in UpdateClient and freeze client if monotonicity is broken.
* (modules/light-clients/07-tendermint) [\#141](https://github.com/cosmos/ibc-go/pull/141) Freeze the client if there's a conflicting header submitted for an existing consensus state.
* (modules/core/02-client) [\#8405](https://github.com/cosmos/cosmos-sdk/pull/8405) Refactor IBC client update governance proposals to use a substitute client to update a frozen or expired client.
* (modules/core/02-client) [\#8673](https://github.com/cosmos/cosmos-sdk/pull/8673) IBC upgrade logic moved to 02-client and an IBC UpgradeProposal is added.
* (modules/core/03-connection) [\#171](https://github.com/cosmos/ibc-go/pull/171) Introduces a new parameter `MaxExpectedTimePerBlock` to allow connections to calculate and enforce a block delay that is proportional to time delay set by connection.
* (core) [\#268](https://github.com/cosmos/ibc-go/pull/268) Perform a no-op on redundant relay messages. Previous behaviour returned an error. Now no state change will occur and no error will be returned.

### Improvements

* (04-channel) [\#220](https://github.com/cosmos/ibc-go/pull/220) Channel handshake events are now emitted with the channel keeper.
* (core/02-client) [\#205](https://github.com/cosmos/ibc-go/pull/205) Add in-place and genesis migrations from SDK v0.42.0 to ibc-go v1.0.0. Solo machine protobuf defintions are migrated from v1 to v2. All solo machine consensus states are pruned. All expired tendermint consensus states are pruned.
* (modules/core) [\#184](https://github.com/cosmos/ibc-go/pull/184) Improve error messages. Uses unique error codes to indicate already relayed packets.
* (07-tendermint) [\#182](https://github.com/cosmos/ibc-go/pull/182) Remove duplicate checks in upgrade logic.
* (modules/core/04-channel) [\#7949](https://github.com/cosmos/cosmos-sdk/issues/7949) Standardized channel `Acknowledgement` moved to its own file. Codec registration redundancy removed.
* (modules/core/04-channel) [\#144](https://github.com/cosmos/ibc-go/pull/144) Introduced a `packet_data_hex` attribute to emit the hex-encoded packet data in events. This allows for raw binary (proto-encoded message) to be sent over events and decoded correctly on relayer. Original `packet_data` is DEPRECATED. All relayers and IBC event consumers are encouraged to switch to `packet_data_hex` as soon as possible.
* (core/04-channel) [\#197](https://github.com/cosmos/ibc-go/pull/197) Introduced a `packet_ack_hex` attribute to emit the hex-encoded acknowledgement in events. This allows for raw binary (proto-encoded message) to be sent over events and decoded correctly on relayer. Original `packet_ack` is DEPRECATED. All relayers and IBC event consumers are encouraged to switch to `packet_ack_hex` as soon as possible.
* (modules/light-clients/07-tendermint) [\#125](https://github.com/cosmos/ibc-go/pull/125) Implement efficient iteration of consensus states and pruning of earliest expired consensus state on UpdateClient.
* (modules/light-clients/07-tendermint) [\#141](https://github.com/cosmos/ibc-go/pull/141) Return early in case there's a duplicate update call to save Gas.
* (modules/core/ante) [\#235](https://github.com/cosmos/ibc-go/pull/235) Introduces a new IBC Antedecorator that will reject transactions that only contain redundant packet messages (and accompany UpdateClient msgs). This will prevent relayers from wasting fees by submitting messages for packets that have already been processed by previous relayer(s). The Antedecorator is only applied on CheckTx and RecheckTx and is therefore optional for each node.

### Features

* [\#198](https://github.com/cosmos/ibc-go/pull/198) New CLI command `query ibc-transfer escrow-address <port> <channel id>` to get the escrow address for a channel; can be used to then query balance of escrowed tokens

### Client Breaking Changes

* (02-client/cli) [\#196](https://github.com/cosmos/ibc-go/pull/196) Rename `node-state` cli command to `self-consensus-state`.

## IBC in the Cosmos SDK Repository

The IBC module was originally released in [v0.40.0](https://github.com/cosmos/cosmos-sdk/releases/tag/v0.40.0) of the SDK.
Please see the [Release Notes](https://github.com/cosmos/cosmos-sdk/blob/v0.40.0/RELEASE_NOTES.md).

The IBC module is also contained in the releases for [v0.41.x](https://github.com/cosmos/cosmos-sdk/releases/tag/v0.41.0) and [v0.42.x](https://github.com/cosmos/cosmos-sdk/releases/tag/v0.42.0).
Please see the Release Notes for [v0.41.x](https://github.com/cosmos/cosmos-sdk/blob/v0.41.0/RELEASE_NOTES.md) and [v0.42.x](https://github.com/cosmos/cosmos-sdk/blob/v0.42.0/RELEASE_NOTES.md).

The IBC module was removed in the commit hash [da064e13d56add466548135739c5860a9f7ed842](https://github.com/cosmos/cosmos-sdk/commit/da064e13d56add466548135739c5860a9f7ed842) on the SDK. The release for SDK v0.43.0 will be the first release without the IBC module.

Backports should be made to the [release/v0.42.x](https://github.com/cosmos/cosmos-sdk/tree/release/v0.42.x) branch on the SDK.<|MERGE_RESOLUTION|>--- conflicted
+++ resolved
@@ -44,11 +44,8 @@
 
 ### Improvements
 
-<<<<<<< HEAD
 * (apps/27-interchain-accounts, apps/tranfer, apps/29-fee) [\#6253](https://github.com/cosmos/ibc-go/pull/6253) Allow channel handshake to succeed if fee middleware is wired up on one side, but not the other.
-=======
 * (apps/27-interchain-accounts) [\#6251](https://github.com/cosmos/ibc-go/pull/6251) Use `UNORDERED` as the default ordering for new ICA channels.
->>>>>>> 3aa76ad7
 
 ### Features
 
