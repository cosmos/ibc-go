--- conflicted
+++ resolved
@@ -94,11 +94,8 @@
 * (apps/27-interchain-accounts) [\#2146](https://github.com/cosmos/ibc-go/pull/2146) ICS27 controller now claims the channel capability passed via ibc core, and passes `nil` to the underlying app callback. The channel capability arg in `SendTx` is now ignored and looked up internally.
 * (apps/27-interchain-accounts) [\#2134](https://github.com/cosmos/ibc-go/pull/2134) Adding upgrade handler to ICS27 `controller` submodule for migration of channel capabilities. This upgrade handler migrates ownership of channel capabilities from the underlying application to the ICS27 `controller` submodule.
 * (apps/27-interchain-accounts) [\#2157](https://github.com/cosmos/ibc-go/pull/2157) Adding `IsMiddlewareEnabled` functionality to enforce calls to ICS27 msg server to *not* route to the underlying application.
-<<<<<<< HEAD
 * (apps/27-interchain-accounts) [\#2177](https://github.com/cosmos/ibc-go/pull/2177) Adding `IsMiddlewareEnabled` flag to interchain accounts `ActiveChannel` genesis type.
-=======
 * (apps/27-interchain-accounts) [\#2140](https://github.com/cosmos/ibc-go/pull/2140) Adding migration handler to ICS27 `controller` submodule to assert ownership of channel capabilities and set middleware enabled flag for existing channels. The ICS27 module consensus version has been bumped from 1 to 2.
->>>>>>> 44773b0f
 
 ### Features
 
