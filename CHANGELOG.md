--- conflicted
+++ resolved
@@ -36,27 +36,22 @@
 
 ## [v2.1.0](https://github.com/cosmos/ibc-go/releases/tag/v2.1.0) - 2022-03-01
 
-<<<<<<< HEAD
-### State Machine Breaking
-
-* (transfer) [\#818](https://github.com/cosmos/ibc-go/pull/818) Error acknowledgements returned from Transfer `OnRecvPacket` now include a deterministic ABCI code and error message.
-=======
 ### Dependencies
 
 * [\#851](https://github.com/cosmos/ibc-go/pull/851) Bump SDK version to v0.45.1
 * [\#948](https://github.com/cosmos/ibc-go/pull/948) Bump ics23/go to v0.7
->>>>>>> ac0a541e
+
+### State Machine Breaking
+
+* (transfer) [\#818](https://github.com/cosmos/ibc-go/pull/818) Error acknowledgements returned from Transfer `OnRecvPacket` now include a deterministic ABCI code and error message.
 
 ### Features
 
 * [\#679](https://github.com/cosmos/ibc-go/pull/679) New CLI command `query ibc-transfer denom-hash <denom trace>` to get the denom hash for a denom trace; this might be useful for debug
-<<<<<<< HEAD
-=======
 
 ### Bug Fixes
 
 * (transfer) [\#978](https://github.com/cosmos/ibc-go/pull/978) Support base denoms with slashes in denom validation
->>>>>>> ac0a541e
 
 ## [v2.0.3](https://github.com/cosmos/ibc-go/releases/tag/v2.0.2) - 2022-02-03
 
