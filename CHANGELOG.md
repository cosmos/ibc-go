--- conflicted
+++ resolved
@@ -56,11 +56,8 @@
 
 ### Improvements
 
-<<<<<<< HEAD
 * (apps/27-interchain-accounts) [\#2134](https://github.com/cosmos/ibc-go/pull/2134) Adding upgrade handler to ICS27 `controller` submodule for migration of channel capabilities. This upgrade handler migrates ownership of channel capabilities from the underlying application to the ICS27 `controller` submodule.
-=======
 * (apps/27-interchain-accounts) [\#2133](https://github.com/cosmos/ibc-go/pull/2133) Generates genesis protos in a separate directory to avoid circular import errors. The protobuf package name has changed for the genesis types.
->>>>>>> 80b4e701
 * (apps/27-interchain-accounts) [\#2102](https://github.com/cosmos/ibc-go/pull/2102) ICS27 controller middleware now supports a nil underlying application. This allows chains to make use of interchain accounts with existing auth mechanisms such as x/group and x/gov.
 * (linting) [\#1418](https://github.com/cosmos/ibc-go/pull/1418) Fix linting errors, resulting compatiblity with go1.18 linting style, golangci-lint 1.46.2 and the revivie linter.  This caused breaking changes in core/04-channel, core/ante, and the testing library.
 
