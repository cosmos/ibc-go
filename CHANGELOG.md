<!--
Guiding Principles:

Changelogs are for humans, not machines.
There should be an entry for every single version.
The same types of changes should be grouped.
Versions and sections should be linkable.
The latest version comes first.
The release date of each version is displayed.
Mention whether you follow Semantic Versioning.

Usage:

Change log entries are to be added to the Unreleased section under the
appropriate stanza (see below). Each entry should ideally include a tag and
the Github issue reference in the following format:

* (<tag>) \#<issue-number> message

The issue numbers will later be link-ified during the release process so you do
not have to worry about including a link manually, but you can if you wish.

Types of changes (Stanzas):

"Features" for new features.
"Improvements" for changes in existing functionality.
"Deprecated" for soon-to-be removed features.
"Bug Fixes" for any bug fixes.
"Client Breaking" for breaking CLI commands and REST routes used by end-users.
"API Breaking" for breaking exported APIs used by developers building on SDK.
"State Machine Breaking" for any changes that result in a different AppState given same genesisState and txList.
Ref: https://keepachangelog.com/en/1.0.0/
-->

# Changelog

## [Unreleased]

### Dependencies

* [\#1247](https://github.com/cosmos/ibc-go/pull/1247) Bump SDK version to v0.45.3 and Tendermint to version 0.34.19

### API Breaking

### State Machine Breaking

### Improvements

<<<<<<< HEAD
* (modules/core/keeper) [\#1284](https://github.com/cosmos/ibc-go/pull/1284) Add sanity check for the keepers passed into `ibckeeper.NewKeeper`. `ibckeeper.NewKeeper` now panics if any of the keepers passed in is empty.
=======
* (modules/core/04-channel) [\#1160](https://github.com/cosmos/ibc-go/pull/1160) Improve `uint64 -> string` performance in `Logger`.
>>>>>>> fc0459f7

### Features

### Bug Fixes

* (modules/core/04-channel) [\#1130](https://github.com/cosmos/ibc-go/pull/1130) Call `packet.GetSequence()` rather than passing func in `WriteAcknowledgement` log output

## [v2.2.0](https://github.com/cosmos/ibc-go/releases/tag/v2.2.0) - 2022-03-15

### Dependencies

* [\#851](https://github.com/cosmos/ibc-go/pull/851) Bump SDK version to v0.45.1

## [v2.1.0](https://github.com/cosmos/ibc-go/releases/tag/v2.1.0) - 2022-03-15

### Dependencies

* [\#1084](https://github.com/cosmos/ibc-go/pull/1084) Bump SDK version to v0.44.6
* [\#948](https://github.com/cosmos/ibc-go/pull/948) Bump ics23/go to v0.7

### State Machine Breaking

* (transfer) [\#818](https://github.com/cosmos/ibc-go/pull/818) Error acknowledgements returned from Transfer `OnRecvPacket` now include a deterministic ABCI code and error message.

### Features

* [\#679](https://github.com/cosmos/ibc-go/pull/679) New CLI command `query ibc-transfer denom-hash <denom trace>` to get the denom hash for a denom trace; this might be useful for debug

### Bug Fixes

* (client) [\#941](https://github.com/cosmos/ibc-go/pull/941) Classify client states without consensus states as expired
* (transfer) [\#978](https://github.com/cosmos/ibc-go/pull/978) Support base denoms with slashes in denom validation
* (channel) [\#995](https://github.com/cosmos/ibc-go/pull/995) Call `packet.GetSequence()` rather than passing func in `AcknowledgePacket` log output

## [v2.0.3](https://github.com/cosmos/ibc-go/releases/tag/v2.0.2) - 2022-02-03

### Improvements

* (channel) [\#692](https://github.com/cosmos/ibc-go/pull/692) Minimize channel logging by only emitting the packet sequence, source port/channel, destination port/channel upon packet receives, acknowledgements and timeouts.

## [v2.0.2](https://github.com/cosmos/ibc-go/releases/tag/v2.0.2) - 2021-12-15

### Dependencies

* [\#589](https://github.com/cosmos/ibc-go/pull/589) Bump SDK version to v0.44.5

### Bug Fixes

* (modules/core) [\#603](https://github.com/cosmos/ibc-go/pull/603) Fix module name emitted as part of `OnChanOpenInit` event. Replacing `connection` module name with `channel`.

## [v2.0.1](https://github.com/cosmos/ibc-go/releases/tag/v2.0.1) - 2021-12-05

### Dependencies

* [\#567](https://github.com/cosmos/ibc-go/pull/567) Bump SDK version to v0.44.4

### Improvements

* (02-client) [\#568](https://github.com/cosmos/ibc-go/pull/568) In IBC `transfer` cli command use local clock time as reference for relative timestamp timeout if greater than the block timestamp queried from the latest consensus state corresponding to the counterparty channel.
* [\#583](https://github.com/cosmos/ibc-go/pull/583) Move third_party/proto/confio/proofs.proto to third_party/proto/proofs.proto to enable proto service reflection. Migrate `buf` from v1beta1 to v1.

### Bug Fixes

* (02-client) [\#500](https://github.com/cosmos/ibc-go/pull/500) Fix IBC `update-client proposal` cli command to expect correct number of args.

## [v2.0.0](https://github.com/cosmos/ibc-go/releases/tag/v2.0.0) - 2021-11-09

### Dependencies

* [\#489](https://github.com/cosmos/ibc-go/pull/489) Bump Tendermint to v0.34.14
* [\#503](https://github.com/cosmos/ibc-go/pull/503) Bump SDK version to v0.44.3

### API Breaking

* (core) [\#227](https://github.com/cosmos/ibc-go/pull/227) Remove sdk.Result from application callbacks
* (transfer) [\#350](https://github.com/cosmos/ibc-go/pull/350) Change FungibleTokenPacketData to use a string for the Amount field. This enables token transfers with amounts previously restricted by uint64. Up to the maximum uint256 value is supported. 

### Features

* [\#384](https://github.com/cosmos/ibc-go/pull/384) Added `NegotiateAppVersion` method to `IBCModule` interface supported by a gRPC query service in `05-port`. This provides routing of requests to the desired application module callback, which in turn performs application version negotiation.

## [v1.4.0](https://github.com/cosmos/ibc-go/releases/tag/v1.4.0) - 2022-03-15

### Dependencies

* [\#851](https://github.com/cosmos/ibc-go/pull/851) Bump SDK version to v0.45.1

## [v1.3.0](https://github.com/cosmos/ibc-go/releases/tag/v1.3.0) - 2022-03-15

### Dependencies

* [\#1073](https://github.com/cosmos/ibc-go/pull/1073) Bump SDK version to v0.44.6
* [\#948](https://github.com/cosmos/ibc-go/pull/948) Bump ics23/go to v0.7

### State Machine Breaking

* (transfer) [\#818](https://github.com/cosmos/ibc-go/pull/818) Error acknowledgements returned from Transfer `OnRecvPacket` now include a deterministic ABCI code and error message.

### Features

* [\#679](https://github.com/cosmos/ibc-go/pull/679) New CLI command `query ibc-transfer denom-hash <denom trace>` to get the denom hash for a denom trace; this might be useful for debug

### Bug Fixes

* (client) [\#941](https://github.com/cosmos/ibc-go/pull/941) Classify client states without consensus states as expired
* (transfer) [\#978](https://github.com/cosmos/ibc-go/pull/978) Support base denoms with slashes in denom validation
* (channel) [\#995](https://github.com/cosmos/ibc-go/pull/995) Call `packet.GetSequence()` rather than passing func in `AcknowledgePacket` log output

## [v1.2.6](https://github.com/cosmos/ibc-go/releases/tag/v1.2.6) - 2022-01-25

### Improvements

* (channel) [\#692](https://github.com/cosmos/ibc-go/pull/692) Minimize channel logging by only emitting the packet sequence, source port/channel, destination port/channel upon packet receives, acknowledgements and timeouts.

## [v1.2.5](https://github.com/cosmos/ibc-go/releases/tag/v1.2.5) - 2021-12-15

### Dependencies

* [\#589](https://github.com/cosmos/ibc-go/pull/589) Bump SDK version to v0.44.5

### Bug Fixes

* (modules/core) [\#603](https://github.com/cosmos/ibc-go/pull/603) Fix module name emitted as part of `OnChanOpenInit` event. Replacing `connection` module name with `channel`.

## [v1.2.4](https://github.com/cosmos/ibc-go/releases/tag/v1.2.4) - 2021-12-05

### Dependencies

* [\#567](https://github.com/cosmos/ibc-go/pull/567) Bump SDK version to v0.44.4

### Improvements

* [\#583](https://github.com/cosmos/ibc-go/pull/583) Move third_party/proto/confio/proofs.proto to third_party/proto/proofs.proto to enable proto service reflection. Migrate `buf` from v1beta1 to v1.

## [v1.2.3](https://github.com/cosmos/ibc-go/releases/tag/v1.2.3) - 2021-11-09

### Dependencies

* [\#489](https://github.com/cosmos/ibc-go/pull/489) Bump Tendermint to v0.34.14
* [\#503](https://github.com/cosmos/ibc-go/pull/503) Bump SDK version to v0.44.3

## [v1.2.2](https://github.com/cosmos/ibc-go/releases/tag/v1.2.2) - 2021-10-15

### Dependencies

* [\#485](https://github.com/cosmos/ibc-go/pull/485) Bump SDK version to v0.44.2

## [v1.2.1](https://github.com/cosmos/ibc-go/releases/tag/v1.2.1) - 2021-10-04

### Dependencies

* [\#455](https://github.com/cosmos/ibc-go/pull/455) Bump SDK version to v0.44.1

## [v1.2.0](https://github.com/cosmos/ibc-go/releases/tag/v1.2.0) - 2021-09-10

### State Machine Breaking

* (24-host) [\#344](https://github.com/cosmos/ibc-go/pull/344) Increase port identifier limit to 128 characters.

### Improvements

* [\#373](https://github.com/cosmos/ibc-go/pull/375) Added optional field `PacketCommitmentSequences` to `QueryPacketAcknowledgementsRequest` to provide filtering of packet acknowledgements.

### Features

* [\#372](https://github.com/cosmos/ibc-go/pull/372) New CLI command `query ibc client status <client id>` to get the current activity status of a client.

### Dependencies

* [\#386](https://github.com/cosmos/ibc-go/pull/386) Bump [tendermint](https://github.com/tendermint/tendermint) from v0.34.12 to v0.34.13.

## [v1.1.6](https://github.com/cosmos/ibc-go/releases/tag/v1.1.6) - 2022-01-25

### Improvements

* (channel) [\#692](https://github.com/cosmos/ibc-go/pull/692) Minimize channel logging by only emitting the packet sequence, source port/channel, destination port/channel upon packet receives, acknowledgements and timeouts.

## [v1.1.5](https://github.com/cosmos/ibc-go/releases/tag/v1.1.5) - 2021-12-15

### Dependencies

* [\#589](https://github.com/cosmos/ibc-go/pull/589) Bump SDK version to v0.44.5

### Bug Fixes

* (modules/core) [\#603](https://github.com/cosmos/ibc-go/pull/603) Fix module name emitted as part of `OnChanOpenInit` event. Replacing `connection` module name with `channel`.

## [v1.1.4](https://github.com/cosmos/ibc-go/releases/tag/v1.1.4) - 2021-12-05

### Dependencies

* [\#567](https://github.com/cosmos/ibc-go/pull/567) Bump SDK version to v0.44.4

### Improvements

* [\#583](https://github.com/cosmos/ibc-go/pull/583) Move third_party/proto/confio/proofs.proto to third_party/proto/proofs.proto to enable proto service reflection. Migrate `buf` from v1beta1 to v1.

## [v1.1.3](https://github.com/cosmos/ibc-go/releases/tag/v1.1.3) - 2021-11-09

### Dependencies

* [\#489](https://github.com/cosmos/ibc-go/pull/489) Bump Tendermint to v0.34.14
* [\#503](https://github.com/cosmos/ibc-go/pull/503) Bump SDK version to v0.44.3

## [v1.1.2](https://github.com/cosmos/ibc-go/releases/tag/v1.1.2) - 2021-10-15

* [\#485](https://github.com/cosmos/ibc-go/pull/485) Bump SDK version to v0.44.2
 
## [v1.1.1](https://github.com/cosmos/ibc-go/releases/tag/v1.1.1) - 2021-10-04

### Dependencies

* [\#455](https://github.com/cosmos/ibc-go/pull/455) Bump SDK version to v0.44.1

## [v1.1.0](https://github.com/cosmos/ibc-go/releases/tag/v1.1.0) - 2021-09-03

### Dependencies

* [\#367](https://github.com/cosmos/ibc-go/pull/367) Bump [cosmos-sdk](https://github.com/cosmos/cosmos-sdk) from 0.43 to 0.44.

## [v1.0.1](https://github.com/cosmos/ibc-go/releases/tag/v1.0.1) - 2021-08-25

### Improvements

* [\#343](https://github.com/cosmos/ibc-go/pull/343) Create helper functions for publishing of packet sent and acknowledgement sent events.

## [v1.0.0](https://github.com/cosmos/ibc-go/releases/tag/v1.0.0) - 2021-08-10

### Bug Fixes

* (07-tendermint) [\#241](https://github.com/cosmos/ibc-go/pull/241) Ensure tendermint client state latest height revision number matches chain id revision number.
* (07-tendermint) [\#234](https://github.com/cosmos/ibc-go/pull/234) Use sentinel value for the consensus state root set during a client upgrade. This prevents genesis validation from failing.
* (modules) [\#223](https://github.com/cosmos/ibc-go/pull/223) Use correct Prometheus format for metric labels.
* (06-solomachine) [\#214](https://github.com/cosmos/ibc-go/pull/214) Disable defensive timestamp check in SendPacket for solo machine clients.
* (07-tendermint) [\#210](https://github.com/cosmos/ibc-go/pull/210) Export all consensus metadata on genesis restarts for tendermint clients.
* (core) [\#200](https://github.com/cosmos/ibc-go/pull/200) Fixes incorrect export of IBC identifier sequences. Previously, the next identifier sequence for clients/connections/channels was not set during genesis export. This resulted in the next identifiers being generated on the new chain to reuse old identifiers (the sequences began again from 0).
* (02-client) [\#192](https://github.com/cosmos/ibc-go/pull/192) Fix IBC `query ibc client header` cli command. Support historical queries for query header/node-state commands.
* (modules/light-clients/06-solomachine) [\#153](https://github.com/cosmos/ibc-go/pull/153) Fix solo machine proof height sequence mismatch bug.
* (modules/light-clients/06-solomachine) [\#122](https://github.com/cosmos/ibc-go/pull/122) Fix solo machine merkle prefix casting bug. 
* (modules/light-clients/06-solomachine) [\#120](https://github.com/cosmos/ibc-go/pull/120) Fix solo machine handshake verification bug. 
* (modules/light-clients/06-solomachine) [\#153](https://github.com/cosmos/ibc-go/pull/153) fix solo machine connection handshake failure at `ConnectionOpenAck`.

### API Breaking

* (04-channel) [\#220](https://github.com/cosmos/ibc-go/pull/220) Channel legacy handler functions were removed. Please use the MsgServer functions or directly call the channel keeper's handshake function.
* (modules) [\#206](https://github.com/cosmos/ibc-go/pull/206) Expose `relayer sdk.AccAddress` on `OnRecvPacket`, `OnAcknowledgementPacket`, `OnTimeoutPacket` module callbacks to enable incentivization.
* (02-client) [\#181](https://github.com/cosmos/ibc-go/pull/181) Remove 'InitialHeight' from UpdateClient Proposal. Only copy over latest consensus state from substitute client.
* (06-solomachine) [\#169](https://github.com/cosmos/ibc-go/pull/169) Change FrozenSequence to boolean in solomachine ClientState. The solo machine proto package has been bumped from `v1` to `v2`.
* (module/core/02-client) [\#165](https://github.com/cosmos/ibc-go/pull/165) Remove GetFrozenHeight from the ClientState interface. 
* (modules) [\#166](https://github.com/cosmos/ibc-go/pull/166) Remove GetHeight from the misbehaviour interface. The `consensus_height` attribute has been removed from Misbehaviour events.
* (modules) [\#162](https://github.com/cosmos/ibc-go/pull/162) Remove deprecated Handler types in core IBC and the ICS 20 transfer module. 
* (modules/core) [\#161](https://github.com/cosmos/ibc-go/pull/161) Remove Type(), Route(), GetSignBytes() from 02-client, 03-connection, and 04-channel messages.
* (modules) [\#140](https://github.com/cosmos/ibc-go/pull/140) IsFrozen() client state interface changed to Status(). gRPC `ClientStatus` route added.
* (modules/core) [\#109](https://github.com/cosmos/ibc-go/pull/109) Remove connection and channel handshake CLI commands.
* (modules) [\#107](https://github.com/cosmos/ibc-go/pull/107) Modify OnRecvPacket callback to return an acknowledgement which indicates if it is successful or not. Callback state changes are discarded for unsuccessful acknowledgements only. 
* (modules) [\#108](https://github.com/cosmos/ibc-go/pull/108) All message constructors take the signer as a string to prevent upstream bugs. The `String()` function for an SDK Acc Address relies on external context.
* (transfer) [\#275](https://github.com/cosmos/ibc-go/pull/275) Remove 'ChanCloseInit' function from transfer keeper. ICS20 does not close channels.

### State Machine Breaking

* (modules/light-clients/07-tendermint) [\#99](https://github.com/cosmos/ibc-go/pull/99) Enforce maximum chain-id length for tendermint client. 
* (modules/light-clients/07-tendermint) [\#141](https://github.com/cosmos/ibc-go/pull/141) Allow a new form of misbehaviour that proves counterparty chain breaks time monotonicity, automatically enforce monotonicity in UpdateClient and freeze client if monotonicity is broken.
* (modules/light-clients/07-tendermint) [\#141](https://github.com/cosmos/ibc-go/pull/141) Freeze the client if there's a conflicting header submitted for an existing consensus state.
* (modules/core/02-client) [\#8405](https://github.com/cosmos/cosmos-sdk/pull/8405) Refactor IBC client update governance proposals to use a substitute client to update a frozen or expired client.
* (modules/core/02-client) [\#8673](https://github.com/cosmos/cosmos-sdk/pull/8673) IBC upgrade logic moved to 02-client and an IBC UpgradeProposal is added.
* (modules/core/03-connection) [\#171](https://github.com/cosmos/ibc-go/pull/171) Introduces a new parameter `MaxExpectedTimePerBlock` to allow connections to calculate and enforce a block delay that is proportional to time delay set by connection.
* (core) [\#268](https://github.com/cosmos/ibc-go/pull/268) Perform a no-op on redundant relay messages. Previous behaviour returned an error. Now no state change will occur and no error will be returned.

### Improvements

* (04-channel) [\#220](https://github.com/cosmos/ibc-go/pull/220) Channel handshake events are now emitted with the channel keeper.
* (core/02-client) [\#205](https://github.com/cosmos/ibc-go/pull/205) Add in-place and genesis migrations from SDK v0.42.0 to ibc-go v1.0.0. Solo machine protobuf defintions are migrated from v1 to v2. All solo machine consensus states are pruned. All expired tendermint consensus states are pruned.
* (modules/core) [\#184](https://github.com/cosmos/ibc-go/pull/184) Improve error messages. Uses unique error codes to indicate already relayed packets.
* (07-tendermint) [\#182](https://github.com/cosmos/ibc-go/pull/182) Remove duplicate checks in upgrade logic.
* (modules/core/04-channel) [\#7949](https://github.com/cosmos/cosmos-sdk/issues/7949) Standardized channel `Acknowledgement` moved to its own file. Codec registration redundancy removed.
* (modules/core/04-channel) [\#144](https://github.com/cosmos/ibc-go/pull/144) Introduced a `packet_data_hex` attribute to emit the hex-encoded packet data in events. This allows for raw binary (proto-encoded message) to be sent over events and decoded correctly on relayer. Original `packet_data` is DEPRECATED. All relayers and IBC event consumers are encouraged to switch to `packet_data_hex` as soon as possible.
* (core/04-channel) [\#197](https://github.com/cosmos/ibc-go/pull/197) Introduced a `packet_ack_hex` attribute to emit the hex-encoded acknowledgement in events. This allows for raw binary (proto-encoded message) to be sent over events and decoded correctly on relayer. Original `packet_ack` is DEPRECATED. All relayers and IBC event consumers are encouraged to switch to `packet_ack_hex` as soon as possible.
* (modules/light-clients/07-tendermint) [\#125](https://github.com/cosmos/ibc-go/pull/125) Implement efficient iteration of consensus states and pruning of earliest expired consensus state on UpdateClient.
* (modules/light-clients/07-tendermint) [\#141](https://github.com/cosmos/ibc-go/pull/141) Return early in case there's a duplicate update call to save Gas.
* (modules/core/ante) [\#235](https://github.com/cosmos/ibc-go/pull/235) Introduces a new IBC Antedecorator that will reject transactions that only contain redundant packet messages (and accompany UpdateClient msgs). This will prevent relayers from wasting fees by submitting messages for packets that have already been processed by previous relayer(s). The Antedecorator is only applied on CheckTx and RecheckTx and is therefore optional for each node.

### Features

* [\#198](https://github.com/cosmos/ibc-go/pull/198) New CLI command `query ibc-transfer escrow-address <port> <channel id>` to get the escrow address for a channel; can be used to then query balance of escrowed tokens

### Client Breaking Changes

* (02-client/cli) [\#196](https://github.com/cosmos/ibc-go/pull/196) Rename `node-state` cli command to `self-consensus-state`.

## IBC in the Cosmos SDK Repository

The IBC module was originally released in [v0.40.0](https://github.com/cosmos/cosmos-sdk/releases/tag/v0.40.0) of the SDK.
Please see the [Release Notes](https://github.com/cosmos/cosmos-sdk/blob/v0.40.0/RELEASE_NOTES.md).

The IBC module is also contained in the releases for [v0.41.x](https://github.com/cosmos/cosmos-sdk/releases/tag/v0.41.0) and [v0.42.x](https://github.com/cosmos/cosmos-sdk/releases/tag/v0.42.0).
Please see the Release Notes for [v0.41.x](https://github.com/cosmos/cosmos-sdk/blob/v0.41.0/RELEASE_NOTES.md) and [v0.42.x](https://github.com/cosmos/cosmos-sdk/blob/v0.42.0/RELEASE_NOTES.md).

The IBC module was removed in the commit hash [da064e13d56add466548135739c5860a9f7ed842](https://github.com/cosmos/cosmos-sdk/commit/da064e13d56add466548135739c5860a9f7ed842) on the SDK. The release for SDK v0.43.0 will be the first release without the IBC module.

Backports should be made to the [release/v0.42.x](https://github.com/cosmos/cosmos-sdk/tree/release/v0.42.x) branch on the SDK.<|MERGE_RESOLUTION|>--- conflicted
+++ resolved
@@ -46,11 +46,8 @@
 
 ### Improvements
 
-<<<<<<< HEAD
 * (modules/core/keeper) [\#1284](https://github.com/cosmos/ibc-go/pull/1284) Add sanity check for the keepers passed into `ibckeeper.NewKeeper`. `ibckeeper.NewKeeper` now panics if any of the keepers passed in is empty.
-=======
 * (modules/core/04-channel) [\#1160](https://github.com/cosmos/ibc-go/pull/1160) Improve `uint64 -> string` performance in `Logger`.
->>>>>>> fc0459f7
 
 ### Features
 
