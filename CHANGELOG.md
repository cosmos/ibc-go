--- conflicted
+++ resolved
@@ -59,10 +59,7 @@
 * (modules/core/05-port) [\#288](https://github.com/cosmos/ibc-go/issues/288) Making the 05-port keeper function IsBound public. The IsBound function checks if the provided portID is already binded to a module.
 * (channel) [\#644](https://github.com/cosmos/ibc-go/pull/644) Adds `GetChannelConnection` to the ChannelKeeper. This function returns the connectionID and connection state associated with a channel. 
 * (channel) [\647](https://github.com/cosmos/ibc-go/pull/647) Reorganizes channel handshake handling to set channel state after IBC application callbacks. 
-<<<<<<< HEAD
-=======
 * (client) [\#724](https://github.com/cosmos/ibc-go/pull/724) `IsRevisionFormat` and `IsClientIDFormat` have been updated to disallow newlines before the dash used to separate the chainID and revision number, and the client type and client sequence. 
->>>>>>> 89ffaafb
 
 ### Features
 
