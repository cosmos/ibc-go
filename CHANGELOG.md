<!--
Guiding Principles:

Changelogs are for humans, not machines.
There should be an entry for every single version.
The same types of changes should be grouped.
Versions and sections should be linkable.
The latest version comes first.
The release date of each version is displayed.
Mention whether you follow Semantic Versioning.

Usage:

Change log entries are to be added to the Unreleased section under the
appropriate stanza (see below). Each entry should ideally include a tag and
the Github issue reference in the following format:

* (<tag>) \#<issue-number> message

The issue numbers will later be link-ified during the release process so you do
not have to worry about including a link manually, but you can if you wish.

Types of changes (Stanzas):

"Features" for new features.
"Improvements" for changes in existing functionality.
"Deprecated" for soon-to-be removed features.
"Bug Fixes" for any bug fixes.
"Client Breaking" for breaking CLI commands and REST routes used by end-users.
"API Breaking" for breaking exported APIs used by developers building on SDK.
"State Machine Breaking" for any changes that result in a different AppState given same genesisState and txList.
Ref: https://keepachangelog.com/en/1.0.0/
-->

# Changelog

## [Unreleased]

### Dependencies

* [\#1615](https://github.com/cosmos/ibc-go/pull/1615) Bump SDK version to v0.45.6
* [\#1627](https://github.com/cosmos/ibc-go/pull/1627) Bump Go version to 1.18

### API Breaking

* (core/04-channel) [\#1418](https://github.com/cosmos/ibc-go/pull/1418) `NewPacketId` has been renamed to `NewPacketID` to comply with go linting rules.
* (core/ante) [\#1418](https://github.com/cosmos/ibc-go/pull/1418) `AnteDecorator` has been renamed to `RedundancyDecorator` to comply with go linting rules and to give more clarity to the purpose of the Decorator.
* (testing) [\#1418](https://github.com/cosmos/ibc-go/pull/1418) `MockIBCApp` has been renamed to `IBCApp` and `MockEmptyAcknowledgement` has been renamed to `EmptyAcknowledgement` to comply with go linting rules
* (modules/core/03-connection) [\#1672](https://github.com/cosmos/ibc-go/pull/1672) Remove crossing hellos from connection handshakes. The `PreviousConnectionId` in `MsgConnectionOpenTry` has been deprecated.
* (modules/core/04-channel) [\#1317](https://github.com/cosmos/ibc-go/pull/1317) Remove crossing hellos from channel handshakes. The `PreviousChannelId` in `MsgChannelOpenTry` has been deprecated.  
* (transfer) [\#1250](https://github.com/cosmos/ibc-go/pull/1250) Deprecate `GetTransferAccount` since the `transfer` module account is never used.
* (channel) [\#1283](https://github.com/cosmos/ibc-go/pull/1283) The `OnChanOpenInit` application callback now returns a version string in line with the latest [spec changes](https://github.com/cosmos/ibc/pull/629).  
* (modules/29-fee)[\#1338](https://github.com/cosmos/ibc-go/pull/1338) Renaming `Result` field in `IncentivizedAcknowledgement` to `AppAcknowledgement`.
* (modules/29-fee)[\#1343](https://github.com/cosmos/ibc-go/pull/1343) Renaming `KeyForwardRelayerAddress` to `KeyRelayerAddressForAsyncAck`, and `ParseKeyForwardRelayerAddress` to `ParseKeyRelayerAddressForAsyncAck`.
* (apps/27-interchain-accounts)[\#1432](https://github.com/cosmos/ibc-go/pull/1432) Updating `RegisterInterchainAccount` to include an additional `version` argument, supporting ICS29 fee middleware functionality in ICS27 interchain accounts.
* (apps/27-interchain-accounts)[\#1565](https://github.com/cosmos/ibc-go/pull/1565) Removing `NewErrorAcknowledgement` in favour of `channeltypes.NewErrorAcknowledgement`.
* (transfer)[\#1565](https://github.com/cosmos/ibc-go/pull/1565) Removing `NewErrorAcknowledgement` in favour of `channeltypes.NewErrorAcknowledgement`.
* (channel)[\#1565](https://github.com/cosmos/ibc-go/pull/1565) Updating `NewErrorAcknowledgement` to accept an error instead of a string and removing the possibility of non-deterministic writes to application state.
* (core/04-channel)[\#1636](https://github.com/cosmos/ibc-go/pull/1636) Removing `SplitChannelVersion` and `MergeChannelVersions` functions since they are not used.

### State Machine Breaking

### Improvements

* (linting) [\#1418](https://github.com/cosmos/ibc-go/pull/1418) Fix linting errors, resulting compatiblity with go1.18 linting style, golangci-lint 1.46.2 and the revivie linter.  This caused breaking changes in core/04-channel, core/ante, and the testing library.
* (app/20-transfer) [\#1680](https://github.com/cosmos/ibc-go/pull/1680) Adds migration to correct any malformed trace path information of tokens with denoms that contains slashes. The transfer module consensus version has been bumped to 2.
* (app/20-transfer) [\#1730](https://github.com/cosmos/ibc-go/pull/1730) parse the ics20 denomination provided via a packet using the channel identifier format specified by ibc-go.
* (cleanup) [\#1335](https://github.com/cosmos/ibc-go/pull/1335/) `gofumpt -w -l .` to standardize the code layout more strictly than `go fmt ./...`
* (middleware) [\#1022](https://github.com/cosmos/ibc-go/pull/1022) Add `GetAppVersion` to the ICS4Wrapper interface. This function should be used by IBC applications to obtain their own version since the version set in the channel structure may be wrapped many times by middleware.
* (modules/core/04-channel) [\#1232](https://github.com/cosmos/ibc-go/pull/1232) Updating params on `NewPacketID` and moving to bottom of file.
* (modules/core/04-channel) [\#1232](https://github.com/cosmos/ibc-go/pull/1232) Updating params on `NewPacketId` and moving to bottom of file.
* (app/29-fee) [\#1305](https://github.com/cosmos/ibc-go/pull/1305) Change version string for fee module to `ics29-1`
* (app/29-fee) [\#1341](https://github.com/cosmos/ibc-go/pull/1341) Check if the fee module is locked and if the fee module is enabled before refunding all fees
* (transfer) [\#1414](https://github.com/cosmos/ibc-go/pull/1414) Emitting Sender address from `fungible_token_packet` events in `OnRecvPacket` and `OnAcknowledgementPacket`.
<<<<<<< HEAD
* (testing/simapp) [\#1397](https://github.com/cosmos/ibc-go/pull/1397) Adding mock module to maccperms and adding check to ensure mock module is not a blocked account address.
* (core/02-client) [\#1570](https://github.com/cosmos/ibc-go/pull/1570) Emitting an event when handling an upgrade client proposal.
=======
* (testing/simapp) [\#1397](https://github.com/cosmos/ibc-go/pull/1397) Adding mock module to maccperms and adding check to ensure mock module is not a blocked account address. 
* (core/02-client) [\#1570](https://github.com/cosmos/ibc-go/pull/1570) Emitting an event when handling an upgrade client proposal.
* (modules/light-clients/07-tendermint) [\#1713](https://github.com/cosmos/ibc-go/pull/1713) Allow client upgrade proposals to update `TrustingPeriod`. See ADR-026 for context.
>>>>>>> ebc76385

### Features

* [\#276](https://github.com/cosmos/ibc-go/pull/276) Adding the Fee Middleware module v1
* (apps/29-fee) [\#1229](https://github.com/cosmos/ibc-go/pull/1229) Adding CLI commands for getting all unrelayed incentivized packets and packet by packet-id.
* (apps/29-fee) [\#1224](https://github.com/cosmos/ibc-go/pull/1224) Adding Query/CounterpartyAddress and CLI to ICS29 fee middleware
* (apps/29-fee) [\#1225](https://github.com/cosmos/ibc-go/pull/1225) Adding Query/FeeEnabledChannel and Query/FeeEnabledChannels with CLIs to ICS29 fee middleware.
* (modules/apps/29-fee) [\#1230](https://github.com/cosmos/ibc-go/pull/1230) Adding CLI command for getting incentivized packets for a specific channel-id.

### Bug Fixes

* (apps/29-fee) [\#1278](https://github.com/cosmos/ibc-go/pull/1278) The URI path for the query to get all incentivized packets for a specific channel did not follow the same format as the rest of queries.

## [v3.1.0](https://github.com/cosmos/ibc-go/releases/tag/v3.1.0) - 2022-04-16

### Dependencies

* [\#1300](https://github.com/cosmos/ibc-go/pull/1300) Bump SDK version to v0.45.4

### API Breaking

### State Machine Breaking

### Improvements

* (transfer) [\#1342](https://github.com/cosmos/ibc-go/pull/1342) `DenomTrace` grpc now takes in either an `ibc denom` or a `hash` instead of only accepting a `hash`.
* (modules/core/04-channel) [\#1160](https://github.com/cosmos/ibc-go/pull/1160) Improve `uint64 -> string` performance in `Logger`.
* (modules/core/04-channel) [\#1279](https://github.com/cosmos/ibc-go/pull/1279) Add selected channel version to MsgChanOpenInitResponse and MsgChanOpenTryResponse. Emit channel version during OpenInit/OpenTry
* (modules/core/keeper) [\#1284](https://github.com/cosmos/ibc-go/pull/1284) Add sanity check for the keepers passed into `ibckeeper.NewKeeper`. `ibckeeper.NewKeeper` now panics if any of the keepers passed in is empty.
* (transfer) [\#1414](https://github.com/cosmos/ibc-go/pull/1414) Emitting Sender address from `fungible_token_packet` events in `OnRecvPacket` and `OnAcknowledgementPacket`.
* (modules/core/04-channel) [\#1464](https://github.com/cosmos/ibc-go/pull/1464) Emit a channel close event when an ordered channel is closed.
* (modules/light-clients/07-tendermint) [\#1118](https://github.com/cosmos/ibc-go/pull/1118) Deprecating `AllowUpdateAfterExpiry` and `AllowUpdateAfterMisbehaviour`. See ADR-026 for context.

### Features

* (modules/core/02-client) [\#1336](https://github.com/cosmos/ibc-go/pull/1336) Adding Query/ConsensusStateHeights gRPC for fetching the height of every consensus state associated with a client.
* (modules/apps/transfer) [\#1416](https://github.com/cosmos/ibc-go/pull/1416) Adding gRPC endpoint for getting an escrow account for a given port-id and channel-id.
* (modules/apps/27-interchain-accounts) [\#1512](https://github.com/cosmos/ibc-go/pull/1512) Allowing ICA modules to handle all message types with "*".

### Bug Fixes

* (modules/core/04-channel) [\#1130](https://github.com/cosmos/ibc-go/pull/1130) Call `packet.GetSequence()` rather than passing func in `WriteAcknowledgement` log output
* (apps/transfer) [\#1451](https://github.com/cosmos/ibc-go/pull/1451) Fixing the support for base denoms that contain slashes.

## [v3.0.1](https://github.com/cosmos/ibc-go/releases/tag/v3.0.1) - 2022-04-16

### Dependencies

* [\#1300](https://github.com/cosmos/ibc-go/pull/1300) Bump SDK version to v0.45.4

### Improvements

* (transfer) [\#1342](https://github.com/cosmos/ibc-go/pull/1342) `DenomTrace` grpc now takes in either an `ibc denom` or a `hash` instead of only accepting a `hash`.
* (modules/core/04-channel) [\#1160](https://github.com/cosmos/ibc-go/pull/1160) Improve `uint64 -> string` performance in `Logger`.
* (modules/core/keeper) [\#1284](https://github.com/cosmos/ibc-go/pull/1284) Add sanity check for the keepers passed into `ibckeeper.NewKeeper`. `ibckeeper.NewKeeper` now panics if any of the keepers passed in is empty.
* (transfer) [\#1414](https://github.com/cosmos/ibc-go/pull/1414) Emitting Sender address from `fungible_token_packet` events in `OnRecvPacket` and `OnAcknowledgementPacket`.
* (modules/core/04-channel) [\#1464](https://github.com/cosmos/ibc-go/pull/1464) Emit a channel close event when an ordered channel is closed.

### Bug Fixes

* (modules/core/04-channel) [\#1130](https://github.com/cosmos/ibc-go/pull/1130) Call `packet.GetSequence()` rather than passing func in `WriteAcknowledgement` log output

## [v3.0.0](https://github.com/cosmos/ibc-go/releases/tag/v3.0.0) - 2022-03-15

### Dependencies

* [\#404](https://github.com/cosmos/ibc-go/pull/404) Bump Go version to 1.17
* [\#851](https://github.com/cosmos/ibc-go/pull/851) Bump SDK version to v0.45.1
* [\#948](https://github.com/cosmos/ibc-go/pull/948) Bump ics23/go to v0.7
* (core) [\#709](https://github.com/cosmos/ibc-go/pull/709) Replace github.com/pkg/errors with stdlib errors

### API Breaking

* (testing) [\#939](https://github.com/cosmos/ibc-go/pull/939) Support custom power reduction for testing.
* (modules/core/05-port) [\#1086](https://github.com/cosmos/ibc-go/pull/1086) Added `counterpartyChannelID` argument to IBCModule.OnChanOpenAck
* (channel) [\#848](https://github.com/cosmos/ibc-go/pull/848) Added `ChannelId` to MsgChannelOpenInitResponse
* (testing) [\#813](https://github.com/cosmos/ibc-go/pull/813) The `ack` argument to the testing function `RelayPacket` has been removed as it is no longer needed.
* (testing) [\#774](https://github.com/cosmos/ibc-go/pull/774) Added `ChainID` arg to `SetupWithGenesisValSet` on the testing app. `Coordinator` generated ChainIDs now starts at index 1
* (transfer) [\#675](https://github.com/cosmos/ibc-go/pull/675) Transfer `NewKeeper` now takes in an ICS4Wrapper. The ICS4Wrapper may be the IBC Channel Keeper when ICS20 is not used in a middleware stack. The ICS4Wrapper is required for applications wishing to connect middleware to ICS20.
* (core) [\#650](https://github.com/cosmos/ibc-go/pull/650) Modify `OnChanOpenTry` IBC application module callback to return the negotiated app version. The version passed into the `MsgChanOpenTry` has been deprecated and will be ignored by core IBC.
* (core) [\#629](https://github.com/cosmos/ibc-go/pull/629) Removes the `GetProofSpecs` from the ClientState interface. This function was previously unused by core IBC.
* (transfer) [\#517](https://github.com/cosmos/ibc-go/pull/517) Separates the ICS 26 callback functions from `AppModule` into a new type `IBCModule` for ICS 20 transfer.
* (modules/core/02-client) [\#536](https://github.com/cosmos/ibc-go/pull/536) `GetSelfConsensusState` return type changed from bool to error.
* (channel) [\#644](https://github.com/cosmos/ibc-go/pull/644) Removes `CounterpartyHops` function from the ChannelKeeper.
* (testing) [\#776](https://github.com/cosmos/ibc-go/pull/776) Adding helper fn to generate capability name for testing callbacks
* (testing) [\#892](https://github.com/cosmos/ibc-go/pull/892) IBC Mock modules store the scoped keeper and portID within the IBCMockApp. They also maintain reference to the AppModule to update the AppModule's list of IBC applications it references. Allows for the mock module to be reused as a base application in middleware stacks.
* (channel) [\#882](https://github.com/cosmos/ibc-go/pull/882) The `WriteAcknowledgement` API now takes `exported.Acknowledgement` instead of a byte array
* (modules/core/ante) [\#950](https://github.com/cosmos/ibc-go/pull/950) Replaces the channel keeper with the IBC keeper in the IBC `AnteDecorator` in order to execute the entire message and be able to reject redundant messages that are in the same block as the non-redundant messages.

### State Machine Breaking

* (transfer) [\#818](https://github.com/cosmos/ibc-go/pull/818) Error acknowledgements returned from Transfer `OnRecvPacket` now include a deterministic ABCI code and error message.

### Improvements

* (interchain-accounts) [\#1037](https://github.com/cosmos/ibc-go/pull/1037) Add a function `InitModule` to the interchain accounts `AppModule`. This function should be called within the upgrade handler when adding the interchain accounts module to a chain. It should be called in place of InitGenesis (set the consensus version in the version map).
* (testing) [\#942](https://github.com/cosmos/ibc-go/pull/942) `NewTestChain` will create 4 validators in validator set by default. A new constructor function `NewTestChainWithValSet` is provided for test writers who want custom control over the validator set of test chains.
* (testing) [\#904](https://github.com/cosmos/ibc-go/pull/904) Add `ParsePacketFromEvents` function to the testing package. Useful when sending/relaying packets via the testing package.
* (testing) [\#893](https://github.com/cosmos/ibc-go/pull/893) Support custom private keys for testing.
* (testing) [\#810](https://github.com/cosmos/ibc-go/pull/810) Additional testing function added to `Endpoint` type called `RecvPacketWithResult`. Performs the same functionality as the existing `RecvPacket` function but also returns the message result. `path.RelayPacket` no longer uses the provided acknowledgement argument and instead obtains the acknowledgement via MsgRecvPacket events.
* (connection) [\#721](https://github.com/cosmos/ibc-go/pull/721) Simplify connection handshake error messages when unpacking client state.
* (channel) [\#692](https://github.com/cosmos/ibc-go/pull/692) Minimize channel logging by only emitting the packet sequence, source port/channel, destination port/channel upon packet receives, acknowledgements and timeouts.
* [\#383](https://github.com/cosmos/ibc-go/pull/383) Adds helper functions for merging and splitting middleware versions from the underlying app version.
* (modules/core/05-port) [\#288](https://github.com/cosmos/ibc-go/issues/288) Making the 05-port keeper function IsBound public. The IsBound function checks if the provided portID is already binded to a module.
* (channel) [\#644](https://github.com/cosmos/ibc-go/pull/644) Adds `GetChannelConnection` to the ChannelKeeper. This function returns the connectionID and connection state associated with a channel.
* (channel) [\647](https://github.com/cosmos/ibc-go/pull/647) Reorganizes channel handshake handling to set channel state after IBC application callbacks.
* (client) [\#724](https://github.com/cosmos/ibc-go/pull/724) `IsRevisionFormat` and `IsClientIDFormat` have been updated to disallow newlines before the dash used to separate the chainID and revision number, and the client type and client sequence.
* (interchain-accounts) [\#1466](https://github.com/cosmos/ibc-go/pull/1466) Emit event when there is an acknowledgement during `OnRecvPacket`.

### Features

* [\#432](https://github.com/cosmos/ibc-go/pull/432) Introduce `MockIBCApp` struct to the mock module. Allows the mock module to be reused to perform custom logic on each IBC App interface function. This might be useful when testing out IBC applications written as middleware.
* [\#380](https://github.com/cosmos/ibc-go/pull/380) Adding the Interchain Accounts module v1
* [\#679](https://github.com/cosmos/ibc-go/pull/679) New CLI command `query ibc-transfer denom-hash <denom trace>` to get the denom hash for a denom trace; this might be useful for debug

### Bug Fixes

* (testing) [\#884](https://github.com/cosmos/ibc-go/pull/884) Add and use in simapp a custom ante handler that rejects redundant transactions
* (transfer) [\#978](https://github.com/cosmos/ibc-go/pull/978) Support base denoms with slashes in denom validation
* (client) [\#941](https://github.com/cosmos/ibc-go/pull/941) Classify client states without consensus states as expired
* (channel) [\#995](https://github.com/cosmos/ibc-go/pull/995) Call `packet.GetSequence()` rather than passing func in `AcknowledgePacket` log output

## [v2.3.0](https://github.com/cosmos/ibc-go/releases/tag/v2.3.0) - 2022-04-16

### Dependencies

* [\#404](https://github.com/cosmos/ibc-go/pull/404) Bump Go version to 1.17
* [\#1300](https://github.com/cosmos/ibc-go/pull/1300) Bump SDK version to v0.45.4

### Improvements

* (transfer) [\#1342](https://github.com/cosmos/ibc-go/pull/1342) `DenomTrace` grpc now takes in either an `ibc denom` or a `hash` instead of only accepting a `hash`.
* (modules/core/04-channel) [\#1160](https://github.com/cosmos/ibc-go/pull/1160) Improve `uint64 -> string` performance in `Logger`.
* (modules/core/keeper) [\#1284](https://github.com/cosmos/ibc-go/pull/1284) Add sanity check for the keepers passed into `ibckeeper.NewKeeper`. `ibckeeper.NewKeeper` now panics if any of the keepers passed in is empty.
* (transfer) [\#1414](https://github.com/cosmos/ibc-go/pull/1414) Emitting Sender address from `fungible_token_packet` events in `OnRecvPacket` and `OnAcknowledgementPacket`.
* (modules/core/04-channel) [\#1464](https://github.com/cosmos/ibc-go/pull/1464) Emit a channel close event when an ordered channel is closed.
* (modules/light-clients/07-tendermint) [\#1118](https://github.com/cosmos/ibc-go/pull/1118) Deprecating `AllowUpdateAfterExpiry` and `AllowUpdateAfterMisbehaviour`. See ADR-026 for context.

### Features

* (modules/core/02-client) [\#1336](https://github.com/cosmos/ibc-go/pull/1336) Adding Query/ConsensusStateHeights gRPC for fetching the height of every consensus state associated with a client.
* (modules/apps/transfer) [\#1416](https://github.com/cosmos/ibc-go/pull/1416) Adding gRPC endpoint for getting an escrow account for a given port-id and channel-id.

### Bug Fixes

* (modules/core/04-channel) [\#1130](https://github.com/cosmos/ibc-go/pull/1130) Call `packet.GetSequence()` rather than passing func in `WriteAcknowledgement` log output
* (apps/transfer) [\#1451](https://github.com/cosmos/ibc-go/pull/1451) Fixing the support for base denoms that contain slashes.

## [v2.2.1](https://github.com/cosmos/ibc-go/releases/tag/v2.2.1) - 2022-04-16

### Improvements

* (transfer) [\#1342](https://github.com/cosmos/ibc-go/pull/1342) `DenomTrace` grpc now takes in either an `ibc denom` or a `hash` instead of only accepting a `hash`.
* (modules/core/04-channel) [\#1160](https://github.com/cosmos/ibc-go/pull/1160) Improve `uint64 -> string` performance in `Logger`.
* (modules/core/keeper) [\#1284](https://github.com/cosmos/ibc-go/pull/1284) Add sanity check for the keepers passed into `ibckeeper.NewKeeper`. `ibckeeper.NewKeeper` now panics if any of the keepers passed in is empty.
* (transfer) [\#1414](https://github.com/cosmos/ibc-go/pull/1414) Emitting Sender address from `fungible_token_packet` events in `OnRecvPacket` and `OnAcknowledgementPacket`.
* (modules/core/04-channel) [\#1464](https://github.com/cosmos/ibc-go/pull/1464) Emit a channel close event when an ordered channel is closed.

### Bug Fixes

* (modules/core/04-channel) [\#1130](https://github.com/cosmos/ibc-go/pull/1130) Call `packet.GetSequence()` rather than passing func in `WriteAcknowledgement` log output

## [v2.2.0](https://github.com/cosmos/ibc-go/releases/tag/v2.2.0) - 2022-03-15

### Dependencies

* [\#851](https://github.com/cosmos/ibc-go/pull/851) Bump SDK version to v0.45.1

## [v2.1.1](https://github.com/cosmos/ibc-go/releases/tag/v2.1.1) - 2022-04-16

### Dependencies

* [\#1268](https://github.com/cosmos/ibc-go/pull/1268) Bump SDK version to v0.44.8 and Tendermint to version 0.34.19

### Improvements

* (transfer) [\#1342](https://github.com/cosmos/ibc-go/pull/1342) `DenomTrace` grpc now takes in either an `ibc denom` or a `hash` instead of only accepting a `hash`.
* (modules/core/keeper) [\#1284](https://github.com/cosmos/ibc-go/pull/1284) Add sanity check for the keepers passed into `ibckeeper.NewKeeper`. `ibckeeper.NewKeeper` now panics if any of the keepers passed in is empty.
* (transfer) [\#1414](https://github.com/cosmos/ibc-go/pull/1414) Emitting Sender address from `fungible_token_packet` events in `OnRecvPacket` and `OnAcknowledgementPacket`.
* (modules/core/04-channel) [\#1464](https://github.com/cosmos/ibc-go/pull/1464) Emit a channel close event when an ordered channel is closed.

### Bug Fixes

* (modules/core/04-channel) [\#1130](https://github.com/cosmos/ibc-go/pull/1130) Call `packet.GetSequence()` rather than passing func in `WriteAcknowledgement` log output

## [v2.1.0](https://github.com/cosmos/ibc-go/releases/tag/v2.1.0) - 2022-03-15

### Dependencies

* [\#1084](https://github.com/cosmos/ibc-go/pull/1084) Bump SDK version to v0.44.6
* [\#948](https://github.com/cosmos/ibc-go/pull/948) Bump ics23/go to v0.7

### State Machine Breaking

* (transfer) [\#818](https://github.com/cosmos/ibc-go/pull/818) Error acknowledgements returned from Transfer `OnRecvPacket` now include a deterministic ABCI code and error message.

### Features

* [\#679](https://github.com/cosmos/ibc-go/pull/679) New CLI command `query ibc-transfer denom-hash <denom trace>` to get the denom hash for a denom trace; this might be useful for debug

### Bug Fixes

* (client) [\#941](https://github.com/cosmos/ibc-go/pull/941) Classify client states without consensus states as expired
* (transfer) [\#978](https://github.com/cosmos/ibc-go/pull/978) Support base denoms with slashes in denom validation
* (channel) [\#995](https://github.com/cosmos/ibc-go/pull/995) Call `packet.GetSequence()` rather than passing func in `AcknowledgePacket` log output

## [v2.0.3](https://github.com/cosmos/ibc-go/releases/tag/v2.0.3) - 2022-02-03

### Improvements

* (channel) [\#692](https://github.com/cosmos/ibc-go/pull/692) Minimize channel logging by only emitting the packet sequence, source port/channel, destination port/channel upon packet receives, acknowledgements and timeouts.

## [v2.0.2](https://github.com/cosmos/ibc-go/releases/tag/v2.0.2) - 2021-12-15

### Dependencies

* [\#589](https://github.com/cosmos/ibc-go/pull/589) Bump SDK version to v0.44.5

### Bug Fixes

* (modules/core) [\#603](https://github.com/cosmos/ibc-go/pull/603) Fix module name emitted as part of `OnChanOpenInit` event. Replacing `connection` module name with `channel`.

## [v2.0.1](https://github.com/cosmos/ibc-go/releases/tag/v2.0.1) - 2021-12-05

### Dependencies

* [\#567](https://github.com/cosmos/ibc-go/pull/567) Bump SDK version to v0.44.4

### Improvements

* (02-client) [\#568](https://github.com/cosmos/ibc-go/pull/568) In IBC `transfer` cli command use local clock time as reference for relative timestamp timeout if greater than the block timestamp queried from the latest consensus state corresponding to the counterparty channel.
* [\#583](https://github.com/cosmos/ibc-go/pull/583) Move third_party/proto/confio/proofs.proto to third_party/proto/proofs.proto to enable proto service reflection. Migrate `buf` from v1beta1 to v1.

### Bug Fixes

* (02-client) [\#500](https://github.com/cosmos/ibc-go/pull/500) Fix IBC `update-client proposal` cli command to expect correct number of args.

## [v2.0.0](https://github.com/cosmos/ibc-go/releases/tag/v2.0.0) - 2021-11-09

### Dependencies

* [\#489](https://github.com/cosmos/ibc-go/pull/489) Bump Tendermint to v0.34.14
* [\#503](https://github.com/cosmos/ibc-go/pull/503) Bump SDK version to v0.44.3

### API Breaking

* (core) [\#227](https://github.com/cosmos/ibc-go/pull/227) Remove sdk.Result from application callbacks
* (transfer) [\#350](https://github.com/cosmos/ibc-go/pull/350) Change FungibleTokenPacketData to use a string for the Amount field. This enables token transfers with amounts previously restricted by uint64. Up to the maximum uint256 value is supported.

### Features

* [\#384](https://github.com/cosmos/ibc-go/pull/384) Added `NegotiateAppVersion` method to `IBCModule` interface supported by a gRPC query service in `05-port`. This provides routing of requests to the desired application module callback, which in turn performs application version negotiation.

## [v1.5.0](https://github.com/cosmos/ibc-go/releases/tag/v1.5.0) - 2022-06-14

### Dependencies

* [\#404](https://github.com/cosmos/ibc-go/pull/404) Bump Go version to 1.17
* [\#1300](https://github.com/cosmos/ibc-go/pull/1300) Bump SDK version to v0.45.4

### Improvements

* (transfer) [\#1342](https://github.com/cosmos/ibc-go/pull/1342) `DenomTrace` grpc now takes in either an `ibc denom` or a `hash` instead of only accepting a `hash`.
* (modules/core/04-channel) [\#1160](https://github.com/cosmos/ibc-go/pull/1160) Improve `uint64 -> string` performance in `Logger`.
* (modules/core/keeper) [\#1284](https://github.com/cosmos/ibc-go/pull/1284) Add sanity check for the keepers passed into `ibckeeper.NewKeeper`. `ibckeeper.NewKeeper` now panics if any of the keepers passed in is empty.
* (transfer) [\#1414](https://github.com/cosmos/ibc-go/pull/1414) Emitting Sender address from `fungible_token_packet` events in `OnRecvPacket` and `OnAcknowledgementPacket`.
* (modules/core/04-channel) [\#1464](https://github.com/cosmos/ibc-go/pull/1464) Emit a channel close event when an ordered channel is closed.
* (modules/light-clients/07-tendermint) [\#1118](https://github.com/cosmos/ibc-go/pull/1118) Deprecating `AllowUpdateAfterExpiry` and `AllowUpdateAfterMisbehaviour`. See ADR-026 for context.

### Features

* (modules/core/02-client) [\#1336](https://github.com/cosmos/ibc-go/pull/1336) Adding Query/ConsensusStateHeights gRPC for fetching the height of every consensus state associated with a client.
* (modules/apps/transfer) [\#1416](https://github.com/cosmos/ibc-go/pull/1416) Adding gRPC endpoint for getting an escrow account for a given port-id and channel-id.

### Bug Fixes

* (modules/core/04-channel) [\#1130](https://github.com/cosmos/ibc-go/pull/1130) Call `packet.GetSequence()` rather than passing func in `WriteAcknowledgement` log output
* (apps/transfer) [\#1451](https://github.com/cosmos/ibc-go/pull/1451) Fixing the support for base denoms that contain slashes.

## [v1.4.1](https://github.com/cosmos/ibc-go/releases/tag/v1.4.1) - 2022-06-14

### Improvements

* (transfer) [\#1342](https://github.com/cosmos/ibc-go/pull/1342) `DenomTrace` grpc now takes in either an `ibc denom` or a `hash` instead of only accepting a `hash`.
* (modules/core/04-channel) [\#1160](https://github.com/cosmos/ibc-go/pull/1160) Improve `uint64 -> string` performance in `Logger`.
* (modules/core/keeper) [\#1284](https://github.com/cosmos/ibc-go/pull/1284) Add sanity check for the keepers passed into `ibckeeper.NewKeeper`. `ibckeeper.NewKeeper` now panics if any of the keepers passed in is empty.
* (transfer) [\#1414](https://github.com/cosmos/ibc-go/pull/1414) Emitting Sender address from `fungible_token_packet` events in `OnRecvPacket` and `OnAcknowledgementPacket`.
* (modules/core/04-channel) [\#1464](https://github.com/cosmos/ibc-go/pull/1464) Emit a channel close event when an ordered channel is closed.

### Bug Fixes

* (modules/core/04-channel) [\#1130](https://github.com/cosmos/ibc-go/pull/1130) Call `packet.GetSequence()` rather than passing func in `WriteAcknowledgement` log output

## [v1.4.0](https://github.com/cosmos/ibc-go/releases/tag/v1.4.0) - 2022-03-15

### Dependencies

* [\#851](https://github.com/cosmos/ibc-go/pull/851) Bump SDK version to v0.45.1

## [v1.3.1](https://github.com/cosmos/ibc-go/releases/tag/v1.3.1) - 2022-06-14

### Dependencies

* [\#1267](https://github.com/cosmos/ibc-go/pull/1267) Bump SDK version to v0.44.8 and Tendermint to version 0.34.19

### Improvements

* (transfer) [\#1342](https://github.com/cosmos/ibc-go/pull/1342) `DenomTrace` grpc now takes in either an `ibc denom` or a `hash` instead of only accepting a `hash`.
* (modules/core/04-channel) [\#1160](https://github.com/cosmos/ibc-go/pull/1160) Improve `uint64 -> string` performance in `Logger`.
* (modules/core/keeper) [\#1284](https://github.com/cosmos/ibc-go/pull/1284) Add sanity check for the keepers passed into `ibckeeper.NewKeeper`. `ibckeeper.NewKeeper` now panics if any of the keepers passed in is empty.
* (transfer) [\#1414](https://github.com/cosmos/ibc-go/pull/1414) Emitting Sender address from `fungible_token_packet` events in `OnRecvPacket` and `OnAcknowledgementPacket`.
* (modules/core/04-channel) [\#1464](https://github.com/cosmos/ibc-go/pull/1464) Emit a channel close event when an ordered channel is closed.

### Bug Fixes

* (modules/core/04-channel) [\#1130](https://github.com/cosmos/ibc-go/pull/1130) Call `packet.GetSequence()` rather than passing func in `WriteAcknowledgement` log output

## [v1.3.0](https://github.com/cosmos/ibc-go/releases/tag/v1.3.0) - 2022-03-15

### Dependencies

* [\#1073](https://github.com/cosmos/ibc-go/pull/1073) Bump SDK version to v0.44.6
* [\#948](https://github.com/cosmos/ibc-go/pull/948) Bump ics23/go to v0.7

### State Machine Breaking

* (transfer) [\#818](https://github.com/cosmos/ibc-go/pull/818) Error acknowledgements returned from Transfer `OnRecvPacket` now include a deterministic ABCI code and error message.

### Features

* [\#679](https://github.com/cosmos/ibc-go/pull/679) New CLI command `query ibc-transfer denom-hash <denom trace>` to get the denom hash for a denom trace; this might be useful for debug

### Bug Fixes

* (client) [\#941](https://github.com/cosmos/ibc-go/pull/941) Classify client states without consensus states as expired
* (transfer) [\#978](https://github.com/cosmos/ibc-go/pull/978) Support base denoms with slashes in denom validation
* (channel) [\#995](https://github.com/cosmos/ibc-go/pull/995) Call `packet.GetSequence()` rather than passing func in `AcknowledgePacket` log output

## [v1.2.6](https://github.com/cosmos/ibc-go/releases/tag/v1.2.6) - 2022-02-03

### Improvements

* (channel) [\#692](https://github.com/cosmos/ibc-go/pull/692) Minimize channel logging by only emitting the packet sequence, source port/channel, destination port/channel upon packet receives, acknowledgements and timeouts.

## [v1.2.5](https://github.com/cosmos/ibc-go/releases/tag/v1.2.5) - 2021-12-15

### Dependencies

* [\#589](https://github.com/cosmos/ibc-go/pull/589) Bump SDK version to v0.44.5

### Bug Fixes

* (modules/core) [\#603](https://github.com/cosmos/ibc-go/pull/603) Fix module name emitted as part of `OnChanOpenInit` event. Replacing `connection` module name with `channel`.

## [v1.2.4](https://github.com/cosmos/ibc-go/releases/tag/v1.2.4) - 2021-12-05

### Dependencies

* [\#567](https://github.com/cosmos/ibc-go/pull/567) Bump SDK version to v0.44.4

### Improvements

* [\#583](https://github.com/cosmos/ibc-go/pull/583) Move third_party/proto/confio/proofs.proto to third_party/proto/proofs.proto to enable proto service reflection. Migrate `buf` from v1beta1 to v1.

## [v1.2.3](https://github.com/cosmos/ibc-go/releases/tag/v1.2.3) - 2021-11-09

### Dependencies

* [\#489](https://github.com/cosmos/ibc-go/pull/489) Bump Tendermint to v0.34.14
* [\#503](https://github.com/cosmos/ibc-go/pull/503) Bump SDK version to v0.44.3

## [v1.2.2](https://github.com/cosmos/ibc-go/releases/tag/v1.2.2) - 2021-10-15

### Dependencies

* [\#485](https://github.com/cosmos/ibc-go/pull/485) Bump SDK version to v0.44.2

## [v1.2.1](https://github.com/cosmos/ibc-go/releases/tag/v1.2.1) - 2021-10-04

### Dependencies

* [\#455](https://github.com/cosmos/ibc-go/pull/455) Bump SDK version to v0.44.1

## [v1.2.0](https://github.com/cosmos/ibc-go/releases/tag/v1.2.0) - 2021-09-10

### State Machine Breaking

* (24-host) [\#344](https://github.com/cosmos/ibc-go/pull/344) Increase port identifier limit to 128 characters.

### Improvements

* [\#373](https://github.com/cosmos/ibc-go/pull/375) Added optional field `PacketCommitmentSequences` to `QueryPacketAcknowledgementsRequest` to provide filtering of packet acknowledgements.

### Features

* [\#372](https://github.com/cosmos/ibc-go/pull/372) New CLI command `query ibc client status <client id>` to get the current activity status of a client.

### Dependencies

* [\#386](https://github.com/cosmos/ibc-go/pull/386) Bump [tendermint](https://github.com/tendermint/tendermint) from v0.34.12 to v0.34.13.

## [v1.1.6](https://github.com/cosmos/ibc-go/releases/tag/v1.1.6) - 2022-01-25

### Improvements

* (channel) [\#692](https://github.com/cosmos/ibc-go/pull/692) Minimize channel logging by only emitting the packet sequence, source port/channel, destination port/channel upon packet receives, acknowledgements and timeouts.

## [v1.1.5](https://github.com/cosmos/ibc-go/releases/tag/v1.1.5) - 2021-12-15

### Dependencies

* [\#589](https://github.com/cosmos/ibc-go/pull/589) Bump SDK version to v0.44.5

### Bug Fixes

* (modules/core) [\#603](https://github.com/cosmos/ibc-go/pull/603) Fix module name emitted as part of `OnChanOpenInit` event. Replacing `connection` module name with `channel`.

## [v1.1.4](https://github.com/cosmos/ibc-go/releases/tag/v1.1.4) - 2021-12-05

### Dependencies

* [\#567](https://github.com/cosmos/ibc-go/pull/567) Bump SDK version to v0.44.4

### Improvements

* [\#583](https://github.com/cosmos/ibc-go/pull/583) Move third_party/proto/confio/proofs.proto to third_party/proto/proofs.proto to enable proto service reflection. Migrate `buf` from v1beta1 to v1.

## [v1.1.3](https://github.com/cosmos/ibc-go/releases/tag/v1.1.3) - 2021-11-09

### Dependencies

* [\#489](https://github.com/cosmos/ibc-go/pull/489) Bump Tendermint to v0.34.14
* [\#503](https://github.com/cosmos/ibc-go/pull/503) Bump SDK version to v0.44.3

## [v1.1.2](https://github.com/cosmos/ibc-go/releases/tag/v1.1.2) - 2021-10-15

* [\#485](https://github.com/cosmos/ibc-go/pull/485) Bump SDK version to v0.44.2

## [v1.1.1](https://github.com/cosmos/ibc-go/releases/tag/v1.1.1) - 2021-10-04

### Dependencies

* [\#455](https://github.com/cosmos/ibc-go/pull/455) Bump SDK version to v0.44.1

## [v1.1.0](https://github.com/cosmos/ibc-go/releases/tag/v1.1.0) - 2021-09-03

### Dependencies

* [\#367](https://github.com/cosmos/ibc-go/pull/367) Bump [cosmos-sdk](https://github.com/cosmos/cosmos-sdk) from 0.43 to 0.44.

## [v1.0.1](https://github.com/cosmos/ibc-go/releases/tag/v1.0.1) - 2021-08-25

### Improvements

* [\#343](https://github.com/cosmos/ibc-go/pull/343) Create helper functions for publishing of packet sent and acknowledgement sent events.

## [v1.0.0](https://github.com/cosmos/ibc-go/releases/tag/v1.0.0) - 2021-08-10

### Bug Fixes

* (07-tendermint) [\#241](https://github.com/cosmos/ibc-go/pull/241) Ensure tendermint client state latest height revision number matches chain id revision number.
* (07-tendermint) [\#234](https://github.com/cosmos/ibc-go/pull/234) Use sentinel value for the consensus state root set during a client upgrade. This prevents genesis validation from failing.
* (modules) [\#223](https://github.com/cosmos/ibc-go/pull/223) Use correct Prometheus format for metric labels.
* (06-solomachine) [\#214](https://github.com/cosmos/ibc-go/pull/214) Disable defensive timestamp check in SendPacket for solo machine clients.
* (07-tendermint) [\#210](https://github.com/cosmos/ibc-go/pull/210) Export all consensus metadata on genesis restarts for tendermint clients.
* (core) [\#200](https://github.com/cosmos/ibc-go/pull/200) Fixes incorrect export of IBC identifier sequences. Previously, the next identifier sequence for clients/connections/channels was not set during genesis export. This resulted in the next identifiers being generated on the new chain to reuse old identifiers (the sequences began again from 0).
* (02-client) [\#192](https://github.com/cosmos/ibc-go/pull/192) Fix IBC `query ibc client header` cli command. Support historical queries for query header/node-state commands.
* (modules/light-clients/06-solomachine) [\#153](https://github.com/cosmos/ibc-go/pull/153) Fix solo machine proof height sequence mismatch bug.
* (modules/light-clients/06-solomachine) [\#122](https://github.com/cosmos/ibc-go/pull/122) Fix solo machine merkle prefix casting bug.
* (modules/light-clients/06-solomachine) [\#120](https://github.com/cosmos/ibc-go/pull/120) Fix solo machine handshake verification bug.
* (modules/light-clients/06-solomachine) [\#153](https://github.com/cosmos/ibc-go/pull/153) fix solo machine connection handshake failure at `ConnectionOpenAck`.

### API Breaking

* (04-channel) [\#220](https://github.com/cosmos/ibc-go/pull/220) Channel legacy handler functions were removed. Please use the MsgServer functions or directly call the channel keeper's handshake function.
* (modules) [\#206](https://github.com/cosmos/ibc-go/pull/206) Expose `relayer sdk.AccAddress` on `OnRecvPacket`, `OnAcknowledgementPacket`, `OnTimeoutPacket` module callbacks to enable incentivization.
* (02-client) [\#181](https://github.com/cosmos/ibc-go/pull/181) Remove 'InitialHeight' from UpdateClient Proposal. Only copy over latest consensus state from substitute client.
* (06-solomachine) [\#169](https://github.com/cosmos/ibc-go/pull/169) Change FrozenSequence to boolean in solomachine ClientState. The solo machine proto package has been bumped from `v1` to `v2`.
* (module/core/02-client) [\#165](https://github.com/cosmos/ibc-go/pull/165) Remove GetFrozenHeight from the ClientState interface.
* (modules) [\#166](https://github.com/cosmos/ibc-go/pull/166) Remove GetHeight from the misbehaviour interface. The `consensus_height` attribute has been removed from Misbehaviour events.
* (modules) [\#162](https://github.com/cosmos/ibc-go/pull/162) Remove deprecated Handler types in core IBC and the ICS 20 transfer module.
* (modules/core) [\#161](https://github.com/cosmos/ibc-go/pull/161) Remove Type(), Route(), GetSignBytes() from 02-client, 03-connection, and 04-channel messages.
* (modules) [\#140](https://github.com/cosmos/ibc-go/pull/140) IsFrozen() client state interface changed to Status(). gRPC `ClientStatus` route added.
* (modules/core) [\#109](https://github.com/cosmos/ibc-go/pull/109) Remove connection and channel handshake CLI commands.
* (modules) [\#107](https://github.com/cosmos/ibc-go/pull/107) Modify OnRecvPacket callback to return an acknowledgement which indicates if it is successful or not. Callback state changes are discarded for unsuccessful acknowledgements only.
* (modules) [\#108](https://github.com/cosmos/ibc-go/pull/108) All message constructors take the signer as a string to prevent upstream bugs. The `String()` function for an SDK Acc Address relies on external context.
* (transfer) [\#275](https://github.com/cosmos/ibc-go/pull/275) Remove 'ChanCloseInit' function from transfer keeper. ICS20 does not close channels.

### State Machine Breaking

* (modules/light-clients/07-tendermint) [\#99](https://github.com/cosmos/ibc-go/pull/99) Enforce maximum chain-id length for tendermint client.
* (modules/light-clients/07-tendermint) [\#141](https://github.com/cosmos/ibc-go/pull/141) Allow a new form of misbehaviour that proves counterparty chain breaks time monotonicity, automatically enforce monotonicity in UpdateClient and freeze client if monotonicity is broken.
* (modules/light-clients/07-tendermint) [\#141](https://github.com/cosmos/ibc-go/pull/141) Freeze the client if there's a conflicting header submitted for an existing consensus state.
* (modules/core/02-client) [\#8405](https://github.com/cosmos/cosmos-sdk/pull/8405) Refactor IBC client update governance proposals to use a substitute client to update a frozen or expired client.
* (modules/core/02-client) [\#8673](https://github.com/cosmos/cosmos-sdk/pull/8673) IBC upgrade logic moved to 02-client and an IBC UpgradeProposal is added.
* (modules/core/03-connection) [\#171](https://github.com/cosmos/ibc-go/pull/171) Introduces a new parameter `MaxExpectedTimePerBlock` to allow connections to calculate and enforce a block delay that is proportional to time delay set by connection.
* (core) [\#268](https://github.com/cosmos/ibc-go/pull/268) Perform a no-op on redundant relay messages. Previous behaviour returned an error. Now no state change will occur and no error will be returned.

### Improvements

* (04-channel) [\#220](https://github.com/cosmos/ibc-go/pull/220) Channel handshake events are now emitted with the channel keeper.
* (core/02-client) [\#205](https://github.com/cosmos/ibc-go/pull/205) Add in-place and genesis migrations from SDK v0.42.0 to ibc-go v1.0.0. Solo machine protobuf defintions are migrated from v1 to v2. All solo machine consensus states are pruned. All expired tendermint consensus states are pruned.
* (modules/core) [\#184](https://github.com/cosmos/ibc-go/pull/184) Improve error messages. Uses unique error codes to indicate already relayed packets.
* (07-tendermint) [\#182](https://github.com/cosmos/ibc-go/pull/182) Remove duplicate checks in upgrade logic.
* (modules/core/04-channel) [\#7949](https://github.com/cosmos/cosmos-sdk/issues/7949) Standardized channel `Acknowledgement` moved to its own file. Codec registration redundancy removed.
* (modules/core/04-channel) [\#144](https://github.com/cosmos/ibc-go/pull/144) Introduced a `packet_data_hex` attribute to emit the hex-encoded packet data in events. This allows for raw binary (proto-encoded message) to be sent over events and decoded correctly on relayer. Original `packet_data` is DEPRECATED. All relayers and IBC event consumers are encouraged to switch to `packet_data_hex` as soon as possible.
* (core/04-channel) [\#197](https://github.com/cosmos/ibc-go/pull/197) Introduced a `packet_ack_hex` attribute to emit the hex-encoded acknowledgement in events. This allows for raw binary (proto-encoded message) to be sent over events and decoded correctly on relayer. Original `packet_ack` is DEPRECATED. All relayers and IBC event consumers are encouraged to switch to `packet_ack_hex` as soon as possible.
* (modules/light-clients/07-tendermint) [\#125](https://github.com/cosmos/ibc-go/pull/125) Implement efficient iteration of consensus states and pruning of earliest expired consensus state on UpdateClient.
* (modules/light-clients/07-tendermint) [\#141](https://github.com/cosmos/ibc-go/pull/141) Return early in case there's a duplicate update call to save Gas.
* (modules/core/ante) [\#235](https://github.com/cosmos/ibc-go/pull/235) Introduces a new IBC Antedecorator that will reject transactions that only contain redundant packet messages (and accompany UpdateClient msgs). This will prevent relayers from wasting fees by submitting messages for packets that have already been processed by previous relayer(s). The Antedecorator is only applied on CheckTx and RecheckTx and is therefore optional for each node.

### Features

* [\#198](https://github.com/cosmos/ibc-go/pull/198) New CLI command `query ibc-transfer escrow-address <port> <channel id>` to get the escrow address for a channel; can be used to then query balance of escrowed tokens

### Client Breaking Changes

* (02-client/cli) [\#196](https://github.com/cosmos/ibc-go/pull/196) Rename `node-state` cli command to `self-consensus-state`.

## IBC in the Cosmos SDK Repository

The IBC module was originally released in [v0.40.0](https://github.com/cosmos/cosmos-sdk/releases/tag/v0.40.0) of the SDK.
Please see the [Release Notes](https://github.com/cosmos/cosmos-sdk/blob/v0.40.0/RELEASE_NOTES.md).

The IBC module is also contained in the releases for [v0.41.x](https://github.com/cosmos/cosmos-sdk/releases/tag/v0.41.0) and [v0.42.x](https://github.com/cosmos/cosmos-sdk/releases/tag/v0.42.0).
Please see the Release Notes for [v0.41.x](https://github.com/cosmos/cosmos-sdk/blob/v0.41.0/RELEASE_NOTES.md) and [v0.42.x](https://github.com/cosmos/cosmos-sdk/blob/v0.42.0/RELEASE_NOTES.md).

The IBC module was removed in the commit hash [da064e13d56add466548135739c5860a9f7ed842](https://github.com/cosmos/cosmos-sdk/commit/da064e13d56add466548135739c5860a9f7ed842) on the SDK. The release for SDK v0.43.0 will be the first release without the IBC module.

Backports should be made to the [release/v0.42.x](https://github.com/cosmos/cosmos-sdk/tree/release/v0.42.x) branch on the SDK.<|MERGE_RESOLUTION|>--- conflicted
+++ resolved
@@ -72,14 +72,9 @@
 * (app/29-fee) [\#1305](https://github.com/cosmos/ibc-go/pull/1305) Change version string for fee module to `ics29-1`
 * (app/29-fee) [\#1341](https://github.com/cosmos/ibc-go/pull/1341) Check if the fee module is locked and if the fee module is enabled before refunding all fees
 * (transfer) [\#1414](https://github.com/cosmos/ibc-go/pull/1414) Emitting Sender address from `fungible_token_packet` events in `OnRecvPacket` and `OnAcknowledgementPacket`.
-<<<<<<< HEAD
-* (testing/simapp) [\#1397](https://github.com/cosmos/ibc-go/pull/1397) Adding mock module to maccperms and adding check to ensure mock module is not a blocked account address.
-* (core/02-client) [\#1570](https://github.com/cosmos/ibc-go/pull/1570) Emitting an event when handling an upgrade client proposal.
-=======
 * (testing/simapp) [\#1397](https://github.com/cosmos/ibc-go/pull/1397) Adding mock module to maccperms and adding check to ensure mock module is not a blocked account address. 
 * (core/02-client) [\#1570](https://github.com/cosmos/ibc-go/pull/1570) Emitting an event when handling an upgrade client proposal.
 * (modules/light-clients/07-tendermint) [\#1713](https://github.com/cosmos/ibc-go/pull/1713) Allow client upgrade proposals to update `TrustingPeriod`. See ADR-026 for context.
->>>>>>> ebc76385
 
 ### Features
 
