<!--
Guiding Principles:

Changelogs are for humans, not machines.
There should be an entry for every single version.
The same types of changes should be grouped.
Versions and sections should be linkable.
The latest version comes first.
The release date of each version is displayed.
Mention whether you follow Semantic Versioning.

Usage:

Change log entries are to be added to the Unreleased section under the
appropriate stanza (see below). Each entry should ideally include a tag and
the Github issue reference in the following format:

* (<tag>) \#<issue-number> message

The issue numbers will later be link-ified during the release process so you do
not have to worry about including a link manually, but you can if you wish.

Types of changes (Stanzas):

"Features" for new features.
"Improvements" for changes in existing functionality.
"Deprecated" for soon-to-be removed features.
"Bug Fixes" for any bug fixes.
"Client Breaking" for breaking CLI commands and REST routes used by end-users.
"API Breaking" for breaking exported APIs used by developers building on SDK.
"State Machine Breaking" for any changes that result in a different AppState given same genesisState and txList.
Ref: https://keepachangelog.com/en/1.0.0/
-->

# Changelog

## [Unreleased]

### Dependencies

* [\#1653](https://github.com/cosmos/ibc-go/pull/1653) Bump SDK version to v0.46
* [\#2124](https://github.com/cosmos/ibc-go/pull/2124) Bump SDK version to v0.46.1

### API Breaking

* (apps/29-fee) [\#2395](https://github.com/cosmos/ibc-go/pull/2395) Remove param space from ics29 NewKeeper function. The field was unused.
* (testing)[\#2028](https://github.com/cosmos/ibc-go/pull/2028) New interface `ibctestingtypes.StakingKeeper` added and set for the testing app `StakingKeeper` setup.
* (core/04-channel) [\#1418](https://github.com/cosmos/ibc-go/pull/1418) `NewPacketId` has been renamed to `NewPacketID` to comply with go linting rules.
* (core/ante) [\#1418](https://github.com/cosmos/ibc-go/pull/1418) `AnteDecorator` has been renamed to `RedundancyDecorator` to comply with go linting rules and to give more clarity to the purpose of the Decorator.
* (core/ante) [\#1820](https://github.com/cosmos/ibc-go/pull/1418) `RedundancyDecorator` has been renamed to `RedundantRelayDecorator` to make the name for explicit.
* (testing) [\#1418](https://github.com/cosmos/ibc-go/pull/1418) `MockIBCApp` has been renamed to `IBCApp` and `MockEmptyAcknowledgement` has been renamed to `EmptyAcknowledgement` to comply with go linting rules.
* (apps/27-interchain-accounts) [\#2058](https://github.com/cosmos/ibc-go/pull/2058) Added `MessageRouter` interface and replaced `*baseapp.MsgServiceRouter` with it. The controller and host keepers of apps/27-interchain-accounts have been updated to use it.
* (apps/27-interchain-accounts) [\#2133](https://github.com/cosmos/ibc-go/pull/2133) Generates genesis protos in a separate directory to avoid circular import errors. The protobuf package name has changed for the genesis types.
* (light-clients/tendermint)[\#1768](https://github.com/cosmos/ibc-go/pull/1768) Removed `AllowUpdateAfterExpiry`, `AllowUpdateAfterMisbehaviour` booleans as they are deprecated (see ADR026)
* (06-solomachine) [\#1679](https://github.com/cosmos/ibc-go/pull/1679) Remove `types` sub-package from `06-solomachine` lightclient directory. 
* (07-tendermint) [\#1677](https://github.com/cosmos/ibc-go/pull/1677) Remove `types` sub-package from `07-tendermint` lightclient directory. 
* (06-solomachine) [\#1687](https://github.com/cosmos/ibc-go/pull/1687) Bump `06-solomachine` protobuf version from `v2` to `v3`.
* (06-solomachine) [\#1687](https://github.com/cosmos/ibc-go/pull/1687) Removed `DataType` enum and associated message types from `06-solomachine`. `DataType` has been removed from `SignBytes` and `SignatureAndData` in favour of `path`.
* (02-client) [\#598](https://github.com/cosmos/ibc-go/pull/598) The client state and consensus state return value has been removed from `VerifyUpgradeAndUpdateState`. Light client implementations must update the client state and consensus state after verifying a valid client upgrade. 
* (06-solomachine) [\#1100](https://github.com/cosmos/ibc-go/pull/1100) Remove `GetClientID` function from 06-solomachine `Misbehaviour` type.
* (06-solomachine) [\#1100](https://github.com/cosmos/ibc-go/pull/1100) Deprecate `ClientId` field in 06-solomachine `Misbehaviour` type. 
* (07-tendermint) [\#1097](https://github.com/cosmos/ibc-go/pull/1097) Remove `GetClientID` function from 07-tendermint `Misbehaviour` type.
* (07-tendermint) [\#1097](https://github.com/cosmos/ibc-go/pull/1097) Deprecate `ClientId` field in 07-tendermint `Misbehaviour` type.
* (modules/core/exported) [\#1107](https://github.com/cosmos/ibc-go/pull/1107) Merging the `Header` and `Misbehaviour` interfaces into a single `ClientMessage` type.
* (06-solomachine)[\#1906](https://github.com/cosmos/ibc-go/pull/1906/files) Removed `AllowUpdateAfterProposal` boolean as it has been deprecated (see 01_concepts of the solo machine spec for more details).
* (07-tendermint) [\#1896](https://github.com/cosmos/ibc-go/pull/1896) Remove error return from `IterateConsensusStateAscending` in `07-tendermint`.
* (apps/27-interchain-accounts) [\#2035](https://github.com/cosmos/ibc-go/pull/2035) Interchain accounts host and controller Keepers now expects a keeper which fulfills the expected `ScopedKeeper` interface for the capability keeper.
* (transfer) [\#2034](https://github.com/cosmos/ibc-go/pull/2034) Transfer Keeper now expects a keeper which fulfills the expected `ScopedKeeper` interface for the capability keeper.
* (05-port) [\#2025](https://github.com/cosmos/ibc-go/pull/2025) Port Keeper now expects a keeper which fulfills the expected `ScopedKeeper` interface for the capability keeper.
* (04-channel) [\#2024](https://github.com/cosmos/ibc-go/pull/2024) Channel Keeper now expects a keeper which fulfills the expected `ScopedKeeper` interface for the capability keeper.
* (apps/27-interchain-accounts)[\#2302](https://github.com/cosmos/ibc-go/pull/2302) Handle unwrapping of channel version in interchain accounts channel reopening handshake flow. The `host` submodule `Keeper` now requires an `ICS4Wrapper` similarly to the `controller` submodule.

### State Machine Breaking

### Improvements

* (27-interchain-accounts) [\#1352](https://github.com/cosmos/ibc-go/issues/1352) Add support for Cosmos-SDK simulation to ics27 module.
* (linting) [\#1418](https://github.com/cosmos/ibc-go/pull/1418) Fix linting errors, resulting compatiblity with go1.18 linting style, golangci-lint 1.46.2 and the revivie linter.  This caused breaking changes in core/04-channel, core/ante, and the testing library.
* (modules/light-clients/07-tendermint) [\#1713](https://github.com/cosmos/ibc-go/pull/1713) Allow client upgrade proposals to update `TrustingPeriod`. See ADR-026 for context.
* (modules/core/02-client) [\#1188](https://github.com/cosmos/ibc-go/pull/1188/files) Routing `MsgSubmitMisbehaviour` to `UpdateClient` keeper function. Deprecating `SubmitMisbehaviour` endpoint.
* (modules/core/02-client) [\#1208](https://github.com/cosmos/ibc-go/pull/1208) Replace `CheckHeaderAndUpdateState` usage in 02-client with calls to `VerifyClientMessage`, `CheckForMisbehaviour`, `UpdateStateOnMisbehaviour` and `UpdateState`. 
* (modules/light-clients/09-localhost) [\#1187](https://github.com/cosmos/ibc-go/pull/1187/) Removing localhost light client implementation as it is not functional. An upgrade handler is provided in `modules/migrations/v5` to prune `09-localhost` clients and consensus states from the store.
* [\#1186](https://github.com/cosmos/ibc-go/pull/1186/files) Removing `GetRoot` function from ConsensusState interface in `02-client`. `GetRoot` is unused by core IBC. 
* (modules/core/02-client) [\#1196](https://github.com/cosmos/ibc-go/pull/1196) Adding VerifyClientMessage to ClientState interface. 
* (modules/core/02-client) [\#1198](https://github.com/cosmos/ibc-go/pull/1198) Adding UpdateStateOnMisbehaviour to ClientState interface. 
* (modules/core/02-client) [\#1170](https://github.com/cosmos/ibc-go/pull/1170) Updating `ClientUpdateProposal` to set client state in lightclient implementations `CheckSubstituteAndUpdateState` methods.
* (modules/core/02-client) [\#1197](https://github.com/cosmos/ibc-go/pull/1197) Adding `CheckForMisbehaviour` to `ClientState` interface. 
* (modules/core/02-client) [\#1195](https://github.com/cosmos/ibc-go/pull/1210) Removing `CheckHeaderAndUpdateState` from `ClientState` interface & associated light client implementations. 
* (modules/core/02-client) [\#1189](https://github.com/cosmos/ibc-go/pull/1212) Removing `CheckMisbehaviourAndUpdateState` from `ClientState` interface & associated light client implementations.
* (modules/core/exported) [\#1206](https://github.com/cosmos/ibc-go/pull/1206) Adding new method `UpdateState` to `ClientState` interface.
* (modules/core/02-client) [\#1741](https://github.com/cosmos/ibc-go/pull/1741) Emitting a new `upgrade_chain` event upon setting upgrade consensus state.
* (client) [\#724](https://github.com/cosmos/ibc-go/pull/724) `IsRevisionFormat` and `IsClientIDFormat` have been updated to disallow newlines before the dash used to separate the chainID and revision number, and the client type and client sequence.
* (02-client/cli) [\#897](https://github.com/cosmos/ibc-go/pull/897) Remove `GetClientID()` from `Misbehaviour` interface. Submit client misbehaviour cli command requires an explicit client id now.
* (06-solomachine) [\#1972](https://github.com/cosmos/ibc-go/pull/1972) Solo machine implementation of `ZeroCustomFields` fn now panics as the fn is only used for upgrades which solo machine does not support. 
* (apps/27-interchain-accounts) [\#2102](https://github.com/cosmos/ibc-go/pull/2102) ICS27 controller middleware now supports a nil underlying application. This allows chains to make use of interchain accounts with existing auth mechanisms such as x/group and x/gov.
* (apps/27-interchain-accounts) [\#2146](https://github.com/cosmos/ibc-go/pull/2146) ICS27 controller now claims the channel capability passed via ibc core, and passes `nil` to the underlying app callback. The channel capability arg in `SendTx` is now ignored and looked up internally.
* (apps/27-interchain-accounts) [\#2134](https://github.com/cosmos/ibc-go/pull/2134) Adding upgrade handler to ICS27 `controller` submodule for migration of channel capabilities. This upgrade handler migrates ownership of channel capabilities from the underlying application to the ICS27 `controller` submodule.
* (apps/27-interchain-accounts) [\#2157](https://github.com/cosmos/ibc-go/pull/2157) Adding `IsMiddlewareEnabled` functionality to enforce calls to ICS27 msg server to *not* route to the underlying application.
* (apps/27-interchain-accounts) [\#2177](https://github.com/cosmos/ibc-go/pull/2177) Adding `IsMiddlewareEnabled` flag to interchain accounts `ActiveChannel` genesis type.
* (apps/27-interchain-accounts) [\#2140](https://github.com/cosmos/ibc-go/pull/2140) Adding migration handler to ICS27 `controller` submodule to assert ownership of channel capabilities and set middleware enabled flag for existing channels. The ICS27 module consensus version has been bumped from 1 to 2.
* (apps/27-interchain-accounts) [\#2290](https://github.com/cosmos/ibc-go/pull/2290) Changed `DefaultParams` function in `host` submodule to allow all messages by default. Defined a constant named `AllowAllHostMsgs` for `host` module to keep wildcard "*" string which allows all messages.
* (apps/27-interchain-accounts) [\#2248](https://github.com/cosmos/ibc-go/pull/2248) Adding call to underlying app in `OnChanCloseConfirm` callback of the controller submodule and adding relevant unit tests.
* (apps/27-interchain-accounts) [\#2251](https://github.com/cosmos/ibc-go/pull/2251) Adding `msgServer` struct to controller submodule that embeds the `Keeper` struct.    
<<<<<<< HEAD
* (light-clients/06-solomachine) moved 'verifyMisbehaviour' function from update.go to misbehaviour_handle.go.
=======
* (apps/27-interchain-accounts) [\#2297](https://github.com/cosmos/ibc-go/pull/2297) Adding cli command to generate ICS27 packet data.
>>>>>>> f669ab0c

### Features

* (apps/27-interchain-accounts) [\#2147](https://github.com/cosmos/ibc-go/pull/2147) Adding a `SubmitTx` gRPC endpoint for the ICS27 Controller module which allows owners of interchain accounts to submit transactions. This replaces the previously existing need for authentication modules to implement this standard functionality.
* (testing/simapp) [\#2190](https://github.com/cosmos/ibc-go/pull/2190) Adding the new `x/group` cosmos-sdk module to simapp.

### Bug Fixes

* (makefile) [\#1785](https://github.com/cosmos/ibc-go/pull/1785) Fetch the correct versions of protocol buffers dependencies from tendermint, cosmos-sdk, and ics23.
* (light-clients/solomachine) [#1839](https://github.com/cosmos/ibc-go/issues/1839) Fixed usage of the new diversifier in validation of changing diversifiers for the solo machine. The current diversifier must sign over the new diversifier.
* (light-clients/07-tendermint) [\#1674](https://github.com/cosmos/ibc-go/pull/1674) Submitted ClientState is zeroed out before checking the proof in order to prevent the proposal from containing information governance is not actually voting on.
* (modules/core/02-client)[\#1676](https://github.com/cosmos/ibc-go/pull/1676) ClientState must be zeroed out for `UpgradeProposals` to pass validation. This prevents a proposal containing information governance is not actually voting on.

## [v4.1.0](https://github.com/cosmos/ibc-go/releases/tag/v4.1.0) - 2022-09-20

### Dependencies

* [\#2288](https://github.com/cosmos/ibc-go/pull/2288) Bump SDK version to v0.45.8 and Tendermint to v0.34.21.

### Features

* (apps/27-interchain-accounts) [\#2193](https://github.com/cosmos/ibc-go/pull/2193) Adding `InterchainAccount` gRPC query endpont to ICS27 `controller` submodule to allow users to retrieve registered interchain account addresses.

### Bug Fixes

* (27-interchain-accounts) [\#2308](https://github.com/cosmos/ibc-go/pull/2308) Nil checks have been added to ensure services are not registered for nil host or controller keepers.

## [v4.0.1](https://github.com/cosmos/ibc-go/releases/tag/v4.0.1) - 2022-09-15

### Dependencies

* [\#2287](https://github.com/cosmos/ibc-go/pull/2287) Bump SDK version to v0.45.8 and Tendermint to v0.34.21.

## [v4.0.0](https://github.com/cosmos/ibc-go/releases/tag/v4.0.0) - 2022-08-12

### Dependencies

* [\#1627](https://github.com/cosmos/ibc-go/pull/1627) Bump Go version to 1.18
* [\#1905](https://github.com/cosmos/ibc-go/pull/1905) Bump SDK version to v0.45.7

### API Breaking

* (core/04-channel) [\#1792](https://github.com/cosmos/ibc-go/pull/1792) Remove `PreviousChannelID` from `NewMsgChannelOpenTry` arguments. `MsgChannelOpenTry.ValidateBasic()` returns error if the deprecated `PreviousChannelID` is not empty. 
* (core/03-connection) [\#1797](https://github.com/cosmos/ibc-go/pull/1797) Remove `PreviousConnectionID` from `NewMsgConnectionOpenTry` arguments. `MsgConnectionOpenTry.ValidateBasic()` returns error if the deprecated `PreviousConnectionID` is not empty.
* (modules/core/03-connection) [\#1672](https://github.com/cosmos/ibc-go/pull/1672) Remove crossing hellos from connection handshakes. The `PreviousConnectionId` in `MsgConnectionOpenTry` has been deprecated.
* (modules/core/04-channel) [\#1317](https://github.com/cosmos/ibc-go/pull/1317) Remove crossing hellos from channel handshakes. The `PreviousChannelId` in `MsgChannelOpenTry` has been deprecated.  
* (transfer) [\#1250](https://github.com/cosmos/ibc-go/pull/1250) Deprecate `GetTransferAccount` since the `transfer` module account is never used.
* (channel) [\#1283](https://github.com/cosmos/ibc-go/pull/1283) The `OnChanOpenInit` application callback now returns a version string in line with the latest [spec changes](https://github.com/cosmos/ibc/pull/629).  
* (modules/29-fee)[\#1338](https://github.com/cosmos/ibc-go/pull/1338) Renaming `Result` field in `IncentivizedAcknowledgement` to `AppAcknowledgement`.
* (modules/29-fee)[\#1343](https://github.com/cosmos/ibc-go/pull/1343) Renaming `KeyForwardRelayerAddress` to `KeyRelayerAddressForAsyncAck`, and `ParseKeyForwardRelayerAddress` to `ParseKeyRelayerAddressForAsyncAck`.
* (apps/27-interchain-accounts)[\#1432](https://github.com/cosmos/ibc-go/pull/1432) Updating `RegisterInterchainAccount` to include an additional `version` argument, supporting ICS29 fee middleware functionality in ICS27 interchain accounts.
* (apps/27-interchain-accounts)[\#1565](https://github.com/cosmos/ibc-go/pull/1565) Removing `NewErrorAcknowledgement` in favour of `channeltypes.NewErrorAcknowledgement`.
* (transfer)[\#1565](https://github.com/cosmos/ibc-go/pull/1565) Removing `NewErrorAcknowledgement` in favour of `channeltypes.NewErrorAcknowledgement`.
* (channel)[\#1565](https://github.com/cosmos/ibc-go/pull/1565) Updating `NewErrorAcknowledgement` to accept an error instead of a string and removing the possibility of non-deterministic writes to application state.
* (core/04-channel)[\#1636](https://github.com/cosmos/ibc-go/pull/1636) Removing `SplitChannelVersion` and `MergeChannelVersions` functions since they are not used.

### State Machine Breaking

* (apps/transfer) [\#1907](https://github.com/cosmos/ibc-go/pull/1907) Blocked module account addresses are no longer allowed to send IBC transfers. 
* (apps/27-interchain-accounts) [\#1882](https://github.com/cosmos/ibc-go/pull/1882) Explicitly check length of interchain account packet data in favour of nil check.

### Improvements

* (app/20-transfer) [\#1680](https://github.com/cosmos/ibc-go/pull/1680) Adds migration to correct any malformed trace path information of tokens with denoms that contains slashes. The transfer module consensus version has been bumped to 2.
* (app/20-transfer) [\#1730](https://github.com/cosmos/ibc-go/pull/1730) parse the ics20 denomination provided via a packet using the channel identifier format specified by ibc-go.
* (cleanup) [\#1335](https://github.com/cosmos/ibc-go/pull/1335/) `gofumpt -w -l .` to standardize the code layout more strictly than `go fmt ./...`
* (middleware) [\#1022](https://github.com/cosmos/ibc-go/pull/1022) Add `GetAppVersion` to the ICS4Wrapper interface. This function should be used by IBC applications to obtain their own version since the version set in the channel structure may be wrapped many times by middleware. 
* (modules/core/04-channel) [\#1232](https://github.com/cosmos/ibc-go/pull/1232) Updating params on `NewPacketId` and moving to bottom of file.
* (app/29-fee) [\#1305](https://github.com/cosmos/ibc-go/pull/1305) Change version string for fee module to `ics29-1`
* (app/29-fee) [\#1341](https://github.com/cosmos/ibc-go/pull/1341) Check if the fee module is locked and if the fee module is enabled before refunding all fees
* (transfer) [\#1414](https://github.com/cosmos/ibc-go/pull/1414) Emitting Sender address from `fungible_token_packet` events in `OnRecvPacket` and `OnAcknowledgementPacket`.
* (testing/simapp) [\#1397](https://github.com/cosmos/ibc-go/pull/1397) Adding mock module to maccperms and adding check to ensure mock module is not a blocked account address. 
* (core/02-client) [\#1570](https://github.com/cosmos/ibc-go/pull/1570) Emitting an event when handling an upgrade client proposal. 
* (modules/light-clients/07-tendermint) [\#1713](https://github.com/cosmos/ibc-go/pull/1713) Allow client upgrade proposals to update `TrustingPeriod`. See ADR-026 for context.
* (core/client) [\#1740](https://github.com/cosmos/ibc-go/pull/1740) Add `cosmos_proto.implements_interface` to adhere to guidelines in [Cosmos SDK ADR 019](https://github.com/cosmos/cosmos-sdk/blob/main/docs/architecture/adr-019-protobuf-state-encoding.md#safe-usage-of-any) for annotating `google.protobuf.Any` types

### Features

* [\#276](https://github.com/cosmos/ibc-go/pull/276) Adding the Fee Middleware module v1
* (apps/29-fee) [\#1229](https://github.com/cosmos/ibc-go/pull/1229) Adding CLI commands for getting all unrelayed incentivized packets and packet by packet-id. 
* (apps/29-fee) [\#1224](https://github.com/cosmos/ibc-go/pull/1224) Adding Query/CounterpartyAddress and CLI to ICS29 fee middleware
* (apps/29-fee) [\#1225](https://github.com/cosmos/ibc-go/pull/1225) Adding Query/FeeEnabledChannel and Query/FeeEnabledChannels with CLIs to ICS29 fee middleware.
* (modules/apps/29-fee) [\#1230](https://github.com/cosmos/ibc-go/pull/1230) Adding CLI command for getting incentivized packets for a specific channel-id. 

### Bug Fixes

* (apps/29-fee) [\#1774](https://github.com/cosmos/ibc-go/pull/1774) Change non nil relayer assertion to non empty to avoid import/export issues for genesis upgrades. 
* (apps/29-fee) [\#1278](https://github.com/cosmos/ibc-go/pull/1278) The URI path for the query to get all incentivized packets for a specific channel did not follow the same format as the rest of queries.
* (modules/core/04-channel)[\#1919](https://github.com/cosmos/ibc-go/pull/1919) Fixed formatting of sequence for packet "acknowledgement written" logs.

## [v3.3.0](https://github.com/cosmos/ibc-go/releases/tag/v3.3.0) - 2022-09-20

### Dependencies

* [\#2286](https://github.com/cosmos/ibc-go/pull/2286) Bump SDK version to v0.45.8 and Tendermint to v0.34.21.

### Features

* (apps/27-interchain-accounts) [\#2193](https://github.com/cosmos/ibc-go/pull/2193) Adding `InterchainAccount` gRPC query endpont to ICS27 `controller` submodule to allow users to retrieve registered interchain account addresses.

### Bug Fixes

* (27-interchain-accounts) [\#2308](https://github.com/cosmos/ibc-go/pull/2308) Nil checks have been added to ensure services are not registered for nil host or controller keepers.

## [v3.2.1](https://github.com/cosmos/ibc-go/releases/tag/v3.2.1) - 2022-09-15

### Dependencies

* [\#2285](https://github.com/cosmos/ibc-go/pull/2285) Bump SDK version to v0.45.8 and Tendermint to v0.34.21.

## [v3.2.0](https://github.com/cosmos/ibc-go/releases/tag/v3.2.0) - 2022-08-12

### Dependencies

* [\#1627](https://github.com/cosmos/ibc-go/pull/1627) Bump Go version to 1.18
* [\#1905](https://github.com/cosmos/ibc-go/pull/1905) Bump SDK version to v0.45.7

### State Machine Breaking

* (apps/transfer) [\#1907](https://github.com/cosmos/ibc-go/pull/1907) Blocked module account addresses are no longer allowed to send IBC transfers. 
* (apps/27-interchain-accounts) [\#1882](https://github.com/cosmos/ibc-go/pull/1882) Explicitly check length of interchain account packet data in favour of nil check.

### Improvements

* (core/02-client) [\#1570](https://github.com/cosmos/ibc-go/pull/1570) Emitting an event when handling an upgrade client proposal.
* (modules/light-clients/07-tendermint) [\#1713](https://github.com/cosmos/ibc-go/pull/1713) Allow client upgrade proposals to update `TrustingPeriod`. See ADR-026 for context.
* (app/20-transfer) [\#1680](https://github.com/cosmos/ibc-go/pull/1680) Adds migration to correct any malformed trace path information of tokens with denoms that contains slashes. The transfer module consensus version has been bumped to 2.
* (app/20-transfer) [\#1730](https://github.com/cosmos/ibc-go/pull/1730) parse the ics20 denomination provided via a packet using the channel identifier format specified by ibc-go.
* (core/client) [\#1740](https://github.com/cosmos/ibc-go/pull/1740) Add `cosmos_proto.implements_interface` to adhere to guidelines in [Cosmos SDK ADR 019](https://github.com/cosmos/cosmos-sdk/blob/main/docs/architecture/adr-019-protobuf-state-encoding.md#safe-usage-of-any) for annotating `google.protobuf.Any` types

### Bug Fixes

* (modules/core/04-channel)[\#1919](https://github.com/cosmos/ibc-go/pull/1919) Fixed formatting of sequence for packet "acknowledgement written" logs.

## [v3.1.1](https://github.com/cosmos/ibc-go/releases/tag/v3.1.1) - 2022-08-02

### Dependencies

* [\#1525](https://github.com/cosmos/ibc-go/pull/1525) Bump SDK version to v0.45.5

### Improvements

* (core/02-client) [\#1570](https://github.com/cosmos/ibc-go/pull/1570) Emitting an event when handling an upgrade client proposal. 
* (core/client) [\#1740](https://github.com/cosmos/ibc-go/pull/1740) Add `cosmos_proto.implements_interface` to adhere to guidelines in [Cosmos SDK ADR 019](https://github.com/cosmos/cosmos-sdk/blob/main/docs/architecture/adr-019-protobuf-state-encoding.md#safe-usage-of-any) for annotating `google.protobuf.Any` types

## [v3.1.0](https://github.com/cosmos/ibc-go/releases/tag/v3.1.0) - 2022-06-14

### Dependencies

* [\#1300](https://github.com/cosmos/ibc-go/pull/1300) Bump SDK version to v0.45.4

### Improvements

* (transfer) [\#1342](https://github.com/cosmos/ibc-go/pull/1342) `DenomTrace` grpc now takes in either an `ibc denom` or a `hash` instead of only accepting a `hash`.
* (modules/core/04-channel) [\#1160](https://github.com/cosmos/ibc-go/pull/1160) Improve `uint64 -> string` performance in `Logger`.
* (modules/core/04-channel) [\#1279](https://github.com/cosmos/ibc-go/pull/1279) Add selected channel version to MsgChanOpenInitResponse and MsgChanOpenTryResponse. Emit channel version during OpenInit/OpenTry
* (modules/core/keeper) [\#1284](https://github.com/cosmos/ibc-go/pull/1284) Add sanity check for the keepers passed into `ibckeeper.NewKeeper`. `ibckeeper.NewKeeper` now panics if any of the keepers passed in is empty.
* (transfer) [\#1414](https://github.com/cosmos/ibc-go/pull/1414) Emitting Sender address from `fungible_token_packet` events in `OnRecvPacket` and `OnAcknowledgementPacket`.
* (modules/core/04-channel) [\#1464](https://github.com/cosmos/ibc-go/pull/1464) Emit a channel close event when an ordered channel is closed.
* (modules/light-clients/07-tendermint) [\#1118](https://github.com/cosmos/ibc-go/pull/1118) Deprecating `AllowUpdateAfterExpiry` and `AllowUpdateAfterMisbehaviour`. See ADR-026 for context.

### Features

* (modules/core/02-client) [\#1336](https://github.com/cosmos/ibc-go/pull/1336) Adding Query/ConsensusStateHeights gRPC for fetching the height of every consensus state associated with a client.
* (modules/apps/transfer) [\#1416](https://github.com/cosmos/ibc-go/pull/1416) Adding gRPC endpoint for getting an escrow account for a given port-id and channel-id.
* (modules/apps/27-interchain-accounts) [\#1512](https://github.com/cosmos/ibc-go/pull/1512) Allowing ICA modules to handle all message types with "*".

### Bug Fixes

* (modules/core/04-channel) [\#1130](https://github.com/cosmos/ibc-go/pull/1130) Call `packet.GetSequence()` rather than passing func in `WriteAcknowledgement` log output
* (apps/transfer) [\#1451](https://github.com/cosmos/ibc-go/pull/1451) Fixing the support for base denoms that contain slashes.

## [v3.0.2](https://github.com/cosmos/ibc-go/releases/tag/v3.0.2) - 2022-08-02

### Improvements

* (core/02-client) [\#1570](https://github.com/cosmos/ibc-go/pull/1570) Emitting an event when handling an upgrade client proposal. 
* (core/client) [\#1740](https://github.com/cosmos/ibc-go/pull/1740) Add `cosmos_proto.implements_interface` to adhere to guidelines in [Cosmos SDK ADR 019](https://github.com/cosmos/cosmos-sdk/blob/main/docs/architecture/adr-019-protobuf-state-encoding.md#safe-usage-of-any) for annotating `google.protobuf.Any` types

## [v3.0.1](https://github.com/cosmos/ibc-go/releases/tag/v3.0.1) - 2022-06-14

### Dependencies

* [\#1300](https://github.com/cosmos/ibc-go/pull/1300) Bump SDK version to v0.45.4

### Improvements

* (transfer) [\#1342](https://github.com/cosmos/ibc-go/pull/1342) `DenomTrace` grpc now takes in either an `ibc denom` or a `hash` instead of only accepting a `hash`.
* (modules/core/04-channel) [\#1160](https://github.com/cosmos/ibc-go/pull/1160) Improve `uint64 -> string` performance in `Logger`.
* (modules/core/keeper) [\#1284](https://github.com/cosmos/ibc-go/pull/1284) Add sanity check for the keepers passed into `ibckeeper.NewKeeper`. `ibckeeper.NewKeeper` now panics if any of the keepers passed in is empty.
* (transfer) [\#1414](https://github.com/cosmos/ibc-go/pull/1414) Emitting Sender address from `fungible_token_packet` events in `OnRecvPacket` and `OnAcknowledgementPacket`.
* (modules/core/04-channel) [\#1464](https://github.com/cosmos/ibc-go/pull/1464) Emit a channel close event when an ordered channel is closed.

### Bug Fixes

* (modules/core/04-channel) [\#1130](https://github.com/cosmos/ibc-go/pull/1130) Call `packet.GetSequence()` rather than passing func in `WriteAcknowledgement` log output

## [v3.0.0](https://github.com/cosmos/ibc-go/releases/tag/v3.0.0) - 2022-03-15

### Dependencies

* [\#404](https://github.com/cosmos/ibc-go/pull/404) Bump Go version to 1.17
* [\#851](https://github.com/cosmos/ibc-go/pull/851) Bump SDK version to v0.45.1
* [\#948](https://github.com/cosmos/ibc-go/pull/948) Bump ics23/go to v0.7
* (core) [\#709](https://github.com/cosmos/ibc-go/pull/709) Replace github.com/pkg/errors with stdlib errors

### API Breaking

* (testing) [\#939](https://github.com/cosmos/ibc-go/pull/939) Support custom power reduction for testing.
* (modules/core/05-port) [\#1086](https://github.com/cosmos/ibc-go/pull/1086) Added `counterpartyChannelID` argument to IBCModule.OnChanOpenAck
* (channel) [\#848](https://github.com/cosmos/ibc-go/pull/848) Added `ChannelId` to MsgChannelOpenInitResponse
* (testing) [\#813](https://github.com/cosmos/ibc-go/pull/813) The `ack` argument to the testing function `RelayPacket` has been removed as it is no longer needed.
* (testing) [\#774](https://github.com/cosmos/ibc-go/pull/774) Added `ChainID` arg to `SetupWithGenesisValSet` on the testing app. `Coordinator` generated ChainIDs now starts at index 1
* (transfer) [\#675](https://github.com/cosmos/ibc-go/pull/675) Transfer `NewKeeper` now takes in an ICS4Wrapper. The ICS4Wrapper may be the IBC Channel Keeper when ICS20 is not used in a middleware stack. The ICS4Wrapper is required for applications wishing to connect middleware to ICS20.
* (core) [\#650](https://github.com/cosmos/ibc-go/pull/650) Modify `OnChanOpenTry` IBC application module callback to return the negotiated app version. The version passed into the `MsgChanOpenTry` has been deprecated and will be ignored by core IBC.
* (core) [\#629](https://github.com/cosmos/ibc-go/pull/629) Removes the `GetProofSpecs` from the ClientState interface. This function was previously unused by core IBC.
* (transfer) [\#517](https://github.com/cosmos/ibc-go/pull/517) Separates the ICS 26 callback functions from `AppModule` into a new type `IBCModule` for ICS 20 transfer.
* (modules/core/02-client) [\#536](https://github.com/cosmos/ibc-go/pull/536) `GetSelfConsensusState` return type changed from bool to error.
* (channel) [\#644](https://github.com/cosmos/ibc-go/pull/644) Removes `CounterpartyHops` function from the ChannelKeeper.
* (testing) [\#776](https://github.com/cosmos/ibc-go/pull/776) Adding helper fn to generate capability name for testing callbacks
* (testing) [\#892](https://github.com/cosmos/ibc-go/pull/892) IBC Mock modules store the scoped keeper and portID within the IBCMockApp. They also maintain reference to the AppModule to update the AppModule's list of IBC applications it references. Allows for the mock module to be reused as a base application in middleware stacks.
* (channel) [\#882](https://github.com/cosmos/ibc-go/pull/882) The `WriteAcknowledgement` API now takes `exported.Acknowledgement` instead of a byte array
* (modules/core/ante) [\#950](https://github.com/cosmos/ibc-go/pull/950) Replaces the channel keeper with the IBC keeper in the IBC `AnteDecorator` in order to execute the entire message and be able to reject redundant messages that are in the same block as the non-redundant messages.

### State Machine Breaking

* (transfer) [\#818](https://github.com/cosmos/ibc-go/pull/818) Error acknowledgements returned from Transfer `OnRecvPacket` now include a deterministic ABCI code and error message.

### Improvements

* (client) [\#888](https://github.com/cosmos/ibc-go/pull/888) Add `GetTimestampAtHeight` to `ClientState`
* (interchain-accounts) [\#1037](https://github.com/cosmos/ibc-go/pull/1037) Add a function `InitModule` to the interchain accounts `AppModule`. This function should be called within the upgrade handler when adding the interchain accounts module to a chain. It should be called in place of InitGenesis (set the consensus version in the version map).
* (testing) [\#942](https://github.com/cosmos/ibc-go/pull/942) `NewTestChain` will create 4 validators in validator set by default. A new constructor function `NewTestChainWithValSet` is provided for test writers who want custom control over the validator set of test chains.
* (testing) [\#904](https://github.com/cosmos/ibc-go/pull/904) Add `ParsePacketFromEvents` function to the testing package. Useful when sending/relaying packets via the testing package.
* (testing) [\#893](https://github.com/cosmos/ibc-go/pull/893) Support custom private keys for testing.
* (testing) [\#810](https://github.com/cosmos/ibc-go/pull/810) Additional testing function added to `Endpoint` type called `RecvPacketWithResult`. Performs the same functionality as the existing `RecvPacket` function but also returns the message result. `path.RelayPacket` no longer uses the provided acknowledgement argument and instead obtains the acknowledgement via MsgRecvPacket events.
* (connection) [\#721](https://github.com/cosmos/ibc-go/pull/721) Simplify connection handshake error messages when unpacking client state.
* (channel) [\#692](https://github.com/cosmos/ibc-go/pull/692) Minimize channel logging by only emitting the packet sequence, source port/channel, destination port/channel upon packet receives, acknowledgements and timeouts.
* [\#383](https://github.com/cosmos/ibc-go/pull/383) Adds helper functions for merging and splitting middleware versions from the underlying app version.
* (modules/core/05-port) [\#288](https://github.com/cosmos/ibc-go/issues/288) Making the 05-port keeper function IsBound public. The IsBound function checks if the provided portID is already binded to a module.
* (client) [\#724](https://github.com/cosmos/ibc-go/pull/724) `IsRevisionFormat` and `IsClientIDFormat` have been updated to disallow newlines before the dash used to separate the chainID and revision number, and the client type and client sequence. 
* (channel) [\#644](https://github.com/cosmos/ibc-go/pull/644) Adds `GetChannelConnection` to the ChannelKeeper. This function returns the connectionID and connection state associated with a channel.
* (channel) [\647](https://github.com/cosmos/ibc-go/pull/647) Reorganizes channel handshake handling to set channel state after IBC application callbacks.
* (interchain-accounts) [\#1466](https://github.com/cosmos/ibc-go/pull/1466) Emit event when there is an acknowledgement during `OnRecvPacket`.

### Features

* [\#432](https://github.com/cosmos/ibc-go/pull/432) Introduce `MockIBCApp` struct to the mock module. Allows the mock module to be reused to perform custom logic on each IBC App interface function. This might be useful when testing out IBC applications written as middleware.
* [\#380](https://github.com/cosmos/ibc-go/pull/380) Adding the Interchain Accounts module v1
* [\#679](https://github.com/cosmos/ibc-go/pull/679) New CLI command `query ibc-transfer denom-hash <denom trace>` to get the denom hash for a denom trace; this might be useful for debug

### Bug Fixes

* (testing) [\#884](https://github.com/cosmos/ibc-go/pull/884) Add and use in simapp a custom ante handler that rejects redundant transactions
* (transfer) [\#978](https://github.com/cosmos/ibc-go/pull/978) Support base denoms with slashes in denom validation
* (client) [\#941](https://github.com/cosmos/ibc-go/pull/941) Classify client states without consensus states as expired
* (channel) [\#995](https://github.com/cosmos/ibc-go/pull/995) Call `packet.GetSequence()` rather than passing func in `AcknowledgePacket` log output

## [v2.4.1](https://github.com/cosmos/ibc-go/releases/tag/v2.4.1) - 2022-09-15

### Dependencies

* [\#2284](https://github.com/cosmos/ibc-go/pull/2284) Bump SDK version to v0.45.8 and Tendermint to v0.34.21.

## [v2.4.0](https://github.com/cosmos/ibc-go/releases/tag/v2.4.0) - 2022-08-12

### Dependencies

* [\#1627](https://github.com/cosmos/ibc-go/pull/1627) Bump Go version to 1.18
* [\#1905](https://github.com/cosmos/ibc-go/pull/1905) Bump SDK version to v0.45.7

### State Machine Breaking

* (apps/transfer) [\#1907](https://github.com/cosmos/ibc-go/pull/1907) Blocked module account addresses are no longer allowed to send IBC transfers. 

### Improvements

* (modules/light-clients/07-tendermint) [\#1713](https://github.com/cosmos/ibc-go/pull/1713) Allow client upgrade proposals to update `TrustingPeriod`. See ADR-026 for context.
* (core/02-client) [\#1570](https://github.com/cosmos/ibc-go/pull/1570) Emitting an event when handling an upgrade client proposal.
* (app/20-transfer) [\#1680](https://github.com/cosmos/ibc-go/pull/1680) Adds migration to correct any malformed trace path information of tokens with denoms that contains slashes. The transfer module consensus version has been bumped to 2.
* (app/20-transfer) [\#1730](https://github.com/cosmos/ibc-go/pull/1730) parse the ics20 denomination provided via a packet using the channel identifier format specified by ibc-go.
* (core/client) [\#1740](https://github.com/cosmos/ibc-go/pull/1740) Add `cosmos_proto.implements_interface` to adhere to guidelines in [Cosmos SDK ADR 019](https://github.com/cosmos/cosmos-sdk/blob/main/docs/architecture/adr-019-protobuf-state-encoding.md#safe-usage-of-any) for annotating `google.protobuf.Any` types

### Bug Fixes

* (modules/core/04-channel)[\#1919](https://github.com/cosmos/ibc-go/pull/1919) Fixed formatting of sequence for packet "acknowledgement written" logs.

## [v2.3.1](https://github.com/cosmos/ibc-go/releases/tag/v2.3.1) - 2022-08-02

### Dependencies

* [\#1525](https://github.com/cosmos/ibc-go/pull/1525) Bump SDK version to v0.45.5

### Improvements

* (core/02-client) [\#1570](https://github.com/cosmos/ibc-go/pull/1570) Emitting an event when handling an upgrade client proposal.
* (core/client) [\#1740](https://github.com/cosmos/ibc-go/pull/1740) Add `cosmos_proto.implements_interface` to adhere to guidelines in [Cosmos SDK ADR 019](https://github.com/cosmos/cosmos-sdk/blob/main/docs/architecture/adr-019-protobuf-state-encoding.md#safe-usage-of-any) for annotating `google.protobuf.Any` types

## [v2.3.0](https://github.com/cosmos/ibc-go/releases/tag/v2.3.0) - 2022-06-14

### Dependencies

* [\#404](https://github.com/cosmos/ibc-go/pull/404) Bump Go version to 1.17
* [\#1300](https://github.com/cosmos/ibc-go/pull/1300) Bump SDK version to v0.45.4

### Improvements

* (transfer) [\#1342](https://github.com/cosmos/ibc-go/pull/1342) `DenomTrace` grpc now takes in either an `ibc denom` or a `hash` instead of only accepting a `hash`.
* (modules/core/04-channel) [\#1160](https://github.com/cosmos/ibc-go/pull/1160) Improve `uint64 -> string` performance in `Logger`.
* (modules/core/keeper) [\#1284](https://github.com/cosmos/ibc-go/pull/1284) Add sanity check for the keepers passed into `ibckeeper.NewKeeper`. `ibckeeper.NewKeeper` now panics if any of the keepers passed in is empty.
* (transfer) [\#1414](https://github.com/cosmos/ibc-go/pull/1414) Emitting Sender address from `fungible_token_packet` events in `OnRecvPacket` and `OnAcknowledgementPacket`.
* (modules/core/04-channel) [\#1464](https://github.com/cosmos/ibc-go/pull/1464) Emit a channel close event when an ordered channel is closed.
* (modules/light-clients/07-tendermint) [\#1118](https://github.com/cosmos/ibc-go/pull/1118) Deprecating `AllowUpdateAfterExpiry` and `AllowUpdateAfterMisbehaviour`. See ADR-026 for context.

### Features

* (modules/core/02-client) [\#1336](https://github.com/cosmos/ibc-go/pull/1336) Adding Query/ConsensusStateHeights gRPC for fetching the height of every consensus state associated with a client.
* (modules/apps/transfer) [\#1416](https://github.com/cosmos/ibc-go/pull/1416) Adding gRPC endpoint for getting an escrow account for a given port-id and channel-id.

### Bug Fixes

* (modules/core/04-channel) [\#1130](https://github.com/cosmos/ibc-go/pull/1130) Call `packet.GetSequence()` rather than passing func in `WriteAcknowledgement` log output
* (apps/transfer) [\#1451](https://github.com/cosmos/ibc-go/pull/1451) Fixing the support for base denoms that contain slashes.

## [v2.2.2](https://github.com/cosmos/ibc-go/releases/tag/v2.2.2) - 2022-08-02

### Improvements

* (core/02-client) [\#1570](https://github.com/cosmos/ibc-go/pull/1570) Emitting an event when handling an upgrade client proposal.
* (core/client) [\#1740](https://github.com/cosmos/ibc-go/pull/1740) Add `cosmos_proto.implements_interface` to adhere to guidelines in [Cosmos SDK ADR 019](https://github.com/cosmos/cosmos-sdk/blob/main/docs/architecture/adr-019-protobuf-state-encoding.md#safe-usage-of-any) for annotating `google.protobuf.Any` types

## [v2.2.1](https://github.com/cosmos/ibc-go/releases/tag/v2.2.1) - 2022-06-14

### Improvements

* (transfer) [\#1342](https://github.com/cosmos/ibc-go/pull/1342) `DenomTrace` grpc now takes in either an `ibc denom` or a `hash` instead of only accepting a `hash`.
* (modules/core/04-channel) [\#1160](https://github.com/cosmos/ibc-go/pull/1160) Improve `uint64 -> string` performance in `Logger`.
* (modules/core/keeper) [\#1284](https://github.com/cosmos/ibc-go/pull/1284) Add sanity check for the keepers passed into `ibckeeper.NewKeeper`. `ibckeeper.NewKeeper` now panics if any of the keepers passed in is empty.
* (transfer) [\#1414](https://github.com/cosmos/ibc-go/pull/1414) Emitting Sender address from `fungible_token_packet` events in `OnRecvPacket` and `OnAcknowledgementPacket`.
* (modules/core/04-channel) [\#1464](https://github.com/cosmos/ibc-go/pull/1464) Emit a channel close event when an ordered channel is closed.

### Bug Fixes

* (modules/core/04-channel) [\#1130](https://github.com/cosmos/ibc-go/pull/1130) Call `packet.GetSequence()` rather than passing func in `WriteAcknowledgement` log output

## [v2.2.0](https://github.com/cosmos/ibc-go/releases/tag/v2.2.0) - 2022-03-15

### Dependencies

* [\#851](https://github.com/cosmos/ibc-go/pull/851) Bump SDK version to v0.45.1

## [v2.1.2](https://github.com/cosmos/ibc-go/releases/tag/v2.1.2) - 2022-08-02

### Improvements

* (core/02-client) [\#1570](https://github.com/cosmos/ibc-go/pull/1570) Emitting an event when handling an upgrade client proposal.
* (core/client) [\#1740](https://github.com/cosmos/ibc-go/pull/1740) Add `cosmos_proto.implements_interface` to adhere to guidelines in [Cosmos SDK ADR 019](https://github.com/cosmos/cosmos-sdk/blob/main/docs/architecture/adr-019-protobuf-state-encoding.md#safe-usage-of-any) for annotating `google.protobuf.Any` types

## [v2.1.1](https://github.com/cosmos/ibc-go/releases/tag/v2.1.1) - 2022-06-14

### Dependencies

* [\#1268](https://github.com/cosmos/ibc-go/pull/1268) Bump SDK version to v0.44.8 and Tendermint to version 0.34.19

### Improvements

* (transfer) [\#1342](https://github.com/cosmos/ibc-go/pull/1342) `DenomTrace` grpc now takes in either an `ibc denom` or a `hash` instead of only accepting a `hash`.
* (modules/core/keeper) [\#1284](https://github.com/cosmos/ibc-go/pull/1284) Add sanity check for the keepers passed into `ibckeeper.NewKeeper`. `ibckeeper.NewKeeper` now panics if any of the keepers passed in is empty.
* (transfer) [\#1414](https://github.com/cosmos/ibc-go/pull/1414) Emitting Sender address from `fungible_token_packet` events in `OnRecvPacket` and `OnAcknowledgementPacket`.
* (modules/core/04-channel) [\#1464](https://github.com/cosmos/ibc-go/pull/1464) Emit a channel close event when an ordered channel is closed.

### Bug Fixes

* (modules/core/04-channel) [\#1130](https://github.com/cosmos/ibc-go/pull/1130) Call `packet.GetSequence()` rather than passing func in `WriteAcknowledgement` log output

## [v2.1.0](https://github.com/cosmos/ibc-go/releases/tag/v2.1.0) - 2022-03-15

### Dependencies

* [\#1084](https://github.com/cosmos/ibc-go/pull/1084) Bump SDK version to v0.44.6
* [\#948](https://github.com/cosmos/ibc-go/pull/948) Bump ics23/go to v0.7

### State Machine Breaking

* (transfer) [\#818](https://github.com/cosmos/ibc-go/pull/818) Error acknowledgements returned from Transfer `OnRecvPacket` now include a deterministic ABCI code and error message.

### Features

* [\#679](https://github.com/cosmos/ibc-go/pull/679) New CLI command `query ibc-transfer denom-hash <denom trace>` to get the denom hash for a denom trace; this might be useful for debug

### Bug Fixes

* (client) [\#941](https://github.com/cosmos/ibc-go/pull/941) Classify client states without consensus states as expired
* (transfer) [\#978](https://github.com/cosmos/ibc-go/pull/978) Support base denoms with slashes in denom validation
* (channel) [\#995](https://github.com/cosmos/ibc-go/pull/995) Call `packet.GetSequence()` rather than passing func in `AcknowledgePacket` log output

## [v2.0.3](https://github.com/cosmos/ibc-go/releases/tag/v2.0.3) - 2022-02-03

### Improvements

* (channel) [\#692](https://github.com/cosmos/ibc-go/pull/692) Minimize channel logging by only emitting the packet sequence, source port/channel, destination port/channel upon packet receives, acknowledgements and timeouts.

## [v2.0.2](https://github.com/cosmos/ibc-go/releases/tag/v2.0.2) - 2021-12-15

### Dependencies

* [\#589](https://github.com/cosmos/ibc-go/pull/589) Bump SDK version to v0.44.5

### Bug Fixes

* (modules/core) [\#603](https://github.com/cosmos/ibc-go/pull/603) Fix module name emitted as part of `OnChanOpenInit` event. Replacing `connection` module name with `channel`.

## [v2.0.1](https://github.com/cosmos/ibc-go/releases/tag/v2.0.1) - 2021-12-05

### Dependencies

* [\#567](https://github.com/cosmos/ibc-go/pull/567) Bump SDK version to v0.44.4

### Improvements

* (02-client) [\#568](https://github.com/cosmos/ibc-go/pull/568) In IBC `transfer` cli command use local clock time as reference for relative timestamp timeout if greater than the block timestamp queried from the latest consensus state corresponding to the counterparty channel.
* [\#583](https://github.com/cosmos/ibc-go/pull/583) Move third_party/proto/confio/proofs.proto to third_party/proto/proofs.proto to enable proto service reflection. Migrate `buf` from v1beta1 to v1.

### Bug Fixes

* (02-client) [\#500](https://github.com/cosmos/ibc-go/pull/500) Fix IBC `update-client proposal` cli command to expect correct number of args.

## [v2.0.0](https://github.com/cosmos/ibc-go/releases/tag/v2.0.0) - 2021-11-09

### Dependencies

* [\#489](https://github.com/cosmos/ibc-go/pull/489) Bump Tendermint to v0.34.14
* [\#503](https://github.com/cosmos/ibc-go/pull/503) Bump SDK version to v0.44.3

### API Breaking

* (core) [\#227](https://github.com/cosmos/ibc-go/pull/227) Remove sdk.Result from application callbacks
* (transfer) [\#350](https://github.com/cosmos/ibc-go/pull/350) Change FungibleTokenPacketData to use a string for the Amount field. This enables token transfers with amounts previously restricted by uint64. Up to the maximum uint256 value is supported.

### Features

* [\#384](https://github.com/cosmos/ibc-go/pull/384) Added `NegotiateAppVersion` method to `IBCModule` interface supported by a gRPC query service in `05-port`. This provides routing of requests to the desired application module callback, which in turn performs application version negotiation.

## [v1.5.0](https://github.com/cosmos/ibc-go/releases/tag/v1.5.0) - 2022-06-14

### Dependencies

* [\#404](https://github.com/cosmos/ibc-go/pull/404) Bump Go version to 1.17
* [\#1300](https://github.com/cosmos/ibc-go/pull/1300) Bump SDK version to v0.45.4

### Improvements

* (transfer) [\#1342](https://github.com/cosmos/ibc-go/pull/1342) `DenomTrace` grpc now takes in either an `ibc denom` or a `hash` instead of only accepting a `hash`.
* (modules/core/04-channel) [\#1160](https://github.com/cosmos/ibc-go/pull/1160) Improve `uint64 -> string` performance in `Logger`.
* (modules/core/keeper) [\#1284](https://github.com/cosmos/ibc-go/pull/1284) Add sanity check for the keepers passed into `ibckeeper.NewKeeper`. `ibckeeper.NewKeeper` now panics if any of the keepers passed in is empty.
* (transfer) [\#1414](https://github.com/cosmos/ibc-go/pull/1414) Emitting Sender address from `fungible_token_packet` events in `OnRecvPacket` and `OnAcknowledgementPacket`.
* (modules/core/04-channel) [\#1464](https://github.com/cosmos/ibc-go/pull/1464) Emit a channel close event when an ordered channel is closed.
* (modules/light-clients/07-tendermint) [\#1118](https://github.com/cosmos/ibc-go/pull/1118) Deprecating `AllowUpdateAfterExpiry` and `AllowUpdateAfterMisbehaviour`. See ADR-026 for context.

### Features

* (modules/core/02-client) [\#1336](https://github.com/cosmos/ibc-go/pull/1336) Adding Query/ConsensusStateHeights gRPC for fetching the height of every consensus state associated with a client.
* (modules/apps/transfer) [\#1416](https://github.com/cosmos/ibc-go/pull/1416) Adding gRPC endpoint for getting an escrow account for a given port-id and channel-id.

### Bug Fixes

* (modules/core/04-channel) [\#1130](https://github.com/cosmos/ibc-go/pull/1130) Call `packet.GetSequence()` rather than passing func in `WriteAcknowledgement` log output
* (apps/transfer) [\#1451](https://github.com/cosmos/ibc-go/pull/1451) Fixing the support for base denoms that contain slashes.

## [v1.4.1](https://github.com/cosmos/ibc-go/releases/tag/v1.4.1) - 2022-06-14

### Improvements

* (transfer) [\#1342](https://github.com/cosmos/ibc-go/pull/1342) `DenomTrace` grpc now takes in either an `ibc denom` or a `hash` instead of only accepting a `hash`.
* (modules/core/04-channel) [\#1160](https://github.com/cosmos/ibc-go/pull/1160) Improve `uint64 -> string` performance in `Logger`.
* (modules/core/keeper) [\#1284](https://github.com/cosmos/ibc-go/pull/1284) Add sanity check for the keepers passed into `ibckeeper.NewKeeper`. `ibckeeper.NewKeeper` now panics if any of the keepers passed in is empty.
* (transfer) [\#1414](https://github.com/cosmos/ibc-go/pull/1414) Emitting Sender address from `fungible_token_packet` events in `OnRecvPacket` and `OnAcknowledgementPacket`.
* (modules/core/04-channel) [\#1464](https://github.com/cosmos/ibc-go/pull/1464) Emit a channel close event when an ordered channel is closed.

### Bug Fixes

* (modules/core/04-channel) [\#1130](https://github.com/cosmos/ibc-go/pull/1130) Call `packet.GetSequence()` rather than passing func in `WriteAcknowledgement` log output

## [v1.4.0](https://github.com/cosmos/ibc-go/releases/tag/v1.4.0) - 2022-03-15

### Dependencies

* [\#851](https://github.com/cosmos/ibc-go/pull/851) Bump SDK version to v0.45.1

## [v1.3.1](https://github.com/cosmos/ibc-go/releases/tag/v1.3.1) - 2022-06-14

### Dependencies

* [\#1267](https://github.com/cosmos/ibc-go/pull/1267) Bump SDK version to v0.44.8 and Tendermint to version 0.34.19

### Improvements

* (transfer) [\#1342](https://github.com/cosmos/ibc-go/pull/1342) `DenomTrace` grpc now takes in either an `ibc denom` or a `hash` instead of only accepting a `hash`.
* (modules/core/04-channel) [\#1160](https://github.com/cosmos/ibc-go/pull/1160) Improve `uint64 -> string` performance in `Logger`.
* (modules/core/keeper) [\#1284](https://github.com/cosmos/ibc-go/pull/1284) Add sanity check for the keepers passed into `ibckeeper.NewKeeper`. `ibckeeper.NewKeeper` now panics if any of the keepers passed in is empty.
* (transfer) [\#1414](https://github.com/cosmos/ibc-go/pull/1414) Emitting Sender address from `fungible_token_packet` events in `OnRecvPacket` and `OnAcknowledgementPacket`.
* (modules/core/04-channel) [\#1464](https://github.com/cosmos/ibc-go/pull/1464) Emit a channel close event when an ordered channel is closed.

### Bug Fixes

* (modules/core/04-channel) [\#1130](https://github.com/cosmos/ibc-go/pull/1130) Call `packet.GetSequence()` rather than passing func in `WriteAcknowledgement` log output

## [v1.3.0](https://github.com/cosmos/ibc-go/releases/tag/v1.3.0) - 2022-03-15

### Dependencies

* [\#1073](https://github.com/cosmos/ibc-go/pull/1073) Bump SDK version to v0.44.6
* [\#948](https://github.com/cosmos/ibc-go/pull/948) Bump ics23/go to v0.7

### State Machine Breaking

* (transfer) [\#818](https://github.com/cosmos/ibc-go/pull/818) Error acknowledgements returned from Transfer `OnRecvPacket` now include a deterministic ABCI code and error message.

### Features

* [\#679](https://github.com/cosmos/ibc-go/pull/679) New CLI command `query ibc-transfer denom-hash <denom trace>` to get the denom hash for a denom trace; this might be useful for debug

### Bug Fixes

* (client) [\#941](https://github.com/cosmos/ibc-go/pull/941) Classify client states without consensus states as expired
* (transfer) [\#978](https://github.com/cosmos/ibc-go/pull/978) Support base denoms with slashes in denom validation
* (channel) [\#995](https://github.com/cosmos/ibc-go/pull/995) Call `packet.GetSequence()` rather than passing func in `AcknowledgePacket` log output

## [v1.2.6](https://github.com/cosmos/ibc-go/releases/tag/v1.2.6) - 2022-02-03

### Improvements

* (channel) [\#692](https://github.com/cosmos/ibc-go/pull/692) Minimize channel logging by only emitting the packet sequence, source port/channel, destination port/channel upon packet receives, acknowledgements and timeouts.

## [v1.2.5](https://github.com/cosmos/ibc-go/releases/tag/v1.2.5) - 2021-12-15

### Dependencies

* [\#589](https://github.com/cosmos/ibc-go/pull/589) Bump SDK version to v0.44.5

### Bug Fixes

* (modules/core) [\#603](https://github.com/cosmos/ibc-go/pull/603) Fix module name emitted as part of `OnChanOpenInit` event. Replacing `connection` module name with `channel`.

## [v1.2.4](https://github.com/cosmos/ibc-go/releases/tag/v1.2.4) - 2021-12-05

### Dependencies

* [\#567](https://github.com/cosmos/ibc-go/pull/567) Bump SDK version to v0.44.4

### Improvements

* [\#583](https://github.com/cosmos/ibc-go/pull/583) Move third_party/proto/confio/proofs.proto to third_party/proto/proofs.proto to enable proto service reflection. Migrate `buf` from v1beta1 to v1.

## [v1.2.3](https://github.com/cosmos/ibc-go/releases/tag/v1.2.3) - 2021-11-09

### Dependencies

* [\#489](https://github.com/cosmos/ibc-go/pull/489) Bump Tendermint to v0.34.14
* [\#503](https://github.com/cosmos/ibc-go/pull/503) Bump SDK version to v0.44.3

## [v1.2.2](https://github.com/cosmos/ibc-go/releases/tag/v1.2.2) - 2021-10-15

### Dependencies

* [\#485](https://github.com/cosmos/ibc-go/pull/485) Bump SDK version to v0.44.2

## [v1.2.1](https://github.com/cosmos/ibc-go/releases/tag/v1.2.1) - 2021-10-04

### Dependencies

* [\#455](https://github.com/cosmos/ibc-go/pull/455) Bump SDK version to v0.44.1

## [v1.2.0](https://github.com/cosmos/ibc-go/releases/tag/v1.2.0) - 2021-09-10

### State Machine Breaking

* (24-host) [\#344](https://github.com/cosmos/ibc-go/pull/344) Increase port identifier limit to 128 characters.

### Improvements

* [\#373](https://github.com/cosmos/ibc-go/pull/375) Added optional field `PacketCommitmentSequences` to `QueryPacketAcknowledgementsRequest` to provide filtering of packet acknowledgements.

### Features

* [\#372](https://github.com/cosmos/ibc-go/pull/372) New CLI command `query ibc client status <client id>` to get the current activity status of a client.

### Dependencies

* [\#386](https://github.com/cosmos/ibc-go/pull/386) Bump [tendermint](https://github.com/tendermint/tendermint) from v0.34.12 to v0.34.13.

## [v1.1.6](https://github.com/cosmos/ibc-go/releases/tag/v1.1.6) - 2022-01-25

### Improvements

* (channel) [\#692](https://github.com/cosmos/ibc-go/pull/692) Minimize channel logging by only emitting the packet sequence, source port/channel, destination port/channel upon packet receives, acknowledgements and timeouts.

## [v1.1.5](https://github.com/cosmos/ibc-go/releases/tag/v1.1.5) - 2021-12-15

### Dependencies

* [\#589](https://github.com/cosmos/ibc-go/pull/589) Bump SDK version to v0.44.5

### Bug Fixes

* (modules/core) [\#603](https://github.com/cosmos/ibc-go/pull/603) Fix module name emitted as part of `OnChanOpenInit` event. Replacing `connection` module name with `channel`.

## [v1.1.4](https://github.com/cosmos/ibc-go/releases/tag/v1.1.4) - 2021-12-05

### Dependencies

* [\#567](https://github.com/cosmos/ibc-go/pull/567) Bump SDK version to v0.44.4

### Improvements

* [\#583](https://github.com/cosmos/ibc-go/pull/583) Move third_party/proto/confio/proofs.proto to third_party/proto/proofs.proto to enable proto service reflection. Migrate `buf` from v1beta1 to v1.

## [v1.1.3](https://github.com/cosmos/ibc-go/releases/tag/v1.1.3) - 2021-11-09

### Dependencies

* [\#489](https://github.com/cosmos/ibc-go/pull/489) Bump Tendermint to v0.34.14
* [\#503](https://github.com/cosmos/ibc-go/pull/503) Bump SDK version to v0.44.3

## [v1.1.2](https://github.com/cosmos/ibc-go/releases/tag/v1.1.2) - 2021-10-15

* [\#485](https://github.com/cosmos/ibc-go/pull/485) Bump SDK version to v0.44.2

## [v1.1.1](https://github.com/cosmos/ibc-go/releases/tag/v1.1.1) - 2021-10-04

### Dependencies

* [\#455](https://github.com/cosmos/ibc-go/pull/455) Bump SDK version to v0.44.1

## [v1.1.0](https://github.com/cosmos/ibc-go/releases/tag/v1.1.0) - 2021-09-03

### Dependencies

* [\#367](https://github.com/cosmos/ibc-go/pull/367) Bump [cosmos-sdk](https://github.com/cosmos/cosmos-sdk) from 0.43 to 0.44.

## [v1.0.1](https://github.com/cosmos/ibc-go/releases/tag/v1.0.1) - 2021-08-25

### Improvements

* [\#343](https://github.com/cosmos/ibc-go/pull/343) Create helper functions for publishing of packet sent and acknowledgement sent events.

## [v1.0.0](https://github.com/cosmos/ibc-go/releases/tag/v1.0.0) - 2021-08-10

### Bug Fixes

* (07-tendermint) [\#241](https://github.com/cosmos/ibc-go/pull/241) Ensure tendermint client state latest height revision number matches chain id revision number.
* (07-tendermint) [\#234](https://github.com/cosmos/ibc-go/pull/234) Use sentinel value for the consensus state root set during a client upgrade. This prevents genesis validation from failing.
* (modules) [\#223](https://github.com/cosmos/ibc-go/pull/223) Use correct Prometheus format for metric labels.
* (06-solomachine) [\#214](https://github.com/cosmos/ibc-go/pull/214) Disable defensive timestamp check in SendPacket for solo machine clients.
* (07-tendermint) [\#210](https://github.com/cosmos/ibc-go/pull/210) Export all consensus metadata on genesis restarts for tendermint clients.
* (core) [\#200](https://github.com/cosmos/ibc-go/pull/200) Fixes incorrect export of IBC identifier sequences. Previously, the next identifier sequence for clients/connections/channels was not set during genesis export. This resulted in the next identifiers being generated on the new chain to reuse old identifiers (the sequences began again from 0).
* (02-client) [\#192](https://github.com/cosmos/ibc-go/pull/192) Fix IBC `query ibc client header` cli command. Support historical queries for query header/node-state commands.
* (modules/light-clients/06-solomachine) [\#153](https://github.com/cosmos/ibc-go/pull/153) Fix solo machine proof height sequence mismatch bug.
* (modules/light-clients/06-solomachine) [\#122](https://github.com/cosmos/ibc-go/pull/122) Fix solo machine merkle prefix casting bug.
* (modules/light-clients/06-solomachine) [\#120](https://github.com/cosmos/ibc-go/pull/120) Fix solo machine handshake verification bug.
* (modules/light-clients/06-solomachine) [\#153](https://github.com/cosmos/ibc-go/pull/153) fix solo machine connection handshake failure at `ConnectionOpenAck`.

### API Breaking

* (04-channel) [\#220](https://github.com/cosmos/ibc-go/pull/220) Channel legacy handler functions were removed. Please use the MsgServer functions or directly call the channel keeper's handshake function.
* (modules) [\#206](https://github.com/cosmos/ibc-go/pull/206) Expose `relayer sdk.AccAddress` on `OnRecvPacket`, `OnAcknowledgementPacket`, `OnTimeoutPacket` module callbacks to enable incentivization.
* (02-client) [\#181](https://github.com/cosmos/ibc-go/pull/181) Remove 'InitialHeight' from UpdateClient Proposal. Only copy over latest consensus state from substitute client.
* (06-solomachine) [\#169](https://github.com/cosmos/ibc-go/pull/169) Change FrozenSequence to boolean in solomachine ClientState. The solo machine proto package has been bumped from `v1` to `v2`.
* (module/core/02-client) [\#165](https://github.com/cosmos/ibc-go/pull/165) Remove GetFrozenHeight from the ClientState interface.
* (modules) [\#166](https://github.com/cosmos/ibc-go/pull/166) Remove GetHeight from the misbehaviour interface. The `consensus_height` attribute has been removed from Misbehaviour events.
* (modules) [\#162](https://github.com/cosmos/ibc-go/pull/162) Remove deprecated Handler types in core IBC and the ICS 20 transfer module.
* (modules/core) [\#161](https://github.com/cosmos/ibc-go/pull/161) Remove Type(), Route(), GetSignBytes() from 02-client, 03-connection, and 04-channel messages.
* (modules) [\#140](https://github.com/cosmos/ibc-go/pull/140) IsFrozen() client state interface changed to Status(). gRPC `ClientStatus` route added.
* (modules/core) [\#109](https://github.com/cosmos/ibc-go/pull/109) Remove connection and channel handshake CLI commands.
* (modules) [\#107](https://github.com/cosmos/ibc-go/pull/107) Modify OnRecvPacket callback to return an acknowledgement which indicates if it is successful or not. Callback state changes are discarded for unsuccessful acknowledgements only.
* (modules) [\#108](https://github.com/cosmos/ibc-go/pull/108) All message constructors take the signer as a string to prevent upstream bugs. The `String()` function for an SDK Acc Address relies on external context.
* (transfer) [\#275](https://github.com/cosmos/ibc-go/pull/275) Remove 'ChanCloseInit' function from transfer keeper. ICS20 does not close channels.

### State Machine Breaking

* (modules/light-clients/07-tendermint) [\#99](https://github.com/cosmos/ibc-go/pull/99) Enforce maximum chain-id length for tendermint client.
* (modules/light-clients/07-tendermint) [\#141](https://github.com/cosmos/ibc-go/pull/141) Allow a new form of misbehaviour that proves counterparty chain breaks time monotonicity, automatically enforce monotonicity in UpdateClient and freeze client if monotonicity is broken.
* (modules/light-clients/07-tendermint) [\#141](https://github.com/cosmos/ibc-go/pull/141) Freeze the client if there's a conflicting header submitted for an existing consensus state.
* (modules/core/02-client) [\#8405](https://github.com/cosmos/cosmos-sdk/pull/8405) Refactor IBC client update governance proposals to use a substitute client to update a frozen or expired client.
* (modules/core/02-client) [\#8673](https://github.com/cosmos/cosmos-sdk/pull/8673) IBC upgrade logic moved to 02-client and an IBC UpgradeProposal is added.
* (modules/core/03-connection) [\#171](https://github.com/cosmos/ibc-go/pull/171) Introduces a new parameter `MaxExpectedTimePerBlock` to allow connections to calculate and enforce a block delay that is proportional to time delay set by connection.
* (core) [\#268](https://github.com/cosmos/ibc-go/pull/268) Perform a no-op on redundant relay messages. Previous behaviour returned an error. Now no state change will occur and no error will be returned.

### Improvements

* (04-channel) [\#220](https://github.com/cosmos/ibc-go/pull/220) Channel handshake events are now emitted with the channel keeper.
* (core/02-client) [\#205](https://github.com/cosmos/ibc-go/pull/205) Add in-place and genesis migrations from SDK v0.42.0 to ibc-go v1.0.0. Solo machine protobuf defintions are migrated from v1 to v2. All solo machine consensus states are pruned. All expired tendermint consensus states are pruned.
* (modules/core) [\#184](https://github.com/cosmos/ibc-go/pull/184) Improve error messages. Uses unique error codes to indicate already relayed packets.
* (07-tendermint) [\#182](https://github.com/cosmos/ibc-go/pull/182) Remove duplicate checks in upgrade logic.
* (modules/core/04-channel) [\#7949](https://github.com/cosmos/cosmos-sdk/issues/7949) Standardized channel `Acknowledgement` moved to its own file. Codec registration redundancy removed.
* (modules/core/04-channel) [\#144](https://github.com/cosmos/ibc-go/pull/144) Introduced a `packet_data_hex` attribute to emit the hex-encoded packet data in events. This allows for raw binary (proto-encoded message) to be sent over events and decoded correctly on relayer. Original `packet_data` is DEPRECATED. All relayers and IBC event consumers are encouraged to switch to `packet_data_hex` as soon as possible.
* (core/04-channel) [\#197](https://github.com/cosmos/ibc-go/pull/197) Introduced a `packet_ack_hex` attribute to emit the hex-encoded acknowledgement in events. This allows for raw binary (proto-encoded message) to be sent over events and decoded correctly on relayer. Original `packet_ack` is DEPRECATED. All relayers and IBC event consumers are encouraged to switch to `packet_ack_hex` as soon as possible.
* (modules/light-clients/07-tendermint) [\#125](https://github.com/cosmos/ibc-go/pull/125) Implement efficient iteration of consensus states and pruning of earliest expired consensus state on UpdateClient.
* (modules/light-clients/07-tendermint) [\#141](https://github.com/cosmos/ibc-go/pull/141) Return early in case there's a duplicate update call to save Gas.
* (modules/core/ante) [\#235](https://github.com/cosmos/ibc-go/pull/235) Introduces a new IBC Antedecorator that will reject transactions that only contain redundant packet messages (and accompany UpdateClient msgs). This will prevent relayers from wasting fees by submitting messages for packets that have already been processed by previous relayer(s). The Antedecorator is only applied on CheckTx and RecheckTx and is therefore optional for each node.

### Features

* [\#198](https://github.com/cosmos/ibc-go/pull/198) New CLI command `query ibc-transfer escrow-address <port> <channel id>` to get the escrow address for a channel; can be used to then query balance of escrowed tokens

### Client Breaking Changes

* (02-client/cli) [\#196](https://github.com/cosmos/ibc-go/pull/196) Rename `node-state` cli command to `self-consensus-state`.

## IBC in the Cosmos SDK Repository

The IBC module was originally released in [v0.40.0](https://github.com/cosmos/cosmos-sdk/releases/tag/v0.40.0) of the SDK.
Please see the [Release Notes](https://github.com/cosmos/cosmos-sdk/blob/v0.40.0/RELEASE_NOTES.md).

The IBC module is also contained in the releases for [v0.41.x](https://github.com/cosmos/cosmos-sdk/releases/tag/v0.41.0) and [v0.42.x](https://github.com/cosmos/cosmos-sdk/releases/tag/v0.42.0).
Please see the Release Notes for [v0.41.x](https://github.com/cosmos/cosmos-sdk/blob/v0.41.0/RELEASE_NOTES.md) and [v0.42.x](https://github.com/cosmos/cosmos-sdk/blob/v0.42.0/RELEASE_NOTES.md).

The IBC module was removed in the commit hash [da064e13d56add466548135739c5860a9f7ed842](https://github.com/cosmos/cosmos-sdk/commit/da064e13d56add466548135739c5860a9f7ed842) on the SDK. The release for SDK v0.43.0 will be the first release without the IBC module.

Backports should be made to the [release/v0.42.x](https://github.com/cosmos/cosmos-sdk/tree/release/v0.42.x) branch on the SDK.<|MERGE_RESOLUTION|>--- conflicted
+++ resolved
@@ -101,11 +101,8 @@
 * (apps/27-interchain-accounts) [\#2290](https://github.com/cosmos/ibc-go/pull/2290) Changed `DefaultParams` function in `host` submodule to allow all messages by default. Defined a constant named `AllowAllHostMsgs` for `host` module to keep wildcard "*" string which allows all messages.
 * (apps/27-interchain-accounts) [\#2248](https://github.com/cosmos/ibc-go/pull/2248) Adding call to underlying app in `OnChanCloseConfirm` callback of the controller submodule and adding relevant unit tests.
 * (apps/27-interchain-accounts) [\#2251](https://github.com/cosmos/ibc-go/pull/2251) Adding `msgServer` struct to controller submodule that embeds the `Keeper` struct.    
-<<<<<<< HEAD
 * (light-clients/06-solomachine) moved 'verifyMisbehaviour' function from update.go to misbehaviour_handle.go.
-=======
 * (apps/27-interchain-accounts) [\#2297](https://github.com/cosmos/ibc-go/pull/2297) Adding cli command to generate ICS27 packet data.
->>>>>>> f669ab0c
 
 ### Features
 
