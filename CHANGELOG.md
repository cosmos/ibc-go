<!--
Guiding Principles:

Changelogs are for humans, not machines.
There should be an entry for every single version.
The same types of changes should be grouped.
Versions and sections should be linkable.
The latest version comes first.
The release date of each version is displayed.
Mention whether you follow Semantic Versioning.

Usage:

Change log entries are to be added to the Unreleased section under the
appropriate stanza (see below). Each entry should ideally include a tag and
the Github issue reference in the following format:

* (<tag>) \#<issue-number> message

The issue numbers will later be link-ified during the release process so you do
not have to worry about including a link manually, but you can if you wish.

Types of changes (Stanzas):

"Features" for new features.
"Improvements" for changes in existing functionality.
"Deprecated" for soon-to-be removed features.
"Bug Fixes" for any bug fixes.
"Client Breaking" for breaking CLI commands and REST routes used by end-users.
"API Breaking" for breaking exported APIs used by developers building on SDK.
"State Machine Breaking" for any changes that result in a different AppState given same genesisState and txList.
Ref: https://keepachangelog.com/en/1.0.0/
-->

# Changelog

## [Unreleased]

### Bug Fixes

* (modules/light-clients/06-solomachine) [\153](https://github.com/cosmos/ibc-go/pull/153) Fix solo machine proof height sequence mismatch bug.
* (modules/light-clients/06-solomachine) [\#122](https://github.com/cosmos/ibc-go/pull/122) Fix solo machine merkle prefix casting bug. 
* (modules/light-clients/06-solomachine) [\#120](https://github.com/cosmos/ibc-go/pull/120) Fix solo machine handshake verification bug. 


### API Breaking

* (06-solomachine) [\#169](https://github.com/cosmos/ibc-go/pull/169) Change FrozenSequence to boolean in solomachine ClientState. The solo machine proto package has been bumped from `v1` to `v2`.
* (module/core/02-client) [\#165](https://github.com/cosmos/ibc-go/pull/165) Remove GetFrozenHeight from the ClientState interface. 
* (modules) [\#166](https://github.com/cosmos/ibc-go/pull/166) Remove GetHeight from the misbehaviour interface. The `consensus_height` attribute has been removed from Misbehaviour events.
* (modules) [\#162](https://github.com/cosmos/ibc-go/pull/162) Remove deprecated Handler types in core IBC and the ICS 20 transfer module. 
* (modules/core) [\#161](https://github.com/cosmos/ibc-go/pull/161) Remove Type(), Route(), GetSignBytes() from 02-client, 03-connection, and 04-channel messages.
* (modules) [\#140](https://github.com/cosmos/ibc-go/pull/140) IsFrozen() client state interface changed to Status(). gRPC `ClientStatus` route added.
* (modules/core) [\#109](https://github.com/cosmos/ibc-go/pull/109) Remove connection and channel handshake CLI commands.
* (modules) [\#107](https://github.com/cosmos/ibc-go/pull/107) Modify OnRecvPacket callback to return an acknowledgement which indicates if it is successful or not. Callback state changes are discarded for unsuccessful acknowledgements only. 
* (modules) [\#108](https://github.com/cosmos/ibc-go/pull/108) All message constructors take the signer as a string to prevent upstream bugs. The `String()` function for an SDK Acc Address relies on external context.

### State Machine Breaking

* (modules/light-clients/07-tendermint) [\#99](https://github.com/cosmos/ibc-go/pull/99) Enforce maximum chain-id length for tendermint client. 
* (modules/light-clients/07-tendermint) [\#141](https://github.com/cosmos/ibc-go/pull/141) Allow a new form of misbehaviour that proves counterparty chain breaks time monotonicity, automatically enforce monotonicity in UpdateClient and freeze client if monotonicity is broken.
* (modules/light-clients/07-tendermint) [\#141](https://github.com/cosmos/ibc-go/pull/141) Freeze the client if there's a conflicting header submitted for an existing consensus state.
* (modules/core/02-client) [\#8405](https://github.com/cosmos/cosmos-sdk/pull/8405) Refactor IBC client update governance proposals to use a substitute client to update a frozen or expired client.
* (modules/core/02-client) [\#8673](https://github.com/cosmos/cosmos-sdk/pull/8673) IBC upgrade logic moved to 02-client and an IBC UpgradeProposal is added.
* (modules/core/03-connection) [\#171](https://github.com/cosmos/ibc-go/pull/171) Introduces a new parameter `MaxExpectedTimePerBlock` to allow connections to calculate and enforce a block delay that is proportional to time delay set by connection.

### Improvements

<<<<<<< HEAD
* (modules/core) [\#184](https://github.com/cosmos/ibc-go/pull/184) Improve error messages. Uses unique error codes to indicate already relayed packets.
=======
* (07-tendermint) [\#182](https://github.com/cosmos/ibc-go/pull/182) Remove duplicate checks in upgrade logic.
>>>>>>> 0d01128f
* (modules/core/04-channel) [\#7949](https://github.com/cosmos/cosmos-sdk/issues/7949) Standardized channel `Acknowledgement` moved to its own file. Codec registration redundancy removed.
* (modules/core/04-channel) [\#144](https://github.com/cosmos/ibc-go/pull/144) Introduced a `packet_data_hex` attribute to emit the hex-encoded packet data in events. This allows for raw binary (proto-encoded message) to be sent over events and decoded correctly on relayer. Original `packet_data` is DEPRECATED. All relayers and IBC event consumers are encouraged to switch to `packet_data_hex` as soon as possible.
* (modules/light-clients/07-tendermint) [\#125](https://github.com/cosmos/ibc-go/pull/125) Implement efficient iteration of consensus states and pruning of earliest expired consensus state on UpdateClient.
* (modules/light-clients/07-tendermint) [\#141](https://github.com/cosmos/ibc-go/pull/141) Return early in case there's a duplicate update call to save Gas.


## IBC in the Cosmos SDK Repository

The IBC module was originally released in [v0.40.0](https://github.com/cosmos/cosmos-sdk/releases/tag/v0.40.0) of the SDK.
Please see the [Release Notes](https://github.com/cosmos/cosmos-sdk/blob/v0.40.0/RELEASE_NOTES.md).

The IBC module is also contained in the releases for [v0.41.x](https://github.com/cosmos/cosmos-sdk/releases/tag/v0.41.0) and [v0.42.x](https://github.com/cosmos/cosmos-sdk/releases/tag/v0.42.0).
Please see the Release Notes for [v0.41.x](https://github.com/cosmos/cosmos-sdk/blob/release/v0.41.x/RELEASE_NOTES.md) and [v0.42.x](https://github.com/cosmos/cosmos-sdk/blob/release/v0.42.x/RELEASE_NOTES.md).<|MERGE_RESOLUTION|>--- conflicted
+++ resolved
@@ -66,11 +66,8 @@
 
 ### Improvements
 
-<<<<<<< HEAD
 * (modules/core) [\#184](https://github.com/cosmos/ibc-go/pull/184) Improve error messages. Uses unique error codes to indicate already relayed packets.
-=======
 * (07-tendermint) [\#182](https://github.com/cosmos/ibc-go/pull/182) Remove duplicate checks in upgrade logic.
->>>>>>> 0d01128f
 * (modules/core/04-channel) [\#7949](https://github.com/cosmos/cosmos-sdk/issues/7949) Standardized channel `Acknowledgement` moved to its own file. Codec registration redundancy removed.
 * (modules/core/04-channel) [\#144](https://github.com/cosmos/ibc-go/pull/144) Introduced a `packet_data_hex` attribute to emit the hex-encoded packet data in events. This allows for raw binary (proto-encoded message) to be sent over events and decoded correctly on relayer. Original `packet_data` is DEPRECATED. All relayers and IBC event consumers are encouraged to switch to `packet_data_hex` as soon as possible.
 * (modules/light-clients/07-tendermint) [\#125](https://github.com/cosmos/ibc-go/pull/125) Implement efficient iteration of consensus states and pruning of earliest expired consensus state on UpdateClient.
