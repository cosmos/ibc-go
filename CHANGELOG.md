<!--
Guiding Principles:

Changelogs are for humans, not machines.
There should be an entry for every single version.
The same types of changes should be grouped.
Versions and sections should be linkable.
The latest version comes first.
The release date of each version is displayed.
Mention whether you follow Semantic Versioning.

Usage:

Change log entries are to be added to the Unreleased section under the
appropriate stanza (see below). Each entry should ideally include a tag and
the Github issue reference in the following format:

* (<tag>) \#<issue-number> message

The issue numbers will later be link-ified during the release process so you do
not have to worry about including a link manually, but you can if you wish.

Types of changes (Stanzas):

"Features" for new features.
"Improvements" for changes in existing functionality.
"Deprecated" for soon-to-be removed features.
"Bug Fixes" for any bug fixes.
"Client Breaking" for breaking CLI commands and REST routes used by end-users.
"API Breaking" for breaking exported APIs used by developers building on SDK.
"State Machine Breaking" for any changes that result in a different AppState given the same genesisState and txList.
Ref: https://keepachangelog.com/en/1.0.0/
-->

# Changelog

## [[Unreleased]]

### Dependencies

### API Breaking

### State Machine Breaking

### Improvements

### Features

<<<<<<< HEAD
* (core/04-channel) [\#5788](https://github.com/cosmos/ibc-go/pull/5788) Add `NewErrorAcknowledgementWithCodespace` to allow codespaces in ack errors.
* (apps/27-interchain-accounts) [\#5785](https://github.com/cosmos/ibc-go/pull/5785) Introduce a new tx message that ICA host submodule can use to query the chain (only those marked with `module_query_safe`) and write the responses to the acknowledgement.

=======
>>>>>>> 157e2a30
### Bug Fixes

## [v8.2.0](https://github.com/cosmos/ibc-go/releases/tag/v8.2.0) - 2024-04-05

### Dependencies

* [\#5975](https://github.com/cosmos/ibc-go/pull/5975) Bump Cosmos SDK to v0.50.5.

### Improvements

* (proto) [\#5987](https://github.com/cosmos/ibc-go/pull/5987) Add wasm proto files.

## [v8.1.0](https://github.com/cosmos/ibc-go/releases/tag/v8.1.0) - 2024-01-31

### Dependencies

* [\#5663](https://github.com/cosmos/ibc-go/pull/5663) Bump Cosmos SDK to v0.50.3 and CometBFT to v0.38.2.

### State Machine Breaking

* (apps/27-interchain-accounts) [\#5442](https://github.com/cosmos/ibc-go/pull/5442) Increase the maximum allowed length for the memo field of `InterchainAccountPacketData`.

### Improvements

* (core/02-client) [\#5429](https://github.com/cosmos/ibc-go/pull/5429) Add wildcard `"*"` to allow all clients in `AllowedClients` param.
* (core) [\#5541](https://github.com/cosmos/ibc-go/pull/5541) Enable emission of events on erroneous IBC application callbacks by appending a prefix to all event type and attribute keys.

### Features

* (core/04-channel) [\#1613](https://github.com/cosmos/ibc-go/pull/1613) Channel upgradability.
* (apps/transfer) [\#5280](https://github.com/cosmos/ibc-go/pull/5280) Add list of allowed packet data keys to `Allocation` of `TransferAuthorization`.
* (apps/27-interchain-accounts) [\#5633](https://github.com/cosmos/ibc-go/pull/5633) Allow setting new and upgrading existing ICA (ordered) channels to use unordered ordering.

### Bug Fixes

* (apps/27-interchain-accounts) [\#5343](https://github.com/cosmos/ibc-go/pull/5343) Add check if controller is enabled in `sendTx` before sending packet to host.
* (apps/29-fee) [\#5441](https://github.com/cosmos/ibc-go/pull/5441) Allow setting the relayer address as payee.

## [v8.0.0](https://github.com/cosmos/ibc-go/releases/tag/v8.0.0) - 2023-11-10

### Dependencies

* [\#5038](https://github.com/cosmos/ibc-go/pull/5038) Bump SDK v0.50.1 and cometBFT v0.38.
* [\#4398](https://github.com/cosmos/ibc-go/pull/4398) Update all modules to go 1.21.

### API Breaking

* (core) [\#4703](https://github.com/cosmos/ibc-go/pull/4703) Make `PortKeeper` field of `IBCKeeper` a pointer.
* (core/23-commitment) [\#4459](https://github.com/cosmos/ibc-go/pull/4459) Remove `Pretty` and `String` custom implementations of `MerklePath`.
* [\#3205](https://github.com/cosmos/ibc-go/pull/3205) Make event emission functions unexported.
* (apps/27-interchain-accounts, apps/transfer) [\#3253](https://github.com/cosmos/ibc-go/pull/3253) Rename `IsBound` to `HasCapability`.
* (apps/27-interchain-accounts, apps/transfer) [\#3303](https://github.com/cosmos/ibc-go/pull/3303) Make `HasCapability` private.
* [\#3303](https://github.com/cosmos/ibc-go/pull/3856) Add missing/remove unnecessary gogoproto directive.
* (apps/27-interchain-accounts) [\#3967](https://github.com/cosmos/ibc-go/pull/3967) Add encoding type as argument to ICA encoding/decoding functions.
* (core) [\#3867](https://github.com/cosmos/ibc-go/pull/3867) Remove unnecessary event attribute from INIT handshake msgs.
* (core/04-channel) [\#3806](https://github.com/cosmos/ibc-go/pull/3806) Remove unused `EventTypeTimeoutPacketOnClose`.
* (testing) [\#4018](https://github.com/cosmos/ibc-go/pull/4018) Allow failure expectations when using `chain.SendMsgs`.

### State Machine Breaking

* (apps/transfer, apps/27-interchain-accounts, app/29-fee) [\#4992](https://github.com/cosmos/ibc-go/pull/4992) Set validation for length of string fields.

### Improvements

* [\#3304](https://github.com/cosmos/ibc-go/pull/3304) Remove unnecessary defer func statements.
* (apps/29-fee) [\#3054](https://github.com/cosmos/ibc-go/pull/3054) Add page result to ics29-fee queries.
* (apps/27-interchain-accounts, apps/transfer) [\#3077](https://github.com/cosmos/ibc-go/pull/3077) Add debug level logging for the error message which is discarded when generating a failed acknowledgement.
* (core/03-connection) [\#3244](https://github.com/cosmos/ibc-go/pull/3244) Cleanup 03-connection msg validate basic test.
* (core/02-client) [\#3514](https://github.com/cosmos/ibc-go/pull/3514) Add check for the client status in `CreateClient`.
* (apps/29-fee) [\#4100](https://github.com/cosmos/ibc-go/pull/4100) Adding `MetadataFromVersion` to `29-fee` package `types`.
* (apps/29-fee) [\#4290](https://github.com/cosmos/ibc-go/pull/4290) Use `types.MetadataFromVersion` helper function for callback handlers.
* (core/04-channel) [\#4155](https://github.com/cosmos/ibc-go/pull/4155) Adding `IsOpen` and `IsClosed` methods to `Channel` type.
* (core/03-connection) [\#4110](https://github.com/cosmos/ibc-go/pull/4110) Remove `Version` interface and casting functions from 03-connection.
* (core) [\#4835](https://github.com/cosmos/ibc-go/pull/4835) Use expected interface for legacy params subspace parameter of keeper constructor functions.

### Features

* (capability) [\#3097](https://github.com/cosmos/ibc-go/pull/3097) Migrate capability module from Cosmos SDK to ibc-go.
* (core/02-client) [\#3640](https://github.com/cosmos/ibc-go/pull/3640) Migrate client params to be self managed.
* (core/03-connection) [\#3650](https://github.com/cosmos/ibc-go/pull/3650) Migrate connection params to be self managed.
* (apps/transfer) [\#3553](https://github.com/cosmos/ibc-go/pull/3553) Migrate transfer parameters to be self managed (#3553)
* (apps/27-interchain-accounts) [\#3520](https://github.com/cosmos/ibc-go/pull/3590) Migrate ica/controller parameters to be self managed (#3590)
* (apps/27-interchain-accounts) [\#3520](https://github.com/cosmos/ibc-go/pull/3520) Migrate ica/host to params to be self managed.
* (apps/transfer) [\#3104](https://github.com/cosmos/ibc-go/pull/3104) Add metadata for IBC tokens.
* [\#4620](https://github.com/cosmos/ibc-go/pull/4620) Migrate to gov v1 via the additions of `MsgRecoverClient` and `MsgIBCSoftwareUpgrade`. The legacy proposal types `ClientUpdateProposal` and `UpgradeProposal` have been deprecated and will be removed in the next major release.

### Bug Fixes

* (apps/transfer) [\#4709](https://github.com/cosmos/ibc-go/pull/4709) Order query service RPCs to fix availability of denom traces endpoint when no args are provided.
* (core/04-channel) [\#3357](https://github.com/cosmos/ibc-go/pull/3357) Handle unordered channels in `NextSequenceReceive` query.
* (e2e) [\#3402](https://github.com/cosmos/ibc-go/pull/3402 Allow retries for messages signed by relayer.
* (core/04-channel) [\#3417](https://github.com/cosmos/ibc-go/pull/3417) Add missing query for next sequence send.
* (testing) [\#4630](https://github.com/cosmos/ibc-go/pull/4630) Update `testconfig` to use revision formatted chain IDs.
* (core/04-channel) [\#4706](https://github.com/cosmos/ibc-go/pull/4706) Retrieve correct next send sequence for packets in unordered channels.
* (core/02-client) [\#4746](https://github.com/cosmos/ibc-go/pull/4746) Register implementations against `govtypes.Content` interface.
* (apps/27-interchain-accounts) [\#4944](https://github.com/cosmos/ibc-go/pull/4944) Add missing proto interface registration.
* (core/02-client) [\#5020](https://github.com/cosmos/ibc-go/pull/5020) Fix expect pointer error when unmarshalling misbehaviour file.

### Documentation

* [\#3133](https://github.com/cosmos/ibc-go/pull/3133) Add linter for markdown documents.
* [\#4693](https://github.com/cosmos/ibc-go/pull/4693) Migrate docs to docusaurus.

### Testing

* [\#3138](https://github.com/cosmos/ibc-go/pull/3138) Use `testing.TB` instead of `testing.T` to support benchmarks and fuzz tests. 
* [\#3980](https://github.com/cosmos/ibc-go/pull/3980) Change `sdk.Events` usage to `[]abci.Event` in the testing package.
* [\#3986](https://github.com/cosmos/ibc-go/pull/3986) Add function `RelayPacketWithResults`.
* [\#4182](https://github.com/cosmos/ibc-go/pull/4182) Return current validator set when requesting current height in `GetValsAtHeight`.
* [\#4319](https://github.com/cosmos/ibc-go/pull/4319) Fix in `TimeoutPacket` function to use counterparty `portID`/`channelID` in `GetNextSequenceRecv` query.
* [\#4180](https://github.com/cosmos/ibc-go/pull/4180) Remove unused function `simapp.SetupWithGenesisAccounts`.

### Miscellaneous Tasks

* (apps/27-interchain-accounts) [\#4677](https://github.com/cosmos/ibc-go/pull/4677) Remove ica store key.
* [\#4724](https://github.com/cosmos/ibc-go/pull/4724) Add `HasValidateBasic` compiler assertions to messages.
* [\#4725](https://github.com/cosmos/ibc-go/pull/4725) Add fzf selection for config files.
* [\#4741](https://github.com/cosmos/ibc-go/pull/4741) Panic with error.
* [\#3186](https://github.com/cosmos/ibc-go/pull/3186) Migrate all SDK errors to the new errors go module.
* [\#3216](https://github.com/cosmos/ibc-go/pull/3216) Modify `simapp` to fulfill the SDK `runtime.AppI` interface.
* [\#3290](https://github.com/cosmos/ibc-go/pull/3290) Remove `gogoproto` yaml tags from proto files.
* [\#3439](https://github.com/cosmos/ibc-go/pull/3439) Use nil pointer pattern to check for interface compliance.
* [\#3433](https://github.com/cosmos/ibc-go/pull/3433) Add tests for `acknowledgement.Acknowledgement()`.
* (core, apps/29-fee) [\#3462](https://github.com/cosmos/ibc-go/pull/3462) Add missing `nil` check and corresponding tests for query handlers.
* (light-clients/07-tendermint, light-clients/06-solomachine) [\#3571](https://github.com/cosmos/ibc-go/pull/3571) Delete unused `GetProofSpecs` functions.
* (core) [\#3616](https://github.com/cosmos/ibc-go/pull/3616) Add debug log for redundant relay.
* (core) [\#3892](https://github.com/cosmos/ibc-go/pull/3892) Add deprecated option to `create_localhost` field.
* (core) [\#3893](https://github.com/cosmos/ibc-go/pull/3893) Add deprecated option to `MsgSubmitMisbehaviour`.
* (apps/transfer, apps/29-fee) [\#4570](https://github.com/cosmos/ibc-go/pull/4570) Remove `GetSignBytes` from 29-fee and transfer msgs.
* [\#3630](https://github.com/cosmos/ibc-go/pull/3630) Add annotation to Msg service.

## [v7.3.0](https://github.com/cosmos/ibc-go/releases/tag/v7.3.0) - 2023-08-31

### Dependencies

* [\#4122](https://github.com/cosmos/ibc-go/pull/4122) Update Cosmos SDK to v0.47.4.

### Improvements

* [\#4187](https://github.com/cosmos/ibc-go/pull/4187) Adds function `WithICS4Wrapper` to keepers to allow to set the middleware after the keeper's creation.
* (light-clients/06-solomachine) [\#4429](https://github.com/cosmos/ibc-go/pull/4429) Remove IBC key from path of bytes signed by solomachine and not escape the path.

### Features

* (apps/27-interchain-accounts) [\#3796](https://github.com/cosmos/ibc-go/pull/3796) Adds support for json tx encoding for interchain accounts.
* [\#4188](https://github.com/cosmos/ibc-go/pull/4188) Adds optional `PacketDataUnmarshaler` interface that allows a middleware to request the packet data to be unmarshaled by the base application.
* [\#4199](https://github.com/cosmos/ibc-go/pull/4199) Adds optional `PacketDataProvider` interface for retrieving custom packet data stored on behalf of another application.
* [\#4200](https://github.com/cosmos/ibc-go/pull/4200) Adds optional `PacketData` interface which application's packet data may implement.

### Bug Fixes

* (04-channel) [\#4476](https://github.com/cosmos/ibc-go/pull/4476) Use UTC time in log messages for packet timeout error.
* (testing) [\#4483](https://github.com/cosmos/ibc-go/pull/4483) Use the correct revision height when querying trusted validator set.

## [v7.2.1](https://github.com/cosmos/ibc-go/releases/tag/v7.2.1) - 2023-08-31

### Bug Fixes

* (04-channel) [\#4476](https://github.com/cosmos/ibc-go/pull/4476) Use UTC time in log messages for packet timeout error.
* (testing) [\#4483](https://github.com/cosmos/ibc-go/pull/4483) Use the correct revision height when querying trusted validator set.

## [v7.2.0](https://github.com/cosmos/ibc-go/releases/tag/v7.2.0) - 2023-06-22

### Dependencies

* [\#3810](https://github.com/cosmos/ibc-go/pull/3810) Update Cosmos SDK to v0.47.3.
* [\#3862](https://github.com/cosmos/ibc-go/pull/3862) Update CometBFT to v0.37.2.

### State Machine Breaking

* [\#3907](https://github.com/cosmos/ibc-go/pull/3907) Re-implemented missing functions of `LegacyMsg` interface to fix transaction signing with ledger.

## [v7.1.0](https://github.com/cosmos/ibc-go/releases/tag/v7.1.0) - 2023-06-09

### Dependencies

* [\#3542](https://github.com/cosmos/ibc-go/pull/3542) Update Cosmos SDK to v0.47.2 and CometBFT to v0.37.1.
* [\#3457](https://github.com/cosmos/ibc-go/pull/3457) Update to ics23 v0.10.0.

### Improvements

* (apps/transfer) [\#3454](https://github.com/cosmos/ibc-go/pull/3454) Support transfer authorization unlimited spending when the max `uint256` value is provided as limit.

### Features

* (light-clients/09-localhost) [\#3229](https://github.com/cosmos/ibc-go/pull/3229) Implementation of v2 of localhost loopback client.
* (apps/transfer) [\#3019](https://github.com/cosmos/ibc-go/pull/3019) Add state entry to keep track of total amount of tokens in escrow.

### Bug Fixes

* (core/04-channel) [\#3346](https://github.com/cosmos/ibc-go/pull/3346) Properly handle ordered channels in `UnreceivedPackets` query.
* (core/04-channel) [\#3593](https://github.com/cosmos/ibc-go/pull/3593) `SendPacket` now correctly returns `ErrClientNotFound` in favour of `ErrConsensusStateNotFound`.

## [v7.0.1](https://github.com/cosmos/ibc-go/releases/tag/v7.0.1) - 2023-05-25

### Bug Fixes

* [\#3346](https://github.com/cosmos/ibc-go/pull/3346) Properly handle ordered channels in `UnreceivedPackets` query.

## [v7.0.0](https://github.com/cosmos/ibc-go/releases/tag/v7.0.0) - 2023-03-17

### Dependencies

* [\#2672](https://github.com/cosmos/ibc-go/issues/2672) Update to cosmos-sdk v0.47.
* [\#3175](https://github.com/cosmos/ibc-go/issues/3175) Migrate to cometbft v0.37.

### API Breaking

* (core) [\#2897](https://github.com/cosmos/ibc-go/pull/2897) Remove legacy migrations required for upgrading from Stargate release line to ibc-go >= v1.x.x.
* (core/02-client) [\#2856](https://github.com/cosmos/ibc-go/pull/2856) Rename `IterateClients` to `IterateClientStates`. The function now takes a prefix argument which may be used for prefix iteration over the client store.
* (light-clients/tendermint)[\#1768](https://github.com/cosmos/ibc-go/pull/1768) Removed `AllowUpdateAfterExpiry`, `AllowUpdateAfterMisbehaviour` booleans as they are deprecated (see ADR026)
* (06-solomachine) [\#1679](https://github.com/cosmos/ibc-go/pull/1679) Remove `types` sub-package from `06-solomachine` lightclient directory.
* (07-tendermint) [\#1677](https://github.com/cosmos/ibc-go/pull/1677) Remove `types` sub-package from `07-tendermint` lightclient directory.
* (06-solomachine) [\#1687](https://github.com/cosmos/ibc-go/pull/1687) Bump `06-solomachine` protobuf version from `v2` to `v3`.
* (06-solomachine) [\#1687](https://github.com/cosmos/ibc-go/pull/1687) Removed `DataType` enum and associated message types from `06-solomachine`. `DataType` has been removed from `SignBytes` and `SignatureAndData` in favour of `path`.
* (02-client) [\#598](https://github.com/cosmos/ibc-go/pull/598) The client state and consensus state return value has been removed from `VerifyUpgradeAndUpdateState`. Light client implementations must update the client state and consensus state after verifying a valid client upgrade.
* (06-solomachine) [\#1100](https://github.com/cosmos/ibc-go/pull/1100) Remove `GetClientID` function from 06-solomachine `Misbehaviour` type.
* (06-solomachine) [\#1100](https://github.com/cosmos/ibc-go/pull/1100) Deprecate `ClientId` field in 06-solomachine `Misbehaviour` type.
* (07-tendermint) [\#1097](https://github.com/cosmos/ibc-go/pull/1097) Remove `GetClientID` function from 07-tendermint `Misbehaviour` type.
* (07-tendermint) [\#1097](https://github.com/cosmos/ibc-go/pull/1097) Deprecate `ClientId` field in 07-tendermint `Misbehaviour` type.
* (modules/core/exported) [\#1107](https://github.com/cosmos/ibc-go/pull/1107) Merging the `Header` and `Misbehaviour` interfaces into a single `ClientMessage` type.
* (06-solomachine)[\#1906](https://github.com/cosmos/ibc-go/pull/1906/files) Removed `AllowUpdateAfterProposal` boolean as it has been deprecated (see 01_concepts of the solo machine spec for more details).
* (07-tendermint) [\#1896](https://github.com/cosmos/ibc-go/pull/1896) Remove error return from `IterateConsensusStateAscending` in `07-tendermint`.
* (apps/27-interchain-accounts) [\#2638](https://github.com/cosmos/ibc-go/pull/2638) Interchain accounts host and controller Keepers now expects a keeper which fulfills the expected `exported.ScopedKeeper` interface for the capability keeper.
* (06-solomachine) [\#2761](https://github.com/cosmos/ibc-go/pull/2761) Removed deprecated `ClientId` field from `Misbehaviour` and `allow_update_after_proposal` field from `ClientState`.
* (apps) [\#3154](https://github.com/cosmos/ibc-go/pull/3154)  Remove unused `ProposalContents` function.
* (apps) [\#3149](https://github.com/cosmos/ibc-go/pull/3149) Remove legacy interface function `RandomizedParams`, which is no longer used.
* (light-clients/06-solomachine) [\#2941](https://github.com/cosmos/ibc-go/pull/2941) Remove solomachine header sequence.
* (core) [\#2982](https://github.com/cosmos/ibc-go/pull/2982) Moved the ibc module name into the exported package.

### State Machine Breaking

* (06-solomachine) [\#2744](https://github.com/cosmos/ibc-go/pull/2744) `Misbehaviour.ValidateBasic()` now only enforces that signature data does not match when the signature paths are different.
* (06-solomachine) [\#2748](https://github.com/cosmos/ibc-go/pull/2748) Adding sentinel value for header path in 06-solomachine.
* (apps/29-fee) [\#2942](https://github.com/cosmos/ibc-go/pull/2942) Check `x/bank` send enabled before escrowing fees.
* (core/04-channel) [\#3009](https://github.com/cosmos/ibc-go/pull/3009) Change check to disallow optimistic sends.

### Improvements

* (core) [\#3082](https://github.com/cosmos/ibc-go/pull/3082) Add `HasConnection` and `HasChannel` methods.
* (tests) [\#2926](https://github.com/cosmos/ibc-go/pull/2926) Lint tests
* (apps/transfer) [\#2643](https://github.com/cosmos/ibc-go/pull/2643) Add amount, denom, and memo to transfer event emission.
* (core) [\#2746](https://github.com/cosmos/ibc-go/pull/2746) Allow proof height to be zero for all core IBC `sdk.Msg` types that contain proofs.
* (light-clients/06-solomachine) [\#2746](https://github.com/cosmos/ibc-go/pull/2746) Discard proofHeight for solo machines and use the solo machine sequence instead.
* (modules/light-clients/07-tendermint) [\#1713](https://github.com/cosmos/ibc-go/pull/1713) Allow client upgrade proposals to update `TrustingPeriod`. See ADR-026 for context.
* (modules/core/02-client) [\#1188](https://github.com/cosmos/ibc-go/pull/1188/files) Routing `MsgSubmitMisbehaviour` to `UpdateClient` keeper function. Deprecating `SubmitMisbehaviour` endpoint.
* (modules/core/02-client) [\#1208](https://github.com/cosmos/ibc-go/pull/1208) Replace `CheckHeaderAndUpdateState` usage in 02-client with calls to `VerifyClientMessage`, `CheckForMisbehaviour`, `UpdateStateOnMisbehaviour` and `UpdateState`.
* (modules/light-clients/09-localhost) [\#1187](https://github.com/cosmos/ibc-go/pull/1187/) Removing localhost light client implementation as it is not functional. An upgrade handler is provided in `modules/migrations/v5` to prune `09-localhost` clients and consensus states from the store.
* (modules/core/02-client) [\#1186](https://github.com/cosmos/ibc-go/pull/1186) Removing `GetRoot` function from ConsensusState interface in `02-client`. `GetRoot` is unused by core IBC.
* (modules/core/02-client) [\#1196](https://github.com/cosmos/ibc-go/pull/1196) Adding VerifyClientMessage to ClientState interface.
* (modules/core/02-client) [\#1198](https://github.com/cosmos/ibc-go/pull/1198) Adding UpdateStateOnMisbehaviour to ClientState interface.
* (modules/core/02-client) [\#1170](https://github.com/cosmos/ibc-go/pull/1170) Updating `ClientUpdateProposal` to set client state in lightclient implementations `CheckSubstituteAndUpdateState` methods.
* (modules/core/02-client) [\#1197](https://github.com/cosmos/ibc-go/pull/1197) Adding `CheckForMisbehaviour` to `ClientState` interface.
* (modules/core/02-client) [\#1210](https://github.com/cosmos/ibc-go/pull/1210) Removing `CheckHeaderAndUpdateState` from `ClientState` interface & associated light client implementations.
* (modules/core/02-client) [\#1212](https://github.com/cosmos/ibc-go/pull/1212) Removing `CheckMisbehaviourAndUpdateState` from `ClientState` interface & associated light client implementations.
* (modules/core/exported) [\#1206](https://github.com/cosmos/ibc-go/pull/1206) Adding new method `UpdateState` to `ClientState` interface.
* (modules/core/02-client) [\#1741](https://github.com/cosmos/ibc-go/pull/1741) Emitting a new `upgrade_chain` event upon setting upgrade consensus state.
* (client) [\#724](https://github.com/cosmos/ibc-go/pull/724) `IsRevisionFormat` and `IsClientIDFormat` have been updated to disallow newlines before the dash used to separate the chainID and revision number, and the client type and client sequence.
* (02-client/cli) [\#897](https://github.com/cosmos/ibc-go/pull/897) Remove `GetClientID()` from `Misbehaviour` interface. Submit client misbehaviour cli command requires an explicit client id now.
* (06-solomachine) [\#1972](https://github.com/cosmos/ibc-go/pull/1972) Solo machine implementation of `ZeroCustomFields` fn now panics as the fn is only used for upgrades which solo machine does not support.
* (light-clients/06-solomachine) Moving `verifyMisbehaviour` function from update.go to misbehaviour_handle.go.
* [\#2434](https://github.com/cosmos/ibc-go/pull/2478) Removed all `TypeMsg` constants
* (modules/core/exported) [\#2539](https://github.com/cosmos/ibc-go/pull/2539) Removing `GetVersions` from `ConnectionI` interface.
* (core/02-connection) [\#2419](https://github.com/cosmos/ibc-go/pull/2419) Add optional proof data to proto definitions of `MsgConnectionOpenTry` and `MsgConnectionOpenAck` for host state machines that are unable to introspect their own consensus state.
* (light-clients/07-tendermint) [\#3046](https://github.com/cosmos/ibc-go/pull/3046) Moved non-verification misbehaviour checks to `CheckForMisbehaviour`.
* (apps/29-fee) [\#2975](https://github.com/cosmos/ibc-go/pull/2975) Adding distribute fee events to ics29.
* (light-clients/07-tendermint) [\#2965](https://github.com/cosmos/ibc-go/pull/2965) Prune expired `07-tendermint` consensus states on duplicate header updates.
* (light-clients) [\#2736](https://github.com/cosmos/ibc-go/pull/2736) Updating `VerifyMembership` and `VerifyNonMembership` methods to use `Path` interface.
* (light-clients) [\#3113](https://github.com/cosmos/ibc-go/pull/3113) Align light client module names.

### Features

* (apps/transfer) [\#3079](https://github.com/cosmos/ibc-go/pull/3079) Added authz support for ics20.
* (core/02-client) [\#2824](https://github.com/cosmos/ibc-go/pull/2824) Add genesis migrations for v6 to v7. The migration migrates the solo machine client state definition, removes all solo machine consensus states and removes the localhost client.
* (core/24-host) [\#2856](https://github.com/cosmos/ibc-go/pull/2856) Add `PrefixedClientStorePath` and `PrefixedClientStoreKey` functions to 24-host
* (core/02-client) [\#2819](https://github.com/cosmos/ibc-go/pull/2819) Add automatic in-place store migrations to remove the localhost client and migrate existing solo machine definitions.
* (light-clients/06-solomachine) [\#2826](https://github.com/cosmos/ibc-go/pull/2826) Add `AppModuleBasic` for the 06-solomachine client and remove solo machine type registration from core IBC. Chains must register the `AppModuleBasic` of light clients.
* (light-clients/07-tendermint) [\#2825](https://github.com/cosmos/ibc-go/pull/2825) Add `AppModuleBasic` for the 07-tendermint client and remove tendermint type registration from core IBC. Chains must register the `AppModuleBasic` of light clients.
* (light-clients/07-tendermint) [\#2800](https://github.com/cosmos/ibc-go/pull/2800) Add optional in-place store migration function to prune all expired tendermint consensus states.
* (core/24-host) [\#2820](https://github.com/cosmos/ibc-go/pull/2820) Add `MustParseClientStatePath` which parses the clientID from a client state key path.
* (testing/simapp) [\#2842](https://github.com/cosmos/ibc-go/pull/2842) Adding the new upgrade handler for v6 -> v7 to simapp which prunes expired Tendermint consensus states.
* (testing) [\#2829](https://github.com/cosmos/ibc-go/pull/2829) Add `AssertEvents` which asserts events against expected event map.

### Bug Fixes

* (testing) [\#3295](https://github.com/cosmos/ibc-go/pull/3295) The function `SetupWithGenesisValSet` will set the baseapp chainID before running `InitChain`
* (light-clients/solomachine) [\#1839](https://github.com/cosmos/ibc-go/pull/1839) Fixed usage of the new diversifier in validation of changing diversifiers for the solo machine. The current diversifier must sign over the new diversifier.
* (light-clients/07-tendermint) [\#1674](https://github.com/cosmos/ibc-go/pull/1674) Submitted ClientState is zeroed out before checking the proof in order to prevent the proposal from containing information governance is not actually voting on.
* (modules/core/02-client)[\#1676](https://github.com/cosmos/ibc-go/pull/1676) ClientState must be zeroed out for `UpgradeProposals` to pass validation. This prevents a proposal containing information governance is not actually voting on.
* (core/02-client) [\#2510](https://github.com/cosmos/ibc-go/pull/2510) Fix client ID validation regex to conform closer to spec.
* (apps/transfer) [\#3045](https://github.com/cosmos/ibc-go/pull/3045) Allow value with slashes in URL template.
* (apps/27-interchain-accounts) [\#2601](https://github.com/cosmos/ibc-go/pull/2601) Remove bech32 check from owner address on ICA controller msgs RegisterInterchainAccount and SendTx.
* (apps/transfer) [\#2651](https://github.com/cosmos/ibc-go/pull/2651) Skip emission of unpopulated memo field in ics20.
* (apps/27-interchain-accounts) [\#2682](https://github.com/cosmos/ibc-go/pull/2682) Avoid race conditions in ics27 handshakes.
* (light-clients/06-solomachine) [\#2741](https://github.com/cosmos/ibc-go/pull/2741) Added check for empty path in 06-solomachine.
* (light-clients/07-tendermint) [\#3022](https://github.com/cosmos/ibc-go/pull/3022) Correctly close iterator in `07-tendermint` store.
* (core/02-client) [\#3010](https://github.com/cosmos/ibc-go/pull/3010) Update `Paginate` to use `FilterPaginate` in `ClientStates` and `ConnectionChannels` grpc queries.

## [v6.2.0](https://github.com/cosmos/ibc-go/releases/tag/v6.2.0) - 2023-05-31

### Dependencies

* [\#3393](https://github.com/cosmos/ibc-go/pull/3393) Bump Cosmos SDK to v0.46.12 and replace Tendermint with CometBFT v0.34.37.

### Improvements

* (core) [\#3082](https://github.com/cosmos/ibc-go/pull/3082) Add `HasConnection` and `HasChannel` methods.
* (apps/transfer) [\#3454](https://github.com/cosmos/ibc-go/pull/3454) Support transfer authorization unlimited spending when the max `uint256` value is provided as limit.

### Features

* [\#3079](https://github.com/cosmos/ibc-go/pull/3079) Add authz support for ics20.

### Bug Fixes

* [\#3346](https://github.com/cosmos/ibc-go/pull/3346) Properly handle ordered channels in `UnreceivedPackets` query.

## [v6.1.1](https://github.com/cosmos/ibc-go/releases/tag/v6.1.1) - 2023-05-25

### Bug Fixes

* [\#3346](https://github.com/cosmos/ibc-go/pull/3346) Properly handle ordered channels in `UnreceivedPackets` query.

## [v6.1.0](https://github.com/cosmos/ibc-go/releases/tag/v6.1.0) - 2022-12-20

### Dependencies

* [\#2945](https://github.com/cosmos/ibc-go/pull/2945) Bump Cosmos SDK to v0.46.7 and Tendermint to v0.34.24.

### State Machine Breaking

* (apps/29-fee) [\#2942](https://github.com/cosmos/ibc-go/pull/2942) Check `x/bank` send enabled before escrowing fees.

## [v6.0.0](https://github.com/cosmos/ibc-go/releases/tag/v6.0.0) - 2022-12-09

### Dependencies

* [\#2868](https://github.com/cosmos/ibc-go/pull/2868) Bump ICS 23 to v0.9.0.
* [\#2458](https://github.com/cosmos/ibc-go/pull/2458) Bump Cosmos SDK to v0.46.2
* [\#2784](https://github.com/cosmos/ibc-go/pull/2784) Bump Cosmos SDK to v0.46.6 and Tendermint to v0.34.23.

### API Breaking

* (apps/27-interchain-accounts) [\#2607](https://github.com/cosmos/ibc-go/pull/2607) `SerializeCosmosTx` now takes in a `[]proto.Message` instead of `[]sdk.Msg`.
* (apps/transfer) [\#2446](https://github.com/cosmos/ibc-go/pull/2446) Remove `SendTransfer` function in favor of a private `sendTransfer` function. All IBC transfers must be initiated with `MsgTransfer`.
* (apps/29-fee) [\#2395](https://github.com/cosmos/ibc-go/pull/2395) Remove param space from ics29 NewKeeper function. The field was unused.
* (apps/27-interchain-accounts) [\#2133](https://github.com/cosmos/ibc-go/pull/2133) Generates genesis protos in a separate directory to avoid circular import errors. The protobuf package name has changed for the genesis types.
* (apps/27-interchain-accounts) [\#2638](https://github.com/cosmos/ibc-go/pull/2638) Interchain accounts host and controller Keepers now expects a keeper which fulfills the expected `exported.ScopedKeeper` interface for the capability keeper.
* (transfer) [\#2638](https://github.com/cosmos/ibc-go/pull/2638) Transfer Keeper now expects a keeper which fulfills the expected `exported.ScopedKeeper` interface for the capability keeper.
* (05-port) [\#2638](https://github.com/cosmos/ibc-go/pull/2638) Port Keeper now expects a keeper which fulfills the expected `exported.ScopedKeeper` interface for the capability keeper.
* (04-channel) [\#2638](https://github.com/cosmos/ibc-go/pull/2638) Channel Keeper now expects a keeper which fulfills the expected `exported.ScopedKeeper` interface for the capability keeper.
* (core/04-channel)[\#1703](https://github.com/cosmos/ibc-go/pull/1703) Update `SendPacket` API to take in necessary arguments and construct rest of packet rather than taking in entire packet. The generated packet sequence is returned by the `SendPacket` function.
* (modules/apps/27-interchain-accounts) [\#2433](https://github.com/cosmos/ibc-go/pull/2450) Renamed icatypes.PortPrefix to icatypes.ControllerPortPrefix & icatypes.PortID to icatypes.HostPortID
* (testing) [\#2567](https://github.com/cosmos/ibc-go/pull/2567) Modify `SendPacket` API of `Endpoint` to match the API of `SendPacket` in 04-channel.

### State Machine Breaking

* (apps/transfer) [\#2651](https://github.com/cosmos/ibc-go/pull/2651) Introduce `mustProtoMarshalJSON` for ics20 packet data marshalling which will skip emission (marshalling) of the memo field if unpopulated (empty).
* (27-interchain-accounts) [\#2590](https://github.com/cosmos/ibc-go/pull/2590) Removing port prefix requirement from the ICA host channel handshake
* (transfer) [\#2377](https://github.com/cosmos/ibc-go/pull/2377) Adding `sequence` to `MsgTransferResponse`.
* (light-clients/07-tendermint) [\#2555](https://github.com/cosmos/ibc-go/pull/2555) Forbid negative values for `TrustingPeriod`, `UnbondingPeriod` and `MaxClockDrift` (as specified in ICS-07).
* (core/04-channel) [\#2973](https://github.com/cosmos/ibc-go/pull/2973) Write channel state before invoking app callbacks in ack and confirm channel handshake steps.

### Improvements

* (apps/27-interchain-accounts) [\#2134](https://github.com/cosmos/ibc-go/pull/2134) Adding upgrade handler to ICS27 `controller` submodule for migration of channel capabilities. This upgrade handler migrates ownership of channel capabilities from the underlying application to the ICS27 `controller` submodule.
* (apps/27-interchain-accounts) [\#2102](https://github.com/cosmos/ibc-go/pull/2102) ICS27 controller middleware now supports a nil underlying application. This allows chains to make use of interchain accounts with existing auth mechanisms such as x/group and x/gov.
* (apps/27-interchain-accounts) [\#2157](https://github.com/cosmos/ibc-go/pull/2157) Adding `IsMiddlewareEnabled` functionality to enforce calls to ICS27 msg server to *not* route to the underlying application.
* (apps/27-interchain-accounts) [\#2146](https://github.com/cosmos/ibc-go/pull/2146) ICS27 controller now claims the channel capability passed via ibc core, and passes `nil` to the underlying app callback. The channel capability arg in `SendTx` is now ignored and looked up internally.
* (apps/27-interchain-accounts) [\#2177](https://github.com/cosmos/ibc-go/pull/2177) Adding `IsMiddlewareEnabled` flag to interchain accounts `ActiveChannel` genesis type.
* (apps/27-interchain-accounts) [\#2140](https://github.com/cosmos/ibc-go/pull/2140) Adding migration handler to ICS27 `controller` submodule to assert ownership of channel capabilities and set middleware enabled flag for existing channels. The ICS27 module consensus version has been bumped from 1 to 2.
* (core/04-channel) [\#2304](https://github.com/cosmos/ibc-go/pull/2304) Adding `GetAllChannelsWithPortPrefix` function which filters channels based on a provided port prefix.
* (apps/27-interchain-accounts) [\#2248](https://github.com/cosmos/ibc-go/pull/2248) Adding call to underlying app in `OnChanCloseConfirm` callback of the controller submodule and adding relevant unit tests.
* (apps/27-interchain-accounts) [\#2251](https://github.com/cosmos/ibc-go/pull/2251) Adding `msgServer` struct to controller submodule that embeds the `Keeper` struct.
* (apps/27-interchain-accounts) [\#2290](https://github.com/cosmos/ibc-go/pull/2290) Changed `DefaultParams` function in `host` submodule to allow all messages by default. Defined a constant named `AllowAllHostMsgs` for `host` module to keep wildcard "*" string which allows all messages.
* (apps/27-interchain-accounts) [\#2297](https://github.com/cosmos/ibc-go/pull/2297) Adding cli command to generate ICS27 packet data.
* (modules/core/keeper) [\#1728](https://github.com/cosmos/ibc-go/pull/2399) Updated channel callback errors to include portID & channelID for better identification of errors.
* (testing) [\#2657](https://github.com/cosmos/ibc-go/pull/2657) Carry `ProposerAddress` through commited blocks. Allow `DefaultGenTxGas` to be modified.
* (core/03-connection) [\#2745](https://github.com/cosmos/ibc-go/pull/2745) Adding `ConnectionParams` grpc query and CLI to 03-connection.
* (apps/29-fee) [\#2786](https://github.com/cosmos/ibc-go/pull/2786) Save gas by checking key existence with `KVStore`'s `Has` method.

### Features

* (apps/27-interchain-accounts) [\#2147](https://github.com/cosmos/ibc-go/pull/2147) Adding a `SubmitTx` gRPC endpoint for the ICS27 Controller module which allows owners of interchain accounts to submit transactions. This replaces the previously existing need for authentication modules to implement this standard functionality.
* (testing/simapp) [\#2190](https://github.com/cosmos/ibc-go/pull/2190) Adding the new `x/group` cosmos-sdk module to simapp.
* (apps/transfer) [\#2595](https://github.com/cosmos/ibc-go/pull/2595) Adding optional memo field to `FungibleTokenPacketData` and `MsgTransfer`.

### Bug Fixes

* (modules/core/keeper) [\#2403](https://github.com/cosmos/ibc-go/pull/2403) Added a function in keeper to cater for blank pointers.
* (apps/transfer) [\#2679](https://github.com/cosmos/ibc-go/pull/2679) Check `x/bank` send enabled.
* (modules/core/keeper) [\#2745](https://github.com/cosmos/ibc-go/pull/2745) Fix request wiring for `UpgradedConsensusState` in core query server.

## [v5.3.1](https://github.com/cosmos/ibc-go/releases/tag/v5.3.1) - 2023-05-25

### Bug Fixes

* [\#3346](https://github.com/cosmos/ibc-go/pull/3346) Properly handle ordered channels in `UnreceivedPackets` query.

## [v5.3.0](https://github.com/cosmos/ibc-go/releases/tag/v5.3.0) - 2023-05-04

### Dependencies

* [\#3354](https://github.com/cosmos/ibc-go/pull/3354) Bump Cosmos SDK to v0.46.12 and replace Tendermint with CometBFT v0.34.27.

## [v5.2.1](https://github.com/cosmos/ibc-go/releases/tag/v5.2.1) - 2023-05-25

### Bug Fixes

* [\#3346](https://github.com/cosmos/ibc-go/pull/3346) Properly handle ordered channels in `UnreceivedPackets` query.

## [v5.2.0](https://github.com/cosmos/ibc-go/releases/tag/v5.2.0) - 2022-12-20

### Dependencies

* [\#2868](https://github.com/cosmos/ibc-go/pull/2868) Bump ICS 23 to v0.9.0.
* [\#2944](https://github.com/cosmos/ibc-go/pull/2944) Bump Cosmos SDK to v0.46.7 and Tendermint to v0.34.24.

### State Machine Breaking

* (apps/29-fee) [\#2942](https://github.com/cosmos/ibc-go/pull/2942) Check `x/bank` send enabled before escrowing fees.

### Improvements

* (apps/29-fee) [\#2786](https://github.com/cosmos/ibc-go/pull/2786) Save gas by checking key existence with `KVStore`'s `Has` method.

## [v5.1.0](https://github.com/cosmos/ibc-go/releases/tag/v5.1.0) - 2022-11-09

### Dependencies

* [\#2647](https://github.com/cosmos/ibc-go/pull/2647) Bump Cosmos SDK to v0.46.4 and Tendermint to v0.34.22.

### State Machine Breaking

* (apps/transfer) [\#2651](https://github.com/cosmos/ibc-go/pull/2651) Introduce `mustProtoMarshalJSON` for ics20 packet data marshalling which will skip emission (marshalling) of the memo field if unpopulated (empty).
* (27-interchain-accounts) [\#2590](https://github.com/cosmos/ibc-go/pull/2590) Removing port prefix requirement from the ICA host channel handshake
* (transfer) [\#2377](https://github.com/cosmos/ibc-go/pull/2377) Adding `sequence` to `MsgTransferResponse`.

### Improvements

* (testing) [\#2657](https://github.com/cosmos/ibc-go/pull/2657) Carry `ProposerAddress` through committed blocks. Allow `DefaultGenTxGas` to be modified.

### Features

* (apps/transfer) [\#2595](https://github.com/cosmos/ibc-go/pull/2595) Adding optional memo field to `FungibleTokenPacketData` and `MsgTransfer`.

### Bug Fixes

* (apps/transfer) [\#2679](https://github.com/cosmos/ibc-go/pull/2679) Check `x/bank` send enabled.

## [v5.0.1](https://github.com/cosmos/ibc-go/releases/tag/v5.0.1) - 2022-10-27

### Dependencies

* [\#2623](https://github.com/cosmos/ibc-go/pull/2623) Bump SDK version to v0.46.3 and Tendermint version to v0.34.22.

## [v5.0.0](https://github.com/cosmos/ibc-go/releases/tag/v5.0.0) - 2022-09-28

### Dependencies

* [\#1653](https://github.com/cosmos/ibc-go/pull/1653) Bump SDK version to v0.46
* [\#2124](https://github.com/cosmos/ibc-go/pull/2124) Bump SDK version to v0.46.1

### API Breaking

* (testing)[\#2028](https://github.com/cosmos/ibc-go/pull/2028) New interface `ibctestingtypes.StakingKeeper` added and set for the testing app `StakingKeeper` setup.
* (core/04-channel) [\#1418](https://github.com/cosmos/ibc-go/pull/1418) `NewPacketId` has been renamed to `NewPacketID` to comply with go linting rules.
* (core/ante) [\#1418](https://github.com/cosmos/ibc-go/pull/1418) `AnteDecorator` has been renamed to `RedundancyDecorator` to comply with go linting rules and to give more clarity to the purpose of the Decorator.
* (core/ante) [\#1820](https://github.com/cosmos/ibc-go/pull/1418) `RedundancyDecorator` has been renamed to `RedundantRelayDecorator` to make the name for explicit.
* (testing) [\#1418](https://github.com/cosmos/ibc-go/pull/1418) `MockIBCApp` has been renamed to `IBCApp` and `MockEmptyAcknowledgement` has been renamed to `EmptyAcknowledgement` to comply with go linting rules
* (apps/27-interchain-accounts) [\#2058](https://github.com/cosmos/ibc-go/pull/2058) Added `MessageRouter` interface and replaced `*baseapp.MsgServiceRouter` with it. The controller and host keepers of apps/27-interchain-accounts have been updated to use it.
* (apps/27-interchain-accounts)[\#2302](https://github.com/cosmos/ibc-go/pull/2302) Handle unwrapping of channel version in interchain accounts channel reopening handshake flow. The `host` submodule `Keeper` now requires an `ICS4Wrapper` similarly to the `controller` submodule.

### Improvements

* (27-interchain-accounts) [\#1352](https://github.com/cosmos/ibc-go/pull/1352) Add support for Cosmos-SDK simulation to ics27 module.  
* (linting) [\#1418](https://github.com/cosmos/ibc-go/pull/1418) Fix linting errors, resulting compatiblity with go1.18 linting style, golangci-lint 1.46.2 and the revivie linter.  This caused breaking changes in core/04-channel, core/ante, and the testing library.

### Features

* (apps/27-interchain-accounts) [\#2193](https://github.com/cosmos/ibc-go/pull/2193) Adding `InterchainAccount` gRPC query endpont to ICS27 `controller` submodule to allow users to retrieve registered interchain account addresses.

### Bug Fixes

* (27-interchain-accounts) [\#2308](https://github.com/cosmos/ibc-go/pull/2308) Nil checks have been added to ensure services are not registered for nil host or controller keepers.
* (makefile) [\#1785](https://github.com/cosmos/ibc-go/pull/1785) Fetch the correct versions of protocol buffers dependencies from tendermint, cosmos-sdk, and ics23.
* (modules/core/04-channel)[\#1919](https://github.com/cosmos/ibc-go/pull/1919) Fixed formatting of sequence for packet "acknowledgement written" logs.

## [v4.4.2](https://github.com/cosmos/ibc-go/releases/tag/v4.4.2) - 2023-05-25

### Bug Fixes

* [\#3662](https://github.com/cosmos/ibc-go/pull/3662) Retract v4.1.2 and v4.2.1.

## [v4.4.1](https://github.com/cosmos/ibc-go/releases/tag/v4.4.1) - 2023-05-25

### Bug Fixes

* [\#3346](https://github.com/cosmos/ibc-go/pull/3346) Properly handle ordered channels in `UnreceivedPackets` query.

## [v4.4.0](https://github.com/cosmos/ibc-go/releases/tag/v4.4.0) - 2023-04-25

### Dependencies

* [\#3416](https://github.com/cosmos/ibc-go/pull/3416) Bump Cosmos SDK to v0.45.15 and replace Tendermint with CometBFT v0.34.27.

## [v4.3.1](https://github.com/cosmos/ibc-go/releases/tag/v4.3.1) - 2023-05-25

### Bug Fixes

* [\#3346](https://github.com/cosmos/ibc-go/pull/3346) Properly handle ordered channels in `UnreceivedPackets` query.

## [v4.3.0](https://github.com/cosmos/ibc-go/releases/tag/v4.3.0) - 2023-01-24

### Dependencies

* [\#3049](https://github.com/cosmos/ibc-go/pull/3049) Bump Cosmos SDK to v0.45.12.
* [\#2868](https://github.com/cosmos/ibc-go/pull/2868) Bump ics23 to v0.9.0.

### State Machine Breaking

* (core/04-channel) [\#2973](https://github.com/cosmos/ibc-go/pull/2973) Write channel state before invoking app callbacks in ack and confirm channel handshake steps.

### Improvements

* (apps/29-fee) [\#2786](https://github.com/cosmos/ibc-go/pull/2786) Save gas on `IsFeeEnabled`.

### Bug Fixes

* (apps/29-fee) [\#2942](https://github.com/cosmos/ibc-go/pull/2942) Check `x/bank` send enabled before escrowing fees.

### Documentation

* [\#2737](https://github.com/cosmos/ibc-go/pull/2737) Fix migration/docs for ICA controller middleware.

### Miscellaneous Tasks

* [\#2772](https://github.com/cosmos/ibc-go/pull/2772) Integrated git cliff into the code base to automate generation of changelogs.

## [v4.2.2](https://github.com/cosmos/ibc-go/releases/tag/v4.2.2) - 2023-05-25

### Bug Fixes

* [\#3661](https://github.com/cosmos/ibc-go/pull/3661) Revert state-machine breaking improvement from PR [#2786](https://github.com/cosmos/ibc-go/pull/2786).

## [v4.2.1](https://github.com/cosmos/ibc-go/releases/tag/v4.2.1) - 2023-05-25

### Dependencies

* [\#2868](https://github.com/cosmos/ibc-go/pull/2868) Bump ICS 23 to v0.9.0.

### Improvements

* (apps/29-fee) [\#2786](https://github.com/cosmos/ibc-go/pull/2786) Save gas by checking key existence with `KVStore`'s `Has` method.

### Bug Fixes

* [\#3346](https://github.com/cosmos/ibc-go/pull/3346) Properly handle ordered channels in `UnreceivedPackets` query.

## [v4.2.0](https://github.com/cosmos/ibc-go/releases/tag/v4.2.0) - 2022-11-07

### Dependencies

* [\#2588](https://github.com/cosmos/ibc-go/pull/2588) Bump SDK version to v0.45.10 and Tendermint to v0.34.22.

### State Machine Breaking

* (apps/transfer) [\#2651](https://github.com/cosmos/ibc-go/pull/2651) Introduce `mustProtoMarshalJSON` for ics20 packet data marshalling which will skip emission (marshalling) of the memo field if unpopulated (empty).
* (27-interchain-accounts) [\#2590](https://github.com/cosmos/ibc-go/pull/2590) Removing port prefix requirement from the ICA host channel handshake
* (transfer) [\#2377](https://github.com/cosmos/ibc-go/pull/2377) Adding `sequence` to `MsgTransferResponse`.

### Features

* (apps/transfer) [\#2595](https://github.com/cosmos/ibc-go/pull/2595) Adding optional memo field to `FungibleTokenPacketData` and `MsgTransfer`.

### Bug Fixes

* (apps/transfer) [\#2679](https://github.com/cosmos/ibc-go/pull/2679) Check `x/bank` send enabled.

## [v4.1.3](https://github.com/cosmos/ibc-go/releases/tag/v4.1.3) - 2023-05-25

### Bug Fixes

* [\#3660](https://github.com/cosmos/ibc-go/pull/3660) Revert state-machine breaking improvement from PR [#2786](https://github.com/cosmos/ibc-go/pull/2786).

## [v4.1.2](https://github.com/cosmos/ibc-go/releases/tag/v4.1.2) - 2023-05-25

### Dependencies

* [\#2868](https://github.com/cosmos/ibc-go/pull/2868) Bump ICS 23 to v0.9.0.

### Improvements

* (apps/29-fee) [\#2786](https://github.com/cosmos/ibc-go/pull/2786) Save gas by checking key existence with `KVStore`'s `Has` method.

### Bug Fixes

* [\#3346](https://github.com/cosmos/ibc-go/pull/3346) Properly handle ordered channels in `UnreceivedPackets` query.

## [v4.1.1](https://github.com/cosmos/ibc-go/releases/tag/v4.1.1) - 2022-10-27

### Dependencies

* [\#2624](https://github.com/cosmos/ibc-go/pull/2624) Bump SDK version to v0.45.10 and Tendermint to v0.34.22.

## [v4.1.0](https://github.com/cosmos/ibc-go/releases/tag/v4.1.0) - 2022-09-20

### Dependencies

* [\#2288](https://github.com/cosmos/ibc-go/pull/2288) Bump SDK version to v0.45.8 and Tendermint to v0.34.21.

### Features

* (apps/27-interchain-accounts) [\#2193](https://github.com/cosmos/ibc-go/pull/2193) Adding `InterchainAccount` gRPC query endpont to ICS27 `controller` submodule to allow users to retrieve registered interchain account addresses.

### Bug Fixes

* (27-interchain-accounts) [\#2308](https://github.com/cosmos/ibc-go/pull/2308) Nil checks have been added to ensure services are not registered for nil host or controller keepers.

## [v4.0.1](https://github.com/cosmos/ibc-go/releases/tag/v4.0.1) - 2022-09-15

### Dependencies

* [\#2287](https://github.com/cosmos/ibc-go/pull/2287) Bump SDK version to v0.45.8 and Tendermint to v0.34.21.

## [v4.0.0](https://github.com/cosmos/ibc-go/releases/tag/v4.0.0) - 2022-08-12

### Dependencies

* [\#1627](https://github.com/cosmos/ibc-go/pull/1627) Bump Go version to 1.18
* [\#1905](https://github.com/cosmos/ibc-go/pull/1905) Bump SDK version to v0.45.7

### API Breaking

* (core/04-channel) [\#1792](https://github.com/cosmos/ibc-go/pull/1792) Remove `PreviousChannelID` from `NewMsgChannelOpenTry` arguments. `MsgChannelOpenTry.ValidateBasic()` returns error if the deprecated `PreviousChannelID` is not empty.
* (core/03-connection) [\#1797](https://github.com/cosmos/ibc-go/pull/1797) Remove `PreviousConnectionID` from `NewMsgConnectionOpenTry` arguments. `MsgConnectionOpenTry.ValidateBasic()` returns error if the deprecated `PreviousConnectionID` is not empty.
* (modules/core/03-connection) [\#1672](https://github.com/cosmos/ibc-go/pull/1672) Remove crossing hellos from connection handshakes. The `PreviousConnectionId` in `MsgConnectionOpenTry` has been deprecated.
* (modules/core/04-channel) [\#1317](https://github.com/cosmos/ibc-go/pull/1317) Remove crossing hellos from channel handshakes. The `PreviousChannelId` in `MsgChannelOpenTry` has been deprecated.  
* (transfer) [\#1250](https://github.com/cosmos/ibc-go/pull/1250) Deprecate `GetTransferAccount` since the `transfer` module account is never used.
* (channel) [\#1283](https://github.com/cosmos/ibc-go/pull/1283) The `OnChanOpenInit` application callback now returns a version string in line with the latest [spec changes](https://github.com/cosmos/ibc/pull/629).  
* (modules/29-fee)[\#1338](https://github.com/cosmos/ibc-go/pull/1338) Renaming `Result` field in `IncentivizedAcknowledgement` to `AppAcknowledgement`.
* (modules/29-fee)[\#1343](https://github.com/cosmos/ibc-go/pull/1343) Renaming `KeyForwardRelayerAddress` to `KeyRelayerAddressForAsyncAck`, and `ParseKeyForwardRelayerAddress` to `ParseKeyRelayerAddressForAsyncAck`.
* (apps/27-interchain-accounts)[\#1432](https://github.com/cosmos/ibc-go/pull/1432) Updating `RegisterInterchainAccount` to include an additional `version` argument, supporting ICS29 fee middleware functionality in ICS27 interchain accounts.
* (apps/27-interchain-accounts)[\#1565](https://github.com/cosmos/ibc-go/pull/1565) Removing `NewErrorAcknowledgement` in favour of `channeltypes.NewErrorAcknowledgement`.
* (transfer)[\#1565](https://github.com/cosmos/ibc-go/pull/1565) Removing `NewErrorAcknowledgement` in favour of `channeltypes.NewErrorAcknowledgement`.
* (channel)[\#1565](https://github.com/cosmos/ibc-go/pull/1565) Updating `NewErrorAcknowledgement` to accept an error instead of a string and removing the possibility of non-deterministic writes to application state.
* (core/04-channel)[\#1636](https://github.com/cosmos/ibc-go/pull/1636) Removing `SplitChannelVersion` and `MergeChannelVersions` functions since they are not used.

### State Machine Breaking

* (apps/transfer) [\#1907](https://github.com/cosmos/ibc-go/pull/1907) Blocked module account addresses are no longer allowed to send IBC transfers.
* (apps/27-interchain-accounts) [\#1882](https://github.com/cosmos/ibc-go/pull/1882) Explicitly check length of interchain account packet data in favour of nil check.

### Improvements

* (app/20-transfer) [\#1680](https://github.com/cosmos/ibc-go/pull/1680) Adds migration to correct any malformed trace path information of tokens with denoms that contains slashes. The transfer module consensus version has been bumped to 2.
* (app/20-transfer) [\#1730](https://github.com/cosmos/ibc-go/pull/1730) parse the ics20 denomination provided via a packet using the channel identifier format specified by ibc-go.
* (cleanup) [\#1335](https://github.com/cosmos/ibc-go/pull/1335/) `gofumpt -w -l .` to standardize the code layout more strictly than `go fmt ./...`
* (middleware) [\#1022](https://github.com/cosmos/ibc-go/pull/1022) Add `GetAppVersion` to the ICS4Wrapper interface. This function should be used by IBC applications to obtain their own version since the version set in the channel structure may be wrapped many times by middleware.
* (modules/core/04-channel) [\#1232](https://github.com/cosmos/ibc-go/pull/1232) Updating params on `NewPacketId` and moving to bottom of file.
* (app/29-fee) [\#1305](https://github.com/cosmos/ibc-go/pull/1305) Change version string for fee module to `ics29-1`
* (app/29-fee) [\#1341](https://github.com/cosmos/ibc-go/pull/1341) Check if the fee module is locked and if the fee module is enabled before refunding all fees
* (transfer) [\#1414](https://github.com/cosmos/ibc-go/pull/1414) Emitting Sender address from `fungible_token_packet` events in `OnRecvPacket` and `OnAcknowledgementPacket`.
* (testing/simapp) [\#1397](https://github.com/cosmos/ibc-go/pull/1397) Adding mock module to maccperms and adding check to ensure mock module is not a blocked account address.
* (core/02-client) [\#1570](https://github.com/cosmos/ibc-go/pull/1570) Emitting an event when handling an upgrade client proposal.
* (modules/light-clients/07-tendermint) [\#1713](https://github.com/cosmos/ibc-go/pull/1713) Allow client upgrade proposals to update `TrustingPeriod`. See ADR-026 for context.
* (core/client) [\#1740](https://github.com/cosmos/ibc-go/pull/1740) Add `cosmos_proto.implements_interface` to adhere to guidelines in [Cosmos SDK ADR 019](https://github.com/cosmos/cosmos-sdk/blob/main/docs/architecture/adr-019-protobuf-state-encoding.md#safe-usage-of-any) for annotating `google.protobuf.Any` types

### Features

* [\#276](https://github.com/cosmos/ibc-go/pull/276) Adding the Fee Middleware module v1
* (apps/29-fee) [\#1229](https://github.com/cosmos/ibc-go/pull/1229) Adding CLI commands for getting all unrelayed incentivized packets and packet by packet-id.
* (apps/29-fee) [\#1224](https://github.com/cosmos/ibc-go/pull/1224) Adding Query/CounterpartyAddress and CLI to ICS29 fee middleware
* (apps/29-fee) [\#1225](https://github.com/cosmos/ibc-go/pull/1225) Adding Query/FeeEnabledChannel and Query/FeeEnabledChannels with CLIs to ICS29 fee middleware.
* (modules/apps/29-fee) [\#1230](https://github.com/cosmos/ibc-go/pull/1230) Adding CLI command for getting incentivized packets for a specific channel-id.

### Bug Fixes

* (apps/29-fee) [\#1774](https://github.com/cosmos/ibc-go/pull/1774) Change non nil relayer assertion to non empty to avoid import/export issues for genesis upgrades.
* (apps/29-fee) [\#1278](https://github.com/cosmos/ibc-go/pull/1278) The URI path for the query to get all incentivized packets for a specific channel did not follow the same format as the rest of queries.
* (modules/core/04-channel)[\#1919](https://github.com/cosmos/ibc-go/pull/1919) Fixed formatting of sequence for packet "acknowledgement written" logs.

## [v3.4.0](https://github.com/cosmos/ibc-go/releases/tag/v3.4.0) - 2022-11-07

### Dependencies

* [\#2589](https://github.com/cosmos/ibc-go/pull/2589) Bump SDK version to v0.45.10 and Tendermint to v0.34.22.

### State Machine Breaking

* (apps/transfer) [\#2651](https://github.com/cosmos/ibc-go/pull/2651) Introduce `mustProtoMarshalJSON` for ics20 packet data marshalling which will skip emission (marshalling) of the memo field if unpopulated (empty).
* (27-interchain-accounts) [\#2590](https://github.com/cosmos/ibc-go/pull/2590) Removing port prefix requirement from the ICA host channel handshake
* (transfer) [\#2377](https://github.com/cosmos/ibc-go/pull/2377) Adding `sequence` to `MsgTransferResponse`.

### Features

* (apps/transfer) [\#2595](https://github.com/cosmos/ibc-go/pull/2595) Adding optional memo field to `FungibleTokenPacketData` and `MsgTransfer`.

### Bug Fixes

* (apps/transfer) [\#2679](https://github.com/cosmos/ibc-go/pull/2679) Check `x/bank` send enabled.

## [v3.3.1](https://github.com/cosmos/ibc-go/releases/tag/v3.3.1) - 2022-10-27

### Dependencies

* [\#2621](https://github.com/cosmos/ibc-go/pull/2621) Bump SDK version to v0.45.10 and Tendermint to v0.34.22.

## [v3.3.0](https://github.com/cosmos/ibc-go/releases/tag/v3.3.0) - 2022-09-20

### Dependencies

* [\#2286](https://github.com/cosmos/ibc-go/pull/2286) Bump SDK version to v0.45.8 and Tendermint to v0.34.21.

### Features

* (apps/27-interchain-accounts) [\#2193](https://github.com/cosmos/ibc-go/pull/2193) Adding `InterchainAccount` gRPC query endpont to ICS27 `controller` submodule to allow users to retrieve registered interchain account addresses.

### Bug Fixes

* (27-interchain-accounts) [\#2308](https://github.com/cosmos/ibc-go/pull/2308) Nil checks have been added to ensure services are not registered for nil host or controller keepers.

## [v3.2.1](https://github.com/cosmos/ibc-go/releases/tag/v3.2.1) - 2022-09-15

### Dependencies

* [\#2285](https://github.com/cosmos/ibc-go/pull/2285) Bump SDK version to v0.45.8 and Tendermint to v0.34.21.

## [v3.2.0](https://github.com/cosmos/ibc-go/releases/tag/v3.2.0) - 2022-08-12

### Dependencies

* [\#1627](https://github.com/cosmos/ibc-go/pull/1627) Bump Go version to 1.18
* [\#1905](https://github.com/cosmos/ibc-go/pull/1905) Bump SDK version to v0.45.7

### State Machine Breaking

* (apps/transfer) [\#1907](https://github.com/cosmos/ibc-go/pull/1907) Blocked module account addresses are no longer allowed to send IBC transfers.
* (apps/27-interchain-accounts) [\#1882](https://github.com/cosmos/ibc-go/pull/1882) Explicitly check length of interchain account packet data in favour of nil check.

### Improvements

* (core/02-client) [\#1570](https://github.com/cosmos/ibc-go/pull/1570) Emitting an event when handling an upgrade client proposal.
* (modules/light-clients/07-tendermint) [\#1713](https://github.com/cosmos/ibc-go/pull/1713) Allow client upgrade proposals to update `TrustingPeriod`. See ADR-026 for context.
* (app/20-transfer) [\#1680](https://github.com/cosmos/ibc-go/pull/1680) Adds migration to correct any malformed trace path information of tokens with denoms that contains slashes. The transfer module consensus version has been bumped to 2.
* (app/20-transfer) [\#1730](https://github.com/cosmos/ibc-go/pull/1730) parse the ics20 denomination provided via a packet using the channel identifier format specified by ibc-go.
* (core/client) [\#1740](https://github.com/cosmos/ibc-go/pull/1740) Add `cosmos_proto.implements_interface` to adhere to guidelines in [Cosmos SDK ADR 019](https://github.com/cosmos/cosmos-sdk/blob/main/docs/architecture/adr-019-protobuf-state-encoding.md#safe-usage-of-any) for annotating `google.protobuf.Any` types

### Bug Fixes

* (modules/core/04-channel)[\#1919](https://github.com/cosmos/ibc-go/pull/1919) Fixed formatting of sequence for packet "acknowledgement written" logs.

## [v3.1.1](https://github.com/cosmos/ibc-go/releases/tag/v3.1.1) - 2022-08-02

### Dependencies

* [\#1525](https://github.com/cosmos/ibc-go/pull/1525) Bump SDK version to v0.45.5

### Improvements

* (core/02-client) [\#1570](https://github.com/cosmos/ibc-go/pull/1570) Emitting an event when handling an upgrade client proposal.
* (core/client) [\#1740](https://github.com/cosmos/ibc-go/pull/1740) Add `cosmos_proto.implements_interface` to adhere to guidelines in [Cosmos SDK ADR 019](https://github.com/cosmos/cosmos-sdk/blob/main/docs/architecture/adr-019-protobuf-state-encoding.md#safe-usage-of-any) for annotating `google.protobuf.Any` types

## [v3.1.0](https://github.com/cosmos/ibc-go/releases/tag/v3.1.0) - 2022-06-14

### Dependencies

* [\#1300](https://github.com/cosmos/ibc-go/pull/1300) Bump SDK version to v0.45.4

### Improvements

* (transfer) [\#1342](https://github.com/cosmos/ibc-go/pull/1342) `DenomTrace` grpc now takes in either an `ibc denom` or a `hash` instead of only accepting a `hash`.
* (modules/core/04-channel) [\#1160](https://github.com/cosmos/ibc-go/pull/1160) Improve `uint64 -> string` performance in `Logger`.
* (modules/core/04-channel) [\#1279](https://github.com/cosmos/ibc-go/pull/1279) Add selected channel version to MsgChanOpenInitResponse and MsgChanOpenTryResponse. Emit channel version during OpenInit/OpenTry
* (modules/core/keeper) [\#1284](https://github.com/cosmos/ibc-go/pull/1284) Add sanity check for the keepers passed into `ibckeeper.NewKeeper`. `ibckeeper.NewKeeper` now panics if any of the keepers passed in is empty.
* (transfer) [\#1414](https://github.com/cosmos/ibc-go/pull/1414) Emitting Sender address from `fungible_token_packet` events in `OnRecvPacket` and `OnAcknowledgementPacket`.
* (modules/core/04-channel) [\#1464](https://github.com/cosmos/ibc-go/pull/1464) Emit a channel close event when an ordered channel is closed.
* (modules/light-clients/07-tendermint) [\#1118](https://github.com/cosmos/ibc-go/pull/1118) Deprecating `AllowUpdateAfterExpiry` and `AllowUpdateAfterMisbehaviour`. See ADR-026 for context.

### Features

* (modules/core/02-client) [\#1336](https://github.com/cosmos/ibc-go/pull/1336) Adding Query/ConsensusStateHeights gRPC for fetching the height of every consensus state associated with a client.
* (modules/apps/transfer) [\#1416](https://github.com/cosmos/ibc-go/pull/1416) Adding gRPC endpoint for getting an escrow account for a given port-id and channel-id.
* (modules/apps/27-interchain-accounts) [\#1512](https://github.com/cosmos/ibc-go/pull/1512) Allowing ICA modules to handle all message types with "*".

### Bug Fixes

* (modules/core/04-channel) [\#1130](https://github.com/cosmos/ibc-go/pull/1130) Call `packet.GetSequence()` rather than passing func in `WriteAcknowledgement` log output
* (apps/transfer) [\#1451](https://github.com/cosmos/ibc-go/pull/1451) Fixing the support for base denoms that contain slashes.

## [v3.0.2](https://github.com/cosmos/ibc-go/releases/tag/v3.0.2) - 2022-08-02

### Improvements

* (core/02-client) [\#1570](https://github.com/cosmos/ibc-go/pull/1570) Emitting an event when handling an upgrade client proposal.
* (core/client) [\#1740](https://github.com/cosmos/ibc-go/pull/1740) Add `cosmos_proto.implements_interface` to adhere to guidelines in [Cosmos SDK ADR 019](https://github.com/cosmos/cosmos-sdk/blob/main/docs/architecture/adr-019-protobuf-state-encoding.md#safe-usage-of-any) for annotating `google.protobuf.Any` types

## [v3.0.1](https://github.com/cosmos/ibc-go/releases/tag/v3.0.1) - 2022-06-14

### Dependencies

* [\#1300](https://github.com/cosmos/ibc-go/pull/1300) Bump SDK version to v0.45.4

### Improvements

* (transfer) [\#1342](https://github.com/cosmos/ibc-go/pull/1342) `DenomTrace` grpc now takes in either an `ibc denom` or a `hash` instead of only accepting a `hash`.
* (modules/core/04-channel) [\#1160](https://github.com/cosmos/ibc-go/pull/1160) Improve `uint64 -> string` performance in `Logger`.
* (modules/core/keeper) [\#1284](https://github.com/cosmos/ibc-go/pull/1284) Add sanity check for the keepers passed into `ibckeeper.NewKeeper`. `ibckeeper.NewKeeper` now panics if any of the keepers passed in is empty.
* (transfer) [\#1414](https://github.com/cosmos/ibc-go/pull/1414) Emitting Sender address from `fungible_token_packet` events in `OnRecvPacket` and `OnAcknowledgementPacket`.
* (modules/core/04-channel) [\#1464](https://github.com/cosmos/ibc-go/pull/1464) Emit a channel close event when an ordered channel is closed.

### Bug Fixes

* (modules/core/04-channel) [\#1130](https://github.com/cosmos/ibc-go/pull/1130) Call `packet.GetSequence()` rather than passing func in `WriteAcknowledgement` log output

## [v3.0.0](https://github.com/cosmos/ibc-go/releases/tag/v3.0.0) - 2022-03-15

### Dependencies

* [\#404](https://github.com/cosmos/ibc-go/pull/404) Bump Go version to 1.17
* [\#851](https://github.com/cosmos/ibc-go/pull/851) Bump SDK version to v0.45.1
* [\#948](https://github.com/cosmos/ibc-go/pull/948) Bump ics23/go to v0.7
* (core) [\#709](https://github.com/cosmos/ibc-go/pull/709) Replace github.com/pkg/errors with stdlib errors

### API Breaking

* (testing) [\#939](https://github.com/cosmos/ibc-go/pull/939) Support custom power reduction for testing.
* (modules/core/05-port) [\#1086](https://github.com/cosmos/ibc-go/pull/1086) Added `counterpartyChannelID` argument to IBCModule.OnChanOpenAck
* (channel) [\#848](https://github.com/cosmos/ibc-go/pull/848) Added `ChannelId` to MsgChannelOpenInitResponse
* (testing) [\#813](https://github.com/cosmos/ibc-go/pull/813) The `ack` argument to the testing function `RelayPacket` has been removed as it is no longer needed.
* (testing) [\#774](https://github.com/cosmos/ibc-go/pull/774) Added `ChainID` arg to `SetupWithGenesisValSet` on the testing app. `Coordinator` generated ChainIDs now starts at index 1
* (transfer) [\#675](https://github.com/cosmos/ibc-go/pull/675) Transfer `NewKeeper` now takes in an ICS4Wrapper. The ICS4Wrapper may be the IBC Channel Keeper when ICS20 is not used in a middleware stack. The ICS4Wrapper is required for applications wishing to connect middleware to ICS20.
* (core) [\#650](https://github.com/cosmos/ibc-go/pull/650) Modify `OnChanOpenTry` IBC application module callback to return the negotiated app version. The version passed into the `MsgChanOpenTry` has been deprecated and will be ignored by core IBC.
* (core) [\#629](https://github.com/cosmos/ibc-go/pull/629) Removes the `GetProofSpecs` from the ClientState interface. This function was previously unused by core IBC.
* (transfer) [\#517](https://github.com/cosmos/ibc-go/pull/517) Separates the ICS 26 callback functions from `AppModule` into a new type `IBCModule` for ICS 20 transfer.
* (modules/core/02-client) [\#536](https://github.com/cosmos/ibc-go/pull/536) `GetSelfConsensusState` return type changed from bool to error.
* (channel) [\#644](https://github.com/cosmos/ibc-go/pull/644) Removes `CounterpartyHops` function from the ChannelKeeper.
* (testing) [\#776](https://github.com/cosmos/ibc-go/pull/776) Adding helper fn to generate capability name for testing callbacks
* (testing) [\#892](https://github.com/cosmos/ibc-go/pull/892) IBC Mock modules store the scoped keeper and portID within the IBCMockApp. They also maintain reference to the AppModule to update the AppModule's list of IBC applications it references. Allows for the mock module to be reused as a base application in middleware stacks.
* (channel) [\#882](https://github.com/cosmos/ibc-go/pull/882) The `WriteAcknowledgement` API now takes `exported.Acknowledgement` instead of a byte array
* (modules/core/ante) [\#950](https://github.com/cosmos/ibc-go/pull/950) Replaces the channel keeper with the IBC keeper in the IBC `AnteDecorator` in order to execute the entire message and be able to reject redundant messages that are in the same block as the non-redundant messages.

### State Machine Breaking

* (transfer) [\#818](https://github.com/cosmos/ibc-go/pull/818) Error acknowledgements returned from Transfer `OnRecvPacket` now include a deterministic ABCI code and error message.

### Improvements

* (client) [\#888](https://github.com/cosmos/ibc-go/pull/888) Add `GetTimestampAtHeight` to `ClientState`
* (interchain-accounts) [\#1037](https://github.com/cosmos/ibc-go/pull/1037) Add a function `InitModule` to the interchain accounts `AppModule`. This function should be called within the upgrade handler when adding the interchain accounts module to a chain. It should be called in place of InitGenesis (set the consensus version in the version map).
* (testing) [\#942](https://github.com/cosmos/ibc-go/pull/942) `NewTestChain` will create 4 validators in validator set by default. A new constructor function `NewTestChainWithValSet` is provided for test writers who want custom control over the validator set of test chains.
* (testing) [\#904](https://github.com/cosmos/ibc-go/pull/904) Add `ParsePacketFromEvents` function to the testing package. Useful when sending/relaying packets via the testing package.
* (testing) [\#893](https://github.com/cosmos/ibc-go/pull/893) Support custom private keys for testing.
* (testing) [\#810](https://github.com/cosmos/ibc-go/pull/810) Additional testing function added to `Endpoint` type called `RecvPacketWithResult`. Performs the same functionality as the existing `RecvPacket` function but also returns the message result. `path.RelayPacket` no longer uses the provided acknowledgement argument and instead obtains the acknowledgement via MsgRecvPacket events.
* (connection) [\#721](https://github.com/cosmos/ibc-go/pull/721) Simplify connection handshake error messages when unpacking client state.
* (channel) [\#692](https://github.com/cosmos/ibc-go/pull/692) Minimize channel logging by only emitting the packet sequence, source port/channel, destination port/channel upon packet receives, acknowledgements and timeouts.
* [\#383](https://github.com/cosmos/ibc-go/pull/383) Adds helper functions for merging and splitting middleware versions from the underlying app version.
* (modules/core/05-port) [\#288](https://github.com/cosmos/ibc-go/pull/288) Making the 05-port keeper function IsBound public. The IsBound function checks if the provided portID is already binded to a module.
* (client) [\#724](https://github.com/cosmos/ibc-go/pull/724) `IsRevisionFormat` and `IsClientIDFormat` have been updated to disallow newlines before the dash used to separate the chainID and revision number, and the client type and client sequence.
* (channel) [\#644](https://github.com/cosmos/ibc-go/pull/644) Adds `GetChannelConnection` to the ChannelKeeper. This function returns the connectionID and connection state associated with a channel.
* (channel) [\647](https://github.com/cosmos/ibc-go/pull/647) Reorganizes channel handshake handling to set channel state after IBC application callbacks.
* (interchain-accounts) [\#1466](https://github.com/cosmos/ibc-go/pull/1466) Emit event when there is an acknowledgement during `OnRecvPacket`.

### Features

* [\#432](https://github.com/cosmos/ibc-go/pull/432) Introduce `MockIBCApp` struct to the mock module. Allows the mock module to be reused to perform custom logic on each IBC App interface function. This might be useful when testing out IBC applications written as middleware.
* [\#380](https://github.com/cosmos/ibc-go/pull/380) Adding the Interchain Accounts module v1
* [\#679](https://github.com/cosmos/ibc-go/pull/679) New CLI command `query ibc-transfer denom-hash <denom trace>` to get the denom hash for a denom trace; this might be useful for debug

### Bug Fixes

* (testing) [\#884](https://github.com/cosmos/ibc-go/pull/884) Add and use in simapp a custom ante handler that rejects redundant transactions
* (transfer) [\#978](https://github.com/cosmos/ibc-go/pull/978) Support base denoms with slashes in denom validation
* (client) [\#941](https://github.com/cosmos/ibc-go/pull/941) Classify client states without consensus states as expired
* (channel) [\#995](https://github.com/cosmos/ibc-go/pull/995) Call `packet.GetSequence()` rather than passing func in `AcknowledgePacket` log output

## [v2.5.0](https://github.com/cosmos/ibc-go/releases/tag/v2.5.0) - 2022-11-07

### Dependencies

* [\#2578](https://github.com/cosmos/ibc-go/pull/2578) Bump SDK version to v0.45.10 and Tendermint to v0.34.22.

### State Machine Breaking

* (apps/transfer) [\#2651](https://github.com/cosmos/ibc-go/pull/2651) Introduce `mustProtoMarshalJSON` for ics20 packet data marshalling which will skip emission (marshalling) of the memo field if unpopulated (empty).
* (transfer) [\#2377](https://github.com/cosmos/ibc-go/pull/2377) Adding `sequence` to `MsgTransferResponse`.

### Features

* (apps/transfer) [\#2595](https://github.com/cosmos/ibc-go/pull/2595) Adding optional memo field to `FungibleTokenPacketData` and `MsgTransfer`.

### Bug Fixes

* (apps/transfer) [\#2679](https://github.com/cosmos/ibc-go/pull/2679) Check `x/bank` send enabled.

## [v2.4.2](https://github.com/cosmos/ibc-go/releases/tag/v2.4.2) - 2022-10-27

### Dependencies

* [\#2622](https://github.com/cosmos/ibc-go/pull/2622) Bump SDK version to v0.45.10 and Tendermint to v0.34.22.

## [v2.4.1](https://github.com/cosmos/ibc-go/releases/tag/v2.4.1) - 2022-09-15

### Dependencies

* [\#2284](https://github.com/cosmos/ibc-go/pull/2284) Bump SDK version to v0.45.8 and Tendermint to v0.34.21.

## [v2.4.0](https://github.com/cosmos/ibc-go/releases/tag/v2.4.0) - 2022-08-12

### Dependencies

* [\#1627](https://github.com/cosmos/ibc-go/pull/1627) Bump Go version to 1.18
* [\#1905](https://github.com/cosmos/ibc-go/pull/1905) Bump SDK version to v0.45.7

### State Machine Breaking

* (apps/transfer) [\#1907](https://github.com/cosmos/ibc-go/pull/1907) Blocked module account addresses are no longer allowed to send IBC transfers.

### Improvements

* (modules/light-clients/07-tendermint) [\#1713](https://github.com/cosmos/ibc-go/pull/1713) Allow client upgrade proposals to update `TrustingPeriod`. See ADR-026 for context.
* (core/02-client) [\#1570](https://github.com/cosmos/ibc-go/pull/1570) Emitting an event when handling an upgrade client proposal.
* (app/20-transfer) [\#1680](https://github.com/cosmos/ibc-go/pull/1680) Adds migration to correct any malformed trace path information of tokens with denoms that contains slashes. The transfer module consensus version has been bumped to 2.
* (app/20-transfer) [\#1730](https://github.com/cosmos/ibc-go/pull/1730) parse the ics20 denomination provided via a packet using the channel identifier format specified by ibc-go.
* (core/client) [\#1740](https://github.com/cosmos/ibc-go/pull/1740) Add `cosmos_proto.implements_interface` to adhere to guidelines in [Cosmos SDK ADR 019](https://github.com/cosmos/cosmos-sdk/blob/main/docs/architecture/adr-019-protobuf-state-encoding.md#safe-usage-of-any) for annotating `google.protobuf.Any` types

### Bug Fixes

* (modules/core/04-channel)[\#1919](https://github.com/cosmos/ibc-go/pull/1919) Fixed formatting of sequence for packet "acknowledgement written" logs.

## [v2.3.1](https://github.com/cosmos/ibc-go/releases/tag/v2.3.1) - 2022-08-02

### Dependencies

* [\#1525](https://github.com/cosmos/ibc-go/pull/1525) Bump SDK version to v0.45.5

### Improvements

* (core/02-client) [\#1570](https://github.com/cosmos/ibc-go/pull/1570) Emitting an event when handling an upgrade client proposal.
* (core/client) [\#1740](https://github.com/cosmos/ibc-go/pull/1740) Add `cosmos_proto.implements_interface` to adhere to guidelines in [Cosmos SDK ADR 019](https://github.com/cosmos/cosmos-sdk/blob/main/docs/architecture/adr-019-protobuf-state-encoding.md#safe-usage-of-any) for annotating `google.protobuf.Any` types

## [v2.3.0](https://github.com/cosmos/ibc-go/releases/tag/v2.3.0) - 2022-06-14

### Dependencies

* [\#404](https://github.com/cosmos/ibc-go/pull/404) Bump Go version to 1.17
* [\#1300](https://github.com/cosmos/ibc-go/pull/1300) Bump SDK version to v0.45.4

### Improvements

* (transfer) [\#1342](https://github.com/cosmos/ibc-go/pull/1342) `DenomTrace` grpc now takes in either an `ibc denom` or a `hash` instead of only accepting a `hash`.
* (modules/core/04-channel) [\#1160](https://github.com/cosmos/ibc-go/pull/1160) Improve `uint64 -> string` performance in `Logger`.
* (modules/core/keeper) [\#1284](https://github.com/cosmos/ibc-go/pull/1284) Add sanity check for the keepers passed into `ibckeeper.NewKeeper`. `ibckeeper.NewKeeper` now panics if any of the keepers passed in is empty.
* (transfer) [\#1414](https://github.com/cosmos/ibc-go/pull/1414) Emitting Sender address from `fungible_token_packet` events in `OnRecvPacket` and `OnAcknowledgementPacket`.
* (modules/core/04-channel) [\#1464](https://github.com/cosmos/ibc-go/pull/1464) Emit a channel close event when an ordered channel is closed.
* (modules/light-clients/07-tendermint) [\#1118](https://github.com/cosmos/ibc-go/pull/1118) Deprecating `AllowUpdateAfterExpiry` and `AllowUpdateAfterMisbehaviour`. See ADR-026 for context.

### Features

* (modules/core/02-client) [\#1336](https://github.com/cosmos/ibc-go/pull/1336) Adding Query/ConsensusStateHeights gRPC for fetching the height of every consensus state associated with a client.
* (modules/apps/transfer) [\#1416](https://github.com/cosmos/ibc-go/pull/1416) Adding gRPC endpoint for getting an escrow account for a given port-id and channel-id.

### Bug Fixes

* (modules/core/04-channel) [\#1130](https://github.com/cosmos/ibc-go/pull/1130) Call `packet.GetSequence()` rather than passing func in `WriteAcknowledgement` log output
* (apps/transfer) [\#1451](https://github.com/cosmos/ibc-go/pull/1451) Fixing the support for base denoms that contain slashes.

## [v2.2.2](https://github.com/cosmos/ibc-go/releases/tag/v2.2.2) - 2022-08-02

### Improvements

* (core/02-client) [\#1570](https://github.com/cosmos/ibc-go/pull/1570) Emitting an event when handling an upgrade client proposal.
* (core/client) [\#1740](https://github.com/cosmos/ibc-go/pull/1740) Add `cosmos_proto.implements_interface` to adhere to guidelines in [Cosmos SDK ADR 019](https://github.com/cosmos/cosmos-sdk/blob/main/docs/architecture/adr-019-protobuf-state-encoding.md#safe-usage-of-any) for annotating `google.protobuf.Any` types

## [v2.2.1](https://github.com/cosmos/ibc-go/releases/tag/v2.2.1) - 2022-06-14

### Improvements

* (transfer) [\#1342](https://github.com/cosmos/ibc-go/pull/1342) `DenomTrace` grpc now takes in either an `ibc denom` or a `hash` instead of only accepting a `hash`.
* (modules/core/04-channel) [\#1160](https://github.com/cosmos/ibc-go/pull/1160) Improve `uint64 -> string` performance in `Logger`.
* (modules/core/keeper) [\#1284](https://github.com/cosmos/ibc-go/pull/1284) Add sanity check for the keepers passed into `ibckeeper.NewKeeper`. `ibckeeper.NewKeeper` now panics if any of the keepers passed in is empty.
* (transfer) [\#1414](https://github.com/cosmos/ibc-go/pull/1414) Emitting Sender address from `fungible_token_packet` events in `OnRecvPacket` and `OnAcknowledgementPacket`.
* (modules/core/04-channel) [\#1464](https://github.com/cosmos/ibc-go/pull/1464) Emit a channel close event when an ordered channel is closed.

### Bug Fixes

* (modules/core/04-channel) [\#1130](https://github.com/cosmos/ibc-go/pull/1130) Call `packet.GetSequence()` rather than passing func in `WriteAcknowledgement` log output

## [v2.2.0](https://github.com/cosmos/ibc-go/releases/tag/v2.2.0) - 2022-03-15

### Dependencies

* [\#851](https://github.com/cosmos/ibc-go/pull/851) Bump SDK version to v0.45.1

## [v2.1.2](https://github.com/cosmos/ibc-go/releases/tag/v2.1.2) - 2022-08-02

### Improvements

* (core/02-client) [\#1570](https://github.com/cosmos/ibc-go/pull/1570) Emitting an event when handling an upgrade client proposal.
* (core/client) [\#1740](https://github.com/cosmos/ibc-go/pull/1740) Add `cosmos_proto.implements_interface` to adhere to guidelines in [Cosmos SDK ADR 019](https://github.com/cosmos/cosmos-sdk/blob/main/docs/architecture/adr-019-protobuf-state-encoding.md#safe-usage-of-any) for annotating `google.protobuf.Any` types

## [v2.1.1](https://github.com/cosmos/ibc-go/releases/tag/v2.1.1) - 2022-06-14

### Dependencies

* [\#1268](https://github.com/cosmos/ibc-go/pull/1268) Bump SDK version to v0.44.8 and Tendermint to version 0.34.19

### Improvements

* (transfer) [\#1342](https://github.com/cosmos/ibc-go/pull/1342) `DenomTrace` grpc now takes in either an `ibc denom` or a `hash` instead of only accepting a `hash`.
* (modules/core/keeper) [\#1284](https://github.com/cosmos/ibc-go/pull/1284) Add sanity check for the keepers passed into `ibckeeper.NewKeeper`. `ibckeeper.NewKeeper` now panics if any of the keepers passed in is empty.
* (transfer) [\#1414](https://github.com/cosmos/ibc-go/pull/1414) Emitting Sender address from `fungible_token_packet` events in `OnRecvPacket` and `OnAcknowledgementPacket`.
* (modules/core/04-channel) [\#1464](https://github.com/cosmos/ibc-go/pull/1464) Emit a channel close event when an ordered channel is closed.

### Bug Fixes

* (modules/core/04-channel) [\#1130](https://github.com/cosmos/ibc-go/pull/1130) Call `packet.GetSequence()` rather than passing func in `WriteAcknowledgement` log output

## [v2.1.0](https://github.com/cosmos/ibc-go/releases/tag/v2.1.0) - 2022-03-15

### Dependencies

* [\#1084](https://github.com/cosmos/ibc-go/pull/1084) Bump SDK version to v0.44.6
* [\#948](https://github.com/cosmos/ibc-go/pull/948) Bump ics23/go to v0.7

### State Machine Breaking

* (transfer) [\#818](https://github.com/cosmos/ibc-go/pull/818) Error acknowledgements returned from Transfer `OnRecvPacket` now include a deterministic ABCI code and error message.

### Features

* [\#679](https://github.com/cosmos/ibc-go/pull/679) New CLI command `query ibc-transfer denom-hash <denom trace>` to get the denom hash for a denom trace; this might be useful for debug

### Bug Fixes

* (client) [\#941](https://github.com/cosmos/ibc-go/pull/941) Classify client states without consensus states as expired
* (transfer) [\#978](https://github.com/cosmos/ibc-go/pull/978) Support base denoms with slashes in denom validation
* (channel) [\#995](https://github.com/cosmos/ibc-go/pull/995) Call `packet.GetSequence()` rather than passing func in `AcknowledgePacket` log output

## [v2.0.3](https://github.com/cosmos/ibc-go/releases/tag/v2.0.3) - 2022-02-03

### Improvements

* (channel) [\#692](https://github.com/cosmos/ibc-go/pull/692) Minimize channel logging by only emitting the packet sequence, source port/channel, destination port/channel upon packet receives, acknowledgements and timeouts.

## [v2.0.2](https://github.com/cosmos/ibc-go/releases/tag/v2.0.2) - 2021-12-15

### Dependencies

* [\#589](https://github.com/cosmos/ibc-go/pull/589) Bump SDK version to v0.44.5

### Bug Fixes

* (modules/core) [\#603](https://github.com/cosmos/ibc-go/pull/603) Fix module name emitted as part of `OnChanOpenInit` event. Replacing `connection` module name with `channel`.

## [v2.0.1](https://github.com/cosmos/ibc-go/releases/tag/v2.0.1) - 2021-12-05

### Dependencies

* [\#567](https://github.com/cosmos/ibc-go/pull/567) Bump SDK version to v0.44.4

### Improvements

* (02-client) [\#568](https://github.com/cosmos/ibc-go/pull/568) In IBC `transfer` cli command use local clock time as reference for relative timestamp timeout if greater than the block timestamp queried from the latest consensus state corresponding to the counterparty channel.
* [\#583](https://github.com/cosmos/ibc-go/pull/583) Move third_party/proto/confio/proofs.proto to third_party/proto/proofs.proto to enable proto service reflection. Migrate `buf` from v1beta1 to v1.

### Bug Fixes

* (02-client) [\#500](https://github.com/cosmos/ibc-go/pull/500) Fix IBC `update-client proposal` cli command to expect correct number of args.

## [v2.0.0](https://github.com/cosmos/ibc-go/releases/tag/v2.0.0) - 2021-11-09

### Dependencies

* [\#489](https://github.com/cosmos/ibc-go/pull/489) Bump Tendermint to v0.34.14
* [\#503](https://github.com/cosmos/ibc-go/pull/503) Bump SDK version to v0.44.3

### API Breaking

* (core) [\#227](https://github.com/cosmos/ibc-go/pull/227) Remove sdk.Result from application callbacks
* (transfer) [\#350](https://github.com/cosmos/ibc-go/pull/350) Change FungibleTokenPacketData to use a string for the Amount field. This enables token transfers with amounts previously restricted by uint64. Up to the maximum uint256 value is supported.

### Features

* [\#384](https://github.com/cosmos/ibc-go/pull/384) Added `NegotiateAppVersion` method to `IBCModule` interface supported by a gRPC query service in `05-port`. This provides routing of requests to the desired application module callback, which in turn performs application version negotiation.

## [v1.5.0](https://github.com/cosmos/ibc-go/releases/tag/v1.5.0) - 2022-06-14

### Dependencies

* [\#404](https://github.com/cosmos/ibc-go/pull/404) Bump Go version to 1.17
* [\#1300](https://github.com/cosmos/ibc-go/pull/1300) Bump SDK version to v0.45.4

### Improvements

* (transfer) [\#1342](https://github.com/cosmos/ibc-go/pull/1342) `DenomTrace` grpc now takes in either an `ibc denom` or a `hash` instead of only accepting a `hash`.
* (modules/core/04-channel) [\#1160](https://github.com/cosmos/ibc-go/pull/1160) Improve `uint64 -> string` performance in `Logger`.
* (modules/core/keeper) [\#1284](https://github.com/cosmos/ibc-go/pull/1284) Add sanity check for the keepers passed into `ibckeeper.NewKeeper`. `ibckeeper.NewKeeper` now panics if any of the keepers passed in is empty.
* (transfer) [\#1414](https://github.com/cosmos/ibc-go/pull/1414) Emitting Sender address from `fungible_token_packet` events in `OnRecvPacket` and `OnAcknowledgementPacket`.
* (modules/core/04-channel) [\#1464](https://github.com/cosmos/ibc-go/pull/1464) Emit a channel close event when an ordered channel is closed.
* (modules/light-clients/07-tendermint) [\#1118](https://github.com/cosmos/ibc-go/pull/1118) Deprecating `AllowUpdateAfterExpiry` and `AllowUpdateAfterMisbehaviour`. See ADR-026 for context.

### Features

* (modules/core/02-client) [\#1336](https://github.com/cosmos/ibc-go/pull/1336) Adding Query/ConsensusStateHeights gRPC for fetching the height of every consensus state associated with a client.
* (modules/apps/transfer) [\#1416](https://github.com/cosmos/ibc-go/pull/1416) Adding gRPC endpoint for getting an escrow account for a given port-id and channel-id.

### Bug Fixes

* (modules/core/04-channel) [\#1130](https://github.com/cosmos/ibc-go/pull/1130) Call `packet.GetSequence()` rather than passing func in `WriteAcknowledgement` log output
* (apps/transfer) [\#1451](https://github.com/cosmos/ibc-go/pull/1451) Fixing the support for base denoms that contain slashes.

## [v1.4.1](https://github.com/cosmos/ibc-go/releases/tag/v1.4.1) - 2022-06-14

### Improvements

* (transfer) [\#1342](https://github.com/cosmos/ibc-go/pull/1342) `DenomTrace` grpc now takes in either an `ibc denom` or a `hash` instead of only accepting a `hash`.
* (modules/core/04-channel) [\#1160](https://github.com/cosmos/ibc-go/pull/1160) Improve `uint64 -> string` performance in `Logger`.
* (modules/core/keeper) [\#1284](https://github.com/cosmos/ibc-go/pull/1284) Add sanity check for the keepers passed into `ibckeeper.NewKeeper`. `ibckeeper.NewKeeper` now panics if any of the keepers passed in is empty.
* (transfer) [\#1414](https://github.com/cosmos/ibc-go/pull/1414) Emitting Sender address from `fungible_token_packet` events in `OnRecvPacket` and `OnAcknowledgementPacket`.
* (modules/core/04-channel) [\#1464](https://github.com/cosmos/ibc-go/pull/1464) Emit a channel close event when an ordered channel is closed.

### Bug Fixes

* (modules/core/04-channel) [\#1130](https://github.com/cosmos/ibc-go/pull/1130) Call `packet.GetSequence()` rather than passing func in `WriteAcknowledgement` log output

## [v1.4.0](https://github.com/cosmos/ibc-go/releases/tag/v1.4.0) - 2022-03-15

### Dependencies

* [\#851](https://github.com/cosmos/ibc-go/pull/851) Bump SDK version to v0.45.1

## [v1.3.1](https://github.com/cosmos/ibc-go/releases/tag/v1.3.1) - 2022-06-14

### Dependencies

* [\#1267](https://github.com/cosmos/ibc-go/pull/1267) Bump SDK version to v0.44.8 and Tendermint to version 0.34.19

### Improvements

* (transfer) [\#1342](https://github.com/cosmos/ibc-go/pull/1342) `DenomTrace` grpc now takes in either an `ibc denom` or a `hash` instead of only accepting a `hash`.
* (modules/core/04-channel) [\#1160](https://github.com/cosmos/ibc-go/pull/1160) Improve `uint64 -> string` performance in `Logger`.
* (modules/core/keeper) [\#1284](https://github.com/cosmos/ibc-go/pull/1284) Add sanity check for the keepers passed into `ibckeeper.NewKeeper`. `ibckeeper.NewKeeper` now panics if any of the keepers passed in is empty.
* (transfer) [\#1414](https://github.com/cosmos/ibc-go/pull/1414) Emitting Sender address from `fungible_token_packet` events in `OnRecvPacket` and `OnAcknowledgementPacket`.
* (modules/core/04-channel) [\#1464](https://github.com/cosmos/ibc-go/pull/1464) Emit a channel close event when an ordered channel is closed.

### Bug Fixes

* (modules/core/04-channel) [\#1130](https://github.com/cosmos/ibc-go/pull/1130) Call `packet.GetSequence()` rather than passing func in `WriteAcknowledgement` log output

## [v1.3.0](https://github.com/cosmos/ibc-go/releases/tag/v1.3.0) - 2022-03-15

### Dependencies

* [\#1073](https://github.com/cosmos/ibc-go/pull/1073) Bump SDK version to v0.44.6
* [\#948](https://github.com/cosmos/ibc-go/pull/948) Bump ics23/go to v0.7

### State Machine Breaking

* (transfer) [\#818](https://github.com/cosmos/ibc-go/pull/818) Error acknowledgements returned from Transfer `OnRecvPacket` now include a deterministic ABCI code and error message.

### Features

* [\#679](https://github.com/cosmos/ibc-go/pull/679) New CLI command `query ibc-transfer denom-hash <denom trace>` to get the denom hash for a denom trace; this might be useful for debug

### Bug Fixes

* (client) [\#941](https://github.com/cosmos/ibc-go/pull/941) Classify client states without consensus states as expired
* (transfer) [\#978](https://github.com/cosmos/ibc-go/pull/978) Support base denoms with slashes in denom validation
* (channel) [\#995](https://github.com/cosmos/ibc-go/pull/995) Call `packet.GetSequence()` rather than passing func in `AcknowledgePacket` log output

## [v1.2.6](https://github.com/cosmos/ibc-go/releases/tag/v1.2.6) - 2022-02-03

### Improvements

* (channel) [\#692](https://github.com/cosmos/ibc-go/pull/692) Minimize channel logging by only emitting the packet sequence, source port/channel, destination port/channel upon packet receives, acknowledgements and timeouts.

## [v1.2.5](https://github.com/cosmos/ibc-go/releases/tag/v1.2.5) - 2021-12-15

### Dependencies

* [\#589](https://github.com/cosmos/ibc-go/pull/589) Bump SDK version to v0.44.5

### Bug Fixes

* (modules/core) [\#603](https://github.com/cosmos/ibc-go/pull/603) Fix module name emitted as part of `OnChanOpenInit` event. Replacing `connection` module name with `channel`.

## [v1.2.4](https://github.com/cosmos/ibc-go/releases/tag/v1.2.4) - 2021-12-05

### Dependencies

* [\#567](https://github.com/cosmos/ibc-go/pull/567) Bump SDK version to v0.44.4

### Improvements

* [\#583](https://github.com/cosmos/ibc-go/pull/583) Move third_party/proto/confio/proofs.proto to third_party/proto/proofs.proto to enable proto service reflection. Migrate `buf` from v1beta1 to v1.

## [v1.2.3](https://github.com/cosmos/ibc-go/releases/tag/v1.2.3) - 2021-11-09

### Dependencies

* [\#489](https://github.com/cosmos/ibc-go/pull/489) Bump Tendermint to v0.34.14
* [\#503](https://github.com/cosmos/ibc-go/pull/503) Bump SDK version to v0.44.3

## [v1.2.2](https://github.com/cosmos/ibc-go/releases/tag/v1.2.2) - 2021-10-15

### Dependencies

* [\#485](https://github.com/cosmos/ibc-go/pull/485) Bump SDK version to v0.44.2

## [v1.2.1](https://github.com/cosmos/ibc-go/releases/tag/v1.2.1) - 2021-10-04

### Dependencies

* [\#455](https://github.com/cosmos/ibc-go/pull/455) Bump SDK version to v0.44.1

## [v1.2.0](https://github.com/cosmos/ibc-go/releases/tag/v1.2.0) - 2021-09-10

### State Machine Breaking

* (24-host) [\#344](https://github.com/cosmos/ibc-go/pull/344) Increase port identifier limit to 128 characters.

### Improvements

* [\#373](https://github.com/cosmos/ibc-go/pull/375) Added optional field `PacketCommitmentSequences` to `QueryPacketAcknowledgementsRequest` to provide filtering of packet acknowledgements.

### Features

* [\#372](https://github.com/cosmos/ibc-go/pull/372) New CLI command `query ibc client status <client id>` to get the current activity status of a client.

### Dependencies

* [\#386](https://github.com/cosmos/ibc-go/pull/386) Bump [tendermint](https://github.com/tendermint/tendermint) from v0.34.12 to v0.34.13.

## [v1.1.6](https://github.com/cosmos/ibc-go/releases/tag/v1.1.6) - 2022-01-25

### Improvements

* (channel) [\#692](https://github.com/cosmos/ibc-go/pull/692) Minimize channel logging by only emitting the packet sequence, source port/channel, destination port/channel upon packet receives, acknowledgements and timeouts.

## [v1.1.5](https://github.com/cosmos/ibc-go/releases/tag/v1.1.5) - 2021-12-15

### Dependencies

* [\#589](https://github.com/cosmos/ibc-go/pull/589) Bump SDK version to v0.44.5

### Bug Fixes

* (modules/core) [\#603](https://github.com/cosmos/ibc-go/pull/603) Fix module name emitted as part of `OnChanOpenInit` event. Replacing `connection` module name with `channel`.

## [v1.1.4](https://github.com/cosmos/ibc-go/releases/tag/v1.1.4) - 2021-12-05

### Dependencies

* [\#567](https://github.com/cosmos/ibc-go/pull/567) Bump SDK version to v0.44.4

### Improvements

* [\#583](https://github.com/cosmos/ibc-go/pull/583) Move third_party/proto/confio/proofs.proto to third_party/proto/proofs.proto to enable proto service reflection. Migrate `buf` from v1beta1 to v1.

## [v1.1.3](https://github.com/cosmos/ibc-go/releases/tag/v1.1.3) - 2021-11-09

### Dependencies

* [\#489](https://github.com/cosmos/ibc-go/pull/489) Bump Tendermint to v0.34.14
* [\#503](https://github.com/cosmos/ibc-go/pull/503) Bump SDK version to v0.44.3

## [v1.1.2](https://github.com/cosmos/ibc-go/releases/tag/v1.1.2) - 2021-10-15

* [\#485](https://github.com/cosmos/ibc-go/pull/485) Bump SDK version to v0.44.2

## [v1.1.1](https://github.com/cosmos/ibc-go/releases/tag/v1.1.1) - 2021-10-04

### Dependencies

* [\#455](https://github.com/cosmos/ibc-go/pull/455) Bump SDK version to v0.44.1

## [v1.1.0](https://github.com/cosmos/ibc-go/releases/tag/v1.1.0) - 2021-09-03

### Dependencies

* [\#367](https://github.com/cosmos/ibc-go/pull/367) Bump [cosmos-sdk](https://github.com/cosmos/cosmos-sdk) from 0.43 to 0.44.

## [v1.0.1](https://github.com/cosmos/ibc-go/releases/tag/v1.0.1) - 2021-08-25

### Improvements

* [\#343](https://github.com/cosmos/ibc-go/pull/343) Create helper functions for publishing of packet sent and acknowledgement sent events.

## [v1.0.0](https://github.com/cosmos/ibc-go/releases/tag/v1.0.0) - 2021-08-10

### Bug Fixes

* (07-tendermint) [\#241](https://github.com/cosmos/ibc-go/pull/241) Ensure tendermint client state latest height revision number matches chain id revision number.
* (07-tendermint) [\#234](https://github.com/cosmos/ibc-go/pull/234) Use sentinel value for the consensus state root set during a client upgrade. This prevents genesis validation from failing.
* (modules) [\#223](https://github.com/cosmos/ibc-go/pull/223) Use correct Prometheus format for metric labels.
* (06-solomachine) [\#214](https://github.com/cosmos/ibc-go/pull/214) Disable defensive timestamp check in SendPacket for solo machine clients.
* (07-tendermint) [\#210](https://github.com/cosmos/ibc-go/pull/210) Export all consensus metadata on genesis restarts for tendermint clients.
* (core) [\#200](https://github.com/cosmos/ibc-go/pull/200) Fixes incorrect export of IBC identifier sequences. Previously, the next identifier sequence for clients/connections/channels was not set during genesis export. This resulted in the next identifiers being generated on the new chain to reuse old identifiers (the sequences began again from 0).
* (02-client) [\#192](https://github.com/cosmos/ibc-go/pull/192) Fix IBC `query ibc client header` cli command. Support historical queries for query header/node-state commands.
* (modules/light-clients/06-solomachine) [\#153](https://github.com/cosmos/ibc-go/pull/153) Fix solo machine proof height sequence mismatch bug.
* (modules/light-clients/06-solomachine) [\#122](https://github.com/cosmos/ibc-go/pull/122) Fix solo machine merkle prefix casting bug.
* (modules/light-clients/06-solomachine) [\#120](https://github.com/cosmos/ibc-go/pull/120) Fix solo machine handshake verification bug.
* (modules/light-clients/06-solomachine) [\#153](https://github.com/cosmos/ibc-go/pull/153) fix solo machine connection handshake failure at `ConnectionOpenAck`.

### API Breaking

* (04-channel) [\#220](https://github.com/cosmos/ibc-go/pull/220) Channel legacy handler functions were removed. Please use the MsgServer functions or directly call the channel keeper's handshake function.
* (modules) [\#206](https://github.com/cosmos/ibc-go/pull/206) Expose `relayer sdk.AccAddress` on `OnRecvPacket`, `OnAcknowledgementPacket`, `OnTimeoutPacket` module callbacks to enable incentivization.
* (02-client) [\#181](https://github.com/cosmos/ibc-go/pull/181) Remove 'InitialHeight' from UpdateClient Proposal. Only copy over latest consensus state from substitute client.
* (06-solomachine) [\#169](https://github.com/cosmos/ibc-go/pull/169) Change FrozenSequence to boolean in solomachine ClientState. The solo machine proto package has been bumped from `v1` to `v2`.
* (module/core/02-client) [\#165](https://github.com/cosmos/ibc-go/pull/165) Remove GetFrozenHeight from the ClientState interface.
* (modules) [\#166](https://github.com/cosmos/ibc-go/pull/166) Remove GetHeight from the misbehaviour interface. The `consensus_height` attribute has been removed from Misbehaviour events.
* (modules) [\#162](https://github.com/cosmos/ibc-go/pull/162) Remove deprecated Handler types in core IBC and the ICS 20 transfer module.
* (modules/core) [\#161](https://github.com/cosmos/ibc-go/pull/161) Remove Type(), Route(), GetSignBytes() from 02-client, 03-connection, and 04-channel messages.
* (modules) [\#140](https://github.com/cosmos/ibc-go/pull/140) IsFrozen() client state interface changed to Status(). gRPC `ClientStatus` route added.
* (modules/core) [\#109](https://github.com/cosmos/ibc-go/pull/109) Remove connection and channel handshake CLI commands.
* (modules) [\#107](https://github.com/cosmos/ibc-go/pull/107) Modify OnRecvPacket callback to return an acknowledgement which indicates if it is successful or not. Callback state changes are discarded for unsuccessful acknowledgements only.
* (modules) [\#108](https://github.com/cosmos/ibc-go/pull/108) All message constructors take the signer as a string to prevent upstream bugs. The `String()` function for an SDK Acc Address relies on external context.
* (transfer) [\#275](https://github.com/cosmos/ibc-go/pull/275) Remove 'ChanCloseInit' function from transfer keeper. ICS20 does not close channels.

### State Machine Breaking

* (modules/light-clients/07-tendermint) [\#99](https://github.com/cosmos/ibc-go/pull/99) Enforce maximum chain-id length for tendermint client.
* (modules/light-clients/07-tendermint) [\#141](https://github.com/cosmos/ibc-go/pull/141) Allow a new form of misbehaviour that proves counterparty chain breaks time monotonicity, automatically enforce monotonicity in UpdateClient and freeze client if monotonicity is broken.
* (modules/light-clients/07-tendermint) [\#141](https://github.com/cosmos/ibc-go/pull/141) Freeze the client if there's a conflicting header submitted for an existing consensus state.
* (modules/core/02-client) [\#8405](https://github.com/cosmos/cosmos-sdk/pull/8405) Refactor IBC client update governance proposals to use a substitute client to update a frozen or expired client.
* (modules/core/02-client) [\#8673](https://github.com/cosmos/cosmos-sdk/pull/8673) IBC upgrade logic moved to 02-client and an IBC UpgradeProposal is added.
* (modules/core/03-connection) [\#171](https://github.com/cosmos/ibc-go/pull/171) Introduces a new parameter `MaxExpectedTimePerBlock` to allow connections to calculate and enforce a block delay that is proportional to time delay set by connection.
* (core) [\#268](https://github.com/cosmos/ibc-go/pull/268) Perform a no-op on redundant relay messages. Previous behaviour returned an error. Now no state change will occur and no error will be returned.

### Improvements

* (04-channel) [\#220](https://github.com/cosmos/ibc-go/pull/220) Channel handshake events are now emitted with the channel keeper.
* (core/02-client) [\#205](https://github.com/cosmos/ibc-go/pull/205) Add in-place and genesis migrations from SDK v0.42.0 to ibc-go v1.0.0. Solo machine protobuf defintions are migrated from v1 to v2. All solo machine consensus states are pruned. All expired tendermint consensus states are pruned.
* (modules/core) [\#184](https://github.com/cosmos/ibc-go/pull/184) Improve error messages. Uses unique error codes to indicate already relayed packets.
* (07-tendermint) [\#182](https://github.com/cosmos/ibc-go/pull/182) Remove duplicate checks in upgrade logic.
* (modules/core/04-channel) [\#7949](https://github.com/cosmos/cosmos-sdk/issues/7949) Standardized channel `Acknowledgement` moved to its own file. Codec registration redundancy removed.
* (modules/core/04-channel) [\#144](https://github.com/cosmos/ibc-go/pull/144) Introduced a `packet_data_hex` attribute to emit the hex-encoded packet data in events. This allows for raw binary (proto-encoded message) to be sent over events and decoded correctly on relayer. Original `packet_data` is DEPRECATED. All relayers and IBC event consumers are encouraged to switch to `packet_data_hex` as soon as possible.
* (core/04-channel) [\#197](https://github.com/cosmos/ibc-go/pull/197) Introduced a `packet_ack_hex` attribute to emit the hex-encoded acknowledgement in events. This allows for raw binary (proto-encoded message) to be sent over events and decoded correctly on relayer. Original `packet_ack` is DEPRECATED. All relayers and IBC event consumers are encouraged to switch to `packet_ack_hex` as soon as possible.
* (modules/light-clients/07-tendermint) [\#125](https://github.com/cosmos/ibc-go/pull/125) Implement efficient iteration of consensus states and pruning of earliest expired consensus state on UpdateClient.
* (modules/light-clients/07-tendermint) [\#141](https://github.com/cosmos/ibc-go/pull/141) Return early in case there's a duplicate update call to save Gas.
* (modules/core/ante) [\#235](https://github.com/cosmos/ibc-go/pull/235) Introduces a new IBC Antedecorator that will reject transactions that only contain redundant packet messages (and accompany UpdateClient msgs). This will prevent relayers from wasting fees by submitting messages for packets that have already been processed by previous relayer(s). The Antedecorator is only applied on CheckTx and RecheckTx and is therefore optional for each node.

### Features

* [\#198](https://github.com/cosmos/ibc-go/pull/198) New CLI command `query ibc-transfer escrow-address <port> <channel id>` to get the escrow address for a channel; can be used to then query balance of escrowed tokens

### Client Breaking Changes

* (02-client/cli) [\#196](https://github.com/cosmos/ibc-go/pull/196) Rename `node-state` cli command to `self-consensus-state`.

## IBC in the Cosmos SDK Repository

The IBC module was originally released in [v0.40.0](https://github.com/cosmos/cosmos-sdk/releases/tag/v0.40.0) of the SDK.
Please see the [Release Notes](https://github.com/cosmos/cosmos-sdk/blob/v0.40.0/RELEASE_NOTES.md).

The IBC module is also contained in the releases for [v0.41.x](https://github.com/cosmos/cosmos-sdk/releases/tag/v0.41.0) and [v0.42.x](https://github.com/cosmos/cosmos-sdk/releases/tag/v0.42.0).
Please see the Release Notes for [v0.41.x](https://github.com/cosmos/cosmos-sdk/blob/v0.41.0/RELEASE_NOTES.md) and [v0.42.x](https://github.com/cosmos/cosmos-sdk/blob/v0.42.0/RELEASE_NOTES.md).

The IBC module was removed in the commit hash [da064e13d56add466548135739c5860a9f7ed842](https://github.com/cosmos/cosmos-sdk/commit/da064e13d56add466548135739c5860a9f7ed842) on the SDK. The release for SDK v0.43.0 will be the first release without the IBC module.

Backports should be made to the [release/v0.42.x](https://github.com/cosmos/cosmos-sdk/tree/release/v0.42.x) branch on the SDK.<|MERGE_RESOLUTION|>--- conflicted
+++ resolved
@@ -46,12 +46,8 @@
 
 ### Features
 
-<<<<<<< HEAD
-* (core/04-channel) [\#5788](https://github.com/cosmos/ibc-go/pull/5788) Add `NewErrorAcknowledgementWithCodespace` to allow codespaces in ack errors.
 * (apps/27-interchain-accounts) [\#5785](https://github.com/cosmos/ibc-go/pull/5785) Introduce a new tx message that ICA host submodule can use to query the chain (only those marked with `module_query_safe`) and write the responses to the acknowledgement.
 
-=======
->>>>>>> 157e2a30
 ### Bug Fixes
 
 ## [v8.2.0](https://github.com/cosmos/ibc-go/releases/tag/v8.2.0) - 2024-04-05
