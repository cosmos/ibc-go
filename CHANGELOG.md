<!--
Guiding Principles:

Changelogs are for humans, not machines.
There should be an entry for every single version.
The same types of changes should be grouped.
Versions and sections should be linkable.
The latest version comes first.
The release date of each version is displayed.
Mention whether you follow Semantic Versioning.

Usage:

Change log entries are to be added to the Unreleased section under the
appropriate stanza (see below). Each entry should ideally include a tag and
the Github issue reference in the following format:

* (<tag>) \#<issue-number> message

The issue numbers will later be link-ified during the release process so you do
not have to worry about including a link manually, but you can if you wish.

Types of changes (Stanzas):

"Features" for new features.
"Improvements" for changes in existing functionality.
"Deprecated" for soon-to-be removed features.
"Bug Fixes" for any bug fixes.
"Client Breaking" for breaking CLI commands and REST routes used by end-users.
"API Breaking" for breaking exported APIs used by developers building on SDK.
"State Machine Breaking" for any changes that result in a different AppState given same genesisState and txList.
Ref: https://keepachangelog.com/en/1.0.0/
-->

# Changelog

## [Unreleased]

### Dependencies

* [\#1653](https://github.com/cosmos/ibc-go/pull/1653) Bump SDK version to v0.46
* [\#2124](https://github.com/cosmos/ibc-go/pull/2124) Bump SDK version to v0.46.1

### API Breaking

* (testing)[\#2028](https://github.com/cosmos/ibc-go/pull/2028) New interface `ibctestingtypes.StakingKeeper` added and set for the testing app `StakingKeeper` setup.
* (core/04-channel) [\#1418](https://github.com/cosmos/ibc-go/pull/1418) `NewPacketId` has been renamed to `NewPacketID` to comply with go linting rules.
* (core/ante) [\#1418](https://github.com/cosmos/ibc-go/pull/1418) `AnteDecorator` has been renamed to `RedundancyDecorator` to comply with go linting rules and to give more clarity to the purpose of the Decorator.
* (core/ante) [\#1820](https://github.com/cosmos/ibc-go/pull/1418) `RedundancyDecorator` has been renamed to `RedundantRelayDecorator` to make the name for explicit.
* (testing) [\#1418](https://github.com/cosmos/ibc-go/pull/1418) `MockIBCApp` has been renamed to `IBCApp` and `MockEmptyAcknowledgement` has been renamed to `EmptyAcknowledgement` to comply with go linting rules.
* (light-clients/tendermint)[\#1768](https://github.com/cosmos/ibc-go/pull/1768) Removed `AllowUpdateAfterExpiry`, `AllowUpdateAfterMisbehaviour` booleans as they are deprecated (see ADR026)
* (06-solomachine) [\#1679](https://github.com/cosmos/ibc-go/pull/1679) Remove `types` sub-package from `06-solomachine` lightclient directory. 
* (07-tendermint) [\#1677](https://github.com/cosmos/ibc-go/pull/1677) Remove `types` sub-package from `07-tendermint` lightclient directory. 
* (06-solomachine) [\#1687](https://github.com/cosmos/ibc-go/pull/1687) Bump `06-solomachine` protobuf version from `v2` to `v3`.
* (06-solomachine) [\#1687](https://github.com/cosmos/ibc-go/pull/1687) Removed `DataType` enum and associated message types from `06-solomachine`. `DataType` has been removed from `SignBytes` and `SignatureAndData` in favour of `path`.
* (02-client) [\#598](https://github.com/cosmos/ibc-go/pull/598) The client state and consensus state return value has been removed from `VerifyUpgradeAndUpdateState`. Light client implementations must update the client state and consensus state after verifying a valid client upgrade. 
* (06-solomachine) [\#1100](https://github.com/cosmos/ibc-go/pull/1100) Remove `GetClientID` function from 06-solomachine `Misbehaviour` type.
* (06-solomachine) [\#1100](https://github.com/cosmos/ibc-go/pull/1100) Deprecate `ClientId` field in 06-solomachine `Misbehaviour` type. 
* (07-tendermint) [\#1097](https://github.com/cosmos/ibc-go/pull/1097) Remove `GetClientID` function from 07-tendermint `Misbehaviour` type.
* (07-tendermint) [\#1097](https://github.com/cosmos/ibc-go/pull/1097) Deprecate `ClientId` field in 07-tendermint `Misbehaviour` type.
* (modules/core/exported) [\#1107](https://github.com/cosmos/ibc-go/pull/1107) Merging the `Header` and `Misbehaviour` interfaces into a single `ClientMessage` type.
* (06-solomachine)[\#1906](https://github.com/cosmos/ibc-go/pull/1906/files) Removed `AllowUpdateAfterProposal` boolean as it has been deprecated (see 01_concepts of the solo machine spec for more details).
* (07-tendermint) [\#1896](https://github.com/cosmos/ibc-go/pull/1896) Remove error return from `IterateConsensusStateAscending` in `07-tendermint`.
* (apps/27-interchain-accounts) [\#2035](https://github.com/cosmos/ibc-go/pull/2035) Interchain accounts host and controller Keepers now expects a keeper which fulfills the expected `ScopedKeeper` interface for the capability keeper.
* (transfer) [\#2034](https://github.com/cosmos/ibc-go/pull/2034) Transfer Keeper now expects a keeper which fulfills the expected `ScopedKeeper` interface for the capability keeper.
* (05-port) [\#2025](https://github.com/cosmos/ibc-go/pull/2025) Port Keeper now expects a keeper which fulfills the expected `ScopedKeeper` interface for the capability keeper.
* (04-channel) [\#2024](https://github.com/cosmos/ibc-go/pull/2024) Channel Keeper now expects a keeper which fulfills the expected `ScopedKeeper` interface for the capability keeper.
* (apps/27-interchain-accounts) [\#2058](https://github.com/cosmos/ibc-go/pull/2058) Added `MessageRouter` interface and replaced `*baseapp.MsgServiceRouter` with it. The controller and host keepers of apps/27-interchain-accounts have been updated to use it.

### State Machine Breaking

### Improvements

* (apps/27-interchain-accounts) [\#2133](https://github.com/cosmos/ibc-go/pull/2133) Generates genesis protos in a separate directory to avoid circular import errors. The protobuf package name has changed for the genesis types. 
* (linting) [\#1418](https://github.com/cosmos/ibc-go/pull/1418) Fix linting errors, resulting compatiblity with go1.18 linting style, golangci-lint 1.46.2 and the revivie linter.  This caused breaking changes in core/04-channel, core/ante, and the testing library.
* (modules/light-clients/07-tendermint) [\#1713](https://github.com/cosmos/ibc-go/pull/1713) Allow client upgrade proposals to update `TrustingPeriod`. See ADR-026 for context.
* (modules/core/02-client) [\#1188](https://github.com/cosmos/ibc-go/pull/1188/files) Routing `MsgSubmitMisbehaviour` to `UpdateClient` keeper function. Deprecating `SubmitMisbehaviour` endpoint.
* (modules/core/02-client) [\#1208](https://github.com/cosmos/ibc-go/pull/1208) Replace `CheckHeaderAndUpdateState` usage in 02-client with calls to `VerifyClientMessage`, `CheckForMisbehaviour`, `UpdateStateOnMisbehaviour` and `UpdateState`. 
* (modules/light-clients/09-localhost) [\#1187](https://github.com/cosmos/ibc-go/pull/1187/) Removing localhost light client implementation as it is not functional. An upgrade handler is provided in `modules/migrations/v5` to prune `09-localhost` clients and consensus states from the store.
* [\#1186](https://github.com/cosmos/ibc-go/pull/1186/files) Removing `GetRoot` function from ConsensusState interface in `02-client`. `GetRoot` is unused by core IBC. 
* (modules/core/02-client) [\#1196](https://github.com/cosmos/ibc-go/pull/1196) Adding VerifyClientMessage to ClientState interface. 
* (modules/core/02-client) [\#1198](https://github.com/cosmos/ibc-go/pull/1198) Adding UpdateStateOnMisbehaviour to ClientState interface. 
* (modules/core/02-client) [\#1170](https://github.com/cosmos/ibc-go/pull/1170) Updating `ClientUpdateProposal` to set client state in lightclient implementations `CheckSubstituteAndUpdateState` methods.
* (modules/core/02-client) [\#1197](https://github.com/cosmos/ibc-go/pull/1197) Adding `CheckForMisbehaviour` to `ClientState` interface. 
* (modules/core/02-client) [\#1195](https://github.com/cosmos/ibc-go/pull/1210) Removing `CheckHeaderAndUpdateState` from `ClientState` interface & associated light client implementations. 
* (modules/core/02-client) [\#1189](https://github.com/cosmos/ibc-go/pull/1212) Removing `CheckMisbehaviourAndUpdateState` from `ClientState` interface & associated light client implementations.
* (modules/core/exported) [\#1206](https://github.com/cosmos/ibc-go/pull/1206) Adding new method `UpdateState` to `ClientState` interface.
* (modules/core/02-client) [\#1741](https://github.com/cosmos/ibc-go/pull/1741) Emitting a new `upgrade_chain` event upon setting upgrade consensus state.
* (client) [\#724](https://github.com/cosmos/ibc-go/pull/724) `IsRevisionFormat` and `IsClientIDFormat` have been updated to disallow newlines before the dash used to separate the chainID and revision number, and the client type and client sequence.
* (02-client/cli) [\#897](https://github.com/cosmos/ibc-go/pull/897) Remove `GetClientID()` from `Misbehaviour` interface. Submit client misbehaviour cli command requires an explicit client id now.
* (06-solomachine) [\#1972](https://github.com/cosmos/ibc-go/pull/1972) Solo machine implementation of `ZeroCustomFields` fn now panics as the fn is only used for upgrades which solo machine does not support. 
* (apps/27-interchain-accounts) [\#2102](https://github.com/cosmos/ibc-go/pull/2102) ICS27 controller middleware now supports a nil underlying application. This allows chains to make use of interchain accounts with existing auth mechanisms such as x/group and x/gov.
<<<<<<< HEAD
* (apps/27-interchain-accounts) [\#2134](https://github.com/cosmos/ibc-go/pull/2134) Adding upgrade handler to ICS27 `controller` submodule for migration of channel capabilities. This upgrade handler migrates ownership of channel capabilities from the underlying application to the ICS27 `controller` submodule.
=======
* (apps/27-interchain-accounts) [\#2146](https://github.com/cosmos/ibc-go/pull/2146) ICS27 controller now claims the channel capability passed via ibc core, and passes `nil` to the underlying app callback. The channel capability arg in `SendTx` is now ignored and looked up internally.
>>>>>>> 56f9da25

### Features

### Bug Fixes

* (makefile) [\#1785](https://github.com/cosmos/ibc-go/pull/1785) Fetch the correct versions of protocol buffers dependencies from tendermint, cosmos-sdk, and ics23.
* (light-clients/solomachine) [#1839](https://github.com/cosmos/ibc-go/issues/1839) Fixed usage of the new diversifier in validation of changing diversifiers for the solo machine. The current diversifier must sign over the new diversifier.
* (light-clients/07-tendermint) [\#1674](https://github.com/cosmos/ibc-go/pull/1674) Submitted ClientState is zeroed out before checking the proof in order to prevent the proposal from containing information governance is not actually voting on.
* (modules/core/02-client)[\#1676](https://github.com/cosmos/ibc-go/pull/1676) ClientState must be zeroed out for `UpgradeProposals` to pass validation. This prevents a proposal containing information governance is not actually voting on.

## [v4.0.0](https://github.com/cosmos/ibc-go/releases/tag/v4.0.0) - 2022-08-12

### Dependencies

* [\#1627](https://github.com/cosmos/ibc-go/pull/1627) Bump Go version to 1.18
* [\#1905](https://github.com/cosmos/ibc-go/pull/1905) Bump SDK version to v0.45.7

### API Breaking

* (core/04-channel) [\#1792](https://github.com/cosmos/ibc-go/pull/1792) Remove `PreviousChannelID` from `NewMsgChannelOpenTry` arguments. `MsgChannelOpenTry.ValidateBasic()` returns error if the deprecated `PreviousChannelID` is not empty. 
* (core/03-connection) [\#1797](https://github.com/cosmos/ibc-go/pull/1797) Remove `PreviousConnectionID` from `NewMsgConnectionOpenTry` arguments. `MsgConnectionOpenTry.ValidateBasic()` returns error if the deprecated `PreviousConnectionID` is not empty.
* (modules/core/03-connection) [\#1672](https://github.com/cosmos/ibc-go/pull/1672) Remove crossing hellos from connection handshakes. The `PreviousConnectionId` in `MsgConnectionOpenTry` has been deprecated.
* (modules/core/04-channel) [\#1317](https://github.com/cosmos/ibc-go/pull/1317) Remove crossing hellos from channel handshakes. The `PreviousChannelId` in `MsgChannelOpenTry` has been deprecated.  
* (transfer) [\#1250](https://github.com/cosmos/ibc-go/pull/1250) Deprecate `GetTransferAccount` since the `transfer` module account is never used.
* (channel) [\#1283](https://github.com/cosmos/ibc-go/pull/1283) The `OnChanOpenInit` application callback now returns a version string in line with the latest [spec changes](https://github.com/cosmos/ibc/pull/629).  
* (modules/29-fee)[\#1338](https://github.com/cosmos/ibc-go/pull/1338) Renaming `Result` field in `IncentivizedAcknowledgement` to `AppAcknowledgement`.
* (modules/29-fee)[\#1343](https://github.com/cosmos/ibc-go/pull/1343) Renaming `KeyForwardRelayerAddress` to `KeyRelayerAddressForAsyncAck`, and `ParseKeyForwardRelayerAddress` to `ParseKeyRelayerAddressForAsyncAck`.
* (apps/27-interchain-accounts)[\#1432](https://github.com/cosmos/ibc-go/pull/1432) Updating `RegisterInterchainAccount` to include an additional `version` argument, supporting ICS29 fee middleware functionality in ICS27 interchain accounts.
* (apps/27-interchain-accounts)[\#1565](https://github.com/cosmos/ibc-go/pull/1565) Removing `NewErrorAcknowledgement` in favour of `channeltypes.NewErrorAcknowledgement`.
* (transfer)[\#1565](https://github.com/cosmos/ibc-go/pull/1565) Removing `NewErrorAcknowledgement` in favour of `channeltypes.NewErrorAcknowledgement`.
* (channel)[\#1565](https://github.com/cosmos/ibc-go/pull/1565) Updating `NewErrorAcknowledgement` to accept an error instead of a string and removing the possibility of non-deterministic writes to application state.
* (core/04-channel)[\#1636](https://github.com/cosmos/ibc-go/pull/1636) Removing `SplitChannelVersion` and `MergeChannelVersions` functions since they are not used.

### State Machine Breaking

* (apps/transfer) [\#1907](https://github.com/cosmos/ibc-go/pull/1907) Blocked module account addresses are no longer allowed to send IBC transfers. 
* (apps/27-interchain-accounts) [\#1882](https://github.com/cosmos/ibc-go/pull/1882) Explicitly check length of interchain account packet data in favour of nil check.

### Improvements

* (testing) [\#1942](https://github.com/cosmos/ibc-go/pull/1942) Add a balance for the mock module account upon testing package initialization. 
* (app/20-transfer) [\#1680](https://github.com/cosmos/ibc-go/pull/1680) Adds migration to correct any malformed trace path information of tokens with denoms that contains slashes. The transfer module consensus version has been bumped to 2.
* (app/20-transfer) [\#1730](https://github.com/cosmos/ibc-go/pull/1730) parse the ics20 denomination provided via a packet using the channel identifier format specified by ibc-go.
* (cleanup) [\#1335](https://github.com/cosmos/ibc-go/pull/1335/) `gofumpt -w -l .` to standardize the code layout more strictly than `go fmt ./...`
* (middleware) [\#1022](https://github.com/cosmos/ibc-go/pull/1022) Add `GetAppVersion` to the ICS4Wrapper interface. This function should be used by IBC applications to obtain their own version since the version set in the channel structure may be wrapped many times by middleware. 
* (modules/core/04-channel) [\#1232](https://github.com/cosmos/ibc-go/pull/1232) Updating params on `NewPacketId` and moving to bottom of file.
* (app/29-fee) [\#1305](https://github.com/cosmos/ibc-go/pull/1305) Change version string for fee module to `ics29-1`
* (app/29-fee) [\#1341](https://github.com/cosmos/ibc-go/pull/1341) Check if the fee module is locked and if the fee module is enabled before refunding all fees
* (transfer) [\#1414](https://github.com/cosmos/ibc-go/pull/1414) Emitting Sender address from `fungible_token_packet` events in `OnRecvPacket` and `OnAcknowledgementPacket`.
* (testing/simapp) [\#1397](https://github.com/cosmos/ibc-go/pull/1397) Adding mock module to maccperms and adding check to ensure mock module is not a blocked account address. 
* (core/02-client) [\#1570](https://github.com/cosmos/ibc-go/pull/1570) Emitting an event when handling an upgrade client proposal. 
* (modules/light-clients/07-tendermint) [\#1713](https://github.com/cosmos/ibc-go/pull/1713) Allow client upgrade proposals to update `TrustingPeriod`. See ADR-026 for context.
* (core/client) [\#1740](https://github.com/cosmos/ibc-go/pull/1740) Add `cosmos_proto.implements_interface` to adhere to guidelines in [Cosmos SDK ADR 019](https://github.com/cosmos/cosmos-sdk/blob/main/docs/architecture/adr-019-protobuf-state-encoding.md#safe-usage-of-any) for annotating `google.protobuf.Any` types

### Features

* [\#276](https://github.com/cosmos/ibc-go/pull/276) Adding the Fee Middleware module v1
* (apps/29-fee) [\#1229](https://github.com/cosmos/ibc-go/pull/1229) Adding CLI commands for getting all unrelayed incentivized packets and packet by packet-id. 
* (apps/29-fee) [\#1224](https://github.com/cosmos/ibc-go/pull/1224) Adding Query/CounterpartyAddress and CLI to ICS29 fee middleware
* (apps/29-fee) [\#1225](https://github.com/cosmos/ibc-go/pull/1225) Adding Query/FeeEnabledChannel and Query/FeeEnabledChannels with CLIs to ICS29 fee middleware.
* (modules/apps/29-fee) [\#1230](https://github.com/cosmos/ibc-go/pull/1230) Adding CLI command for getting incentivized packets for a specific channel-id. 

### Bug Fixes

* (apps/29-fee) [\#1774](https://github.com/cosmos/ibc-go/pull/1774) Change non nil relayer assertion to non empty to avoid import/export issues for genesis upgrades. 
* (apps/29-fee) [\#1278](https://github.com/cosmos/ibc-go/pull/1278) The URI path for the query to get all incentivized packets for a specific channel did not follow the same format as the rest of queries.
* (modules/core/04-channel)[\#1919](https://github.com/cosmos/ibc-go/pull/1919) Fixed formatting of sequence for packet "acknowledgement written" logs.

## [v3.2.0](https://github.com/cosmos/ibc-go/releases/tag/v3.2.0) - 2022-08-12

### Dependencies

* [\#1627](https://github.com/cosmos/ibc-go/pull/1627) Bump Go version to 1.18
* [\#1905](https://github.com/cosmos/ibc-go/pull/1905) Bump SDK version to v0.45.7

### State Machine Breaking

* (apps/transfer) [\#1907](https://github.com/cosmos/ibc-go/pull/1907) Blocked module account addresses are no longer allowed to send IBC transfers. 
* (apps/27-interchain-accounts) [\#1882](https://github.com/cosmos/ibc-go/pull/1882) Explicitly check length of interchain account packet data in favour of nil check.

### Improvements

* (core/02-client) [\#1570](https://github.com/cosmos/ibc-go/pull/1570) Emitting an event when handling an upgrade client proposal.
* (modules/light-clients/07-tendermint) [\#1713](https://github.com/cosmos/ibc-go/pull/1713) Allow client upgrade proposals to update `TrustingPeriod`. See ADR-026 for context.
* (app/20-transfer) [\#1680](https://github.com/cosmos/ibc-go/pull/1680) Adds migration to correct any malformed trace path information of tokens with denoms that contains slashes. The transfer module consensus version has been bumped to 2.
* (app/20-transfer) [\#1730](https://github.com/cosmos/ibc-go/pull/1730) parse the ics20 denomination provided via a packet using the channel identifier format specified by ibc-go.
* (core/client) [\#1740](https://github.com/cosmos/ibc-go/pull/1740) Add `cosmos_proto.implements_interface` to adhere to guidelines in [Cosmos SDK ADR 019](https://github.com/cosmos/cosmos-sdk/blob/main/docs/architecture/adr-019-protobuf-state-encoding.md#safe-usage-of-any) for annotating `google.protobuf.Any` types

### Bug Fixes

* (modules/core/04-channel)[\#1919](https://github.com/cosmos/ibc-go/pull/1919) Fixed formatting of sequence for packet "acknowledgement written" logs.

## [v3.1.1](https://github.com/cosmos/ibc-go/releases/tag/v3.1.1) - 2022-08-02

### Dependencies

* [\#1525](https://github.com/cosmos/ibc-go/pull/1525) Bump SDK version to v0.45.5

### Improvements

* (core/02-client) [\#1570](https://github.com/cosmos/ibc-go/pull/1570) Emitting an event when handling an upgrade client proposal. 
* (core/client) [\#1740](https://github.com/cosmos/ibc-go/pull/1740) Add `cosmos_proto.implements_interface` to adhere to guidelines in [Cosmos SDK ADR 019](https://github.com/cosmos/cosmos-sdk/blob/main/docs/architecture/adr-019-protobuf-state-encoding.md#safe-usage-of-any) for annotating `google.protobuf.Any` types

## [v3.1.0](https://github.com/cosmos/ibc-go/releases/tag/v3.1.0) - 2022-06-14

### Dependencies

* [\#1300](https://github.com/cosmos/ibc-go/pull/1300) Bump SDK version to v0.45.4

### Improvements

* (transfer) [\#1342](https://github.com/cosmos/ibc-go/pull/1342) `DenomTrace` grpc now takes in either an `ibc denom` or a `hash` instead of only accepting a `hash`.
* (modules/core/04-channel) [\#1160](https://github.com/cosmos/ibc-go/pull/1160) Improve `uint64 -> string` performance in `Logger`.
* (modules/core/04-channel) [\#1279](https://github.com/cosmos/ibc-go/pull/1279) Add selected channel version to MsgChanOpenInitResponse and MsgChanOpenTryResponse. Emit channel version during OpenInit/OpenTry
* (modules/core/keeper) [\#1284](https://github.com/cosmos/ibc-go/pull/1284) Add sanity check for the keepers passed into `ibckeeper.NewKeeper`. `ibckeeper.NewKeeper` now panics if any of the keepers passed in is empty.
* (transfer) [\#1414](https://github.com/cosmos/ibc-go/pull/1414) Emitting Sender address from `fungible_token_packet` events in `OnRecvPacket` and `OnAcknowledgementPacket`.
* (modules/core/04-channel) [\#1464](https://github.com/cosmos/ibc-go/pull/1464) Emit a channel close event when an ordered channel is closed.
* (modules/light-clients/07-tendermint) [\#1118](https://github.com/cosmos/ibc-go/pull/1118) Deprecating `AllowUpdateAfterExpiry` and `AllowUpdateAfterMisbehaviour`. See ADR-026 for context.

### Features

* (modules/core/02-client) [\#1336](https://github.com/cosmos/ibc-go/pull/1336) Adding Query/ConsensusStateHeights gRPC for fetching the height of every consensus state associated with a client.
* (modules/apps/transfer) [\#1416](https://github.com/cosmos/ibc-go/pull/1416) Adding gRPC endpoint for getting an escrow account for a given port-id and channel-id.
* (modules/apps/27-interchain-accounts) [\#1512](https://github.com/cosmos/ibc-go/pull/1512) Allowing ICA modules to handle all message types with "*".

### Bug Fixes

* (modules/core/04-channel) [\#1130](https://github.com/cosmos/ibc-go/pull/1130) Call `packet.GetSequence()` rather than passing func in `WriteAcknowledgement` log output
* (apps/transfer) [\#1451](https://github.com/cosmos/ibc-go/pull/1451) Fixing the support for base denoms that contain slashes.

## [v3.0.2](https://github.com/cosmos/ibc-go/releases/tag/v3.0.2) - 2022-08-02

### Improvements

* (core/02-client) [\#1570](https://github.com/cosmos/ibc-go/pull/1570) Emitting an event when handling an upgrade client proposal. 
* (core/client) [\#1740](https://github.com/cosmos/ibc-go/pull/1740) Add `cosmos_proto.implements_interface` to adhere to guidelines in [Cosmos SDK ADR 019](https://github.com/cosmos/cosmos-sdk/blob/main/docs/architecture/adr-019-protobuf-state-encoding.md#safe-usage-of-any) for annotating `google.protobuf.Any` types

## [v3.0.1](https://github.com/cosmos/ibc-go/releases/tag/v3.0.1) - 2022-06-14

### Dependencies

* [\#1300](https://github.com/cosmos/ibc-go/pull/1300) Bump SDK version to v0.45.4

### Improvements

* (transfer) [\#1342](https://github.com/cosmos/ibc-go/pull/1342) `DenomTrace` grpc now takes in either an `ibc denom` or a `hash` instead of only accepting a `hash`.
* (modules/core/04-channel) [\#1160](https://github.com/cosmos/ibc-go/pull/1160) Improve `uint64 -> string` performance in `Logger`.
* (modules/core/keeper) [\#1284](https://github.com/cosmos/ibc-go/pull/1284) Add sanity check for the keepers passed into `ibckeeper.NewKeeper`. `ibckeeper.NewKeeper` now panics if any of the keepers passed in is empty.
* (transfer) [\#1414](https://github.com/cosmos/ibc-go/pull/1414) Emitting Sender address from `fungible_token_packet` events in `OnRecvPacket` and `OnAcknowledgementPacket`.
* (modules/core/04-channel) [\#1464](https://github.com/cosmos/ibc-go/pull/1464) Emit a channel close event when an ordered channel is closed.

### Bug Fixes

* (modules/core/04-channel) [\#1130](https://github.com/cosmos/ibc-go/pull/1130) Call `packet.GetSequence()` rather than passing func in `WriteAcknowledgement` log output

## [v3.0.0](https://github.com/cosmos/ibc-go/releases/tag/v3.0.0) - 2022-03-15

### Dependencies

* [\#404](https://github.com/cosmos/ibc-go/pull/404) Bump Go version to 1.17
* [\#851](https://github.com/cosmos/ibc-go/pull/851) Bump SDK version to v0.45.1
* [\#948](https://github.com/cosmos/ibc-go/pull/948) Bump ics23/go to v0.7
* (core) [\#709](https://github.com/cosmos/ibc-go/pull/709) Replace github.com/pkg/errors with stdlib errors

### API Breaking

* (testing) [\#939](https://github.com/cosmos/ibc-go/pull/939) Support custom power reduction for testing.
* (modules/core/05-port) [\#1086](https://github.com/cosmos/ibc-go/pull/1086) Added `counterpartyChannelID` argument to IBCModule.OnChanOpenAck
* (channel) [\#848](https://github.com/cosmos/ibc-go/pull/848) Added `ChannelId` to MsgChannelOpenInitResponse
* (testing) [\#813](https://github.com/cosmos/ibc-go/pull/813) The `ack` argument to the testing function `RelayPacket` has been removed as it is no longer needed.
* (testing) [\#774](https://github.com/cosmos/ibc-go/pull/774) Added `ChainID` arg to `SetupWithGenesisValSet` on the testing app. `Coordinator` generated ChainIDs now starts at index 1
* (transfer) [\#675](https://github.com/cosmos/ibc-go/pull/675) Transfer `NewKeeper` now takes in an ICS4Wrapper. The ICS4Wrapper may be the IBC Channel Keeper when ICS20 is not used in a middleware stack. The ICS4Wrapper is required for applications wishing to connect middleware to ICS20.
* (core) [\#650](https://github.com/cosmos/ibc-go/pull/650) Modify `OnChanOpenTry` IBC application module callback to return the negotiated app version. The version passed into the `MsgChanOpenTry` has been deprecated and will be ignored by core IBC.
* (core) [\#629](https://github.com/cosmos/ibc-go/pull/629) Removes the `GetProofSpecs` from the ClientState interface. This function was previously unused by core IBC.
* (transfer) [\#517](https://github.com/cosmos/ibc-go/pull/517) Separates the ICS 26 callback functions from `AppModule` into a new type `IBCModule` for ICS 20 transfer.
* (modules/core/02-client) [\#536](https://github.com/cosmos/ibc-go/pull/536) `GetSelfConsensusState` return type changed from bool to error.
* (channel) [\#644](https://github.com/cosmos/ibc-go/pull/644) Removes `CounterpartyHops` function from the ChannelKeeper.
* (testing) [\#776](https://github.com/cosmos/ibc-go/pull/776) Adding helper fn to generate capability name for testing callbacks
* (testing) [\#892](https://github.com/cosmos/ibc-go/pull/892) IBC Mock modules store the scoped keeper and portID within the IBCMockApp. They also maintain reference to the AppModule to update the AppModule's list of IBC applications it references. Allows for the mock module to be reused as a base application in middleware stacks.
* (channel) [\#882](https://github.com/cosmos/ibc-go/pull/882) The `WriteAcknowledgement` API now takes `exported.Acknowledgement` instead of a byte array
* (modules/core/ante) [\#950](https://github.com/cosmos/ibc-go/pull/950) Replaces the channel keeper with the IBC keeper in the IBC `AnteDecorator` in order to execute the entire message and be able to reject redundant messages that are in the same block as the non-redundant messages.

### State Machine Breaking

* (transfer) [\#818](https://github.com/cosmos/ibc-go/pull/818) Error acknowledgements returned from Transfer `OnRecvPacket` now include a deterministic ABCI code and error message.

### Improvements

* (client) [\#888](https://github.com/cosmos/ibc-go/pull/888) Add `GetTimestampAtHeight` to `ClientState`
* (interchain-accounts) [\#1037](https://github.com/cosmos/ibc-go/pull/1037) Add a function `InitModule` to the interchain accounts `AppModule`. This function should be called within the upgrade handler when adding the interchain accounts module to a chain. It should be called in place of InitGenesis (set the consensus version in the version map).
* (testing) [\#942](https://github.com/cosmos/ibc-go/pull/942) `NewTestChain` will create 4 validators in validator set by default. A new constructor function `NewTestChainWithValSet` is provided for test writers who want custom control over the validator set of test chains.
* (testing) [\#904](https://github.com/cosmos/ibc-go/pull/904) Add `ParsePacketFromEvents` function to the testing package. Useful when sending/relaying packets via the testing package.
* (testing) [\#893](https://github.com/cosmos/ibc-go/pull/893) Support custom private keys for testing.
* (testing) [\#810](https://github.com/cosmos/ibc-go/pull/810) Additional testing function added to `Endpoint` type called `RecvPacketWithResult`. Performs the same functionality as the existing `RecvPacket` function but also returns the message result. `path.RelayPacket` no longer uses the provided acknowledgement argument and instead obtains the acknowledgement via MsgRecvPacket events.
* (connection) [\#721](https://github.com/cosmos/ibc-go/pull/721) Simplify connection handshake error messages when unpacking client state.
* (channel) [\#692](https://github.com/cosmos/ibc-go/pull/692) Minimize channel logging by only emitting the packet sequence, source port/channel, destination port/channel upon packet receives, acknowledgements and timeouts.
* [\#383](https://github.com/cosmos/ibc-go/pull/383) Adds helper functions for merging and splitting middleware versions from the underlying app version.
* (modules/core/05-port) [\#288](https://github.com/cosmos/ibc-go/issues/288) Making the 05-port keeper function IsBound public. The IsBound function checks if the provided portID is already binded to a module.
* (client) [\#724](https://github.com/cosmos/ibc-go/pull/724) `IsRevisionFormat` and `IsClientIDFormat` have been updated to disallow newlines before the dash used to separate the chainID and revision number, and the client type and client sequence. 
* (channel) [\#644](https://github.com/cosmos/ibc-go/pull/644) Adds `GetChannelConnection` to the ChannelKeeper. This function returns the connectionID and connection state associated with a channel.
* (channel) [\647](https://github.com/cosmos/ibc-go/pull/647) Reorganizes channel handshake handling to set channel state after IBC application callbacks.
* (interchain-accounts) [\#1466](https://github.com/cosmos/ibc-go/pull/1466) Emit event when there is an acknowledgement during `OnRecvPacket`.

### Features

* [\#432](https://github.com/cosmos/ibc-go/pull/432) Introduce `MockIBCApp` struct to the mock module. Allows the mock module to be reused to perform custom logic on each IBC App interface function. This might be useful when testing out IBC applications written as middleware.
* [\#380](https://github.com/cosmos/ibc-go/pull/380) Adding the Interchain Accounts module v1
* [\#679](https://github.com/cosmos/ibc-go/pull/679) New CLI command `query ibc-transfer denom-hash <denom trace>` to get the denom hash for a denom trace; this might be useful for debug

### Bug Fixes

* (testing) [\#884](https://github.com/cosmos/ibc-go/pull/884) Add and use in simapp a custom ante handler that rejects redundant transactions
* (transfer) [\#978](https://github.com/cosmos/ibc-go/pull/978) Support base denoms with slashes in denom validation
* (client) [\#941](https://github.com/cosmos/ibc-go/pull/941) Classify client states without consensus states as expired
* (channel) [\#995](https://github.com/cosmos/ibc-go/pull/995) Call `packet.GetSequence()` rather than passing func in `AcknowledgePacket` log output

## [v2.4.0](https://github.com/cosmos/ibc-go/releases/tag/v2.4.0) - 2022-08-12

### Dependencies

* [\#1627](https://github.com/cosmos/ibc-go/pull/1627) Bump Go version to 1.18
* [\#1905](https://github.com/cosmos/ibc-go/pull/1905) Bump SDK version to v0.45.7

### State Machine Breaking

* (apps/transfer) [\#1907](https://github.com/cosmos/ibc-go/pull/1907) Blocked module account addresses are no longer allowed to send IBC transfers. 

### Improvements

* (modules/light-clients/07-tendermint) [\#1713](https://github.com/cosmos/ibc-go/pull/1713) Allow client upgrade proposals to update `TrustingPeriod`. See ADR-026 for context.
* (core/02-client) [\#1570](https://github.com/cosmos/ibc-go/pull/1570) Emitting an event when handling an upgrade client proposal.
* (app/20-transfer) [\#1680](https://github.com/cosmos/ibc-go/pull/1680) Adds migration to correct any malformed trace path information of tokens with denoms that contains slashes. The transfer module consensus version has been bumped to 2.
* (app/20-transfer) [\#1730](https://github.com/cosmos/ibc-go/pull/1730) parse the ics20 denomination provided via a packet using the channel identifier format specified by ibc-go.
* (core/client) [\#1740](https://github.com/cosmos/ibc-go/pull/1740) Add `cosmos_proto.implements_interface` to adhere to guidelines in [Cosmos SDK ADR 019](https://github.com/cosmos/cosmos-sdk/blob/main/docs/architecture/adr-019-protobuf-state-encoding.md#safe-usage-of-any) for annotating `google.protobuf.Any` types

### Bug Fixes

* (modules/core/04-channel)[\#1919](https://github.com/cosmos/ibc-go/pull/1919) Fixed formatting of sequence for packet "acknowledgement written" logs.

## [v2.3.1](https://github.com/cosmos/ibc-go/releases/tag/v2.3.1) - 2022-08-02

### Dependencies

* [\#1525](https://github.com/cosmos/ibc-go/pull/1525) Bump SDK version to v0.45.5

### Improvements

* (core/02-client) [\#1570](https://github.com/cosmos/ibc-go/pull/1570) Emitting an event when handling an upgrade client proposal.
* (core/client) [\#1740](https://github.com/cosmos/ibc-go/pull/1740) Add `cosmos_proto.implements_interface` to adhere to guidelines in [Cosmos SDK ADR 019](https://github.com/cosmos/cosmos-sdk/blob/main/docs/architecture/adr-019-protobuf-state-encoding.md#safe-usage-of-any) for annotating `google.protobuf.Any` types

## [v2.3.0](https://github.com/cosmos/ibc-go/releases/tag/v2.3.0) - 2022-06-14

### Dependencies

* [\#404](https://github.com/cosmos/ibc-go/pull/404) Bump Go version to 1.17
* [\#1300](https://github.com/cosmos/ibc-go/pull/1300) Bump SDK version to v0.45.4

### Improvements

* (transfer) [\#1342](https://github.com/cosmos/ibc-go/pull/1342) `DenomTrace` grpc now takes in either an `ibc denom` or a `hash` instead of only accepting a `hash`.
* (modules/core/04-channel) [\#1160](https://github.com/cosmos/ibc-go/pull/1160) Improve `uint64 -> string` performance in `Logger`.
* (modules/core/keeper) [\#1284](https://github.com/cosmos/ibc-go/pull/1284) Add sanity check for the keepers passed into `ibckeeper.NewKeeper`. `ibckeeper.NewKeeper` now panics if any of the keepers passed in is empty.
* (transfer) [\#1414](https://github.com/cosmos/ibc-go/pull/1414) Emitting Sender address from `fungible_token_packet` events in `OnRecvPacket` and `OnAcknowledgementPacket`.
* (modules/core/04-channel) [\#1464](https://github.com/cosmos/ibc-go/pull/1464) Emit a channel close event when an ordered channel is closed.
* (modules/light-clients/07-tendermint) [\#1118](https://github.com/cosmos/ibc-go/pull/1118) Deprecating `AllowUpdateAfterExpiry` and `AllowUpdateAfterMisbehaviour`. See ADR-026 for context.

### Features

* (modules/core/02-client) [\#1336](https://github.com/cosmos/ibc-go/pull/1336) Adding Query/ConsensusStateHeights gRPC for fetching the height of every consensus state associated with a client.
* (modules/apps/transfer) [\#1416](https://github.com/cosmos/ibc-go/pull/1416) Adding gRPC endpoint for getting an escrow account for a given port-id and channel-id.

### Bug Fixes

* (modules/core/04-channel) [\#1130](https://github.com/cosmos/ibc-go/pull/1130) Call `packet.GetSequence()` rather than passing func in `WriteAcknowledgement` log output
* (apps/transfer) [\#1451](https://github.com/cosmos/ibc-go/pull/1451) Fixing the support for base denoms that contain slashes.

## [v2.2.2](https://github.com/cosmos/ibc-go/releases/tag/v2.2.2) - 2022-08-02

### Improvements

* (core/02-client) [\#1570](https://github.com/cosmos/ibc-go/pull/1570) Emitting an event when handling an upgrade client proposal.
* (core/client) [\#1740](https://github.com/cosmos/ibc-go/pull/1740) Add `cosmos_proto.implements_interface` to adhere to guidelines in [Cosmos SDK ADR 019](https://github.com/cosmos/cosmos-sdk/blob/main/docs/architecture/adr-019-protobuf-state-encoding.md#safe-usage-of-any) for annotating `google.protobuf.Any` types

## [v2.2.1](https://github.com/cosmos/ibc-go/releases/tag/v2.2.1) - 2022-06-14

### Improvements

* (transfer) [\#1342](https://github.com/cosmos/ibc-go/pull/1342) `DenomTrace` grpc now takes in either an `ibc denom` or a `hash` instead of only accepting a `hash`.
* (modules/core/04-channel) [\#1160](https://github.com/cosmos/ibc-go/pull/1160) Improve `uint64 -> string` performance in `Logger`.
* (modules/core/keeper) [\#1284](https://github.com/cosmos/ibc-go/pull/1284) Add sanity check for the keepers passed into `ibckeeper.NewKeeper`. `ibckeeper.NewKeeper` now panics if any of the keepers passed in is empty.
* (transfer) [\#1414](https://github.com/cosmos/ibc-go/pull/1414) Emitting Sender address from `fungible_token_packet` events in `OnRecvPacket` and `OnAcknowledgementPacket`.
* (modules/core/04-channel) [\#1464](https://github.com/cosmos/ibc-go/pull/1464) Emit a channel close event when an ordered channel is closed.

### Bug Fixes

* (modules/core/04-channel) [\#1130](https://github.com/cosmos/ibc-go/pull/1130) Call `packet.GetSequence()` rather than passing func in `WriteAcknowledgement` log output

## [v2.2.0](https://github.com/cosmos/ibc-go/releases/tag/v2.2.0) - 2022-03-15

### Dependencies

* [\#851](https://github.com/cosmos/ibc-go/pull/851) Bump SDK version to v0.45.1

## [v2.1.2](https://github.com/cosmos/ibc-go/releases/tag/v2.1.2) - 2022-08-02

### Improvements

* (core/02-client) [\#1570](https://github.com/cosmos/ibc-go/pull/1570) Emitting an event when handling an upgrade client proposal.
* (core/client) [\#1740](https://github.com/cosmos/ibc-go/pull/1740) Add `cosmos_proto.implements_interface` to adhere to guidelines in [Cosmos SDK ADR 019](https://github.com/cosmos/cosmos-sdk/blob/main/docs/architecture/adr-019-protobuf-state-encoding.md#safe-usage-of-any) for annotating `google.protobuf.Any` types

## [v2.1.1](https://github.com/cosmos/ibc-go/releases/tag/v2.1.1) - 2022-06-14

### Dependencies

* [\#1268](https://github.com/cosmos/ibc-go/pull/1268) Bump SDK version to v0.44.8 and Tendermint to version 0.34.19

### Improvements

* (transfer) [\#1342](https://github.com/cosmos/ibc-go/pull/1342) `DenomTrace` grpc now takes in either an `ibc denom` or a `hash` instead of only accepting a `hash`.
* (modules/core/keeper) [\#1284](https://github.com/cosmos/ibc-go/pull/1284) Add sanity check for the keepers passed into `ibckeeper.NewKeeper`. `ibckeeper.NewKeeper` now panics if any of the keepers passed in is empty.
* (transfer) [\#1414](https://github.com/cosmos/ibc-go/pull/1414) Emitting Sender address from `fungible_token_packet` events in `OnRecvPacket` and `OnAcknowledgementPacket`.
* (modules/core/04-channel) [\#1464](https://github.com/cosmos/ibc-go/pull/1464) Emit a channel close event when an ordered channel is closed.

### Bug Fixes

* (modules/core/04-channel) [\#1130](https://github.com/cosmos/ibc-go/pull/1130) Call `packet.GetSequence()` rather than passing func in `WriteAcknowledgement` log output

## [v2.1.0](https://github.com/cosmos/ibc-go/releases/tag/v2.1.0) - 2022-03-15

### Dependencies

* [\#1084](https://github.com/cosmos/ibc-go/pull/1084) Bump SDK version to v0.44.6
* [\#948](https://github.com/cosmos/ibc-go/pull/948) Bump ics23/go to v0.7

### State Machine Breaking

* (transfer) [\#818](https://github.com/cosmos/ibc-go/pull/818) Error acknowledgements returned from Transfer `OnRecvPacket` now include a deterministic ABCI code and error message.

### Features

* [\#679](https://github.com/cosmos/ibc-go/pull/679) New CLI command `query ibc-transfer denom-hash <denom trace>` to get the denom hash for a denom trace; this might be useful for debug

### Bug Fixes

* (client) [\#941](https://github.com/cosmos/ibc-go/pull/941) Classify client states without consensus states as expired
* (transfer) [\#978](https://github.com/cosmos/ibc-go/pull/978) Support base denoms with slashes in denom validation
* (channel) [\#995](https://github.com/cosmos/ibc-go/pull/995) Call `packet.GetSequence()` rather than passing func in `AcknowledgePacket` log output

## [v2.0.3](https://github.com/cosmos/ibc-go/releases/tag/v2.0.3) - 2022-02-03

### Improvements

* (channel) [\#692](https://github.com/cosmos/ibc-go/pull/692) Minimize channel logging by only emitting the packet sequence, source port/channel, destination port/channel upon packet receives, acknowledgements and timeouts.

## [v2.0.2](https://github.com/cosmos/ibc-go/releases/tag/v2.0.2) - 2021-12-15

### Dependencies

* [\#589](https://github.com/cosmos/ibc-go/pull/589) Bump SDK version to v0.44.5

### Bug Fixes

* (modules/core) [\#603](https://github.com/cosmos/ibc-go/pull/603) Fix module name emitted as part of `OnChanOpenInit` event. Replacing `connection` module name with `channel`.

## [v2.0.1](https://github.com/cosmos/ibc-go/releases/tag/v2.0.1) - 2021-12-05

### Dependencies

* [\#567](https://github.com/cosmos/ibc-go/pull/567) Bump SDK version to v0.44.4

### Improvements

* (02-client) [\#568](https://github.com/cosmos/ibc-go/pull/568) In IBC `transfer` cli command use local clock time as reference for relative timestamp timeout if greater than the block timestamp queried from the latest consensus state corresponding to the counterparty channel.
* [\#583](https://github.com/cosmos/ibc-go/pull/583) Move third_party/proto/confio/proofs.proto to third_party/proto/proofs.proto to enable proto service reflection. Migrate `buf` from v1beta1 to v1.

### Bug Fixes

* (02-client) [\#500](https://github.com/cosmos/ibc-go/pull/500) Fix IBC `update-client proposal` cli command to expect correct number of args.

## [v2.0.0](https://github.com/cosmos/ibc-go/releases/tag/v2.0.0) - 2021-11-09

### Dependencies

* [\#489](https://github.com/cosmos/ibc-go/pull/489) Bump Tendermint to v0.34.14
* [\#503](https://github.com/cosmos/ibc-go/pull/503) Bump SDK version to v0.44.3

### API Breaking

* (core) [\#227](https://github.com/cosmos/ibc-go/pull/227) Remove sdk.Result from application callbacks
* (transfer) [\#350](https://github.com/cosmos/ibc-go/pull/350) Change FungibleTokenPacketData to use a string for the Amount field. This enables token transfers with amounts previously restricted by uint64. Up to the maximum uint256 value is supported.

### Features

* [\#384](https://github.com/cosmos/ibc-go/pull/384) Added `NegotiateAppVersion` method to `IBCModule` interface supported by a gRPC query service in `05-port`. This provides routing of requests to the desired application module callback, which in turn performs application version negotiation.

## [v1.5.0](https://github.com/cosmos/ibc-go/releases/tag/v1.5.0) - 2022-06-14

### Dependencies

* [\#404](https://github.com/cosmos/ibc-go/pull/404) Bump Go version to 1.17
* [\#1300](https://github.com/cosmos/ibc-go/pull/1300) Bump SDK version to v0.45.4

### Improvements

* (transfer) [\#1342](https://github.com/cosmos/ibc-go/pull/1342) `DenomTrace` grpc now takes in either an `ibc denom` or a `hash` instead of only accepting a `hash`.
* (modules/core/04-channel) [\#1160](https://github.com/cosmos/ibc-go/pull/1160) Improve `uint64 -> string` performance in `Logger`.
* (modules/core/keeper) [\#1284](https://github.com/cosmos/ibc-go/pull/1284) Add sanity check for the keepers passed into `ibckeeper.NewKeeper`. `ibckeeper.NewKeeper` now panics if any of the keepers passed in is empty.
* (transfer) [\#1414](https://github.com/cosmos/ibc-go/pull/1414) Emitting Sender address from `fungible_token_packet` events in `OnRecvPacket` and `OnAcknowledgementPacket`.
* (modules/core/04-channel) [\#1464](https://github.com/cosmos/ibc-go/pull/1464) Emit a channel close event when an ordered channel is closed.
* (modules/light-clients/07-tendermint) [\#1118](https://github.com/cosmos/ibc-go/pull/1118) Deprecating `AllowUpdateAfterExpiry` and `AllowUpdateAfterMisbehaviour`. See ADR-026 for context.

### Features

* (modules/core/02-client) [\#1336](https://github.com/cosmos/ibc-go/pull/1336) Adding Query/ConsensusStateHeights gRPC for fetching the height of every consensus state associated with a client.
* (modules/apps/transfer) [\#1416](https://github.com/cosmos/ibc-go/pull/1416) Adding gRPC endpoint for getting an escrow account for a given port-id and channel-id.

### Bug Fixes

* (modules/core/04-channel) [\#1130](https://github.com/cosmos/ibc-go/pull/1130) Call `packet.GetSequence()` rather than passing func in `WriteAcknowledgement` log output
* (apps/transfer) [\#1451](https://github.com/cosmos/ibc-go/pull/1451) Fixing the support for base denoms that contain slashes.

## [v1.4.1](https://github.com/cosmos/ibc-go/releases/tag/v1.4.1) - 2022-06-14

### Improvements

* (transfer) [\#1342](https://github.com/cosmos/ibc-go/pull/1342) `DenomTrace` grpc now takes in either an `ibc denom` or a `hash` instead of only accepting a `hash`.
* (modules/core/04-channel) [\#1160](https://github.com/cosmos/ibc-go/pull/1160) Improve `uint64 -> string` performance in `Logger`.
* (modules/core/keeper) [\#1284](https://github.com/cosmos/ibc-go/pull/1284) Add sanity check for the keepers passed into `ibckeeper.NewKeeper`. `ibckeeper.NewKeeper` now panics if any of the keepers passed in is empty.
* (transfer) [\#1414](https://github.com/cosmos/ibc-go/pull/1414) Emitting Sender address from `fungible_token_packet` events in `OnRecvPacket` and `OnAcknowledgementPacket`.
* (modules/core/04-channel) [\#1464](https://github.com/cosmos/ibc-go/pull/1464) Emit a channel close event when an ordered channel is closed.

### Bug Fixes

* (modules/core/04-channel) [\#1130](https://github.com/cosmos/ibc-go/pull/1130) Call `packet.GetSequence()` rather than passing func in `WriteAcknowledgement` log output

## [v1.4.0](https://github.com/cosmos/ibc-go/releases/tag/v1.4.0) - 2022-03-15

### Dependencies

* [\#851](https://github.com/cosmos/ibc-go/pull/851) Bump SDK version to v0.45.1

## [v1.3.1](https://github.com/cosmos/ibc-go/releases/tag/v1.3.1) - 2022-06-14

### Dependencies

* [\#1267](https://github.com/cosmos/ibc-go/pull/1267) Bump SDK version to v0.44.8 and Tendermint to version 0.34.19

### Improvements

* (transfer) [\#1342](https://github.com/cosmos/ibc-go/pull/1342) `DenomTrace` grpc now takes in either an `ibc denom` or a `hash` instead of only accepting a `hash`.
* (modules/core/04-channel) [\#1160](https://github.com/cosmos/ibc-go/pull/1160) Improve `uint64 -> string` performance in `Logger`.
* (modules/core/keeper) [\#1284](https://github.com/cosmos/ibc-go/pull/1284) Add sanity check for the keepers passed into `ibckeeper.NewKeeper`. `ibckeeper.NewKeeper` now panics if any of the keepers passed in is empty.
* (transfer) [\#1414](https://github.com/cosmos/ibc-go/pull/1414) Emitting Sender address from `fungible_token_packet` events in `OnRecvPacket` and `OnAcknowledgementPacket`.
* (modules/core/04-channel) [\#1464](https://github.com/cosmos/ibc-go/pull/1464) Emit a channel close event when an ordered channel is closed.

### Bug Fixes

* (modules/core/04-channel) [\#1130](https://github.com/cosmos/ibc-go/pull/1130) Call `packet.GetSequence()` rather than passing func in `WriteAcknowledgement` log output

## [v1.3.0](https://github.com/cosmos/ibc-go/releases/tag/v1.3.0) - 2022-03-15

### Dependencies

* [\#1073](https://github.com/cosmos/ibc-go/pull/1073) Bump SDK version to v0.44.6
* [\#948](https://github.com/cosmos/ibc-go/pull/948) Bump ics23/go to v0.7

### State Machine Breaking

* (transfer) [\#818](https://github.com/cosmos/ibc-go/pull/818) Error acknowledgements returned from Transfer `OnRecvPacket` now include a deterministic ABCI code and error message.

### Features

* [\#679](https://github.com/cosmos/ibc-go/pull/679) New CLI command `query ibc-transfer denom-hash <denom trace>` to get the denom hash for a denom trace; this might be useful for debug

### Bug Fixes

* (client) [\#941](https://github.com/cosmos/ibc-go/pull/941) Classify client states without consensus states as expired
* (transfer) [\#978](https://github.com/cosmos/ibc-go/pull/978) Support base denoms with slashes in denom validation
* (channel) [\#995](https://github.com/cosmos/ibc-go/pull/995) Call `packet.GetSequence()` rather than passing func in `AcknowledgePacket` log output

## [v1.2.6](https://github.com/cosmos/ibc-go/releases/tag/v1.2.6) - 2022-02-03

### Improvements

* (channel) [\#692](https://github.com/cosmos/ibc-go/pull/692) Minimize channel logging by only emitting the packet sequence, source port/channel, destination port/channel upon packet receives, acknowledgements and timeouts.

## [v1.2.5](https://github.com/cosmos/ibc-go/releases/tag/v1.2.5) - 2021-12-15

### Dependencies

* [\#589](https://github.com/cosmos/ibc-go/pull/589) Bump SDK version to v0.44.5

### Bug Fixes

* (modules/core) [\#603](https://github.com/cosmos/ibc-go/pull/603) Fix module name emitted as part of `OnChanOpenInit` event. Replacing `connection` module name with `channel`.

## [v1.2.4](https://github.com/cosmos/ibc-go/releases/tag/v1.2.4) - 2021-12-05

### Dependencies

* [\#567](https://github.com/cosmos/ibc-go/pull/567) Bump SDK version to v0.44.4

### Improvements

* [\#583](https://github.com/cosmos/ibc-go/pull/583) Move third_party/proto/confio/proofs.proto to third_party/proto/proofs.proto to enable proto service reflection. Migrate `buf` from v1beta1 to v1.

## [v1.2.3](https://github.com/cosmos/ibc-go/releases/tag/v1.2.3) - 2021-11-09

### Dependencies

* [\#489](https://github.com/cosmos/ibc-go/pull/489) Bump Tendermint to v0.34.14
* [\#503](https://github.com/cosmos/ibc-go/pull/503) Bump SDK version to v0.44.3

## [v1.2.2](https://github.com/cosmos/ibc-go/releases/tag/v1.2.2) - 2021-10-15

### Dependencies

* [\#485](https://github.com/cosmos/ibc-go/pull/485) Bump SDK version to v0.44.2

## [v1.2.1](https://github.com/cosmos/ibc-go/releases/tag/v1.2.1) - 2021-10-04

### Dependencies

* [\#455](https://github.com/cosmos/ibc-go/pull/455) Bump SDK version to v0.44.1

## [v1.2.0](https://github.com/cosmos/ibc-go/releases/tag/v1.2.0) - 2021-09-10

### State Machine Breaking

* (24-host) [\#344](https://github.com/cosmos/ibc-go/pull/344) Increase port identifier limit to 128 characters.

### Improvements

* [\#373](https://github.com/cosmos/ibc-go/pull/375) Added optional field `PacketCommitmentSequences` to `QueryPacketAcknowledgementsRequest` to provide filtering of packet acknowledgements.

### Features

* [\#372](https://github.com/cosmos/ibc-go/pull/372) New CLI command `query ibc client status <client id>` to get the current activity status of a client.

### Dependencies

* [\#386](https://github.com/cosmos/ibc-go/pull/386) Bump [tendermint](https://github.com/tendermint/tendermint) from v0.34.12 to v0.34.13.

## [v1.1.6](https://github.com/cosmos/ibc-go/releases/tag/v1.1.6) - 2022-01-25

### Improvements

* (channel) [\#692](https://github.com/cosmos/ibc-go/pull/692) Minimize channel logging by only emitting the packet sequence, source port/channel, destination port/channel upon packet receives, acknowledgements and timeouts.

## [v1.1.5](https://github.com/cosmos/ibc-go/releases/tag/v1.1.5) - 2021-12-15

### Dependencies

* [\#589](https://github.com/cosmos/ibc-go/pull/589) Bump SDK version to v0.44.5

### Bug Fixes

* (modules/core) [\#603](https://github.com/cosmos/ibc-go/pull/603) Fix module name emitted as part of `OnChanOpenInit` event. Replacing `connection` module name with `channel`.

## [v1.1.4](https://github.com/cosmos/ibc-go/releases/tag/v1.1.4) - 2021-12-05

### Dependencies

* [\#567](https://github.com/cosmos/ibc-go/pull/567) Bump SDK version to v0.44.4

### Improvements

* [\#583](https://github.com/cosmos/ibc-go/pull/583) Move third_party/proto/confio/proofs.proto to third_party/proto/proofs.proto to enable proto service reflection. Migrate `buf` from v1beta1 to v1.

## [v1.1.3](https://github.com/cosmos/ibc-go/releases/tag/v1.1.3) - 2021-11-09

### Dependencies

* [\#489](https://github.com/cosmos/ibc-go/pull/489) Bump Tendermint to v0.34.14
* [\#503](https://github.com/cosmos/ibc-go/pull/503) Bump SDK version to v0.44.3

## [v1.1.2](https://github.com/cosmos/ibc-go/releases/tag/v1.1.2) - 2021-10-15

* [\#485](https://github.com/cosmos/ibc-go/pull/485) Bump SDK version to v0.44.2

## [v1.1.1](https://github.com/cosmos/ibc-go/releases/tag/v1.1.1) - 2021-10-04

### Dependencies

* [\#455](https://github.com/cosmos/ibc-go/pull/455) Bump SDK version to v0.44.1

## [v1.1.0](https://github.com/cosmos/ibc-go/releases/tag/v1.1.0) - 2021-09-03

### Dependencies

* [\#367](https://github.com/cosmos/ibc-go/pull/367) Bump [cosmos-sdk](https://github.com/cosmos/cosmos-sdk) from 0.43 to 0.44.

## [v1.0.1](https://github.com/cosmos/ibc-go/releases/tag/v1.0.1) - 2021-08-25

### Improvements

* [\#343](https://github.com/cosmos/ibc-go/pull/343) Create helper functions for publishing of packet sent and acknowledgement sent events.

## [v1.0.0](https://github.com/cosmos/ibc-go/releases/tag/v1.0.0) - 2021-08-10

### Bug Fixes

* (07-tendermint) [\#241](https://github.com/cosmos/ibc-go/pull/241) Ensure tendermint client state latest height revision number matches chain id revision number.
* (07-tendermint) [\#234](https://github.com/cosmos/ibc-go/pull/234) Use sentinel value for the consensus state root set during a client upgrade. This prevents genesis validation from failing.
* (modules) [\#223](https://github.com/cosmos/ibc-go/pull/223) Use correct Prometheus format for metric labels.
* (06-solomachine) [\#214](https://github.com/cosmos/ibc-go/pull/214) Disable defensive timestamp check in SendPacket for solo machine clients.
* (07-tendermint) [\#210](https://github.com/cosmos/ibc-go/pull/210) Export all consensus metadata on genesis restarts for tendermint clients.
* (core) [\#200](https://github.com/cosmos/ibc-go/pull/200) Fixes incorrect export of IBC identifier sequences. Previously, the next identifier sequence for clients/connections/channels was not set during genesis export. This resulted in the next identifiers being generated on the new chain to reuse old identifiers (the sequences began again from 0).
* (02-client) [\#192](https://github.com/cosmos/ibc-go/pull/192) Fix IBC `query ibc client header` cli command. Support historical queries for query header/node-state commands.
* (modules/light-clients/06-solomachine) [\#153](https://github.com/cosmos/ibc-go/pull/153) Fix solo machine proof height sequence mismatch bug.
* (modules/light-clients/06-solomachine) [\#122](https://github.com/cosmos/ibc-go/pull/122) Fix solo machine merkle prefix casting bug.
* (modules/light-clients/06-solomachine) [\#120](https://github.com/cosmos/ibc-go/pull/120) Fix solo machine handshake verification bug.
* (modules/light-clients/06-solomachine) [\#153](https://github.com/cosmos/ibc-go/pull/153) fix solo machine connection handshake failure at `ConnectionOpenAck`.

### API Breaking

* (04-channel) [\#220](https://github.com/cosmos/ibc-go/pull/220) Channel legacy handler functions were removed. Please use the MsgServer functions or directly call the channel keeper's handshake function.
* (modules) [\#206](https://github.com/cosmos/ibc-go/pull/206) Expose `relayer sdk.AccAddress` on `OnRecvPacket`, `OnAcknowledgementPacket`, `OnTimeoutPacket` module callbacks to enable incentivization.
* (02-client) [\#181](https://github.com/cosmos/ibc-go/pull/181) Remove 'InitialHeight' from UpdateClient Proposal. Only copy over latest consensus state from substitute client.
* (06-solomachine) [\#169](https://github.com/cosmos/ibc-go/pull/169) Change FrozenSequence to boolean in solomachine ClientState. The solo machine proto package has been bumped from `v1` to `v2`.
* (module/core/02-client) [\#165](https://github.com/cosmos/ibc-go/pull/165) Remove GetFrozenHeight from the ClientState interface.
* (modules) [\#166](https://github.com/cosmos/ibc-go/pull/166) Remove GetHeight from the misbehaviour interface. The `consensus_height` attribute has been removed from Misbehaviour events.
* (modules) [\#162](https://github.com/cosmos/ibc-go/pull/162) Remove deprecated Handler types in core IBC and the ICS 20 transfer module.
* (modules/core) [\#161](https://github.com/cosmos/ibc-go/pull/161) Remove Type(), Route(), GetSignBytes() from 02-client, 03-connection, and 04-channel messages.
* (modules) [\#140](https://github.com/cosmos/ibc-go/pull/140) IsFrozen() client state interface changed to Status(). gRPC `ClientStatus` route added.
* (modules/core) [\#109](https://github.com/cosmos/ibc-go/pull/109) Remove connection and channel handshake CLI commands.
* (modules) [\#107](https://github.com/cosmos/ibc-go/pull/107) Modify OnRecvPacket callback to return an acknowledgement which indicates if it is successful or not. Callback state changes are discarded for unsuccessful acknowledgements only.
* (modules) [\#108](https://github.com/cosmos/ibc-go/pull/108) All message constructors take the signer as a string to prevent upstream bugs. The `String()` function for an SDK Acc Address relies on external context.
* (transfer) [\#275](https://github.com/cosmos/ibc-go/pull/275) Remove 'ChanCloseInit' function from transfer keeper. ICS20 does not close channels.

### State Machine Breaking

* (modules/light-clients/07-tendermint) [\#99](https://github.com/cosmos/ibc-go/pull/99) Enforce maximum chain-id length for tendermint client.
* (modules/light-clients/07-tendermint) [\#141](https://github.com/cosmos/ibc-go/pull/141) Allow a new form of misbehaviour that proves counterparty chain breaks time monotonicity, automatically enforce monotonicity in UpdateClient and freeze client if monotonicity is broken.
* (modules/light-clients/07-tendermint) [\#141](https://github.com/cosmos/ibc-go/pull/141) Freeze the client if there's a conflicting header submitted for an existing consensus state.
* (modules/core/02-client) [\#8405](https://github.com/cosmos/cosmos-sdk/pull/8405) Refactor IBC client update governance proposals to use a substitute client to update a frozen or expired client.
* (modules/core/02-client) [\#8673](https://github.com/cosmos/cosmos-sdk/pull/8673) IBC upgrade logic moved to 02-client and an IBC UpgradeProposal is added.
* (modules/core/03-connection) [\#171](https://github.com/cosmos/ibc-go/pull/171) Introduces a new parameter `MaxExpectedTimePerBlock` to allow connections to calculate and enforce a block delay that is proportional to time delay set by connection.
* (core) [\#268](https://github.com/cosmos/ibc-go/pull/268) Perform a no-op on redundant relay messages. Previous behaviour returned an error. Now no state change will occur and no error will be returned.

### Improvements

* (04-channel) [\#220](https://github.com/cosmos/ibc-go/pull/220) Channel handshake events are now emitted with the channel keeper.
* (core/02-client) [\#205](https://github.com/cosmos/ibc-go/pull/205) Add in-place and genesis migrations from SDK v0.42.0 to ibc-go v1.0.0. Solo machine protobuf defintions are migrated from v1 to v2. All solo machine consensus states are pruned. All expired tendermint consensus states are pruned.
* (modules/core) [\#184](https://github.com/cosmos/ibc-go/pull/184) Improve error messages. Uses unique error codes to indicate already relayed packets.
* (07-tendermint) [\#182](https://github.com/cosmos/ibc-go/pull/182) Remove duplicate checks in upgrade logic.
* (modules/core/04-channel) [\#7949](https://github.com/cosmos/cosmos-sdk/issues/7949) Standardized channel `Acknowledgement` moved to its own file. Codec registration redundancy removed.
* (modules/core/04-channel) [\#144](https://github.com/cosmos/ibc-go/pull/144) Introduced a `packet_data_hex` attribute to emit the hex-encoded packet data in events. This allows for raw binary (proto-encoded message) to be sent over events and decoded correctly on relayer. Original `packet_data` is DEPRECATED. All relayers and IBC event consumers are encouraged to switch to `packet_data_hex` as soon as possible.
* (core/04-channel) [\#197](https://github.com/cosmos/ibc-go/pull/197) Introduced a `packet_ack_hex` attribute to emit the hex-encoded acknowledgement in events. This allows for raw binary (proto-encoded message) to be sent over events and decoded correctly on relayer. Original `packet_ack` is DEPRECATED. All relayers and IBC event consumers are encouraged to switch to `packet_ack_hex` as soon as possible.
* (modules/light-clients/07-tendermint) [\#125](https://github.com/cosmos/ibc-go/pull/125) Implement efficient iteration of consensus states and pruning of earliest expired consensus state on UpdateClient.
* (modules/light-clients/07-tendermint) [\#141](https://github.com/cosmos/ibc-go/pull/141) Return early in case there's a duplicate update call to save Gas.
* (modules/core/ante) [\#235](https://github.com/cosmos/ibc-go/pull/235) Introduces a new IBC Antedecorator that will reject transactions that only contain redundant packet messages (and accompany UpdateClient msgs). This will prevent relayers from wasting fees by submitting messages for packets that have already been processed by previous relayer(s). The Antedecorator is only applied on CheckTx and RecheckTx and is therefore optional for each node.

### Features

* [\#198](https://github.com/cosmos/ibc-go/pull/198) New CLI command `query ibc-transfer escrow-address <port> <channel id>` to get the escrow address for a channel; can be used to then query balance of escrowed tokens

### Client Breaking Changes

* (02-client/cli) [\#196](https://github.com/cosmos/ibc-go/pull/196) Rename `node-state` cli command to `self-consensus-state`.

## IBC in the Cosmos SDK Repository

The IBC module was originally released in [v0.40.0](https://github.com/cosmos/cosmos-sdk/releases/tag/v0.40.0) of the SDK.
Please see the [Release Notes](https://github.com/cosmos/cosmos-sdk/blob/v0.40.0/RELEASE_NOTES.md).

The IBC module is also contained in the releases for [v0.41.x](https://github.com/cosmos/cosmos-sdk/releases/tag/v0.41.0) and [v0.42.x](https://github.com/cosmos/cosmos-sdk/releases/tag/v0.42.0).
Please see the Release Notes for [v0.41.x](https://github.com/cosmos/cosmos-sdk/blob/v0.41.0/RELEASE_NOTES.md) and [v0.42.x](https://github.com/cosmos/cosmos-sdk/blob/v0.42.0/RELEASE_NOTES.md).

The IBC module was removed in the commit hash [da064e13d56add466548135739c5860a9f7ed842](https://github.com/cosmos/cosmos-sdk/commit/da064e13d56add466548135739c5860a9f7ed842) on the SDK. The release for SDK v0.43.0 will be the first release without the IBC module.

Backports should be made to the [release/v0.42.x](https://github.com/cosmos/cosmos-sdk/tree/release/v0.42.x) branch on the SDK.<|MERGE_RESOLUTION|>--- conflicted
+++ resolved
@@ -90,11 +90,8 @@
 * (02-client/cli) [\#897](https://github.com/cosmos/ibc-go/pull/897) Remove `GetClientID()` from `Misbehaviour` interface. Submit client misbehaviour cli command requires an explicit client id now.
 * (06-solomachine) [\#1972](https://github.com/cosmos/ibc-go/pull/1972) Solo machine implementation of `ZeroCustomFields` fn now panics as the fn is only used for upgrades which solo machine does not support. 
 * (apps/27-interchain-accounts) [\#2102](https://github.com/cosmos/ibc-go/pull/2102) ICS27 controller middleware now supports a nil underlying application. This allows chains to make use of interchain accounts with existing auth mechanisms such as x/group and x/gov.
-<<<<<<< HEAD
+* (apps/27-interchain-accounts) [\#2146](https://github.com/cosmos/ibc-go/pull/2146) ICS27 controller now claims the channel capability passed via ibc core, and passes `nil` to the underlying app callback. The channel capability arg in `SendTx` is now ignored and looked up internally.
 * (apps/27-interchain-accounts) [\#2134](https://github.com/cosmos/ibc-go/pull/2134) Adding upgrade handler to ICS27 `controller` submodule for migration of channel capabilities. This upgrade handler migrates ownership of channel capabilities from the underlying application to the ICS27 `controller` submodule.
-=======
-* (apps/27-interchain-accounts) [\#2146](https://github.com/cosmos/ibc-go/pull/2146) ICS27 controller now claims the channel capability passed via ibc core, and passes `nil` to the underlying app callback. The channel capability arg in `SendTx` is now ignored and looked up internally.
->>>>>>> 56f9da25
 
 ### Features
 
