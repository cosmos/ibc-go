<!--
Guiding Principles:

Changelogs are for humans, not machines.
There should be an entry for every single version.
The same types of changes should be grouped.
Versions and sections should be linkable.
The latest version comes first.
The release date of each version is displayed.
Mention whether you follow Semantic Versioning.

Usage:

Change log entries are to be added to the Unreleased section under the
appropriate stanza (see below). Each entry should ideally include a tag and
the Github issue reference in the following format:

* (<tag>) \#<issue-number> message

The issue numbers will later be link-ified during the release process so you do
not have to worry about including a link manually, but you can if you wish.

Types of changes (Stanzas):

"Features" for new features.
"Improvements" for changes in existing functionality.
"Deprecated" for soon-to-be removed features.
"Bug Fixes" for any bug fixes.
"Client Breaking" for breaking CLI commands and REST routes used by end-users.
"API Breaking" for breaking exported APIs used by developers building on SDK.
"State Machine Breaking" for any changes that result in a different AppState given same genesisState and txList.
Ref: https://keepachangelog.com/en/1.0.0/
-->

# Changelog

## [Unreleased]

### Dependencies

* [\#1653](https://github.com/cosmos/ibc-go/pull/1653) Bump SDK version to v0.46
* [\#2124](https://github.com/cosmos/ibc-go/pull/2124) Bump SDK version to v0.46.1

### API Breaking

* (core/04-channel) [\#1418](https://github.com/cosmos/ibc-go/pull/1418) `NewPacketId` has been renamed to `NewPacketID` to comply with go linting rules.
* (core/ante) [\#1418](https://github.com/cosmos/ibc-go/pull/1418) `AnteDecorator` has been renamed to `RedundancyDecorator` to comply with go linting rules and to give more clarity to the purpose of the Decorator.
* (core/ante) [\#1820](https://github.com/cosmos/ibc-go/pull/1418) `RedundancyDecorator` has been renamed to `RedundantRelayDecorator` to make the name for explicit.
* (testing) [\#1418](https://github.com/cosmos/ibc-go/pull/1418) `MockIBCApp` has been renamed to `IBCApp` and `MockEmptyAcknowledgement` has been renamed to `EmptyAcknowledgement` to comply with go linting rules
* (apps/27-interchain-accounts) [\#2058](https://github.com/cosmos/ibc-go/pull/2058) Added `MessageRouter` interface and replaced `*baseapp.MsgServiceRouter` with it. The controller and host keepers of apps/27-interchain-accounts have been updated to use it.

### State Machine Breaking

* (apps/transfer) [\#1907](https://github.com/cosmos/ibc-go/pull/1907) Blocked module account addresses are no longer allowed to send IBC transfers. 
* (apps/27-interchain-accounts) [\#1882](https://github.com/cosmos/ibc-go/pull/1882) Explicitly check length of interchain account packet data in favour of nil check.

### Improvements

* (apps/27-interchain-accounts) [\#2134](https://github.com/cosmos/ibc-go/pull/2134) Adding upgrade handler to ICS27 `controller` submodule for migration of channel capabilities. This upgrade handler migrates ownership of channel capabilities from the underlying application to the ICS27 `controller` submodule.
* (apps/27-interchain-accounts) [\#2133](https://github.com/cosmos/ibc-go/pull/2133) Generates genesis protos in a separate directory to avoid circular import errors. The protobuf package name has changed for the genesis types.
* (apps/27-interchain-accounts) [\#2102](https://github.com/cosmos/ibc-go/pull/2102) ICS27 controller middleware now supports a nil underlying application. This allows chains to make use of interchain accounts with existing auth mechanisms such as x/group and x/gov.
* (linting) [\#1418](https://github.com/cosmos/ibc-go/pull/1418) Fix linting errors, resulting compatiblity with go1.18 linting style, golangci-lint 1.46.2 and the revivie linter.  This caused breaking changes in core/04-channel, core/ante, and the testing library.
<<<<<<< HEAD
* (apps/27-interchain-accounts) [\#2157](https://github.com/cosmos/ibc-go/pull/2157) Adding `IsMiddlewareEnabled` functionality to enforce calls to ICS27 msg server to *not* route to the underlying application.
=======
* (apps/27-interchain-accounts) [\#2146](https://github.com/cosmos/ibc-go/pull/2146) ICS27 controller now claims the channel capability passed via ibc core, and passes `nil` to the underlying app callback. The channel capability arg in `SendTx` is now ignored and looked up internally.
>>>>>>> 7b5c6adc

### Features

### Bug Fixes
 
* (makefile) [\#1785](https://github.com/cosmos/ibc-go/pull/1785) Fetch the correct versions of protocol buffers dependencies from tendermint, cosmos-sdk, and ics23.
* (modules/core/04-channel)[\#1919](https://github.com/cosmos/ibc-go/pull/1919) Fixed formatting of sequence for packet "acknowledgement written" logs.

## [v3.1.0](https://github.com/cosmos/ibc-go/releases/tag/v3.1.0) - 2022-04-16

### Dependencies

* [\#1300](https://github.com/cosmos/ibc-go/pull/1300) Bump SDK version to v0.45.4

### API Breaking

### State Machine Breaking

### Improvements

* (transfer) [\#1342](https://github.com/cosmos/ibc-go/pull/1342) `DenomTrace` grpc now takes in either an `ibc denom` or a `hash` instead of only accepting a `hash`.
* (modules/core/04-channel) [\#1160](https://github.com/cosmos/ibc-go/pull/1160) Improve `uint64 -> string` performance in `Logger`.
* (modules/core/04-channel) [\#1279](https://github.com/cosmos/ibc-go/pull/1279) Add selected channel version to MsgChanOpenInitResponse and MsgChanOpenTryResponse. Emit channel version during OpenInit/OpenTry
* (modules/core/keeper) [\#1284](https://github.com/cosmos/ibc-go/pull/1284) Add sanity check for the keepers passed into `ibckeeper.NewKeeper`. `ibckeeper.NewKeeper` now panics if any of the keepers passed in is empty.
* (transfer) [\#1414](https://github.com/cosmos/ibc-go/pull/1414) Emitting Sender address from `fungible_token_packet` events in `OnRecvPacket` and `OnAcknowledgementPacket`.
* (modules/core/04-channel) [\#1464](https://github.com/cosmos/ibc-go/pull/1464) Emit a channel close event when an ordered channel is closed.
* (modules/light-clients/07-tendermint) [\#1118](https://github.com/cosmos/ibc-go/pull/1118) Deprecating `AllowUpdateAfterExpiry` and `AllowUpdateAfterMisbehaviour`. See ADR-026 for context.

### Features

* (modules/core/02-client) [\#1336](https://github.com/cosmos/ibc-go/pull/1336) Adding Query/ConsensusStateHeights gRPC for fetching the height of every consensus state associated with a client.
* (modules/apps/transfer) [\#1416](https://github.com/cosmos/ibc-go/pull/1416) Adding gRPC endpoint for getting an escrow account for a given port-id and channel-id.
* (modules/apps/27-interchain-accounts) [\#1512](https://github.com/cosmos/ibc-go/pull/1512) Allowing ICA modules to handle all message types with "*".

### Bug Fixes

* (modules/core/04-channel) [\#1130](https://github.com/cosmos/ibc-go/pull/1130) Call `packet.GetSequence()` rather than passing func in `WriteAcknowledgement` log output
* (apps/transfer) [\#1451](https://github.com/cosmos/ibc-go/pull/1451) Fixing the support for base denoms that contain slashes.

## [v3.0.1](https://github.com/cosmos/ibc-go/releases/tag/v3.0.1) - 2022-04-16

### Dependencies

* [\#1300](https://github.com/cosmos/ibc-go/pull/1300) Bump SDK version to v0.45.4

### Improvements

* (transfer) [\#1342](https://github.com/cosmos/ibc-go/pull/1342) `DenomTrace` grpc now takes in either an `ibc denom` or a `hash` instead of only accepting a `hash`.
* (modules/core/04-channel) [\#1160](https://github.com/cosmos/ibc-go/pull/1160) Improve `uint64 -> string` performance in `Logger`.
* (modules/core/keeper) [\#1284](https://github.com/cosmos/ibc-go/pull/1284) Add sanity check for the keepers passed into `ibckeeper.NewKeeper`. `ibckeeper.NewKeeper` now panics if any of the keepers passed in is empty.
* (transfer) [\#1414](https://github.com/cosmos/ibc-go/pull/1414) Emitting Sender address from `fungible_token_packet` events in `OnRecvPacket` and `OnAcknowledgementPacket`.
* (modules/core/04-channel) [\#1464](https://github.com/cosmos/ibc-go/pull/1464) Emit a channel close event when an ordered channel is closed.

### Bug Fixes

* (modules/core/04-channel) [\#1130](https://github.com/cosmos/ibc-go/pull/1130) Call `packet.GetSequence()` rather than passing func in `WriteAcknowledgement` log output

## [v3.0.0](https://github.com/cosmos/ibc-go/releases/tag/v3.0.0) - 2022-03-15

### Dependencies

* [\#404](https://github.com/cosmos/ibc-go/pull/404) Bump Go version to 1.17
* [\#851](https://github.com/cosmos/ibc-go/pull/851) Bump SDK version to v0.45.1
* [\#948](https://github.com/cosmos/ibc-go/pull/948) Bump ics23/go to v0.7
* (core) [\#709](https://github.com/cosmos/ibc-go/pull/709) Replace github.com/pkg/errors with stdlib errors

### API Breaking

* (testing) [\#939](https://github.com/cosmos/ibc-go/pull/939) Support custom power reduction for testing.
* (modules/core/05-port) [\#1086](https://github.com/cosmos/ibc-go/pull/1086) Added `counterpartyChannelID` argument to IBCModule.OnChanOpenAck
* (channel) [\#848](https://github.com/cosmos/ibc-go/pull/848) Added `ChannelId` to MsgChannelOpenInitResponse
* (testing) [\#813](https://github.com/cosmos/ibc-go/pull/813) The `ack` argument to the testing function `RelayPacket` has been removed as it is no longer needed.
* (testing) [\#774](https://github.com/cosmos/ibc-go/pull/774) Added `ChainID` arg to `SetupWithGenesisValSet` on the testing app. `Coordinator` generated ChainIDs now starts at index 1
* (transfer) [\#675](https://github.com/cosmos/ibc-go/pull/675) Transfer `NewKeeper` now takes in an ICS4Wrapper. The ICS4Wrapper may be the IBC Channel Keeper when ICS20 is not used in a middleware stack. The ICS4Wrapper is required for applications wishing to connect middleware to ICS20.
* (core) [\#650](https://github.com/cosmos/ibc-go/pull/650) Modify `OnChanOpenTry` IBC application module callback to return the negotiated app version. The version passed into the `MsgChanOpenTry` has been deprecated and will be ignored by core IBC.
* (core) [\#629](https://github.com/cosmos/ibc-go/pull/629) Removes the `GetProofSpecs` from the ClientState interface. This function was previously unused by core IBC.
* (transfer) [\#517](https://github.com/cosmos/ibc-go/pull/517) Separates the ICS 26 callback functions from `AppModule` into a new type `IBCModule` for ICS 20 transfer.
* (modules/core/02-client) [\#536](https://github.com/cosmos/ibc-go/pull/536) `GetSelfConsensusState` return type changed from bool to error.
* (channel) [\#644](https://github.com/cosmos/ibc-go/pull/644) Removes `CounterpartyHops` function from the ChannelKeeper.
* (testing) [\#776](https://github.com/cosmos/ibc-go/pull/776) Adding helper fn to generate capability name for testing callbacks
* (testing) [\#892](https://github.com/cosmos/ibc-go/pull/892) IBC Mock modules store the scoped keeper and portID within the IBCMockApp. They also maintain reference to the AppModule to update the AppModule's list of IBC applications it references. Allows for the mock module to be reused as a base application in middleware stacks.
* (channel) [\#882](https://github.com/cosmos/ibc-go/pull/882) The `WriteAcknowledgement` API now takes `exported.Acknowledgement` instead of a byte array
* (modules/core/ante) [\#950](https://github.com/cosmos/ibc-go/pull/950) Replaces the channel keeper with the IBC keeper in the IBC `AnteDecorator` in order to execute the entire message and be able to reject redundant messages that are in the same block as the non-redundant messages.

### State Machine Breaking

* (transfer) [\#818](https://github.com/cosmos/ibc-go/pull/818) Error acknowledgements returned from Transfer `OnRecvPacket` now include a deterministic ABCI code and error message.

### Improvements

* (interchain-accounts) [\#1037](https://github.com/cosmos/ibc-go/pull/1037) Add a function `InitModule` to the interchain accounts `AppModule`. This function should be called within the upgrade handler when adding the interchain accounts module to a chain. It should be called in place of InitGenesis (set the consensus version in the version map).
* (testing) [\#942](https://github.com/cosmos/ibc-go/pull/942) `NewTestChain` will create 4 validators in validator set by default. A new constructor function `NewTestChainWithValSet` is provided for test writers who want custom control over the validator set of test chains.
* (testing) [\#904](https://github.com/cosmos/ibc-go/pull/904) Add `ParsePacketFromEvents` function to the testing package. Useful when sending/relaying packets via the testing package.
* (testing) [\#893](https://github.com/cosmos/ibc-go/pull/893) Support custom private keys for testing.
* (testing) [\#810](https://github.com/cosmos/ibc-go/pull/810) Additional testing function added to `Endpoint` type called `RecvPacketWithResult`. Performs the same functionality as the existing `RecvPacket` function but also returns the message result. `path.RelayPacket` no longer uses the provided acknowledgement argument and instead obtains the acknowledgement via MsgRecvPacket events.
* (connection) [\#721](https://github.com/cosmos/ibc-go/pull/721) Simplify connection handshake error messages when unpacking client state.
* (channel) [\#692](https://github.com/cosmos/ibc-go/pull/692) Minimize channel logging by only emitting the packet sequence, source port/channel, destination port/channel upon packet receives, acknowledgements and timeouts.
* [\#383](https://github.com/cosmos/ibc-go/pull/383) Adds helper functions for merging and splitting middleware versions from the underlying app version.
* (modules/core/05-port) [\#288](https://github.com/cosmos/ibc-go/issues/288) Making the 05-port keeper function IsBound public. The IsBound function checks if the provided portID is already binded to a module.
* (channel) [\#644](https://github.com/cosmos/ibc-go/pull/644) Adds `GetChannelConnection` to the ChannelKeeper. This function returns the connectionID and connection state associated with a channel.
* (channel) [\647](https://github.com/cosmos/ibc-go/pull/647) Reorganizes channel handshake handling to set channel state after IBC application callbacks.
* (client) [\#724](https://github.com/cosmos/ibc-go/pull/724) `IsRevisionFormat` and `IsClientIDFormat` have been updated to disallow newlines before the dash used to separate the chainID and revision number, and the client type and client sequence.
* (interchain-accounts) [\#1466](https://github.com/cosmos/ibc-go/pull/1466) Emit event when there is an acknowledgement during `OnRecvPacket`.

### Features

* [\#432](https://github.com/cosmos/ibc-go/pull/432) Introduce `MockIBCApp` struct to the mock module. Allows the mock module to be reused to perform custom logic on each IBC App interface function. This might be useful when testing out IBC applications written as middleware.
* [\#380](https://github.com/cosmos/ibc-go/pull/380) Adding the Interchain Accounts module v1
* [\#679](https://github.com/cosmos/ibc-go/pull/679) New CLI command `query ibc-transfer denom-hash <denom trace>` to get the denom hash for a denom trace; this might be useful for debug

### Bug Fixes

* (testing) [\#884](https://github.com/cosmos/ibc-go/pull/884) Add and use in simapp a custom ante handler that rejects redundant transactions
* (transfer) [\#978](https://github.com/cosmos/ibc-go/pull/978) Support base denoms with slashes in denom validation
* (client) [\#941](https://github.com/cosmos/ibc-go/pull/941) Classify client states without consensus states as expired
* (channel) [\#995](https://github.com/cosmos/ibc-go/pull/995) Call `packet.GetSequence()` rather than passing func in `AcknowledgePacket` log output

## [v2.3.0](https://github.com/cosmos/ibc-go/releases/tag/v2.3.0) - 2022-04-16

### Dependencies

* [\#404](https://github.com/cosmos/ibc-go/pull/404) Bump Go version to 1.17
* [\#1300](https://github.com/cosmos/ibc-go/pull/1300) Bump SDK version to v0.45.4

### Improvements

* (transfer) [\#1342](https://github.com/cosmos/ibc-go/pull/1342) `DenomTrace` grpc now takes in either an `ibc denom` or a `hash` instead of only accepting a `hash`.
* (modules/core/04-channel) [\#1160](https://github.com/cosmos/ibc-go/pull/1160) Improve `uint64 -> string` performance in `Logger`.
* (modules/core/keeper) [\#1284](https://github.com/cosmos/ibc-go/pull/1284) Add sanity check for the keepers passed into `ibckeeper.NewKeeper`. `ibckeeper.NewKeeper` now panics if any of the keepers passed in is empty.
* (transfer) [\#1414](https://github.com/cosmos/ibc-go/pull/1414) Emitting Sender address from `fungible_token_packet` events in `OnRecvPacket` and `OnAcknowledgementPacket`.
* (modules/core/04-channel) [\#1464](https://github.com/cosmos/ibc-go/pull/1464) Emit a channel close event when an ordered channel is closed.
* (modules/light-clients/07-tendermint) [\#1118](https://github.com/cosmos/ibc-go/pull/1118) Deprecating `AllowUpdateAfterExpiry` and `AllowUpdateAfterMisbehaviour`. See ADR-026 for context.

### Features

* (modules/core/02-client) [\#1336](https://github.com/cosmos/ibc-go/pull/1336) Adding Query/ConsensusStateHeights gRPC for fetching the height of every consensus state associated with a client.
* (modules/apps/transfer) [\#1416](https://github.com/cosmos/ibc-go/pull/1416) Adding gRPC endpoint for getting an escrow account for a given port-id and channel-id.

### Bug Fixes

* (modules/core/04-channel) [\#1130](https://github.com/cosmos/ibc-go/pull/1130) Call `packet.GetSequence()` rather than passing func in `WriteAcknowledgement` log output
* (apps/transfer) [\#1451](https://github.com/cosmos/ibc-go/pull/1451) Fixing the support for base denoms that contain slashes.

## [v2.2.1](https://github.com/cosmos/ibc-go/releases/tag/v2.2.1) - 2022-04-16

### Improvements

* (transfer) [\#1342](https://github.com/cosmos/ibc-go/pull/1342) `DenomTrace` grpc now takes in either an `ibc denom` or a `hash` instead of only accepting a `hash`.
* (modules/core/04-channel) [\#1160](https://github.com/cosmos/ibc-go/pull/1160) Improve `uint64 -> string` performance in `Logger`.
* (modules/core/keeper) [\#1284](https://github.com/cosmos/ibc-go/pull/1284) Add sanity check for the keepers passed into `ibckeeper.NewKeeper`. `ibckeeper.NewKeeper` now panics if any of the keepers passed in is empty.
* (transfer) [\#1414](https://github.com/cosmos/ibc-go/pull/1414) Emitting Sender address from `fungible_token_packet` events in `OnRecvPacket` and `OnAcknowledgementPacket`.
* (modules/core/04-channel) [\#1464](https://github.com/cosmos/ibc-go/pull/1464) Emit a channel close event when an ordered channel is closed.

### Bug Fixes

* (modules/core/04-channel) [\#1130](https://github.com/cosmos/ibc-go/pull/1130) Call `packet.GetSequence()` rather than passing func in `WriteAcknowledgement` log output

## [v2.2.0](https://github.com/cosmos/ibc-go/releases/tag/v2.2.0) - 2022-03-15

### Dependencies

* [\#851](https://github.com/cosmos/ibc-go/pull/851) Bump SDK version to v0.45.1

## [v2.1.1](https://github.com/cosmos/ibc-go/releases/tag/v2.1.1) - 2022-04-16

### Dependencies

* [\#1268](https://github.com/cosmos/ibc-go/pull/1268) Bump SDK version to v0.44.8 and Tendermint to version 0.34.19

### Improvements

* (transfer) [\#1342](https://github.com/cosmos/ibc-go/pull/1342) `DenomTrace` grpc now takes in either an `ibc denom` or a `hash` instead of only accepting a `hash`.
* (modules/core/keeper) [\#1284](https://github.com/cosmos/ibc-go/pull/1284) Add sanity check for the keepers passed into `ibckeeper.NewKeeper`. `ibckeeper.NewKeeper` now panics if any of the keepers passed in is empty.
* (transfer) [\#1414](https://github.com/cosmos/ibc-go/pull/1414) Emitting Sender address from `fungible_token_packet` events in `OnRecvPacket` and `OnAcknowledgementPacket`.
* (modules/core/04-channel) [\#1464](https://github.com/cosmos/ibc-go/pull/1464) Emit a channel close event when an ordered channel is closed.

### Bug Fixes

* (modules/core/04-channel) [\#1130](https://github.com/cosmos/ibc-go/pull/1130) Call `packet.GetSequence()` rather than passing func in `WriteAcknowledgement` log output

## [v2.1.0](https://github.com/cosmos/ibc-go/releases/tag/v2.1.0) - 2022-03-15

### Dependencies

* [\#1084](https://github.com/cosmos/ibc-go/pull/1084) Bump SDK version to v0.44.6
* [\#948](https://github.com/cosmos/ibc-go/pull/948) Bump ics23/go to v0.7

### State Machine Breaking

* (transfer) [\#818](https://github.com/cosmos/ibc-go/pull/818) Error acknowledgements returned from Transfer `OnRecvPacket` now include a deterministic ABCI code and error message.

### Features

* [\#679](https://github.com/cosmos/ibc-go/pull/679) New CLI command `query ibc-transfer denom-hash <denom trace>` to get the denom hash for a denom trace; this might be useful for debug

### Bug Fixes

* (client) [\#941](https://github.com/cosmos/ibc-go/pull/941) Classify client states without consensus states as expired
* (transfer) [\#978](https://github.com/cosmos/ibc-go/pull/978) Support base denoms with slashes in denom validation
* (channel) [\#995](https://github.com/cosmos/ibc-go/pull/995) Call `packet.GetSequence()` rather than passing func in `AcknowledgePacket` log output

## [v2.0.3](https://github.com/cosmos/ibc-go/releases/tag/v2.0.3) - 2022-02-03

### Improvements

* (channel) [\#692](https://github.com/cosmos/ibc-go/pull/692) Minimize channel logging by only emitting the packet sequence, source port/channel, destination port/channel upon packet receives, acknowledgements and timeouts.

## [v2.0.2](https://github.com/cosmos/ibc-go/releases/tag/v2.0.2) - 2021-12-15

### Dependencies

* [\#589](https://github.com/cosmos/ibc-go/pull/589) Bump SDK version to v0.44.5

### Bug Fixes

* (modules/core) [\#603](https://github.com/cosmos/ibc-go/pull/603) Fix module name emitted as part of `OnChanOpenInit` event. Replacing `connection` module name with `channel`.

## [v2.0.1](https://github.com/cosmos/ibc-go/releases/tag/v2.0.1) - 2021-12-05

### Dependencies

* [\#567](https://github.com/cosmos/ibc-go/pull/567) Bump SDK version to v0.44.4

### Improvements

* (02-client) [\#568](https://github.com/cosmos/ibc-go/pull/568) In IBC `transfer` cli command use local clock time as reference for relative timestamp timeout if greater than the block timestamp queried from the latest consensus state corresponding to the counterparty channel.
* [\#583](https://github.com/cosmos/ibc-go/pull/583) Move third_party/proto/confio/proofs.proto to third_party/proto/proofs.proto to enable proto service reflection. Migrate `buf` from v1beta1 to v1.

### Bug Fixes

* (02-client) [\#500](https://github.com/cosmos/ibc-go/pull/500) Fix IBC `update-client proposal` cli command to expect correct number of args.

## [v2.0.0](https://github.com/cosmos/ibc-go/releases/tag/v2.0.0) - 2021-11-09

### Dependencies

* [\#489](https://github.com/cosmos/ibc-go/pull/489) Bump Tendermint to v0.34.14
* [\#503](https://github.com/cosmos/ibc-go/pull/503) Bump SDK version to v0.44.3

### API Breaking

* (core) [\#227](https://github.com/cosmos/ibc-go/pull/227) Remove sdk.Result from application callbacks
* (transfer) [\#350](https://github.com/cosmos/ibc-go/pull/350) Change FungibleTokenPacketData to use a string for the Amount field. This enables token transfers with amounts previously restricted by uint64. Up to the maximum uint256 value is supported.

### Features

* [\#384](https://github.com/cosmos/ibc-go/pull/384) Added `NegotiateAppVersion` method to `IBCModule` interface supported by a gRPC query service in `05-port`. This provides routing of requests to the desired application module callback, which in turn performs application version negotiation.

## [v1.5.0](https://github.com/cosmos/ibc-go/releases/tag/v1.5.0) - 2022-06-14

### Dependencies

* [\#404](https://github.com/cosmos/ibc-go/pull/404) Bump Go version to 1.17
* [\#1300](https://github.com/cosmos/ibc-go/pull/1300) Bump SDK version to v0.45.4

### Improvements

* (transfer) [\#1342](https://github.com/cosmos/ibc-go/pull/1342) `DenomTrace` grpc now takes in either an `ibc denom` or a `hash` instead of only accepting a `hash`.
* (modules/core/04-channel) [\#1160](https://github.com/cosmos/ibc-go/pull/1160) Improve `uint64 -> string` performance in `Logger`.
* (modules/core/keeper) [\#1284](https://github.com/cosmos/ibc-go/pull/1284) Add sanity check for the keepers passed into `ibckeeper.NewKeeper`. `ibckeeper.NewKeeper` now panics if any of the keepers passed in is empty.
* (transfer) [\#1414](https://github.com/cosmos/ibc-go/pull/1414) Emitting Sender address from `fungible_token_packet` events in `OnRecvPacket` and `OnAcknowledgementPacket`.
* (modules/core/04-channel) [\#1464](https://github.com/cosmos/ibc-go/pull/1464) Emit a channel close event when an ordered channel is closed.
* (modules/light-clients/07-tendermint) [\#1118](https://github.com/cosmos/ibc-go/pull/1118) Deprecating `AllowUpdateAfterExpiry` and `AllowUpdateAfterMisbehaviour`. See ADR-026 for context.

### Features

* (modules/core/02-client) [\#1336](https://github.com/cosmos/ibc-go/pull/1336) Adding Query/ConsensusStateHeights gRPC for fetching the height of every consensus state associated with a client.
* (modules/apps/transfer) [\#1416](https://github.com/cosmos/ibc-go/pull/1416) Adding gRPC endpoint for getting an escrow account for a given port-id and channel-id.

### Bug Fixes

* (modules/core/04-channel) [\#1130](https://github.com/cosmos/ibc-go/pull/1130) Call `packet.GetSequence()` rather than passing func in `WriteAcknowledgement` log output
* (apps/transfer) [\#1451](https://github.com/cosmos/ibc-go/pull/1451) Fixing the support for base denoms that contain slashes.

## [v1.4.1](https://github.com/cosmos/ibc-go/releases/tag/v1.4.1) - 2022-06-14

### Improvements

* (transfer) [\#1342](https://github.com/cosmos/ibc-go/pull/1342) `DenomTrace` grpc now takes in either an `ibc denom` or a `hash` instead of only accepting a `hash`.
* (modules/core/04-channel) [\#1160](https://github.com/cosmos/ibc-go/pull/1160) Improve `uint64 -> string` performance in `Logger`.
* (modules/core/keeper) [\#1284](https://github.com/cosmos/ibc-go/pull/1284) Add sanity check for the keepers passed into `ibckeeper.NewKeeper`. `ibckeeper.NewKeeper` now panics if any of the keepers passed in is empty.
* (transfer) [\#1414](https://github.com/cosmos/ibc-go/pull/1414) Emitting Sender address from `fungible_token_packet` events in `OnRecvPacket` and `OnAcknowledgementPacket`.
* (modules/core/04-channel) [\#1464](https://github.com/cosmos/ibc-go/pull/1464) Emit a channel close event when an ordered channel is closed.

### Bug Fixes

* (modules/core/04-channel) [\#1130](https://github.com/cosmos/ibc-go/pull/1130) Call `packet.GetSequence()` rather than passing func in `WriteAcknowledgement` log output

## [v1.4.0](https://github.com/cosmos/ibc-go/releases/tag/v1.4.0) - 2022-03-15

### Dependencies

* [\#851](https://github.com/cosmos/ibc-go/pull/851) Bump SDK version to v0.45.1

## [v1.3.1](https://github.com/cosmos/ibc-go/releases/tag/v1.3.1) - 2022-06-14

### Dependencies

* [\#1267](https://github.com/cosmos/ibc-go/pull/1267) Bump SDK version to v0.44.8 and Tendermint to version 0.34.19

### Improvements

* (transfer) [\#1342](https://github.com/cosmos/ibc-go/pull/1342) `DenomTrace` grpc now takes in either an `ibc denom` or a `hash` instead of only accepting a `hash`.
* (modules/core/04-channel) [\#1160](https://github.com/cosmos/ibc-go/pull/1160) Improve `uint64 -> string` performance in `Logger`.
* (modules/core/keeper) [\#1284](https://github.com/cosmos/ibc-go/pull/1284) Add sanity check for the keepers passed into `ibckeeper.NewKeeper`. `ibckeeper.NewKeeper` now panics if any of the keepers passed in is empty.
* (transfer) [\#1414](https://github.com/cosmos/ibc-go/pull/1414) Emitting Sender address from `fungible_token_packet` events in `OnRecvPacket` and `OnAcknowledgementPacket`.
* (modules/core/04-channel) [\#1464](https://github.com/cosmos/ibc-go/pull/1464) Emit a channel close event when an ordered channel is closed.

### Bug Fixes

* (modules/core/04-channel) [\#1130](https://github.com/cosmos/ibc-go/pull/1130) Call `packet.GetSequence()` rather than passing func in `WriteAcknowledgement` log output

## [v1.3.0](https://github.com/cosmos/ibc-go/releases/tag/v1.3.0) - 2022-03-15

### Dependencies

* [\#1073](https://github.com/cosmos/ibc-go/pull/1073) Bump SDK version to v0.44.6
* [\#948](https://github.com/cosmos/ibc-go/pull/948) Bump ics23/go to v0.7

### State Machine Breaking

* (transfer) [\#818](https://github.com/cosmos/ibc-go/pull/818) Error acknowledgements returned from Transfer `OnRecvPacket` now include a deterministic ABCI code and error message.

### Features

* [\#679](https://github.com/cosmos/ibc-go/pull/679) New CLI command `query ibc-transfer denom-hash <denom trace>` to get the denom hash for a denom trace; this might be useful for debug

### Bug Fixes

* (client) [\#941](https://github.com/cosmos/ibc-go/pull/941) Classify client states without consensus states as expired
* (transfer) [\#978](https://github.com/cosmos/ibc-go/pull/978) Support base denoms with slashes in denom validation
* (channel) [\#995](https://github.com/cosmos/ibc-go/pull/995) Call `packet.GetSequence()` rather than passing func in `AcknowledgePacket` log output

## [v1.2.6](https://github.com/cosmos/ibc-go/releases/tag/v1.2.6) - 2022-02-03

### Improvements

* (channel) [\#692](https://github.com/cosmos/ibc-go/pull/692) Minimize channel logging by only emitting the packet sequence, source port/channel, destination port/channel upon packet receives, acknowledgements and timeouts.

## [v1.2.5](https://github.com/cosmos/ibc-go/releases/tag/v1.2.5) - 2021-12-15

### Dependencies

* [\#589](https://github.com/cosmos/ibc-go/pull/589) Bump SDK version to v0.44.5

### Bug Fixes

* (modules/core) [\#603](https://github.com/cosmos/ibc-go/pull/603) Fix module name emitted as part of `OnChanOpenInit` event. Replacing `connection` module name with `channel`.

## [v1.2.4](https://github.com/cosmos/ibc-go/releases/tag/v1.2.4) - 2021-12-05

### Dependencies

* [\#567](https://github.com/cosmos/ibc-go/pull/567) Bump SDK version to v0.44.4

### Improvements

* [\#583](https://github.com/cosmos/ibc-go/pull/583) Move third_party/proto/confio/proofs.proto to third_party/proto/proofs.proto to enable proto service reflection. Migrate `buf` from v1beta1 to v1.

## [v1.2.3](https://github.com/cosmos/ibc-go/releases/tag/v1.2.3) - 2021-11-09

### Dependencies

* [\#489](https://github.com/cosmos/ibc-go/pull/489) Bump Tendermint to v0.34.14
* [\#503](https://github.com/cosmos/ibc-go/pull/503) Bump SDK version to v0.44.3

## [v1.2.2](https://github.com/cosmos/ibc-go/releases/tag/v1.2.2) - 2021-10-15

### Dependencies

* [\#485](https://github.com/cosmos/ibc-go/pull/485) Bump SDK version to v0.44.2

## [v1.2.1](https://github.com/cosmos/ibc-go/releases/tag/v1.2.1) - 2021-10-04

### Dependencies

* [\#455](https://github.com/cosmos/ibc-go/pull/455) Bump SDK version to v0.44.1

## [v1.2.0](https://github.com/cosmos/ibc-go/releases/tag/v1.2.0) - 2021-09-10

### State Machine Breaking

* (24-host) [\#344](https://github.com/cosmos/ibc-go/pull/344) Increase port identifier limit to 128 characters.

### Improvements

* [\#373](https://github.com/cosmos/ibc-go/pull/375) Added optional field `PacketCommitmentSequences` to `QueryPacketAcknowledgementsRequest` to provide filtering of packet acknowledgements.

### Features

* [\#372](https://github.com/cosmos/ibc-go/pull/372) New CLI command `query ibc client status <client id>` to get the current activity status of a client.

### Dependencies

* [\#386](https://github.com/cosmos/ibc-go/pull/386) Bump [tendermint](https://github.com/tendermint/tendermint) from v0.34.12 to v0.34.13.

## [v1.1.6](https://github.com/cosmos/ibc-go/releases/tag/v1.1.6) - 2022-01-25

### Improvements

* (channel) [\#692](https://github.com/cosmos/ibc-go/pull/692) Minimize channel logging by only emitting the packet sequence, source port/channel, destination port/channel upon packet receives, acknowledgements and timeouts.

## [v1.1.5](https://github.com/cosmos/ibc-go/releases/tag/v1.1.5) - 2021-12-15

### Dependencies

* [\#589](https://github.com/cosmos/ibc-go/pull/589) Bump SDK version to v0.44.5

### Bug Fixes

* (modules/core) [\#603](https://github.com/cosmos/ibc-go/pull/603) Fix module name emitted as part of `OnChanOpenInit` event. Replacing `connection` module name with `channel`.

## [v1.1.4](https://github.com/cosmos/ibc-go/releases/tag/v1.1.4) - 2021-12-05

### Dependencies

* [\#567](https://github.com/cosmos/ibc-go/pull/567) Bump SDK version to v0.44.4

### Improvements

* [\#583](https://github.com/cosmos/ibc-go/pull/583) Move third_party/proto/confio/proofs.proto to third_party/proto/proofs.proto to enable proto service reflection. Migrate `buf` from v1beta1 to v1.

## [v1.1.3](https://github.com/cosmos/ibc-go/releases/tag/v1.1.3) - 2021-11-09

### Dependencies

* [\#489](https://github.com/cosmos/ibc-go/pull/489) Bump Tendermint to v0.34.14
* [\#503](https://github.com/cosmos/ibc-go/pull/503) Bump SDK version to v0.44.3

## [v1.1.2](https://github.com/cosmos/ibc-go/releases/tag/v1.1.2) - 2021-10-15

* [\#485](https://github.com/cosmos/ibc-go/pull/485) Bump SDK version to v0.44.2

## [v1.1.1](https://github.com/cosmos/ibc-go/releases/tag/v1.1.1) - 2021-10-04

### Dependencies

* [\#455](https://github.com/cosmos/ibc-go/pull/455) Bump SDK version to v0.44.1

## [v1.1.0](https://github.com/cosmos/ibc-go/releases/tag/v1.1.0) - 2021-09-03

### Dependencies

* [\#367](https://github.com/cosmos/ibc-go/pull/367) Bump [cosmos-sdk](https://github.com/cosmos/cosmos-sdk) from 0.43 to 0.44.

## [v1.0.1](https://github.com/cosmos/ibc-go/releases/tag/v1.0.1) - 2021-08-25

### Improvements

* [\#343](https://github.com/cosmos/ibc-go/pull/343) Create helper functions for publishing of packet sent and acknowledgement sent events.

## [v1.0.0](https://github.com/cosmos/ibc-go/releases/tag/v1.0.0) - 2021-08-10

### Bug Fixes

* (07-tendermint) [\#241](https://github.com/cosmos/ibc-go/pull/241) Ensure tendermint client state latest height revision number matches chain id revision number.
* (07-tendermint) [\#234](https://github.com/cosmos/ibc-go/pull/234) Use sentinel value for the consensus state root set during a client upgrade. This prevents genesis validation from failing.
* (modules) [\#223](https://github.com/cosmos/ibc-go/pull/223) Use correct Prometheus format for metric labels.
* (06-solomachine) [\#214](https://github.com/cosmos/ibc-go/pull/214) Disable defensive timestamp check in SendPacket for solo machine clients.
* (07-tendermint) [\#210](https://github.com/cosmos/ibc-go/pull/210) Export all consensus metadata on genesis restarts for tendermint clients.
* (core) [\#200](https://github.com/cosmos/ibc-go/pull/200) Fixes incorrect export of IBC identifier sequences. Previously, the next identifier sequence for clients/connections/channels was not set during genesis export. This resulted in the next identifiers being generated on the new chain to reuse old identifiers (the sequences began again from 0).
* (02-client) [\#192](https://github.com/cosmos/ibc-go/pull/192) Fix IBC `query ibc client header` cli command. Support historical queries for query header/node-state commands.
* (modules/light-clients/06-solomachine) [\#153](https://github.com/cosmos/ibc-go/pull/153) Fix solo machine proof height sequence mismatch bug.
* (modules/light-clients/06-solomachine) [\#122](https://github.com/cosmos/ibc-go/pull/122) Fix solo machine merkle prefix casting bug.
* (modules/light-clients/06-solomachine) [\#120](https://github.com/cosmos/ibc-go/pull/120) Fix solo machine handshake verification bug.
* (modules/light-clients/06-solomachine) [\#153](https://github.com/cosmos/ibc-go/pull/153) fix solo machine connection handshake failure at `ConnectionOpenAck`.

### API Breaking

* (04-channel) [\#220](https://github.com/cosmos/ibc-go/pull/220) Channel legacy handler functions were removed. Please use the MsgServer functions or directly call the channel keeper's handshake function.
* (modules) [\#206](https://github.com/cosmos/ibc-go/pull/206) Expose `relayer sdk.AccAddress` on `OnRecvPacket`, `OnAcknowledgementPacket`, `OnTimeoutPacket` module callbacks to enable incentivization.
* (02-client) [\#181](https://github.com/cosmos/ibc-go/pull/181) Remove 'InitialHeight' from UpdateClient Proposal. Only copy over latest consensus state from substitute client.
* (06-solomachine) [\#169](https://github.com/cosmos/ibc-go/pull/169) Change FrozenSequence to boolean in solomachine ClientState. The solo machine proto package has been bumped from `v1` to `v2`.
* (module/core/02-client) [\#165](https://github.com/cosmos/ibc-go/pull/165) Remove GetFrozenHeight from the ClientState interface.
* (modules) [\#166](https://github.com/cosmos/ibc-go/pull/166) Remove GetHeight from the misbehaviour interface. The `consensus_height` attribute has been removed from Misbehaviour events.
* (modules) [\#162](https://github.com/cosmos/ibc-go/pull/162) Remove deprecated Handler types in core IBC and the ICS 20 transfer module.
* (modules/core) [\#161](https://github.com/cosmos/ibc-go/pull/161) Remove Type(), Route(), GetSignBytes() from 02-client, 03-connection, and 04-channel messages.
* (modules) [\#140](https://github.com/cosmos/ibc-go/pull/140) IsFrozen() client state interface changed to Status(). gRPC `ClientStatus` route added.
* (modules/core) [\#109](https://github.com/cosmos/ibc-go/pull/109) Remove connection and channel handshake CLI commands.
* (modules) [\#107](https://github.com/cosmos/ibc-go/pull/107) Modify OnRecvPacket callback to return an acknowledgement which indicates if it is successful or not. Callback state changes are discarded for unsuccessful acknowledgements only.
* (modules) [\#108](https://github.com/cosmos/ibc-go/pull/108) All message constructors take the signer as a string to prevent upstream bugs. The `String()` function for an SDK Acc Address relies on external context.
* (transfer) [\#275](https://github.com/cosmos/ibc-go/pull/275) Remove 'ChanCloseInit' function from transfer keeper. ICS20 does not close channels.

### State Machine Breaking

* (modules/light-clients/07-tendermint) [\#99](https://github.com/cosmos/ibc-go/pull/99) Enforce maximum chain-id length for tendermint client.
* (modules/light-clients/07-tendermint) [\#141](https://github.com/cosmos/ibc-go/pull/141) Allow a new form of misbehaviour that proves counterparty chain breaks time monotonicity, automatically enforce monotonicity in UpdateClient and freeze client if monotonicity is broken.
* (modules/light-clients/07-tendermint) [\#141](https://github.com/cosmos/ibc-go/pull/141) Freeze the client if there's a conflicting header submitted for an existing consensus state.
* (modules/core/02-client) [\#8405](https://github.com/cosmos/cosmos-sdk/pull/8405) Refactor IBC client update governance proposals to use a substitute client to update a frozen or expired client.
* (modules/core/02-client) [\#8673](https://github.com/cosmos/cosmos-sdk/pull/8673) IBC upgrade logic moved to 02-client and an IBC UpgradeProposal is added.
* (modules/core/03-connection) [\#171](https://github.com/cosmos/ibc-go/pull/171) Introduces a new parameter `MaxExpectedTimePerBlock` to allow connections to calculate and enforce a block delay that is proportional to time delay set by connection.
* (core) [\#268](https://github.com/cosmos/ibc-go/pull/268) Perform a no-op on redundant relay messages. Previous behaviour returned an error. Now no state change will occur and no error will be returned.

### Improvements

* (04-channel) [\#220](https://github.com/cosmos/ibc-go/pull/220) Channel handshake events are now emitted with the channel keeper.
* (core/02-client) [\#205](https://github.com/cosmos/ibc-go/pull/205) Add in-place and genesis migrations from SDK v0.42.0 to ibc-go v1.0.0. Solo machine protobuf defintions are migrated from v1 to v2. All solo machine consensus states are pruned. All expired tendermint consensus states are pruned.
* (modules/core) [\#184](https://github.com/cosmos/ibc-go/pull/184) Improve error messages. Uses unique error codes to indicate already relayed packets.
* (07-tendermint) [\#182](https://github.com/cosmos/ibc-go/pull/182) Remove duplicate checks in upgrade logic.
* (modules/core/04-channel) [\#7949](https://github.com/cosmos/cosmos-sdk/issues/7949) Standardized channel `Acknowledgement` moved to its own file. Codec registration redundancy removed.
* (modules/core/04-channel) [\#144](https://github.com/cosmos/ibc-go/pull/144) Introduced a `packet_data_hex` attribute to emit the hex-encoded packet data in events. This allows for raw binary (proto-encoded message) to be sent over events and decoded correctly on relayer. Original `packet_data` is DEPRECATED. All relayers and IBC event consumers are encouraged to switch to `packet_data_hex` as soon as possible.
* (core/04-channel) [\#197](https://github.com/cosmos/ibc-go/pull/197) Introduced a `packet_ack_hex` attribute to emit the hex-encoded acknowledgement in events. This allows for raw binary (proto-encoded message) to be sent over events and decoded correctly on relayer. Original `packet_ack` is DEPRECATED. All relayers and IBC event consumers are encouraged to switch to `packet_ack_hex` as soon as possible.
* (modules/light-clients/07-tendermint) [\#125](https://github.com/cosmos/ibc-go/pull/125) Implement efficient iteration of consensus states and pruning of earliest expired consensus state on UpdateClient.
* (modules/light-clients/07-tendermint) [\#141](https://github.com/cosmos/ibc-go/pull/141) Return early in case there's a duplicate update call to save Gas.
* (modules/core/ante) [\#235](https://github.com/cosmos/ibc-go/pull/235) Introduces a new IBC Antedecorator that will reject transactions that only contain redundant packet messages (and accompany UpdateClient msgs). This will prevent relayers from wasting fees by submitting messages for packets that have already been processed by previous relayer(s). The Antedecorator is only applied on CheckTx and RecheckTx and is therefore optional for each node.

### Features

* [\#198](https://github.com/cosmos/ibc-go/pull/198) New CLI command `query ibc-transfer escrow-address <port> <channel id>` to get the escrow address for a channel; can be used to then query balance of escrowed tokens

### Client Breaking Changes

* (02-client/cli) [\#196](https://github.com/cosmos/ibc-go/pull/196) Rename `node-state` cli command to `self-consensus-state`.

## IBC in the Cosmos SDK Repository

The IBC module was originally released in [v0.40.0](https://github.com/cosmos/cosmos-sdk/releases/tag/v0.40.0) of the SDK.
Please see the [Release Notes](https://github.com/cosmos/cosmos-sdk/blob/v0.40.0/RELEASE_NOTES.md).

The IBC module is also contained in the releases for [v0.41.x](https://github.com/cosmos/cosmos-sdk/releases/tag/v0.41.0) and [v0.42.x](https://github.com/cosmos/cosmos-sdk/releases/tag/v0.42.0).
Please see the Release Notes for [v0.41.x](https://github.com/cosmos/cosmos-sdk/blob/v0.41.0/RELEASE_NOTES.md) and [v0.42.x](https://github.com/cosmos/cosmos-sdk/blob/v0.42.0/RELEASE_NOTES.md).

The IBC module was removed in the commit hash [da064e13d56add466548135739c5860a9f7ed842](https://github.com/cosmos/cosmos-sdk/commit/da064e13d56add466548135739c5860a9f7ed842) on the SDK. The release for SDK v0.43.0 will be the first release without the IBC module.

Backports should be made to the [release/v0.42.x](https://github.com/cosmos/cosmos-sdk/tree/release/v0.42.x) branch on the SDK.<|MERGE_RESOLUTION|>--- conflicted
+++ resolved
@@ -60,11 +60,8 @@
 * (apps/27-interchain-accounts) [\#2133](https://github.com/cosmos/ibc-go/pull/2133) Generates genesis protos in a separate directory to avoid circular import errors. The protobuf package name has changed for the genesis types.
 * (apps/27-interchain-accounts) [\#2102](https://github.com/cosmos/ibc-go/pull/2102) ICS27 controller middleware now supports a nil underlying application. This allows chains to make use of interchain accounts with existing auth mechanisms such as x/group and x/gov.
 * (linting) [\#1418](https://github.com/cosmos/ibc-go/pull/1418) Fix linting errors, resulting compatiblity with go1.18 linting style, golangci-lint 1.46.2 and the revivie linter.  This caused breaking changes in core/04-channel, core/ante, and the testing library.
-<<<<<<< HEAD
 * (apps/27-interchain-accounts) [\#2157](https://github.com/cosmos/ibc-go/pull/2157) Adding `IsMiddlewareEnabled` functionality to enforce calls to ICS27 msg server to *not* route to the underlying application.
-=======
 * (apps/27-interchain-accounts) [\#2146](https://github.com/cosmos/ibc-go/pull/2146) ICS27 controller now claims the channel capability passed via ibc core, and passes `nil` to the underlying app callback. The channel capability arg in `SendTx` is now ignored and looked up internally.
->>>>>>> 7b5c6adc
 
 ### Features
 
