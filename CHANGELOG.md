<!--
Guiding Principles:

Changelogs are for humans, not machines.
There should be an entry for every single version.
The same types of changes should be grouped.
Versions and sections should be linkable.
The latest version comes first.
The release date of each version is displayed.
Mention whether you follow Semantic Versioning.

Usage:

Change log entries are to be added to the Unreleased section under the
appropriate stanza (see below). Each entry should ideally include a tag and
the Github issue reference in the following format:

* (<tag>) \#<issue-number> message

The issue numbers will later be link-ified during the release process so you do
not have to worry about including a link manually, but you can if you wish.

Types of changes (Stanzas):

"Features" for new features.
"Improvements" for changes in existing functionality.
"Deprecated" for soon-to-be removed features.
"Bug Fixes" for any bug fixes.
"Client Breaking" for breaking CLI commands and REST routes used by end-users.
"API Breaking" for breaking exported APIs used by developers building on SDK.
"State Machine Breaking" for any changes that result in a different AppState given the same genesisState and txList.
Ref: https://keepachangelog.com/en/1.0.0/
-->

# Changelog

## [Unreleased]

### Dependencies

* [\#6193](https://github.com/cosmos/ibc-go/pull/6193) Bump Cosmos SDK to v0.50.6.
* [\#6193](https://github.com/cosmos/ibc-go/pull/6193) Bump `cosmossdk.io/store` to v1.1.0.
* [\#6239](https://github.com/cosmos/ibc-go/pull/6239) Bump CometBFT to v0.38.7.

### API Breaking

* (core/02-client, light-clients) [\#5806](https://github.com/cosmos/ibc-go/pull/5806) Decouple light client routing from their encoding structure.
* (core/04-channel) [\#5991](https://github.com/cosmos/ibc-go/pull/5991) The client CLI `QueryLatestConsensusState` has been removed.
* (light-clients/06-solomachine) [\#6037](https://github.com/cosmos/ibc-go/pull/6037) Remove `Initialize` function from `ClientState` and move logic to `Initialize` function of `LightClientModule`.
* (core/02-client) [\#6084](https://github.com/cosmos/ibc-go/pull/6084) Removed `stakingKeeper` as an argument to `NewKeeper` and replaced with a `ConsensusHost` implementation.
* (testing) [\#6070](https://github.com/cosmos/ibc-go/pull/6070) Remove `AssertEventsLegacy` function.
* (core) [\#6138](https://github.com/cosmos/ibc-go/pull/6138) Remove `Router` reference from IBC core keeper and use instead the router on the existing `PortKeeper` reference.
* (core/04-channel) [\#6023](https://github.com/cosmos/ibc-go/pull/6023) Remove emission of non-hexlified event attributes `packet_data` and `packet_ack`.

### State Machine Breaking

### Improvements

* (apps/27-interchain-accounts) [\#5533](https://github.com/cosmos/ibc-go/pull/5533) ICA host sets the host connection ID on `OnChanOpenTry`, so that ICA controller implementations are not obliged to set the value on `OnChanOpenInit` if they are not able.
<<<<<<< HEAD
* (core/02-client, core/03-connection, apps/27-interchain-accounts) [\#6256](https://github.com/cosmos/ibc-go/pull/6256) Add length checking of array fields in messages.
=======
* (apps/27-interchain-accounts, apps/tranfer, apps/29-fee) [\#6253](https://github.com/cosmos/ibc-go/pull/6253) Allow channel handshake to succeed if fee middleware is wired up on one side, but not the other.
>>>>>>> 3b3ecc5a

### Features

* (apps/27-interchain-accounts) [\#5785](https://github.com/cosmos/ibc-go/pull/5785) Introduce a new tx message that ICA host submodule can use to query the chain (only those marked with `module_query_safe`) and write the responses to the acknowledgement.
* (core) [\#6055](https://github.com/cosmos/ibc-go/pull/6055) Introduce a new interface `ConsensusHost` used to validate an IBC `ClientState` and `ConsensusState` against the host chain's underlying consensus parameters.

### Bug Fixes

* (apps/27-interchain-accounts) [\#6167](https://github.com/cosmos/ibc-go/pull/6167) Fixed an edge case bug where migrating params for a pre-existing ica module which implemented controller functionality only could panic when migrating params for newly added host, and align controller param migration with host.

## [v8.2.0](https://github.com/cosmos/ibc-go/releases/tag/v8.2.0) - 2024-04-05

### Dependencies

* [\#5975](https://github.com/cosmos/ibc-go/pull/5975) Bump Cosmos SDK to v0.50.5.

### Improvements

* (proto) [\#5987](https://github.com/cosmos/ibc-go/pull/5987) Add wasm proto files.

## [v8.1.0](https://github.com/cosmos/ibc-go/releases/tag/v8.1.0) - 2024-01-31

### Dependencies

* [\#5663](https://github.com/cosmos/ibc-go/pull/5663) Bump Cosmos SDK to v0.50.3 and CometBFT to v0.38.2.

### State Machine Breaking

* (apps/27-interchain-accounts) [\#5442](https://github.com/cosmos/ibc-go/pull/5442) Increase the maximum allowed length for the memo field of `InterchainAccountPacketData`.

### Improvements

* (core/02-client) [\#5429](https://github.com/cosmos/ibc-go/pull/5429) Add wildcard `"*"` to allow all clients in `AllowedClients` param.
* (core) [\#5541](https://github.com/cosmos/ibc-go/pull/5541) Enable emission of events on erroneous IBC application callbacks by appending a prefix to all event type and attribute keys.

### Features

* (core/04-channel) [\#1613](https://github.com/cosmos/ibc-go/pull/1613) Channel upgradability.
* (apps/transfer) [\#5280](https://github.com/cosmos/ibc-go/pull/5280) Add list of allowed packet data keys to `Allocation` of `TransferAuthorization`.
* (apps/27-interchain-accounts) [\#5633](https://github.com/cosmos/ibc-go/pull/5633) Allow setting new and upgrading existing ICA (ordered) channels to use unordered ordering.

### Bug Fixes

* (apps/27-interchain-accounts) [\#5343](https://github.com/cosmos/ibc-go/pull/5343) Add check if controller is enabled in `sendTx` before sending packet to host.
* (apps/29-fee) [\#5441](https://github.com/cosmos/ibc-go/pull/5441) Allow setting the relayer address as payee.

## [v8.0.1](https://github.com/cosmos/ibc-go/releases/tag/v8.0.1) - 2024-01-31

### Dependencies

* [\#5718](https://github.com/cosmos/ibc-go/pull/5718) Update Cosmos SDK to v0.50.3 and CometBFT to v0.38.2.

### Improvements

* (core) [\#5541](https://github.com/cosmos/ibc-go/pull/5541) Enable emission of events on erroneous IBC application callbacks by appending a prefix to all event type and attribute keys.

## [v8.0.0](https://github.com/cosmos/ibc-go/releases/tag/v8.0.0) - 2023-11-10

### Dependencies

* [\#5038](https://github.com/cosmos/ibc-go/pull/5038) Bump SDK v0.50.1 and cometBFT v0.38.
* [\#4398](https://github.com/cosmos/ibc-go/pull/4398) Update all modules to go 1.21.

### API Breaking

* (core) [\#4703](https://github.com/cosmos/ibc-go/pull/4703) Make `PortKeeper` field of `IBCKeeper` a pointer.
* (core/23-commitment) [\#4459](https://github.com/cosmos/ibc-go/pull/4459) Remove `Pretty` and `String` custom implementations of `MerklePath`.
* [\#3205](https://github.com/cosmos/ibc-go/pull/3205) Make event emission functions unexported.
* (apps/27-interchain-accounts, apps/transfer) [\#3253](https://github.com/cosmos/ibc-go/pull/3253) Rename `IsBound` to `HasCapability`.
* (apps/27-interchain-accounts, apps/transfer) [\#3303](https://github.com/cosmos/ibc-go/pull/3303) Make `HasCapability` private.
* [\#3303](https://github.com/cosmos/ibc-go/pull/3856) Add missing/remove unnecessary gogoproto directive.
* (apps/27-interchain-accounts) [\#3967](https://github.com/cosmos/ibc-go/pull/3967) Add encoding type as argument to ICA encoding/decoding functions.
* (core) [\#3867](https://github.com/cosmos/ibc-go/pull/3867) Remove unnecessary event attribute from INIT handshake msgs.
* (core/04-channel) [\#3806](https://github.com/cosmos/ibc-go/pull/3806) Remove unused `EventTypeTimeoutPacketOnClose`.
* (testing) [\#4018](https://github.com/cosmos/ibc-go/pull/4018) Allow failure expectations when using `chain.SendMsgs`.

### State Machine Breaking

* (apps/transfer, apps/27-interchain-accounts, app/29-fee) [\#4992](https://github.com/cosmos/ibc-go/pull/4992) Set validation for length of string fields.

### Improvements

* [\#3304](https://github.com/cosmos/ibc-go/pull/3304) Remove unnecessary defer func statements.
* (apps/29-fee) [\#3054](https://github.com/cosmos/ibc-go/pull/3054) Add page result to ics29-fee queries.
* (apps/27-interchain-accounts, apps/transfer) [\#3077](https://github.com/cosmos/ibc-go/pull/3077) Add debug level logging for the error message which is discarded when generating a failed acknowledgement.
* (core/03-connection) [\#3244](https://github.com/cosmos/ibc-go/pull/3244) Cleanup 03-connection msg validate basic test.
* (core/02-client) [\#3514](https://github.com/cosmos/ibc-go/pull/3514) Add check for the client status in `CreateClient`.
* (apps/29-fee) [\#4100](https://github.com/cosmos/ibc-go/pull/4100) Adding `MetadataFromVersion` to `29-fee` package `types`.
* (apps/29-fee) [\#4290](https://github.com/cosmos/ibc-go/pull/4290) Use `types.MetadataFromVersion` helper function for callback handlers.
* (core/04-channel) [\#4155](https://github.com/cosmos/ibc-go/pull/4155) Adding `IsOpen` and `IsClosed` methods to `Channel` type.
* (core/03-connection) [\#4110](https://github.com/cosmos/ibc-go/pull/4110) Remove `Version` interface and casting functions from 03-connection.
* (core) [\#4835](https://github.com/cosmos/ibc-go/pull/4835) Use expected interface for legacy params subspace parameter of keeper constructor functions.

### Features

* (capability) [\#3097](https://github.com/cosmos/ibc-go/pull/3097) Migrate capability module from Cosmos SDK to ibc-go.
* (core/02-client) [\#3640](https://github.com/cosmos/ibc-go/pull/3640) Migrate client params to be self managed.
* (core/03-connection) [\#3650](https://github.com/cosmos/ibc-go/pull/3650) Migrate connection params to be self managed.
* (apps/transfer) [\#3553](https://github.com/cosmos/ibc-go/pull/3553) Migrate transfer parameters to be self managed (#3553)
* (apps/27-interchain-accounts) [\#3520](https://github.com/cosmos/ibc-go/pull/3590) Migrate ica/controller parameters to be self managed (#3590)
* (apps/27-interchain-accounts) [\#3520](https://github.com/cosmos/ibc-go/pull/3520) Migrate ica/host to params to be self managed.
* (apps/transfer) [\#3104](https://github.com/cosmos/ibc-go/pull/3104) Add metadata for IBC tokens.
* [\#4620](https://github.com/cosmos/ibc-go/pull/4620) Migrate to gov v1 via the additions of `MsgRecoverClient` and `MsgIBCSoftwareUpgrade`. The legacy proposal types `ClientUpdateProposal` and `UpgradeProposal` have been deprecated and will be removed in the next major release.

### Bug Fixes

* (apps/transfer) [\#4709](https://github.com/cosmos/ibc-go/pull/4709) Order query service RPCs to fix availability of denom traces endpoint when no args are provided.
* (core/04-channel) [\#3357](https://github.com/cosmos/ibc-go/pull/3357) Handle unordered channels in `NextSequenceReceive` query.
* (e2e) [\#3402](https://github.com/cosmos/ibc-go/pull/3402 Allow retries for messages signed by relayer.
* (core/04-channel) [\#3417](https://github.com/cosmos/ibc-go/pull/3417) Add missing query for next sequence send.
* (testing) [\#4630](https://github.com/cosmos/ibc-go/pull/4630) Update `testconfig` to use revision formatted chain IDs.
* (core/04-channel) [\#4706](https://github.com/cosmos/ibc-go/pull/4706) Retrieve correct next send sequence for packets in unordered channels.
* (core/02-client) [\#4746](https://github.com/cosmos/ibc-go/pull/4746) Register implementations against `govtypes.Content` interface.
* (apps/27-interchain-accounts) [\#4944](https://github.com/cosmos/ibc-go/pull/4944) Add missing proto interface registration.
* (core/02-client) [\#5020](https://github.com/cosmos/ibc-go/pull/5020) Fix expect pointer error when unmarshalling misbehaviour file.

### Documentation

* [\#3133](https://github.com/cosmos/ibc-go/pull/3133) Add linter for markdown documents.
* [\#4693](https://github.com/cosmos/ibc-go/pull/4693) Migrate docs to docusaurus.

### Testing

* [\#3138](https://github.com/cosmos/ibc-go/pull/3138) Use `testing.TB` instead of `testing.T` to support benchmarks and fuzz tests. 
* [\#3980](https://github.com/cosmos/ibc-go/pull/3980) Change `sdk.Events` usage to `[]abci.Event` in the testing package.
* [\#3986](https://github.com/cosmos/ibc-go/pull/3986) Add function `RelayPacketWithResults`.
* [\#4182](https://github.com/cosmos/ibc-go/pull/4182) Return current validator set when requesting current height in `GetValsAtHeight`.
* [\#4319](https://github.com/cosmos/ibc-go/pull/4319) Fix in `TimeoutPacket` function to use counterparty `portID`/`channelID` in `GetNextSequenceRecv` query.
* [\#4180](https://github.com/cosmos/ibc-go/pull/4180) Remove unused function `simapp.SetupWithGenesisAccounts`.

### Miscellaneous Tasks

* (apps/27-interchain-accounts) [\#4677](https://github.com/cosmos/ibc-go/pull/4677) Remove ica store key.
* [\#4724](https://github.com/cosmos/ibc-go/pull/4724) Add `HasValidateBasic` compiler assertions to messages.
* [\#4725](https://github.com/cosmos/ibc-go/pull/4725) Add fzf selection for config files.
* [\#4741](https://github.com/cosmos/ibc-go/pull/4741) Panic with error.
* [\#3186](https://github.com/cosmos/ibc-go/pull/3186) Migrate all SDK errors to the new errors go module.
* [\#3216](https://github.com/cosmos/ibc-go/pull/3216) Modify `simapp` to fulfill the SDK `runtime.AppI` interface.
* [\#3290](https://github.com/cosmos/ibc-go/pull/3290) Remove `gogoproto` yaml tags from proto files.
* [\#3439](https://github.com/cosmos/ibc-go/pull/3439) Use nil pointer pattern to check for interface compliance.
* [\#3433](https://github.com/cosmos/ibc-go/pull/3433) Add tests for `acknowledgement.Acknowledgement()`.
* (core, apps/29-fee) [\#3462](https://github.com/cosmos/ibc-go/pull/3462) Add missing `nil` check and corresponding tests for query handlers.
* (light-clients/07-tendermint, light-clients/06-solomachine) [\#3571](https://github.com/cosmos/ibc-go/pull/3571) Delete unused `GetProofSpecs` functions.
* (core) [\#3616](https://github.com/cosmos/ibc-go/pull/3616) Add debug log for redundant relay.
* (core) [\#3892](https://github.com/cosmos/ibc-go/pull/3892) Add deprecated option to `create_localhost` field.
* (core) [\#3893](https://github.com/cosmos/ibc-go/pull/3893) Add deprecated option to `MsgSubmitMisbehaviour`.
* (apps/transfer, apps/29-fee) [\#4570](https://github.com/cosmos/ibc-go/pull/4570) Remove `GetSignBytes` from 29-fee and transfer msgs.
* [\#3630](https://github.com/cosmos/ibc-go/pull/3630) Add annotation to Msg service.

## [v7.4.0](https://github.com/cosmos/ibc-go/releases/tag/v7.4.0) - 2024-04-05

## [v7.3.2](https://github.com/cosmos/ibc-go/releases/tag/v7.3.2) - 2024-01-31

### Dependencies

* [\#5717](https://github.com/cosmos/ibc-go/pull/5717) Update Cosmos SDK to v0.47.8 and CometBFT to v0.37.4.

### Improvements

* (core) [\#5541](https://github.com/cosmos/ibc-go/pull/5541) Enable emission of events on erroneous IBC application callbacks by appending a prefix to all event type and attribute keys.

### Bug Fixes

* (apps/27-interchain-accounts) [\#4944](https://github.com/cosmos/ibc-go/pull/4944) Add missing proto interface registration.

## [v7.3.1](https://github.com/cosmos/ibc-go/releases/tag/v7.3.1) - 2023-10-20

### Dependencies

* [\#4539](https://github.com/cosmos/ibc-go/pull/4539) Update Cosmos SDK to v0.47.5.

### Improvements

* (apps/27-interchain-accounts) [\#4537](https://github.com/cosmos/ibc-go/pull/4537) Add argument to `generate-packet-data` cli to choose the encoding format for the messages in the ICA packet data.

### Bug Fixes

* (apps/transfer) [\#4709](https://github.com/cosmos/ibc-go/pull/4709) Order query service RPCs to fix availability of denom traces endpoint when no args are provided.

## [v7.3.0](https://github.com/cosmos/ibc-go/releases/tag/v7.3.0) - 2023-08-31

### Dependencies

* [\#4122](https://github.com/cosmos/ibc-go/pull/4122) Update Cosmos SDK to v0.47.4.

### Improvements

* [\#4187](https://github.com/cosmos/ibc-go/pull/4187) Adds function `WithICS4Wrapper` to keepers to allow to set the middleware after the keeper's creation.
* (light-clients/06-solomachine) [\#4429](https://github.com/cosmos/ibc-go/pull/4429) Remove IBC key from path of bytes signed by solomachine and not escape the path.

### Features

* (apps/27-interchain-accounts) [\#3796](https://github.com/cosmos/ibc-go/pull/3796) Adds support for json tx encoding for interchain accounts.
* [\#4188](https://github.com/cosmos/ibc-go/pull/4188) Adds optional `PacketDataUnmarshaler` interface that allows a middleware to request the packet data to be unmarshaled by the base application.
* [\#4199](https://github.com/cosmos/ibc-go/pull/4199) Adds optional `PacketDataProvider` interface for retrieving custom packet data stored on behalf of another application.
* [\#4200](https://github.com/cosmos/ibc-go/pull/4200) Adds optional `PacketData` interface which application's packet data may implement.

### Bug Fixes

* (04-channel) [\#4476](https://github.com/cosmos/ibc-go/pull/4476) Use UTC time in log messages for packet timeout error.
* (testing) [\#4483](https://github.com/cosmos/ibc-go/pull/4483) Use the correct revision height when querying trusted validator set.

## [v7.2.3](https://github.com/cosmos/ibc-go/releases/tag/v7.2.3) - 2024-01-31

### Dependencies

* [\#5716](https://github.com/cosmos/ibc-go/pull/5716) Update Cosmos SDK to v0.47.8 and CometBFT to v0.37.4.

### Improvements

* (core) [\#5541](https://github.com/cosmos/ibc-go/pull/5541) Enable emission of events on erroneous IBC application callbacks by appending a prefix to all event type and attribute keys.

## [v7.2.2](https://github.com/cosmos/ibc-go/releases/tag/v7.2.2) - 2023-10-20

### Dependencies

* [\#4539](https://github.com/cosmos/ibc-go/pull/4539) Update Cosmos SDK to v0.47.5.

### Bug Fixes

* (apps/transfer) [\#4709](https://github.com/cosmos/ibc-go/pull/4709) Order query service RPCs to fix availability of denom traces endpoint when no args are provided.

## [v7.2.1](https://github.com/cosmos/ibc-go/releases/tag/v7.2.1) - 2023-08-31

### Bug Fixes

* (04-channel) [\#4476](https://github.com/cosmos/ibc-go/pull/4476) Use UTC time in log messages for packet timeout error.
* (testing) [\#4483](https://github.com/cosmos/ibc-go/pull/4483) Use the correct revision height when querying trusted validator set.

## [v7.2.0](https://github.com/cosmos/ibc-go/releases/tag/v7.2.0) - 2023-06-22

### Dependencies

* [\#3810](https://github.com/cosmos/ibc-go/pull/3810) Update Cosmos SDK to v0.47.3.
* [\#3862](https://github.com/cosmos/ibc-go/pull/3862) Update CometBFT to v0.37.2.

### State Machine Breaking

* [\#3907](https://github.com/cosmos/ibc-go/pull/3907) Re-implemented missing functions of `LegacyMsg` interface to fix transaction signing with ledger.

## [v7.1.0](https://github.com/cosmos/ibc-go/releases/tag/v7.1.0) - 2023-06-09

### Dependencies

* [\#3542](https://github.com/cosmos/ibc-go/pull/3542) Update Cosmos SDK to v0.47.2 and CometBFT to v0.37.1.
* [\#3457](https://github.com/cosmos/ibc-go/pull/3457) Update to ics23 v0.10.0.

### Improvements

* (apps/transfer) [\#3454](https://github.com/cosmos/ibc-go/pull/3454) Support transfer authorization unlimited spending when the max `uint256` value is provided as limit.

### Features

* (light-clients/09-localhost) [\#3229](https://github.com/cosmos/ibc-go/pull/3229) Implementation of v2 of localhost loopback client.
* (apps/transfer) [\#3019](https://github.com/cosmos/ibc-go/pull/3019) Add state entry to keep track of total amount of tokens in escrow.

### Bug Fixes

* (core/04-channel) [\#3346](https://github.com/cosmos/ibc-go/pull/3346) Properly handle ordered channels in `UnreceivedPackets` query.
* (core/04-channel) [\#3593](https://github.com/cosmos/ibc-go/pull/3593) `SendPacket` now correctly returns `ErrClientNotFound` in favour of `ErrConsensusStateNotFound`.

## [v7.0.1](https://github.com/cosmos/ibc-go/releases/tag/v7.0.1) - 2023-05-25

### Bug Fixes

* [\#3346](https://github.com/cosmos/ibc-go/pull/3346) Properly handle ordered channels in `UnreceivedPackets` query.

## [v7.0.0](https://github.com/cosmos/ibc-go/releases/tag/v7.0.0) - 2023-03-17

### Dependencies

* [\#2672](https://github.com/cosmos/ibc-go/issues/2672) Update to cosmos-sdk v0.47.
* [\#3175](https://github.com/cosmos/ibc-go/issues/3175) Migrate to cometbft v0.37.

### API Breaking

* (core) [\#2897](https://github.com/cosmos/ibc-go/pull/2897) Remove legacy migrations required for upgrading from Stargate release line to ibc-go >= v1.x.x.
* (core/02-client) [\#2856](https://github.com/cosmos/ibc-go/pull/2856) Rename `IterateClients` to `IterateClientStates`. The function now takes a prefix argument which may be used for prefix iteration over the client store.
* (light-clients/tendermint)[\#1768](https://github.com/cosmos/ibc-go/pull/1768) Removed `AllowUpdateAfterExpiry`, `AllowUpdateAfterMisbehaviour` booleans as they are deprecated (see ADR026)
* (06-solomachine) [\#1679](https://github.com/cosmos/ibc-go/pull/1679) Remove `types` sub-package from `06-solomachine` lightclient directory.
* (07-tendermint) [\#1677](https://github.com/cosmos/ibc-go/pull/1677) Remove `types` sub-package from `07-tendermint` lightclient directory.
* (06-solomachine) [\#1687](https://github.com/cosmos/ibc-go/pull/1687) Bump `06-solomachine` protobuf version from `v2` to `v3`.
* (06-solomachine) [\#1687](https://github.com/cosmos/ibc-go/pull/1687) Removed `DataType` enum and associated message types from `06-solomachine`. `DataType` has been removed from `SignBytes` and `SignatureAndData` in favour of `path`.
* (02-client) [\#598](https://github.com/cosmos/ibc-go/pull/598) The client state and consensus state return value has been removed from `VerifyUpgradeAndUpdateState`. Light client implementations must update the client state and consensus state after verifying a valid client upgrade.
* (06-solomachine) [\#1100](https://github.com/cosmos/ibc-go/pull/1100) Remove `GetClientID` function from 06-solomachine `Misbehaviour` type.
* (06-solomachine) [\#1100](https://github.com/cosmos/ibc-go/pull/1100) Deprecate `ClientId` field in 06-solomachine `Misbehaviour` type.
* (07-tendermint) [\#1097](https://github.com/cosmos/ibc-go/pull/1097) Remove `GetClientID` function from 07-tendermint `Misbehaviour` type.
* (07-tendermint) [\#1097](https://github.com/cosmos/ibc-go/pull/1097) Deprecate `ClientId` field in 07-tendermint `Misbehaviour` type.
* (modules/core/exported) [\#1107](https://github.com/cosmos/ibc-go/pull/1107) Merging the `Header` and `Misbehaviour` interfaces into a single `ClientMessage` type.
* (06-solomachine)[\#1906](https://github.com/cosmos/ibc-go/pull/1906/files) Removed `AllowUpdateAfterProposal` boolean as it has been deprecated (see 01_concepts of the solo machine spec for more details).
* (07-tendermint) [\#1896](https://github.com/cosmos/ibc-go/pull/1896) Remove error return from `IterateConsensusStateAscending` in `07-tendermint`.
* (apps/27-interchain-accounts) [\#2638](https://github.com/cosmos/ibc-go/pull/2638) Interchain accounts host and controller Keepers now expects a keeper which fulfills the expected `exported.ScopedKeeper` interface for the capability keeper.
* (06-solomachine) [\#2761](https://github.com/cosmos/ibc-go/pull/2761) Removed deprecated `ClientId` field from `Misbehaviour` and `allow_update_after_proposal` field from `ClientState`.
* (apps) [\#3154](https://github.com/cosmos/ibc-go/pull/3154)  Remove unused `ProposalContents` function.
* (apps) [\#3149](https://github.com/cosmos/ibc-go/pull/3149) Remove legacy interface function `RandomizedParams`, which is no longer used.
* (light-clients/06-solomachine) [\#2941](https://github.com/cosmos/ibc-go/pull/2941) Remove solomachine header sequence.
* (core) [\#2982](https://github.com/cosmos/ibc-go/pull/2982) Moved the ibc module name into the exported package.

### State Machine Breaking

* (06-solomachine) [\#2744](https://github.com/cosmos/ibc-go/pull/2744) `Misbehaviour.ValidateBasic()` now only enforces that signature data does not match when the signature paths are different.
* (06-solomachine) [\#2748](https://github.com/cosmos/ibc-go/pull/2748) Adding sentinel value for header path in 06-solomachine.
* (apps/29-fee) [\#2942](https://github.com/cosmos/ibc-go/pull/2942) Check `x/bank` send enabled before escrowing fees.
* (core/04-channel) [\#3009](https://github.com/cosmos/ibc-go/pull/3009) Change check to disallow optimistic sends.

### Improvements

* (core) [\#3082](https://github.com/cosmos/ibc-go/pull/3082) Add `HasConnection` and `HasChannel` methods.
* (tests) [\#2926](https://github.com/cosmos/ibc-go/pull/2926) Lint tests
* (apps/transfer) [\#2643](https://github.com/cosmos/ibc-go/pull/2643) Add amount, denom, and memo to transfer event emission.
* (core) [\#2746](https://github.com/cosmos/ibc-go/pull/2746) Allow proof height to be zero for all core IBC `sdk.Msg` types that contain proofs.
* (light-clients/06-solomachine) [\#2746](https://github.com/cosmos/ibc-go/pull/2746) Discard proofHeight for solo machines and use the solo machine sequence instead.
* (modules/light-clients/07-tendermint) [\#1713](https://github.com/cosmos/ibc-go/pull/1713) Allow client upgrade proposals to update `TrustingPeriod`. See ADR-026 for context.
* (modules/core/02-client) [\#1188](https://github.com/cosmos/ibc-go/pull/1188/files) Routing `MsgSubmitMisbehaviour` to `UpdateClient` keeper function. Deprecating `SubmitMisbehaviour` endpoint.
* (modules/core/02-client) [\#1208](https://github.com/cosmos/ibc-go/pull/1208) Replace `CheckHeaderAndUpdateState` usage in 02-client with calls to `VerifyClientMessage`, `CheckForMisbehaviour`, `UpdateStateOnMisbehaviour` and `UpdateState`.
* (modules/light-clients/09-localhost) [\#1187](https://github.com/cosmos/ibc-go/pull/1187/) Removing localhost light client implementation as it is not functional. An upgrade handler is provided in `modules/migrations/v5` to prune `09-localhost` clients and consensus states from the store.
* (modules/core/02-client) [\#1186](https://github.com/cosmos/ibc-go/pull/1186) Removing `GetRoot` function from ConsensusState interface in `02-client`. `GetRoot` is unused by core IBC.
* (modules/core/02-client) [\#1196](https://github.com/cosmos/ibc-go/pull/1196) Adding VerifyClientMessage to ClientState interface.
* (modules/core/02-client) [\#1198](https://github.com/cosmos/ibc-go/pull/1198) Adding UpdateStateOnMisbehaviour to ClientState interface.
* (modules/core/02-client) [\#1170](https://github.com/cosmos/ibc-go/pull/1170) Updating `ClientUpdateProposal` to set client state in lightclient implementations `CheckSubstituteAndUpdateState` methods.
* (modules/core/02-client) [\#1197](https://github.com/cosmos/ibc-go/pull/1197) Adding `CheckForMisbehaviour` to `ClientState` interface.
* (modules/core/02-client) [\#1210](https://github.com/cosmos/ibc-go/pull/1210) Removing `CheckHeaderAndUpdateState` from `ClientState` interface & associated light client implementations.
* (modules/core/02-client) [\#1212](https://github.com/cosmos/ibc-go/pull/1212) Removing `CheckMisbehaviourAndUpdateState` from `ClientState` interface & associated light client implementations.
* (modules/core/exported) [\#1206](https://github.com/cosmos/ibc-go/pull/1206) Adding new method `UpdateState` to `ClientState` interface.
* (modules/core/02-client) [\#1741](https://github.com/cosmos/ibc-go/pull/1741) Emitting a new `upgrade_chain` event upon setting upgrade consensus state.
* (client) [\#724](https://github.com/cosmos/ibc-go/pull/724) `IsRevisionFormat` and `IsClientIDFormat` have been updated to disallow newlines before the dash used to separate the chainID and revision number, and the client type and client sequence.
* (02-client/cli) [\#897](https://github.com/cosmos/ibc-go/pull/897) Remove `GetClientID()` from `Misbehaviour` interface. Submit client misbehaviour cli command requires an explicit client id now.
* (06-solomachine) [\#1972](https://github.com/cosmos/ibc-go/pull/1972) Solo machine implementation of `ZeroCustomFields` fn now panics as the fn is only used for upgrades which solo machine does not support.
* (light-clients/06-solomachine) Moving `verifyMisbehaviour` function from update.go to misbehaviour_handle.go.
* [\#2434](https://github.com/cosmos/ibc-go/pull/2478) Removed all `TypeMsg` constants
* (modules/core/exported) [\#2539](https://github.com/cosmos/ibc-go/pull/2539) Removing `GetVersions` from `ConnectionI` interface.
* (core/02-connection) [\#2419](https://github.com/cosmos/ibc-go/pull/2419) Add optional proof data to proto definitions of `MsgConnectionOpenTry` and `MsgConnectionOpenAck` for host state machines that are unable to introspect their own consensus state.
* (light-clients/07-tendermint) [\#3046](https://github.com/cosmos/ibc-go/pull/3046) Moved non-verification misbehaviour checks to `CheckForMisbehaviour`.
* (apps/29-fee) [\#2975](https://github.com/cosmos/ibc-go/pull/2975) Adding distribute fee events to ics29.
* (light-clients/07-tendermint) [\#2965](https://github.com/cosmos/ibc-go/pull/2965) Prune expired `07-tendermint` consensus states on duplicate header updates.
* (light-clients) [\#2736](https://github.com/cosmos/ibc-go/pull/2736) Updating `VerifyMembership` and `VerifyNonMembership` methods to use `Path` interface.
* (light-clients) [\#3113](https://github.com/cosmos/ibc-go/pull/3113) Align light client module names.

### Features

* (apps/transfer) [\#3079](https://github.com/cosmos/ibc-go/pull/3079) Added authz support for ics20.
* (core/02-client) [\#2824](https://github.com/cosmos/ibc-go/pull/2824) Add genesis migrations for v6 to v7. The migration migrates the solo machine client state definition, removes all solo machine consensus states and removes the localhost client.
* (core/24-host) [\#2856](https://github.com/cosmos/ibc-go/pull/2856) Add `PrefixedClientStorePath` and `PrefixedClientStoreKey` functions to 24-host
* (core/02-client) [\#2819](https://github.com/cosmos/ibc-go/pull/2819) Add automatic in-place store migrations to remove the localhost client and migrate existing solo machine definitions.
* (light-clients/06-solomachine) [\#2826](https://github.com/cosmos/ibc-go/pull/2826) Add `AppModuleBasic` for the 06-solomachine client and remove solo machine type registration from core IBC. Chains must register the `AppModuleBasic` of light clients.
* (light-clients/07-tendermint) [\#2825](https://github.com/cosmos/ibc-go/pull/2825) Add `AppModuleBasic` for the 07-tendermint client and remove tendermint type registration from core IBC. Chains must register the `AppModuleBasic` of light clients.
* (light-clients/07-tendermint) [\#2800](https://github.com/cosmos/ibc-go/pull/2800) Add optional in-place store migration function to prune all expired tendermint consensus states.
* (core/24-host) [\#2820](https://github.com/cosmos/ibc-go/pull/2820) Add `MustParseClientStatePath` which parses the clientID from a client state key path.
* (testing/simapp) [\#2842](https://github.com/cosmos/ibc-go/pull/2842) Adding the new upgrade handler for v6 -> v7 to simapp which prunes expired Tendermint consensus states.
* (testing) [\#2829](https://github.com/cosmos/ibc-go/pull/2829) Add `AssertEvents` which asserts events against expected event map.

### Bug Fixes

* (testing) [\#3295](https://github.com/cosmos/ibc-go/pull/3295) The function `SetupWithGenesisValSet` will set the baseapp chainID before running `InitChain`
* (light-clients/solomachine) [\#1839](https://github.com/cosmos/ibc-go/pull/1839) Fixed usage of the new diversifier in validation of changing diversifiers for the solo machine. The current diversifier must sign over the new diversifier.
* (light-clients/07-tendermint) [\#1674](https://github.com/cosmos/ibc-go/pull/1674) Submitted ClientState is zeroed out before checking the proof in order to prevent the proposal from containing information governance is not actually voting on.
* (modules/core/02-client)[\#1676](https://github.com/cosmos/ibc-go/pull/1676) ClientState must be zeroed out for `UpgradeProposals` to pass validation. This prevents a proposal containing information governance is not actually voting on.
* (core/02-client) [\#2510](https://github.com/cosmos/ibc-go/pull/2510) Fix client ID validation regex to conform closer to spec.
* (apps/transfer) [\#3045](https://github.com/cosmos/ibc-go/pull/3045) Allow value with slashes in URL template.
* (apps/27-interchain-accounts) [\#2601](https://github.com/cosmos/ibc-go/pull/2601) Remove bech32 check from owner address on ICA controller msgs RegisterInterchainAccount and SendTx.
* (apps/transfer) [\#2651](https://github.com/cosmos/ibc-go/pull/2651) Skip emission of unpopulated memo field in ics20.
* (apps/27-interchain-accounts) [\#2682](https://github.com/cosmos/ibc-go/pull/2682) Avoid race conditions in ics27 handshakes.
* (light-clients/06-solomachine) [\#2741](https://github.com/cosmos/ibc-go/pull/2741) Added check for empty path in 06-solomachine.
* (light-clients/07-tendermint) [\#3022](https://github.com/cosmos/ibc-go/pull/3022) Correctly close iterator in `07-tendermint` store.
* (core/02-client) [\#3010](https://github.com/cosmos/ibc-go/pull/3010) Update `Paginate` to use `FilterPaginate` in `ClientStates` and `ConnectionChannels` grpc queries.

## [v6.3.0](https://github.com/cosmos/ibc-go/releases/tag/v6.3.0) - 2024-04-05

## [v6.2.1](https://github.com/cosmos/ibc-go/releases/tag/v6.2.1) - 2023-10-20

### Bug Fixes

* (apps/transfer) [\#3045](https://github.com/cosmos/ibc-go/pull/3045) allow value with slashes in URL template for `denom_traces` and `denom_hashes` queries.
* (apps/transfer) [\#4709](https://github.com/cosmos/ibc-go/pull/4709) Order query service RPCs to fix availability of denom traces endpoint when no args are provided.

## [v6.2.0](https://github.com/cosmos/ibc-go/releases/tag/v6.2.0) - 2023-05-31

### Dependencies

* [\#3393](https://github.com/cosmos/ibc-go/pull/3393) Bump Cosmos SDK to v0.46.12 and replace Tendermint with CometBFT v0.34.37.

### Improvements

* (core) [\#3082](https://github.com/cosmos/ibc-go/pull/3082) Add `HasConnection` and `HasChannel` methods.
* (apps/transfer) [\#3454](https://github.com/cosmos/ibc-go/pull/3454) Support transfer authorization unlimited spending when the max `uint256` value is provided as limit.

### Features

* [\#3079](https://github.com/cosmos/ibc-go/pull/3079) Add authz support for ics20.

### Bug Fixes

* [\#3346](https://github.com/cosmos/ibc-go/pull/3346) Properly handle ordered channels in `UnreceivedPackets` query.

## [v6.1.2](https://github.com/cosmos/ibc-go/releases/tag/v6.1.2) - 2023-10-20

### Bug Fixes

* (apps/transfer) [\#3045](https://github.com/cosmos/ibc-go/pull/3045) allow value with slashes in URL template for `denom_traces` and `denom_hashes` queries.
* (apps/transfer) [\#4709](https://github.com/cosmos/ibc-go/pull/4709) Order query service RPCs to fix availability of denom traces endpoint when no args are provided.

## [v6.1.1](https://github.com/cosmos/ibc-go/releases/tag/v6.1.1) - 2023-05-25

### Bug Fixes

* [\#3346](https://github.com/cosmos/ibc-go/pull/3346) Properly handle ordered channels in `UnreceivedPackets` query.

## [v6.1.0](https://github.com/cosmos/ibc-go/releases/tag/v6.1.0) - 2022-12-20

### Dependencies

* [\#2945](https://github.com/cosmos/ibc-go/pull/2945) Bump Cosmos SDK to v0.46.7 and Tendermint to v0.34.24.

### State Machine Breaking

* (apps/29-fee) [\#2942](https://github.com/cosmos/ibc-go/pull/2942) Check `x/bank` send enabled before escrowing fees.

## [v6.0.0](https://github.com/cosmos/ibc-go/releases/tag/v6.0.0) - 2022-12-09

### Dependencies

* [\#2868](https://github.com/cosmos/ibc-go/pull/2868) Bump ICS 23 to v0.9.0.
* [\#2458](https://github.com/cosmos/ibc-go/pull/2458) Bump Cosmos SDK to v0.46.2
* [\#2784](https://github.com/cosmos/ibc-go/pull/2784) Bump Cosmos SDK to v0.46.6 and Tendermint to v0.34.23.

### API Breaking

* (apps/27-interchain-accounts) [\#2607](https://github.com/cosmos/ibc-go/pull/2607) `SerializeCosmosTx` now takes in a `[]proto.Message` instead of `[]sdk.Msg`.
* (apps/transfer) [\#2446](https://github.com/cosmos/ibc-go/pull/2446) Remove `SendTransfer` function in favor of a private `sendTransfer` function. All IBC transfers must be initiated with `MsgTransfer`.
* (apps/29-fee) [\#2395](https://github.com/cosmos/ibc-go/pull/2395) Remove param space from ics29 NewKeeper function. The field was unused.
* (apps/27-interchain-accounts) [\#2133](https://github.com/cosmos/ibc-go/pull/2133) Generates genesis protos in a separate directory to avoid circular import errors. The protobuf package name has changed for the genesis types.
* (apps/27-interchain-accounts) [\#2638](https://github.com/cosmos/ibc-go/pull/2638) Interchain accounts host and controller Keepers now expects a keeper which fulfills the expected `exported.ScopedKeeper` interface for the capability keeper.
* (transfer) [\#2638](https://github.com/cosmos/ibc-go/pull/2638) Transfer Keeper now expects a keeper which fulfills the expected `exported.ScopedKeeper` interface for the capability keeper.
* (05-port) [\#2638](https://github.com/cosmos/ibc-go/pull/2638) Port Keeper now expects a keeper which fulfills the expected `exported.ScopedKeeper` interface for the capability keeper.
* (04-channel) [\#2638](https://github.com/cosmos/ibc-go/pull/2638) Channel Keeper now expects a keeper which fulfills the expected `exported.ScopedKeeper` interface for the capability keeper.
* (core/04-channel)[\#1703](https://github.com/cosmos/ibc-go/pull/1703) Update `SendPacket` API to take in necessary arguments and construct rest of packet rather than taking in entire packet. The generated packet sequence is returned by the `SendPacket` function.
* (modules/apps/27-interchain-accounts) [\#2433](https://github.com/cosmos/ibc-go/pull/2450) Renamed icatypes.PortPrefix to icatypes.ControllerPortPrefix & icatypes.PortID to icatypes.HostPortID
* (testing) [\#2567](https://github.com/cosmos/ibc-go/pull/2567) Modify `SendPacket` API of `Endpoint` to match the API of `SendPacket` in 04-channel.

### State Machine Breaking

* (apps/transfer) [\#2651](https://github.com/cosmos/ibc-go/pull/2651) Introduce `mustProtoMarshalJSON` for ics20 packet data marshalling which will skip emission (marshalling) of the memo field if unpopulated (empty).
* (27-interchain-accounts) [\#2590](https://github.com/cosmos/ibc-go/pull/2590) Removing port prefix requirement from the ICA host channel handshake
* (transfer) [\#2377](https://github.com/cosmos/ibc-go/pull/2377) Adding `sequence` to `MsgTransferResponse`.
* (light-clients/07-tendermint) [\#2555](https://github.com/cosmos/ibc-go/pull/2555) Forbid negative values for `TrustingPeriod`, `UnbondingPeriod` and `MaxClockDrift` (as specified in ICS-07).
* (core/04-channel) [\#2973](https://github.com/cosmos/ibc-go/pull/2973) Write channel state before invoking app callbacks in ack and confirm channel handshake steps.

### Improvements

* (apps/27-interchain-accounts) [\#2134](https://github.com/cosmos/ibc-go/pull/2134) Adding upgrade handler to ICS27 `controller` submodule for migration of channel capabilities. This upgrade handler migrates ownership of channel capabilities from the underlying application to the ICS27 `controller` submodule.
* (apps/27-interchain-accounts) [\#2102](https://github.com/cosmos/ibc-go/pull/2102) ICS27 controller middleware now supports a nil underlying application. This allows chains to make use of interchain accounts with existing auth mechanisms such as x/group and x/gov.
* (apps/27-interchain-accounts) [\#2157](https://github.com/cosmos/ibc-go/pull/2157) Adding `IsMiddlewareEnabled` functionality to enforce calls to ICS27 msg server to *not* route to the underlying application.
* (apps/27-interchain-accounts) [\#2146](https://github.com/cosmos/ibc-go/pull/2146) ICS27 controller now claims the channel capability passed via ibc core, and passes `nil` to the underlying app callback. The channel capability arg in `SendTx` is now ignored and looked up internally.
* (apps/27-interchain-accounts) [\#2177](https://github.com/cosmos/ibc-go/pull/2177) Adding `IsMiddlewareEnabled` flag to interchain accounts `ActiveChannel` genesis type.
* (apps/27-interchain-accounts) [\#2140](https://github.com/cosmos/ibc-go/pull/2140) Adding migration handler to ICS27 `controller` submodule to assert ownership of channel capabilities and set middleware enabled flag for existing channels. The ICS27 module consensus version has been bumped from 1 to 2.
* (core/04-channel) [\#2304](https://github.com/cosmos/ibc-go/pull/2304) Adding `GetAllChannelsWithPortPrefix` function which filters channels based on a provided port prefix.
* (apps/27-interchain-accounts) [\#2248](https://github.com/cosmos/ibc-go/pull/2248) Adding call to underlying app in `OnChanCloseConfirm` callback of the controller submodule and adding relevant unit tests.
* (apps/27-interchain-accounts) [\#2251](https://github.com/cosmos/ibc-go/pull/2251) Adding `msgServer` struct to controller submodule that embeds the `Keeper` struct.
* (apps/27-interchain-accounts) [\#2290](https://github.com/cosmos/ibc-go/pull/2290) Changed `DefaultParams` function in `host` submodule to allow all messages by default. Defined a constant named `AllowAllHostMsgs` for `host` module to keep wildcard "*" string which allows all messages.
* (apps/27-interchain-accounts) [\#2297](https://github.com/cosmos/ibc-go/pull/2297) Adding cli command to generate ICS27 packet data.
* (modules/core/keeper) [\#1728](https://github.com/cosmos/ibc-go/pull/2399) Updated channel callback errors to include portID & channelID for better identification of errors.
* (testing) [\#2657](https://github.com/cosmos/ibc-go/pull/2657) Carry `ProposerAddress` through committed blocks. Allow `DefaultGenTxGas` to be modified.
* (core/03-connection) [\#2745](https://github.com/cosmos/ibc-go/pull/2745) Adding `ConnectionParams` grpc query and CLI to 03-connection.
* (apps/29-fee) [\#2786](https://github.com/cosmos/ibc-go/pull/2786) Save gas by checking key existence with `KVStore`'s `Has` method.

### Features

* (apps/27-interchain-accounts) [\#2147](https://github.com/cosmos/ibc-go/pull/2147) Adding a `SubmitTx` gRPC endpoint for the ICS27 Controller module which allows owners of interchain accounts to submit transactions. This replaces the previously existing need for authentication modules to implement this standard functionality.
* (testing/simapp) [\#2190](https://github.com/cosmos/ibc-go/pull/2190) Adding the new `x/group` cosmos-sdk module to simapp.
* (apps/transfer) [\#2595](https://github.com/cosmos/ibc-go/pull/2595) Adding optional memo field to `FungibleTokenPacketData` and `MsgTransfer`.

### Bug Fixes

* (modules/core/keeper) [\#2403](https://github.com/cosmos/ibc-go/pull/2403) Added a function in keeper to cater for blank pointers.
* (apps/transfer) [\#2679](https://github.com/cosmos/ibc-go/pull/2679) Check `x/bank` send enabled.
* (modules/core/keeper) [\#2745](https://github.com/cosmos/ibc-go/pull/2745) Fix request wiring for `UpgradedConsensusState` in core query server.

## [v5.4.0](https://github.com/cosmos/ibc-go/releases/tag/v5.4.0) - 2024-04-05

## [v5.3.2](https://github.com/cosmos/ibc-go/releases/tag/v5.3.2) - 2023-10-20

### Bug Fixes

* (apps/transfer) [\#3045](https://github.com/cosmos/ibc-go/pull/3045) allow value with slashes in URL template for `denom_traces` and `denom_hashes` queries.
* (apps/transfer) [\#4709](https://github.com/cosmos/ibc-go/pull/4709) Order query service RPCs to fix availability of denom traces endpoint when no args are provided.

## [v5.3.1](https://github.com/cosmos/ibc-go/releases/tag/v5.3.1) - 2023-05-25

### Bug Fixes

* [\#3346](https://github.com/cosmos/ibc-go/pull/3346) Properly handle ordered channels in `UnreceivedPackets` query.

## [v5.3.0](https://github.com/cosmos/ibc-go/releases/tag/v5.3.0) - 2023-05-04

### Dependencies

* [\#3354](https://github.com/cosmos/ibc-go/pull/3354) Bump Cosmos SDK to v0.46.12 and replace Tendermint with CometBFT v0.34.27.

## [v5.2.1](https://github.com/cosmos/ibc-go/releases/tag/v5.2.1) - 2023-05-25

### Bug Fixes

* [\#3346](https://github.com/cosmos/ibc-go/pull/3346) Properly handle ordered channels in `UnreceivedPackets` query.

## [v5.2.0](https://github.com/cosmos/ibc-go/releases/tag/v5.2.0) - 2022-12-20

### Dependencies

* [\#2868](https://github.com/cosmos/ibc-go/pull/2868) Bump ICS 23 to v0.9.0.
* [\#2944](https://github.com/cosmos/ibc-go/pull/2944) Bump Cosmos SDK to v0.46.7 and Tendermint to v0.34.24.

### State Machine Breaking

* (apps/29-fee) [\#2942](https://github.com/cosmos/ibc-go/pull/2942) Check `x/bank` send enabled before escrowing fees.

### Improvements

* (apps/29-fee) [\#2786](https://github.com/cosmos/ibc-go/pull/2786) Save gas by checking key existence with `KVStore`'s `Has` method.

## [v5.1.0](https://github.com/cosmos/ibc-go/releases/tag/v5.1.0) - 2022-11-09

### Dependencies

* [\#2647](https://github.com/cosmos/ibc-go/pull/2647) Bump Cosmos SDK to v0.46.4 and Tendermint to v0.34.22.

### State Machine Breaking

* (apps/transfer) [\#2651](https://github.com/cosmos/ibc-go/pull/2651) Introduce `mustProtoMarshalJSON` for ics20 packet data marshalling which will skip emission (marshalling) of the memo field if unpopulated (empty).
* (27-interchain-accounts) [\#2590](https://github.com/cosmos/ibc-go/pull/2590) Removing port prefix requirement from the ICA host channel handshake
* (transfer) [\#2377](https://github.com/cosmos/ibc-go/pull/2377) Adding `sequence` to `MsgTransferResponse`.

### Improvements

* (testing) [\#2657](https://github.com/cosmos/ibc-go/pull/2657) Carry `ProposerAddress` through committed blocks. Allow `DefaultGenTxGas` to be modified.

### Features

* (apps/transfer) [\#2595](https://github.com/cosmos/ibc-go/pull/2595) Adding optional memo field to `FungibleTokenPacketData` and `MsgTransfer`.

### Bug Fixes

* (apps/transfer) [\#2679](https://github.com/cosmos/ibc-go/pull/2679) Check `x/bank` send enabled.

## [v5.0.1](https://github.com/cosmos/ibc-go/releases/tag/v5.0.1) - 2022-10-27

### Dependencies

* [\#2623](https://github.com/cosmos/ibc-go/pull/2623) Bump SDK version to v0.46.3 and Tendermint version to v0.34.22.

## [v5.0.0](https://github.com/cosmos/ibc-go/releases/tag/v5.0.0) - 2022-09-28

### Dependencies

* [\#1653](https://github.com/cosmos/ibc-go/pull/1653) Bump SDK version to v0.46
* [\#2124](https://github.com/cosmos/ibc-go/pull/2124) Bump SDK version to v0.46.1

### API Breaking

* (testing)[\#2028](https://github.com/cosmos/ibc-go/pull/2028) New interface `ibctestingtypes.StakingKeeper` added and set for the testing app `StakingKeeper` setup.
* (core/04-channel) [\#1418](https://github.com/cosmos/ibc-go/pull/1418) `NewPacketId` has been renamed to `NewPacketID` to comply with go linting rules.
* (core/ante) [\#1418](https://github.com/cosmos/ibc-go/pull/1418) `AnteDecorator` has been renamed to `RedundancyDecorator` to comply with go linting rules and to give more clarity to the purpose of the Decorator.
* (core/ante) [\#1820](https://github.com/cosmos/ibc-go/pull/1418) `RedundancyDecorator` has been renamed to `RedundantRelayDecorator` to make the name for explicit.
* (testing) [\#1418](https://github.com/cosmos/ibc-go/pull/1418) `MockIBCApp` has been renamed to `IBCApp` and `MockEmptyAcknowledgement` has been renamed to `EmptyAcknowledgement` to comply with go linting rules
* (apps/27-interchain-accounts) [\#2058](https://github.com/cosmos/ibc-go/pull/2058) Added `MessageRouter` interface and replaced `*baseapp.MsgServiceRouter` with it. The controller and host keepers of apps/27-interchain-accounts have been updated to use it.
* (apps/27-interchain-accounts)[\#2302](https://github.com/cosmos/ibc-go/pull/2302) Handle unwrapping of channel version in interchain accounts channel reopening handshake flow. The `host` submodule `Keeper` now requires an `ICS4Wrapper` similarly to the `controller` submodule.

### Improvements

* (27-interchain-accounts) [\#1352](https://github.com/cosmos/ibc-go/pull/1352) Add support for Cosmos-SDK simulation to ics27 module.  
* (linting) [\#1418](https://github.com/cosmos/ibc-go/pull/1418) Fix linting errors, resulting compatibility with go1.18 linting style, golangci-lint 1.46.2 and the revivie linter.  This caused breaking changes in core/04-channel, core/ante, and the testing library.

### Features

* (apps/27-interchain-accounts) [\#2193](https://github.com/cosmos/ibc-go/pull/2193) Adding `InterchainAccount` gRPC query endpoint to ICS27 `controller` submodule to allow users to retrieve registered interchain account addresses.

### Bug Fixes

* (27-interchain-accounts) [\#2308](https://github.com/cosmos/ibc-go/pull/2308) Nil checks have been added to ensure services are not registered for nil host or controller keepers.
* (makefile) [\#1785](https://github.com/cosmos/ibc-go/pull/1785) Fetch the correct versions of protocol buffers dependencies from tendermint, cosmos-sdk, and ics23.
* (modules/core/04-channel)[\#1919](https://github.com/cosmos/ibc-go/pull/1919) Fixed formatting of sequence for packet "acknowledgement written" logs.

## [v4.6.0](https://github.com/cosmos/ibc-go/releases/tag/v4.6.0) - 2024-04-05

## [v4.5.1](https://github.com/cosmos/ibc-go/releases/tag/v4.5.1) - 2023-10-20

### Bug Fixes

* (apps/transfer) [\#3045](https://github.com/cosmos/ibc-go/pull/3045) allow value with slashes in URL template for `denom_traces` and `denom_hashes` queries.
* (apps/transfer) [\#4709](https://github.com/cosmos/ibc-go/pull/4709) Order query service RPCs to fix availability of denom traces endpoint when no args are provided.

## [v4.5.0](https://github.com/cosmos/ibc-go/releases/tag/v4.5.0) - 2023-10-03

### Dependencies

* [\#4738](https://github.com/cosmos/ibc-go/pull/4738) Bump Cosmos SDK to v0.45.16.
* [\#4782](https://github.com/cosmos/ibc-go/pull/4782) Bump ics23 to v0.9.1.

## [v4.4.3](https://github.com/cosmos/ibc-go/releases/tag/v4.4.3) - 2023-10-20

### Bug Fixes

* (apps/transfer) [\#3045](https://github.com/cosmos/ibc-go/pull/3045) allow value with slashes in URL template for `denom_traces` and `denom_hashes` queries.
* (apps/transfer) [\#4709](https://github.com/cosmos/ibc-go/pull/4709) Order query service RPCs to fix availability of denom traces endpoint when no args are provided.

## [v4.4.2](https://github.com/cosmos/ibc-go/releases/tag/v4.4.2) - 2023-05-25

### Bug Fixes

* [\#3662](https://github.com/cosmos/ibc-go/pull/3662) Retract v4.1.2 and v4.2.1.

## [v4.4.1](https://github.com/cosmos/ibc-go/releases/tag/v4.4.1) - 2023-05-25

### Bug Fixes

* [\#3346](https://github.com/cosmos/ibc-go/pull/3346) Properly handle ordered channels in `UnreceivedPackets` query.

## [v4.4.0](https://github.com/cosmos/ibc-go/releases/tag/v4.4.0) - 2023-04-25

### Dependencies

* [\#3416](https://github.com/cosmos/ibc-go/pull/3416) Bump Cosmos SDK to v0.45.15 and replace Tendermint with CometBFT v0.34.27.

## [v4.3.1](https://github.com/cosmos/ibc-go/releases/tag/v4.3.1) - 2023-05-25

### Bug Fixes

* [\#3346](https://github.com/cosmos/ibc-go/pull/3346) Properly handle ordered channels in `UnreceivedPackets` query.

## [v4.3.0](https://github.com/cosmos/ibc-go/releases/tag/v4.3.0) - 2023-01-24

### Dependencies

* [\#3049](https://github.com/cosmos/ibc-go/pull/3049) Bump Cosmos SDK to v0.45.12.
* [\#2868](https://github.com/cosmos/ibc-go/pull/2868) Bump ics23 to v0.9.0.

### State Machine Breaking

* (core/04-channel) [\#2973](https://github.com/cosmos/ibc-go/pull/2973) Write channel state before invoking app callbacks in ack and confirm channel handshake steps.

### Improvements

* (apps/29-fee) [\#2786](https://github.com/cosmos/ibc-go/pull/2786) Save gas on `IsFeeEnabled`.

### Bug Fixes

* (apps/29-fee) [\#2942](https://github.com/cosmos/ibc-go/pull/2942) Check `x/bank` send enabled before escrowing fees.

### Documentation

* [\#2737](https://github.com/cosmos/ibc-go/pull/2737) Fix migration/docs for ICA controller middleware.

### Miscellaneous Tasks

* [\#2772](https://github.com/cosmos/ibc-go/pull/2772) Integrated git cliff into the code base to automate generation of changelogs.

## [v4.2.2](https://github.com/cosmos/ibc-go/releases/tag/v4.2.2) - 2023-05-25

### Bug Fixes

* [\#3661](https://github.com/cosmos/ibc-go/pull/3661) Revert state-machine breaking improvement from PR [#2786](https://github.com/cosmos/ibc-go/pull/2786).

## [v4.2.1](https://github.com/cosmos/ibc-go/releases/tag/v4.2.1) - 2023-05-25

### Dependencies

* [\#2868](https://github.com/cosmos/ibc-go/pull/2868) Bump ICS 23 to v0.9.0.

### Improvements

* (apps/29-fee) [\#2786](https://github.com/cosmos/ibc-go/pull/2786) Save gas by checking key existence with `KVStore`'s `Has` method.

### Bug Fixes

* [\#3346](https://github.com/cosmos/ibc-go/pull/3346) Properly handle ordered channels in `UnreceivedPackets` query.

## [v4.2.0](https://github.com/cosmos/ibc-go/releases/tag/v4.2.0) - 2022-11-07

### Dependencies

* [\#2588](https://github.com/cosmos/ibc-go/pull/2588) Bump SDK version to v0.45.10 and Tendermint to v0.34.22.

### State Machine Breaking

* (apps/transfer) [\#2651](https://github.com/cosmos/ibc-go/pull/2651) Introduce `mustProtoMarshalJSON` for ics20 packet data marshalling which will skip emission (marshalling) of the memo field if unpopulated (empty).
* (27-interchain-accounts) [\#2590](https://github.com/cosmos/ibc-go/pull/2590) Removing port prefix requirement from the ICA host channel handshake
* (transfer) [\#2377](https://github.com/cosmos/ibc-go/pull/2377) Adding `sequence` to `MsgTransferResponse`.

### Features

* (apps/transfer) [\#2595](https://github.com/cosmos/ibc-go/pull/2595) Adding optional memo field to `FungibleTokenPacketData` and `MsgTransfer`.

### Bug Fixes

* (apps/transfer) [\#2679](https://github.com/cosmos/ibc-go/pull/2679) Check `x/bank` send enabled.

## [v4.1.3](https://github.com/cosmos/ibc-go/releases/tag/v4.1.3) - 2023-05-25

### Bug Fixes

* [\#3660](https://github.com/cosmos/ibc-go/pull/3660) Revert state-machine breaking improvement from PR [#2786](https://github.com/cosmos/ibc-go/pull/2786).

## [v4.1.2](https://github.com/cosmos/ibc-go/releases/tag/v4.1.2) - 2023-05-25

### Dependencies

* [\#2868](https://github.com/cosmos/ibc-go/pull/2868) Bump ICS 23 to v0.9.0.

### Improvements

* (apps/29-fee) [\#2786](https://github.com/cosmos/ibc-go/pull/2786) Save gas by checking key existence with `KVStore`'s `Has` method.

### Bug Fixes

* [\#3346](https://github.com/cosmos/ibc-go/pull/3346) Properly handle ordered channels in `UnreceivedPackets` query.

## [v4.1.1](https://github.com/cosmos/ibc-go/releases/tag/v4.1.1) - 2022-10-27

### Dependencies

* [\#2624](https://github.com/cosmos/ibc-go/pull/2624) Bump SDK version to v0.45.10 and Tendermint to v0.34.22.

## [v4.1.0](https://github.com/cosmos/ibc-go/releases/tag/v4.1.0) - 2022-09-20

### Dependencies

* [\#2288](https://github.com/cosmos/ibc-go/pull/2288) Bump SDK version to v0.45.8 and Tendermint to v0.34.21.

### Features

* (apps/27-interchain-accounts) [\#2193](https://github.com/cosmos/ibc-go/pull/2193) Adding `InterchainAccount` gRPC query endpoint to ICS27 `controller` submodule to allow users to retrieve registered interchain account addresses.

### Bug Fixes

* (27-interchain-accounts) [\#2308](https://github.com/cosmos/ibc-go/pull/2308) Nil checks have been added to ensure services are not registered for nil host or controller keepers.

## [v4.0.1](https://github.com/cosmos/ibc-go/releases/tag/v4.0.1) - 2022-09-15

### Dependencies

* [\#2287](https://github.com/cosmos/ibc-go/pull/2287) Bump SDK version to v0.45.8 and Tendermint to v0.34.21.

## [v4.0.0](https://github.com/cosmos/ibc-go/releases/tag/v4.0.0) - 2022-08-12

### Dependencies

* [\#1627](https://github.com/cosmos/ibc-go/pull/1627) Bump Go version to 1.18
* [\#1905](https://github.com/cosmos/ibc-go/pull/1905) Bump SDK version to v0.45.7

### API Breaking

* (core/04-channel) [\#1792](https://github.com/cosmos/ibc-go/pull/1792) Remove `PreviousChannelID` from `NewMsgChannelOpenTry` arguments. `MsgChannelOpenTry.ValidateBasic()` returns error if the deprecated `PreviousChannelID` is not empty.
* (core/03-connection) [\#1797](https://github.com/cosmos/ibc-go/pull/1797) Remove `PreviousConnectionID` from `NewMsgConnectionOpenTry` arguments. `MsgConnectionOpenTry.ValidateBasic()` returns error if the deprecated `PreviousConnectionID` is not empty.
* (modules/core/03-connection) [\#1672](https://github.com/cosmos/ibc-go/pull/1672) Remove crossing hellos from connection handshakes. The `PreviousConnectionId` in `MsgConnectionOpenTry` has been deprecated.
* (modules/core/04-channel) [\#1317](https://github.com/cosmos/ibc-go/pull/1317) Remove crossing hellos from channel handshakes. The `PreviousChannelId` in `MsgChannelOpenTry` has been deprecated.  
* (transfer) [\#1250](https://github.com/cosmos/ibc-go/pull/1250) Deprecate `GetTransferAccount` since the `transfer` module account is never used.
* (channel) [\#1283](https://github.com/cosmos/ibc-go/pull/1283) The `OnChanOpenInit` application callback now returns a version string in line with the latest [spec changes](https://github.com/cosmos/ibc/pull/629).  
* (modules/29-fee)[\#1338](https://github.com/cosmos/ibc-go/pull/1338) Renaming `Result` field in `IncentivizedAcknowledgement` to `AppAcknowledgement`.
* (modules/29-fee)[\#1343](https://github.com/cosmos/ibc-go/pull/1343) Renaming `KeyForwardRelayerAddress` to `KeyRelayerAddressForAsyncAck`, and `ParseKeyForwardRelayerAddress` to `ParseKeyRelayerAddressForAsyncAck`.
* (apps/27-interchain-accounts)[\#1432](https://github.com/cosmos/ibc-go/pull/1432) Updating `RegisterInterchainAccount` to include an additional `version` argument, supporting ICS29 fee middleware functionality in ICS27 interchain accounts.
* (apps/27-interchain-accounts)[\#1565](https://github.com/cosmos/ibc-go/pull/1565) Removing `NewErrorAcknowledgement` in favour of `channeltypes.NewErrorAcknowledgement`.
* (transfer)[\#1565](https://github.com/cosmos/ibc-go/pull/1565) Removing `NewErrorAcknowledgement` in favour of `channeltypes.NewErrorAcknowledgement`.
* (channel)[\#1565](https://github.com/cosmos/ibc-go/pull/1565) Updating `NewErrorAcknowledgement` to accept an error instead of a string and removing the possibility of non-deterministic writes to application state.
* (core/04-channel)[\#1636](https://github.com/cosmos/ibc-go/pull/1636) Removing `SplitChannelVersion` and `MergeChannelVersions` functions since they are not used.

### State Machine Breaking

* (apps/transfer) [\#1907](https://github.com/cosmos/ibc-go/pull/1907) Blocked module account addresses are no longer allowed to send IBC transfers.
* (apps/27-interchain-accounts) [\#1882](https://github.com/cosmos/ibc-go/pull/1882) Explicitly check length of interchain account packet data in favour of nil check.

### Improvements

* (app/20-transfer) [\#1680](https://github.com/cosmos/ibc-go/pull/1680) Adds migration to correct any malformed trace path information of tokens with denoms that contains slashes. The transfer module consensus version has been bumped to 2.
* (app/20-transfer) [\#1730](https://github.com/cosmos/ibc-go/pull/1730) parse the ics20 denomination provided via a packet using the channel identifier format specified by ibc-go.
* (cleanup) [\#1335](https://github.com/cosmos/ibc-go/pull/1335/) `gofumpt -w -l .` to standardize the code layout more strictly than `go fmt ./...`
* (middleware) [\#1022](https://github.com/cosmos/ibc-go/pull/1022) Add `GetAppVersion` to the ICS4Wrapper interface. This function should be used by IBC applications to obtain their own version since the version set in the channel structure may be wrapped many times by middleware.
* (modules/core/04-channel) [\#1232](https://github.com/cosmos/ibc-go/pull/1232) Updating params on `NewPacketId` and moving to bottom of file.
* (app/29-fee) [\#1305](https://github.com/cosmos/ibc-go/pull/1305) Change version string for fee module to `ics29-1`
* (app/29-fee) [\#1341](https://github.com/cosmos/ibc-go/pull/1341) Check if the fee module is locked and if the fee module is enabled before refunding all fees
* (transfer) [\#1414](https://github.com/cosmos/ibc-go/pull/1414) Emitting Sender address from `fungible_token_packet` events in `OnRecvPacket` and `OnAcknowledgementPacket`.
* (testing/simapp) [\#1397](https://github.com/cosmos/ibc-go/pull/1397) Adding mock module to maccperms and adding check to ensure mock module is not a blocked account address.
* (core/02-client) [\#1570](https://github.com/cosmos/ibc-go/pull/1570) Emitting an event when handling an upgrade client proposal.
* (modules/light-clients/07-tendermint) [\#1713](https://github.com/cosmos/ibc-go/pull/1713) Allow client upgrade proposals to update `TrustingPeriod`. See ADR-026 for context.
* (core/client) [\#1740](https://github.com/cosmos/ibc-go/pull/1740) Add `cosmos_proto.implements_interface` to adhere to guidelines in [Cosmos SDK ADR 019](https://github.com/cosmos/cosmos-sdk/blob/main/docs/architecture/adr-019-protobuf-state-encoding.md#safe-usage-of-any) for annotating `google.protobuf.Any` types

### Features

* [\#276](https://github.com/cosmos/ibc-go/pull/276) Adding the Fee Middleware module v1
* (apps/29-fee) [\#1229](https://github.com/cosmos/ibc-go/pull/1229) Adding CLI commands for getting all unrelayed incentivized packets and packet by packet-id.
* (apps/29-fee) [\#1224](https://github.com/cosmos/ibc-go/pull/1224) Adding Query/CounterpartyAddress and CLI to ICS29 fee middleware
* (apps/29-fee) [\#1225](https://github.com/cosmos/ibc-go/pull/1225) Adding Query/FeeEnabledChannel and Query/FeeEnabledChannels with CLIs to ICS29 fee middleware.
* (modules/apps/29-fee) [\#1230](https://github.com/cosmos/ibc-go/pull/1230) Adding CLI command for getting incentivized packets for a specific channel-id.

### Bug Fixes

* (apps/29-fee) [\#1774](https://github.com/cosmos/ibc-go/pull/1774) Change non nil relayer assertion to non empty to avoid import/export issues for genesis upgrades.
* (apps/29-fee) [\#1278](https://github.com/cosmos/ibc-go/pull/1278) The URI path for the query to get all incentivized packets for a specific channel did not follow the same format as the rest of queries.
* (modules/core/04-channel)[\#1919](https://github.com/cosmos/ibc-go/pull/1919) Fixed formatting of sequence for packet "acknowledgement written" logs.

## [v3.4.0](https://github.com/cosmos/ibc-go/releases/tag/v3.4.0) - 2022-11-07

### Dependencies

* [\#2589](https://github.com/cosmos/ibc-go/pull/2589) Bump SDK version to v0.45.10 and Tendermint to v0.34.22.

### State Machine Breaking

* (apps/transfer) [\#2651](https://github.com/cosmos/ibc-go/pull/2651) Introduce `mustProtoMarshalJSON` for ics20 packet data marshalling which will skip emission (marshalling) of the memo field if unpopulated (empty).
* (27-interchain-accounts) [\#2590](https://github.com/cosmos/ibc-go/pull/2590) Removing port prefix requirement from the ICA host channel handshake
* (transfer) [\#2377](https://github.com/cosmos/ibc-go/pull/2377) Adding `sequence` to `MsgTransferResponse`.

### Features

* (apps/transfer) [\#2595](https://github.com/cosmos/ibc-go/pull/2595) Adding optional memo field to `FungibleTokenPacketData` and `MsgTransfer`.

### Bug Fixes

* (apps/transfer) [\#2679](https://github.com/cosmos/ibc-go/pull/2679) Check `x/bank` send enabled.

## [v3.3.1](https://github.com/cosmos/ibc-go/releases/tag/v3.3.1) - 2022-10-27

### Dependencies

* [\#2621](https://github.com/cosmos/ibc-go/pull/2621) Bump SDK version to v0.45.10 and Tendermint to v0.34.22.

## [v3.3.0](https://github.com/cosmos/ibc-go/releases/tag/v3.3.0) - 2022-09-20

### Dependencies

* [\#2286](https://github.com/cosmos/ibc-go/pull/2286) Bump SDK version to v0.45.8 and Tendermint to v0.34.21.

### Features

* (apps/27-interchain-accounts) [\#2193](https://github.com/cosmos/ibc-go/pull/2193) Adding `InterchainAccount` gRPC query endpoint to ICS27 `controller` submodule to allow users to retrieve registered interchain account addresses.

### Bug Fixes

* (27-interchain-accounts) [\#2308](https://github.com/cosmos/ibc-go/pull/2308) Nil checks have been added to ensure services are not registered for nil host or controller keepers.

## [v3.2.1](https://github.com/cosmos/ibc-go/releases/tag/v3.2.1) - 2022-09-15

### Dependencies

* [\#2285](https://github.com/cosmos/ibc-go/pull/2285) Bump SDK version to v0.45.8 and Tendermint to v0.34.21.

## [v3.2.0](https://github.com/cosmos/ibc-go/releases/tag/v3.2.0) - 2022-08-12

### Dependencies

* [\#1627](https://github.com/cosmos/ibc-go/pull/1627) Bump Go version to 1.18
* [\#1905](https://github.com/cosmos/ibc-go/pull/1905) Bump SDK version to v0.45.7

### State Machine Breaking

* (apps/transfer) [\#1907](https://github.com/cosmos/ibc-go/pull/1907) Blocked module account addresses are no longer allowed to send IBC transfers.
* (apps/27-interchain-accounts) [\#1882](https://github.com/cosmos/ibc-go/pull/1882) Explicitly check length of interchain account packet data in favour of nil check.

### Improvements

* (core/02-client) [\#1570](https://github.com/cosmos/ibc-go/pull/1570) Emitting an event when handling an upgrade client proposal.
* (modules/light-clients/07-tendermint) [\#1713](https://github.com/cosmos/ibc-go/pull/1713) Allow client upgrade proposals to update `TrustingPeriod`. See ADR-026 for context.
* (app/20-transfer) [\#1680](https://github.com/cosmos/ibc-go/pull/1680) Adds migration to correct any malformed trace path information of tokens with denoms that contains slashes. The transfer module consensus version has been bumped to 2.
* (app/20-transfer) [\#1730](https://github.com/cosmos/ibc-go/pull/1730) parse the ics20 denomination provided via a packet using the channel identifier format specified by ibc-go.
* (core/client) [\#1740](https://github.com/cosmos/ibc-go/pull/1740) Add `cosmos_proto.implements_interface` to adhere to guidelines in [Cosmos SDK ADR 019](https://github.com/cosmos/cosmos-sdk/blob/main/docs/architecture/adr-019-protobuf-state-encoding.md#safe-usage-of-any) for annotating `google.protobuf.Any` types

### Bug Fixes

* (modules/core/04-channel)[\#1919](https://github.com/cosmos/ibc-go/pull/1919) Fixed formatting of sequence for packet "acknowledgement written" logs.

## [v3.1.1](https://github.com/cosmos/ibc-go/releases/tag/v3.1.1) - 2022-08-02

### Dependencies

* [\#1525](https://github.com/cosmos/ibc-go/pull/1525) Bump SDK version to v0.45.5

### Improvements

* (core/02-client) [\#1570](https://github.com/cosmos/ibc-go/pull/1570) Emitting an event when handling an upgrade client proposal.
* (core/client) [\#1740](https://github.com/cosmos/ibc-go/pull/1740) Add `cosmos_proto.implements_interface` to adhere to guidelines in [Cosmos SDK ADR 019](https://github.com/cosmos/cosmos-sdk/blob/main/docs/architecture/adr-019-protobuf-state-encoding.md#safe-usage-of-any) for annotating `google.protobuf.Any` types

## [v3.1.0](https://github.com/cosmos/ibc-go/releases/tag/v3.1.0) - 2022-06-14

### Dependencies

* [\#1300](https://github.com/cosmos/ibc-go/pull/1300) Bump SDK version to v0.45.4

### Improvements

* (transfer) [\#1342](https://github.com/cosmos/ibc-go/pull/1342) `DenomTrace` grpc now takes in either an `ibc denom` or a `hash` instead of only accepting a `hash`.
* (modules/core/04-channel) [\#1160](https://github.com/cosmos/ibc-go/pull/1160) Improve `uint64 -> string` performance in `Logger`.
* (modules/core/04-channel) [\#1279](https://github.com/cosmos/ibc-go/pull/1279) Add selected channel version to MsgChanOpenInitResponse and MsgChanOpenTryResponse. Emit channel version during OpenInit/OpenTry
* (modules/core/keeper) [\#1284](https://github.com/cosmos/ibc-go/pull/1284) Add sanity check for the keepers passed into `ibckeeper.NewKeeper`. `ibckeeper.NewKeeper` now panics if any of the keepers passed in is empty.
* (transfer) [\#1414](https://github.com/cosmos/ibc-go/pull/1414) Emitting Sender address from `fungible_token_packet` events in `OnRecvPacket` and `OnAcknowledgementPacket`.
* (modules/core/04-channel) [\#1464](https://github.com/cosmos/ibc-go/pull/1464) Emit a channel close event when an ordered channel is closed.
* (modules/light-clients/07-tendermint) [\#1118](https://github.com/cosmos/ibc-go/pull/1118) Deprecating `AllowUpdateAfterExpiry` and `AllowUpdateAfterMisbehaviour`. See ADR-026 for context.

### Features

* (modules/core/02-client) [\#1336](https://github.com/cosmos/ibc-go/pull/1336) Adding Query/ConsensusStateHeights gRPC for fetching the height of every consensus state associated with a client.
* (modules/apps/transfer) [\#1416](https://github.com/cosmos/ibc-go/pull/1416) Adding gRPC endpoint for getting an escrow account for a given port-id and channel-id.
* (modules/apps/27-interchain-accounts) [\#1512](https://github.com/cosmos/ibc-go/pull/1512) Allowing ICA modules to handle all message types with "*".

### Bug Fixes

* (modules/core/04-channel) [\#1130](https://github.com/cosmos/ibc-go/pull/1130) Call `packet.GetSequence()` rather than passing func in `WriteAcknowledgement` log output
* (apps/transfer) [\#1451](https://github.com/cosmos/ibc-go/pull/1451) Fixing the support for base denoms that contain slashes.

## [v3.0.2](https://github.com/cosmos/ibc-go/releases/tag/v3.0.2) - 2022-08-02

### Improvements

* (core/02-client) [\#1570](https://github.com/cosmos/ibc-go/pull/1570) Emitting an event when handling an upgrade client proposal.
* (core/client) [\#1740](https://github.com/cosmos/ibc-go/pull/1740) Add `cosmos_proto.implements_interface` to adhere to guidelines in [Cosmos SDK ADR 019](https://github.com/cosmos/cosmos-sdk/blob/main/docs/architecture/adr-019-protobuf-state-encoding.md#safe-usage-of-any) for annotating `google.protobuf.Any` types

## [v3.0.1](https://github.com/cosmos/ibc-go/releases/tag/v3.0.1) - 2022-06-14

### Dependencies

* [\#1300](https://github.com/cosmos/ibc-go/pull/1300) Bump SDK version to v0.45.4

### Improvements

* (transfer) [\#1342](https://github.com/cosmos/ibc-go/pull/1342) `DenomTrace` grpc now takes in either an `ibc denom` or a `hash` instead of only accepting a `hash`.
* (modules/core/04-channel) [\#1160](https://github.com/cosmos/ibc-go/pull/1160) Improve `uint64 -> string` performance in `Logger`.
* (modules/core/keeper) [\#1284](https://github.com/cosmos/ibc-go/pull/1284) Add sanity check for the keepers passed into `ibckeeper.NewKeeper`. `ibckeeper.NewKeeper` now panics if any of the keepers passed in is empty.
* (transfer) [\#1414](https://github.com/cosmos/ibc-go/pull/1414) Emitting Sender address from `fungible_token_packet` events in `OnRecvPacket` and `OnAcknowledgementPacket`.
* (modules/core/04-channel) [\#1464](https://github.com/cosmos/ibc-go/pull/1464) Emit a channel close event when an ordered channel is closed.

### Bug Fixes

* (modules/core/04-channel) [\#1130](https://github.com/cosmos/ibc-go/pull/1130) Call `packet.GetSequence()` rather than passing func in `WriteAcknowledgement` log output

## [v3.0.0](https://github.com/cosmos/ibc-go/releases/tag/v3.0.0) - 2022-03-15

### Dependencies

* [\#404](https://github.com/cosmos/ibc-go/pull/404) Bump Go version to 1.17
* [\#851](https://github.com/cosmos/ibc-go/pull/851) Bump SDK version to v0.45.1
* [\#948](https://github.com/cosmos/ibc-go/pull/948) Bump ics23/go to v0.7
* (core) [\#709](https://github.com/cosmos/ibc-go/pull/709) Replace github.com/pkg/errors with stdlib errors

### API Breaking

* (testing) [\#939](https://github.com/cosmos/ibc-go/pull/939) Support custom power reduction for testing.
* (modules/core/05-port) [\#1086](https://github.com/cosmos/ibc-go/pull/1086) Added `counterpartyChannelID` argument to IBCModule.OnChanOpenAck
* (channel) [\#848](https://github.com/cosmos/ibc-go/pull/848) Added `ChannelId` to MsgChannelOpenInitResponse
* (testing) [\#813](https://github.com/cosmos/ibc-go/pull/813) The `ack` argument to the testing function `RelayPacket` has been removed as it is no longer needed.
* (testing) [\#774](https://github.com/cosmos/ibc-go/pull/774) Added `ChainID` arg to `SetupWithGenesisValSet` on the testing app. `Coordinator` generated ChainIDs now starts at index 1
* (transfer) [\#675](https://github.com/cosmos/ibc-go/pull/675) Transfer `NewKeeper` now takes in an ICS4Wrapper. The ICS4Wrapper may be the IBC Channel Keeper when ICS20 is not used in a middleware stack. The ICS4Wrapper is required for applications wishing to connect middleware to ICS20.
* (core) [\#650](https://github.com/cosmos/ibc-go/pull/650) Modify `OnChanOpenTry` IBC application module callback to return the negotiated app version. The version passed into the `MsgChanOpenTry` has been deprecated and will be ignored by core IBC.
* (core) [\#629](https://github.com/cosmos/ibc-go/pull/629) Removes the `GetProofSpecs` from the ClientState interface. This function was previously unused by core IBC.
* (transfer) [\#517](https://github.com/cosmos/ibc-go/pull/517) Separates the ICS 26 callback functions from `AppModule` into a new type `IBCModule` for ICS 20 transfer.
* (modules/core/02-client) [\#536](https://github.com/cosmos/ibc-go/pull/536) `GetSelfConsensusState` return type changed from bool to error.
* (channel) [\#644](https://github.com/cosmos/ibc-go/pull/644) Removes `CounterpartyHops` function from the ChannelKeeper.
* (testing) [\#776](https://github.com/cosmos/ibc-go/pull/776) Adding helper fn to generate capability name for testing callbacks
* (testing) [\#892](https://github.com/cosmos/ibc-go/pull/892) IBC Mock modules store the scoped keeper and portID within the IBCMockApp. They also maintain reference to the AppModule to update the AppModule's list of IBC applications it references. Allows for the mock module to be reused as a base application in middleware stacks.
* (channel) [\#882](https://github.com/cosmos/ibc-go/pull/882) The `WriteAcknowledgement` API now takes `exported.Acknowledgement` instead of a byte array
* (modules/core/ante) [\#950](https://github.com/cosmos/ibc-go/pull/950) Replaces the channel keeper with the IBC keeper in the IBC `AnteDecorator` in order to execute the entire message and be able to reject redundant messages that are in the same block as the non-redundant messages.

### State Machine Breaking

* (transfer) [\#818](https://github.com/cosmos/ibc-go/pull/818) Error acknowledgements returned from Transfer `OnRecvPacket` now include a deterministic ABCI code and error message.

### Improvements

* (client) [\#888](https://github.com/cosmos/ibc-go/pull/888) Add `GetTimestampAtHeight` to `ClientState`
* (interchain-accounts) [\#1037](https://github.com/cosmos/ibc-go/pull/1037) Add a function `InitModule` to the interchain accounts `AppModule`. This function should be called within the upgrade handler when adding the interchain accounts module to a chain. It should be called in place of InitGenesis (set the consensus version in the version map).
* (testing) [\#942](https://github.com/cosmos/ibc-go/pull/942) `NewTestChain` will create 4 validators in validator set by default. A new constructor function `NewTestChainWithValSet` is provided for test writers who want custom control over the validator set of test chains.
* (testing) [\#904](https://github.com/cosmos/ibc-go/pull/904) Add `ParsePacketFromEvents` function to the testing package. Useful when sending/relaying packets via the testing package.
* (testing) [\#893](https://github.com/cosmos/ibc-go/pull/893) Support custom private keys for testing.
* (testing) [\#810](https://github.com/cosmos/ibc-go/pull/810) Additional testing function added to `Endpoint` type called `RecvPacketWithResult`. Performs the same functionality as the existing `RecvPacket` function but also returns the message result. `path.RelayPacket` no longer uses the provided acknowledgement argument and instead obtains the acknowledgement via MsgRecvPacket events.
* (connection) [\#721](https://github.com/cosmos/ibc-go/pull/721) Simplify connection handshake error messages when unpacking client state.
* (channel) [\#692](https://github.com/cosmos/ibc-go/pull/692) Minimize channel logging by only emitting the packet sequence, source port/channel, destination port/channel upon packet receives, acknowledgements and timeouts.
* [\#383](https://github.com/cosmos/ibc-go/pull/383) Adds helper functions for merging and splitting middleware versions from the underlying app version.
* (modules/core/05-port) [\#288](https://github.com/cosmos/ibc-go/pull/288) Making the 05-port keeper function IsBound public. The IsBound function checks if the provided portID is already binded to a module.
* (client) [\#724](https://github.com/cosmos/ibc-go/pull/724) `IsRevisionFormat` and `IsClientIDFormat` have been updated to disallow newlines before the dash used to separate the chainID and revision number, and the client type and client sequence.
* (channel) [\#644](https://github.com/cosmos/ibc-go/pull/644) Adds `GetChannelConnection` to the ChannelKeeper. This function returns the connectionID and connection state associated with a channel.
* (channel) [\647](https://github.com/cosmos/ibc-go/pull/647) Reorganizes channel handshake handling to set channel state after IBC application callbacks.
* (interchain-accounts) [\#1466](https://github.com/cosmos/ibc-go/pull/1466) Emit event when there is an acknowledgement during `OnRecvPacket`.

### Features

* [\#432](https://github.com/cosmos/ibc-go/pull/432) Introduce `MockIBCApp` struct to the mock module. Allows the mock module to be reused to perform custom logic on each IBC App interface function. This might be useful when testing out IBC applications written as middleware.
* [\#380](https://github.com/cosmos/ibc-go/pull/380) Adding the Interchain Accounts module v1
* [\#679](https://github.com/cosmos/ibc-go/pull/679) New CLI command `query ibc-transfer denom-hash <denom trace>` to get the denom hash for a denom trace; this might be useful for debug

### Bug Fixes

* (testing) [\#884](https://github.com/cosmos/ibc-go/pull/884) Add and use in simapp a custom ante handler that rejects redundant transactions
* (transfer) [\#978](https://github.com/cosmos/ibc-go/pull/978) Support base denoms with slashes in denom validation
* (client) [\#941](https://github.com/cosmos/ibc-go/pull/941) Classify client states without consensus states as expired
* (channel) [\#995](https://github.com/cosmos/ibc-go/pull/995) Call `packet.GetSequence()` rather than passing func in `AcknowledgePacket` log output

## [v2.5.0](https://github.com/cosmos/ibc-go/releases/tag/v2.5.0) - 2022-11-07

### Dependencies

* [\#2578](https://github.com/cosmos/ibc-go/pull/2578) Bump SDK version to v0.45.10 and Tendermint to v0.34.22.

### State Machine Breaking

* (apps/transfer) [\#2651](https://github.com/cosmos/ibc-go/pull/2651) Introduce `mustProtoMarshalJSON` for ics20 packet data marshalling which will skip emission (marshalling) of the memo field if unpopulated (empty).
* (transfer) [\#2377](https://github.com/cosmos/ibc-go/pull/2377) Adding `sequence` to `MsgTransferResponse`.

### Features

* (apps/transfer) [\#2595](https://github.com/cosmos/ibc-go/pull/2595) Adding optional memo field to `FungibleTokenPacketData` and `MsgTransfer`.

### Bug Fixes

* (apps/transfer) [\#2679](https://github.com/cosmos/ibc-go/pull/2679) Check `x/bank` send enabled.

## [v2.4.2](https://github.com/cosmos/ibc-go/releases/tag/v2.4.2) - 2022-10-27

### Dependencies

* [\#2622](https://github.com/cosmos/ibc-go/pull/2622) Bump SDK version to v0.45.10 and Tendermint to v0.34.22.

## [v2.4.1](https://github.com/cosmos/ibc-go/releases/tag/v2.4.1) - 2022-09-15

### Dependencies

* [\#2284](https://github.com/cosmos/ibc-go/pull/2284) Bump SDK version to v0.45.8 and Tendermint to v0.34.21.

## [v2.4.0](https://github.com/cosmos/ibc-go/releases/tag/v2.4.0) - 2022-08-12

### Dependencies

* [\#1627](https://github.com/cosmos/ibc-go/pull/1627) Bump Go version to 1.18
* [\#1905](https://github.com/cosmos/ibc-go/pull/1905) Bump SDK version to v0.45.7

### State Machine Breaking

* (apps/transfer) [\#1907](https://github.com/cosmos/ibc-go/pull/1907) Blocked module account addresses are no longer allowed to send IBC transfers.

### Improvements

* (modules/light-clients/07-tendermint) [\#1713](https://github.com/cosmos/ibc-go/pull/1713) Allow client upgrade proposals to update `TrustingPeriod`. See ADR-026 for context.
* (core/02-client) [\#1570](https://github.com/cosmos/ibc-go/pull/1570) Emitting an event when handling an upgrade client proposal.
* (app/20-transfer) [\#1680](https://github.com/cosmos/ibc-go/pull/1680) Adds migration to correct any malformed trace path information of tokens with denoms that contains slashes. The transfer module consensus version has been bumped to 2.
* (app/20-transfer) [\#1730](https://github.com/cosmos/ibc-go/pull/1730) parse the ics20 denomination provided via a packet using the channel identifier format specified by ibc-go.
* (core/client) [\#1740](https://github.com/cosmos/ibc-go/pull/1740) Add `cosmos_proto.implements_interface` to adhere to guidelines in [Cosmos SDK ADR 019](https://github.com/cosmos/cosmos-sdk/blob/main/docs/architecture/adr-019-protobuf-state-encoding.md#safe-usage-of-any) for annotating `google.protobuf.Any` types

### Bug Fixes

* (modules/core/04-channel)[\#1919](https://github.com/cosmos/ibc-go/pull/1919) Fixed formatting of sequence for packet "acknowledgement written" logs.

## [v2.3.1](https://github.com/cosmos/ibc-go/releases/tag/v2.3.1) - 2022-08-02

### Dependencies

* [\#1525](https://github.com/cosmos/ibc-go/pull/1525) Bump SDK version to v0.45.5

### Improvements

* (core/02-client) [\#1570](https://github.com/cosmos/ibc-go/pull/1570) Emitting an event when handling an upgrade client proposal.
* (core/client) [\#1740](https://github.com/cosmos/ibc-go/pull/1740) Add `cosmos_proto.implements_interface` to adhere to guidelines in [Cosmos SDK ADR 019](https://github.com/cosmos/cosmos-sdk/blob/main/docs/architecture/adr-019-protobuf-state-encoding.md#safe-usage-of-any) for annotating `google.protobuf.Any` types

## [v2.3.0](https://github.com/cosmos/ibc-go/releases/tag/v2.3.0) - 2022-06-14

### Dependencies

* [\#404](https://github.com/cosmos/ibc-go/pull/404) Bump Go version to 1.17
* [\#1300](https://github.com/cosmos/ibc-go/pull/1300) Bump SDK version to v0.45.4

### Improvements

* (transfer) [\#1342](https://github.com/cosmos/ibc-go/pull/1342) `DenomTrace` grpc now takes in either an `ibc denom` or a `hash` instead of only accepting a `hash`.
* (modules/core/04-channel) [\#1160](https://github.com/cosmos/ibc-go/pull/1160) Improve `uint64 -> string` performance in `Logger`.
* (modules/core/keeper) [\#1284](https://github.com/cosmos/ibc-go/pull/1284) Add sanity check for the keepers passed into `ibckeeper.NewKeeper`. `ibckeeper.NewKeeper` now panics if any of the keepers passed in is empty.
* (transfer) [\#1414](https://github.com/cosmos/ibc-go/pull/1414) Emitting Sender address from `fungible_token_packet` events in `OnRecvPacket` and `OnAcknowledgementPacket`.
* (modules/core/04-channel) [\#1464](https://github.com/cosmos/ibc-go/pull/1464) Emit a channel close event when an ordered channel is closed.
* (modules/light-clients/07-tendermint) [\#1118](https://github.com/cosmos/ibc-go/pull/1118) Deprecating `AllowUpdateAfterExpiry` and `AllowUpdateAfterMisbehaviour`. See ADR-026 for context.

### Features

* (modules/core/02-client) [\#1336](https://github.com/cosmos/ibc-go/pull/1336) Adding Query/ConsensusStateHeights gRPC for fetching the height of every consensus state associated with a client.
* (modules/apps/transfer) [\#1416](https://github.com/cosmos/ibc-go/pull/1416) Adding gRPC endpoint for getting an escrow account for a given port-id and channel-id.

### Bug Fixes

* (modules/core/04-channel) [\#1130](https://github.com/cosmos/ibc-go/pull/1130) Call `packet.GetSequence()` rather than passing func in `WriteAcknowledgement` log output
* (apps/transfer) [\#1451](https://github.com/cosmos/ibc-go/pull/1451) Fixing the support for base denoms that contain slashes.

## [v2.2.2](https://github.com/cosmos/ibc-go/releases/tag/v2.2.2) - 2022-08-02

### Improvements

* (core/02-client) [\#1570](https://github.com/cosmos/ibc-go/pull/1570) Emitting an event when handling an upgrade client proposal.
* (core/client) [\#1740](https://github.com/cosmos/ibc-go/pull/1740) Add `cosmos_proto.implements_interface` to adhere to guidelines in [Cosmos SDK ADR 019](https://github.com/cosmos/cosmos-sdk/blob/main/docs/architecture/adr-019-protobuf-state-encoding.md#safe-usage-of-any) for annotating `google.protobuf.Any` types

## [v2.2.1](https://github.com/cosmos/ibc-go/releases/tag/v2.2.1) - 2022-06-14

### Improvements

* (transfer) [\#1342](https://github.com/cosmos/ibc-go/pull/1342) `DenomTrace` grpc now takes in either an `ibc denom` or a `hash` instead of only accepting a `hash`.
* (modules/core/04-channel) [\#1160](https://github.com/cosmos/ibc-go/pull/1160) Improve `uint64 -> string` performance in `Logger`.
* (modules/core/keeper) [\#1284](https://github.com/cosmos/ibc-go/pull/1284) Add sanity check for the keepers passed into `ibckeeper.NewKeeper`. `ibckeeper.NewKeeper` now panics if any of the keepers passed in is empty.
* (transfer) [\#1414](https://github.com/cosmos/ibc-go/pull/1414) Emitting Sender address from `fungible_token_packet` events in `OnRecvPacket` and `OnAcknowledgementPacket`.
* (modules/core/04-channel) [\#1464](https://github.com/cosmos/ibc-go/pull/1464) Emit a channel close event when an ordered channel is closed.

### Bug Fixes

* (modules/core/04-channel) [\#1130](https://github.com/cosmos/ibc-go/pull/1130) Call `packet.GetSequence()` rather than passing func in `WriteAcknowledgement` log output

## [v2.2.0](https://github.com/cosmos/ibc-go/releases/tag/v2.2.0) - 2022-03-15

### Dependencies

* [\#851](https://github.com/cosmos/ibc-go/pull/851) Bump SDK version to v0.45.1

## [v2.1.2](https://github.com/cosmos/ibc-go/releases/tag/v2.1.2) - 2022-08-02

### Improvements

* (core/02-client) [\#1570](https://github.com/cosmos/ibc-go/pull/1570) Emitting an event when handling an upgrade client proposal.
* (core/client) [\#1740](https://github.com/cosmos/ibc-go/pull/1740) Add `cosmos_proto.implements_interface` to adhere to guidelines in [Cosmos SDK ADR 019](https://github.com/cosmos/cosmos-sdk/blob/main/docs/architecture/adr-019-protobuf-state-encoding.md#safe-usage-of-any) for annotating `google.protobuf.Any` types

## [v2.1.1](https://github.com/cosmos/ibc-go/releases/tag/v2.1.1) - 2022-06-14

### Dependencies

* [\#1268](https://github.com/cosmos/ibc-go/pull/1268) Bump SDK version to v0.44.8 and Tendermint to version 0.34.19

### Improvements

* (transfer) [\#1342](https://github.com/cosmos/ibc-go/pull/1342) `DenomTrace` grpc now takes in either an `ibc denom` or a `hash` instead of only accepting a `hash`.
* (modules/core/keeper) [\#1284](https://github.com/cosmos/ibc-go/pull/1284) Add sanity check for the keepers passed into `ibckeeper.NewKeeper`. `ibckeeper.NewKeeper` now panics if any of the keepers passed in is empty.
* (transfer) [\#1414](https://github.com/cosmos/ibc-go/pull/1414) Emitting Sender address from `fungible_token_packet` events in `OnRecvPacket` and `OnAcknowledgementPacket`.
* (modules/core/04-channel) [\#1464](https://github.com/cosmos/ibc-go/pull/1464) Emit a channel close event when an ordered channel is closed.

### Bug Fixes

* (modules/core/04-channel) [\#1130](https://github.com/cosmos/ibc-go/pull/1130) Call `packet.GetSequence()` rather than passing func in `WriteAcknowledgement` log output

## [v2.1.0](https://github.com/cosmos/ibc-go/releases/tag/v2.1.0) - 2022-03-15

### Dependencies

* [\#1084](https://github.com/cosmos/ibc-go/pull/1084) Bump SDK version to v0.44.6
* [\#948](https://github.com/cosmos/ibc-go/pull/948) Bump ics23/go to v0.7

### State Machine Breaking

* (transfer) [\#818](https://github.com/cosmos/ibc-go/pull/818) Error acknowledgements returned from Transfer `OnRecvPacket` now include a deterministic ABCI code and error message.

### Features

* [\#679](https://github.com/cosmos/ibc-go/pull/679) New CLI command `query ibc-transfer denom-hash <denom trace>` to get the denom hash for a denom trace; this might be useful for debug

### Bug Fixes

* (client) [\#941](https://github.com/cosmos/ibc-go/pull/941) Classify client states without consensus states as expired
* (transfer) [\#978](https://github.com/cosmos/ibc-go/pull/978) Support base denoms with slashes in denom validation
* (channel) [\#995](https://github.com/cosmos/ibc-go/pull/995) Call `packet.GetSequence()` rather than passing func in `AcknowledgePacket` log output

## [v2.0.3](https://github.com/cosmos/ibc-go/releases/tag/v2.0.3) - 2022-02-03

### Improvements

* (channel) [\#692](https://github.com/cosmos/ibc-go/pull/692) Minimize channel logging by only emitting the packet sequence, source port/channel, destination port/channel upon packet receives, acknowledgements and timeouts.

## [v2.0.2](https://github.com/cosmos/ibc-go/releases/tag/v2.0.2) - 2021-12-15

### Dependencies

* [\#589](https://github.com/cosmos/ibc-go/pull/589) Bump SDK version to v0.44.5

### Bug Fixes

* (modules/core) [\#603](https://github.com/cosmos/ibc-go/pull/603) Fix module name emitted as part of `OnChanOpenInit` event. Replacing `connection` module name with `channel`.

## [v2.0.1](https://github.com/cosmos/ibc-go/releases/tag/v2.0.1) - 2021-12-05

### Dependencies

* [\#567](https://github.com/cosmos/ibc-go/pull/567) Bump SDK version to v0.44.4

### Improvements

* (02-client) [\#568](https://github.com/cosmos/ibc-go/pull/568) In IBC `transfer` cli command use local clock time as reference for relative timestamp timeout if greater than the block timestamp queried from the latest consensus state corresponding to the counterparty channel.
* [\#583](https://github.com/cosmos/ibc-go/pull/583) Move third_party/proto/confio/proofs.proto to third_party/proto/proofs.proto to enable proto service reflection. Migrate `buf` from v1beta1 to v1.

### Bug Fixes

* (02-client) [\#500](https://github.com/cosmos/ibc-go/pull/500) Fix IBC `update-client proposal` cli command to expect correct number of args.

## [v2.0.0](https://github.com/cosmos/ibc-go/releases/tag/v2.0.0) - 2021-11-09

### Dependencies

* [\#489](https://github.com/cosmos/ibc-go/pull/489) Bump Tendermint to v0.34.14
* [\#503](https://github.com/cosmos/ibc-go/pull/503) Bump SDK version to v0.44.3

### API Breaking

* (core) [\#227](https://github.com/cosmos/ibc-go/pull/227) Remove sdk.Result from application callbacks
* (transfer) [\#350](https://github.com/cosmos/ibc-go/pull/350) Change FungibleTokenPacketData to use a string for the Amount field. This enables token transfers with amounts previously restricted by uint64. Up to the maximum uint256 value is supported.

### Features

* [\#384](https://github.com/cosmos/ibc-go/pull/384) Added `NegotiateAppVersion` method to `IBCModule` interface supported by a gRPC query service in `05-port`. This provides routing of requests to the desired application module callback, which in turn performs application version negotiation.

## [v1.5.0](https://github.com/cosmos/ibc-go/releases/tag/v1.5.0) - 2022-06-14

### Dependencies

* [\#404](https://github.com/cosmos/ibc-go/pull/404) Bump Go version to 1.17
* [\#1300](https://github.com/cosmos/ibc-go/pull/1300) Bump SDK version to v0.45.4

### Improvements

* (transfer) [\#1342](https://github.com/cosmos/ibc-go/pull/1342) `DenomTrace` grpc now takes in either an `ibc denom` or a `hash` instead of only accepting a `hash`.
* (modules/core/04-channel) [\#1160](https://github.com/cosmos/ibc-go/pull/1160) Improve `uint64 -> string` performance in `Logger`.
* (modules/core/keeper) [\#1284](https://github.com/cosmos/ibc-go/pull/1284) Add sanity check for the keepers passed into `ibckeeper.NewKeeper`. `ibckeeper.NewKeeper` now panics if any of the keepers passed in is empty.
* (transfer) [\#1414](https://github.com/cosmos/ibc-go/pull/1414) Emitting Sender address from `fungible_token_packet` events in `OnRecvPacket` and `OnAcknowledgementPacket`.
* (modules/core/04-channel) [\#1464](https://github.com/cosmos/ibc-go/pull/1464) Emit a channel close event when an ordered channel is closed.
* (modules/light-clients/07-tendermint) [\#1118](https://github.com/cosmos/ibc-go/pull/1118) Deprecating `AllowUpdateAfterExpiry` and `AllowUpdateAfterMisbehaviour`. See ADR-026 for context.

### Features

* (modules/core/02-client) [\#1336](https://github.com/cosmos/ibc-go/pull/1336) Adding Query/ConsensusStateHeights gRPC for fetching the height of every consensus state associated with a client.
* (modules/apps/transfer) [\#1416](https://github.com/cosmos/ibc-go/pull/1416) Adding gRPC endpoint for getting an escrow account for a given port-id and channel-id.

### Bug Fixes

* (modules/core/04-channel) [\#1130](https://github.com/cosmos/ibc-go/pull/1130) Call `packet.GetSequence()` rather than passing func in `WriteAcknowledgement` log output
* (apps/transfer) [\#1451](https://github.com/cosmos/ibc-go/pull/1451) Fixing the support for base denoms that contain slashes.

## [v1.4.1](https://github.com/cosmos/ibc-go/releases/tag/v1.4.1) - 2022-06-14

### Improvements

* (transfer) [\#1342](https://github.com/cosmos/ibc-go/pull/1342) `DenomTrace` grpc now takes in either an `ibc denom` or a `hash` instead of only accepting a `hash`.
* (modules/core/04-channel) [\#1160](https://github.com/cosmos/ibc-go/pull/1160) Improve `uint64 -> string` performance in `Logger`.
* (modules/core/keeper) [\#1284](https://github.com/cosmos/ibc-go/pull/1284) Add sanity check for the keepers passed into `ibckeeper.NewKeeper`. `ibckeeper.NewKeeper` now panics if any of the keepers passed in is empty.
* (transfer) [\#1414](https://github.com/cosmos/ibc-go/pull/1414) Emitting Sender address from `fungible_token_packet` events in `OnRecvPacket` and `OnAcknowledgementPacket`.
* (modules/core/04-channel) [\#1464](https://github.com/cosmos/ibc-go/pull/1464) Emit a channel close event when an ordered channel is closed.

### Bug Fixes

* (modules/core/04-channel) [\#1130](https://github.com/cosmos/ibc-go/pull/1130) Call `packet.GetSequence()` rather than passing func in `WriteAcknowledgement` log output

## [v1.4.0](https://github.com/cosmos/ibc-go/releases/tag/v1.4.0) - 2022-03-15

### Dependencies

* [\#851](https://github.com/cosmos/ibc-go/pull/851) Bump SDK version to v0.45.1

## [v1.3.1](https://github.com/cosmos/ibc-go/releases/tag/v1.3.1) - 2022-06-14

### Dependencies

* [\#1267](https://github.com/cosmos/ibc-go/pull/1267) Bump SDK version to v0.44.8 and Tendermint to version 0.34.19

### Improvements

* (transfer) [\#1342](https://github.com/cosmos/ibc-go/pull/1342) `DenomTrace` grpc now takes in either an `ibc denom` or a `hash` instead of only accepting a `hash`.
* (modules/core/04-channel) [\#1160](https://github.com/cosmos/ibc-go/pull/1160) Improve `uint64 -> string` performance in `Logger`.
* (modules/core/keeper) [\#1284](https://github.com/cosmos/ibc-go/pull/1284) Add sanity check for the keepers passed into `ibckeeper.NewKeeper`. `ibckeeper.NewKeeper` now panics if any of the keepers passed in is empty.
* (transfer) [\#1414](https://github.com/cosmos/ibc-go/pull/1414) Emitting Sender address from `fungible_token_packet` events in `OnRecvPacket` and `OnAcknowledgementPacket`.
* (modules/core/04-channel) [\#1464](https://github.com/cosmos/ibc-go/pull/1464) Emit a channel close event when an ordered channel is closed.

### Bug Fixes

* (modules/core/04-channel) [\#1130](https://github.com/cosmos/ibc-go/pull/1130) Call `packet.GetSequence()` rather than passing func in `WriteAcknowledgement` log output

## [v1.3.0](https://github.com/cosmos/ibc-go/releases/tag/v1.3.0) - 2022-03-15

### Dependencies

* [\#1073](https://github.com/cosmos/ibc-go/pull/1073) Bump SDK version to v0.44.6
* [\#948](https://github.com/cosmos/ibc-go/pull/948) Bump ics23/go to v0.7

### State Machine Breaking

* (transfer) [\#818](https://github.com/cosmos/ibc-go/pull/818) Error acknowledgements returned from Transfer `OnRecvPacket` now include a deterministic ABCI code and error message.

### Features

* [\#679](https://github.com/cosmos/ibc-go/pull/679) New CLI command `query ibc-transfer denom-hash <denom trace>` to get the denom hash for a denom trace; this might be useful for debug

### Bug Fixes

* (client) [\#941](https://github.com/cosmos/ibc-go/pull/941) Classify client states without consensus states as expired
* (transfer) [\#978](https://github.com/cosmos/ibc-go/pull/978) Support base denoms with slashes in denom validation
* (channel) [\#995](https://github.com/cosmos/ibc-go/pull/995) Call `packet.GetSequence()` rather than passing func in `AcknowledgePacket` log output

## [v1.2.6](https://github.com/cosmos/ibc-go/releases/tag/v1.2.6) - 2022-02-03

### Improvements

* (channel) [\#692](https://github.com/cosmos/ibc-go/pull/692) Minimize channel logging by only emitting the packet sequence, source port/channel, destination port/channel upon packet receives, acknowledgements and timeouts.

## [v1.2.5](https://github.com/cosmos/ibc-go/releases/tag/v1.2.5) - 2021-12-15

### Dependencies

* [\#589](https://github.com/cosmos/ibc-go/pull/589) Bump SDK version to v0.44.5

### Bug Fixes

* (modules/core) [\#603](https://github.com/cosmos/ibc-go/pull/603) Fix module name emitted as part of `OnChanOpenInit` event. Replacing `connection` module name with `channel`.

## [v1.2.4](https://github.com/cosmos/ibc-go/releases/tag/v1.2.4) - 2021-12-05

### Dependencies

* [\#567](https://github.com/cosmos/ibc-go/pull/567) Bump SDK version to v0.44.4

### Improvements

* [\#583](https://github.com/cosmos/ibc-go/pull/583) Move third_party/proto/confio/proofs.proto to third_party/proto/proofs.proto to enable proto service reflection. Migrate `buf` from v1beta1 to v1.

## [v1.2.3](https://github.com/cosmos/ibc-go/releases/tag/v1.2.3) - 2021-11-09

### Dependencies

* [\#489](https://github.com/cosmos/ibc-go/pull/489) Bump Tendermint to v0.34.14
* [\#503](https://github.com/cosmos/ibc-go/pull/503) Bump SDK version to v0.44.3

## [v1.2.2](https://github.com/cosmos/ibc-go/releases/tag/v1.2.2) - 2021-10-15

### Dependencies

* [\#485](https://github.com/cosmos/ibc-go/pull/485) Bump SDK version to v0.44.2

## [v1.2.1](https://github.com/cosmos/ibc-go/releases/tag/v1.2.1) - 2021-10-04

### Dependencies

* [\#455](https://github.com/cosmos/ibc-go/pull/455) Bump SDK version to v0.44.1

## [v1.2.0](https://github.com/cosmos/ibc-go/releases/tag/v1.2.0) - 2021-09-10

### State Machine Breaking

* (24-host) [\#344](https://github.com/cosmos/ibc-go/pull/344) Increase port identifier limit to 128 characters.

### Improvements

* [\#373](https://github.com/cosmos/ibc-go/pull/375) Added optional field `PacketCommitmentSequences` to `QueryPacketAcknowledgementsRequest` to provide filtering of packet acknowledgements.

### Features

* [\#372](https://github.com/cosmos/ibc-go/pull/372) New CLI command `query ibc client status <client id>` to get the current activity status of a client.

### Dependencies

* [\#386](https://github.com/cosmos/ibc-go/pull/386) Bump [tendermint](https://github.com/tendermint/tendermint) from v0.34.12 to v0.34.13.

## [v1.1.6](https://github.com/cosmos/ibc-go/releases/tag/v1.1.6) - 2022-01-25

### Improvements

* (channel) [\#692](https://github.com/cosmos/ibc-go/pull/692) Minimize channel logging by only emitting the packet sequence, source port/channel, destination port/channel upon packet receives, acknowledgements and timeouts.

## [v1.1.5](https://github.com/cosmos/ibc-go/releases/tag/v1.1.5) - 2021-12-15

### Dependencies

* [\#589](https://github.com/cosmos/ibc-go/pull/589) Bump SDK version to v0.44.5

### Bug Fixes

* (modules/core) [\#603](https://github.com/cosmos/ibc-go/pull/603) Fix module name emitted as part of `OnChanOpenInit` event. Replacing `connection` module name with `channel`.

## [v1.1.4](https://github.com/cosmos/ibc-go/releases/tag/v1.1.4) - 2021-12-05

### Dependencies

* [\#567](https://github.com/cosmos/ibc-go/pull/567) Bump SDK version to v0.44.4

### Improvements

* [\#583](https://github.com/cosmos/ibc-go/pull/583) Move third_party/proto/confio/proofs.proto to third_party/proto/proofs.proto to enable proto service reflection. Migrate `buf` from v1beta1 to v1.

## [v1.1.3](https://github.com/cosmos/ibc-go/releases/tag/v1.1.3) - 2021-11-09

### Dependencies

* [\#489](https://github.com/cosmos/ibc-go/pull/489) Bump Tendermint to v0.34.14
* [\#503](https://github.com/cosmos/ibc-go/pull/503) Bump SDK version to v0.44.3

## [v1.1.2](https://github.com/cosmos/ibc-go/releases/tag/v1.1.2) - 2021-10-15

* [\#485](https://github.com/cosmos/ibc-go/pull/485) Bump SDK version to v0.44.2

## [v1.1.1](https://github.com/cosmos/ibc-go/releases/tag/v1.1.1) - 2021-10-04

### Dependencies

* [\#455](https://github.com/cosmos/ibc-go/pull/455) Bump SDK version to v0.44.1

## [v1.1.0](https://github.com/cosmos/ibc-go/releases/tag/v1.1.0) - 2021-09-03

### Dependencies

* [\#367](https://github.com/cosmos/ibc-go/pull/367) Bump [cosmos-sdk](https://github.com/cosmos/cosmos-sdk) from 0.43 to 0.44.

## [v1.0.1](https://github.com/cosmos/ibc-go/releases/tag/v1.0.1) - 2021-08-25

### Improvements

* [\#343](https://github.com/cosmos/ibc-go/pull/343) Create helper functions for publishing of packet sent and acknowledgement sent events.

## [v1.0.0](https://github.com/cosmos/ibc-go/releases/tag/v1.0.0) - 2021-08-10

### Bug Fixes

* (07-tendermint) [\#241](https://github.com/cosmos/ibc-go/pull/241) Ensure tendermint client state latest height revision number matches chain id revision number.
* (07-tendermint) [\#234](https://github.com/cosmos/ibc-go/pull/234) Use sentinel value for the consensus state root set during a client upgrade. This prevents genesis validation from failing.
* (modules) [\#223](https://github.com/cosmos/ibc-go/pull/223) Use correct Prometheus format for metric labels.
* (06-solomachine) [\#214](https://github.com/cosmos/ibc-go/pull/214) Disable defensive timestamp check in SendPacket for solo machine clients.
* (07-tendermint) [\#210](https://github.com/cosmos/ibc-go/pull/210) Export all consensus metadata on genesis restarts for tendermint clients.
* (core) [\#200](https://github.com/cosmos/ibc-go/pull/200) Fixes incorrect export of IBC identifier sequences. Previously, the next identifier sequence for clients/connections/channels was not set during genesis export. This resulted in the next identifiers being generated on the new chain to reuse old identifiers (the sequences began again from 0).
* (02-client) [\#192](https://github.com/cosmos/ibc-go/pull/192) Fix IBC `query ibc client header` cli command. Support historical queries for query header/node-state commands.
* (modules/light-clients/06-solomachine) [\#153](https://github.com/cosmos/ibc-go/pull/153) Fix solo machine proof height sequence mismatch bug.
* (modules/light-clients/06-solomachine) [\#122](https://github.com/cosmos/ibc-go/pull/122) Fix solo machine merkle prefix casting bug.
* (modules/light-clients/06-solomachine) [\#120](https://github.com/cosmos/ibc-go/pull/120) Fix solo machine handshake verification bug.
* (modules/light-clients/06-solomachine) [\#153](https://github.com/cosmos/ibc-go/pull/153) fix solo machine connection handshake failure at `ConnectionOpenAck`.

### API Breaking

* (04-channel) [\#220](https://github.com/cosmos/ibc-go/pull/220) Channel legacy handler functions were removed. Please use the MsgServer functions or directly call the channel keeper's handshake function.
* (modules) [\#206](https://github.com/cosmos/ibc-go/pull/206) Expose `relayer sdk.AccAddress` on `OnRecvPacket`, `OnAcknowledgementPacket`, `OnTimeoutPacket` module callbacks to enable incentivization.
* (02-client) [\#181](https://github.com/cosmos/ibc-go/pull/181) Remove 'InitialHeight' from UpdateClient Proposal. Only copy over latest consensus state from substitute client.
* (06-solomachine) [\#169](https://github.com/cosmos/ibc-go/pull/169) Change FrozenSequence to boolean in solomachine ClientState. The solo machine proto package has been bumped from `v1` to `v2`.
* (module/core/02-client) [\#165](https://github.com/cosmos/ibc-go/pull/165) Remove GetFrozenHeight from the ClientState interface.
* (modules) [\#166](https://github.com/cosmos/ibc-go/pull/166) Remove GetHeight from the misbehaviour interface. The `consensus_height` attribute has been removed from Misbehaviour events.
* (modules) [\#162](https://github.com/cosmos/ibc-go/pull/162) Remove deprecated Handler types in core IBC and the ICS 20 transfer module.
* (modules/core) [\#161](https://github.com/cosmos/ibc-go/pull/161) Remove Type(), Route(), GetSignBytes() from 02-client, 03-connection, and 04-channel messages.
* (modules) [\#140](https://github.com/cosmos/ibc-go/pull/140) IsFrozen() client state interface changed to Status(). gRPC `ClientStatus` route added.
* (modules/core) [\#109](https://github.com/cosmos/ibc-go/pull/109) Remove connection and channel handshake CLI commands.
* (modules) [\#107](https://github.com/cosmos/ibc-go/pull/107) Modify OnRecvPacket callback to return an acknowledgement which indicates if it is successful or not. Callback state changes are discarded for unsuccessful acknowledgements only.
* (modules) [\#108](https://github.com/cosmos/ibc-go/pull/108) All message constructors take the signer as a string to prevent upstream bugs. The `String()` function for an SDK Acc Address relies on external context.
* (transfer) [\#275](https://github.com/cosmos/ibc-go/pull/275) Remove 'ChanCloseInit' function from transfer keeper. ICS20 does not close channels.

### State Machine Breaking

* (modules/light-clients/07-tendermint) [\#99](https://github.com/cosmos/ibc-go/pull/99) Enforce maximum chain-id length for tendermint client.
* (modules/light-clients/07-tendermint) [\#141](https://github.com/cosmos/ibc-go/pull/141) Allow a new form of misbehaviour that proves counterparty chain breaks time monotonicity, automatically enforce monotonicity in UpdateClient and freeze client if monotonicity is broken.
* (modules/light-clients/07-tendermint) [\#141](https://github.com/cosmos/ibc-go/pull/141) Freeze the client if there's a conflicting header submitted for an existing consensus state.
* (modules/core/02-client) [\#8405](https://github.com/cosmos/cosmos-sdk/pull/8405) Refactor IBC client update governance proposals to use a substitute client to update a frozen or expired client.
* (modules/core/02-client) [\#8673](https://github.com/cosmos/cosmos-sdk/pull/8673) IBC upgrade logic moved to 02-client and an IBC UpgradeProposal is added.
* (modules/core/03-connection) [\#171](https://github.com/cosmos/ibc-go/pull/171) Introduces a new parameter `MaxExpectedTimePerBlock` to allow connections to calculate and enforce a block delay that is proportional to time delay set by connection.
* (core) [\#268](https://github.com/cosmos/ibc-go/pull/268) Perform a no-op on redundant relay messages. Previous behaviour returned an error. Now no state change will occur and no error will be returned.

### Improvements

* (04-channel) [\#220](https://github.com/cosmos/ibc-go/pull/220) Channel handshake events are now emitted with the channel keeper.
* (core/02-client) [\#205](https://github.com/cosmos/ibc-go/pull/205) Add in-place and genesis migrations from SDK v0.42.0 to ibc-go v1.0.0. Solo machine protobuf definitions are migrated from v1 to v2. All solo machine consensus states are pruned. All expired tendermint consensus states are pruned.
* (modules/core) [\#184](https://github.com/cosmos/ibc-go/pull/184) Improve error messages. Uses unique error codes to indicate already relayed packets.
* (07-tendermint) [\#182](https://github.com/cosmos/ibc-go/pull/182) Remove duplicate checks in upgrade logic.
* (modules/core/04-channel) [\#7949](https://github.com/cosmos/cosmos-sdk/issues/7949) Standardized channel `Acknowledgement` moved to its own file. Codec registration redundancy removed.
* (modules/core/04-channel) [\#144](https://github.com/cosmos/ibc-go/pull/144) Introduced a `packet_data_hex` attribute to emit the hex-encoded packet data in events. This allows for raw binary (proto-encoded message) to be sent over events and decoded correctly on relayer. Original `packet_data` is DEPRECATED. All relayers and IBC event consumers are encouraged to switch to `packet_data_hex` as soon as possible.
* (core/04-channel) [\#197](https://github.com/cosmos/ibc-go/pull/197) Introduced a `packet_ack_hex` attribute to emit the hex-encoded acknowledgement in events. This allows for raw binary (proto-encoded message) to be sent over events and decoded correctly on relayer. Original `packet_ack` is DEPRECATED. All relayers and IBC event consumers are encouraged to switch to `packet_ack_hex` as soon as possible.
* (modules/light-clients/07-tendermint) [\#125](https://github.com/cosmos/ibc-go/pull/125) Implement efficient iteration of consensus states and pruning of earliest expired consensus state on UpdateClient.
* (modules/light-clients/07-tendermint) [\#141](https://github.com/cosmos/ibc-go/pull/141) Return early in case there's a duplicate update call to save Gas.
* (modules/core/ante) [\#235](https://github.com/cosmos/ibc-go/pull/235) Introduces a new IBC Antedecorator that will reject transactions that only contain redundant packet messages (and accompany UpdateClient msgs). This will prevent relayers from wasting fees by submitting messages for packets that have already been processed by previous relayer(s). The Antedecorator is only applied on CheckTx and RecheckTx and is therefore optional for each node.

### Features

* [\#198](https://github.com/cosmos/ibc-go/pull/198) New CLI command `query ibc-transfer escrow-address <port> <channel id>` to get the escrow address for a channel; can be used to then query balance of escrowed tokens

### Client Breaking Changes

* (02-client/cli) [\#196](https://github.com/cosmos/ibc-go/pull/196) Rename `node-state` cli command to `self-consensus-state`.

## IBC in the Cosmos SDK Repository

The IBC module was originally released in [v0.40.0](https://github.com/cosmos/cosmos-sdk/releases/tag/v0.40.0) of the SDK.
Please see the [Release Notes](https://github.com/cosmos/cosmos-sdk/blob/v0.40.0/RELEASE_NOTES.md).

The IBC module is also contained in the releases for [v0.41.x](https://github.com/cosmos/cosmos-sdk/releases/tag/v0.41.0) and [v0.42.x](https://github.com/cosmos/cosmos-sdk/releases/tag/v0.42.0).
Please see the Release Notes for [v0.41.x](https://github.com/cosmos/cosmos-sdk/blob/v0.41.0/RELEASE_NOTES.md) and [v0.42.x](https://github.com/cosmos/cosmos-sdk/blob/v0.42.0/RELEASE_NOTES.md).

The IBC module was removed in the commit hash [da064e13d56add466548135739c5860a9f7ed842](https://github.com/cosmos/cosmos-sdk/commit/da064e13d56add466548135739c5860a9f7ed842) on the SDK. The release for SDK v0.43.0 will be the first release without the IBC module.

Backports should be made to the [release/v0.42.x](https://github.com/cosmos/cosmos-sdk/tree/release/v0.42.x) branch on the SDK.<|MERGE_RESOLUTION|>--- conflicted
+++ resolved
@@ -57,11 +57,8 @@
 ### Improvements
 
 * (apps/27-interchain-accounts) [\#5533](https://github.com/cosmos/ibc-go/pull/5533) ICA host sets the host connection ID on `OnChanOpenTry`, so that ICA controller implementations are not obliged to set the value on `OnChanOpenInit` if they are not able.
-<<<<<<< HEAD
 * (core/02-client, core/03-connection, apps/27-interchain-accounts) [\#6256](https://github.com/cosmos/ibc-go/pull/6256) Add length checking of array fields in messages.
-=======
 * (apps/27-interchain-accounts, apps/tranfer, apps/29-fee) [\#6253](https://github.com/cosmos/ibc-go/pull/6253) Allow channel handshake to succeed if fee middleware is wired up on one side, but not the other.
->>>>>>> 3b3ecc5a
 
 ### Features
 
