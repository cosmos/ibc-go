--- conflicted
+++ resolved
@@ -62,11 +62,8 @@
 * (23-commmitment) [\#6644](https://github.com/cosmos/ibc-go/pull/6644) Introduce commitment/v2 `MerklePath` to include `repeated bytes` in favour of `repeated string`. This supports using merkle path keys which include non UTF-8 encoded runes.
 * (23-commmitment) [\#6633](https://github.com/cosmos/ibc-go/pull/6633) MerklePath has been changed to use `repeated bytes` in favour of `repeated strings`.
 * (apps/27-interchain-accounts) [\#6749](https://github.com/cosmos/ibc-go/pull/6749) The ICA controller `NewIBCMiddleware` constructor function sets by default the auth module to nil.
-<<<<<<< HEAD
 * (core, core/02-client) [\#6763](https://github.com/cosmos/ibc-go/pull/6763) Move prometheus metric labels for 02-client and core into a separate `metrics` package on core.
-=======
 * (core/02-client) [\#6777](https://github.com/cosmos/ibc-go/pull/6777) The `NewClientProposalHandler` of `02-client` has been removed.
->>>>>>> 604031f7
 
 ### State Machine Breaking
 
