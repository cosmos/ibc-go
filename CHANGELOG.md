<!--
Guiding Principles:

Changelogs are for humans, not machines.
There should be an entry for every single version.
The same types of changes should be grouped.
Versions and sections should be linkable.
The latest version comes first.
The release date of each version is displayed.
Mention whether you follow Semantic Versioning.

Usage:

Change log entries are to be added to the Unreleased section under the
appropriate stanza (see below). Each entry should ideally include a tag and
the Github issue reference in the following format:

* (<tag>) \#<issue-number> message

The issue numbers will later be link-ified during the release process so you do
not have to worry about including a link manually, but you can if you wish.

Types of changes (Stanzas):

"Features" for new features.
"Improvements" for changes in existing functionality.
"Deprecated" for soon-to-be removed features.
"Bug Fixes" for any bug fixes.
"Client Breaking" for breaking CLI commands and REST routes used by end-users.
"API Breaking" for breaking exported APIs used by developers building on SDK.
"State Machine Breaking" for any changes that result in a different AppState given same genesisState and txList.
Ref: https://keepachangelog.com/en/1.0.0/
-->

# Changelog

## [Unreleased]

### Dependencies

* [\#404](https://github.com/cosmos/ibc-go/pull/404) Bump Go version to 1.17
* (core) [\#709](https://github.com/cosmos/ibc-go/pull/709) Replace github.com/pkg/errors with stdlib errors

### API Breaking
 
<<<<<<< HEAD

* (02-client) [\#595](https://github.com/cosmos/ibc-go/pull/595) The client state return value has been removed from `CheckMisbehaviourAndUpdateState`. Light client implementations must update the client state in the client store before returning for valid misbehaviour.
=======
* (channel( [\#848](https://github.com/cosmos/ibc-go/pull/848) Added `ChannelId` to MsgChannelOpenInitResponse
* (testing( [\#813](https://github.com/cosmos/ibc-go/pull/813) The `ack` argument to the testing function `RelayPacket` has been removed as it is no longer needed.
* (testing) [\#774](https://github.com/cosmos/ibc-go/pull/774) Added `ChainID` arg to `SetupWithGenesisValSet` on the testing app. `Coordinator` generated ChainIDs now starts at index 1
* (transfer) [\#675](https://github.com/cosmos/ibc-go/pull/675) Transfer `NewKeeper` now takes in an ICS4Wrapper. The ICS4Wrapper may be the IBC Channel Keeper when ICS20 is not used in a middleware stack. The ICS4Wrapper is required for applications wishing to connect middleware to ICS20.
* (core) [\#650](https://github.com/cosmos/ibc-go/pull/650) Modify `OnChanOpenTry` IBC application module callback to return the negotiated app version. The version passed into the `MsgChanOpenTry` has been deprecated and will be ignored by core IBC.
* (core) [\#629](https://github.com/cosmos/ibc-go/pull/629) Removes the `GetProofSpecs` from the ClientState interface. This function was previously unused by core IBC.
>>>>>>> d5e2ba5c
* (transfer) [\#517](https://github.com/cosmos/ibc-go/pull/517) Separates the ICS 26 callback functions from `AppModule` into a new type `IBCModule` for ICS 20 transfer.
* (modules/core/02-client) [\#536](https://github.com/cosmos/ibc-go/pull/536) `GetSelfConsensusState` return type changed from bool to error.
* (channel) [\#644](https://github.com/cosmos/ibc-go/pull/644) Removes `CounterpartyHops` function from the ChannelKeeper.
* (testing) [\#776](https://github.com/cosmos/ibc-go/pull/776) Adding helper fn to generate capability name for testing callbacks 
* (channel) [\#882](https://github.com/cosmos/ibc-go/pull/882) The `WriteAcknowledgement` API now takes `exported.Acknowledgement` instead of a byte array

### State Machine Breaking

* (transfer) [\#818](https://github.com/cosmos/ibc-go/pull/818) Error acknowledgements returned from Transfer `OnRecvPacket` now include a deterministic ABCI code and error message.

### Improvements

* (testing) [\#810](https://github.com/cosmos/ibc-go/pull/810) Additional testing function added to `Endpoint` type called `RecvPacketWithResult`. Performs the same functionality as the existing `RecvPacket` function but also returns the message result. `path.RelayPacket` no longer uses the provided acknowledgement argument and instead obtains the acknowledgement via MsgRecvPacket events.
* (connection) [\#721](https://github.com/cosmos/ibc-go/pull/721) Simplify connection handshake error messages when unpacking client state.
* (channel) [\#692](https://github.com/cosmos/ibc-go/pull/692) Minimize channel logging by only emitting the packet sequence, source port/channel, destination port/channel upon packet receives, acknowledgements and timeouts.
* [\#383](https://github.com/cosmos/ibc-go/pull/383) Adds helper functions for merging and splitting middleware versions from the underlying app version.
* (modules/core/05-port) [\#288](https://github.com/cosmos/ibc-go/issues/288) Making the 05-port keeper function IsBound public. The IsBound function checks if the provided portID is already binded to a module.
* (channel) [\#644](https://github.com/cosmos/ibc-go/pull/644) Adds `GetChannelConnection` to the ChannelKeeper. This function returns the connectionID and connection state associated with a channel. 
* (channel) [\647](https://github.com/cosmos/ibc-go/pull/647) Reorganizes channel handshake handling to set channel state after IBC application callbacks. 
* (client) [\#724](https://github.com/cosmos/ibc-go/pull/724) `IsRevisionFormat` and `IsClientIDFormat` have been updated to disallow newlines before the dash used to separate the chainID and revision number, and the client type and client sequence. 

### Features

* [\#432](https://github.com/cosmos/ibc-go/pull/432) Introduce `MockIBCApp` struct to the mock module. Allows the mock module to be reused to perform custom logic on each IBC App interface function. This might be useful when testing out IBC applications written as middleware. 
* [\#380](https://github.com/cosmos/ibc-go/pull/380) Adding the Interchain Accounts module v1
* [\#679](https://github.com/cosmos/ibc-go/pull/679) New CLI command `query ibc-transfer denom-hash <denom trace>` to get the denom hash for a denom trace; this might be useful for debug

### Bug Fixes

* (testing) [\#884](https://github.com/cosmos/ibc-go/pull/884) Add and use in simapp a custom ante handler that rejects redundant transactions

## [v2.0.2](https://github.com/cosmos/ibc-go/releases/tag/v2.0.2) - 2021-12-15

### Dependencies

* [\#589](https://github.com/cosmos/ibc-go/pull/589) Bump SDK version to v0.44.5

### Bug Fixes

* (modules/core) [\#603](https://github.com/cosmos/ibc-go/pull/603) Fix module name emitted as part of `OnChanOpenInit` event. Replacing `connection` module name with `channel`.

## [v2.0.1](https://github.com/cosmos/ibc-go/releases/tag/v2.0.1) - 2021-12-05

### Dependencies

* [\#567](https://github.com/cosmos/ibc-go/pull/567) Bump SDK version to v0.44.4

### Improvements

* (02-client) [\#568](https://github.com/cosmos/ibc-go/pull/568) In IBC `transfer` cli command use local clock time as reference for relative timestamp timeout if greater than the block timestamp queried from the latest consensus state corresponding to the counterparty channel.
* [\#583](https://github.com/cosmos/ibc-go/pull/583) Move third_party/proto/confio/proofs.proto to third_party/proto/proofs.proto to enable proto service reflection. Migrate `buf` from v1beta1 to v1.

### Bug Fixes

* (02-client) [\#500](https://github.com/cosmos/ibc-go/pull/500) Fix IBC `update-client proposal` cli command to expect correct number of args.

## [v2.0.0](https://github.com/cosmos/ibc-go/releases/tag/v2.0.0) - 2021-11-09

### Dependencies

* [\#489](https://github.com/cosmos/ibc-go/pull/489) Bump Tendermint to v0.34.14
* [\#503](https://github.com/cosmos/ibc-go/pull/503) Bump SDK version to v0.44.3

### API Breaking

* (core) [\#227](https://github.com/cosmos/ibc-go/pull/227) Remove sdk.Result from application callbacks
* (transfer) [\#350](https://github.com/cosmos/ibc-go/pull/350) Change FungibleTokenPacketData to use a string for the Amount field. This enables token transfers with amounts previously restricted by uint64. Up to the maximum uint256 value is supported. 

### Features

* [\#384](https://github.com/cosmos/ibc-go/pull/384) Added `NegotiateAppVersion` method to `IBCModule` interface supported by a gRPC query service in `05-port`. This provides routing of requests to the desired application module callback, which in turn performs application version negotiation.

## [v1.2.5](https://github.com/cosmos/ibc-go/releases/tag/v1.2.5) - 2021-12-15

### Dependencies

* [\#589](https://github.com/cosmos/ibc-go/pull/589) Bump SDK version to v0.44.5

### Bug Fixes

* (modules/core) [\#603](https://github.com/cosmos/ibc-go/pull/603) Fix module name emitted as part of `OnChanOpenInit` event. Replacing `connection` module name with `channel`.

## [v1.2.4](https://github.com/cosmos/ibc-go/releases/tag/v1.2.4) - 2021-12-05

### Dependencies

* [\#567](https://github.com/cosmos/ibc-go/pull/567) Bump SDK version to v0.44.4

### Improvements

* [\#583](https://github.com/cosmos/ibc-go/pull/583) Move third_party/proto/confio/proofs.proto to third_party/proto/proofs.proto to enable proto service reflection. Migrate `buf` from v1beta1 to v1.

## [v1.2.3](https://github.com/cosmos/ibc-go/releases/tag/v1.2.3) - 2021-11-09

### Dependencies

* [\#489](https://github.com/cosmos/ibc-go/pull/489) Bump Tendermint to v0.34.14
* [\#503](https://github.com/cosmos/ibc-go/pull/503) Bump SDK version to v0.44.3

## [v1.2.2](https://github.com/cosmos/ibc-go/releases/tag/v1.2.2) - 2021-10-15

### Dependencies

* [\#485](https://github.com/cosmos/ibc-go/pull/485) Bump SDK version to v0.44.2

## [v1.2.1](https://github.com/cosmos/ibc-go/releases/tag/v1.2.1) - 2021-10-04

### Dependencies

* [\#455](https://github.com/cosmos/ibc-go/pull/455) Bump SDK version to v0.44.1

## [v1.2.0](https://github.com/cosmos/ibc-go/releases/tag/v1.2.0) - 2021-09-10

### State Machine Breaking

* (24-host) [\#344](https://github.com/cosmos/ibc-go/pull/344) Increase port identifier limit to 128 characters.

### Improvements

* [\#373](https://github.com/cosmos/ibc-go/pull/375) Added optional field `PacketCommitmentSequences` to `QueryPacketAcknowledgementsRequest` to provide filtering of packet acknowledgements.

### Features

* [\#372](https://github.com/cosmos/ibc-go/pull/372) New CLI command `query ibc client status <client id>` to get the current activity status of a client.

### Dependencies

* [\#386](https://github.com/cosmos/ibc-go/pull/386) Bump [tendermint](https://github.com/tendermint/tendermint) from v0.34.12 to v0.34.13.

## [v1.1.5](https://github.com/cosmos/ibc-go/releases/tag/v1.1.5) - 2021-12-15

### Dependencies

* [\#589](https://github.com/cosmos/ibc-go/pull/589) Bump SDK version to v0.44.5

### Bug Fixes

* (modules/core) [\#603](https://github.com/cosmos/ibc-go/pull/603) Fix module name emitted as part of `OnChanOpenInit` event. Replacing `connection` module name with `channel`.

## [v1.1.4](https://github.com/cosmos/ibc-go/releases/tag/v1.1.4) - 2021-12-05

### Dependencies

* [\#567](https://github.com/cosmos/ibc-go/pull/567) Bump SDK version to v0.44.4

### Improvements

* [\#583](https://github.com/cosmos/ibc-go/pull/583) Move third_party/proto/confio/proofs.proto to third_party/proto/proofs.proto to enable proto service reflection. Migrate `buf` from v1beta1 to v1.

## [v1.1.3](https://github.com/cosmos/ibc-go/releases/tag/v1.1.3) - 2021-11-09

### Dependencies

* [\#489](https://github.com/cosmos/ibc-go/pull/489) Bump Tendermint to v0.34.14
* [\#503](https://github.com/cosmos/ibc-go/pull/503) Bump SDK version to v0.44.3

## [v1.1.2](https://github.com/cosmos/ibc-go/releases/tag/v1.1.2) - 2021-10-15

* [\#485](https://github.com/cosmos/ibc-go/pull/485) Bump SDK version to v0.44.2
 
## [v1.1.1](https://github.com/cosmos/ibc-go/releases/tag/v1.1.1) - 2021-10-04

### Dependencies

* [\#455](https://github.com/cosmos/ibc-go/pull/455) Bump SDK version to v0.44.1

## [v1.1.0](https://github.com/cosmos/ibc-go/releases/tag/v1.1.0) - 2021-09-03

### Dependencies

* [\#367](https://github.com/cosmos/ibc-go/pull/367) Bump [cosmos-sdk](https://github.com/cosmos/cosmos-sdk) from 0.43 to 0.44.

## [v1.0.1](https://github.com/cosmos/ibc-go/releases/tag/v1.0.1) - 2021-08-25

### Improvements

* [\#343](https://github.com/cosmos/ibc-go/pull/343) Create helper functions for publishing of packet sent and acknowledgement sent events.

## [v1.0.0](https://github.com/cosmos/ibc-go/releases/tag/v1.0.0) - 2021-08-10

### Bug Fixes

* (07-tendermint) [\#241](https://github.com/cosmos/ibc-go/pull/241) Ensure tendermint client state latest height revision number matches chain id revision number.
* (07-tendermint) [\#234](https://github.com/cosmos/ibc-go/pull/234) Use sentinel value for the consensus state root set during a client upgrade. This prevents genesis validation from failing.
* (modules) [\#223](https://github.com/cosmos/ibc-go/pull/223) Use correct Prometheus format for metric labels.
* (06-solomachine) [\#214](https://github.com/cosmos/ibc-go/pull/214) Disable defensive timestamp check in SendPacket for solo machine clients.
* (07-tendermint) [\#210](https://github.com/cosmos/ibc-go/pull/210) Export all consensus metadata on genesis restarts for tendermint clients.
* (core) [\#200](https://github.com/cosmos/ibc-go/pull/200) Fixes incorrect export of IBC identifier sequences. Previously, the next identifier sequence for clients/connections/channels was not set during genesis export. This resulted in the next identifiers being generated on the new chain to reuse old identifiers (the sequences began again from 0).
* (02-client) [\#192](https://github.com/cosmos/ibc-go/pull/192) Fix IBC `query ibc client header` cli command. Support historical queries for query header/node-state commands.
* (modules/light-clients/06-solomachine) [\#153](https://github.com/cosmos/ibc-go/pull/153) Fix solo machine proof height sequence mismatch bug.
* (modules/light-clients/06-solomachine) [\#122](https://github.com/cosmos/ibc-go/pull/122) Fix solo machine merkle prefix casting bug. 
* (modules/light-clients/06-solomachine) [\#120](https://github.com/cosmos/ibc-go/pull/120) Fix solo machine handshake verification bug. 
* (modules/light-clients/06-solomachine) [\#153](https://github.com/cosmos/ibc-go/pull/153) fix solo machine connection handshake failure at `ConnectionOpenAck`.

### API Breaking

* (04-channel) [\#220](https://github.com/cosmos/ibc-go/pull/220) Channel legacy handler functions were removed. Please use the MsgServer functions or directly call the channel keeper's handshake function.
* (modules) [\#206](https://github.com/cosmos/ibc-go/pull/206) Expose `relayer sdk.AccAddress` on `OnRecvPacket`, `OnAcknowledgementPacket`, `OnTimeoutPacket` module callbacks to enable incentivization.
* (02-client) [\#181](https://github.com/cosmos/ibc-go/pull/181) Remove 'InitialHeight' from UpdateClient Proposal. Only copy over latest consensus state from substitute client.
* (06-solomachine) [\#169](https://github.com/cosmos/ibc-go/pull/169) Change FrozenSequence to boolean in solomachine ClientState. The solo machine proto package has been bumped from `v1` to `v2`.
* (module/core/02-client) [\#165](https://github.com/cosmos/ibc-go/pull/165) Remove GetFrozenHeight from the ClientState interface. 
* (modules) [\#166](https://github.com/cosmos/ibc-go/pull/166) Remove GetHeight from the misbehaviour interface. The `consensus_height` attribute has been removed from Misbehaviour events.
* (modules) [\#162](https://github.com/cosmos/ibc-go/pull/162) Remove deprecated Handler types in core IBC and the ICS 20 transfer module. 
* (modules/core) [\#161](https://github.com/cosmos/ibc-go/pull/161) Remove Type(), Route(), GetSignBytes() from 02-client, 03-connection, and 04-channel messages.
* (modules) [\#140](https://github.com/cosmos/ibc-go/pull/140) IsFrozen() client state interface changed to Status(). gRPC `ClientStatus` route added.
* (modules/core) [\#109](https://github.com/cosmos/ibc-go/pull/109) Remove connection and channel handshake CLI commands.
* (modules) [\#107](https://github.com/cosmos/ibc-go/pull/107) Modify OnRecvPacket callback to return an acknowledgement which indicates if it is successful or not. Callback state changes are discarded for unsuccessful acknowledgements only. 
* (modules) [\#108](https://github.com/cosmos/ibc-go/pull/108) All message constructors take the signer as a string to prevent upstream bugs. The `String()` function for an SDK Acc Address relies on external context.
* (transfer) [\#275](https://github.com/cosmos/ibc-go/pull/275) Remove 'ChanCloseInit' function from transfer keeper. ICS20 does not close channels.

### State Machine Breaking

* (modules/light-clients/07-tendermint) [\#99](https://github.com/cosmos/ibc-go/pull/99) Enforce maximum chain-id length for tendermint client. 
* (modules/light-clients/07-tendermint) [\#141](https://github.com/cosmos/ibc-go/pull/141) Allow a new form of misbehaviour that proves counterparty chain breaks time monotonicity, automatically enforce monotonicity in UpdateClient and freeze client if monotonicity is broken.
* (modules/light-clients/07-tendermint) [\#141](https://github.com/cosmos/ibc-go/pull/141) Freeze the client if there's a conflicting header submitted for an existing consensus state.
* (modules/core/02-client) [\#8405](https://github.com/cosmos/cosmos-sdk/pull/8405) Refactor IBC client update governance proposals to use a substitute client to update a frozen or expired client.
* (modules/core/02-client) [\#8673](https://github.com/cosmos/cosmos-sdk/pull/8673) IBC upgrade logic moved to 02-client and an IBC UpgradeProposal is added.
* (modules/core/03-connection) [\#171](https://github.com/cosmos/ibc-go/pull/171) Introduces a new parameter `MaxExpectedTimePerBlock` to allow connections to calculate and enforce a block delay that is proportional to time delay set by connection.
* (core) [\#268](https://github.com/cosmos/ibc-go/pull/268) Perform a no-op on redundant relay messages. Previous behaviour returned an error. Now no state change will occur and no error will be returned.

### Improvements

* (04-channel) [\#220](https://github.com/cosmos/ibc-go/pull/220) Channel handshake events are now emitted with the channel keeper.
* (core/02-client) [\#205](https://github.com/cosmos/ibc-go/pull/205) Add in-place and genesis migrations from SDK v0.42.0 to ibc-go v1.0.0. Solo machine protobuf defintions are migrated from v1 to v2. All solo machine consensus states are pruned. All expired tendermint consensus states are pruned.
* (modules/core) [\#184](https://github.com/cosmos/ibc-go/pull/184) Improve error messages. Uses unique error codes to indicate already relayed packets.
* (07-tendermint) [\#182](https://github.com/cosmos/ibc-go/pull/182) Remove duplicate checks in upgrade logic.
* (modules/core/04-channel) [\#7949](https://github.com/cosmos/cosmos-sdk/issues/7949) Standardized channel `Acknowledgement` moved to its own file. Codec registration redundancy removed.
* (modules/core/04-channel) [\#144](https://github.com/cosmos/ibc-go/pull/144) Introduced a `packet_data_hex` attribute to emit the hex-encoded packet data in events. This allows for raw binary (proto-encoded message) to be sent over events and decoded correctly on relayer. Original `packet_data` is DEPRECATED. All relayers and IBC event consumers are encouraged to switch to `packet_data_hex` as soon as possible.
* (core/04-channel) [\#197](https://github.com/cosmos/ibc-go/pull/197) Introduced a `packet_ack_hex` attribute to emit the hex-encoded acknowledgement in events. This allows for raw binary (proto-encoded message) to be sent over events and decoded correctly on relayer. Original `packet_ack` is DEPRECATED. All relayers and IBC event consumers are encouraged to switch to `packet_ack_hex` as soon as possible.
* (modules/light-clients/07-tendermint) [\#125](https://github.com/cosmos/ibc-go/pull/125) Implement efficient iteration of consensus states and pruning of earliest expired consensus state on UpdateClient.
* (modules/light-clients/07-tendermint) [\#141](https://github.com/cosmos/ibc-go/pull/141) Return early in case there's a duplicate update call to save Gas.
* (modules/core/ante) [\#235](https://github.com/cosmos/ibc-go/pull/235) Introduces a new IBC Antedecorator that will reject transactions that only contain redundant packet messages (and accompany UpdateClient msgs). This will prevent relayers from wasting fees by submitting messages for packets that have already been processed by previous relayer(s). The Antedecorator is only applied on CheckTx and RecheckTx and is therefore optional for each node.

### Features

* [\#198](https://github.com/cosmos/ibc-go/pull/198) New CLI command `query ibc-transfer escrow-address <port> <channel id>` to get the escrow address for a channel; can be used to then query balance of escrowed tokens

### Client Breaking Changes

* (02-client/cli) [\#196](https://github.com/cosmos/ibc-go/pull/196) Rename `node-state` cli command to `self-consensus-state`.

## IBC in the Cosmos SDK Repository

The IBC module was originally released in [v0.40.0](https://github.com/cosmos/cosmos-sdk/releases/tag/v0.40.0) of the SDK.
Please see the [Release Notes](https://github.com/cosmos/cosmos-sdk/blob/v0.40.0/RELEASE_NOTES.md).

The IBC module is also contained in the releases for [v0.41.x](https://github.com/cosmos/cosmos-sdk/releases/tag/v0.41.0) and [v0.42.x](https://github.com/cosmos/cosmos-sdk/releases/tag/v0.42.0).
Please see the Release Notes for [v0.41.x](https://github.com/cosmos/cosmos-sdk/blob/v0.41.0/RELEASE_NOTES.md) and [v0.42.x](https://github.com/cosmos/cosmos-sdk/blob/v0.42.0/RELEASE_NOTES.md).

The IBC module was removed in the commit hash [da064e13d56add466548135739c5860a9f7ed842](https://github.com/cosmos/cosmos-sdk/commit/da064e13d56add466548135739c5860a9f7ed842) on the SDK. The release for SDK v0.43.0 will be the first release without the IBC module.

Backports should be made to the [release/v0.42.x](https://github.com/cosmos/cosmos-sdk/tree/release/v0.42.x) branch on the SDK.<|MERGE_RESOLUTION|>--- conflicted
+++ resolved
@@ -43,17 +43,14 @@
 
 ### API Breaking
  
-<<<<<<< HEAD
 
 * (02-client) [\#595](https://github.com/cosmos/ibc-go/pull/595) The client state return value has been removed from `CheckMisbehaviourAndUpdateState`. Light client implementations must update the client state in the client store before returning for valid misbehaviour.
-=======
 * (channel( [\#848](https://github.com/cosmos/ibc-go/pull/848) Added `ChannelId` to MsgChannelOpenInitResponse
 * (testing( [\#813](https://github.com/cosmos/ibc-go/pull/813) The `ack` argument to the testing function `RelayPacket` has been removed as it is no longer needed.
 * (testing) [\#774](https://github.com/cosmos/ibc-go/pull/774) Added `ChainID` arg to `SetupWithGenesisValSet` on the testing app. `Coordinator` generated ChainIDs now starts at index 1
 * (transfer) [\#675](https://github.com/cosmos/ibc-go/pull/675) Transfer `NewKeeper` now takes in an ICS4Wrapper. The ICS4Wrapper may be the IBC Channel Keeper when ICS20 is not used in a middleware stack. The ICS4Wrapper is required for applications wishing to connect middleware to ICS20.
 * (core) [\#650](https://github.com/cosmos/ibc-go/pull/650) Modify `OnChanOpenTry` IBC application module callback to return the negotiated app version. The version passed into the `MsgChanOpenTry` has been deprecated and will be ignored by core IBC.
 * (core) [\#629](https://github.com/cosmos/ibc-go/pull/629) Removes the `GetProofSpecs` from the ClientState interface. This function was previously unused by core IBC.
->>>>>>> d5e2ba5c
 * (transfer) [\#517](https://github.com/cosmos/ibc-go/pull/517) Separates the ICS 26 callback functions from `AppModule` into a new type `IBCModule` for ICS 20 transfer.
 * (modules/core/02-client) [\#536](https://github.com/cosmos/ibc-go/pull/536) `GetSelfConsensusState` return type changed from bool to error.
 * (channel) [\#644](https://github.com/cosmos/ibc-go/pull/644) Removes `CounterpartyHops` function from the ChannelKeeper.
