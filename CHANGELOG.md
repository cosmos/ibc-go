--- conflicted
+++ resolved
@@ -47,21 +47,9 @@
 
 ### Improvements
 
-<<<<<<< HEAD
-<<<<<<< HEAD
-=======
 * (modules/core/keeper) [\#1284](https://github.com/cosmos/ibc-go/pull/1284) Add sanity check for the keepers passed into `ibckeeper.NewKeeper`. `ibckeeper.NewKeeper` now panics if any of the keepers passed in is empty.
-* (middleware) [\#1022](https://github.com/cosmos/ibc-go/pull/1022) Add `GetAppVersion` to the ICS4Wrapper interface. This function should be used by IBC applications to obtain their own version since the version set in the channel structure may be wrapped many times by middleware. 
 * (modules/core/04-channel) [\#1160](https://github.com/cosmos/ibc-go/pull/1160) Improve `uint64 -> string` performance in `Logger`.
-* (modules/core/04-channel) [\#1232](https://github.com/cosmos/ibc-go/pull/1232) Updating params on `NewPacketId` and moving to bottom of file. 
-* (modules/core/04-channel) [\#1279](https://github.com/cosmos/ibc-go/pull/1279) Add selected channel version to MsgChanOpenInitResponse and MsgChanOpenTryResponse. Emit channel version during OpenInit/OpenTry
-* (app/29-fee) [\#1305](https://github.com/cosmos/ibc-go/pull/1305) Change version string for fee module to `ics29-1`
-
->>>>>>> f2577f9 (add empty keepers checking in ibc NewKeeper (#1284))
-=======
-* (modules/core/04-channel) [\#1160](https://github.com/cosmos/ibc-go/pull/1160) Improve `uint64 -> string` performance in `Logger`.
-
->>>>>>> b45cac20
+
 ### Features
 
 ### Bug Fixes
