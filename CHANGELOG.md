--- conflicted
+++ resolved
@@ -62,13 +62,10 @@
 * (modules/core/04-channel) [\#1232](https://github.com/cosmos/ibc-go/pull/1232) Updating params on `NewPacketId` and moving to bottom of file.
 * (app/29-fee) [\#1305](https://github.com/cosmos/ibc-go/pull/1305) Change version string for fee module to `ics29-1`
 * (app/29-fee) [\#1341](https://github.com/cosmos/ibc-go/pull/1341) Check if the fee module is locked and if the fee module is enabled before refunding all fees
-<<<<<<< HEAD
 * (modules/core/04-channel) [\#1317](https://github.com/cosmos/ibc-go/pull/1317)  Remove crossing hellos from ChanOpenTry
 * (transfer) [\#1414](https://github.com/cosmos/ibc-go/pull/1414) Emitting Sender address from `fungible_token_packet` events in `OnRecvPacket` and `OnAcknowledgementPacket`.
-=======
 * (testing/simapp) [\#1397](https://github.com/cosmos/ibc-go/pull/1397) Adding mock module to maccperms and adding check to ensure mock module is not a blocked account address. 
 * (core/02-client) [\#1570](https://github.com/cosmos/ibc-go/pull/1570) Emitting an event when handling an upgrade client proposal. 
->>>>>>> 7d181821
 
 ### Features
 
