--- conflicted
+++ resolved
@@ -36,16 +36,11 @@
 
 ## [Unreleased]
 
-<<<<<<< HEAD
 ### API Breaking
 
 * (modules/core) [\#109](https://github.com/cosmos/ibc-go/pull/109) Remove connection and channel handshake CLI commands.
-=======
-### API Breaking 
-
 * (modules) [\#107](https://github.com/cosmos/ibc-go/pull/107) Modify OnRecvPacket callback to return an acknowledgement which indicates if it is successful or not. Callback state changes are discarded for unsuccessful acknowledgements only. 
 * (modules) [\#108](https://github.com/cosmos/ibc-go/pull/108) All message constructors take the signer as a string to prevent upstream bugs. The `String()` function for an SDK Acc Address relies on external context.
->>>>>>> e9883861
 
 ### State Machine Breaking
 
