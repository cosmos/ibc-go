<!--
Guiding Principles:

Changelogs are for humans, not machines.
There should be an entry for every single version.
The same types of changes should be grouped.
Versions and sections should be linkable.
The latest version comes first.
The release date of each version is displayed.
Mention whether you follow Semantic Versioning.

Usage:

Change log entries are to be added to the Unreleased section under the
appropriate stanza (see below). Each entry should ideally include a tag and
the Github issue reference in the following format:

* (<tag>) \#<issue-number> message

The issue numbers will later be link-ified during the release process so you do
not have to worry about including a link manually, but you can if you wish.

Types of changes (Stanzas):

"Features" for new features.
"Improvements" for changes in existing functionality.
"Deprecated" for soon-to-be removed features.
"Bug Fixes" for any bug fixes.
"Client Breaking" for breaking CLI commands and REST routes used by end-users.
"API Breaking" for breaking exported APIs used by developers building on SDK.
"State Machine Breaking" for any changes that result in a different AppState given same genesisState and txList.
Ref: https://keepachangelog.com/en/1.0.0/
-->

# Changelog

## [Unreleased]

<<<<<<< HEAD
### Features

* [\#679](https://github.com/cosmos/ibc-go/pull/679) New CLI command `query ibc-transfer denom-hash <denom trace>` to get the denom hash for a denom trace; this might be useful for debug
=======
### Dependencies

### API Breaking
 
### State Machine Breaking

### Improvements

* (channel) [\#692](https://github.com/cosmos/ibc-go/pull/692) Minimize channel logging by only emitting the packet sequence, source port/channel, destination port/channel upon packet receives, acknowledgements and timeouts.

### Features

### Bug Fixes
>>>>>>> c6be893c

## [v2.0.2](https://github.com/cosmos/ibc-go/releases/tag/v2.0.2) - 2021-12-15

### Dependencies

* [\#589](https://github.com/cosmos/ibc-go/pull/589) Bump SDK version to v0.44.5

### Bug Fixes

* (modules/core) [\#603](https://github.com/cosmos/ibc-go/pull/603) Fix module name emitted as part of `OnChanOpenInit` event. Replacing `connection` module name with `channel`.

## [v2.0.1](https://github.com/cosmos/ibc-go/releases/tag/v2.0.1) - 2021-12-05

### Dependencies

* [\#567](https://github.com/cosmos/ibc-go/pull/567) Bump SDK version to v0.44.4

### Improvements

* (02-client) [\#568](https://github.com/cosmos/ibc-go/pull/568) In IBC `transfer` cli command use local clock time as reference for relative timestamp timeout if greater than the block timestamp queried from the latest consensus state corresponding to the counterparty channel.
* [\#583](https://github.com/cosmos/ibc-go/pull/583) Move third_party/proto/confio/proofs.proto to third_party/proto/proofs.proto to enable proto service reflection. Migrate `buf` from v1beta1 to v1.

### Bug Fixes

* (02-client) [\#500](https://github.com/cosmos/ibc-go/pull/500) Fix IBC `update-client proposal` cli command to expect correct number of args.

## [v2.0.0](https://github.com/cosmos/ibc-go/releases/tag/v2.0.0) - 2021-11-09

### Dependencies

* [\#489](https://github.com/cosmos/ibc-go/pull/489) Bump Tendermint to v0.34.14
* [\#503](https://github.com/cosmos/ibc-go/pull/503) Bump SDK version to v0.44.3

### API Breaking

* (core) [\#227](https://github.com/cosmos/ibc-go/pull/227) Remove sdk.Result from application callbacks
* (transfer) [\#350](https://github.com/cosmos/ibc-go/pull/350) Change FungibleTokenPacketData to use a string for the Amount field. This enables token transfers with amounts previously restricted by uint64. Up to the maximum uint256 value is supported. 

### Features

* [\#384](https://github.com/cosmos/ibc-go/pull/384) Added `NegotiateAppVersion` method to `IBCModule` interface supported by a gRPC query service in `05-port`. This provides routing of requests to the desired application module callback, which in turn performs application version negotiation.

## [v1.2.6](https://github.com/cosmos/ibc-go/releases/tag/v1.2.6) - 2021-01-12

### Improvements

* (channel) [\#692](https://github.com/cosmos/ibc-go/pull/692) Minimize channel logging by only emitting the packet sequence, source port/channel, destination port/channel upon packet receives, acknowledgements and timeouts.

## [v1.2.5](https://github.com/cosmos/ibc-go/releases/tag/v1.2.5) - 2021-12-15

### Dependencies

* [\#589](https://github.com/cosmos/ibc-go/pull/589) Bump SDK version to v0.44.5

### Bug Fixes

* (modules/core) [\#603](https://github.com/cosmos/ibc-go/pull/603) Fix module name emitted as part of `OnChanOpenInit` event. Replacing `connection` module name with `channel`.

## [v1.2.4](https://github.com/cosmos/ibc-go/releases/tag/v1.2.4) - 2021-12-05

### Dependencies

* [\#567](https://github.com/cosmos/ibc-go/pull/567) Bump SDK version to v0.44.4

### Improvements

* [\#583](https://github.com/cosmos/ibc-go/pull/583) Move third_party/proto/confio/proofs.proto to third_party/proto/proofs.proto to enable proto service reflection. Migrate `buf` from v1beta1 to v1.

## [v1.2.3](https://github.com/cosmos/ibc-go/releases/tag/v1.2.3) - 2021-11-09

### Dependencies

* [\#489](https://github.com/cosmos/ibc-go/pull/489) Bump Tendermint to v0.34.14
* [\#503](https://github.com/cosmos/ibc-go/pull/503) Bump SDK version to v0.44.3

## [v1.2.2](https://github.com/cosmos/ibc-go/releases/tag/v1.2.2) - 2021-10-15

### Dependencies

* [\#485](https://github.com/cosmos/ibc-go/pull/485) Bump SDK version to v0.44.2

## [v1.2.1](https://github.com/cosmos/ibc-go/releases/tag/v1.2.1) - 2021-10-04

### Dependencies

* [\#455](https://github.com/cosmos/ibc-go/pull/455) Bump SDK version to v0.44.1

## [v1.2.0](https://github.com/cosmos/ibc-go/releases/tag/v1.2.0) - 2021-09-10

### State Machine Breaking

* (24-host) [\#344](https://github.com/cosmos/ibc-go/pull/344) Increase port identifier limit to 128 characters.

### Improvements

* [\#373](https://github.com/cosmos/ibc-go/pull/375) Added optional field `PacketCommitmentSequences` to `QueryPacketAcknowledgementsRequest` to provide filtering of packet acknowledgements.

### Features

* [\#372](https://github.com/cosmos/ibc-go/pull/372) New CLI command `query ibc client status <client id>` to get the current activity status of a client.

### Dependencies

* [\#386](https://github.com/cosmos/ibc-go/pull/386) Bump [tendermint](https://github.com/tendermint/tendermint) from v0.34.12 to v0.34.13.

## [v1.1.6](https://github.com/cosmos/ibc-go/releases/tag/v1.1.6) - 2021-01-12

### Improvements

* (channel) [\#692](https://github.com/cosmos/ibc-go/pull/692) Minimize channel logging by only emitting the packet sequence, source port/channel, destination port/channel upon packet receives, acknowledgements and timeouts.

## [v1.1.5](https://github.com/cosmos/ibc-go/releases/tag/v1.1.5) - 2021-12-15

### Dependencies

* [\#589](https://github.com/cosmos/ibc-go/pull/589) Bump SDK version to v0.44.5

### Bug Fixes

* (modules/core) [\#603](https://github.com/cosmos/ibc-go/pull/603) Fix module name emitted as part of `OnChanOpenInit` event. Replacing `connection` module name with `channel`.

## [v1.1.4](https://github.com/cosmos/ibc-go/releases/tag/v1.1.4) - 2021-12-05

### Dependencies

* [\#567](https://github.com/cosmos/ibc-go/pull/567) Bump SDK version to v0.44.4

### Improvements

* [\#583](https://github.com/cosmos/ibc-go/pull/583) Move third_party/proto/confio/proofs.proto to third_party/proto/proofs.proto to enable proto service reflection. Migrate `buf` from v1beta1 to v1.

## [v1.1.3](https://github.com/cosmos/ibc-go/releases/tag/v1.1.3) - 2021-11-09

### Dependencies

* [\#489](https://github.com/cosmos/ibc-go/pull/489) Bump Tendermint to v0.34.14
* [\#503](https://github.com/cosmos/ibc-go/pull/503) Bump SDK version to v0.44.3

## [v1.1.2](https://github.com/cosmos/ibc-go/releases/tag/v1.1.2) - 2021-10-15

* [\#485](https://github.com/cosmos/ibc-go/pull/485) Bump SDK version to v0.44.2
 
## [v1.1.1](https://github.com/cosmos/ibc-go/releases/tag/v1.1.1) - 2021-10-04

### Dependencies

* [\#455](https://github.com/cosmos/ibc-go/pull/455) Bump SDK version to v0.44.1

## [v1.1.0](https://github.com/cosmos/ibc-go/releases/tag/v1.1.0) - 2021-09-03

### Dependencies

* [\#367](https://github.com/cosmos/ibc-go/pull/367) Bump [cosmos-sdk](https://github.com/cosmos/cosmos-sdk) from 0.43 to 0.44.

## [v1.0.1](https://github.com/cosmos/ibc-go/releases/tag/v1.0.1) - 2021-08-25

### Improvements

* [\#343](https://github.com/cosmos/ibc-go/pull/343) Create helper functions for publishing of packet sent and acknowledgement sent events.

## [v1.0.0](https://github.com/cosmos/ibc-go/releases/tag/v1.0.0) - 2021-08-10

### Bug Fixes

* (07-tendermint) [\#241](https://github.com/cosmos/ibc-go/pull/241) Ensure tendermint client state latest height revision number matches chain id revision number.
* (07-tendermint) [\#234](https://github.com/cosmos/ibc-go/pull/234) Use sentinel value for the consensus state root set during a client upgrade. This prevents genesis validation from failing.
* (modules) [\#223](https://github.com/cosmos/ibc-go/pull/223) Use correct Prometheus format for metric labels.
* (06-solomachine) [\#214](https://github.com/cosmos/ibc-go/pull/214) Disable defensive timestamp check in SendPacket for solo machine clients.
* (07-tendermint) [\#210](https://github.com/cosmos/ibc-go/pull/210) Export all consensus metadata on genesis restarts for tendermint clients.
* (core) [\#200](https://github.com/cosmos/ibc-go/pull/200) Fixes incorrect export of IBC identifier sequences. Previously, the next identifier sequence for clients/connections/channels was not set during genesis export. This resulted in the next identifiers being generated on the new chain to reuse old identifiers (the sequences began again from 0).
* (02-client) [\#192](https://github.com/cosmos/ibc-go/pull/192) Fix IBC `query ibc client header` cli command. Support historical queries for query header/node-state commands.
* (modules/light-clients/06-solomachine) [\#153](https://github.com/cosmos/ibc-go/pull/153) Fix solo machine proof height sequence mismatch bug.
* (modules/light-clients/06-solomachine) [\#122](https://github.com/cosmos/ibc-go/pull/122) Fix solo machine merkle prefix casting bug. 
* (modules/light-clients/06-solomachine) [\#120](https://github.com/cosmos/ibc-go/pull/120) Fix solo machine handshake verification bug. 
* (modules/light-clients/06-solomachine) [\#153](https://github.com/cosmos/ibc-go/pull/153) fix solo machine connection handshake failure at `ConnectionOpenAck`.

### API Breaking

* (04-channel) [\#220](https://github.com/cosmos/ibc-go/pull/220) Channel legacy handler functions were removed. Please use the MsgServer functions or directly call the channel keeper's handshake function.
* (modules) [\#206](https://github.com/cosmos/ibc-go/pull/206) Expose `relayer sdk.AccAddress` on `OnRecvPacket`, `OnAcknowledgementPacket`, `OnTimeoutPacket` module callbacks to enable incentivization.
* (02-client) [\#181](https://github.com/cosmos/ibc-go/pull/181) Remove 'InitialHeight' from UpdateClient Proposal. Only copy over latest consensus state from substitute client.
* (06-solomachine) [\#169](https://github.com/cosmos/ibc-go/pull/169) Change FrozenSequence to boolean in solomachine ClientState. The solo machine proto package has been bumped from `v1` to `v2`.
* (module/core/02-client) [\#165](https://github.com/cosmos/ibc-go/pull/165) Remove GetFrozenHeight from the ClientState interface. 
* (modules) [\#166](https://github.com/cosmos/ibc-go/pull/166) Remove GetHeight from the misbehaviour interface. The `consensus_height` attribute has been removed from Misbehaviour events.
* (modules) [\#162](https://github.com/cosmos/ibc-go/pull/162) Remove deprecated Handler types in core IBC and the ICS 20 transfer module. 
* (modules/core) [\#161](https://github.com/cosmos/ibc-go/pull/161) Remove Type(), Route(), GetSignBytes() from 02-client, 03-connection, and 04-channel messages.
* (modules) [\#140](https://github.com/cosmos/ibc-go/pull/140) IsFrozen() client state interface changed to Status(). gRPC `ClientStatus` route added.
* (modules/core) [\#109](https://github.com/cosmos/ibc-go/pull/109) Remove connection and channel handshake CLI commands.
* (modules) [\#107](https://github.com/cosmos/ibc-go/pull/107) Modify OnRecvPacket callback to return an acknowledgement which indicates if it is successful or not. Callback state changes are discarded for unsuccessful acknowledgements only. 
* (modules) [\#108](https://github.com/cosmos/ibc-go/pull/108) All message constructors take the signer as a string to prevent upstream bugs. The `String()` function for an SDK Acc Address relies on external context.
* (transfer) [\#275](https://github.com/cosmos/ibc-go/pull/275) Remove 'ChanCloseInit' function from transfer keeper. ICS20 does not close channels.

### State Machine Breaking

* (modules/light-clients/07-tendermint) [\#99](https://github.com/cosmos/ibc-go/pull/99) Enforce maximum chain-id length for tendermint client. 
* (modules/light-clients/07-tendermint) [\#141](https://github.com/cosmos/ibc-go/pull/141) Allow a new form of misbehaviour that proves counterparty chain breaks time monotonicity, automatically enforce monotonicity in UpdateClient and freeze client if monotonicity is broken.
* (modules/light-clients/07-tendermint) [\#141](https://github.com/cosmos/ibc-go/pull/141) Freeze the client if there's a conflicting header submitted for an existing consensus state.
* (modules/core/02-client) [\#8405](https://github.com/cosmos/cosmos-sdk/pull/8405) Refactor IBC client update governance proposals to use a substitute client to update a frozen or expired client.
* (modules/core/02-client) [\#8673](https://github.com/cosmos/cosmos-sdk/pull/8673) IBC upgrade logic moved to 02-client and an IBC UpgradeProposal is added.
* (modules/core/03-connection) [\#171](https://github.com/cosmos/ibc-go/pull/171) Introduces a new parameter `MaxExpectedTimePerBlock` to allow connections to calculate and enforce a block delay that is proportional to time delay set by connection.
* (core) [\#268](https://github.com/cosmos/ibc-go/pull/268) Perform a no-op on redundant relay messages. Previous behaviour returned an error. Now no state change will occur and no error will be returned.

### Improvements

* (04-channel) [\#220](https://github.com/cosmos/ibc-go/pull/220) Channel handshake events are now emitted with the channel keeper.
* (core/02-client) [\#205](https://github.com/cosmos/ibc-go/pull/205) Add in-place and genesis migrations from SDK v0.42.0 to ibc-go v1.0.0. Solo machine protobuf defintions are migrated from v1 to v2. All solo machine consensus states are pruned. All expired tendermint consensus states are pruned.
* (modules/core) [\#184](https://github.com/cosmos/ibc-go/pull/184) Improve error messages. Uses unique error codes to indicate already relayed packets.
* (07-tendermint) [\#182](https://github.com/cosmos/ibc-go/pull/182) Remove duplicate checks in upgrade logic.
* (modules/core/04-channel) [\#7949](https://github.com/cosmos/cosmos-sdk/issues/7949) Standardized channel `Acknowledgement` moved to its own file. Codec registration redundancy removed.
* (modules/core/04-channel) [\#144](https://github.com/cosmos/ibc-go/pull/144) Introduced a `packet_data_hex` attribute to emit the hex-encoded packet data in events. This allows for raw binary (proto-encoded message) to be sent over events and decoded correctly on relayer. Original `packet_data` is DEPRECATED. All relayers and IBC event consumers are encouraged to switch to `packet_data_hex` as soon as possible.
* (core/04-channel) [\#197](https://github.com/cosmos/ibc-go/pull/197) Introduced a `packet_ack_hex` attribute to emit the hex-encoded acknowledgement in events. This allows for raw binary (proto-encoded message) to be sent over events and decoded correctly on relayer. Original `packet_ack` is DEPRECATED. All relayers and IBC event consumers are encouraged to switch to `packet_ack_hex` as soon as possible.
* (modules/light-clients/07-tendermint) [\#125](https://github.com/cosmos/ibc-go/pull/125) Implement efficient iteration of consensus states and pruning of earliest expired consensus state on UpdateClient.
* (modules/light-clients/07-tendermint) [\#141](https://github.com/cosmos/ibc-go/pull/141) Return early in case there's a duplicate update call to save Gas.
* (modules/core/ante) [\#235](https://github.com/cosmos/ibc-go/pull/235) Introduces a new IBC Antedecorator that will reject transactions that only contain redundant packet messages (and accompany UpdateClient msgs). This will prevent relayers from wasting fees by submitting messages for packets that have already been processed by previous relayer(s). The Antedecorator is only applied on CheckTx and RecheckTx and is therefore optional for each node.

### Features

* [\#198](https://github.com/cosmos/ibc-go/pull/198) New CLI command `query ibc-transfer escrow-address <port> <channel id>` to get the escrow address for a channel; can be used to then query balance of escrowed tokens

### Client Breaking Changes

* (02-client/cli) [\#196](https://github.com/cosmos/ibc-go/pull/196) Rename `node-state` cli command to `self-consensus-state`.

## IBC in the Cosmos SDK Repository

The IBC module was originally released in [v0.40.0](https://github.com/cosmos/cosmos-sdk/releases/tag/v0.40.0) of the SDK.
Please see the [Release Notes](https://github.com/cosmos/cosmos-sdk/blob/v0.40.0/RELEASE_NOTES.md).

The IBC module is also contained in the releases for [v0.41.x](https://github.com/cosmos/cosmos-sdk/releases/tag/v0.41.0) and [v0.42.x](https://github.com/cosmos/cosmos-sdk/releases/tag/v0.42.0).
Please see the Release Notes for [v0.41.x](https://github.com/cosmos/cosmos-sdk/blob/v0.41.0/RELEASE_NOTES.md) and [v0.42.x](https://github.com/cosmos/cosmos-sdk/blob/v0.42.0/RELEASE_NOTES.md).

The IBC module was removed in the commit hash [da064e13d56add466548135739c5860a9f7ed842](https://github.com/cosmos/cosmos-sdk/commit/da064e13d56add466548135739c5860a9f7ed842) on the SDK. The release for SDK v0.43.0 will be the first release without the IBC module.

Backports should be made to the [release/v0.42.x](https://github.com/cosmos/cosmos-sdk/tree/release/v0.42.x) branch on the SDK.<|MERGE_RESOLUTION|>--- conflicted
+++ resolved
@@ -36,11 +36,6 @@
 
 ## [Unreleased]
 
-<<<<<<< HEAD
-### Features
-
-* [\#679](https://github.com/cosmos/ibc-go/pull/679) New CLI command `query ibc-transfer denom-hash <denom trace>` to get the denom hash for a denom trace; this might be useful for debug
-=======
 ### Dependencies
 
 ### API Breaking
@@ -53,8 +48,9 @@
 
 ### Features
 
-### Bug Fixes
->>>>>>> c6be893c
+* [\#679](https://github.com/cosmos/ibc-go/pull/679) New CLI command `query ibc-transfer denom-hash <denom trace>` to get the denom hash for a denom trace; this might be useful for debug
+
+### Bug Fixes
 
 ## [v2.0.2](https://github.com/cosmos/ibc-go/releases/tag/v2.0.2) - 2021-12-15
 
