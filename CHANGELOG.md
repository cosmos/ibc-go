<!--
Guiding Principles:

Changelogs are for humans, not machines.
There should be an entry for every single version.
The same types of changes should be grouped.
Versions and sections should be linkable.
The latest version comes first.
The release date of each version is displayed.
Mention whether you follow Semantic Versioning.

Usage:

Change log entries are to be added to the Unreleased section under the
appropriate stanza (see below). Each entry should ideally include a tag and
the Github issue reference in the following format:

* (<tag>) \#<issue-number> message

The issue numbers will later be link-ified during the release process so you do
not have to worry about including a link manually, but you can if you wish.

Types of changes (Stanzas):

"Features" for new features.
"Improvements" for changes in existing functionality.
"Deprecated" for soon-to-be removed features.
"Bug Fixes" for any bug fixes.
"Client Breaking" for breaking CLI commands and REST routes used by end-users.
"API Breaking" for breaking exported APIs used by developers building on SDK.
"State Machine Breaking" for any changes that result in a different AppState given same genesisState and txList.
Ref: https://keepachangelog.com/en/1.0.0/
-->

# Changelog

## [Unreleased]

### Dependencies

* [\#1525](https://github.com/cosmos/ibc-go/pull/1525) Bump SDK version to v0.45.5

### API Breaking
* (linting) [\#1418](https://github.com/cosmos/ibc-go/pull/1418) Fix linting errors, resulting compatiblity with go1.18 linting style, golangci-lint 1.46.2 and the revivie linter.  This caused breaking changes in core/04-channel, core/ante, and the testing library.
* (core/04-channel) [\#1418](https://github.com/cosmos/ibc-go/pull/1418) NewPacketId has been renamed to NewPacketID to comply with go linting rules.
* (core/ante) [\#1418](https://github.com/cosmos/ibc-go/pull/1418) AnteDecorator has been renamed to RedundancyDecorator to comply with go linting rules and to give more clarity to the purpose of the Decorator. 
* (testing) [\#1418](https://github.com/cosmos/ibc-go/pull/1418) MockIBCApp has been renamed to IBCApp and MockEmptyAcknowledgement has been renamed to EmptyAcknowledgement to comply with go linting rules
* (transfer) [\#1250](https://github.com/cosmos/ibc-go/pull/1250) Deprecate `GetTransferAccount` since the `transfer` module account is never used.
* (channel) [\#1283](https://github.com/cosmos/ibc-go/pull/1283) The `OnChanOpenInit` application callback now returns a version string in line with the latest [spec changes](https://github.com/cosmos/ibc/pull/629).  
* (modules/29-fee)[\#1338](https://github.com/cosmos/ibc-go/pull/1338) Renaming `Result` field in `IncentivizedAcknowledgement` to `AppAcknowledgement`.
* (modules/29-fee)[\#1343](https://github.com/cosmos/ibc-go/pull/1343) Renaming `KeyForwardRelayerAddress` to `KeyRelayerAddressForAsyncAck`, and `ParseKeyForwardRelayerAddress` to `ParseKeyRelayerAddressForAsyncAck`.
* (apps/27-interchain-accounts)[\#1432](https://github.com/cosmos/ibc-go/pull/1432) Updating `RegisterInterchainAccount` to include an additional `version` argument, supporting ICS29 fee middleware functionality in ICS27 interchain accounts.

### State Machine Breaking

### Improvements

* (cleanup) [\#1335](https://github.com/cosmos/ibc-go/pull/1335/) `gofumpt -w -l .` to standardize the code layout more strictly than `go fmt ./...`
* (middleware) [\#1022](https://github.com/cosmos/ibc-go/pull/1022) Add `GetAppVersion` to the ICS4Wrapper interface. This function should be used by IBC applications to obtain their own version since the version set in the channel structure may be wrapped many times by middleware. 
<<<<<<< HEAD
* (modules/core/04-channel) [\#1160](https://github.com/cosmos/ibc-go/pull/1160) Improve `uint64 -> string` performance in `Logger`.
* (modules/core/04-channel) [\#1232](https://github.com/cosmos/ibc-go/pull/1232) Updating params on `NewPacketID` and moving to bottom of file. 
* (modules/core/04-channel) [\#1279](https://github.com/cosmos/ibc-go/pull/1279) Add selected channel version to MsgChanOpenInitResponse and MsgChanOpenTryResponse. Emit channel version during OpenInit/OpenTry
=======
* (modules/core/04-channel) [\#1232](https://github.com/cosmos/ibc-go/pull/1232) Updating params on `NewPacketId` and moving to bottom of file.
>>>>>>> 22a51ec3
* (app/29-fee) [\#1305](https://github.com/cosmos/ibc-go/pull/1305) Change version string for fee module to `ics29-1`
* (app/29-fee) [\#1341](https://github.com/cosmos/ibc-go/pull/1341) Check if the fee module is locked and if the fee module is enabled before refunding all fees

### Features

* [\#276](https://github.com/cosmos/ibc-go/pull/276) Adding the Fee Middleware module v1
* (apps/29-fee) [\#1229](https://github.com/cosmos/ibc-go/pull/1229) Adding CLI commands for getting all unrelayed incentivized packets and packet by packet-id. 
* (apps/29-fee) [\#1224](https://github.com/cosmos/ibc-go/pull/1224) Adding Query/CounterpartyAddress and CLI to ICS29 fee middleware
* (apps/29-fee) [\#1225](https://github.com/cosmos/ibc-go/pull/1225) Adding Query/FeeEnabledChannel and Query/FeeEnabledChannels with CLIs to ICS29 fee middleware.
* (modules/apps/29-fee) [\#1230](https://github.com/cosmos/ibc-go/pull/1230) Adding CLI command for getting incentivized packets for a specific channel-id. 

### Bug Fixes

* (apps/29-fee) [\#1278](https://github.com/cosmos/ibc-go/pull/1278) The URI path for the query to get all incentivized packets for a specific channel did not follow the same format as the rest of queries.

## [v3.1.0](https://github.com/cosmos/ibc-go/releases/tag/v3.1.0) - 2022-04-16

### Dependencies

* [\#1300](https://github.com/cosmos/ibc-go/pull/1300) Bump SDK version to v0.45.4

### API Breaking

### State Machine Breaking

### Improvements

* (transfer) [\#1342](https://github.com/cosmos/ibc-go/pull/1342) `DenomTrace` grpc now takes in either an `ibc denom` or a `hash` instead of only accepting a `hash`.
* (modules/core/04-channel) [\#1160](https://github.com/cosmos/ibc-go/pull/1160) Improve `uint64 -> string` performance in `Logger`.
* (modules/core/04-channel) [\#1279](https://github.com/cosmos/ibc-go/pull/1279) Add selected channel version to MsgChanOpenInitResponse and MsgChanOpenTryResponse. Emit channel version during OpenInit/OpenTry
* (modules/core/keeper) [\#1284](https://github.com/cosmos/ibc-go/pull/1284) Add sanity check for the keepers passed into `ibckeeper.NewKeeper`. `ibckeeper.NewKeeper` now panics if any of the keepers passed in is empty.
* (transfer) [\#1414](https://github.com/cosmos/ibc-go/pull/1414) Emitting Sender address from `fungible_token_packet` events in `OnRecvPacket` and `OnAcknowledgementPacket`.
* (modules/core/04-channel) [\#1464](https://github.com/cosmos/ibc-go/pull/1464) Emit a channel close event when an ordered channel is closed.
* (modules/light-clients/07-tendermint) [\#1118](https://github.com/cosmos/ibc-go/pull/1118) Deprecating `AllowUpdateAfterExpiry` and `AllowUpdateAfterMisbehaviour`. See ADR-026 for context.

### Features

* (modules/core/02-client) [\#1336](https://github.com/cosmos/ibc-go/pull/1336) Adding Query/ConsensusStateHeights gRPC for fetching the height of every consensus state associated with a client.
* (modules/apps/transfer) [\#1416](https://github.com/cosmos/ibc-go/pull/1416) Adding gRPC endpoint for getting an escrow account for a given port-id and channel-id. 
* (modules/apps/27-interchain-accounts) [\#1512](https://github.com/cosmos/ibc-go/pull/1512) Allowing ICA modules to handle all message types with "*".

### Bug Fixes

* (modules/core/04-channel) [\#1130](https://github.com/cosmos/ibc-go/pull/1130) Call `packet.GetSequence()` rather than passing func in `WriteAcknowledgement` log output
* (apps/transfer) [\#1451](https://github.com/cosmos/ibc-go/pull/1451) Fixing the support for base denoms that contain slashes.

## [v3.0.1](https://github.com/cosmos/ibc-go/releases/tag/v3.0.1) - 2022-04-16

### Dependencies

* [\#1300](https://github.com/cosmos/ibc-go/pull/1300) Bump SDK version to v0.45.4

### Improvements

* (transfer) [\#1342](https://github.com/cosmos/ibc-go/pull/1342) `DenomTrace` grpc now takes in either an `ibc denom` or a `hash` instead of only accepting a `hash`.
* (modules/core/04-channel) [\#1160](https://github.com/cosmos/ibc-go/pull/1160) Improve `uint64 -> string` performance in `Logger`.
* (modules/core/keeper) [\#1284](https://github.com/cosmos/ibc-go/pull/1284) Add sanity check for the keepers passed into `ibckeeper.NewKeeper`. `ibckeeper.NewKeeper` now panics if any of the keepers passed in is empty.
* (transfer) [\#1414](https://github.com/cosmos/ibc-go/pull/1414) Emitting Sender address from `fungible_token_packet` events in `OnRecvPacket` and `OnAcknowledgementPacket`.
* (modules/core/04-channel) [\#1464](https://github.com/cosmos/ibc-go/pull/1464) Emit a channel close event when an ordered channel is closed.

### Bug Fixes

* (modules/core/04-channel) [\#1130](https://github.com/cosmos/ibc-go/pull/1130) Call `packet.GetSequence()` rather than passing func in `WriteAcknowledgement` log output

## [v3.0.0](https://github.com/cosmos/ibc-go/releases/tag/v3.0.0) - 2022-03-15

### Dependencies

* [\#404](https://github.com/cosmos/ibc-go/pull/404) Bump Go version to 1.17
* [\#851](https://github.com/cosmos/ibc-go/pull/851) Bump SDK version to v0.45.1
* [\#948](https://github.com/cosmos/ibc-go/pull/948) Bump ics23/go to v0.7
* (core) [\#709](https://github.com/cosmos/ibc-go/pull/709) Replace github.com/pkg/errors with stdlib errors

### API Breaking

* (testing) [\#939](https://github.com/cosmos/ibc-go/pull/939) Support custom power reduction for testing.
* (modules/core/05-port) [\#1086](https://github.com/cosmos/ibc-go/pull/1086) Added `counterpartyChannelID` argument to IBCModule.OnChanOpenAck
* (channel) [\#848](https://github.com/cosmos/ibc-go/pull/848) Added `ChannelId` to MsgChannelOpenInitResponse
* (testing) [\#813](https://github.com/cosmos/ibc-go/pull/813) The `ack` argument to the testing function `RelayPacket` has been removed as it is no longer needed.
* (testing) [\#774](https://github.com/cosmos/ibc-go/pull/774) Added `ChainID` arg to `SetupWithGenesisValSet` on the testing app. `Coordinator` generated ChainIDs now starts at index 1
* (transfer) [\#675](https://github.com/cosmos/ibc-go/pull/675) Transfer `NewKeeper` now takes in an ICS4Wrapper. The ICS4Wrapper may be the IBC Channel Keeper when ICS20 is not used in a middleware stack. The ICS4Wrapper is required for applications wishing to connect middleware to ICS20.
* (core) [\#650](https://github.com/cosmos/ibc-go/pull/650) Modify `OnChanOpenTry` IBC application module callback to return the negotiated app version. The version passed into the `MsgChanOpenTry` has been deprecated and will be ignored by core IBC.
* (core) [\#629](https://github.com/cosmos/ibc-go/pull/629) Removes the `GetProofSpecs` from the ClientState interface. This function was previously unused by core IBC.
* (transfer) [\#517](https://github.com/cosmos/ibc-go/pull/517) Separates the ICS 26 callback functions from `AppModule` into a new type `IBCModule` for ICS 20 transfer.
* (modules/core/02-client) [\#536](https://github.com/cosmos/ibc-go/pull/536) `GetSelfConsensusState` return type changed from bool to error.
* (channel) [\#644](https://github.com/cosmos/ibc-go/pull/644) Removes `CounterpartyHops` function from the ChannelKeeper.
* (testing) [\#776](https://github.com/cosmos/ibc-go/pull/776) Adding helper fn to generate capability name for testing callbacks 
* (testing) [\#892](https://github.com/cosmos/ibc-go/pull/892) IBC Mock modules store the scoped keeper and portID within the IBCMockApp. They also maintain reference to the AppModule to update the AppModule's list of IBC applications it references. Allows for the mock module to be reused as a base application in middleware stacks.
* (channel) [\#882](https://github.com/cosmos/ibc-go/pull/882) The `WriteAcknowledgement` API now takes `exported.Acknowledgement` instead of a byte array
* (modules/core/ante) [\#950](https://github.com/cosmos/ibc-go/pull/950) Replaces the channel keeper with the IBC keeper in the IBC `AnteDecorator` in order to execute the entire message and be able to reject redundant messages that are in the same block as the non-redundant messages.

### State Machine Breaking

* (transfer) [\#818](https://github.com/cosmos/ibc-go/pull/818) Error acknowledgements returned from Transfer `OnRecvPacket` now include a deterministic ABCI code and error message.

### Improvements

* (interchain-accounts) [\#1037](https://github.com/cosmos/ibc-go/pull/1037) Add a function `InitModule` to the interchain accounts `AppModule`. This function should be called within the upgrade handler when adding the interchain accounts module to a chain. It should be called in place of InitGenesis (set the consensus version in the version map).
* (testing) [\#942](https://github.com/cosmos/ibc-go/pull/942) `NewTestChain` will create 4 validators in validator set by default. A new constructor function `NewTestChainWithValSet` is provided for test writers who want custom control over the validator set of test chains.
* (testing) [\#904](https://github.com/cosmos/ibc-go/pull/904) Add `ParsePacketFromEvents` function to the testing package. Useful when sending/relaying packets via the testing package.
* (testing) [\#893](https://github.com/cosmos/ibc-go/pull/893) Support custom private keys for testing.
* (testing) [\#810](https://github.com/cosmos/ibc-go/pull/810) Additional testing function added to `Endpoint` type called `RecvPacketWithResult`. Performs the same functionality as the existing `RecvPacket` function but also returns the message result. `path.RelayPacket` no longer uses the provided acknowledgement argument and instead obtains the acknowledgement via MsgRecvPacket events.
* (connection) [\#721](https://github.com/cosmos/ibc-go/pull/721) Simplify connection handshake error messages when unpacking client state.
* (channel) [\#692](https://github.com/cosmos/ibc-go/pull/692) Minimize channel logging by only emitting the packet sequence, source port/channel, destination port/channel upon packet receives, acknowledgements and timeouts.
* [\#383](https://github.com/cosmos/ibc-go/pull/383) Adds helper functions for merging and splitting middleware versions from the underlying app version.
* (modules/core/05-port) [\#288](https://github.com/cosmos/ibc-go/issues/288) Making the 05-port keeper function IsBound public. The IsBound function checks if the provided portID is already binded to a module.
* (channel) [\#644](https://github.com/cosmos/ibc-go/pull/644) Adds `GetChannelConnection` to the ChannelKeeper. This function returns the connectionID and connection state associated with a channel. 
* (channel) [\647](https://github.com/cosmos/ibc-go/pull/647) Reorganizes channel handshake handling to set channel state after IBC application callbacks. 
* (client) [\#724](https://github.com/cosmos/ibc-go/pull/724) `IsRevisionFormat` and `IsClientIDFormat` have been updated to disallow newlines before the dash used to separate the chainID and revision number, and the client type and client sequence. 
* (interchain-accounts) [\#1466](https://github.com/cosmos/ibc-go/pull/1466) Emit event when there is an acknowledgement during `OnRecvPacket`.

### Features

* [\#432](https://github.com/cosmos/ibc-go/pull/432) Introduce `MockIBCApp` struct to the mock module. Allows the mock module to be reused to perform custom logic on each IBC App interface function. This might be useful when testing out IBC applications written as middleware. 
* [\#380](https://github.com/cosmos/ibc-go/pull/380) Adding the Interchain Accounts module v1
* [\#679](https://github.com/cosmos/ibc-go/pull/679) New CLI command `query ibc-transfer denom-hash <denom trace>` to get the denom hash for a denom trace; this might be useful for debug

### Bug Fixes

* (testing) [\#884](https://github.com/cosmos/ibc-go/pull/884) Add and use in simapp a custom ante handler that rejects redundant transactions
* (transfer) [\#978](https://github.com/cosmos/ibc-go/pull/978) Support base denoms with slashes in denom validation
* (client) [\#941](https://github.com/cosmos/ibc-go/pull/941) Classify client states without consensus states as expired
* (channel) [\#995](https://github.com/cosmos/ibc-go/pull/995) Call `packet.GetSequence()` rather than passing func in `AcknowledgePacket` log output

## [v2.3.0](https://github.com/cosmos/ibc-go/releases/tag/v2.3.0) - 2022-04-16

### Dependencies

* [\#404](https://github.com/cosmos/ibc-go/pull/404) Bump Go version to 1.17
* [\#1300](https://github.com/cosmos/ibc-go/pull/1300) Bump SDK version to v0.45.4

### Improvements

* (transfer) [\#1342](https://github.com/cosmos/ibc-go/pull/1342) `DenomTrace` grpc now takes in either an `ibc denom` or a `hash` instead of only accepting a `hash`.
* (modules/core/04-channel) [\#1160](https://github.com/cosmos/ibc-go/pull/1160) Improve `uint64 -> string` performance in `Logger`.
* (modules/core/keeper) [\#1284](https://github.com/cosmos/ibc-go/pull/1284) Add sanity check for the keepers passed into `ibckeeper.NewKeeper`. `ibckeeper.NewKeeper` now panics if any of the keepers passed in is empty.
* (transfer) [\#1414](https://github.com/cosmos/ibc-go/pull/1414) Emitting Sender address from `fungible_token_packet` events in `OnRecvPacket` and `OnAcknowledgementPacket`.
* (modules/core/04-channel) [\#1464](https://github.com/cosmos/ibc-go/pull/1464) Emit a channel close event when an ordered channel is closed.
* (modules/light-clients/07-tendermint) [\#1118](https://github.com/cosmos/ibc-go/pull/1118) Deprecating `AllowUpdateAfterExpiry` and `AllowUpdateAfterMisbehaviour`. See ADR-026 for context.

### Features

* (modules/core/02-client) [\#1336](https://github.com/cosmos/ibc-go/pull/1336) Adding Query/ConsensusStateHeights gRPC for fetching the height of every consensus state associated with a client.
* (modules/apps/transfer) [\#1416](https://github.com/cosmos/ibc-go/pull/1416) Adding gRPC endpoint for getting an escrow account for a given port-id and channel-id.

### Bug Fixes

* (modules/core/04-channel) [\#1130](https://github.com/cosmos/ibc-go/pull/1130) Call `packet.GetSequence()` rather than passing func in `WriteAcknowledgement` log output
* (apps/transfer) [\#1451](https://github.com/cosmos/ibc-go/pull/1451) Fixing the support for base denoms that contain slashes.

## [v2.2.1](https://github.com/cosmos/ibc-go/releases/tag/v2.2.1) - 2022-04-16

### Improvements

* (transfer) [\#1342](https://github.com/cosmos/ibc-go/pull/1342) `DenomTrace` grpc now takes in either an `ibc denom` or a `hash` instead of only accepting a `hash`.
* (modules/core/04-channel) [\#1160](https://github.com/cosmos/ibc-go/pull/1160) Improve `uint64 -> string` performance in `Logger`.
* (modules/core/keeper) [\#1284](https://github.com/cosmos/ibc-go/pull/1284) Add sanity check for the keepers passed into `ibckeeper.NewKeeper`. `ibckeeper.NewKeeper` now panics if any of the keepers passed in is empty.
* (transfer) [\#1414](https://github.com/cosmos/ibc-go/pull/1414) Emitting Sender address from `fungible_token_packet` events in `OnRecvPacket` and `OnAcknowledgementPacket`.
* (modules/core/04-channel) [\#1464](https://github.com/cosmos/ibc-go/pull/1464) Emit a channel close event when an ordered channel is closed.

### Bug Fixes

* (modules/core/04-channel) [\#1130](https://github.com/cosmos/ibc-go/pull/1130) Call `packet.GetSequence()` rather than passing func in `WriteAcknowledgement` log output

## [v2.2.0](https://github.com/cosmos/ibc-go/releases/tag/v2.2.0) - 2022-03-15

### Dependencies

* [\#851](https://github.com/cosmos/ibc-go/pull/851) Bump SDK version to v0.45.1

## [v2.1.1](https://github.com/cosmos/ibc-go/releases/tag/v2.1.1) - 2022-04-16

### Dependencies

* [\#1268](https://github.com/cosmos/ibc-go/pull/1268) Bump SDK version to v0.44.8 and Tendermint to version 0.34.19

### Improvements

* (transfer) [\#1342](https://github.com/cosmos/ibc-go/pull/1342) `DenomTrace` grpc now takes in either an `ibc denom` or a `hash` instead of only accepting a `hash`.
* (modules/core/keeper) [\#1284](https://github.com/cosmos/ibc-go/pull/1284) Add sanity check for the keepers passed into `ibckeeper.NewKeeper`. `ibckeeper.NewKeeper` now panics if any of the keepers passed in is empty.
* (transfer) [\#1414](https://github.com/cosmos/ibc-go/pull/1414) Emitting Sender address from `fungible_token_packet` events in `OnRecvPacket` and `OnAcknowledgementPacket`.
* (modules/core/04-channel) [\#1464](https://github.com/cosmos/ibc-go/pull/1464) Emit a channel close event when an ordered channel is closed.

### Bug Fixes

* (modules/core/04-channel) [\#1130](https://github.com/cosmos/ibc-go/pull/1130) Call `packet.GetSequence()` rather than passing func in `WriteAcknowledgement` log output

## [v2.1.0](https://github.com/cosmos/ibc-go/releases/tag/v2.1.0) - 2022-03-15

### Dependencies

* [\#1084](https://github.com/cosmos/ibc-go/pull/1084) Bump SDK version to v0.44.6
* [\#948](https://github.com/cosmos/ibc-go/pull/948) Bump ics23/go to v0.7

### State Machine Breaking

* (transfer) [\#818](https://github.com/cosmos/ibc-go/pull/818) Error acknowledgements returned from Transfer `OnRecvPacket` now include a deterministic ABCI code and error message.

### Features

* [\#679](https://github.com/cosmos/ibc-go/pull/679) New CLI command `query ibc-transfer denom-hash <denom trace>` to get the denom hash for a denom trace; this might be useful for debug

### Bug Fixes

* (client) [\#941](https://github.com/cosmos/ibc-go/pull/941) Classify client states without consensus states as expired
* (transfer) [\#978](https://github.com/cosmos/ibc-go/pull/978) Support base denoms with slashes in denom validation
* (channel) [\#995](https://github.com/cosmos/ibc-go/pull/995) Call `packet.GetSequence()` rather than passing func in `AcknowledgePacket` log output

## [v2.0.3](https://github.com/cosmos/ibc-go/releases/tag/v2.0.3) - 2022-02-03

### Improvements

* (channel) [\#692](https://github.com/cosmos/ibc-go/pull/692) Minimize channel logging by only emitting the packet sequence, source port/channel, destination port/channel upon packet receives, acknowledgements and timeouts.

## [v2.0.2](https://github.com/cosmos/ibc-go/releases/tag/v2.0.2) - 2021-12-15

### Dependencies

* [\#589](https://github.com/cosmos/ibc-go/pull/589) Bump SDK version to v0.44.5

### Bug Fixes

* (modules/core) [\#603](https://github.com/cosmos/ibc-go/pull/603) Fix module name emitted as part of `OnChanOpenInit` event. Replacing `connection` module name with `channel`.

## [v2.0.1](https://github.com/cosmos/ibc-go/releases/tag/v2.0.1) - 2021-12-05

### Dependencies

* [\#567](https://github.com/cosmos/ibc-go/pull/567) Bump SDK version to v0.44.4

### Improvements

* (02-client) [\#568](https://github.com/cosmos/ibc-go/pull/568) In IBC `transfer` cli command use local clock time as reference for relative timestamp timeout if greater than the block timestamp queried from the latest consensus state corresponding to the counterparty channel.
* [\#583](https://github.com/cosmos/ibc-go/pull/583) Move third_party/proto/confio/proofs.proto to third_party/proto/proofs.proto to enable proto service reflection. Migrate `buf` from v1beta1 to v1.

### Bug Fixes

* (02-client) [\#500](https://github.com/cosmos/ibc-go/pull/500) Fix IBC `update-client proposal` cli command to expect correct number of args.

## [v2.0.0](https://github.com/cosmos/ibc-go/releases/tag/v2.0.0) - 2021-11-09

### Dependencies

* [\#489](https://github.com/cosmos/ibc-go/pull/489) Bump Tendermint to v0.34.14
* [\#503](https://github.com/cosmos/ibc-go/pull/503) Bump SDK version to v0.44.3

### API Breaking

* (core) [\#227](https://github.com/cosmos/ibc-go/pull/227) Remove sdk.Result from application callbacks
* (transfer) [\#350](https://github.com/cosmos/ibc-go/pull/350) Change FungibleTokenPacketData to use a string for the Amount field. This enables token transfers with amounts previously restricted by uint64. Up to the maximum uint256 value is supported. 

### Features

* [\#384](https://github.com/cosmos/ibc-go/pull/384) Added `NegotiateAppVersion` method to `IBCModule` interface supported by a gRPC query service in `05-port`. This provides routing of requests to the desired application module callback, which in turn performs application version negotiation.

## [v1.5.0](https://github.com/cosmos/ibc-go/releases/tag/v1.5.0) - 2022-06-14

### Dependencies

* [\#404](https://github.com/cosmos/ibc-go/pull/404) Bump Go version to 1.17
* [\#1300](https://github.com/cosmos/ibc-go/pull/1300) Bump SDK version to v0.45.4

### Improvements

* (transfer) [\#1342](https://github.com/cosmos/ibc-go/pull/1342) `DenomTrace` grpc now takes in either an `ibc denom` or a `hash` instead of only accepting a `hash`.
* (modules/core/04-channel) [\#1160](https://github.com/cosmos/ibc-go/pull/1160) Improve `uint64 -> string` performance in `Logger`.
* (modules/core/keeper) [\#1284](https://github.com/cosmos/ibc-go/pull/1284) Add sanity check for the keepers passed into `ibckeeper.NewKeeper`. `ibckeeper.NewKeeper` now panics if any of the keepers passed in is empty.
* (transfer) [\#1414](https://github.com/cosmos/ibc-go/pull/1414) Emitting Sender address from `fungible_token_packet` events in `OnRecvPacket` and `OnAcknowledgementPacket`.
* (modules/core/04-channel) [\#1464](https://github.com/cosmos/ibc-go/pull/1464) Emit a channel close event when an ordered channel is closed.
* (modules/light-clients/07-tendermint) [\#1118](https://github.com/cosmos/ibc-go/pull/1118) Deprecating `AllowUpdateAfterExpiry` and `AllowUpdateAfterMisbehaviour`. See ADR-026 for context.

### Features

* (modules/core/02-client) [\#1336](https://github.com/cosmos/ibc-go/pull/1336) Adding Query/ConsensusStateHeights gRPC for fetching the height of every consensus state associated with a client.
* (modules/apps/transfer) [\#1416](https://github.com/cosmos/ibc-go/pull/1416) Adding gRPC endpoint for getting an escrow account for a given port-id and channel-id. 

### Bug Fixes

* (modules/core/04-channel) [\#1130](https://github.com/cosmos/ibc-go/pull/1130) Call `packet.GetSequence()` rather than passing func in `WriteAcknowledgement` log output
* (apps/transfer) [\#1451](https://github.com/cosmos/ibc-go/pull/1451) Fixing the support for base denoms that contain slashes.

## [v1.4.1](https://github.com/cosmos/ibc-go/releases/tag/v1.4.1) - 2022-06-14

### Improvements

* (transfer) [\#1342](https://github.com/cosmos/ibc-go/pull/1342) `DenomTrace` grpc now takes in either an `ibc denom` or a `hash` instead of only accepting a `hash`.
* (modules/core/04-channel) [\#1160](https://github.com/cosmos/ibc-go/pull/1160) Improve `uint64 -> string` performance in `Logger`.
* (modules/core/keeper) [\#1284](https://github.com/cosmos/ibc-go/pull/1284) Add sanity check for the keepers passed into `ibckeeper.NewKeeper`. `ibckeeper.NewKeeper` now panics if any of the keepers passed in is empty.
* (transfer) [\#1414](https://github.com/cosmos/ibc-go/pull/1414) Emitting Sender address from `fungible_token_packet` events in `OnRecvPacket` and `OnAcknowledgementPacket`.
* (modules/core/04-channel) [\#1464](https://github.com/cosmos/ibc-go/pull/1464) Emit a channel close event when an ordered channel is closed.

### Bug Fixes

* (modules/core/04-channel) [\#1130](https://github.com/cosmos/ibc-go/pull/1130) Call `packet.GetSequence()` rather than passing func in `WriteAcknowledgement` log output

## [v1.4.0](https://github.com/cosmos/ibc-go/releases/tag/v1.4.0) - 2022-03-15

### Dependencies

* [\#851](https://github.com/cosmos/ibc-go/pull/851) Bump SDK version to v0.45.1

## [v1.3.1](https://github.com/cosmos/ibc-go/releases/tag/v1.3.1) - 2022-06-14

### Dependencies

* [\#1267](https://github.com/cosmos/ibc-go/pull/1267) Bump SDK version to v0.44.8 and Tendermint to version 0.34.19

### Improvements

* (transfer) [\#1342](https://github.com/cosmos/ibc-go/pull/1342) `DenomTrace` grpc now takes in either an `ibc denom` or a `hash` instead of only accepting a `hash`.
* (modules/core/04-channel) [\#1160](https://github.com/cosmos/ibc-go/pull/1160) Improve `uint64 -> string` performance in `Logger`.
* (modules/core/keeper) [\#1284](https://github.com/cosmos/ibc-go/pull/1284) Add sanity check for the keepers passed into `ibckeeper.NewKeeper`. `ibckeeper.NewKeeper` now panics if any of the keepers passed in is empty.
* (transfer) [\#1414](https://github.com/cosmos/ibc-go/pull/1414) Emitting Sender address from `fungible_token_packet` events in `OnRecvPacket` and `OnAcknowledgementPacket`.
* (modules/core/04-channel) [\#1464](https://github.com/cosmos/ibc-go/pull/1464) Emit a channel close event when an ordered channel is closed.

### Bug Fixes

* (modules/core/04-channel) [\#1130](https://github.com/cosmos/ibc-go/pull/1130) Call `packet.GetSequence()` rather than passing func in `WriteAcknowledgement` log output

## [v1.3.0](https://github.com/cosmos/ibc-go/releases/tag/v1.3.0) - 2022-03-15

### Dependencies

* [\#1073](https://github.com/cosmos/ibc-go/pull/1073) Bump SDK version to v0.44.6
* [\#948](https://github.com/cosmos/ibc-go/pull/948) Bump ics23/go to v0.7

### State Machine Breaking

* (transfer) [\#818](https://github.com/cosmos/ibc-go/pull/818) Error acknowledgements returned from Transfer `OnRecvPacket` now include a deterministic ABCI code and error message.

### Features

* [\#679](https://github.com/cosmos/ibc-go/pull/679) New CLI command `query ibc-transfer denom-hash <denom trace>` to get the denom hash for a denom trace; this might be useful for debug

### Bug Fixes

* (client) [\#941](https://github.com/cosmos/ibc-go/pull/941) Classify client states without consensus states as expired
* (transfer) [\#978](https://github.com/cosmos/ibc-go/pull/978) Support base denoms with slashes in denom validation
* (channel) [\#995](https://github.com/cosmos/ibc-go/pull/995) Call `packet.GetSequence()` rather than passing func in `AcknowledgePacket` log output

## [v1.2.6](https://github.com/cosmos/ibc-go/releases/tag/v1.2.6) - 2022-02-03

### Improvements

* (channel) [\#692](https://github.com/cosmos/ibc-go/pull/692) Minimize channel logging by only emitting the packet sequence, source port/channel, destination port/channel upon packet receives, acknowledgements and timeouts.

## [v1.2.5](https://github.com/cosmos/ibc-go/releases/tag/v1.2.5) - 2021-12-15

### Dependencies

* [\#589](https://github.com/cosmos/ibc-go/pull/589) Bump SDK version to v0.44.5

### Bug Fixes

* (modules/core) [\#603](https://github.com/cosmos/ibc-go/pull/603) Fix module name emitted as part of `OnChanOpenInit` event. Replacing `connection` module name with `channel`.

## [v1.2.4](https://github.com/cosmos/ibc-go/releases/tag/v1.2.4) - 2021-12-05

### Dependencies

* [\#567](https://github.com/cosmos/ibc-go/pull/567) Bump SDK version to v0.44.4

### Improvements

* [\#583](https://github.com/cosmos/ibc-go/pull/583) Move third_party/proto/confio/proofs.proto to third_party/proto/proofs.proto to enable proto service reflection. Migrate `buf` from v1beta1 to v1.

## [v1.2.3](https://github.com/cosmos/ibc-go/releases/tag/v1.2.3) - 2021-11-09

### Dependencies

* [\#489](https://github.com/cosmos/ibc-go/pull/489) Bump Tendermint to v0.34.14
* [\#503](https://github.com/cosmos/ibc-go/pull/503) Bump SDK version to v0.44.3

## [v1.2.2](https://github.com/cosmos/ibc-go/releases/tag/v1.2.2) - 2021-10-15

### Dependencies

* [\#485](https://github.com/cosmos/ibc-go/pull/485) Bump SDK version to v0.44.2

## [v1.2.1](https://github.com/cosmos/ibc-go/releases/tag/v1.2.1) - 2021-10-04

### Dependencies

* [\#455](https://github.com/cosmos/ibc-go/pull/455) Bump SDK version to v0.44.1

## [v1.2.0](https://github.com/cosmos/ibc-go/releases/tag/v1.2.0) - 2021-09-10

### State Machine Breaking

* (24-host) [\#344](https://github.com/cosmos/ibc-go/pull/344) Increase port identifier limit to 128 characters.

### Improvements

* [\#373](https://github.com/cosmos/ibc-go/pull/375) Added optional field `PacketCommitmentSequences` to `QueryPacketAcknowledgementsRequest` to provide filtering of packet acknowledgements.

### Features

* [\#372](https://github.com/cosmos/ibc-go/pull/372) New CLI command `query ibc client status <client id>` to get the current activity status of a client.

### Dependencies

* [\#386](https://github.com/cosmos/ibc-go/pull/386) Bump [tendermint](https://github.com/tendermint/tendermint) from v0.34.12 to v0.34.13.

## [v1.1.6](https://github.com/cosmos/ibc-go/releases/tag/v1.1.6) - 2022-01-25

### Improvements

* (channel) [\#692](https://github.com/cosmos/ibc-go/pull/692) Minimize channel logging by only emitting the packet sequence, source port/channel, destination port/channel upon packet receives, acknowledgements and timeouts.

## [v1.1.5](https://github.com/cosmos/ibc-go/releases/tag/v1.1.5) - 2021-12-15

### Dependencies

* [\#589](https://github.com/cosmos/ibc-go/pull/589) Bump SDK version to v0.44.5

### Bug Fixes

* (modules/core) [\#603](https://github.com/cosmos/ibc-go/pull/603) Fix module name emitted as part of `OnChanOpenInit` event. Replacing `connection` module name with `channel`.

## [v1.1.4](https://github.com/cosmos/ibc-go/releases/tag/v1.1.4) - 2021-12-05

### Dependencies

* [\#567](https://github.com/cosmos/ibc-go/pull/567) Bump SDK version to v0.44.4

### Improvements

* [\#583](https://github.com/cosmos/ibc-go/pull/583) Move third_party/proto/confio/proofs.proto to third_party/proto/proofs.proto to enable proto service reflection. Migrate `buf` from v1beta1 to v1.

## [v1.1.3](https://github.com/cosmos/ibc-go/releases/tag/v1.1.3) - 2021-11-09

### Dependencies

* [\#489](https://github.com/cosmos/ibc-go/pull/489) Bump Tendermint to v0.34.14
* [\#503](https://github.com/cosmos/ibc-go/pull/503) Bump SDK version to v0.44.3

## [v1.1.2](https://github.com/cosmos/ibc-go/releases/tag/v1.1.2) - 2021-10-15

* [\#485](https://github.com/cosmos/ibc-go/pull/485) Bump SDK version to v0.44.2
 
## [v1.1.1](https://github.com/cosmos/ibc-go/releases/tag/v1.1.1) - 2021-10-04

### Dependencies

* [\#455](https://github.com/cosmos/ibc-go/pull/455) Bump SDK version to v0.44.1

## [v1.1.0](https://github.com/cosmos/ibc-go/releases/tag/v1.1.0) - 2021-09-03

### Dependencies

* [\#367](https://github.com/cosmos/ibc-go/pull/367) Bump [cosmos-sdk](https://github.com/cosmos/cosmos-sdk) from 0.43 to 0.44.

## [v1.0.1](https://github.com/cosmos/ibc-go/releases/tag/v1.0.1) - 2021-08-25

### Improvements

* [\#343](https://github.com/cosmos/ibc-go/pull/343) Create helper functions for publishing of packet sent and acknowledgement sent events.

## [v1.0.0](https://github.com/cosmos/ibc-go/releases/tag/v1.0.0) - 2021-08-10

### Bug Fixes

* (07-tendermint) [\#241](https://github.com/cosmos/ibc-go/pull/241) Ensure tendermint client state latest height revision number matches chain id revision number.
* (07-tendermint) [\#234](https://github.com/cosmos/ibc-go/pull/234) Use sentinel value for the consensus state root set during a client upgrade. This prevents genesis validation from failing.
* (modules) [\#223](https://github.com/cosmos/ibc-go/pull/223) Use correct Prometheus format for metric labels.
* (06-solomachine) [\#214](https://github.com/cosmos/ibc-go/pull/214) Disable defensive timestamp check in SendPacket for solo machine clients.
* (07-tendermint) [\#210](https://github.com/cosmos/ibc-go/pull/210) Export all consensus metadata on genesis restarts for tendermint clients.
* (core) [\#200](https://github.com/cosmos/ibc-go/pull/200) Fixes incorrect export of IBC identifier sequences. Previously, the next identifier sequence for clients/connections/channels was not set during genesis export. This resulted in the next identifiers being generated on the new chain to reuse old identifiers (the sequences began again from 0).
* (02-client) [\#192](https://github.com/cosmos/ibc-go/pull/192) Fix IBC `query ibc client header` cli command. Support historical queries for query header/node-state commands.
* (modules/light-clients/06-solomachine) [\#153](https://github.com/cosmos/ibc-go/pull/153) Fix solo machine proof height sequence mismatch bug.
* (modules/light-clients/06-solomachine) [\#122](https://github.com/cosmos/ibc-go/pull/122) Fix solo machine merkle prefix casting bug. 
* (modules/light-clients/06-solomachine) [\#120](https://github.com/cosmos/ibc-go/pull/120) Fix solo machine handshake verification bug. 
* (modules/light-clients/06-solomachine) [\#153](https://github.com/cosmos/ibc-go/pull/153) fix solo machine connection handshake failure at `ConnectionOpenAck`.

### API Breaking

* (04-channel) [\#220](https://github.com/cosmos/ibc-go/pull/220) Channel legacy handler functions were removed. Please use the MsgServer functions or directly call the channel keeper's handshake function.
* (modules) [\#206](https://github.com/cosmos/ibc-go/pull/206) Expose `relayer sdk.AccAddress` on `OnRecvPacket`, `OnAcknowledgementPacket`, `OnTimeoutPacket` module callbacks to enable incentivization.
* (02-client) [\#181](https://github.com/cosmos/ibc-go/pull/181) Remove 'InitialHeight' from UpdateClient Proposal. Only copy over latest consensus state from substitute client.
* (06-solomachine) [\#169](https://github.com/cosmos/ibc-go/pull/169) Change FrozenSequence to boolean in solomachine ClientState. The solo machine proto package has been bumped from `v1` to `v2`.
* (module/core/02-client) [\#165](https://github.com/cosmos/ibc-go/pull/165) Remove GetFrozenHeight from the ClientState interface. 
* (modules) [\#166](https://github.com/cosmos/ibc-go/pull/166) Remove GetHeight from the misbehaviour interface. The `consensus_height` attribute has been removed from Misbehaviour events.
* (modules) [\#162](https://github.com/cosmos/ibc-go/pull/162) Remove deprecated Handler types in core IBC and the ICS 20 transfer module. 
* (modules/core) [\#161](https://github.com/cosmos/ibc-go/pull/161) Remove Type(), Route(), GetSignBytes() from 02-client, 03-connection, and 04-channel messages.
* (modules) [\#140](https://github.com/cosmos/ibc-go/pull/140) IsFrozen() client state interface changed to Status(). gRPC `ClientStatus` route added.
* (modules/core) [\#109](https://github.com/cosmos/ibc-go/pull/109) Remove connection and channel handshake CLI commands.
* (modules) [\#107](https://github.com/cosmos/ibc-go/pull/107) Modify OnRecvPacket callback to return an acknowledgement which indicates if it is successful or not. Callback state changes are discarded for unsuccessful acknowledgements only. 
* (modules) [\#108](https://github.com/cosmos/ibc-go/pull/108) All message constructors take the signer as a string to prevent upstream bugs. The `String()` function for an SDK Acc Address relies on external context.
* (transfer) [\#275](https://github.com/cosmos/ibc-go/pull/275) Remove 'ChanCloseInit' function from transfer keeper. ICS20 does not close channels.

### State Machine Breaking

* (modules/light-clients/07-tendermint) [\#99](https://github.com/cosmos/ibc-go/pull/99) Enforce maximum chain-id length for tendermint client. 
* (modules/light-clients/07-tendermint) [\#141](https://github.com/cosmos/ibc-go/pull/141) Allow a new form of misbehaviour that proves counterparty chain breaks time monotonicity, automatically enforce monotonicity in UpdateClient and freeze client if monotonicity is broken.
* (modules/light-clients/07-tendermint) [\#141](https://github.com/cosmos/ibc-go/pull/141) Freeze the client if there's a conflicting header submitted for an existing consensus state.
* (modules/core/02-client) [\#8405](https://github.com/cosmos/cosmos-sdk/pull/8405) Refactor IBC client update governance proposals to use a substitute client to update a frozen or expired client.
* (modules/core/02-client) [\#8673](https://github.com/cosmos/cosmos-sdk/pull/8673) IBC upgrade logic moved to 02-client and an IBC UpgradeProposal is added.
* (modules/core/03-connection) [\#171](https://github.com/cosmos/ibc-go/pull/171) Introduces a new parameter `MaxExpectedTimePerBlock` to allow connections to calculate and enforce a block delay that is proportional to time delay set by connection.
* (core) [\#268](https://github.com/cosmos/ibc-go/pull/268) Perform a no-op on redundant relay messages. Previous behaviour returned an error. Now no state change will occur and no error will be returned.

### Improvements

* (04-channel) [\#220](https://github.com/cosmos/ibc-go/pull/220) Channel handshake events are now emitted with the channel keeper.
* (core/02-client) [\#205](https://github.com/cosmos/ibc-go/pull/205) Add in-place and genesis migrations from SDK v0.42.0 to ibc-go v1.0.0. Solo machine protobuf defintions are migrated from v1 to v2. All solo machine consensus states are pruned. All expired tendermint consensus states are pruned.
* (modules/core) [\#184](https://github.com/cosmos/ibc-go/pull/184) Improve error messages. Uses unique error codes to indicate already relayed packets.
* (07-tendermint) [\#182](https://github.com/cosmos/ibc-go/pull/182) Remove duplicate checks in upgrade logic.
* (modules/core/04-channel) [\#7949](https://github.com/cosmos/cosmos-sdk/issues/7949) Standardized channel `Acknowledgement` moved to its own file. Codec registration redundancy removed.
* (modules/core/04-channel) [\#144](https://github.com/cosmos/ibc-go/pull/144) Introduced a `packet_data_hex` attribute to emit the hex-encoded packet data in events. This allows for raw binary (proto-encoded message) to be sent over events and decoded correctly on relayer. Original `packet_data` is DEPRECATED. All relayers and IBC event consumers are encouraged to switch to `packet_data_hex` as soon as possible.
* (core/04-channel) [\#197](https://github.com/cosmos/ibc-go/pull/197) Introduced a `packet_ack_hex` attribute to emit the hex-encoded acknowledgement in events. This allows for raw binary (proto-encoded message) to be sent over events and decoded correctly on relayer. Original `packet_ack` is DEPRECATED. All relayers and IBC event consumers are encouraged to switch to `packet_ack_hex` as soon as possible.
* (modules/light-clients/07-tendermint) [\#125](https://github.com/cosmos/ibc-go/pull/125) Implement efficient iteration of consensus states and pruning of earliest expired consensus state on UpdateClient.
* (modules/light-clients/07-tendermint) [\#141](https://github.com/cosmos/ibc-go/pull/141) Return early in case there's a duplicate update call to save Gas.
* (modules/core/ante) [\#235](https://github.com/cosmos/ibc-go/pull/235) Introduces a new IBC Antedecorator that will reject transactions that only contain redundant packet messages (and accompany UpdateClient msgs). This will prevent relayers from wasting fees by submitting messages for packets that have already been processed by previous relayer(s). The Antedecorator is only applied on CheckTx and RecheckTx and is therefore optional for each node.

### Features

* [\#198](https://github.com/cosmos/ibc-go/pull/198) New CLI command `query ibc-transfer escrow-address <port> <channel id>` to get the escrow address for a channel; can be used to then query balance of escrowed tokens

### Client Breaking Changes

* (02-client/cli) [\#196](https://github.com/cosmos/ibc-go/pull/196) Rename `node-state` cli command to `self-consensus-state`.

## IBC in the Cosmos SDK Repository

The IBC module was originally released in [v0.40.0](https://github.com/cosmos/cosmos-sdk/releases/tag/v0.40.0) of the SDK.
Please see the [Release Notes](https://github.com/cosmos/cosmos-sdk/blob/v0.40.0/RELEASE_NOTES.md).

The IBC module is also contained in the releases for [v0.41.x](https://github.com/cosmos/cosmos-sdk/releases/tag/v0.41.0) and [v0.42.x](https://github.com/cosmos/cosmos-sdk/releases/tag/v0.42.0).
Please see the Release Notes for [v0.41.x](https://github.com/cosmos/cosmos-sdk/blob/v0.41.0/RELEASE_NOTES.md) and [v0.42.x](https://github.com/cosmos/cosmos-sdk/blob/v0.42.0/RELEASE_NOTES.md).

The IBC module was removed in the commit hash [da064e13d56add466548135739c5860a9f7ed842](https://github.com/cosmos/cosmos-sdk/commit/da064e13d56add466548135739c5860a9f7ed842) on the SDK. The release for SDK v0.43.0 will be the first release without the IBC module.

Backports should be made to the [release/v0.42.x](https://github.com/cosmos/cosmos-sdk/tree/release/v0.42.x) branch on the SDK.<|MERGE_RESOLUTION|>--- conflicted
+++ resolved
@@ -57,13 +57,10 @@
 
 * (cleanup) [\#1335](https://github.com/cosmos/ibc-go/pull/1335/) `gofumpt -w -l .` to standardize the code layout more strictly than `go fmt ./...`
 * (middleware) [\#1022](https://github.com/cosmos/ibc-go/pull/1022) Add `GetAppVersion` to the ICS4Wrapper interface. This function should be used by IBC applications to obtain their own version since the version set in the channel structure may be wrapped many times by middleware. 
-<<<<<<< HEAD
 * (modules/core/04-channel) [\#1160](https://github.com/cosmos/ibc-go/pull/1160) Improve `uint64 -> string` performance in `Logger`.
 * (modules/core/04-channel) [\#1232](https://github.com/cosmos/ibc-go/pull/1232) Updating params on `NewPacketID` and moving to bottom of file. 
 * (modules/core/04-channel) [\#1279](https://github.com/cosmos/ibc-go/pull/1279) Add selected channel version to MsgChanOpenInitResponse and MsgChanOpenTryResponse. Emit channel version during OpenInit/OpenTry
-=======
 * (modules/core/04-channel) [\#1232](https://github.com/cosmos/ibc-go/pull/1232) Updating params on `NewPacketId` and moving to bottom of file.
->>>>>>> 22a51ec3
 * (app/29-fee) [\#1305](https://github.com/cosmos/ibc-go/pull/1305) Change version string for fee module to `ics29-1`
 * (app/29-fee) [\#1341](https://github.com/cosmos/ibc-go/pull/1341) Check if the fee module is locked and if the fee module is enabled before refunding all fees
 
