<!--
Guiding Principles:

Changelogs are for humans, not machines.
There should be an entry for every single version.
The same types of changes should be grouped.
Versions and sections should be linkable.
The latest version comes first.
The release date of each version is displayed.
Mention whether you follow Semantic Versioning.

Usage:

Change log entries are to be added to the Unreleased section under the
appropriate stanza (see below). Each entry should ideally include a tag and
the Github issue reference in the following format:

* (<tag>) \#<issue-number> message

The issue numbers will later be link-ified during the release process so you do
not have to worry about including a link manually, but you can if you wish.

Types of changes (Stanzas):

"Features" for new features.
"Improvements" for changes in existing functionality.
"Deprecated" for soon-to-be removed features.
"Bug Fixes" for any bug fixes.
"Client Breaking" for breaking CLI commands and REST routes used by end-users.
"API Breaking" for breaking exported APIs used by developers building on SDK.
"State Machine Breaking" for any changes that result in a different AppState given same genesisState and txList.
Ref: https://keepachangelog.com/en/1.0.0/
-->

# Changelog

## [Unreleased]

### Dependencies

### API Breaking

### State Machine Breaking

### Improvements

### Features

### Bug Fixes

* (modules/core/04-channel) [\#1130](https://github.com/cosmos/ibc-go/pull/1130) Call `packet.GetSequence()` rather than passing func in `WriteAcknowledgement` log output

## [v3.0.0](https://github.com/cosmos/ibc-go/releases/tag/v3.0.0) - 2022-03-15

### Dependencies

* [\#404](https://github.com/cosmos/ibc-go/pull/404) Bump Go version to 1.17
* [\#851](https://github.com/cosmos/ibc-go/pull/851) Bump SDK version to v0.45.1
* [\#948](https://github.com/cosmos/ibc-go/pull/948) Bump ics23/go to v0.7
* (core) [\#709](https://github.com/cosmos/ibc-go/pull/709) Replace github.com/pkg/errors with stdlib errors

### API Breaking

<<<<<<< HEAD
* (02-client) [\#598](https://github.com/cosmos/ibc-go/pull/598) The client state and consensus state return value has been removed from `VerifyUpgradeAndUpdateState`. Light client implementations must update the client state and consensus state after verifying a valid client upgrade. 
* (testing) [\#939](https://github.com/cosmos/ibc-go/pull/939) Support custom power reduction for testing.
* (modules/core/05-port) [\#1086](https://github.com/cosmos/ibc-go/pull/1086) Added `counterpartyChannelID` argument to IBCModule.OnChanOpenAck
* (06-solomachine) [\#1100](https://github.com/cosmos/ibc-go/pull/1100) Remove `GetClientID` function from 06-solomachine `Misbehaviour` type.
* (06-solomachine) [\#1100](https://github.com/cosmos/ibc-go/pull/1100) Deprecate `ClientId` field in 06-solomachine `Misbehaviour` type. 
* (07-tendermint) [\#1097](https://github.com/cosmos/ibc-go/pull/1097) Remove `GetClientID` function from 07-tendermint `Misbehaviour` type.
* (07-tendermint) [\#1097](https://github.com/cosmos/ibc-go/pull/1097) Deprecate `ClientId` field in 07-tendermint `Misbehaviour` type.
* (channel( [\#848](https://github.com/cosmos/ibc-go/pull/848) Added `ChannelId` to MsgChannelOpenInitResponse
* (testing( [\#813](https://github.com/cosmos/ibc-go/pull/813) The `ack` argument to the testing function `RelayPacket` has been removed as it is no longer needed.
=======
* (testing) [\#1003](https://github.com/cosmos/ibc-go/pull/1003) `CreateTMClientHeader` takes an additional `nextVals *tmtypes.ValidatorSet` as an argument
* (testing) [\#939](https://github.com/cosmos/ibc-go/pull/939) Support custom power reduction for testing.
* (modules/core/05-port) [\#1086](https://github.com/cosmos/ibc-go/pull/1086) Added `counterpartyChannelID` argument to IBCModule.OnChanOpenAck
* (channel) [\#848](https://github.com/cosmos/ibc-go/pull/848) Added `ChannelId` to MsgChannelOpenInitResponse
* (testing) [\#813](https://github.com/cosmos/ibc-go/pull/813) The `ack` argument to the testing function `RelayPacket` has been removed as it is no longer needed.
>>>>>>> dbd2df26
* (testing) [\#774](https://github.com/cosmos/ibc-go/pull/774) Added `ChainID` arg to `SetupWithGenesisValSet` on the testing app. `Coordinator` generated ChainIDs now starts at index 1
* (transfer) [\#675](https://github.com/cosmos/ibc-go/pull/675) Transfer `NewKeeper` now takes in an ICS4Wrapper. The ICS4Wrapper may be the IBC Channel Keeper when ICS20 is not used in a middleware stack. The ICS4Wrapper is required for applications wishing to connect middleware to ICS20.
* (core) [\#650](https://github.com/cosmos/ibc-go/pull/650) Modify `OnChanOpenTry` IBC application module callback to return the negotiated app version. The version passed into the `MsgChanOpenTry` has been deprecated and will be ignored by core IBC.
* (core) [\#629](https://github.com/cosmos/ibc-go/pull/629) Removes the `GetProofSpecs` from the ClientState interface. This function was previously unused by core IBC.
* (transfer) [\#517](https://github.com/cosmos/ibc-go/pull/517) Separates the ICS 26 callback functions from `AppModule` into a new type `IBCModule` for ICS 20 transfer.
* (modules/core/02-client) [\#536](https://github.com/cosmos/ibc-go/pull/536) `GetSelfConsensusState` return type changed from bool to error.
* (channel) [\#644](https://github.com/cosmos/ibc-go/pull/644) Removes `CounterpartyHops` function from the ChannelKeeper.
* (testing) [\#776](https://github.com/cosmos/ibc-go/pull/776) Adding helper fn to generate capability name for testing callbacks 
* (testing) [\#892](https://github.com/cosmos/ibc-go/pull/892) IBC Mock modules store the scoped keeper and portID within the IBCMockApp. They also maintain reference to the AppModule to update the AppModule's list of IBC applications it references. Allows for the mock module to be reused as a base application in middleware stacks.
* (channel) [\#882](https://github.com/cosmos/ibc-go/pull/882) The `WriteAcknowledgement` API now takes `exported.Acknowledgement` instead of a byte array
* (modules/core/ante) [\#950](https://github.com/cosmos/ibc-go/pull/950) Replaces the channel keeper with the IBC keeper in the IBC `AnteDecorator` in order to execute the entire message and be able to reject redundant messages that are in the same block as the non-redundant messages.
<<<<<<< HEAD
* (modules/core/exported) [\#1107](https://github.com/cosmos/ibc-go/pull/1107) Merging the `Header` and `Misbehaviour` interfaces into a single `ClientMessage` type

=======
>>>>>>> dbd2df26

### State Machine Breaking

* (transfer) [\#818](https://github.com/cosmos/ibc-go/pull/818) Error acknowledgements returned from Transfer `OnRecvPacket` now include a deterministic ABCI code and error message.

### Improvements

* (interchain-accounts) [\#1037](https://github.com/cosmos/ibc-go/pull/1037) Add a function `InitModule` to the interchain accounts `AppModule`. This function should be called within the upgrade handler when adding the interchain accounts module to a chain. It should be called in place of InitGenesis (set the consensus version in the version map).
<<<<<<< HEAD
=======
* (testing) [\#1003](https://github.com/cosmos/ibc-go/pull/1003) Testing chain's `Signer` fields has changed from `[]tmtypes.PrivValidator` to `map[string]tmtypes.PrivValidator` to accomodate valset updates changing the order of the ValidatorSet.
* (testing) [\#1003](https://github.com/cosmos/ibc-go/pull/1003) `SignAndDeliver` will now just deliver the transaction without creating and committing a block. Thus, it requires that `BeginBlock` MUST be called before `SignAndDeliver`
* (testing) [\#1003](https://github.com/cosmos/ibc-go/pull/1003) `NextBlock` will now call `EndBlock` and `Commit` internally and apply validator updates to the `NextVals` of `TestChain` and the `NextValsHash` of the current header. Test writers can now make changes to validator set and have them reflected in the `TestChain` and handled appropriately in `UpdateClient`
>>>>>>> dbd2df26
* (testing) [\#942](https://github.com/cosmos/ibc-go/pull/942) `NewTestChain` will create 4 validators in validator set by default. A new constructor function `NewTestChainWithValSet` is provided for test writers who want custom control over the validator set of test chains.
* (testing) [\#904](https://github.com/cosmos/ibc-go/pull/904) Add `ParsePacketFromEvents` function to the testing package. Useful when sending/relaying packets via the testing package.
* (testing) [\#893](https://github.com/cosmos/ibc-go/pull/893) Support custom private keys for testing.
* (testing) [\#810](https://github.com/cosmos/ibc-go/pull/810) Additional testing function added to `Endpoint` type called `RecvPacketWithResult`. Performs the same functionality as the existing `RecvPacket` function but also returns the message result. `path.RelayPacket` no longer uses the provided acknowledgement argument and instead obtains the acknowledgement via MsgRecvPacket events.
* (connection) [\#721](https://github.com/cosmos/ibc-go/pull/721) Simplify connection handshake error messages when unpacking client state.
* (channel) [\#692](https://github.com/cosmos/ibc-go/pull/692) Minimize channel logging by only emitting the packet sequence, source port/channel, destination port/channel upon packet receives, acknowledgements and timeouts.
* [\#383](https://github.com/cosmos/ibc-go/pull/383) Adds helper functions for merging and splitting middleware versions from the underlying app version.
* (modules/core/05-port) [\#288](https://github.com/cosmos/ibc-go/issues/288) Making the 05-port keeper function IsBound public. The IsBound function checks if the provided portID is already binded to a module.
* (channel) [\#644](https://github.com/cosmos/ibc-go/pull/644) Adds `GetChannelConnection` to the ChannelKeeper. This function returns the connectionID and connection state associated with a channel. 
* (channel) [\#647](https://github.com/cosmos/ibc-go/pull/647) Reorganizes channel handshake handling to set channel state after IBC application callbacks. 
* (client) [\#724](https://github.com/cosmos/ibc-go/pull/724) `IsRevisionFormat` and `IsClientIDFormat` have been updated to disallow newlines before the dash used to separate the chainID and revision number, and the client type and client sequence. 

### Features

* [\#432](https://github.com/cosmos/ibc-go/pull/432) Introduce `MockIBCApp` struct to the mock module. Allows the mock module to be reused to perform custom logic on each IBC App interface function. This might be useful when testing out IBC applications written as middleware. 
* [\#380](https://github.com/cosmos/ibc-go/pull/380) Adding the Interchain Accounts module v1
* [\#679](https://github.com/cosmos/ibc-go/pull/679) New CLI command `query ibc-transfer denom-hash <denom trace>` to get the denom hash for a denom trace; this might be useful for debug

### Bug Fixes

* (testing) [\#884](https://github.com/cosmos/ibc-go/pull/884) Add and use in simapp a custom ante handler that rejects redundant transactions
* (transfer) [\#978](https://github.com/cosmos/ibc-go/pull/978) Support base denoms with slashes in denom validation
* (client) [\#941](https://github.com/cosmos/ibc-go/pull/941) Classify client states without consensus states as expired
<<<<<<< HEAD
* (modules/core/04-channel) [\#994](https://github.com/cosmos/ibc-go/pull/944) Call `packet.GetSequence()` rather than passing func in `AcknowledgePacket` log output
=======
* (channel) [\#995](https://github.com/cosmos/ibc-go/pull/995) Call `packet.GetSequence()` rather than passing func in `AcknowledgePacket` log output

## [v2.2.0](https://github.com/cosmos/ibc-go/releases/tag/v2.2.0) - 2022-03-15

### Dependencies

* [\#851](https://github.com/cosmos/ibc-go/pull/851) Bump SDK version to v0.45.1

## [v2.1.0](https://github.com/cosmos/ibc-go/releases/tag/v2.1.0) - 2022-03-15

### Dependencies

* [\#1084](https://github.com/cosmos/ibc-go/pull/1084) Bump SDK version to v0.44.6
* [\#948](https://github.com/cosmos/ibc-go/pull/948) Bump ics23/go to v0.7

### State Machine Breaking

* (transfer) [\#818](https://github.com/cosmos/ibc-go/pull/818) Error acknowledgements returned from Transfer `OnRecvPacket` now include a deterministic ABCI code and error message.

### Features

* [\#679](https://github.com/cosmos/ibc-go/pull/679) New CLI command `query ibc-transfer denom-hash <denom trace>` to get the denom hash for a denom trace; this might be useful for debug

### Bug Fixes

* (client) [\#941](https://github.com/cosmos/ibc-go/pull/941) Classify client states without consensus states as expired
* (transfer) [\#978](https://github.com/cosmos/ibc-go/pull/978) Support base denoms with slashes in denom validation
* (channel) [\#995](https://github.com/cosmos/ibc-go/pull/995) Call `packet.GetSequence()` rather than passing func in `AcknowledgePacket` log output

## [v2.0.3](https://github.com/cosmos/ibc-go/releases/tag/v2.0.2) - 2022-02-03

### Improvements

* (channel) [\#692](https://github.com/cosmos/ibc-go/pull/692) Minimize channel logging by only emitting the packet sequence, source port/channel, destination port/channel upon packet receives, acknowledgements and timeouts.
>>>>>>> dbd2df26

## [v2.0.2](https://github.com/cosmos/ibc-go/releases/tag/v2.0.2) - 2021-12-15

### Dependencies

* [\#589](https://github.com/cosmos/ibc-go/pull/589) Bump SDK version to v0.44.5

### Bug Fixes

* (modules/core) [\#603](https://github.com/cosmos/ibc-go/pull/603) Fix module name emitted as part of `OnChanOpenInit` event. Replacing `connection` module name with `channel`.

## [v2.0.1](https://github.com/cosmos/ibc-go/releases/tag/v2.0.1) - 2021-12-05

### Dependencies

* [\#567](https://github.com/cosmos/ibc-go/pull/567) Bump SDK version to v0.44.4

### Improvements

* (02-client) [\#568](https://github.com/cosmos/ibc-go/pull/568) In IBC `transfer` cli command use local clock time as reference for relative timestamp timeout if greater than the block timestamp queried from the latest consensus state corresponding to the counterparty channel.
* [\#583](https://github.com/cosmos/ibc-go/pull/583) Move third_party/proto/confio/proofs.proto to third_party/proto/proofs.proto to enable proto service reflection. Migrate `buf` from v1beta1 to v1.

### Bug Fixes

* (02-client) [\#500](https://github.com/cosmos/ibc-go/pull/500) Fix IBC `update-client proposal` cli command to expect correct number of args.

## [v2.0.0](https://github.com/cosmos/ibc-go/releases/tag/v2.0.0) - 2021-11-09

### Dependencies

* [\#489](https://github.com/cosmos/ibc-go/pull/489) Bump Tendermint to v0.34.14
* [\#503](https://github.com/cosmos/ibc-go/pull/503) Bump SDK version to v0.44.3

### API Breaking

* (core) [\#227](https://github.com/cosmos/ibc-go/pull/227) Remove sdk.Result from application callbacks
* (transfer) [\#350](https://github.com/cosmos/ibc-go/pull/350) Change FungibleTokenPacketData to use a string for the Amount field. This enables token transfers with amounts previously restricted by uint64. Up to the maximum uint256 value is supported. 

### Features

* [\#384](https://github.com/cosmos/ibc-go/pull/384) Added `NegotiateAppVersion` method to `IBCModule` interface supported by a gRPC query service in `05-port`. This provides routing of requests to the desired application module callback, which in turn performs application version negotiation.

## [v1.4.0](https://github.com/cosmos/ibc-go/releases/tag/v1.4.0) - 2022-03-15

### Dependencies

* [\#851](https://github.com/cosmos/ibc-go/pull/851) Bump SDK version to v0.45.1

## [v1.3.0](https://github.com/cosmos/ibc-go/releases/tag/v1.3.0) - 2022-03-15

### Dependencies

* [\#1073](https://github.com/cosmos/ibc-go/pull/1073) Bump SDK version to v0.44.6
* [\#948](https://github.com/cosmos/ibc-go/pull/948) Bump ics23/go to v0.7

### State Machine Breaking

* (transfer) [\#818](https://github.com/cosmos/ibc-go/pull/818) Error acknowledgements returned from Transfer `OnRecvPacket` now include a deterministic ABCI code and error message.

### Features

* [\#679](https://github.com/cosmos/ibc-go/pull/679) New CLI command `query ibc-transfer denom-hash <denom trace>` to get the denom hash for a denom trace; this might be useful for debug

### Bug Fixes

* (client) [\#941](https://github.com/cosmos/ibc-go/pull/941) Classify client states without consensus states as expired
* (transfer) [\#978](https://github.com/cosmos/ibc-go/pull/978) Support base denoms with slashes in denom validation
* (channel) [\#995](https://github.com/cosmos/ibc-go/pull/995) Call `packet.GetSequence()` rather than passing func in `AcknowledgePacket` log output

## [v1.2.6](https://github.com/cosmos/ibc-go/releases/tag/v1.2.6) - 2022-02-03

### Improvements

* (channel) [\#692](https://github.com/cosmos/ibc-go/pull/692) Minimize channel logging by only emitting the packet sequence, source port/channel, destination port/channel upon packet receives, acknowledgements and timeouts.

## [v1.2.5](https://github.com/cosmos/ibc-go/releases/tag/v1.2.5) - 2021-12-15

### Dependencies

* [\#589](https://github.com/cosmos/ibc-go/pull/589) Bump SDK version to v0.44.5

### Bug Fixes

* (modules/core) [\#603](https://github.com/cosmos/ibc-go/pull/603) Fix module name emitted as part of `OnChanOpenInit` event. Replacing `connection` module name with `channel`.

## [v1.2.4](https://github.com/cosmos/ibc-go/releases/tag/v1.2.4) - 2021-12-05

### Dependencies

* [\#567](https://github.com/cosmos/ibc-go/pull/567) Bump SDK version to v0.44.4

### Improvements

* [\#583](https://github.com/cosmos/ibc-go/pull/583) Move third_party/proto/confio/proofs.proto to third_party/proto/proofs.proto to enable proto service reflection. Migrate `buf` from v1beta1 to v1.

## [v1.2.3](https://github.com/cosmos/ibc-go/releases/tag/v1.2.3) - 2021-11-09

### Dependencies

* [\#489](https://github.com/cosmos/ibc-go/pull/489) Bump Tendermint to v0.34.14
* [\#503](https://github.com/cosmos/ibc-go/pull/503) Bump SDK version to v0.44.3

## [v1.2.2](https://github.com/cosmos/ibc-go/releases/tag/v1.2.2) - 2021-10-15

### Dependencies

* [\#485](https://github.com/cosmos/ibc-go/pull/485) Bump SDK version to v0.44.2

## [v1.2.1](https://github.com/cosmos/ibc-go/releases/tag/v1.2.1) - 2021-10-04

### Dependencies

* [\#455](https://github.com/cosmos/ibc-go/pull/455) Bump SDK version to v0.44.1

## [v1.2.0](https://github.com/cosmos/ibc-go/releases/tag/v1.2.0) - 2021-09-10

### State Machine Breaking

* (24-host) [\#344](https://github.com/cosmos/ibc-go/pull/344) Increase port identifier limit to 128 characters.

### Improvements

* [\#373](https://github.com/cosmos/ibc-go/pull/375) Added optional field `PacketCommitmentSequences` to `QueryPacketAcknowledgementsRequest` to provide filtering of packet acknowledgements.

### Features

* [\#372](https://github.com/cosmos/ibc-go/pull/372) New CLI command `query ibc client status <client id>` to get the current activity status of a client.

### Dependencies

* [\#386](https://github.com/cosmos/ibc-go/pull/386) Bump [tendermint](https://github.com/tendermint/tendermint) from v0.34.12 to v0.34.13.

## [v1.1.6](https://github.com/cosmos/ibc-go/releases/tag/v1.1.6) - 2022-01-25

### Improvements

* (channel) [\#692](https://github.com/cosmos/ibc-go/pull/692) Minimize channel logging by only emitting the packet sequence, source port/channel, destination port/channel upon packet receives, acknowledgements and timeouts.

## [v1.1.5](https://github.com/cosmos/ibc-go/releases/tag/v1.1.5) - 2021-12-15

### Dependencies

* [\#589](https://github.com/cosmos/ibc-go/pull/589) Bump SDK version to v0.44.5

### Bug Fixes

* (modules/core) [\#603](https://github.com/cosmos/ibc-go/pull/603) Fix module name emitted as part of `OnChanOpenInit` event. Replacing `connection` module name with `channel`.

## [v1.1.4](https://github.com/cosmos/ibc-go/releases/tag/v1.1.4) - 2021-12-05

### Dependencies

* [\#567](https://github.com/cosmos/ibc-go/pull/567) Bump SDK version to v0.44.4

### Improvements

* [\#583](https://github.com/cosmos/ibc-go/pull/583) Move third_party/proto/confio/proofs.proto to third_party/proto/proofs.proto to enable proto service reflection. Migrate `buf` from v1beta1 to v1.

## [v1.1.3](https://github.com/cosmos/ibc-go/releases/tag/v1.1.3) - 2021-11-09

### Dependencies

* [\#489](https://github.com/cosmos/ibc-go/pull/489) Bump Tendermint to v0.34.14
* [\#503](https://github.com/cosmos/ibc-go/pull/503) Bump SDK version to v0.44.3

## [v1.1.2](https://github.com/cosmos/ibc-go/releases/tag/v1.1.2) - 2021-10-15

* [\#485](https://github.com/cosmos/ibc-go/pull/485) Bump SDK version to v0.44.2
 
## [v1.1.1](https://github.com/cosmos/ibc-go/releases/tag/v1.1.1) - 2021-10-04

### Dependencies

* [\#455](https://github.com/cosmos/ibc-go/pull/455) Bump SDK version to v0.44.1

## [v1.1.0](https://github.com/cosmos/ibc-go/releases/tag/v1.1.0) - 2021-09-03

### Dependencies

* [\#367](https://github.com/cosmos/ibc-go/pull/367) Bump [cosmos-sdk](https://github.com/cosmos/cosmos-sdk) from 0.43 to 0.44.

## [v1.0.1](https://github.com/cosmos/ibc-go/releases/tag/v1.0.1) - 2021-08-25

### Improvements

* [\#343](https://github.com/cosmos/ibc-go/pull/343) Create helper functions for publishing of packet sent and acknowledgement sent events.

## [v1.0.0](https://github.com/cosmos/ibc-go/releases/tag/v1.0.0) - 2021-08-10

### Bug Fixes

* (07-tendermint) [\#241](https://github.com/cosmos/ibc-go/pull/241) Ensure tendermint client state latest height revision number matches chain id revision number.
* (07-tendermint) [\#234](https://github.com/cosmos/ibc-go/pull/234) Use sentinel value for the consensus state root set during a client upgrade. This prevents genesis validation from failing.
* (modules) [\#223](https://github.com/cosmos/ibc-go/pull/223) Use correct Prometheus format for metric labels.
* (06-solomachine) [\#214](https://github.com/cosmos/ibc-go/pull/214) Disable defensive timestamp check in SendPacket for solo machine clients.
* (07-tendermint) [\#210](https://github.com/cosmos/ibc-go/pull/210) Export all consensus metadata on genesis restarts for tendermint clients.
* (core) [\#200](https://github.com/cosmos/ibc-go/pull/200) Fixes incorrect export of IBC identifier sequences. Previously, the next identifier sequence for clients/connections/channels was not set during genesis export. This resulted in the next identifiers being generated on the new chain to reuse old identifiers (the sequences began again from 0).
* (02-client) [\#192](https://github.com/cosmos/ibc-go/pull/192) Fix IBC `query ibc client header` cli command. Support historical queries for query header/node-state commands.
* (modules/light-clients/06-solomachine) [\#153](https://github.com/cosmos/ibc-go/pull/153) Fix solo machine proof height sequence mismatch bug.
* (modules/light-clients/06-solomachine) [\#122](https://github.com/cosmos/ibc-go/pull/122) Fix solo machine merkle prefix casting bug. 
* (modules/light-clients/06-solomachine) [\#120](https://github.com/cosmos/ibc-go/pull/120) Fix solo machine handshake verification bug. 
* (modules/light-clients/06-solomachine) [\#153](https://github.com/cosmos/ibc-go/pull/153) fix solo machine connection handshake failure at `ConnectionOpenAck`.

### API Breaking

* (04-channel) [\#220](https://github.com/cosmos/ibc-go/pull/220) Channel legacy handler functions were removed. Please use the MsgServer functions or directly call the channel keeper's handshake function.
* (modules) [\#206](https://github.com/cosmos/ibc-go/pull/206) Expose `relayer sdk.AccAddress` on `OnRecvPacket`, `OnAcknowledgementPacket`, `OnTimeoutPacket` module callbacks to enable incentivization.
* (02-client) [\#181](https://github.com/cosmos/ibc-go/pull/181) Remove 'InitialHeight' from UpdateClient Proposal. Only copy over latest consensus state from substitute client.
* (06-solomachine) [\#169](https://github.com/cosmos/ibc-go/pull/169) Change FrozenSequence to boolean in solomachine ClientState. The solo machine proto package has been bumped from `v1` to `v2`.
* (module/core/02-client) [\#165](https://github.com/cosmos/ibc-go/pull/165) Remove GetFrozenHeight from the ClientState interface. 
* (modules) [\#166](https://github.com/cosmos/ibc-go/pull/166) Remove GetHeight from the misbehaviour interface. The `consensus_height` attribute has been removed from Misbehaviour events.
* (modules) [\#162](https://github.com/cosmos/ibc-go/pull/162) Remove deprecated Handler types in core IBC and the ICS 20 transfer module. 
* (modules/core) [\#161](https://github.com/cosmos/ibc-go/pull/161) Remove Type(), Route(), GetSignBytes() from 02-client, 03-connection, and 04-channel messages.
* (modules) [\#140](https://github.com/cosmos/ibc-go/pull/140) IsFrozen() client state interface changed to Status(). gRPC `ClientStatus` route added.
* (modules/core) [\#109](https://github.com/cosmos/ibc-go/pull/109) Remove connection and channel handshake CLI commands.
* (modules) [\#107](https://github.com/cosmos/ibc-go/pull/107) Modify OnRecvPacket callback to return an acknowledgement which indicates if it is successful or not. Callback state changes are discarded for unsuccessful acknowledgements only. 
* (modules) [\#108](https://github.com/cosmos/ibc-go/pull/108) All message constructors take the signer as a string to prevent upstream bugs. The `String()` function for an SDK Acc Address relies on external context.
* (transfer) [\#275](https://github.com/cosmos/ibc-go/pull/275) Remove 'ChanCloseInit' function from transfer keeper. ICS20 does not close channels.

### State Machine Breaking

* (modules/light-clients/07-tendermint) [\#99](https://github.com/cosmos/ibc-go/pull/99) Enforce maximum chain-id length for tendermint client. 
* (modules/light-clients/07-tendermint) [\#141](https://github.com/cosmos/ibc-go/pull/141) Allow a new form of misbehaviour that proves counterparty chain breaks time monotonicity, automatically enforce monotonicity in UpdateClient and freeze client if monotonicity is broken.
* (modules/light-clients/07-tendermint) [\#141](https://github.com/cosmos/ibc-go/pull/141) Freeze the client if there's a conflicting header submitted for an existing consensus state.
* (modules/core/02-client) [\#8405](https://github.com/cosmos/cosmos-sdk/pull/8405) Refactor IBC client update governance proposals to use a substitute client to update a frozen or expired client.
* (modules/core/02-client) [\#8673](https://github.com/cosmos/cosmos-sdk/pull/8673) IBC upgrade logic moved to 02-client and an IBC UpgradeProposal is added.
* (modules/core/03-connection) [\#171](https://github.com/cosmos/ibc-go/pull/171) Introduces a new parameter `MaxExpectedTimePerBlock` to allow connections to calculate and enforce a block delay that is proportional to time delay set by connection.
* (core) [\#268](https://github.com/cosmos/ibc-go/pull/268) Perform a no-op on redundant relay messages. Previous behaviour returned an error. Now no state change will occur and no error will be returned.

### Improvements

* (04-channel) [\#220](https://github.com/cosmos/ibc-go/pull/220) Channel handshake events are now emitted with the channel keeper.
* (core/02-client) [\#205](https://github.com/cosmos/ibc-go/pull/205) Add in-place and genesis migrations from SDK v0.42.0 to ibc-go v1.0.0. Solo machine protobuf defintions are migrated from v1 to v2. All solo machine consensus states are pruned. All expired tendermint consensus states are pruned.
* (modules/core) [\#184](https://github.com/cosmos/ibc-go/pull/184) Improve error messages. Uses unique error codes to indicate already relayed packets.
* (07-tendermint) [\#182](https://github.com/cosmos/ibc-go/pull/182) Remove duplicate checks in upgrade logic.
* (modules/core/04-channel) [\#7949](https://github.com/cosmos/cosmos-sdk/issues/7949) Standardized channel `Acknowledgement` moved to its own file. Codec registration redundancy removed.
* (modules/core/04-channel) [\#144](https://github.com/cosmos/ibc-go/pull/144) Introduced a `packet_data_hex` attribute to emit the hex-encoded packet data in events. This allows for raw binary (proto-encoded message) to be sent over events and decoded correctly on relayer. Original `packet_data` is DEPRECATED. All relayers and IBC event consumers are encouraged to switch to `packet_data_hex` as soon as possible.
* (core/04-channel) [\#197](https://github.com/cosmos/ibc-go/pull/197) Introduced a `packet_ack_hex` attribute to emit the hex-encoded acknowledgement in events. This allows for raw binary (proto-encoded message) to be sent over events and decoded correctly on relayer. Original `packet_ack` is DEPRECATED. All relayers and IBC event consumers are encouraged to switch to `packet_ack_hex` as soon as possible.
* (modules/light-clients/07-tendermint) [\#125](https://github.com/cosmos/ibc-go/pull/125) Implement efficient iteration of consensus states and pruning of earliest expired consensus state on UpdateClient.
* (modules/light-clients/07-tendermint) [\#141](https://github.com/cosmos/ibc-go/pull/141) Return early in case there's a duplicate update call to save Gas.
* (modules/core/ante) [\#235](https://github.com/cosmos/ibc-go/pull/235) Introduces a new IBC Antedecorator that will reject transactions that only contain redundant packet messages (and accompany UpdateClient msgs). This will prevent relayers from wasting fees by submitting messages for packets that have already been processed by previous relayer(s). The Antedecorator is only applied on CheckTx and RecheckTx and is therefore optional for each node.

### Features

* [\#198](https://github.com/cosmos/ibc-go/pull/198) New CLI command `query ibc-transfer escrow-address <port> <channel id>` to get the escrow address for a channel; can be used to then query balance of escrowed tokens

### Client Breaking Changes

* (02-client/cli) [\#196](https://github.com/cosmos/ibc-go/pull/196) Rename `node-state` cli command to `self-consensus-state`.
* (02-client/cli) [\#897](https://github.com/cosmos/ibc-go/pull/897) Remove `GetClientID()` from `Misbehaviour` interface. Submit client misbehaviour cli command requires an explicit client id now.

## IBC in the Cosmos SDK Repository

The IBC module was originally released in [v0.40.0](https://github.com/cosmos/cosmos-sdk/releases/tag/v0.40.0) of the SDK.
Please see the [Release Notes](https://github.com/cosmos/cosmos-sdk/blob/v0.40.0/RELEASE_NOTES.md).

The IBC module is also contained in the releases for [v0.41.x](https://github.com/cosmos/cosmos-sdk/releases/tag/v0.41.0) and [v0.42.x](https://github.com/cosmos/cosmos-sdk/releases/tag/v0.42.0).
Please see the Release Notes for [v0.41.x](https://github.com/cosmos/cosmos-sdk/blob/v0.41.0/RELEASE_NOTES.md) and [v0.42.x](https://github.com/cosmos/cosmos-sdk/blob/v0.42.0/RELEASE_NOTES.md).

The IBC module was removed in the commit hash [da064e13d56add466548135739c5860a9f7ed842](https://github.com/cosmos/cosmos-sdk/commit/da064e13d56add466548135739c5860a9f7ed842) on the SDK. The release for SDK v0.43.0 will be the first release without the IBC module.

Backports should be made to the [release/v0.42.x](https://github.com/cosmos/cosmos-sdk/tree/release/v0.42.x) branch on the SDK.<|MERGE_RESOLUTION|>--- conflicted
+++ resolved
@@ -61,7 +61,6 @@
 
 ### API Breaking
 
-<<<<<<< HEAD
 * (02-client) [\#598](https://github.com/cosmos/ibc-go/pull/598) The client state and consensus state return value has been removed from `VerifyUpgradeAndUpdateState`. Light client implementations must update the client state and consensus state after verifying a valid client upgrade. 
 * (testing) [\#939](https://github.com/cosmos/ibc-go/pull/939) Support custom power reduction for testing.
 * (modules/core/05-port) [\#1086](https://github.com/cosmos/ibc-go/pull/1086) Added `counterpartyChannelID` argument to IBCModule.OnChanOpenAck
@@ -71,13 +70,9 @@
 * (07-tendermint) [\#1097](https://github.com/cosmos/ibc-go/pull/1097) Deprecate `ClientId` field in 07-tendermint `Misbehaviour` type.
 * (channel( [\#848](https://github.com/cosmos/ibc-go/pull/848) Added `ChannelId` to MsgChannelOpenInitResponse
 * (testing( [\#813](https://github.com/cosmos/ibc-go/pull/813) The `ack` argument to the testing function `RelayPacket` has been removed as it is no longer needed.
-=======
 * (testing) [\#1003](https://github.com/cosmos/ibc-go/pull/1003) `CreateTMClientHeader` takes an additional `nextVals *tmtypes.ValidatorSet` as an argument
 * (testing) [\#939](https://github.com/cosmos/ibc-go/pull/939) Support custom power reduction for testing.
 * (modules/core/05-port) [\#1086](https://github.com/cosmos/ibc-go/pull/1086) Added `counterpartyChannelID` argument to IBCModule.OnChanOpenAck
-* (channel) [\#848](https://github.com/cosmos/ibc-go/pull/848) Added `ChannelId` to MsgChannelOpenInitResponse
-* (testing) [\#813](https://github.com/cosmos/ibc-go/pull/813) The `ack` argument to the testing function `RelayPacket` has been removed as it is no longer needed.
->>>>>>> dbd2df26
 * (testing) [\#774](https://github.com/cosmos/ibc-go/pull/774) Added `ChainID` arg to `SetupWithGenesisValSet` on the testing app. `Coordinator` generated ChainIDs now starts at index 1
 * (transfer) [\#675](https://github.com/cosmos/ibc-go/pull/675) Transfer `NewKeeper` now takes in an ICS4Wrapper. The ICS4Wrapper may be the IBC Channel Keeper when ICS20 is not used in a middleware stack. The ICS4Wrapper is required for applications wishing to connect middleware to ICS20.
 * (core) [\#650](https://github.com/cosmos/ibc-go/pull/650) Modify `OnChanOpenTry` IBC application module callback to return the negotiated app version. The version passed into the `MsgChanOpenTry` has been deprecated and will be ignored by core IBC.
@@ -89,12 +84,8 @@
 * (testing) [\#892](https://github.com/cosmos/ibc-go/pull/892) IBC Mock modules store the scoped keeper and portID within the IBCMockApp. They also maintain reference to the AppModule to update the AppModule's list of IBC applications it references. Allows for the mock module to be reused as a base application in middleware stacks.
 * (channel) [\#882](https://github.com/cosmos/ibc-go/pull/882) The `WriteAcknowledgement` API now takes `exported.Acknowledgement` instead of a byte array
 * (modules/core/ante) [\#950](https://github.com/cosmos/ibc-go/pull/950) Replaces the channel keeper with the IBC keeper in the IBC `AnteDecorator` in order to execute the entire message and be able to reject redundant messages that are in the same block as the non-redundant messages.
-<<<<<<< HEAD
 * (modules/core/exported) [\#1107](https://github.com/cosmos/ibc-go/pull/1107) Merging the `Header` and `Misbehaviour` interfaces into a single `ClientMessage` type
 
-=======
->>>>>>> dbd2df26
-
 ### State Machine Breaking
 
 * (transfer) [\#818](https://github.com/cosmos/ibc-go/pull/818) Error acknowledgements returned from Transfer `OnRecvPacket` now include a deterministic ABCI code and error message.
@@ -102,12 +93,9 @@
 ### Improvements
 
 * (interchain-accounts) [\#1037](https://github.com/cosmos/ibc-go/pull/1037) Add a function `InitModule` to the interchain accounts `AppModule`. This function should be called within the upgrade handler when adding the interchain accounts module to a chain. It should be called in place of InitGenesis (set the consensus version in the version map).
-<<<<<<< HEAD
-=======
 * (testing) [\#1003](https://github.com/cosmos/ibc-go/pull/1003) Testing chain's `Signer` fields has changed from `[]tmtypes.PrivValidator` to `map[string]tmtypes.PrivValidator` to accomodate valset updates changing the order of the ValidatorSet.
 * (testing) [\#1003](https://github.com/cosmos/ibc-go/pull/1003) `SignAndDeliver` will now just deliver the transaction without creating and committing a block. Thus, it requires that `BeginBlock` MUST be called before `SignAndDeliver`
 * (testing) [\#1003](https://github.com/cosmos/ibc-go/pull/1003) `NextBlock` will now call `EndBlock` and `Commit` internally and apply validator updates to the `NextVals` of `TestChain` and the `NextValsHash` of the current header. Test writers can now make changes to validator set and have them reflected in the `TestChain` and handled appropriately in `UpdateClient`
->>>>>>> dbd2df26
 * (testing) [\#942](https://github.com/cosmos/ibc-go/pull/942) `NewTestChain` will create 4 validators in validator set by default. A new constructor function `NewTestChainWithValSet` is provided for test writers who want custom control over the validator set of test chains.
 * (testing) [\#904](https://github.com/cosmos/ibc-go/pull/904) Add `ParsePacketFromEvents` function to the testing package. Useful when sending/relaying packets via the testing package.
 * (testing) [\#893](https://github.com/cosmos/ibc-go/pull/893) Support custom private keys for testing.
@@ -131,9 +119,6 @@
 * (testing) [\#884](https://github.com/cosmos/ibc-go/pull/884) Add and use in simapp a custom ante handler that rejects redundant transactions
 * (transfer) [\#978](https://github.com/cosmos/ibc-go/pull/978) Support base denoms with slashes in denom validation
 * (client) [\#941](https://github.com/cosmos/ibc-go/pull/941) Classify client states without consensus states as expired
-<<<<<<< HEAD
-* (modules/core/04-channel) [\#994](https://github.com/cosmos/ibc-go/pull/944) Call `packet.GetSequence()` rather than passing func in `AcknowledgePacket` log output
-=======
 * (channel) [\#995](https://github.com/cosmos/ibc-go/pull/995) Call `packet.GetSequence()` rather than passing func in `AcknowledgePacket` log output
 
 ## [v2.2.0](https://github.com/cosmos/ibc-go/releases/tag/v2.2.0) - 2022-03-15
@@ -168,7 +153,6 @@
 ### Improvements
 
 * (channel) [\#692](https://github.com/cosmos/ibc-go/pull/692) Minimize channel logging by only emitting the packet sequence, source port/channel, destination port/channel upon packet receives, acknowledgements and timeouts.
->>>>>>> dbd2df26
 
 ## [v2.0.2](https://github.com/cosmos/ibc-go/releases/tag/v2.0.2) - 2021-12-15
 
