<!--
Guiding Principles:

Changelogs are for humans, not machines.
There should be an entry for every single version.
The same types of changes should be grouped.
Versions and sections should be linkable.
The latest version comes first.
The release date of each version is displayed.
Mention whether you follow Semantic Versioning.

Usage:

Change log entries are to be added to the Unreleased section under the
appropriate stanza (see below). Each entry should ideally include a tag and
the Github issue reference in the following format:

* (<tag>) \#<issue-number> message

The issue numbers will later be link-ified during the release process so you do
not have to worry about including a link manually, but you can if you wish.

Types of changes (Stanzas):

"Features" for new features.
"Improvements" for changes in existing functionality.
"Deprecated" for soon-to-be removed features.
"Bug Fixes" for any bug fixes.
"Client Breaking" for breaking CLI commands and REST routes used by end-users.
"API Breaking" for breaking exported APIs used by developers building on SDK.
"State Machine Breaking" for any changes that result in a different AppState given same genesisState and txList.
Ref: https://keepachangelog.com/en/1.0.0/
-->

# Changelog

## [Unreleased]

### Dependencies

* [\#1615](https://github.com/cosmos/ibc-go/pull/1615) Bump SDK version to v0.45.6
* [\#1627](https://github.com/cosmos/ibc-go/pull/1627) Bump Go version to 1.18

### API Breaking

* (core/04-channel) [\#1418](https://github.com/cosmos/ibc-go/pull/1418) `NewPacketId` has been renamed to `NewPacketID` to comply with go linting rules.
* (core/ante) [\#1418](https://github.com/cosmos/ibc-go/pull/1418) `AnteDecorator` has been renamed to `RedundancyDecorator` to comply with go linting rules and to give more clarity to the purpose of the Decorator.
* (testing) [\#1418](https://github.com/cosmos/ibc-go/pull/1418) `MockIBCApp` has been renamed to `IBCApp` and `MockEmptyAcknowledgement` has been renamed to `EmptyAcknowledgement` to comply with go linting rules
* (modules/core/03-connection) [\#1672](https://github.com/cosmos/ibc-go/pull/1672) Remove crossing hellos from connection handshakes. The `PreviousConnectionId` in `MsgConnectionOpenTry` has been deprecated.
* (modules/core/04-channel) [\#1317](https://github.com/cosmos/ibc-go/pull/1317) Remove crossing hellos from channel handshakes. The `PreviousChannelId` in `MsgChannelOpenTry` has been deprecated.  
* (transfer) [\#1250](https://github.com/cosmos/ibc-go/pull/1250) Deprecate `GetTransferAccount` since the `transfer` module account is never used.
* (channel) [\#1283](https://github.com/cosmos/ibc-go/pull/1283) The `OnChanOpenInit` application callback now returns a version string in line with the latest [spec changes](https://github.com/cosmos/ibc/pull/629).  
* (modules/29-fee)[\#1338](https://github.com/cosmos/ibc-go/pull/1338) Renaming `Result` field in `IncentivizedAcknowledgement` to `AppAcknowledgement`.
* (modules/29-fee)[\#1343](https://github.com/cosmos/ibc-go/pull/1343) Renaming `KeyForwardRelayerAddress` to `KeyRelayerAddressForAsyncAck`, and `ParseKeyForwardRelayerAddress` to `ParseKeyRelayerAddressForAsyncAck`.
* (apps/27-interchain-accounts)[\#1432](https://github.com/cosmos/ibc-go/pull/1432) Updating `RegisterInterchainAccount` to include an additional `version` argument, supporting ICS29 fee middleware functionality in ICS27 interchain accounts.
* (apps/27-interchain-accounts)[\#1565](https://github.com/cosmos/ibc-go/pull/1565) Removing `NewErrorAcknowledgement` in favour of `channeltypes.NewErrorAcknowledgement`.
* (transfer)[\#1565](https://github.com/cosmos/ibc-go/pull/1565) Removing `NewErrorAcknowledgement` in favour of `channeltypes.NewErrorAcknowledgement`.
* (channel)[\#1565](https://github.com/cosmos/ibc-go/pull/1565) Updating `NewErrorAcknowledgement` to accept an error instead of a string and removing the possibility of non-deterministic writes to application state.
* (core/04-channel)[\#1636](https://github.com/cosmos/ibc-go/pull/1636) Removing `SplitChannelVersion` and `MergeChannelVersions` functions since they are not used.

### State Machine Breaking

### Improvements

<<<<<<< HEAD
* (linting) [\#1418](https://github.com/cosmos/ibc-go/pull/1418) Fix linting errors, resulting compatiblity with go1.18 linting style, golangci-lint 1.46.2 and the revivie linter.  This caused breaking changes in core/04-channel, core/ante, and the testing library.
=======
* (app/20-transfer) [\#1680](https://github.com/cosmos/ibc-go/pull/1680) Adds migration to correct any malformed trace path information of tokens with denoms that contains slashes. The transfer module consensus version has been bumped to 2.
>>>>>>> 3af515df
* (app/20-transfer) [\#1730](https://github.com/cosmos/ibc-go/pull/1730) parse the ics20 denomination provided via a packet using the channel identifier format specified by ibc-go.
* (cleanup) [\#1335](https://github.com/cosmos/ibc-go/pull/1335/) `gofumpt -w -l .` to standardize the code layout more strictly than `go fmt ./...`
* (middleware) [\#1022](https://github.com/cosmos/ibc-go/pull/1022) Add `GetAppVersion` to the ICS4Wrapper interface. This function should be used by IBC applications to obtain their own version since the version set in the channel structure may be wrapped many times by middleware.
* (modules/core/04-channel) [\#1232](https://github.com/cosmos/ibc-go/pull/1232) Updating params on `NewPacketID` and moving to bottom of file.
* (modules/core/04-channel) [\#1232](https://github.com/cosmos/ibc-go/pull/1232) Updating params on `NewPacketId` and moving to bottom of file.
* (app/29-fee) [\#1305](https://github.com/cosmos/ibc-go/pull/1305) Change version string for fee module to `ics29-1`
* (app/29-fee) [\#1341](https://github.com/cosmos/ibc-go/pull/1341) Check if the fee module is locked and if the fee module is enabled before refunding all fees
* (transfer) [\#1414](https://github.com/cosmos/ibc-go/pull/1414) Emitting Sender address from `fungible_token_packet` events in `OnRecvPacket` and `OnAcknowledgementPacket`.
* (testing/simapp) [\#1397](https://github.com/cosmos/ibc-go/pull/1397) Adding mock module to maccperms and adding check to ensure mock module is not a blocked account address.
* (core/02-client) [\#1570](https://github.com/cosmos/ibc-go/pull/1570) Emitting an event when handling an upgrade client proposal.

### Features

* [\#276](https://github.com/cosmos/ibc-go/pull/276) Adding the Fee Middleware module v1
* (apps/29-fee) [\#1229](https://github.com/cosmos/ibc-go/pull/1229) Adding CLI commands for getting all unrelayed incentivized packets and packet by packet-id.
* (apps/29-fee) [\#1224](https://github.com/cosmos/ibc-go/pull/1224) Adding Query/CounterpartyAddress and CLI to ICS29 fee middleware
* (apps/29-fee) [\#1225](https://github.com/cosmos/ibc-go/pull/1225) Adding Query/FeeEnabledChannel and Query/FeeEnabledChannels with CLIs to ICS29 fee middleware.
* (modules/apps/29-fee) [\#1230](https://github.com/cosmos/ibc-go/pull/1230) Adding CLI command for getting incentivized packets for a specific channel-id.

### Bug Fixes

* (apps/29-fee) [\#1278](https://github.com/cosmos/ibc-go/pull/1278) The URI path for the query to get all incentivized packets for a specific channel did not follow the same format as the rest of queries.

## [v3.1.0](https://github.com/cosmos/ibc-go/releases/tag/v3.1.0) - 2022-04-16

### Dependencies

* [\#1300](https://github.com/cosmos/ibc-go/pull/1300) Bump SDK version to v0.45.4

### API Breaking

### State Machine Breaking

### Improvements

* (transfer) [\#1342](https://github.com/cosmos/ibc-go/pull/1342) `DenomTrace` grpc now takes in either an `ibc denom` or a `hash` instead of only accepting a `hash`.
* (modules/core/04-channel) [\#1160](https://github.com/cosmos/ibc-go/pull/1160) Improve `uint64 -> string` performance in `Logger`.
* (modules/core/04-channel) [\#1279](https://github.com/cosmos/ibc-go/pull/1279) Add selected channel version to MsgChanOpenInitResponse and MsgChanOpenTryResponse. Emit channel version during OpenInit/OpenTry
* (modules/core/keeper) [\#1284](https://github.com/cosmos/ibc-go/pull/1284) Add sanity check for the keepers passed into `ibckeeper.NewKeeper`. `ibckeeper.NewKeeper` now panics if any of the keepers passed in is empty.
* (transfer) [\#1414](https://github.com/cosmos/ibc-go/pull/1414) Emitting Sender address from `fungible_token_packet` events in `OnRecvPacket` and `OnAcknowledgementPacket`.
* (modules/core/04-channel) [\#1464](https://github.com/cosmos/ibc-go/pull/1464) Emit a channel close event when an ordered channel is closed.
* (modules/light-clients/07-tendermint) [\#1118](https://github.com/cosmos/ibc-go/pull/1118) Deprecating `AllowUpdateAfterExpiry` and `AllowUpdateAfterMisbehaviour`. See ADR-026 for context.

### Features

* (modules/core/02-client) [\#1336](https://github.com/cosmos/ibc-go/pull/1336) Adding Query/ConsensusStateHeights gRPC for fetching the height of every consensus state associated with a client.
* (modules/apps/transfer) [\#1416](https://github.com/cosmos/ibc-go/pull/1416) Adding gRPC endpoint for getting an escrow account for a given port-id and channel-id.
* (modules/apps/27-interchain-accounts) [\#1512](https://github.com/cosmos/ibc-go/pull/1512) Allowing ICA modules to handle all message types with "*".

### Bug Fixes

* (modules/core/04-channel) [\#1130](https://github.com/cosmos/ibc-go/pull/1130) Call `packet.GetSequence()` rather than passing func in `WriteAcknowledgement` log output
* (apps/transfer) [\#1451](https://github.com/cosmos/ibc-go/pull/1451) Fixing the support for base denoms that contain slashes.

## [v3.0.1](https://github.com/cosmos/ibc-go/releases/tag/v3.0.1) - 2022-04-16

### Dependencies

* [\#1300](https://github.com/cosmos/ibc-go/pull/1300) Bump SDK version to v0.45.4

### Improvements

* (transfer) [\#1342](https://github.com/cosmos/ibc-go/pull/1342) `DenomTrace` grpc now takes in either an `ibc denom` or a `hash` instead of only accepting a `hash`.
* (modules/core/04-channel) [\#1160](https://github.com/cosmos/ibc-go/pull/1160) Improve `uint64 -> string` performance in `Logger`.
* (modules/core/keeper) [\#1284](https://github.com/cosmos/ibc-go/pull/1284) Add sanity check for the keepers passed into `ibckeeper.NewKeeper`. `ibckeeper.NewKeeper` now panics if any of the keepers passed in is empty.
* (transfer) [\#1414](https://github.com/cosmos/ibc-go/pull/1414) Emitting Sender address from `fungible_token_packet` events in `OnRecvPacket` and `OnAcknowledgementPacket`.
* (modules/core/04-channel) [\#1464](https://github.com/cosmos/ibc-go/pull/1464) Emit a channel close event when an ordered channel is closed.

### Bug Fixes

* (modules/core/04-channel) [\#1130](https://github.com/cosmos/ibc-go/pull/1130) Call `packet.GetSequence()` rather than passing func in `WriteAcknowledgement` log output

## [v3.0.0](https://github.com/cosmos/ibc-go/releases/tag/v3.0.0) - 2022-03-15

### Dependencies

* [\#404](https://github.com/cosmos/ibc-go/pull/404) Bump Go version to 1.17
* [\#851](https://github.com/cosmos/ibc-go/pull/851) Bump SDK version to v0.45.1
* [\#948](https://github.com/cosmos/ibc-go/pull/948) Bump ics23/go to v0.7
* (core) [\#709](https://github.com/cosmos/ibc-go/pull/709) Replace github.com/pkg/errors with stdlib errors

### API Breaking

* (testing) [\#939](https://github.com/cosmos/ibc-go/pull/939) Support custom power reduction for testing.
* (modules/core/05-port) [\#1086](https://github.com/cosmos/ibc-go/pull/1086) Added `counterpartyChannelID` argument to IBCModule.OnChanOpenAck
* (channel) [\#848](https://github.com/cosmos/ibc-go/pull/848) Added `ChannelId` to MsgChannelOpenInitResponse
* (testing) [\#813](https://github.com/cosmos/ibc-go/pull/813) The `ack` argument to the testing function `RelayPacket` has been removed as it is no longer needed.
* (testing) [\#774](https://github.com/cosmos/ibc-go/pull/774) Added `ChainID` arg to `SetupWithGenesisValSet` on the testing app. `Coordinator` generated ChainIDs now starts at index 1
* (transfer) [\#675](https://github.com/cosmos/ibc-go/pull/675) Transfer `NewKeeper` now takes in an ICS4Wrapper. The ICS4Wrapper may be the IBC Channel Keeper when ICS20 is not used in a middleware stack. The ICS4Wrapper is required for applications wishing to connect middleware to ICS20.
* (core) [\#650](https://github.com/cosmos/ibc-go/pull/650) Modify `OnChanOpenTry` IBC application module callback to return the negotiated app version. The version passed into the `MsgChanOpenTry` has been deprecated and will be ignored by core IBC.
* (core) [\#629](https://github.com/cosmos/ibc-go/pull/629) Removes the `GetProofSpecs` from the ClientState interface. This function was previously unused by core IBC.
* (transfer) [\#517](https://github.com/cosmos/ibc-go/pull/517) Separates the ICS 26 callback functions from `AppModule` into a new type `IBCModule` for ICS 20 transfer.
* (modules/core/02-client) [\#536](https://github.com/cosmos/ibc-go/pull/536) `GetSelfConsensusState` return type changed from bool to error.
* (channel) [\#644](https://github.com/cosmos/ibc-go/pull/644) Removes `CounterpartyHops` function from the ChannelKeeper.
* (testing) [\#776](https://github.com/cosmos/ibc-go/pull/776) Adding helper fn to generate capability name for testing callbacks
* (testing) [\#892](https://github.com/cosmos/ibc-go/pull/892) IBC Mock modules store the scoped keeper and portID within the IBCMockApp. They also maintain reference to the AppModule to update the AppModule's list of IBC applications it references. Allows for the mock module to be reused as a base application in middleware stacks.
* (channel) [\#882](https://github.com/cosmos/ibc-go/pull/882) The `WriteAcknowledgement` API now takes `exported.Acknowledgement` instead of a byte array
* (modules/core/ante) [\#950](https://github.com/cosmos/ibc-go/pull/950) Replaces the channel keeper with the IBC keeper in the IBC `AnteDecorator` in order to execute the entire message and be able to reject redundant messages that are in the same block as the non-redundant messages.

### State Machine Breaking

* (transfer) [\#818](https://github.com/cosmos/ibc-go/pull/818) Error acknowledgements returned from Transfer `OnRecvPacket` now include a deterministic ABCI code and error message.

### Improvements

* (interchain-accounts) [\#1037](https://github.com/cosmos/ibc-go/pull/1037) Add a function `InitModule` to the interchain accounts `AppModule`. This function should be called within the upgrade handler when adding the interchain accounts module to a chain. It should be called in place of InitGenesis (set the consensus version in the version map).
* (testing) [\#942](https://github.com/cosmos/ibc-go/pull/942) `NewTestChain` will create 4 validators in validator set by default. A new constructor function `NewTestChainWithValSet` is provided for test writers who want custom control over the validator set of test chains.
* (testing) [\#904](https://github.com/cosmos/ibc-go/pull/904) Add `ParsePacketFromEvents` function to the testing package. Useful when sending/relaying packets via the testing package.
* (testing) [\#893](https://github.com/cosmos/ibc-go/pull/893) Support custom private keys for testing.
* (testing) [\#810](https://github.com/cosmos/ibc-go/pull/810) Additional testing function added to `Endpoint` type called `RecvPacketWithResult`. Performs the same functionality as the existing `RecvPacket` function but also returns the message result. `path.RelayPacket` no longer uses the provided acknowledgement argument and instead obtains the acknowledgement via MsgRecvPacket events.
* (connection) [\#721](https://github.com/cosmos/ibc-go/pull/721) Simplify connection handshake error messages when unpacking client state.
* (channel) [\#692](https://github.com/cosmos/ibc-go/pull/692) Minimize channel logging by only emitting the packet sequence, source port/channel, destination port/channel upon packet receives, acknowledgements and timeouts.
* [\#383](https://github.com/cosmos/ibc-go/pull/383) Adds helper functions for merging and splitting middleware versions from the underlying app version.
* (modules/core/05-port) [\#288](https://github.com/cosmos/ibc-go/issues/288) Making the 05-port keeper function IsBound public. The IsBound function checks if the provided portID is already binded to a module.
* (channel) [\#644](https://github.com/cosmos/ibc-go/pull/644) Adds `GetChannelConnection` to the ChannelKeeper. This function returns the connectionID and connection state associated with a channel.
* (channel) [\647](https://github.com/cosmos/ibc-go/pull/647) Reorganizes channel handshake handling to set channel state after IBC application callbacks.
* (client) [\#724](https://github.com/cosmos/ibc-go/pull/724) `IsRevisionFormat` and `IsClientIDFormat` have been updated to disallow newlines before the dash used to separate the chainID and revision number, and the client type and client sequence.
* (interchain-accounts) [\#1466](https://github.com/cosmos/ibc-go/pull/1466) Emit event when there is an acknowledgement during `OnRecvPacket`.

### Features

* [\#432](https://github.com/cosmos/ibc-go/pull/432) Introduce `MockIBCApp` struct to the mock module. Allows the mock module to be reused to perform custom logic on each IBC App interface function. This might be useful when testing out IBC applications written as middleware.
* [\#380](https://github.com/cosmos/ibc-go/pull/380) Adding the Interchain Accounts module v1
* [\#679](https://github.com/cosmos/ibc-go/pull/679) New CLI command `query ibc-transfer denom-hash <denom trace>` to get the denom hash for a denom trace; this might be useful for debug

### Bug Fixes

* (testing) [\#884](https://github.com/cosmos/ibc-go/pull/884) Add and use in simapp a custom ante handler that rejects redundant transactions
* (transfer) [\#978](https://github.com/cosmos/ibc-go/pull/978) Support base denoms with slashes in denom validation
* (client) [\#941](https://github.com/cosmos/ibc-go/pull/941) Classify client states without consensus states as expired
* (channel) [\#995](https://github.com/cosmos/ibc-go/pull/995) Call `packet.GetSequence()` rather than passing func in `AcknowledgePacket` log output

## [v2.3.0](https://github.com/cosmos/ibc-go/releases/tag/v2.3.0) - 2022-04-16

### Dependencies

* [\#404](https://github.com/cosmos/ibc-go/pull/404) Bump Go version to 1.17
* [\#1300](https://github.com/cosmos/ibc-go/pull/1300) Bump SDK version to v0.45.4

### Improvements

* (transfer) [\#1342](https://github.com/cosmos/ibc-go/pull/1342) `DenomTrace` grpc now takes in either an `ibc denom` or a `hash` instead of only accepting a `hash`.
* (modules/core/04-channel) [\#1160](https://github.com/cosmos/ibc-go/pull/1160) Improve `uint64 -> string` performance in `Logger`.
* (modules/core/keeper) [\#1284](https://github.com/cosmos/ibc-go/pull/1284) Add sanity check for the keepers passed into `ibckeeper.NewKeeper`. `ibckeeper.NewKeeper` now panics if any of the keepers passed in is empty.
* (transfer) [\#1414](https://github.com/cosmos/ibc-go/pull/1414) Emitting Sender address from `fungible_token_packet` events in `OnRecvPacket` and `OnAcknowledgementPacket`.
* (modules/core/04-channel) [\#1464](https://github.com/cosmos/ibc-go/pull/1464) Emit a channel close event when an ordered channel is closed.
* (modules/light-clients/07-tendermint) [\#1118](https://github.com/cosmos/ibc-go/pull/1118) Deprecating `AllowUpdateAfterExpiry` and `AllowUpdateAfterMisbehaviour`. See ADR-026 for context.

### Features

* (modules/core/02-client) [\#1336](https://github.com/cosmos/ibc-go/pull/1336) Adding Query/ConsensusStateHeights gRPC for fetching the height of every consensus state associated with a client.
* (modules/apps/transfer) [\#1416](https://github.com/cosmos/ibc-go/pull/1416) Adding gRPC endpoint for getting an escrow account for a given port-id and channel-id.

### Bug Fixes

* (modules/core/04-channel) [\#1130](https://github.com/cosmos/ibc-go/pull/1130) Call `packet.GetSequence()` rather than passing func in `WriteAcknowledgement` log output
* (apps/transfer) [\#1451](https://github.com/cosmos/ibc-go/pull/1451) Fixing the support for base denoms that contain slashes.

## [v2.2.1](https://github.com/cosmos/ibc-go/releases/tag/v2.2.1) - 2022-04-16

### Improvements

* (transfer) [\#1342](https://github.com/cosmos/ibc-go/pull/1342) `DenomTrace` grpc now takes in either an `ibc denom` or a `hash` instead of only accepting a `hash`.
* (modules/core/04-channel) [\#1160](https://github.com/cosmos/ibc-go/pull/1160) Improve `uint64 -> string` performance in `Logger`.
* (modules/core/keeper) [\#1284](https://github.com/cosmos/ibc-go/pull/1284) Add sanity check for the keepers passed into `ibckeeper.NewKeeper`. `ibckeeper.NewKeeper` now panics if any of the keepers passed in is empty.
* (transfer) [\#1414](https://github.com/cosmos/ibc-go/pull/1414) Emitting Sender address from `fungible_token_packet` events in `OnRecvPacket` and `OnAcknowledgementPacket`.
* (modules/core/04-channel) [\#1464](https://github.com/cosmos/ibc-go/pull/1464) Emit a channel close event when an ordered channel is closed.

### Bug Fixes

* (modules/core/04-channel) [\#1130](https://github.com/cosmos/ibc-go/pull/1130) Call `packet.GetSequence()` rather than passing func in `WriteAcknowledgement` log output

## [v2.2.0](https://github.com/cosmos/ibc-go/releases/tag/v2.2.0) - 2022-03-15

### Dependencies

* [\#851](https://github.com/cosmos/ibc-go/pull/851) Bump SDK version to v0.45.1

## [v2.1.1](https://github.com/cosmos/ibc-go/releases/tag/v2.1.1) - 2022-04-16

### Dependencies

* [\#1268](https://github.com/cosmos/ibc-go/pull/1268) Bump SDK version to v0.44.8 and Tendermint to version 0.34.19

### Improvements

* (transfer) [\#1342](https://github.com/cosmos/ibc-go/pull/1342) `DenomTrace` grpc now takes in either an `ibc denom` or a `hash` instead of only accepting a `hash`.
* (modules/core/keeper) [\#1284](https://github.com/cosmos/ibc-go/pull/1284) Add sanity check for the keepers passed into `ibckeeper.NewKeeper`. `ibckeeper.NewKeeper` now panics if any of the keepers passed in is empty.
* (transfer) [\#1414](https://github.com/cosmos/ibc-go/pull/1414) Emitting Sender address from `fungible_token_packet` events in `OnRecvPacket` and `OnAcknowledgementPacket`.
* (modules/core/04-channel) [\#1464](https://github.com/cosmos/ibc-go/pull/1464) Emit a channel close event when an ordered channel is closed.

### Bug Fixes

* (modules/core/04-channel) [\#1130](https://github.com/cosmos/ibc-go/pull/1130) Call `packet.GetSequence()` rather than passing func in `WriteAcknowledgement` log output

## [v2.1.0](https://github.com/cosmos/ibc-go/releases/tag/v2.1.0) - 2022-03-15

### Dependencies

* [\#1084](https://github.com/cosmos/ibc-go/pull/1084) Bump SDK version to v0.44.6
* [\#948](https://github.com/cosmos/ibc-go/pull/948) Bump ics23/go to v0.7

### State Machine Breaking

* (transfer) [\#818](https://github.com/cosmos/ibc-go/pull/818) Error acknowledgements returned from Transfer `OnRecvPacket` now include a deterministic ABCI code and error message.

### Features

* [\#679](https://github.com/cosmos/ibc-go/pull/679) New CLI command `query ibc-transfer denom-hash <denom trace>` to get the denom hash for a denom trace; this might be useful for debug

### Bug Fixes

* (client) [\#941](https://github.com/cosmos/ibc-go/pull/941) Classify client states without consensus states as expired
* (transfer) [\#978](https://github.com/cosmos/ibc-go/pull/978) Support base denoms with slashes in denom validation
* (channel) [\#995](https://github.com/cosmos/ibc-go/pull/995) Call `packet.GetSequence()` rather than passing func in `AcknowledgePacket` log output

## [v2.0.3](https://github.com/cosmos/ibc-go/releases/tag/v2.0.3) - 2022-02-03

### Improvements

* (channel) [\#692](https://github.com/cosmos/ibc-go/pull/692) Minimize channel logging by only emitting the packet sequence, source port/channel, destination port/channel upon packet receives, acknowledgements and timeouts.

## [v2.0.2](https://github.com/cosmos/ibc-go/releases/tag/v2.0.2) - 2021-12-15

### Dependencies

* [\#589](https://github.com/cosmos/ibc-go/pull/589) Bump SDK version to v0.44.5

### Bug Fixes

* (modules/core) [\#603](https://github.com/cosmos/ibc-go/pull/603) Fix module name emitted as part of `OnChanOpenInit` event. Replacing `connection` module name with `channel`.

## [v2.0.1](https://github.com/cosmos/ibc-go/releases/tag/v2.0.1) - 2021-12-05

### Dependencies

* [\#567](https://github.com/cosmos/ibc-go/pull/567) Bump SDK version to v0.44.4

### Improvements

* (02-client) [\#568](https://github.com/cosmos/ibc-go/pull/568) In IBC `transfer` cli command use local clock time as reference for relative timestamp timeout if greater than the block timestamp queried from the latest consensus state corresponding to the counterparty channel.
* [\#583](https://github.com/cosmos/ibc-go/pull/583) Move third_party/proto/confio/proofs.proto to third_party/proto/proofs.proto to enable proto service reflection. Migrate `buf` from v1beta1 to v1.

### Bug Fixes

* (02-client) [\#500](https://github.com/cosmos/ibc-go/pull/500) Fix IBC `update-client proposal` cli command to expect correct number of args.

## [v2.0.0](https://github.com/cosmos/ibc-go/releases/tag/v2.0.0) - 2021-11-09

### Dependencies

* [\#489](https://github.com/cosmos/ibc-go/pull/489) Bump Tendermint to v0.34.14
* [\#503](https://github.com/cosmos/ibc-go/pull/503) Bump SDK version to v0.44.3

### API Breaking

* (core) [\#227](https://github.com/cosmos/ibc-go/pull/227) Remove sdk.Result from application callbacks
* (transfer) [\#350](https://github.com/cosmos/ibc-go/pull/350) Change FungibleTokenPacketData to use a string for the Amount field. This enables token transfers with amounts previously restricted by uint64. Up to the maximum uint256 value is supported.

### Features

* [\#384](https://github.com/cosmos/ibc-go/pull/384) Added `NegotiateAppVersion` method to `IBCModule` interface supported by a gRPC query service in `05-port`. This provides routing of requests to the desired application module callback, which in turn performs application version negotiation.

## [v1.5.0](https://github.com/cosmos/ibc-go/releases/tag/v1.5.0) - 2022-06-14

### Dependencies

* [\#404](https://github.com/cosmos/ibc-go/pull/404) Bump Go version to 1.17
* [\#1300](https://github.com/cosmos/ibc-go/pull/1300) Bump SDK version to v0.45.4

### Improvements

* (transfer) [\#1342](https://github.com/cosmos/ibc-go/pull/1342) `DenomTrace` grpc now takes in either an `ibc denom` or a `hash` instead of only accepting a `hash`.
* (modules/core/04-channel) [\#1160](https://github.com/cosmos/ibc-go/pull/1160) Improve `uint64 -> string` performance in `Logger`.
* (modules/core/keeper) [\#1284](https://github.com/cosmos/ibc-go/pull/1284) Add sanity check for the keepers passed into `ibckeeper.NewKeeper`. `ibckeeper.NewKeeper` now panics if any of the keepers passed in is empty.
* (transfer) [\#1414](https://github.com/cosmos/ibc-go/pull/1414) Emitting Sender address from `fungible_token_packet` events in `OnRecvPacket` and `OnAcknowledgementPacket`.
* (modules/core/04-channel) [\#1464](https://github.com/cosmos/ibc-go/pull/1464) Emit a channel close event when an ordered channel is closed.
* (modules/light-clients/07-tendermint) [\#1118](https://github.com/cosmos/ibc-go/pull/1118) Deprecating `AllowUpdateAfterExpiry` and `AllowUpdateAfterMisbehaviour`. See ADR-026 for context.

### Features

* (modules/core/02-client) [\#1336](https://github.com/cosmos/ibc-go/pull/1336) Adding Query/ConsensusStateHeights gRPC for fetching the height of every consensus state associated with a client.
* (modules/apps/transfer) [\#1416](https://github.com/cosmos/ibc-go/pull/1416) Adding gRPC endpoint for getting an escrow account for a given port-id and channel-id.

### Bug Fixes

* (modules/core/04-channel) [\#1130](https://github.com/cosmos/ibc-go/pull/1130) Call `packet.GetSequence()` rather than passing func in `WriteAcknowledgement` log output
* (apps/transfer) [\#1451](https://github.com/cosmos/ibc-go/pull/1451) Fixing the support for base denoms that contain slashes.

## [v1.4.1](https://github.com/cosmos/ibc-go/releases/tag/v1.4.1) - 2022-06-14

### Improvements

* (transfer) [\#1342](https://github.com/cosmos/ibc-go/pull/1342) `DenomTrace` grpc now takes in either an `ibc denom` or a `hash` instead of only accepting a `hash`.
* (modules/core/04-channel) [\#1160](https://github.com/cosmos/ibc-go/pull/1160) Improve `uint64 -> string` performance in `Logger`.
* (modules/core/keeper) [\#1284](https://github.com/cosmos/ibc-go/pull/1284) Add sanity check for the keepers passed into `ibckeeper.NewKeeper`. `ibckeeper.NewKeeper` now panics if any of the keepers passed in is empty.
* (transfer) [\#1414](https://github.com/cosmos/ibc-go/pull/1414) Emitting Sender address from `fungible_token_packet` events in `OnRecvPacket` and `OnAcknowledgementPacket`.
* (modules/core/04-channel) [\#1464](https://github.com/cosmos/ibc-go/pull/1464) Emit a channel close event when an ordered channel is closed.

### Bug Fixes

* (modules/core/04-channel) [\#1130](https://github.com/cosmos/ibc-go/pull/1130) Call `packet.GetSequence()` rather than passing func in `WriteAcknowledgement` log output

## [v1.4.0](https://github.com/cosmos/ibc-go/releases/tag/v1.4.0) - 2022-03-15

### Dependencies

* [\#851](https://github.com/cosmos/ibc-go/pull/851) Bump SDK version to v0.45.1

## [v1.3.1](https://github.com/cosmos/ibc-go/releases/tag/v1.3.1) - 2022-06-14

### Dependencies

* [\#1267](https://github.com/cosmos/ibc-go/pull/1267) Bump SDK version to v0.44.8 and Tendermint to version 0.34.19

### Improvements

* (transfer) [\#1342](https://github.com/cosmos/ibc-go/pull/1342) `DenomTrace` grpc now takes in either an `ibc denom` or a `hash` instead of only accepting a `hash`.
* (modules/core/04-channel) [\#1160](https://github.com/cosmos/ibc-go/pull/1160) Improve `uint64 -> string` performance in `Logger`.
* (modules/core/keeper) [\#1284](https://github.com/cosmos/ibc-go/pull/1284) Add sanity check for the keepers passed into `ibckeeper.NewKeeper`. `ibckeeper.NewKeeper` now panics if any of the keepers passed in is empty.
* (transfer) [\#1414](https://github.com/cosmos/ibc-go/pull/1414) Emitting Sender address from `fungible_token_packet` events in `OnRecvPacket` and `OnAcknowledgementPacket`.
* (modules/core/04-channel) [\#1464](https://github.com/cosmos/ibc-go/pull/1464) Emit a channel close event when an ordered channel is closed.

### Bug Fixes

* (modules/core/04-channel) [\#1130](https://github.com/cosmos/ibc-go/pull/1130) Call `packet.GetSequence()` rather than passing func in `WriteAcknowledgement` log output

## [v1.3.0](https://github.com/cosmos/ibc-go/releases/tag/v1.3.0) - 2022-03-15

### Dependencies

* [\#1073](https://github.com/cosmos/ibc-go/pull/1073) Bump SDK version to v0.44.6
* [\#948](https://github.com/cosmos/ibc-go/pull/948) Bump ics23/go to v0.7

### State Machine Breaking

* (transfer) [\#818](https://github.com/cosmos/ibc-go/pull/818) Error acknowledgements returned from Transfer `OnRecvPacket` now include a deterministic ABCI code and error message.

### Features

* [\#679](https://github.com/cosmos/ibc-go/pull/679) New CLI command `query ibc-transfer denom-hash <denom trace>` to get the denom hash for a denom trace; this might be useful for debug

### Bug Fixes

* (client) [\#941](https://github.com/cosmos/ibc-go/pull/941) Classify client states without consensus states as expired
* (transfer) [\#978](https://github.com/cosmos/ibc-go/pull/978) Support base denoms with slashes in denom validation
* (channel) [\#995](https://github.com/cosmos/ibc-go/pull/995) Call `packet.GetSequence()` rather than passing func in `AcknowledgePacket` log output

## [v1.2.6](https://github.com/cosmos/ibc-go/releases/tag/v1.2.6) - 2022-02-03

### Improvements

* (channel) [\#692](https://github.com/cosmos/ibc-go/pull/692) Minimize channel logging by only emitting the packet sequence, source port/channel, destination port/channel upon packet receives, acknowledgements and timeouts.

## [v1.2.5](https://github.com/cosmos/ibc-go/releases/tag/v1.2.5) - 2021-12-15

### Dependencies

* [\#589](https://github.com/cosmos/ibc-go/pull/589) Bump SDK version to v0.44.5

### Bug Fixes

* (modules/core) [\#603](https://github.com/cosmos/ibc-go/pull/603) Fix module name emitted as part of `OnChanOpenInit` event. Replacing `connection` module name with `channel`.

## [v1.2.4](https://github.com/cosmos/ibc-go/releases/tag/v1.2.4) - 2021-12-05

### Dependencies

* [\#567](https://github.com/cosmos/ibc-go/pull/567) Bump SDK version to v0.44.4

### Improvements

* [\#583](https://github.com/cosmos/ibc-go/pull/583) Move third_party/proto/confio/proofs.proto to third_party/proto/proofs.proto to enable proto service reflection. Migrate `buf` from v1beta1 to v1.

## [v1.2.3](https://github.com/cosmos/ibc-go/releases/tag/v1.2.3) - 2021-11-09

### Dependencies

* [\#489](https://github.com/cosmos/ibc-go/pull/489) Bump Tendermint to v0.34.14
* [\#503](https://github.com/cosmos/ibc-go/pull/503) Bump SDK version to v0.44.3

## [v1.2.2](https://github.com/cosmos/ibc-go/releases/tag/v1.2.2) - 2021-10-15

### Dependencies

* [\#485](https://github.com/cosmos/ibc-go/pull/485) Bump SDK version to v0.44.2

## [v1.2.1](https://github.com/cosmos/ibc-go/releases/tag/v1.2.1) - 2021-10-04

### Dependencies

* [\#455](https://github.com/cosmos/ibc-go/pull/455) Bump SDK version to v0.44.1

## [v1.2.0](https://github.com/cosmos/ibc-go/releases/tag/v1.2.0) - 2021-09-10

### State Machine Breaking

* (24-host) [\#344](https://github.com/cosmos/ibc-go/pull/344) Increase port identifier limit to 128 characters.

### Improvements

* [\#373](https://github.com/cosmos/ibc-go/pull/375) Added optional field `PacketCommitmentSequences` to `QueryPacketAcknowledgementsRequest` to provide filtering of packet acknowledgements.

### Features

* [\#372](https://github.com/cosmos/ibc-go/pull/372) New CLI command `query ibc client status <client id>` to get the current activity status of a client.

### Dependencies

* [\#386](https://github.com/cosmos/ibc-go/pull/386) Bump [tendermint](https://github.com/tendermint/tendermint) from v0.34.12 to v0.34.13.

## [v1.1.6](https://github.com/cosmos/ibc-go/releases/tag/v1.1.6) - 2022-01-25

### Improvements

* (channel) [\#692](https://github.com/cosmos/ibc-go/pull/692) Minimize channel logging by only emitting the packet sequence, source port/channel, destination port/channel upon packet receives, acknowledgements and timeouts.

## [v1.1.5](https://github.com/cosmos/ibc-go/releases/tag/v1.1.5) - 2021-12-15

### Dependencies

* [\#589](https://github.com/cosmos/ibc-go/pull/589) Bump SDK version to v0.44.5

### Bug Fixes

* (modules/core) [\#603](https://github.com/cosmos/ibc-go/pull/603) Fix module name emitted as part of `OnChanOpenInit` event. Replacing `connection` module name with `channel`.

## [v1.1.4](https://github.com/cosmos/ibc-go/releases/tag/v1.1.4) - 2021-12-05

### Dependencies

* [\#567](https://github.com/cosmos/ibc-go/pull/567) Bump SDK version to v0.44.4

### Improvements

* [\#583](https://github.com/cosmos/ibc-go/pull/583) Move third_party/proto/confio/proofs.proto to third_party/proto/proofs.proto to enable proto service reflection. Migrate `buf` from v1beta1 to v1.

## [v1.1.3](https://github.com/cosmos/ibc-go/releases/tag/v1.1.3) - 2021-11-09

### Dependencies

* [\#489](https://github.com/cosmos/ibc-go/pull/489) Bump Tendermint to v0.34.14
* [\#503](https://github.com/cosmos/ibc-go/pull/503) Bump SDK version to v0.44.3

## [v1.1.2](https://github.com/cosmos/ibc-go/releases/tag/v1.1.2) - 2021-10-15

* [\#485](https://github.com/cosmos/ibc-go/pull/485) Bump SDK version to v0.44.2

## [v1.1.1](https://github.com/cosmos/ibc-go/releases/tag/v1.1.1) - 2021-10-04

### Dependencies

* [\#455](https://github.com/cosmos/ibc-go/pull/455) Bump SDK version to v0.44.1

## [v1.1.0](https://github.com/cosmos/ibc-go/releases/tag/v1.1.0) - 2021-09-03

### Dependencies

* [\#367](https://github.com/cosmos/ibc-go/pull/367) Bump [cosmos-sdk](https://github.com/cosmos/cosmos-sdk) from 0.43 to 0.44.

## [v1.0.1](https://github.com/cosmos/ibc-go/releases/tag/v1.0.1) - 2021-08-25

### Improvements

* [\#343](https://github.com/cosmos/ibc-go/pull/343) Create helper functions for publishing of packet sent and acknowledgement sent events.

## [v1.0.0](https://github.com/cosmos/ibc-go/releases/tag/v1.0.0) - 2021-08-10

### Bug Fixes

* (07-tendermint) [\#241](https://github.com/cosmos/ibc-go/pull/241) Ensure tendermint client state latest height revision number matches chain id revision number.
* (07-tendermint) [\#234](https://github.com/cosmos/ibc-go/pull/234) Use sentinel value for the consensus state root set during a client upgrade. This prevents genesis validation from failing.
* (modules) [\#223](https://github.com/cosmos/ibc-go/pull/223) Use correct Prometheus format for metric labels.
* (06-solomachine) [\#214](https://github.com/cosmos/ibc-go/pull/214) Disable defensive timestamp check in SendPacket for solo machine clients.
* (07-tendermint) [\#210](https://github.com/cosmos/ibc-go/pull/210) Export all consensus metadata on genesis restarts for tendermint clients.
* (core) [\#200](https://github.com/cosmos/ibc-go/pull/200) Fixes incorrect export of IBC identifier sequences. Previously, the next identifier sequence for clients/connections/channels was not set during genesis export. This resulted in the next identifiers being generated on the new chain to reuse old identifiers (the sequences began again from 0).
* (02-client) [\#192](https://github.com/cosmos/ibc-go/pull/192) Fix IBC `query ibc client header` cli command. Support historical queries for query header/node-state commands.
* (modules/light-clients/06-solomachine) [\#153](https://github.com/cosmos/ibc-go/pull/153) Fix solo machine proof height sequence mismatch bug.
* (modules/light-clients/06-solomachine) [\#122](https://github.com/cosmos/ibc-go/pull/122) Fix solo machine merkle prefix casting bug.
* (modules/light-clients/06-solomachine) [\#120](https://github.com/cosmos/ibc-go/pull/120) Fix solo machine handshake verification bug.
* (modules/light-clients/06-solomachine) [\#153](https://github.com/cosmos/ibc-go/pull/153) fix solo machine connection handshake failure at `ConnectionOpenAck`.

### API Breaking

* (04-channel) [\#220](https://github.com/cosmos/ibc-go/pull/220) Channel legacy handler functions were removed. Please use the MsgServer functions or directly call the channel keeper's handshake function.
* (modules) [\#206](https://github.com/cosmos/ibc-go/pull/206) Expose `relayer sdk.AccAddress` on `OnRecvPacket`, `OnAcknowledgementPacket`, `OnTimeoutPacket` module callbacks to enable incentivization.
* (02-client) [\#181](https://github.com/cosmos/ibc-go/pull/181) Remove 'InitialHeight' from UpdateClient Proposal. Only copy over latest consensus state from substitute client.
* (06-solomachine) [\#169](https://github.com/cosmos/ibc-go/pull/169) Change FrozenSequence to boolean in solomachine ClientState. The solo machine proto package has been bumped from `v1` to `v2`.
* (module/core/02-client) [\#165](https://github.com/cosmos/ibc-go/pull/165) Remove GetFrozenHeight from the ClientState interface.
* (modules) [\#166](https://github.com/cosmos/ibc-go/pull/166) Remove GetHeight from the misbehaviour interface. The `consensus_height` attribute has been removed from Misbehaviour events.
* (modules) [\#162](https://github.com/cosmos/ibc-go/pull/162) Remove deprecated Handler types in core IBC and the ICS 20 transfer module.
* (modules/core) [\#161](https://github.com/cosmos/ibc-go/pull/161) Remove Type(), Route(), GetSignBytes() from 02-client, 03-connection, and 04-channel messages.
* (modules) [\#140](https://github.com/cosmos/ibc-go/pull/140) IsFrozen() client state interface changed to Status(). gRPC `ClientStatus` route added.
* (modules/core) [\#109](https://github.com/cosmos/ibc-go/pull/109) Remove connection and channel handshake CLI commands.
* (modules) [\#107](https://github.com/cosmos/ibc-go/pull/107) Modify OnRecvPacket callback to return an acknowledgement which indicates if it is successful or not. Callback state changes are discarded for unsuccessful acknowledgements only.
* (modules) [\#108](https://github.com/cosmos/ibc-go/pull/108) All message constructors take the signer as a string to prevent upstream bugs. The `String()` function for an SDK Acc Address relies on external context.
* (transfer) [\#275](https://github.com/cosmos/ibc-go/pull/275) Remove 'ChanCloseInit' function from transfer keeper. ICS20 does not close channels.

### State Machine Breaking

* (modules/light-clients/07-tendermint) [\#99](https://github.com/cosmos/ibc-go/pull/99) Enforce maximum chain-id length for tendermint client.
* (modules/light-clients/07-tendermint) [\#141](https://github.com/cosmos/ibc-go/pull/141) Allow a new form of misbehaviour that proves counterparty chain breaks time monotonicity, automatically enforce monotonicity in UpdateClient and freeze client if monotonicity is broken.
* (modules/light-clients/07-tendermint) [\#141](https://github.com/cosmos/ibc-go/pull/141) Freeze the client if there's a conflicting header submitted for an existing consensus state.
* (modules/core/02-client) [\#8405](https://github.com/cosmos/cosmos-sdk/pull/8405) Refactor IBC client update governance proposals to use a substitute client to update a frozen or expired client.
* (modules/core/02-client) [\#8673](https://github.com/cosmos/cosmos-sdk/pull/8673) IBC upgrade logic moved to 02-client and an IBC UpgradeProposal is added.
* (modules/core/03-connection) [\#171](https://github.com/cosmos/ibc-go/pull/171) Introduces a new parameter `MaxExpectedTimePerBlock` to allow connections to calculate and enforce a block delay that is proportional to time delay set by connection.
* (core) [\#268](https://github.com/cosmos/ibc-go/pull/268) Perform a no-op on redundant relay messages. Previous behaviour returned an error. Now no state change will occur and no error will be returned.

### Improvements

* (04-channel) [\#220](https://github.com/cosmos/ibc-go/pull/220) Channel handshake events are now emitted with the channel keeper.
* (core/02-client) [\#205](https://github.com/cosmos/ibc-go/pull/205) Add in-place and genesis migrations from SDK v0.42.0 to ibc-go v1.0.0. Solo machine protobuf defintions are migrated from v1 to v2. All solo machine consensus states are pruned. All expired tendermint consensus states are pruned.
* (modules/core) [\#184](https://github.com/cosmos/ibc-go/pull/184) Improve error messages. Uses unique error codes to indicate already relayed packets.
* (07-tendermint) [\#182](https://github.com/cosmos/ibc-go/pull/182) Remove duplicate checks in upgrade logic.
* (modules/core/04-channel) [\#7949](https://github.com/cosmos/cosmos-sdk/issues/7949) Standardized channel `Acknowledgement` moved to its own file. Codec registration redundancy removed.
* (modules/core/04-channel) [\#144](https://github.com/cosmos/ibc-go/pull/144) Introduced a `packet_data_hex` attribute to emit the hex-encoded packet data in events. This allows for raw binary (proto-encoded message) to be sent over events and decoded correctly on relayer. Original `packet_data` is DEPRECATED. All relayers and IBC event consumers are encouraged to switch to `packet_data_hex` as soon as possible.
* (core/04-channel) [\#197](https://github.com/cosmos/ibc-go/pull/197) Introduced a `packet_ack_hex` attribute to emit the hex-encoded acknowledgement in events. This allows for raw binary (proto-encoded message) to be sent over events and decoded correctly on relayer. Original `packet_ack` is DEPRECATED. All relayers and IBC event consumers are encouraged to switch to `packet_ack_hex` as soon as possible.
* (modules/light-clients/07-tendermint) [\#125](https://github.com/cosmos/ibc-go/pull/125) Implement efficient iteration of consensus states and pruning of earliest expired consensus state on UpdateClient.
* (modules/light-clients/07-tendermint) [\#141](https://github.com/cosmos/ibc-go/pull/141) Return early in case there's a duplicate update call to save Gas.
* (modules/core/ante) [\#235](https://github.com/cosmos/ibc-go/pull/235) Introduces a new IBC Antedecorator that will reject transactions that only contain redundant packet messages (and accompany UpdateClient msgs). This will prevent relayers from wasting fees by submitting messages for packets that have already been processed by previous relayer(s). The Antedecorator is only applied on CheckTx and RecheckTx and is therefore optional for each node.

### Features

* [\#198](https://github.com/cosmos/ibc-go/pull/198) New CLI command `query ibc-transfer escrow-address <port> <channel id>` to get the escrow address for a channel; can be used to then query balance of escrowed tokens

### Client Breaking Changes

* (02-client/cli) [\#196](https://github.com/cosmos/ibc-go/pull/196) Rename `node-state` cli command to `self-consensus-state`.

## IBC in the Cosmos SDK Repository

The IBC module was originally released in [v0.40.0](https://github.com/cosmos/cosmos-sdk/releases/tag/v0.40.0) of the SDK.
Please see the [Release Notes](https://github.com/cosmos/cosmos-sdk/blob/v0.40.0/RELEASE_NOTES.md).

The IBC module is also contained in the releases for [v0.41.x](https://github.com/cosmos/cosmos-sdk/releases/tag/v0.41.0) and [v0.42.x](https://github.com/cosmos/cosmos-sdk/releases/tag/v0.42.0).
Please see the Release Notes for [v0.41.x](https://github.com/cosmos/cosmos-sdk/blob/v0.41.0/RELEASE_NOTES.md) and [v0.42.x](https://github.com/cosmos/cosmos-sdk/blob/v0.42.0/RELEASE_NOTES.md).

The IBC module was removed in the commit hash [da064e13d56add466548135739c5860a9f7ed842](https://github.com/cosmos/cosmos-sdk/commit/da064e13d56add466548135739c5860a9f7ed842) on the SDK. The release for SDK v0.43.0 will be the first release without the IBC module.

Backports should be made to the [release/v0.42.x](https://github.com/cosmos/cosmos-sdk/tree/release/v0.42.x) branch on the SDK.<|MERGE_RESOLUTION|>--- conflicted
+++ resolved
@@ -62,11 +62,8 @@
 
 ### Improvements
 
-<<<<<<< HEAD
 * (linting) [\#1418](https://github.com/cosmos/ibc-go/pull/1418) Fix linting errors, resulting compatiblity with go1.18 linting style, golangci-lint 1.46.2 and the revivie linter.  This caused breaking changes in core/04-channel, core/ante, and the testing library.
-=======
 * (app/20-transfer) [\#1680](https://github.com/cosmos/ibc-go/pull/1680) Adds migration to correct any malformed trace path information of tokens with denoms that contains slashes. The transfer module consensus version has been bumped to 2.
->>>>>>> 3af515df
 * (app/20-transfer) [\#1730](https://github.com/cosmos/ibc-go/pull/1730) parse the ics20 denomination provided via a packet using the channel identifier format specified by ibc-go.
 * (cleanup) [\#1335](https://github.com/cosmos/ibc-go/pull/1335/) `gofumpt -w -l .` to standardize the code layout more strictly than `go fmt ./...`
 * (middleware) [\#1022](https://github.com/cosmos/ibc-go/pull/1022) Add `GetAppVersion` to the ICS4Wrapper interface. This function should be used by IBC applications to obtain their own version since the version set in the channel structure may be wrapped many times by middleware.
