--- conflicted
+++ resolved
@@ -56,12 +56,9 @@
 
 ### State Machine Breaking
 
-<<<<<<< HEAD
-=======
 * (light-clients/07-tendermint) [\#6276](https://github.com/cosmos/ibc-go/pull/6276) Fix: No-op to avoid panicking on `UpdateState` for invalid misbehaviour submissions.
 * (light-clients/06-solomachine) [\#6313](https://github.com/cosmos/ibc-go/pull/6313) Fix: No-op to avoid panicking on `UpdateState` for invalid misbehaviour submissions.
 
->>>>>>> 074d341e
 ### Improvements
 
 * (apps/27-interchain-accounts) [\#5533](https://github.com/cosmos/ibc-go/pull/5533) ICA host sets the host connection ID on `OnChanOpenTry`, so that ICA controller implementations are not obliged to set the value on `OnChanOpenInit` if they are not able.
