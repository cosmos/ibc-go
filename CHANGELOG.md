<!--
Guiding Principles:

Changelogs are for humans, not machines.
There should be an entry for every single version.
The same types of changes should be grouped.
Versions and sections should be linkable.
The latest version comes first.
The release date of each version is displayed.
Mention whether you follow Semantic Versioning.

Usage:

Change log entries are to be added to the Unreleased section under the
appropriate stanza (see below). Each entry should ideally include a tag and
the Github issue reference in the following format:

* (<tag>) \#<issue-number> message

The issue numbers will later be link-ified during the release process so you do
not have to worry about including a link manually, but you can if you wish.

Types of changes (Stanzas):

"Features" for new features.
"Improvements" for changes in existing functionality.
"Deprecated" for soon-to-be removed features.
"Bug Fixes" for any bug fixes.
"Client Breaking" for breaking CLI commands and REST routes used by end-users.
"API Breaking" for breaking exported APIs used by developers building on SDK.
"State Machine Breaking" for any changes that result in a different AppState given same genesisState and txList.
Ref: https://keepachangelog.com/en/1.0.0/
-->

# Changelog

## [Unreleased]

### Dependencies

### API Breaking

* (apps/27-interchain-accounts) [\#2133](https://github.com/cosmos/ibc-go/pull/2133) Generates genesis protos in a separate directory to avoid circular import errors. The protobuf package name has changed for the genesis types.
* (apps/27-interchain-accounts)[\#2302](https://github.com/cosmos/ibc-go/pull/2302) Handle unwrapping of channel version in interchain accounts channel reopening handshake flow. The `host` submodule `Keeper` now requires an `ICS4Wrapper` similarly to the `controller` submodule.
* (apps/27-interchain-accounts) [\#2035](https://github.com/cosmos/ibc-go/pull/2035) Interchain accounts host and controller Keepers now expects a keeper which fulfills the expected `ScopedKeeper` interface for the capability keeper.

### State Machine Breaking

### Improvements

* (apps/27-interchain-accounts) [\#2134](https://github.com/cosmos/ibc-go/pull/2134) Adding upgrade handler to ICS27 `controller` submodule for migration of channel capabilities. This upgrade handler migrates ownership of channel capabilities from the underlying application to the ICS27 `controller` submodule.
* (apps/27-interchain-accounts) [\#2102](https://github.com/cosmos/ibc-go/pull/2102) ICS27 controller middleware now supports a nil underlying application. This allows chains to make use of interchain accounts with existing auth mechanisms such as x/group and x/gov.
* (apps/27-interchain-accounts) [\#2157](https://github.com/cosmos/ibc-go/pull/2157) Adding `IsMiddlewareEnabled` functionality to enforce calls to ICS27 msg server to *not* route to the underlying application.
* (apps/27-interchain-accounts) [\#2146](https://github.com/cosmos/ibc-go/pull/2146) ICS27 controller now claims the channel capability passed via ibc core, and passes `nil` to the underlying app callback. The channel capability arg in `SendTx` is now ignored and looked up internally.
* (apps/27-interchain-accounts) [\#2177](https://github.com/cosmos/ibc-go/pull/2177) Adding `IsMiddlewareEnabled` flag to interchain accounts `ActiveChannel` genesis type.
* (apps/27-interchain-accounts) [\#2140](https://github.com/cosmos/ibc-go/pull/2140) Adding migration handler to ICS27 `controller` submodule to assert ownership of channel capabilities and set middleware enabled flag for existing channels. The ICS27 module consensus version has been bumped from 1 to 2.
<<<<<<< HEAD
* (apps/27-interchain-accounts) [\#2290](https://github.com/cosmos/ibc-go/pull/2290) Changed `DefaultParams` function in `host` submodule to allow all messages by default. Defined a constant named `AllowAllHostMsgs` for `host` module to keep wildcard "*" string which allows all messages.     
=======
* (apps/27-interchain-accounts) [\#2248](https://github.com/cosmos/ibc-go/pull/2248) Adding call to underlying app in `OnChanCloseConfirm` callback of the controller submodule and adding relevant unit tests.
* (apps/27-interchain-accounts) [\#2251](https://github.com/cosmos/ibc-go/pull/2251) Adding `msgServer` struct to controller submodule that embeds the `Keeper` struct.
* (apps/27-interchain-accounts) [\#2290](https://github.com/cosmos/ibc-go/pull/2290) Changed `DefaultParams` function in `host` submodule to allow all messages by default. Defined a constant named `AllowAllHostMsgs` for `host` module to keep wildcard "*" string which allows all messages.
>>>>>>> c1113f86

### Features

* (apps/27-interchain-accounts) [\#2147](https://github.com/cosmos/ibc-go/pull/2147) Adding a `SubmitTx` gRPC endpoint for the ICS27 Controller module which allows owners of interchain accounts to submit transactions. This replaces the previously existing need for authentication modules to implement this standard functionality.
* (testing/simapp) [\#2190](https://github.com/cosmos/ibc-go/pull/2190) Adding the new `x/group` cosmos-sdk module to simapp.
* (apps/27-interchain-accounts) [\#2193](https://github.com/cosmos/ibc-go/pull/2193) Adding `InterchainAccount` gRPC query endpont to ICS27 `controller` submodule to allow users to retrieve registered interchain account addresses.

### Bug Fixes

* (27-interchain-accounts) [\#2308](https://github.com/cosmos/ibc-go/pull/2308) Nil checks have been added to ensure services are not registered for nil host or controller keepers.
* (makefile) [\#1785](https://github.com/cosmos/ibc-go/pull/1785) Fetch the correct versions of protocol buffers dependencies from tendermint, cosmos-sdk, and ics23.

## [v4.0.0](https://github.com/cosmos/ibc-go/releases/tag/v4.0.0) - 2022-08-12

### Dependencies

* [\#1627](https://github.com/cosmos/ibc-go/pull/1627) Bump Go version to 1.18
* [\#1905](https://github.com/cosmos/ibc-go/pull/1905) Bump SDK version to v0.45.7

### API Breaking

* (core/04-channel) [\#1792](https://github.com/cosmos/ibc-go/pull/1792) Remove `PreviousChannelID` from `NewMsgChannelOpenTry` arguments. `MsgChannelOpenTry.ValidateBasic()` returns error if the deprecated `PreviousChannelID` is not empty. 
* (core/03-connection) [\#1797](https://github.com/cosmos/ibc-go/pull/1797) Remove `PreviousConnectionID` from `NewMsgConnectionOpenTry` arguments. `MsgConnectionOpenTry.ValidateBasic()` returns error if the deprecated `PreviousConnectionID` is not empty.
* (modules/core/03-connection) [\#1672](https://github.com/cosmos/ibc-go/pull/1672) Remove crossing hellos from connection handshakes. The `PreviousConnectionId` in `MsgConnectionOpenTry` has been deprecated.
* (modules/core/04-channel) [\#1317](https://github.com/cosmos/ibc-go/pull/1317) Remove crossing hellos from channel handshakes. The `PreviousChannelId` in `MsgChannelOpenTry` has been deprecated.  
* (transfer) [\#1250](https://github.com/cosmos/ibc-go/pull/1250) Deprecate `GetTransferAccount` since the `transfer` module account is never used.
* (channel) [\#1283](https://github.com/cosmos/ibc-go/pull/1283) The `OnChanOpenInit` application callback now returns a version string in line with the latest [spec changes](https://github.com/cosmos/ibc/pull/629).  
* (modules/29-fee)[\#1338](https://github.com/cosmos/ibc-go/pull/1338) Renaming `Result` field in `IncentivizedAcknowledgement` to `AppAcknowledgement`.
* (modules/29-fee)[\#1343](https://github.com/cosmos/ibc-go/pull/1343) Renaming `KeyForwardRelayerAddress` to `KeyRelayerAddressForAsyncAck`, and `ParseKeyForwardRelayerAddress` to `ParseKeyRelayerAddressForAsyncAck`.
* (apps/27-interchain-accounts)[\#1432](https://github.com/cosmos/ibc-go/pull/1432) Updating `RegisterInterchainAccount` to include an additional `version` argument, supporting ICS29 fee middleware functionality in ICS27 interchain accounts.
* (apps/27-interchain-accounts)[\#1565](https://github.com/cosmos/ibc-go/pull/1565) Removing `NewErrorAcknowledgement` in favour of `channeltypes.NewErrorAcknowledgement`.
* (transfer)[\#1565](https://github.com/cosmos/ibc-go/pull/1565) Removing `NewErrorAcknowledgement` in favour of `channeltypes.NewErrorAcknowledgement`.
* (channel)[\#1565](https://github.com/cosmos/ibc-go/pull/1565) Updating `NewErrorAcknowledgement` to accept an error instead of a string and removing the possibility of non-deterministic writes to application state.
* (core/04-channel)[\#1636](https://github.com/cosmos/ibc-go/pull/1636) Removing `SplitChannelVersion` and `MergeChannelVersions` functions since they are not used.

### State Machine Breaking

* (apps/transfer) [\#1907](https://github.com/cosmos/ibc-go/pull/1907) Blocked module account addresses are no longer allowed to send IBC transfers. 
* (apps/27-interchain-accounts) [\#1882](https://github.com/cosmos/ibc-go/pull/1882) Explicitly check length of interchain account packet data in favour of nil check.

### Improvements

* (testing) [\#1942](https://github.com/cosmos/ibc-go/pull/1942) Add a balance for the mock module account upon testing package initialization. 
* (app/20-transfer) [\#1680](https://github.com/cosmos/ibc-go/pull/1680) Adds migration to correct any malformed trace path information of tokens with denoms that contains slashes. The transfer module consensus version has been bumped to 2.
* (app/20-transfer) [\#1730](https://github.com/cosmos/ibc-go/pull/1730) parse the ics20 denomination provided via a packet using the channel identifier format specified by ibc-go.
* (cleanup) [\#1335](https://github.com/cosmos/ibc-go/pull/1335/) `gofumpt -w -l .` to standardize the code layout more strictly than `go fmt ./...`
* (middleware) [\#1022](https://github.com/cosmos/ibc-go/pull/1022) Add `GetAppVersion` to the ICS4Wrapper interface. This function should be used by IBC applications to obtain their own version since the version set in the channel structure may be wrapped many times by middleware. 
* (modules/core/04-channel) [\#1232](https://github.com/cosmos/ibc-go/pull/1232) Updating params on `NewPacketId` and moving to bottom of file.
* (app/29-fee) [\#1305](https://github.com/cosmos/ibc-go/pull/1305) Change version string for fee module to `ics29-1`
* (app/29-fee) [\#1341](https://github.com/cosmos/ibc-go/pull/1341) Check if the fee module is locked and if the fee module is enabled before refunding all fees
* (transfer) [\#1414](https://github.com/cosmos/ibc-go/pull/1414) Emitting Sender address from `fungible_token_packet` events in `OnRecvPacket` and `OnAcknowledgementPacket`.
* (testing/simapp) [\#1397](https://github.com/cosmos/ibc-go/pull/1397) Adding mock module to maccperms and adding check to ensure mock module is not a blocked account address. 
* (core/02-client) [\#1570](https://github.com/cosmos/ibc-go/pull/1570) Emitting an event when handling an upgrade client proposal. 
* (modules/light-clients/07-tendermint) [\#1713](https://github.com/cosmos/ibc-go/pull/1713) Allow client upgrade proposals to update `TrustingPeriod`. See ADR-026 for context.
* (core/client) [\#1740](https://github.com/cosmos/ibc-go/pull/1740) Add `cosmos_proto.implements_interface` to adhere to guidelines in [Cosmos SDK ADR 019](https://github.com/cosmos/cosmos-sdk/blob/main/docs/architecture/adr-019-protobuf-state-encoding.md#safe-usage-of-any) for annotating `google.protobuf.Any` types

### Features

* [\#276](https://github.com/cosmos/ibc-go/pull/276) Adding the Fee Middleware module v1
* (apps/29-fee) [\#1229](https://github.com/cosmos/ibc-go/pull/1229) Adding CLI commands for getting all unrelayed incentivized packets and packet by packet-id. 
* (apps/29-fee) [\#1224](https://github.com/cosmos/ibc-go/pull/1224) Adding Query/CounterpartyAddress and CLI to ICS29 fee middleware
* (apps/29-fee) [\#1225](https://github.com/cosmos/ibc-go/pull/1225) Adding Query/FeeEnabledChannel and Query/FeeEnabledChannels with CLIs to ICS29 fee middleware.
* (modules/apps/29-fee) [\#1230](https://github.com/cosmos/ibc-go/pull/1230) Adding CLI command for getting incentivized packets for a specific channel-id. 

### Bug Fixes

* (apps/29-fee) [\#1774](https://github.com/cosmos/ibc-go/pull/1774) Change non nil relayer assertion to non empty to avoid import/export issues for genesis upgrades. 
* (apps/29-fee) [\#1278](https://github.com/cosmos/ibc-go/pull/1278) The URI path for the query to get all incentivized packets for a specific channel did not follow the same format as the rest of queries.

* (modules/core/04-channel)[\#1919](https://github.com/cosmos/ibc-go/pull/1919) Fixed formatting of sequence for packet "acknowledgement written" logs.

## [v3.1.0](https://github.com/cosmos/ibc-go/releases/tag/v3.1.0) - 2022-04-16

### Dependencies

* [\#1300](https://github.com/cosmos/ibc-go/pull/1300) Bump SDK version to v0.45.4

### API Breaking

### State Machine Breaking

### Improvements

* (transfer) [\#1342](https://github.com/cosmos/ibc-go/pull/1342) `DenomTrace` grpc now takes in either an `ibc denom` or a `hash` instead of only accepting a `hash`.
* (modules/core/04-channel) [\#1160](https://github.com/cosmos/ibc-go/pull/1160) Improve `uint64 -> string` performance in `Logger`.
* (modules/core/04-channel) [\#1279](https://github.com/cosmos/ibc-go/pull/1279) Add selected channel version to MsgChanOpenInitResponse and MsgChanOpenTryResponse. Emit channel version during OpenInit/OpenTry
* (modules/core/keeper) [\#1284](https://github.com/cosmos/ibc-go/pull/1284) Add sanity check for the keepers passed into `ibckeeper.NewKeeper`. `ibckeeper.NewKeeper` now panics if any of the keepers passed in is empty.
* (transfer) [\#1414](https://github.com/cosmos/ibc-go/pull/1414) Emitting Sender address from `fungible_token_packet` events in `OnRecvPacket` and `OnAcknowledgementPacket`.
* (modules/core/04-channel) [\#1464](https://github.com/cosmos/ibc-go/pull/1464) Emit a channel close event when an ordered channel is closed.
* (modules/light-clients/07-tendermint) [\#1118](https://github.com/cosmos/ibc-go/pull/1118) Deprecating `AllowUpdateAfterExpiry` and `AllowUpdateAfterMisbehaviour`. See ADR-026 for context.

### Features

* (modules/core/02-client) [\#1336](https://github.com/cosmos/ibc-go/pull/1336) Adding Query/ConsensusStateHeights gRPC for fetching the height of every consensus state associated with a client.
* (modules/apps/transfer) [\#1416](https://github.com/cosmos/ibc-go/pull/1416) Adding gRPC endpoint for getting an escrow account for a given port-id and channel-id.
* (modules/apps/27-interchain-accounts) [\#1512](https://github.com/cosmos/ibc-go/pull/1512) Allowing ICA modules to handle all message types with "*".

### Bug Fixes

* (modules/core/04-channel) [\#1130](https://github.com/cosmos/ibc-go/pull/1130) Call `packet.GetSequence()` rather than passing func in `WriteAcknowledgement` log output
* (apps/transfer) [\#1451](https://github.com/cosmos/ibc-go/pull/1451) Fixing the support for base denoms that contain slashes.

## [v3.0.1](https://github.com/cosmos/ibc-go/releases/tag/v3.0.1) - 2022-04-16

### Dependencies

* [\#1300](https://github.com/cosmos/ibc-go/pull/1300) Bump SDK version to v0.45.4

### Improvements

* (transfer) [\#1342](https://github.com/cosmos/ibc-go/pull/1342) `DenomTrace` grpc now takes in either an `ibc denom` or a `hash` instead of only accepting a `hash`.
* (modules/core/04-channel) [\#1160](https://github.com/cosmos/ibc-go/pull/1160) Improve `uint64 -> string` performance in `Logger`.
* (modules/core/keeper) [\#1284](https://github.com/cosmos/ibc-go/pull/1284) Add sanity check for the keepers passed into `ibckeeper.NewKeeper`. `ibckeeper.NewKeeper` now panics if any of the keepers passed in is empty.
* (transfer) [\#1414](https://github.com/cosmos/ibc-go/pull/1414) Emitting Sender address from `fungible_token_packet` events in `OnRecvPacket` and `OnAcknowledgementPacket`.
* (modules/core/04-channel) [\#1464](https://github.com/cosmos/ibc-go/pull/1464) Emit a channel close event when an ordered channel is closed.

### Bug Fixes

* (modules/core/04-channel) [\#1130](https://github.com/cosmos/ibc-go/pull/1130) Call `packet.GetSequence()` rather than passing func in `WriteAcknowledgement` log output

## [v3.0.0](https://github.com/cosmos/ibc-go/releases/tag/v3.0.0) - 2022-03-15

### Dependencies

* [\#404](https://github.com/cosmos/ibc-go/pull/404) Bump Go version to 1.17
* [\#851](https://github.com/cosmos/ibc-go/pull/851) Bump SDK version to v0.45.1
* [\#948](https://github.com/cosmos/ibc-go/pull/948) Bump ics23/go to v0.7
* (core) [\#709](https://github.com/cosmos/ibc-go/pull/709) Replace github.com/pkg/errors with stdlib errors

### API Breaking

* (testing) [\#939](https://github.com/cosmos/ibc-go/pull/939) Support custom power reduction for testing.
* (modules/core/05-port) [\#1086](https://github.com/cosmos/ibc-go/pull/1086) Added `counterpartyChannelID` argument to IBCModule.OnChanOpenAck
* (channel) [\#848](https://github.com/cosmos/ibc-go/pull/848) Added `ChannelId` to MsgChannelOpenInitResponse
* (testing) [\#813](https://github.com/cosmos/ibc-go/pull/813) The `ack` argument to the testing function `RelayPacket` has been removed as it is no longer needed.
* (testing) [\#774](https://github.com/cosmos/ibc-go/pull/774) Added `ChainID` arg to `SetupWithGenesisValSet` on the testing app. `Coordinator` generated ChainIDs now starts at index 1
* (transfer) [\#675](https://github.com/cosmos/ibc-go/pull/675) Transfer `NewKeeper` now takes in an ICS4Wrapper. The ICS4Wrapper may be the IBC Channel Keeper when ICS20 is not used in a middleware stack. The ICS4Wrapper is required for applications wishing to connect middleware to ICS20.
* (core) [\#650](https://github.com/cosmos/ibc-go/pull/650) Modify `OnChanOpenTry` IBC application module callback to return the negotiated app version. The version passed into the `MsgChanOpenTry` has been deprecated and will be ignored by core IBC.
* (core) [\#629](https://github.com/cosmos/ibc-go/pull/629) Removes the `GetProofSpecs` from the ClientState interface. This function was previously unused by core IBC.
* (transfer) [\#517](https://github.com/cosmos/ibc-go/pull/517) Separates the ICS 26 callback functions from `AppModule` into a new type `IBCModule` for ICS 20 transfer.
* (modules/core/02-client) [\#536](https://github.com/cosmos/ibc-go/pull/536) `GetSelfConsensusState` return type changed from bool to error.
* (channel) [\#644](https://github.com/cosmos/ibc-go/pull/644) Removes `CounterpartyHops` function from the ChannelKeeper.
* (testing) [\#776](https://github.com/cosmos/ibc-go/pull/776) Adding helper fn to generate capability name for testing callbacks
* (testing) [\#892](https://github.com/cosmos/ibc-go/pull/892) IBC Mock modules store the scoped keeper and portID within the IBCMockApp. They also maintain reference to the AppModule to update the AppModule's list of IBC applications it references. Allows for the mock module to be reused as a base application in middleware stacks.
* (channel) [\#882](https://github.com/cosmos/ibc-go/pull/882) The `WriteAcknowledgement` API now takes `exported.Acknowledgement` instead of a byte array
* (modules/core/ante) [\#950](https://github.com/cosmos/ibc-go/pull/950) Replaces the channel keeper with the IBC keeper in the IBC `AnteDecorator` in order to execute the entire message and be able to reject redundant messages that are in the same block as the non-redundant messages.

### State Machine Breaking

* (transfer) [\#818](https://github.com/cosmos/ibc-go/pull/818) Error acknowledgements returned from Transfer `OnRecvPacket` now include a deterministic ABCI code and error message.

### Improvements

* (interchain-accounts) [\#1037](https://github.com/cosmos/ibc-go/pull/1037) Add a function `InitModule` to the interchain accounts `AppModule`. This function should be called within the upgrade handler when adding the interchain accounts module to a chain. It should be called in place of InitGenesis (set the consensus version in the version map).
* (testing) [\#942](https://github.com/cosmos/ibc-go/pull/942) `NewTestChain` will create 4 validators in validator set by default. A new constructor function `NewTestChainWithValSet` is provided for test writers who want custom control over the validator set of test chains.
* (testing) [\#904](https://github.com/cosmos/ibc-go/pull/904) Add `ParsePacketFromEvents` function to the testing package. Useful when sending/relaying packets via the testing package.
* (testing) [\#893](https://github.com/cosmos/ibc-go/pull/893) Support custom private keys for testing.
* (testing) [\#810](https://github.com/cosmos/ibc-go/pull/810) Additional testing function added to `Endpoint` type called `RecvPacketWithResult`. Performs the same functionality as the existing `RecvPacket` function but also returns the message result. `path.RelayPacket` no longer uses the provided acknowledgement argument and instead obtains the acknowledgement via MsgRecvPacket events.
* (connection) [\#721](https://github.com/cosmos/ibc-go/pull/721) Simplify connection handshake error messages when unpacking client state.
* (channel) [\#692](https://github.com/cosmos/ibc-go/pull/692) Minimize channel logging by only emitting the packet sequence, source port/channel, destination port/channel upon packet receives, acknowledgements and timeouts.
* [\#383](https://github.com/cosmos/ibc-go/pull/383) Adds helper functions for merging and splitting middleware versions from the underlying app version.
* (modules/core/05-port) [\#288](https://github.com/cosmos/ibc-go/issues/288) Making the 05-port keeper function IsBound public. The IsBound function checks if the provided portID is already binded to a module.
* (channel) [\#644](https://github.com/cosmos/ibc-go/pull/644) Adds `GetChannelConnection` to the ChannelKeeper. This function returns the connectionID and connection state associated with a channel.
* (channel) [\647](https://github.com/cosmos/ibc-go/pull/647) Reorganizes channel handshake handling to set channel state after IBC application callbacks.
* (client) [\#724](https://github.com/cosmos/ibc-go/pull/724) `IsRevisionFormat` and `IsClientIDFormat` have been updated to disallow newlines before the dash used to separate the chainID and revision number, and the client type and client sequence.
* (interchain-accounts) [\#1466](https://github.com/cosmos/ibc-go/pull/1466) Emit event when there is an acknowledgement during `OnRecvPacket`.

### Features

* [\#432](https://github.com/cosmos/ibc-go/pull/432) Introduce `MockIBCApp` struct to the mock module. Allows the mock module to be reused to perform custom logic on each IBC App interface function. This might be useful when testing out IBC applications written as middleware.
* [\#380](https://github.com/cosmos/ibc-go/pull/380) Adding the Interchain Accounts module v1
* [\#679](https://github.com/cosmos/ibc-go/pull/679) New CLI command `query ibc-transfer denom-hash <denom trace>` to get the denom hash for a denom trace; this might be useful for debug

### Bug Fixes

* (testing) [\#884](https://github.com/cosmos/ibc-go/pull/884) Add and use in simapp a custom ante handler that rejects redundant transactions
* (transfer) [\#978](https://github.com/cosmos/ibc-go/pull/978) Support base denoms with slashes in denom validation
* (client) [\#941](https://github.com/cosmos/ibc-go/pull/941) Classify client states without consensus states as expired
* (channel) [\#995](https://github.com/cosmos/ibc-go/pull/995) Call `packet.GetSequence()` rather than passing func in `AcknowledgePacket` log output

## [v2.3.0](https://github.com/cosmos/ibc-go/releases/tag/v2.3.0) - 2022-04-16

### Dependencies

* [\#404](https://github.com/cosmos/ibc-go/pull/404) Bump Go version to 1.17
* [\#1300](https://github.com/cosmos/ibc-go/pull/1300) Bump SDK version to v0.45.4

### Improvements

* (transfer) [\#1342](https://github.com/cosmos/ibc-go/pull/1342) `DenomTrace` grpc now takes in either an `ibc denom` or a `hash` instead of only accepting a `hash`.
* (modules/core/04-channel) [\#1160](https://github.com/cosmos/ibc-go/pull/1160) Improve `uint64 -> string` performance in `Logger`.
* (modules/core/keeper) [\#1284](https://github.com/cosmos/ibc-go/pull/1284) Add sanity check for the keepers passed into `ibckeeper.NewKeeper`. `ibckeeper.NewKeeper` now panics if any of the keepers passed in is empty.
* (transfer) [\#1414](https://github.com/cosmos/ibc-go/pull/1414) Emitting Sender address from `fungible_token_packet` events in `OnRecvPacket` and `OnAcknowledgementPacket`.
* (modules/core/04-channel) [\#1464](https://github.com/cosmos/ibc-go/pull/1464) Emit a channel close event when an ordered channel is closed.
* (modules/light-clients/07-tendermint) [\#1118](https://github.com/cosmos/ibc-go/pull/1118) Deprecating `AllowUpdateAfterExpiry` and `AllowUpdateAfterMisbehaviour`. See ADR-026 for context.

### Features

* (modules/core/02-client) [\#1336](https://github.com/cosmos/ibc-go/pull/1336) Adding Query/ConsensusStateHeights gRPC for fetching the height of every consensus state associated with a client.
* (modules/apps/transfer) [\#1416](https://github.com/cosmos/ibc-go/pull/1416) Adding gRPC endpoint for getting an escrow account for a given port-id and channel-id.

### Bug Fixes

* (modules/core/04-channel) [\#1130](https://github.com/cosmos/ibc-go/pull/1130) Call `packet.GetSequence()` rather than passing func in `WriteAcknowledgement` log output
* (apps/transfer) [\#1451](https://github.com/cosmos/ibc-go/pull/1451) Fixing the support for base denoms that contain slashes.

## [v2.2.1](https://github.com/cosmos/ibc-go/releases/tag/v2.2.1) - 2022-04-16

### Improvements

* (transfer) [\#1342](https://github.com/cosmos/ibc-go/pull/1342) `DenomTrace` grpc now takes in either an `ibc denom` or a `hash` instead of only accepting a `hash`.
* (modules/core/04-channel) [\#1160](https://github.com/cosmos/ibc-go/pull/1160) Improve `uint64 -> string` performance in `Logger`.
* (modules/core/keeper) [\#1284](https://github.com/cosmos/ibc-go/pull/1284) Add sanity check for the keepers passed into `ibckeeper.NewKeeper`. `ibckeeper.NewKeeper` now panics if any of the keepers passed in is empty.
* (transfer) [\#1414](https://github.com/cosmos/ibc-go/pull/1414) Emitting Sender address from `fungible_token_packet` events in `OnRecvPacket` and `OnAcknowledgementPacket`.
* (modules/core/04-channel) [\#1464](https://github.com/cosmos/ibc-go/pull/1464) Emit a channel close event when an ordered channel is closed.

### Bug Fixes

* (modules/core/04-channel) [\#1130](https://github.com/cosmos/ibc-go/pull/1130) Call `packet.GetSequence()` rather than passing func in `WriteAcknowledgement` log output

## [v2.2.0](https://github.com/cosmos/ibc-go/releases/tag/v2.2.0) - 2022-03-15

### Dependencies

* [\#851](https://github.com/cosmos/ibc-go/pull/851) Bump SDK version to v0.45.1

## [v2.1.1](https://github.com/cosmos/ibc-go/releases/tag/v2.1.1) - 2022-04-16

### Dependencies

* [\#1268](https://github.com/cosmos/ibc-go/pull/1268) Bump SDK version to v0.44.8 and Tendermint to version 0.34.19

### Improvements

* (transfer) [\#1342](https://github.com/cosmos/ibc-go/pull/1342) `DenomTrace` grpc now takes in either an `ibc denom` or a `hash` instead of only accepting a `hash`.
* (modules/core/keeper) [\#1284](https://github.com/cosmos/ibc-go/pull/1284) Add sanity check for the keepers passed into `ibckeeper.NewKeeper`. `ibckeeper.NewKeeper` now panics if any of the keepers passed in is empty.
* (transfer) [\#1414](https://github.com/cosmos/ibc-go/pull/1414) Emitting Sender address from `fungible_token_packet` events in `OnRecvPacket` and `OnAcknowledgementPacket`.
* (modules/core/04-channel) [\#1464](https://github.com/cosmos/ibc-go/pull/1464) Emit a channel close event when an ordered channel is closed.

### Bug Fixes

* (modules/core/04-channel) [\#1130](https://github.com/cosmos/ibc-go/pull/1130) Call `packet.GetSequence()` rather than passing func in `WriteAcknowledgement` log output

## [v2.1.0](https://github.com/cosmos/ibc-go/releases/tag/v2.1.0) - 2022-03-15

### Dependencies

* [\#1084](https://github.com/cosmos/ibc-go/pull/1084) Bump SDK version to v0.44.6
* [\#948](https://github.com/cosmos/ibc-go/pull/948) Bump ics23/go to v0.7

### State Machine Breaking

* (transfer) [\#818](https://github.com/cosmos/ibc-go/pull/818) Error acknowledgements returned from Transfer `OnRecvPacket` now include a deterministic ABCI code and error message.

### Features

* [\#679](https://github.com/cosmos/ibc-go/pull/679) New CLI command `query ibc-transfer denom-hash <denom trace>` to get the denom hash for a denom trace; this might be useful for debug

### Bug Fixes

* (client) [\#941](https://github.com/cosmos/ibc-go/pull/941) Classify client states without consensus states as expired
* (transfer) [\#978](https://github.com/cosmos/ibc-go/pull/978) Support base denoms with slashes in denom validation
* (channel) [\#995](https://github.com/cosmos/ibc-go/pull/995) Call `packet.GetSequence()` rather than passing func in `AcknowledgePacket` log output

## [v2.0.3](https://github.com/cosmos/ibc-go/releases/tag/v2.0.3) - 2022-02-03

### Improvements

* (channel) [\#692](https://github.com/cosmos/ibc-go/pull/692) Minimize channel logging by only emitting the packet sequence, source port/channel, destination port/channel upon packet receives, acknowledgements and timeouts.

## [v2.0.2](https://github.com/cosmos/ibc-go/releases/tag/v2.0.2) - 2021-12-15

### Dependencies

* [\#589](https://github.com/cosmos/ibc-go/pull/589) Bump SDK version to v0.44.5

### Bug Fixes

* (modules/core) [\#603](https://github.com/cosmos/ibc-go/pull/603) Fix module name emitted as part of `OnChanOpenInit` event. Replacing `connection` module name with `channel`.

## [v2.0.1](https://github.com/cosmos/ibc-go/releases/tag/v2.0.1) - 2021-12-05

### Dependencies

* [\#567](https://github.com/cosmos/ibc-go/pull/567) Bump SDK version to v0.44.4

### Improvements

* (02-client) [\#568](https://github.com/cosmos/ibc-go/pull/568) In IBC `transfer` cli command use local clock time as reference for relative timestamp timeout if greater than the block timestamp queried from the latest consensus state corresponding to the counterparty channel.
* [\#583](https://github.com/cosmos/ibc-go/pull/583) Move third_party/proto/confio/proofs.proto to third_party/proto/proofs.proto to enable proto service reflection. Migrate `buf` from v1beta1 to v1.

### Bug Fixes

* (02-client) [\#500](https://github.com/cosmos/ibc-go/pull/500) Fix IBC `update-client proposal` cli command to expect correct number of args.

## [v2.0.0](https://github.com/cosmos/ibc-go/releases/tag/v2.0.0) - 2021-11-09

### Dependencies

* [\#489](https://github.com/cosmos/ibc-go/pull/489) Bump Tendermint to v0.34.14
* [\#503](https://github.com/cosmos/ibc-go/pull/503) Bump SDK version to v0.44.3

### API Breaking

* (core) [\#227](https://github.com/cosmos/ibc-go/pull/227) Remove sdk.Result from application callbacks
* (transfer) [\#350](https://github.com/cosmos/ibc-go/pull/350) Change FungibleTokenPacketData to use a string for the Amount field. This enables token transfers with amounts previously restricted by uint64. Up to the maximum uint256 value is supported.

### Features

* [\#384](https://github.com/cosmos/ibc-go/pull/384) Added `NegotiateAppVersion` method to `IBCModule` interface supported by a gRPC query service in `05-port`. This provides routing of requests to the desired application module callback, which in turn performs application version negotiation.

## [v1.5.0](https://github.com/cosmos/ibc-go/releases/tag/v1.5.0) - 2022-06-14

### Dependencies

* [\#404](https://github.com/cosmos/ibc-go/pull/404) Bump Go version to 1.17
* [\#1300](https://github.com/cosmos/ibc-go/pull/1300) Bump SDK version to v0.45.4

### Improvements

* (transfer) [\#1342](https://github.com/cosmos/ibc-go/pull/1342) `DenomTrace` grpc now takes in either an `ibc denom` or a `hash` instead of only accepting a `hash`.
* (modules/core/04-channel) [\#1160](https://github.com/cosmos/ibc-go/pull/1160) Improve `uint64 -> string` performance in `Logger`.
* (modules/core/keeper) [\#1284](https://github.com/cosmos/ibc-go/pull/1284) Add sanity check for the keepers passed into `ibckeeper.NewKeeper`. `ibckeeper.NewKeeper` now panics if any of the keepers passed in is empty.
* (transfer) [\#1414](https://github.com/cosmos/ibc-go/pull/1414) Emitting Sender address from `fungible_token_packet` events in `OnRecvPacket` and `OnAcknowledgementPacket`.
* (modules/core/04-channel) [\#1464](https://github.com/cosmos/ibc-go/pull/1464) Emit a channel close event when an ordered channel is closed.
* (modules/light-clients/07-tendermint) [\#1118](https://github.com/cosmos/ibc-go/pull/1118) Deprecating `AllowUpdateAfterExpiry` and `AllowUpdateAfterMisbehaviour`. See ADR-026 for context.

### Features

* (modules/core/02-client) [\#1336](https://github.com/cosmos/ibc-go/pull/1336) Adding Query/ConsensusStateHeights gRPC for fetching the height of every consensus state associated with a client.
* (modules/apps/transfer) [\#1416](https://github.com/cosmos/ibc-go/pull/1416) Adding gRPC endpoint for getting an escrow account for a given port-id and channel-id.

### Bug Fixes

* (modules/core/04-channel) [\#1130](https://github.com/cosmos/ibc-go/pull/1130) Call `packet.GetSequence()` rather than passing func in `WriteAcknowledgement` log output
* (apps/transfer) [\#1451](https://github.com/cosmos/ibc-go/pull/1451) Fixing the support for base denoms that contain slashes.

## [v1.4.1](https://github.com/cosmos/ibc-go/releases/tag/v1.4.1) - 2022-06-14

### Improvements

* (transfer) [\#1342](https://github.com/cosmos/ibc-go/pull/1342) `DenomTrace` grpc now takes in either an `ibc denom` or a `hash` instead of only accepting a `hash`.
* (modules/core/04-channel) [\#1160](https://github.com/cosmos/ibc-go/pull/1160) Improve `uint64 -> string` performance in `Logger`.
* (modules/core/keeper) [\#1284](https://github.com/cosmos/ibc-go/pull/1284) Add sanity check for the keepers passed into `ibckeeper.NewKeeper`. `ibckeeper.NewKeeper` now panics if any of the keepers passed in is empty.
* (transfer) [\#1414](https://github.com/cosmos/ibc-go/pull/1414) Emitting Sender address from `fungible_token_packet` events in `OnRecvPacket` and `OnAcknowledgementPacket`.
* (modules/core/04-channel) [\#1464](https://github.com/cosmos/ibc-go/pull/1464) Emit a channel close event when an ordered channel is closed.

### Bug Fixes

* (modules/core/04-channel) [\#1130](https://github.com/cosmos/ibc-go/pull/1130) Call `packet.GetSequence()` rather than passing func in `WriteAcknowledgement` log output

## [v1.4.0](https://github.com/cosmos/ibc-go/releases/tag/v1.4.0) - 2022-03-15

### Dependencies

* [\#851](https://github.com/cosmos/ibc-go/pull/851) Bump SDK version to v0.45.1

## [v1.3.1](https://github.com/cosmos/ibc-go/releases/tag/v1.3.1) - 2022-06-14

### Dependencies

* [\#1267](https://github.com/cosmos/ibc-go/pull/1267) Bump SDK version to v0.44.8 and Tendermint to version 0.34.19

### Improvements

* (transfer) [\#1342](https://github.com/cosmos/ibc-go/pull/1342) `DenomTrace` grpc now takes in either an `ibc denom` or a `hash` instead of only accepting a `hash`.
* (modules/core/04-channel) [\#1160](https://github.com/cosmos/ibc-go/pull/1160) Improve `uint64 -> string` performance in `Logger`.
* (modules/core/keeper) [\#1284](https://github.com/cosmos/ibc-go/pull/1284) Add sanity check for the keepers passed into `ibckeeper.NewKeeper`. `ibckeeper.NewKeeper` now panics if any of the keepers passed in is empty.
* (transfer) [\#1414](https://github.com/cosmos/ibc-go/pull/1414) Emitting Sender address from `fungible_token_packet` events in `OnRecvPacket` and `OnAcknowledgementPacket`.
* (modules/core/04-channel) [\#1464](https://github.com/cosmos/ibc-go/pull/1464) Emit a channel close event when an ordered channel is closed.

### Bug Fixes

* (modules/core/04-channel) [\#1130](https://github.com/cosmos/ibc-go/pull/1130) Call `packet.GetSequence()` rather than passing func in `WriteAcknowledgement` log output

## [v1.3.0](https://github.com/cosmos/ibc-go/releases/tag/v1.3.0) - 2022-03-15

### Dependencies

* [\#1073](https://github.com/cosmos/ibc-go/pull/1073) Bump SDK version to v0.44.6
* [\#948](https://github.com/cosmos/ibc-go/pull/948) Bump ics23/go to v0.7

### State Machine Breaking

* (transfer) [\#818](https://github.com/cosmos/ibc-go/pull/818) Error acknowledgements returned from Transfer `OnRecvPacket` now include a deterministic ABCI code and error message.

### Features

* [\#679](https://github.com/cosmos/ibc-go/pull/679) New CLI command `query ibc-transfer denom-hash <denom trace>` to get the denom hash for a denom trace; this might be useful for debug

### Bug Fixes

* (client) [\#941](https://github.com/cosmos/ibc-go/pull/941) Classify client states without consensus states as expired
* (transfer) [\#978](https://github.com/cosmos/ibc-go/pull/978) Support base denoms with slashes in denom validation
* (channel) [\#995](https://github.com/cosmos/ibc-go/pull/995) Call `packet.GetSequence()` rather than passing func in `AcknowledgePacket` log output

## [v1.2.6](https://github.com/cosmos/ibc-go/releases/tag/v1.2.6) - 2022-02-03

### Improvements

* (channel) [\#692](https://github.com/cosmos/ibc-go/pull/692) Minimize channel logging by only emitting the packet sequence, source port/channel, destination port/channel upon packet receives, acknowledgements and timeouts.

## [v1.2.5](https://github.com/cosmos/ibc-go/releases/tag/v1.2.5) - 2021-12-15

### Dependencies

* [\#589](https://github.com/cosmos/ibc-go/pull/589) Bump SDK version to v0.44.5

### Bug Fixes

* (modules/core) [\#603](https://github.com/cosmos/ibc-go/pull/603) Fix module name emitted as part of `OnChanOpenInit` event. Replacing `connection` module name with `channel`.

## [v1.2.4](https://github.com/cosmos/ibc-go/releases/tag/v1.2.4) - 2021-12-05

### Dependencies

* [\#567](https://github.com/cosmos/ibc-go/pull/567) Bump SDK version to v0.44.4

### Improvements

* [\#583](https://github.com/cosmos/ibc-go/pull/583) Move third_party/proto/confio/proofs.proto to third_party/proto/proofs.proto to enable proto service reflection. Migrate `buf` from v1beta1 to v1.

## [v1.2.3](https://github.com/cosmos/ibc-go/releases/tag/v1.2.3) - 2021-11-09

### Dependencies

* [\#489](https://github.com/cosmos/ibc-go/pull/489) Bump Tendermint to v0.34.14
* [\#503](https://github.com/cosmos/ibc-go/pull/503) Bump SDK version to v0.44.3

## [v1.2.2](https://github.com/cosmos/ibc-go/releases/tag/v1.2.2) - 2021-10-15

### Dependencies

* [\#485](https://github.com/cosmos/ibc-go/pull/485) Bump SDK version to v0.44.2

## [v1.2.1](https://github.com/cosmos/ibc-go/releases/tag/v1.2.1) - 2021-10-04

### Dependencies

* [\#455](https://github.com/cosmos/ibc-go/pull/455) Bump SDK version to v0.44.1

## [v1.2.0](https://github.com/cosmos/ibc-go/releases/tag/v1.2.0) - 2021-09-10

### State Machine Breaking

* (24-host) [\#344](https://github.com/cosmos/ibc-go/pull/344) Increase port identifier limit to 128 characters.

### Improvements

* [\#373](https://github.com/cosmos/ibc-go/pull/375) Added optional field `PacketCommitmentSequences` to `QueryPacketAcknowledgementsRequest` to provide filtering of packet acknowledgements.

### Features

* [\#372](https://github.com/cosmos/ibc-go/pull/372) New CLI command `query ibc client status <client id>` to get the current activity status of a client.

### Dependencies

* [\#386](https://github.com/cosmos/ibc-go/pull/386) Bump [tendermint](https://github.com/tendermint/tendermint) from v0.34.12 to v0.34.13.

## [v1.1.6](https://github.com/cosmos/ibc-go/releases/tag/v1.1.6) - 2022-01-25

### Improvements

* (channel) [\#692](https://github.com/cosmos/ibc-go/pull/692) Minimize channel logging by only emitting the packet sequence, source port/channel, destination port/channel upon packet receives, acknowledgements and timeouts.

## [v1.1.5](https://github.com/cosmos/ibc-go/releases/tag/v1.1.5) - 2021-12-15

### Dependencies

* [\#589](https://github.com/cosmos/ibc-go/pull/589) Bump SDK version to v0.44.5

### Bug Fixes

* (modules/core) [\#603](https://github.com/cosmos/ibc-go/pull/603) Fix module name emitted as part of `OnChanOpenInit` event. Replacing `connection` module name with `channel`.

## [v1.1.4](https://github.com/cosmos/ibc-go/releases/tag/v1.1.4) - 2021-12-05

### Dependencies

* [\#567](https://github.com/cosmos/ibc-go/pull/567) Bump SDK version to v0.44.4

### Improvements

* [\#583](https://github.com/cosmos/ibc-go/pull/583) Move third_party/proto/confio/proofs.proto to third_party/proto/proofs.proto to enable proto service reflection. Migrate `buf` from v1beta1 to v1.

## [v1.1.3](https://github.com/cosmos/ibc-go/releases/tag/v1.1.3) - 2021-11-09

### Dependencies

* [\#489](https://github.com/cosmos/ibc-go/pull/489) Bump Tendermint to v0.34.14
* [\#503](https://github.com/cosmos/ibc-go/pull/503) Bump SDK version to v0.44.3

## [v1.1.2](https://github.com/cosmos/ibc-go/releases/tag/v1.1.2) - 2021-10-15

* [\#485](https://github.com/cosmos/ibc-go/pull/485) Bump SDK version to v0.44.2

## [v1.1.1](https://github.com/cosmos/ibc-go/releases/tag/v1.1.1) - 2021-10-04

### Dependencies

* [\#455](https://github.com/cosmos/ibc-go/pull/455) Bump SDK version to v0.44.1

## [v1.1.0](https://github.com/cosmos/ibc-go/releases/tag/v1.1.0) - 2021-09-03

### Dependencies

* [\#367](https://github.com/cosmos/ibc-go/pull/367) Bump [cosmos-sdk](https://github.com/cosmos/cosmos-sdk) from 0.43 to 0.44.

## [v1.0.1](https://github.com/cosmos/ibc-go/releases/tag/v1.0.1) - 2021-08-25

### Improvements

* [\#343](https://github.com/cosmos/ibc-go/pull/343) Create helper functions for publishing of packet sent and acknowledgement sent events.

## [v1.0.0](https://github.com/cosmos/ibc-go/releases/tag/v1.0.0) - 2021-08-10

### Bug Fixes

* (07-tendermint) [\#241](https://github.com/cosmos/ibc-go/pull/241) Ensure tendermint client state latest height revision number matches chain id revision number.
* (07-tendermint) [\#234](https://github.com/cosmos/ibc-go/pull/234) Use sentinel value for the consensus state root set during a client upgrade. This prevents genesis validation from failing.
* (modules) [\#223](https://github.com/cosmos/ibc-go/pull/223) Use correct Prometheus format for metric labels.
* (06-solomachine) [\#214](https://github.com/cosmos/ibc-go/pull/214) Disable defensive timestamp check in SendPacket for solo machine clients.
* (07-tendermint) [\#210](https://github.com/cosmos/ibc-go/pull/210) Export all consensus metadata on genesis restarts for tendermint clients.
* (core) [\#200](https://github.com/cosmos/ibc-go/pull/200) Fixes incorrect export of IBC identifier sequences. Previously, the next identifier sequence for clients/connections/channels was not set during genesis export. This resulted in the next identifiers being generated on the new chain to reuse old identifiers (the sequences began again from 0).
* (02-client) [\#192](https://github.com/cosmos/ibc-go/pull/192) Fix IBC `query ibc client header` cli command. Support historical queries for query header/node-state commands.
* (modules/light-clients/06-solomachine) [\#153](https://github.com/cosmos/ibc-go/pull/153) Fix solo machine proof height sequence mismatch bug.
* (modules/light-clients/06-solomachine) [\#122](https://github.com/cosmos/ibc-go/pull/122) Fix solo machine merkle prefix casting bug.
* (modules/light-clients/06-solomachine) [\#120](https://github.com/cosmos/ibc-go/pull/120) Fix solo machine handshake verification bug.
* (modules/light-clients/06-solomachine) [\#153](https://github.com/cosmos/ibc-go/pull/153) fix solo machine connection handshake failure at `ConnectionOpenAck`.

### API Breaking

* (04-channel) [\#220](https://github.com/cosmos/ibc-go/pull/220) Channel legacy handler functions were removed. Please use the MsgServer functions or directly call the channel keeper's handshake function.
* (modules) [\#206](https://github.com/cosmos/ibc-go/pull/206) Expose `relayer sdk.AccAddress` on `OnRecvPacket`, `OnAcknowledgementPacket`, `OnTimeoutPacket` module callbacks to enable incentivization.
* (02-client) [\#181](https://github.com/cosmos/ibc-go/pull/181) Remove 'InitialHeight' from UpdateClient Proposal. Only copy over latest consensus state from substitute client.
* (06-solomachine) [\#169](https://github.com/cosmos/ibc-go/pull/169) Change FrozenSequence to boolean in solomachine ClientState. The solo machine proto package has been bumped from `v1` to `v2`.
* (module/core/02-client) [\#165](https://github.com/cosmos/ibc-go/pull/165) Remove GetFrozenHeight from the ClientState interface.
* (modules) [\#166](https://github.com/cosmos/ibc-go/pull/166) Remove GetHeight from the misbehaviour interface. The `consensus_height` attribute has been removed from Misbehaviour events.
* (modules) [\#162](https://github.com/cosmos/ibc-go/pull/162) Remove deprecated Handler types in core IBC and the ICS 20 transfer module.
* (modules/core) [\#161](https://github.com/cosmos/ibc-go/pull/161) Remove Type(), Route(), GetSignBytes() from 02-client, 03-connection, and 04-channel messages.
* (modules) [\#140](https://github.com/cosmos/ibc-go/pull/140) IsFrozen() client state interface changed to Status(). gRPC `ClientStatus` route added.
* (modules/core) [\#109](https://github.com/cosmos/ibc-go/pull/109) Remove connection and channel handshake CLI commands.
* (modules) [\#107](https://github.com/cosmos/ibc-go/pull/107) Modify OnRecvPacket callback to return an acknowledgement which indicates if it is successful or not. Callback state changes are discarded for unsuccessful acknowledgements only.
* (modules) [\#108](https://github.com/cosmos/ibc-go/pull/108) All message constructors take the signer as a string to prevent upstream bugs. The `String()` function for an SDK Acc Address relies on external context.
* (transfer) [\#275](https://github.com/cosmos/ibc-go/pull/275) Remove 'ChanCloseInit' function from transfer keeper. ICS20 does not close channels.

### State Machine Breaking

* (modules/light-clients/07-tendermint) [\#99](https://github.com/cosmos/ibc-go/pull/99) Enforce maximum chain-id length for tendermint client.
* (modules/light-clients/07-tendermint) [\#141](https://github.com/cosmos/ibc-go/pull/141) Allow a new form of misbehaviour that proves counterparty chain breaks time monotonicity, automatically enforce monotonicity in UpdateClient and freeze client if monotonicity is broken.
* (modules/light-clients/07-tendermint) [\#141](https://github.com/cosmos/ibc-go/pull/141) Freeze the client if there's a conflicting header submitted for an existing consensus state.
* (modules/core/02-client) [\#8405](https://github.com/cosmos/cosmos-sdk/pull/8405) Refactor IBC client update governance proposals to use a substitute client to update a frozen or expired client.
* (modules/core/02-client) [\#8673](https://github.com/cosmos/cosmos-sdk/pull/8673) IBC upgrade logic moved to 02-client and an IBC UpgradeProposal is added.
* (modules/core/03-connection) [\#171](https://github.com/cosmos/ibc-go/pull/171) Introduces a new parameter `MaxExpectedTimePerBlock` to allow connections to calculate and enforce a block delay that is proportional to time delay set by connection.
* (core) [\#268](https://github.com/cosmos/ibc-go/pull/268) Perform a no-op on redundant relay messages. Previous behaviour returned an error. Now no state change will occur and no error will be returned.

### Improvements

* (04-channel) [\#220](https://github.com/cosmos/ibc-go/pull/220) Channel handshake events are now emitted with the channel keeper.
* (core/02-client) [\#205](https://github.com/cosmos/ibc-go/pull/205) Add in-place and genesis migrations from SDK v0.42.0 to ibc-go v1.0.0. Solo machine protobuf defintions are migrated from v1 to v2. All solo machine consensus states are pruned. All expired tendermint consensus states are pruned.
* (modules/core) [\#184](https://github.com/cosmos/ibc-go/pull/184) Improve error messages. Uses unique error codes to indicate already relayed packets.
* (07-tendermint) [\#182](https://github.com/cosmos/ibc-go/pull/182) Remove duplicate checks in upgrade logic.
* (modules/core/04-channel) [\#7949](https://github.com/cosmos/cosmos-sdk/issues/7949) Standardized channel `Acknowledgement` moved to its own file. Codec registration redundancy removed.
* (modules/core/04-channel) [\#144](https://github.com/cosmos/ibc-go/pull/144) Introduced a `packet_data_hex` attribute to emit the hex-encoded packet data in events. This allows for raw binary (proto-encoded message) to be sent over events and decoded correctly on relayer. Original `packet_data` is DEPRECATED. All relayers and IBC event consumers are encouraged to switch to `packet_data_hex` as soon as possible.
* (core/04-channel) [\#197](https://github.com/cosmos/ibc-go/pull/197) Introduced a `packet_ack_hex` attribute to emit the hex-encoded acknowledgement in events. This allows for raw binary (proto-encoded message) to be sent over events and decoded correctly on relayer. Original `packet_ack` is DEPRECATED. All relayers and IBC event consumers are encouraged to switch to `packet_ack_hex` as soon as possible.
* (modules/light-clients/07-tendermint) [\#125](https://github.com/cosmos/ibc-go/pull/125) Implement efficient iteration of consensus states and pruning of earliest expired consensus state on UpdateClient.
* (modules/light-clients/07-tendermint) [\#141](https://github.com/cosmos/ibc-go/pull/141) Return early in case there's a duplicate update call to save Gas.
* (modules/core/ante) [\#235](https://github.com/cosmos/ibc-go/pull/235) Introduces a new IBC Antedecorator that will reject transactions that only contain redundant packet messages (and accompany UpdateClient msgs). This will prevent relayers from wasting fees by submitting messages for packets that have already been processed by previous relayer(s). The Antedecorator is only applied on CheckTx and RecheckTx and is therefore optional for each node.

### Features

* [\#198](https://github.com/cosmos/ibc-go/pull/198) New CLI command `query ibc-transfer escrow-address <port> <channel id>` to get the escrow address for a channel; can be used to then query balance of escrowed tokens

### Client Breaking Changes

* (02-client/cli) [\#196](https://github.com/cosmos/ibc-go/pull/196) Rename `node-state` cli command to `self-consensus-state`.

## IBC in the Cosmos SDK Repository

The IBC module was originally released in [v0.40.0](https://github.com/cosmos/cosmos-sdk/releases/tag/v0.40.0) of the SDK.
Please see the [Release Notes](https://github.com/cosmos/cosmos-sdk/blob/v0.40.0/RELEASE_NOTES.md).

The IBC module is also contained in the releases for [v0.41.x](https://github.com/cosmos/cosmos-sdk/releases/tag/v0.41.0) and [v0.42.x](https://github.com/cosmos/cosmos-sdk/releases/tag/v0.42.0).
Please see the Release Notes for [v0.41.x](https://github.com/cosmos/cosmos-sdk/blob/v0.41.0/RELEASE_NOTES.md) and [v0.42.x](https://github.com/cosmos/cosmos-sdk/blob/v0.42.0/RELEASE_NOTES.md).

The IBC module was removed in the commit hash [da064e13d56add466548135739c5860a9f7ed842](https://github.com/cosmos/cosmos-sdk/commit/da064e13d56add466548135739c5860a9f7ed842) on the SDK. The release for SDK v0.43.0 will be the first release without the IBC module.

Backports should be made to the [release/v0.42.x](https://github.com/cosmos/cosmos-sdk/tree/release/v0.42.x) branch on the SDK.<|MERGE_RESOLUTION|>--- conflicted
+++ resolved
@@ -54,13 +54,9 @@
 * (apps/27-interchain-accounts) [\#2146](https://github.com/cosmos/ibc-go/pull/2146) ICS27 controller now claims the channel capability passed via ibc core, and passes `nil` to the underlying app callback. The channel capability arg in `SendTx` is now ignored and looked up internally.
 * (apps/27-interchain-accounts) [\#2177](https://github.com/cosmos/ibc-go/pull/2177) Adding `IsMiddlewareEnabled` flag to interchain accounts `ActiveChannel` genesis type.
 * (apps/27-interchain-accounts) [\#2140](https://github.com/cosmos/ibc-go/pull/2140) Adding migration handler to ICS27 `controller` submodule to assert ownership of channel capabilities and set middleware enabled flag for existing channels. The ICS27 module consensus version has been bumped from 1 to 2.
-<<<<<<< HEAD
-* (apps/27-interchain-accounts) [\#2290](https://github.com/cosmos/ibc-go/pull/2290) Changed `DefaultParams` function in `host` submodule to allow all messages by default. Defined a constant named `AllowAllHostMsgs` for `host` module to keep wildcard "*" string which allows all messages.     
-=======
 * (apps/27-interchain-accounts) [\#2248](https://github.com/cosmos/ibc-go/pull/2248) Adding call to underlying app in `OnChanCloseConfirm` callback of the controller submodule and adding relevant unit tests.
 * (apps/27-interchain-accounts) [\#2251](https://github.com/cosmos/ibc-go/pull/2251) Adding `msgServer` struct to controller submodule that embeds the `Keeper` struct.
 * (apps/27-interchain-accounts) [\#2290](https://github.com/cosmos/ibc-go/pull/2290) Changed `DefaultParams` function in `host` submodule to allow all messages by default. Defined a constant named `AllowAllHostMsgs` for `host` module to keep wildcard "*" string which allows all messages.
->>>>>>> c1113f86
 
 ### Features
 
