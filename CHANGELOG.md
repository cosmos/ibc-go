--- conflicted
+++ resolved
@@ -43,11 +43,8 @@
 * (apps/27-interchain-accounts) [\#2133](https://github.com/cosmos/ibc-go/pull/2133) Generates genesis protos in a separate directory to avoid circular import errors. The protobuf package name has changed for the genesis types.
 * (apps/27-interchain-accounts)[\#2302](https://github.com/cosmos/ibc-go/pull/2302) Handle unwrapping of channel version in interchain accounts channel reopening handshake flow. The `host` submodule `Keeper` now requires an `ICS4Wrapper` similarly to the `controller` submodule.
 * (apps/27-interchain-accounts) [\#2035](https://github.com/cosmos/ibc-go/pull/2035) Interchain accounts host and controller Keepers now expects a keeper which fulfills the expected `ScopedKeeper` interface for the capability keeper.
-<<<<<<< HEAD
 * (05-port) [\#2025](https://github.com/cosmos/ibc-go/pull/2025) Port Keeper now expects a keeper which fulfills the expected `ScopedKeeper` interface for the capability keeper.
-=======
 * (04-channel) [\#2024](https://github.com/cosmos/ibc-go/pull/2024) Channel Keeper now expects a keeper which fulfills the expected `ScopedKeeper` interface for the capability keeper.
->>>>>>> 0962d380
 
 ### State Machine Breaking
 
