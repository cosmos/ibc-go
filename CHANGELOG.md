<!--
Guiding Principles:

Changelogs are for humans, not machines.
There should be an entry for every single version.
The same types of changes should be grouped.
Versions and sections should be linkable.
The latest version comes first.
The release date of each version is displayed.
Mention whether you follow Semantic Versioning.

Usage:

Change log entries are to be added to the Unreleased section under the
appropriate stanza (see below). Each entry should ideally include a tag and
the Github issue reference in the following format:

* (<tag>) \#<issue-number> message

The issue numbers will later be link-ified during the release process so you do
not have to worry about including a link manually, but you can if you wish.

Types of changes (Stanzas):

"Features" for new features.
"Improvements" for changes in existing functionality.
"Deprecated" for soon-to-be removed features.
"Bug Fixes" for any bug fixes.
"Client Breaking" for breaking CLI commands and REST routes used by end-users.
"API Breaking" for breaking exported APIs used by developers building on SDK.
"State Machine Breaking" for any changes that result in a different AppState given the same genesisState and txList.
Ref: https://keepachangelog.com/en/1.0.0/
-->

# Changelog

## [[Unreleased]]

### Dependencies

### API Breaking

### State Machine Breaking

### Improvements
* (core/ante) [\#6302](https://github.com/cosmos/ibc-go/pull/6302) Performance: Skip app callbacks during RecvPacket execution in checkTx within the redundant relay ante handler.
* (core/ante) [\#6280](https://github.com/cosmos/ibc-go/pull/6280) Performance: Skip redundant proof checking in RecvPacket execution in reCheckTx within the redundant relay ante handler.

### Features

<<<<<<< HEAD
=======
* (apps/27-interchain-accounts) [\#5785](https://github.com/cosmos/ibc-go/pull/5785) Introduce a new tx message that ICA host submodule can use to query the chain (only those marked with `module_query_safe`) and write the responses to the acknowledgement.
* (core) [\#6055](https://github.com/cosmos/ibc-go/pull/6055) Introduce a new interface `ConsensusHost` used to validate an IBC `ClientState` and `ConsensusState` against the host chain's underlying consensus parameters.

>>>>>>> 50d2a087 (feat: adding `ConsensusHost` interface for custom self client/consensus state validation (#6055))
### Bug Fixes

## [v8.3.0](https://github.com/cosmos/ibc-go/releases/tag/v8.3.0) - 2024-05-16

### Dependencies

* [\#6300](https://github.com/cosmos/ibc-go/pull/6300) Bump Cosmos SDK to v0.50.6 and CometBFT to v0.38.7.

### State Machine Breaking

* (light-clients/07-tendermint) [\#6276](https://github.com/cosmos/ibc-go/pull/6276) Fix: No-op to avoid panicking on `UpdateState` for invalid misbehaviour submissions.

### Improvements

* (apps/27-interchain-accounts, apps/tranfer, apps/29-fee) [\#6253](https://github.com/cosmos/ibc-go/pull/6253) Allow channel handshake to succeed if fee middleware is wired up on one side, but not the other.
* (apps/27-interchain-accounts) [\#6251](https://github.com/cosmos/ibc-go/pull/6251) Use `UNORDERED` as the default ordering for new ICA channels.
* (apps/transfer) [\#6268](https://github.com/cosmos/ibc-go/pull/6268) Use memo strings instead of JSON keys in `AllowedPacketData` of transfer authorization.
* (core/ante) [\#6278](https://github.com/cosmos/ibc-go/pull/6278) Performance: Exclude pruning from tendermint client updates in ante handler executions.

### Features

* (core) [\#6055](https://github.com/cosmos/ibc-go/pull/6055) Introduce a new interface `ConsensusHost` used to validate an IBC `ClientState` and `ConsensusState` against the host chain's underlying consensus parameters.
* (core/02-client) [\#5821](https://github.com/cosmos/ibc-go/pull/5821) Add rpc `VerifyMembershipProof` (querier approach for conditional clients).
* (core/04-channel) [\#5788](https://github.com/cosmos/ibc-go/pull/5788) Add `NewErrorAcknowledgementWithCodespace` to allow codespaces in ack errors.
* (apps/27-interchain-accounts) [\#5785](https://github.com/cosmos/ibc-go/pull/5785) Introduce a new tx message that ICA host submodule can use to query the chain (only those marked with `module_query_safe`) and write the responses to the acknowledgement.

### Bug Fixes

* (apps/27-interchain-accounts) [\#6167](https://github.com/cosmos/ibc-go/pull/6167) Fixed an edge case bug where migrating params for a pre-existing ica module which implemented controller functionality only could panic when migrating params for newly added host, and align controller param migration with host.
* (app/29-fee) [\#6255](https://github.com/cosmos/ibc-go/pull/6255) Delete refunded fees from state if some fee(s) cannot be refunded on channel closure.

## [v8.2.0](https://github.com/cosmos/ibc-go/releases/tag/v8.2.0) - 2024-04-05

### Dependencies

* [\#5975](https://github.com/cosmos/ibc-go/pull/5975) Bump Cosmos SDK to v0.50.5.

### Improvements

* (proto) [\#5987](https://github.com/cosmos/ibc-go/pull/5987) Add wasm proto files.

## [v8.1.0](https://github.com/cosmos/ibc-go/releases/tag/v8.1.0) - 2024-01-31

### Dependencies

* [\#5663](https://github.com/cosmos/ibc-go/pull/5663) Bump Cosmos SDK to v0.50.3 and CometBFT to v0.38.2.

### State Machine Breaking

* (apps/27-interchain-accounts) [\#5442](https://github.com/cosmos/ibc-go/pull/5442) Increase the maximum allowed length for the memo field of `InterchainAccountPacketData`.

### Improvements

* (core/02-client) [\#5429](https://github.com/cosmos/ibc-go/pull/5429) Add wildcard `"*"` to allow all clients in `AllowedClients` param.
* (core) [\#5541](https://github.com/cosmos/ibc-go/pull/5541) Enable emission of events on erroneous IBC application callbacks by appending a prefix to all event type and attribute keys.

### Features

* (core/04-channel) [\#1613](https://github.com/cosmos/ibc-go/pull/1613) Channel upgradability.
* (apps/transfer) [\#5280](https://github.com/cosmos/ibc-go/pull/5280) Add list of allowed packet data keys to `Allocation` of `TransferAuthorization`.
* (apps/27-interchain-accounts) [\#5633](https://github.com/cosmos/ibc-go/pull/5633) Allow setting new and upgrading existing ICA (ordered) channels to use unordered ordering.

### Bug Fixes

* (apps/27-interchain-accounts) [\#5343](https://github.com/cosmos/ibc-go/pull/5343) Add check if controller is enabled in `sendTx` before sending packet to host.
* (apps/29-fee) [\#5441](https://github.com/cosmos/ibc-go/pull/5441) Allow setting the relayer address as payee.

## [v8.0.0](https://github.com/cosmos/ibc-go/releases/tag/v8.0.0) - 2023-11-10

### Dependencies

* [\#5038](https://github.com/cosmos/ibc-go/pull/5038) Bump SDK v0.50.1 and cometBFT v0.38.
* [\#4398](https://github.com/cosmos/ibc-go/pull/4398) Update all modules to go 1.21.

### API Breaking

* (core) [\#4703](https://github.com/cosmos/ibc-go/pull/4703) Make `PortKeeper` field of `IBCKeeper` a pointer.
* (core/23-commitment) [\#4459](https://github.com/cosmos/ibc-go/pull/4459) Remove `Pretty` and `String` custom implementations of `MerklePath`.
* [\#3205](https://github.com/cosmos/ibc-go/pull/3205) Make event emission functions unexported.
* (apps/27-interchain-accounts, apps/transfer) [\#3253](https://github.com/cosmos/ibc-go/pull/3253) Rename `IsBound` to `HasCapability`.
* (apps/27-interchain-accounts, apps/transfer) [\#3303](https://github.com/cosmos/ibc-go/pull/3303) Make `HasCapability` private.
* [\#3303](https://github.com/cosmos/ibc-go/pull/3856) Add missing/remove unnecessary gogoproto directive.
* (apps/27-interchain-accounts) [\#3967](https://github.com/cosmos/ibc-go/pull/3967) Add encoding type as argument to ICA encoding/decoding functions.
* (core) [\#3867](https://github.com/cosmos/ibc-go/pull/3867) Remove unnecessary event attribute from INIT handshake msgs.
* (core/04-channel) [\#3806](https://github.com/cosmos/ibc-go/pull/3806) Remove unused `EventTypeTimeoutPacketOnClose`.
* (testing) [\#4018](https://github.com/cosmos/ibc-go/pull/4018) Allow failure expectations when using `chain.SendMsgs`.

### State Machine Breaking

* (apps/transfer, apps/27-interchain-accounts, app/29-fee) [\#4992](https://github.com/cosmos/ibc-go/pull/4992) Set validation for length of string fields.

### Improvements

* [\#3304](https://github.com/cosmos/ibc-go/pull/3304) Remove unnecessary defer func statements.
* (apps/29-fee) [\#3054](https://github.com/cosmos/ibc-go/pull/3054) Add page result to ics29-fee queries.
* (apps/27-interchain-accounts, apps/transfer) [\#3077](https://github.com/cosmos/ibc-go/pull/3077) Add debug level logging for the error message which is discarded when generating a failed acknowledgement.
* (core/03-connection) [\#3244](https://github.com/cosmos/ibc-go/pull/3244) Cleanup 03-connection msg validate basic test.
* (core/02-client) [\#3514](https://github.com/cosmos/ibc-go/pull/3514) Add check for the client status in `CreateClient`.
* (apps/29-fee) [\#4100](https://github.com/cosmos/ibc-go/pull/4100) Adding `MetadataFromVersion` to `29-fee` package `types`.
* (apps/29-fee) [\#4290](https://github.com/cosmos/ibc-go/pull/4290) Use `types.MetadataFromVersion` helper function for callback handlers.
* (core/04-channel) [\#4155](https://github.com/cosmos/ibc-go/pull/4155) Adding `IsOpen` and `IsClosed` methods to `Channel` type.
* (core/03-connection) [\#4110](https://github.com/cosmos/ibc-go/pull/4110) Remove `Version` interface and casting functions from 03-connection.
* (core) [\#4835](https://github.com/cosmos/ibc-go/pull/4835) Use expected interface for legacy params subspace parameter of keeper constructor functions.

### Features

* (capability) [\#3097](https://github.com/cosmos/ibc-go/pull/3097) Migrate capability module from Cosmos SDK to ibc-go.
* (core/02-client) [\#3640](https://github.com/cosmos/ibc-go/pull/3640) Migrate client params to be self managed.
* (core/03-connection) [\#3650](https://github.com/cosmos/ibc-go/pull/3650) Migrate connection params to be self managed.
* (apps/transfer) [\#3553](https://github.com/cosmos/ibc-go/pull/3553) Migrate transfer parameters to be self managed (#3553)
* (apps/27-interchain-accounts) [\#3520](https://github.com/cosmos/ibc-go/pull/3590) Migrate ica/controller parameters to be self managed (#3590)
* (apps/27-interchain-accounts) [\#3520](https://github.com/cosmos/ibc-go/pull/3520) Migrate ica/host to params to be self managed.
* (apps/transfer) [\#3104](https://github.com/cosmos/ibc-go/pull/3104) Add metadata for IBC tokens.
* [\#4620](https://github.com/cosmos/ibc-go/pull/4620) Migrate to gov v1 via the additions of `MsgRecoverClient` and `MsgIBCSoftwareUpgrade`. The legacy proposal types `ClientUpdateProposal` and `UpgradeProposal` have been deprecated and will be removed in the next major release.

### Bug Fixes

* (apps/transfer) [\#4709](https://github.com/cosmos/ibc-go/pull/4709) Order query service RPCs to fix availability of denom traces endpoint when no args are provided.
* (core/04-channel) [\#3357](https://github.com/cosmos/ibc-go/pull/3357) Handle unordered channels in `NextSequenceReceive` query.
* (e2e) [\#3402](https://github.com/cosmos/ibc-go/pull/3402 Allow retries for messages signed by relayer.
* (core/04-channel) [\#3417](https://github.com/cosmos/ibc-go/pull/3417) Add missing query for next sequence send.
* (testing) [\#4630](https://github.com/cosmos/ibc-go/pull/4630) Update `testconfig` to use revision formatted chain IDs.
* (core/04-channel) [\#4706](https://github.com/cosmos/ibc-go/pull/4706) Retrieve correct next send sequence for packets in unordered channels.
* (core/02-client) [\#4746](https://github.com/cosmos/ibc-go/pull/4746) Register implementations against `govtypes.Content` interface.
* (apps/27-interchain-accounts) [\#4944](https://github.com/cosmos/ibc-go/pull/4944) Add missing proto interface registration.
* (core/02-client) [\#5020](https://github.com/cosmos/ibc-go/pull/5020) Fix expect pointer error when unmarshalling misbehaviour file.

### Documentation

* [\#3133](https://github.com/cosmos/ibc-go/pull/3133) Add linter for markdown documents.
* [\#4693](https://github.com/cosmos/ibc-go/pull/4693) Migrate docs to docusaurus.

### Testing

* [\#3138](https://github.com/cosmos/ibc-go/pull/3138) Use `testing.TB` instead of `testing.T` to support benchmarks and fuzz tests. 
* [\#3980](https://github.com/cosmos/ibc-go/pull/3980) Change `sdk.Events` usage to `[]abci.Event` in the testing package.
* [\#3986](https://github.com/cosmos/ibc-go/pull/3986) Add function `RelayPacketWithResults`.
* [\#4182](https://github.com/cosmos/ibc-go/pull/4182) Return current validator set when requesting current height in `GetValsAtHeight`.
* [\#4319](https://github.com/cosmos/ibc-go/pull/4319) Fix in `TimeoutPacket` function to use counterparty `portID`/`channelID` in `GetNextSequenceRecv` query.
* [\#4180](https://github.com/cosmos/ibc-go/pull/4180) Remove unused function `simapp.SetupWithGenesisAccounts`.

### Miscellaneous Tasks

* (apps/27-interchain-accounts) [\#4677](https://github.com/cosmos/ibc-go/pull/4677) Remove ica store key.
* [\#4724](https://github.com/cosmos/ibc-go/pull/4724) Add `HasValidateBasic` compiler assertions to messages.
* [\#4725](https://github.com/cosmos/ibc-go/pull/4725) Add fzf selection for config files.
* [\#4741](https://github.com/cosmos/ibc-go/pull/4741) Panic with error.
* [\#3186](https://github.com/cosmos/ibc-go/pull/3186) Migrate all SDK errors to the new errors go module.
* [\#3216](https://github.com/cosmos/ibc-go/pull/3216) Modify `simapp` to fulfill the SDK `runtime.AppI` interface.
* [\#3290](https://github.com/cosmos/ibc-go/pull/3290) Remove `gogoproto` yaml tags from proto files.
* [\#3439](https://github.com/cosmos/ibc-go/pull/3439) Use nil pointer pattern to check for interface compliance.
* [\#3433](https://github.com/cosmos/ibc-go/pull/3433) Add tests for `acknowledgement.Acknowledgement()`.
* (core, apps/29-fee) [\#3462](https://github.com/cosmos/ibc-go/pull/3462) Add missing `nil` check and corresponding tests for query handlers.
* (light-clients/07-tendermint, light-clients/06-solomachine) [\#3571](https://github.com/cosmos/ibc-go/pull/3571) Delete unused `GetProofSpecs` functions.
* (core) [\#3616](https://github.com/cosmos/ibc-go/pull/3616) Add debug log for redundant relay.
* (core) [\#3892](https://github.com/cosmos/ibc-go/pull/3892) Add deprecated option to `create_localhost` field.
* (core) [\#3893](https://github.com/cosmos/ibc-go/pull/3893) Add deprecated option to `MsgSubmitMisbehaviour`.
* (apps/transfer, apps/29-fee) [\#4570](https://github.com/cosmos/ibc-go/pull/4570) Remove `GetSignBytes` from 29-fee and transfer msgs.
* [\#3630](https://github.com/cosmos/ibc-go/pull/3630) Add annotation to Msg service.

## [v7.3.0](https://github.com/cosmos/ibc-go/releases/tag/v7.3.0) - 2023-08-31

### Dependencies

* [\#4122](https://github.com/cosmos/ibc-go/pull/4122) Update Cosmos SDK to v0.47.4.

### Improvements

* [\#4187](https://github.com/cosmos/ibc-go/pull/4187) Adds function `WithICS4Wrapper` to keepers to allow to set the middleware after the keeper's creation.
* (light-clients/06-solomachine) [\#4429](https://github.com/cosmos/ibc-go/pull/4429) Remove IBC key from path of bytes signed by solomachine and not escape the path.

### Features

* (apps/27-interchain-accounts) [\#3796](https://github.com/cosmos/ibc-go/pull/3796) Adds support for json tx encoding for interchain accounts.
* [\#4188](https://github.com/cosmos/ibc-go/pull/4188) Adds optional `PacketDataUnmarshaler` interface that allows a middleware to request the packet data to be unmarshaled by the base application.
* [\#4199](https://github.com/cosmos/ibc-go/pull/4199) Adds optional `PacketDataProvider` interface for retrieving custom packet data stored on behalf of another application.
* [\#4200](https://github.com/cosmos/ibc-go/pull/4200) Adds optional `PacketData` interface which application's packet data may implement.

### Bug Fixes

* (04-channel) [\#4476](https://github.com/cosmos/ibc-go/pull/4476) Use UTC time in log messages for packet timeout error.
* (testing) [\#4483](https://github.com/cosmos/ibc-go/pull/4483) Use the correct revision height when querying trusted validator set.

## [v7.2.1](https://github.com/cosmos/ibc-go/releases/tag/v7.2.1) - 2023-08-31

### Bug Fixes

* (04-channel) [\#4476](https://github.com/cosmos/ibc-go/pull/4476) Use UTC time in log messages for packet timeout error.
* (testing) [\#4483](https://github.com/cosmos/ibc-go/pull/4483) Use the correct revision height when querying trusted validator set.

## [v7.2.0](https://github.com/cosmos/ibc-go/releases/tag/v7.2.0) - 2023-06-22

### Dependencies

* [\#3810](https://github.com/cosmos/ibc-go/pull/3810) Update Cosmos SDK to v0.47.3.
* [\#3862](https://github.com/cosmos/ibc-go/pull/3862) Update CometBFT to v0.37.2.

### State Machine Breaking

* [\#3907](https://github.com/cosmos/ibc-go/pull/3907) Re-implemented missing functions of `LegacyMsg` interface to fix transaction signing with ledger.

## [v7.1.0](https://github.com/cosmos/ibc-go/releases/tag/v7.1.0) - 2023-06-09

### Dependencies

* [\#3542](https://github.com/cosmos/ibc-go/pull/3542) Update Cosmos SDK to v0.47.2 and CometBFT to v0.37.1.
* [\#3457](https://github.com/cosmos/ibc-go/pull/3457) Update to ics23 v0.10.0.

### Improvements

* (apps/transfer) [\#3454](https://github.com/cosmos/ibc-go/pull/3454) Support transfer authorization unlimited spending when the max `uint256` value is provided as limit.

### Features

* (light-clients/09-localhost) [\#3229](https://github.com/cosmos/ibc-go/pull/3229) Implementation of v2 of localhost loopback client.
* (apps/transfer) [\#3019](https://github.com/cosmos/ibc-go/pull/3019) Add state entry to keep track of total amount of tokens in escrow.

### Bug Fixes

* (core/04-channel) [\#3346](https://github.com/cosmos/ibc-go/pull/3346) Properly handle ordered channels in `UnreceivedPackets` query.
* (core/04-channel) [\#3593](https://github.com/cosmos/ibc-go/pull/3593) `SendPacket` now correctly returns `ErrClientNotFound` in favour of `ErrConsensusStateNotFound`.

## [v7.0.1](https://github.com/cosmos/ibc-go/releases/tag/v7.0.1) - 2023-05-25

### Bug Fixes

* [\#3346](https://github.com/cosmos/ibc-go/pull/3346) Properly handle ordered channels in `UnreceivedPackets` query.

## [v7.0.0](https://github.com/cosmos/ibc-go/releases/tag/v7.0.0) - 2023-03-17

### Dependencies

* [\#2672](https://github.com/cosmos/ibc-go/issues/2672) Update to cosmos-sdk v0.47.
* [\#3175](https://github.com/cosmos/ibc-go/issues/3175) Migrate to cometbft v0.37.

### API Breaking

* (core) [\#2897](https://github.com/cosmos/ibc-go/pull/2897) Remove legacy migrations required for upgrading from Stargate release line to ibc-go >= v1.x.x.
* (core/02-client) [\#2856](https://github.com/cosmos/ibc-go/pull/2856) Rename `IterateClients` to `IterateClientStates`. The function now takes a prefix argument which may be used for prefix iteration over the client store.
* (light-clients/tendermint)[\#1768](https://github.com/cosmos/ibc-go/pull/1768) Removed `AllowUpdateAfterExpiry`, `AllowUpdateAfterMisbehaviour` booleans as they are deprecated (see ADR026)
* (06-solomachine) [\#1679](https://github.com/cosmos/ibc-go/pull/1679) Remove `types` sub-package from `06-solomachine` lightclient directory.
* (07-tendermint) [\#1677](https://github.com/cosmos/ibc-go/pull/1677) Remove `types` sub-package from `07-tendermint` lightclient directory.
* (06-solomachine) [\#1687](https://github.com/cosmos/ibc-go/pull/1687) Bump `06-solomachine` protobuf version from `v2` to `v3`.
* (06-solomachine) [\#1687](https://github.com/cosmos/ibc-go/pull/1687) Removed `DataType` enum and associated message types from `06-solomachine`. `DataType` has been removed from `SignBytes` and `SignatureAndData` in favour of `path`.
* (02-client) [\#598](https://github.com/cosmos/ibc-go/pull/598) The client state and consensus state return value has been removed from `VerifyUpgradeAndUpdateState`. Light client implementations must update the client state and consensus state after verifying a valid client upgrade.
* (06-solomachine) [\#1100](https://github.com/cosmos/ibc-go/pull/1100) Remove `GetClientID` function from 06-solomachine `Misbehaviour` type.
* (06-solomachine) [\#1100](https://github.com/cosmos/ibc-go/pull/1100) Deprecate `ClientId` field in 06-solomachine `Misbehaviour` type.
* (07-tendermint) [\#1097](https://github.com/cosmos/ibc-go/pull/1097) Remove `GetClientID` function from 07-tendermint `Misbehaviour` type.
* (07-tendermint) [\#1097](https://github.com/cosmos/ibc-go/pull/1097) Deprecate `ClientId` field in 07-tendermint `Misbehaviour` type.
* (modules/core/exported) [\#1107](https://github.com/cosmos/ibc-go/pull/1107) Merging the `Header` and `Misbehaviour` interfaces into a single `ClientMessage` type.
* (06-solomachine)[\#1906](https://github.com/cosmos/ibc-go/pull/1906/files) Removed `AllowUpdateAfterProposal` boolean as it has been deprecated (see 01_concepts of the solo machine spec for more details).
* (07-tendermint) [\#1896](https://github.com/cosmos/ibc-go/pull/1896) Remove error return from `IterateConsensusStateAscending` in `07-tendermint`.
* (apps/27-interchain-accounts) [\#2638](https://github.com/cosmos/ibc-go/pull/2638) Interchain accounts host and controller Keepers now expects a keeper which fulfills the expected `exported.ScopedKeeper` interface for the capability keeper.
* (06-solomachine) [\#2761](https://github.com/cosmos/ibc-go/pull/2761) Removed deprecated `ClientId` field from `Misbehaviour` and `allow_update_after_proposal` field from `ClientState`.
* (apps) [\#3154](https://github.com/cosmos/ibc-go/pull/3154)  Remove unused `ProposalContents` function.
* (apps) [\#3149](https://github.com/cosmos/ibc-go/pull/3149) Remove legacy interface function `RandomizedParams`, which is no longer used.
* (light-clients/06-solomachine) [\#2941](https://github.com/cosmos/ibc-go/pull/2941) Remove solomachine header sequence.
* (core) [\#2982](https://github.com/cosmos/ibc-go/pull/2982) Moved the ibc module name into the exported package.

### State Machine Breaking

* (06-solomachine) [\#2744](https://github.com/cosmos/ibc-go/pull/2744) `Misbehaviour.ValidateBasic()` now only enforces that signature data does not match when the signature paths are different.
* (06-solomachine) [\#2748](https://github.com/cosmos/ibc-go/pull/2748) Adding sentinel value for header path in 06-solomachine.
* (apps/29-fee) [\#2942](https://github.com/cosmos/ibc-go/pull/2942) Check `x/bank` send enabled before escrowing fees.
* (core/04-channel) [\#3009](https://github.com/cosmos/ibc-go/pull/3009) Change check to disallow optimistic sends.

### Improvements

* (core) [\#3082](https://github.com/cosmos/ibc-go/pull/3082) Add `HasConnection` and `HasChannel` methods.
* (tests) [\#2926](https://github.com/cosmos/ibc-go/pull/2926) Lint tests
* (apps/transfer) [\#2643](https://github.com/cosmos/ibc-go/pull/2643) Add amount, denom, and memo to transfer event emission.
* (core) [\#2746](https://github.com/cosmos/ibc-go/pull/2746) Allow proof height to be zero for all core IBC `sdk.Msg` types that contain proofs.
* (light-clients/06-solomachine) [\#2746](https://github.com/cosmos/ibc-go/pull/2746) Discard proofHeight for solo machines and use the solo machine sequence instead.
* (modules/light-clients/07-tendermint) [\#1713](https://github.com/cosmos/ibc-go/pull/1713) Allow client upgrade proposals to update `TrustingPeriod`. See ADR-026 for context.
* (modules/core/02-client) [\#1188](https://github.com/cosmos/ibc-go/pull/1188/files) Routing `MsgSubmitMisbehaviour` to `UpdateClient` keeper function. Deprecating `SubmitMisbehaviour` endpoint.
* (modules/core/02-client) [\#1208](https://github.com/cosmos/ibc-go/pull/1208) Replace `CheckHeaderAndUpdateState` usage in 02-client with calls to `VerifyClientMessage`, `CheckForMisbehaviour`, `UpdateStateOnMisbehaviour` and `UpdateState`.
* (modules/light-clients/09-localhost) [\#1187](https://github.com/cosmos/ibc-go/pull/1187/) Removing localhost light client implementation as it is not functional. An upgrade handler is provided in `modules/migrations/v5` to prune `09-localhost` clients and consensus states from the store.
* (modules/core/02-client) [\#1186](https://github.com/cosmos/ibc-go/pull/1186) Removing `GetRoot` function from ConsensusState interface in `02-client`. `GetRoot` is unused by core IBC.
* (modules/core/02-client) [\#1196](https://github.com/cosmos/ibc-go/pull/1196) Adding VerifyClientMessage to ClientState interface.
* (modules/core/02-client) [\#1198](https://github.com/cosmos/ibc-go/pull/1198) Adding UpdateStateOnMisbehaviour to ClientState interface.
* (modules/core/02-client) [\#1170](https://github.com/cosmos/ibc-go/pull/1170) Updating `ClientUpdateProposal` to set client state in lightclient implementations `CheckSubstituteAndUpdateState` methods.
* (modules/core/02-client) [\#1197](https://github.com/cosmos/ibc-go/pull/1197) Adding `CheckForMisbehaviour` to `ClientState` interface.
* (modules/core/02-client) [\#1210](https://github.com/cosmos/ibc-go/pull/1210) Removing `CheckHeaderAndUpdateState` from `ClientState` interface & associated light client implementations.
* (modules/core/02-client) [\#1212](https://github.com/cosmos/ibc-go/pull/1212) Removing `CheckMisbehaviourAndUpdateState` from `ClientState` interface & associated light client implementations.
* (modules/core/exported) [\#1206](https://github.com/cosmos/ibc-go/pull/1206) Adding new method `UpdateState` to `ClientState` interface.
* (modules/core/02-client) [\#1741](https://github.com/cosmos/ibc-go/pull/1741) Emitting a new `upgrade_chain` event upon setting upgrade consensus state.
* (client) [\#724](https://github.com/cosmos/ibc-go/pull/724) `IsRevisionFormat` and `IsClientIDFormat` have been updated to disallow newlines before the dash used to separate the chainID and revision number, and the client type and client sequence.
* (02-client/cli) [\#897](https://github.com/cosmos/ibc-go/pull/897) Remove `GetClientID()` from `Misbehaviour` interface. Submit client misbehaviour cli command requires an explicit client id now.
* (06-solomachine) [\#1972](https://github.com/cosmos/ibc-go/pull/1972) Solo machine implementation of `ZeroCustomFields` fn now panics as the fn is only used for upgrades which solo machine does not support.
* (light-clients/06-solomachine) Moving `verifyMisbehaviour` function from update.go to misbehaviour_handle.go.
* [\#2434](https://github.com/cosmos/ibc-go/pull/2478) Removed all `TypeMsg` constants
* (modules/core/exported) [\#2539](https://github.com/cosmos/ibc-go/pull/2539) Removing `GetVersions` from `ConnectionI` interface.
* (core/02-connection) [\#2419](https://github.com/cosmos/ibc-go/pull/2419) Add optional proof data to proto definitions of `MsgConnectionOpenTry` and `MsgConnectionOpenAck` for host state machines that are unable to introspect their own consensus state.
* (light-clients/07-tendermint) [\#3046](https://github.com/cosmos/ibc-go/pull/3046) Moved non-verification misbehaviour checks to `CheckForMisbehaviour`.
* (apps/29-fee) [\#2975](https://github.com/cosmos/ibc-go/pull/2975) Adding distribute fee events to ics29.
* (light-clients/07-tendermint) [\#2965](https://github.com/cosmos/ibc-go/pull/2965) Prune expired `07-tendermint` consensus states on duplicate header updates.
* (light-clients) [\#2736](https://github.com/cosmos/ibc-go/pull/2736) Updating `VerifyMembership` and `VerifyNonMembership` methods to use `Path` interface.
* (light-clients) [\#3113](https://github.com/cosmos/ibc-go/pull/3113) Align light client module names.

### Features

* (apps/transfer) [\#3079](https://github.com/cosmos/ibc-go/pull/3079) Added authz support for ics20.
* (core/02-client) [\#2824](https://github.com/cosmos/ibc-go/pull/2824) Add genesis migrations for v6 to v7. The migration migrates the solo machine client state definition, removes all solo machine consensus states and removes the localhost client.
* (core/24-host) [\#2856](https://github.com/cosmos/ibc-go/pull/2856) Add `PrefixedClientStorePath` and `PrefixedClientStoreKey` functions to 24-host
* (core/02-client) [\#2819](https://github.com/cosmos/ibc-go/pull/2819) Add automatic in-place store migrations to remove the localhost client and migrate existing solo machine definitions.
* (light-clients/06-solomachine) [\#2826](https://github.com/cosmos/ibc-go/pull/2826) Add `AppModuleBasic` for the 06-solomachine client and remove solo machine type registration from core IBC. Chains must register the `AppModuleBasic` of light clients.
* (light-clients/07-tendermint) [\#2825](https://github.com/cosmos/ibc-go/pull/2825) Add `AppModuleBasic` for the 07-tendermint client and remove tendermint type registration from core IBC. Chains must register the `AppModuleBasic` of light clients.
* (light-clients/07-tendermint) [\#2800](https://github.com/cosmos/ibc-go/pull/2800) Add optional in-place store migration function to prune all expired tendermint consensus states.
* (core/24-host) [\#2820](https://github.com/cosmos/ibc-go/pull/2820) Add `MustParseClientStatePath` which parses the clientID from a client state key path.
* (testing/simapp) [\#2842](https://github.com/cosmos/ibc-go/pull/2842) Adding the new upgrade handler for v6 -> v7 to simapp which prunes expired Tendermint consensus states.
* (testing) [\#2829](https://github.com/cosmos/ibc-go/pull/2829) Add `AssertEvents` which asserts events against expected event map.

### Bug Fixes

* (testing) [\#3295](https://github.com/cosmos/ibc-go/pull/3295) The function `SetupWithGenesisValSet` will set the baseapp chainID before running `InitChain`
* (light-clients/solomachine) [\#1839](https://github.com/cosmos/ibc-go/pull/1839) Fixed usage of the new diversifier in validation of changing diversifiers for the solo machine. The current diversifier must sign over the new diversifier.
* (light-clients/07-tendermint) [\#1674](https://github.com/cosmos/ibc-go/pull/1674) Submitted ClientState is zeroed out before checking the proof in order to prevent the proposal from containing information governance is not actually voting on.
* (modules/core/02-client)[\#1676](https://github.com/cosmos/ibc-go/pull/1676) ClientState must be zeroed out for `UpgradeProposals` to pass validation. This prevents a proposal containing information governance is not actually voting on.
* (core/02-client) [\#2510](https://github.com/cosmos/ibc-go/pull/2510) Fix client ID validation regex to conform closer to spec.
* (apps/transfer) [\#3045](https://github.com/cosmos/ibc-go/pull/3045) Allow value with slashes in URL template.
* (apps/27-interchain-accounts) [\#2601](https://github.com/cosmos/ibc-go/pull/2601) Remove bech32 check from owner address on ICA controller msgs RegisterInterchainAccount and SendTx.
* (apps/transfer) [\#2651](https://github.com/cosmos/ibc-go/pull/2651) Skip emission of unpopulated memo field in ics20.
* (apps/27-interchain-accounts) [\#2682](https://github.com/cosmos/ibc-go/pull/2682) Avoid race conditions in ics27 handshakes.
* (light-clients/06-solomachine) [\#2741](https://github.com/cosmos/ibc-go/pull/2741) Added check for empty path in 06-solomachine.
* (light-clients/07-tendermint) [\#3022](https://github.com/cosmos/ibc-go/pull/3022) Correctly close iterator in `07-tendermint` store.
* (core/02-client) [\#3010](https://github.com/cosmos/ibc-go/pull/3010) Update `Paginate` to use `FilterPaginate` in `ClientStates` and `ConnectionChannels` grpc queries.

## [v6.2.0](https://github.com/cosmos/ibc-go/releases/tag/v6.2.0) - 2023-05-31

### Dependencies

* [\#3393](https://github.com/cosmos/ibc-go/pull/3393) Bump Cosmos SDK to v0.46.12 and replace Tendermint with CometBFT v0.34.37.

### Improvements

* (core) [\#3082](https://github.com/cosmos/ibc-go/pull/3082) Add `HasConnection` and `HasChannel` methods.
* (apps/transfer) [\#3454](https://github.com/cosmos/ibc-go/pull/3454) Support transfer authorization unlimited spending when the max `uint256` value is provided as limit.

### Features

* [\#3079](https://github.com/cosmos/ibc-go/pull/3079) Add authz support for ics20.

### Bug Fixes

* [\#3346](https://github.com/cosmos/ibc-go/pull/3346) Properly handle ordered channels in `UnreceivedPackets` query.

## [v6.1.1](https://github.com/cosmos/ibc-go/releases/tag/v6.1.1) - 2023-05-25

### Bug Fixes

* [\#3346](https://github.com/cosmos/ibc-go/pull/3346) Properly handle ordered channels in `UnreceivedPackets` query.

## [v6.1.0](https://github.com/cosmos/ibc-go/releases/tag/v6.1.0) - 2022-12-20

### Dependencies

* [\#2945](https://github.com/cosmos/ibc-go/pull/2945) Bump Cosmos SDK to v0.46.7 and Tendermint to v0.34.24.

### State Machine Breaking

* (apps/29-fee) [\#2942](https://github.com/cosmos/ibc-go/pull/2942) Check `x/bank` send enabled before escrowing fees.

## [v6.0.0](https://github.com/cosmos/ibc-go/releases/tag/v6.0.0) - 2022-12-09

### Dependencies

* [\#2868](https://github.com/cosmos/ibc-go/pull/2868) Bump ICS 23 to v0.9.0.
* [\#2458](https://github.com/cosmos/ibc-go/pull/2458) Bump Cosmos SDK to v0.46.2
* [\#2784](https://github.com/cosmos/ibc-go/pull/2784) Bump Cosmos SDK to v0.46.6 and Tendermint to v0.34.23.

### API Breaking

* (apps/27-interchain-accounts) [\#2607](https://github.com/cosmos/ibc-go/pull/2607) `SerializeCosmosTx` now takes in a `[]proto.Message` instead of `[]sdk.Msg`.
* (apps/transfer) [\#2446](https://github.com/cosmos/ibc-go/pull/2446) Remove `SendTransfer` function in favor of a private `sendTransfer` function. All IBC transfers must be initiated with `MsgTransfer`.
* (apps/29-fee) [\#2395](https://github.com/cosmos/ibc-go/pull/2395) Remove param space from ics29 NewKeeper function. The field was unused.
* (apps/27-interchain-accounts) [\#2133](https://github.com/cosmos/ibc-go/pull/2133) Generates genesis protos in a separate directory to avoid circular import errors. The protobuf package name has changed for the genesis types.
* (apps/27-interchain-accounts) [\#2638](https://github.com/cosmos/ibc-go/pull/2638) Interchain accounts host and controller Keepers now expects a keeper which fulfills the expected `exported.ScopedKeeper` interface for the capability keeper.
* (transfer) [\#2638](https://github.com/cosmos/ibc-go/pull/2638) Transfer Keeper now expects a keeper which fulfills the expected `exported.ScopedKeeper` interface for the capability keeper.
* (05-port) [\#2638](https://github.com/cosmos/ibc-go/pull/2638) Port Keeper now expects a keeper which fulfills the expected `exported.ScopedKeeper` interface for the capability keeper.
* (04-channel) [\#2638](https://github.com/cosmos/ibc-go/pull/2638) Channel Keeper now expects a keeper which fulfills the expected `exported.ScopedKeeper` interface for the capability keeper.
* (core/04-channel)[\#1703](https://github.com/cosmos/ibc-go/pull/1703) Update `SendPacket` API to take in necessary arguments and construct rest of packet rather than taking in entire packet. The generated packet sequence is returned by the `SendPacket` function.
* (modules/apps/27-interchain-accounts) [\#2433](https://github.com/cosmos/ibc-go/pull/2450) Renamed icatypes.PortPrefix to icatypes.ControllerPortPrefix & icatypes.PortID to icatypes.HostPortID
* (testing) [\#2567](https://github.com/cosmos/ibc-go/pull/2567) Modify `SendPacket` API of `Endpoint` to match the API of `SendPacket` in 04-channel.

### State Machine Breaking

* (apps/transfer) [\#2651](https://github.com/cosmos/ibc-go/pull/2651) Introduce `mustProtoMarshalJSON` for ics20 packet data marshalling which will skip emission (marshalling) of the memo field if unpopulated (empty).
* (27-interchain-accounts) [\#2590](https://github.com/cosmos/ibc-go/pull/2590) Removing port prefix requirement from the ICA host channel handshake
* (transfer) [\#2377](https://github.com/cosmos/ibc-go/pull/2377) Adding `sequence` to `MsgTransferResponse`.
* (light-clients/07-tendermint) [\#2555](https://github.com/cosmos/ibc-go/pull/2555) Forbid negative values for `TrustingPeriod`, `UnbondingPeriod` and `MaxClockDrift` (as specified in ICS-07).
* (core/04-channel) [\#2973](https://github.com/cosmos/ibc-go/pull/2973) Write channel state before invoking app callbacks in ack and confirm channel handshake steps.

### Improvements

* (apps/27-interchain-accounts) [\#2134](https://github.com/cosmos/ibc-go/pull/2134) Adding upgrade handler to ICS27 `controller` submodule for migration of channel capabilities. This upgrade handler migrates ownership of channel capabilities from the underlying application to the ICS27 `controller` submodule.
* (apps/27-interchain-accounts) [\#2102](https://github.com/cosmos/ibc-go/pull/2102) ICS27 controller middleware now supports a nil underlying application. This allows chains to make use of interchain accounts with existing auth mechanisms such as x/group and x/gov.
* (apps/27-interchain-accounts) [\#2157](https://github.com/cosmos/ibc-go/pull/2157) Adding `IsMiddlewareEnabled` functionality to enforce calls to ICS27 msg server to *not* route to the underlying application.
* (apps/27-interchain-accounts) [\#2146](https://github.com/cosmos/ibc-go/pull/2146) ICS27 controller now claims the channel capability passed via ibc core, and passes `nil` to the underlying app callback. The channel capability arg in `SendTx` is now ignored and looked up internally.
* (apps/27-interchain-accounts) [\#2177](https://github.com/cosmos/ibc-go/pull/2177) Adding `IsMiddlewareEnabled` flag to interchain accounts `ActiveChannel` genesis type.
* (apps/27-interchain-accounts) [\#2140](https://github.com/cosmos/ibc-go/pull/2140) Adding migration handler to ICS27 `controller` submodule to assert ownership of channel capabilities and set middleware enabled flag for existing channels. The ICS27 module consensus version has been bumped from 1 to 2.
* (core/04-channel) [\#2304](https://github.com/cosmos/ibc-go/pull/2304) Adding `GetAllChannelsWithPortPrefix` function which filters channels based on a provided port prefix.
* (apps/27-interchain-accounts) [\#2248](https://github.com/cosmos/ibc-go/pull/2248) Adding call to underlying app in `OnChanCloseConfirm` callback of the controller submodule and adding relevant unit tests.
* (apps/27-interchain-accounts) [\#2251](https://github.com/cosmos/ibc-go/pull/2251) Adding `msgServer` struct to controller submodule that embeds the `Keeper` struct.
* (apps/27-interchain-accounts) [\#2290](https://github.com/cosmos/ibc-go/pull/2290) Changed `DefaultParams` function in `host` submodule to allow all messages by default. Defined a constant named `AllowAllHostMsgs` for `host` module to keep wildcard "*" string which allows all messages.
* (apps/27-interchain-accounts) [\#2297](https://github.com/cosmos/ibc-go/pull/2297) Adding cli command to generate ICS27 packet data.
* (modules/core/keeper) [\#1728](https://github.com/cosmos/ibc-go/pull/2399) Updated channel callback errors to include portID & channelID for better identification of errors.
* (testing) [\#2657](https://github.com/cosmos/ibc-go/pull/2657) Carry `ProposerAddress` through commited blocks. Allow `DefaultGenTxGas` to be modified.
* (core/03-connection) [\#2745](https://github.com/cosmos/ibc-go/pull/2745) Adding `ConnectionParams` grpc query and CLI to 03-connection.
* (apps/29-fee) [\#2786](https://github.com/cosmos/ibc-go/pull/2786) Save gas by checking key existence with `KVStore`'s `Has` method.

### Features

* (apps/27-interchain-accounts) [\#2147](https://github.com/cosmos/ibc-go/pull/2147) Adding a `SubmitTx` gRPC endpoint for the ICS27 Controller module which allows owners of interchain accounts to submit transactions. This replaces the previously existing need for authentication modules to implement this standard functionality.
* (testing/simapp) [\#2190](https://github.com/cosmos/ibc-go/pull/2190) Adding the new `x/group` cosmos-sdk module to simapp.
* (apps/transfer) [\#2595](https://github.com/cosmos/ibc-go/pull/2595) Adding optional memo field to `FungibleTokenPacketData` and `MsgTransfer`.

### Bug Fixes

* (modules/core/keeper) [\#2403](https://github.com/cosmos/ibc-go/pull/2403) Added a function in keeper to cater for blank pointers.
* (apps/transfer) [\#2679](https://github.com/cosmos/ibc-go/pull/2679) Check `x/bank` send enabled.
* (modules/core/keeper) [\#2745](https://github.com/cosmos/ibc-go/pull/2745) Fix request wiring for `UpgradedConsensusState` in core query server.

## [v5.3.1](https://github.com/cosmos/ibc-go/releases/tag/v5.3.1) - 2023-05-25

### Bug Fixes

* [\#3346](https://github.com/cosmos/ibc-go/pull/3346) Properly handle ordered channels in `UnreceivedPackets` query.

## [v5.3.0](https://github.com/cosmos/ibc-go/releases/tag/v5.3.0) - 2023-05-04

### Dependencies

* [\#3354](https://github.com/cosmos/ibc-go/pull/3354) Bump Cosmos SDK to v0.46.12 and replace Tendermint with CometBFT v0.34.27.

## [v5.2.1](https://github.com/cosmos/ibc-go/releases/tag/v5.2.1) - 2023-05-25

### Bug Fixes

* [\#3346](https://github.com/cosmos/ibc-go/pull/3346) Properly handle ordered channels in `UnreceivedPackets` query.

## [v5.2.0](https://github.com/cosmos/ibc-go/releases/tag/v5.2.0) - 2022-12-20

### Dependencies

* [\#2868](https://github.com/cosmos/ibc-go/pull/2868) Bump ICS 23 to v0.9.0.
* [\#2944](https://github.com/cosmos/ibc-go/pull/2944) Bump Cosmos SDK to v0.46.7 and Tendermint to v0.34.24.

### State Machine Breaking

* (apps/29-fee) [\#2942](https://github.com/cosmos/ibc-go/pull/2942) Check `x/bank` send enabled before escrowing fees.

### Improvements

* (apps/29-fee) [\#2786](https://github.com/cosmos/ibc-go/pull/2786) Save gas by checking key existence with `KVStore`'s `Has` method.

## [v5.1.0](https://github.com/cosmos/ibc-go/releases/tag/v5.1.0) - 2022-11-09

### Dependencies

* [\#2647](https://github.com/cosmos/ibc-go/pull/2647) Bump Cosmos SDK to v0.46.4 and Tendermint to v0.34.22.

### State Machine Breaking

* (apps/transfer) [\#2651](https://github.com/cosmos/ibc-go/pull/2651) Introduce `mustProtoMarshalJSON` for ics20 packet data marshalling which will skip emission (marshalling) of the memo field if unpopulated (empty).
* (27-interchain-accounts) [\#2590](https://github.com/cosmos/ibc-go/pull/2590) Removing port prefix requirement from the ICA host channel handshake
* (transfer) [\#2377](https://github.com/cosmos/ibc-go/pull/2377) Adding `sequence` to `MsgTransferResponse`.

### Improvements

* (testing) [\#2657](https://github.com/cosmos/ibc-go/pull/2657) Carry `ProposerAddress` through committed blocks. Allow `DefaultGenTxGas` to be modified.

### Features

* (apps/transfer) [\#2595](https://github.com/cosmos/ibc-go/pull/2595) Adding optional memo field to `FungibleTokenPacketData` and `MsgTransfer`.

### Bug Fixes

* (apps/transfer) [\#2679](https://github.com/cosmos/ibc-go/pull/2679) Check `x/bank` send enabled.

## [v5.0.1](https://github.com/cosmos/ibc-go/releases/tag/v5.0.1) - 2022-10-27

### Dependencies

* [\#2623](https://github.com/cosmos/ibc-go/pull/2623) Bump SDK version to v0.46.3 and Tendermint version to v0.34.22.

## [v5.0.0](https://github.com/cosmos/ibc-go/releases/tag/v5.0.0) - 2022-09-28

### Dependencies

* [\#1653](https://github.com/cosmos/ibc-go/pull/1653) Bump SDK version to v0.46
* [\#2124](https://github.com/cosmos/ibc-go/pull/2124) Bump SDK version to v0.46.1

### API Breaking

* (testing)[\#2028](https://github.com/cosmos/ibc-go/pull/2028) New interface `ibctestingtypes.StakingKeeper` added and set for the testing app `StakingKeeper` setup.
* (core/04-channel) [\#1418](https://github.com/cosmos/ibc-go/pull/1418) `NewPacketId` has been renamed to `NewPacketID` to comply with go linting rules.
* (core/ante) [\#1418](https://github.com/cosmos/ibc-go/pull/1418) `AnteDecorator` has been renamed to `RedundancyDecorator` to comply with go linting rules and to give more clarity to the purpose of the Decorator.
* (core/ante) [\#1820](https://github.com/cosmos/ibc-go/pull/1418) `RedundancyDecorator` has been renamed to `RedundantRelayDecorator` to make the name for explicit.
* (testing) [\#1418](https://github.com/cosmos/ibc-go/pull/1418) `MockIBCApp` has been renamed to `IBCApp` and `MockEmptyAcknowledgement` has been renamed to `EmptyAcknowledgement` to comply with go linting rules
* (apps/27-interchain-accounts) [\#2058](https://github.com/cosmos/ibc-go/pull/2058) Added `MessageRouter` interface and replaced `*baseapp.MsgServiceRouter` with it. The controller and host keepers of apps/27-interchain-accounts have been updated to use it.
* (apps/27-interchain-accounts)[\#2302](https://github.com/cosmos/ibc-go/pull/2302) Handle unwrapping of channel version in interchain accounts channel reopening handshake flow. The `host` submodule `Keeper` now requires an `ICS4Wrapper` similarly to the `controller` submodule.

### Improvements

* (27-interchain-accounts) [\#1352](https://github.com/cosmos/ibc-go/pull/1352) Add support for Cosmos-SDK simulation to ics27 module.  
* (linting) [\#1418](https://github.com/cosmos/ibc-go/pull/1418) Fix linting errors, resulting compatiblity with go1.18 linting style, golangci-lint 1.46.2 and the revivie linter.  This caused breaking changes in core/04-channel, core/ante, and the testing library.

### Features

* (apps/27-interchain-accounts) [\#2193](https://github.com/cosmos/ibc-go/pull/2193) Adding `InterchainAccount` gRPC query endpont to ICS27 `controller` submodule to allow users to retrieve registered interchain account addresses.

### Bug Fixes

* (27-interchain-accounts) [\#2308](https://github.com/cosmos/ibc-go/pull/2308) Nil checks have been added to ensure services are not registered for nil host or controller keepers.
* (makefile) [\#1785](https://github.com/cosmos/ibc-go/pull/1785) Fetch the correct versions of protocol buffers dependencies from tendermint, cosmos-sdk, and ics23.
* (modules/core/04-channel)[\#1919](https://github.com/cosmos/ibc-go/pull/1919) Fixed formatting of sequence for packet "acknowledgement written" logs.

## [v4.4.2](https://github.com/cosmos/ibc-go/releases/tag/v4.4.2) - 2023-05-25

### Bug Fixes

* [\#3662](https://github.com/cosmos/ibc-go/pull/3662) Retract v4.1.2 and v4.2.1.

## [v4.4.1](https://github.com/cosmos/ibc-go/releases/tag/v4.4.1) - 2023-05-25

### Bug Fixes

* [\#3346](https://github.com/cosmos/ibc-go/pull/3346) Properly handle ordered channels in `UnreceivedPackets` query.

## [v4.4.0](https://github.com/cosmos/ibc-go/releases/tag/v4.4.0) - 2023-04-25

### Dependencies

* [\#3416](https://github.com/cosmos/ibc-go/pull/3416) Bump Cosmos SDK to v0.45.15 and replace Tendermint with CometBFT v0.34.27.

## [v4.3.1](https://github.com/cosmos/ibc-go/releases/tag/v4.3.1) - 2023-05-25

### Bug Fixes

* [\#3346](https://github.com/cosmos/ibc-go/pull/3346) Properly handle ordered channels in `UnreceivedPackets` query.

## [v4.3.0](https://github.com/cosmos/ibc-go/releases/tag/v4.3.0) - 2023-01-24

### Dependencies

* [\#3049](https://github.com/cosmos/ibc-go/pull/3049) Bump Cosmos SDK to v0.45.12.
* [\#2868](https://github.com/cosmos/ibc-go/pull/2868) Bump ics23 to v0.9.0.

### State Machine Breaking

* (core/04-channel) [\#2973](https://github.com/cosmos/ibc-go/pull/2973) Write channel state before invoking app callbacks in ack and confirm channel handshake steps.

### Improvements

* (apps/29-fee) [\#2786](https://github.com/cosmos/ibc-go/pull/2786) Save gas on `IsFeeEnabled`.

### Bug Fixes

* (apps/29-fee) [\#2942](https://github.com/cosmos/ibc-go/pull/2942) Check `x/bank` send enabled before escrowing fees.

### Documentation

* [\#2737](https://github.com/cosmos/ibc-go/pull/2737) Fix migration/docs for ICA controller middleware.

### Miscellaneous Tasks

* [\#2772](https://github.com/cosmos/ibc-go/pull/2772) Integrated git cliff into the code base to automate generation of changelogs.

## [v4.2.2](https://github.com/cosmos/ibc-go/releases/tag/v4.2.2) - 2023-05-25

### Bug Fixes

* [\#3661](https://github.com/cosmos/ibc-go/pull/3661) Revert state-machine breaking improvement from PR [#2786](https://github.com/cosmos/ibc-go/pull/2786).

## [v4.2.1](https://github.com/cosmos/ibc-go/releases/tag/v4.2.1) - 2023-05-25

### Dependencies

* [\#2868](https://github.com/cosmos/ibc-go/pull/2868) Bump ICS 23 to v0.9.0.

### Improvements

* (apps/29-fee) [\#2786](https://github.com/cosmos/ibc-go/pull/2786) Save gas by checking key existence with `KVStore`'s `Has` method.

### Bug Fixes

* [\#3346](https://github.com/cosmos/ibc-go/pull/3346) Properly handle ordered channels in `UnreceivedPackets` query.

## [v4.2.0](https://github.com/cosmos/ibc-go/releases/tag/v4.2.0) - 2022-11-07

### Dependencies

* [\#2588](https://github.com/cosmos/ibc-go/pull/2588) Bump SDK version to v0.45.10 and Tendermint to v0.34.22.

### State Machine Breaking

* (apps/transfer) [\#2651](https://github.com/cosmos/ibc-go/pull/2651) Introduce `mustProtoMarshalJSON` for ics20 packet data marshalling which will skip emission (marshalling) of the memo field if unpopulated (empty).
* (27-interchain-accounts) [\#2590](https://github.com/cosmos/ibc-go/pull/2590) Removing port prefix requirement from the ICA host channel handshake
* (transfer) [\#2377](https://github.com/cosmos/ibc-go/pull/2377) Adding `sequence` to `MsgTransferResponse`.

### Features

* (apps/transfer) [\#2595](https://github.com/cosmos/ibc-go/pull/2595) Adding optional memo field to `FungibleTokenPacketData` and `MsgTransfer`.

### Bug Fixes

* (apps/transfer) [\#2679](https://github.com/cosmos/ibc-go/pull/2679) Check `x/bank` send enabled.

## [v4.1.3](https://github.com/cosmos/ibc-go/releases/tag/v4.1.3) - 2023-05-25

### Bug Fixes

* [\#3660](https://github.com/cosmos/ibc-go/pull/3660) Revert state-machine breaking improvement from PR [#2786](https://github.com/cosmos/ibc-go/pull/2786).

## [v4.1.2](https://github.com/cosmos/ibc-go/releases/tag/v4.1.2) - 2023-05-25

### Dependencies

* [\#2868](https://github.com/cosmos/ibc-go/pull/2868) Bump ICS 23 to v0.9.0.

### Improvements

* (apps/29-fee) [\#2786](https://github.com/cosmos/ibc-go/pull/2786) Save gas by checking key existence with `KVStore`'s `Has` method.

### Bug Fixes

* [\#3346](https://github.com/cosmos/ibc-go/pull/3346) Properly handle ordered channels in `UnreceivedPackets` query.

## [v4.1.1](https://github.com/cosmos/ibc-go/releases/tag/v4.1.1) - 2022-10-27

### Dependencies

* [\#2624](https://github.com/cosmos/ibc-go/pull/2624) Bump SDK version to v0.45.10 and Tendermint to v0.34.22.

## [v4.1.0](https://github.com/cosmos/ibc-go/releases/tag/v4.1.0) - 2022-09-20

### Dependencies

* [\#2288](https://github.com/cosmos/ibc-go/pull/2288) Bump SDK version to v0.45.8 and Tendermint to v0.34.21.

### Features

* (apps/27-interchain-accounts) [\#2193](https://github.com/cosmos/ibc-go/pull/2193) Adding `InterchainAccount` gRPC query endpont to ICS27 `controller` submodule to allow users to retrieve registered interchain account addresses.

### Bug Fixes

* (27-interchain-accounts) [\#2308](https://github.com/cosmos/ibc-go/pull/2308) Nil checks have been added to ensure services are not registered for nil host or controller keepers.

## [v4.0.1](https://github.com/cosmos/ibc-go/releases/tag/v4.0.1) - 2022-09-15

### Dependencies

* [\#2287](https://github.com/cosmos/ibc-go/pull/2287) Bump SDK version to v0.45.8 and Tendermint to v0.34.21.

## [v4.0.0](https://github.com/cosmos/ibc-go/releases/tag/v4.0.0) - 2022-08-12

### Dependencies

* [\#1627](https://github.com/cosmos/ibc-go/pull/1627) Bump Go version to 1.18
* [\#1905](https://github.com/cosmos/ibc-go/pull/1905) Bump SDK version to v0.45.7

### API Breaking

* (core/04-channel) [\#1792](https://github.com/cosmos/ibc-go/pull/1792) Remove `PreviousChannelID` from `NewMsgChannelOpenTry` arguments. `MsgChannelOpenTry.ValidateBasic()` returns error if the deprecated `PreviousChannelID` is not empty.
* (core/03-connection) [\#1797](https://github.com/cosmos/ibc-go/pull/1797) Remove `PreviousConnectionID` from `NewMsgConnectionOpenTry` arguments. `MsgConnectionOpenTry.ValidateBasic()` returns error if the deprecated `PreviousConnectionID` is not empty.
* (modules/core/03-connection) [\#1672](https://github.com/cosmos/ibc-go/pull/1672) Remove crossing hellos from connection handshakes. The `PreviousConnectionId` in `MsgConnectionOpenTry` has been deprecated.
* (modules/core/04-channel) [\#1317](https://github.com/cosmos/ibc-go/pull/1317) Remove crossing hellos from channel handshakes. The `PreviousChannelId` in `MsgChannelOpenTry` has been deprecated.  
* (transfer) [\#1250](https://github.com/cosmos/ibc-go/pull/1250) Deprecate `GetTransferAccount` since the `transfer` module account is never used.
* (channel) [\#1283](https://github.com/cosmos/ibc-go/pull/1283) The `OnChanOpenInit` application callback now returns a version string in line with the latest [spec changes](https://github.com/cosmos/ibc/pull/629).  
* (modules/29-fee)[\#1338](https://github.com/cosmos/ibc-go/pull/1338) Renaming `Result` field in `IncentivizedAcknowledgement` to `AppAcknowledgement`.
* (modules/29-fee)[\#1343](https://github.com/cosmos/ibc-go/pull/1343) Renaming `KeyForwardRelayerAddress` to `KeyRelayerAddressForAsyncAck`, and `ParseKeyForwardRelayerAddress` to `ParseKeyRelayerAddressForAsyncAck`.
* (apps/27-interchain-accounts)[\#1432](https://github.com/cosmos/ibc-go/pull/1432) Updating `RegisterInterchainAccount` to include an additional `version` argument, supporting ICS29 fee middleware functionality in ICS27 interchain accounts.
* (apps/27-interchain-accounts)[\#1565](https://github.com/cosmos/ibc-go/pull/1565) Removing `NewErrorAcknowledgement` in favour of `channeltypes.NewErrorAcknowledgement`.
* (transfer)[\#1565](https://github.com/cosmos/ibc-go/pull/1565) Removing `NewErrorAcknowledgement` in favour of `channeltypes.NewErrorAcknowledgement`.
* (channel)[\#1565](https://github.com/cosmos/ibc-go/pull/1565) Updating `NewErrorAcknowledgement` to accept an error instead of a string and removing the possibility of non-deterministic writes to application state.
* (core/04-channel)[\#1636](https://github.com/cosmos/ibc-go/pull/1636) Removing `SplitChannelVersion` and `MergeChannelVersions` functions since they are not used.

### State Machine Breaking

* (apps/transfer) [\#1907](https://github.com/cosmos/ibc-go/pull/1907) Blocked module account addresses are no longer allowed to send IBC transfers.
* (apps/27-interchain-accounts) [\#1882](https://github.com/cosmos/ibc-go/pull/1882) Explicitly check length of interchain account packet data in favour of nil check.

### Improvements

* (app/20-transfer) [\#1680](https://github.com/cosmos/ibc-go/pull/1680) Adds migration to correct any malformed trace path information of tokens with denoms that contains slashes. The transfer module consensus version has been bumped to 2.
* (app/20-transfer) [\#1730](https://github.com/cosmos/ibc-go/pull/1730) parse the ics20 denomination provided via a packet using the channel identifier format specified by ibc-go.
* (cleanup) [\#1335](https://github.com/cosmos/ibc-go/pull/1335/) `gofumpt -w -l .` to standardize the code layout more strictly than `go fmt ./...`
* (middleware) [\#1022](https://github.com/cosmos/ibc-go/pull/1022) Add `GetAppVersion` to the ICS4Wrapper interface. This function should be used by IBC applications to obtain their own version since the version set in the channel structure may be wrapped many times by middleware.
* (modules/core/04-channel) [\#1232](https://github.com/cosmos/ibc-go/pull/1232) Updating params on `NewPacketId` and moving to bottom of file.
* (app/29-fee) [\#1305](https://github.com/cosmos/ibc-go/pull/1305) Change version string for fee module to `ics29-1`
* (app/29-fee) [\#1341](https://github.com/cosmos/ibc-go/pull/1341) Check if the fee module is locked and if the fee module is enabled before refunding all fees
* (transfer) [\#1414](https://github.com/cosmos/ibc-go/pull/1414) Emitting Sender address from `fungible_token_packet` events in `OnRecvPacket` and `OnAcknowledgementPacket`.
* (testing/simapp) [\#1397](https://github.com/cosmos/ibc-go/pull/1397) Adding mock module to maccperms and adding check to ensure mock module is not a blocked account address.
* (core/02-client) [\#1570](https://github.com/cosmos/ibc-go/pull/1570) Emitting an event when handling an upgrade client proposal.
* (modules/light-clients/07-tendermint) [\#1713](https://github.com/cosmos/ibc-go/pull/1713) Allow client upgrade proposals to update `TrustingPeriod`. See ADR-026 for context.
* (core/client) [\#1740](https://github.com/cosmos/ibc-go/pull/1740) Add `cosmos_proto.implements_interface` to adhere to guidelines in [Cosmos SDK ADR 019](https://github.com/cosmos/cosmos-sdk/blob/main/docs/architecture/adr-019-protobuf-state-encoding.md#safe-usage-of-any) for annotating `google.protobuf.Any` types

### Features

* [\#276](https://github.com/cosmos/ibc-go/pull/276) Adding the Fee Middleware module v1
* (apps/29-fee) [\#1229](https://github.com/cosmos/ibc-go/pull/1229) Adding CLI commands for getting all unrelayed incentivized packets and packet by packet-id.
* (apps/29-fee) [\#1224](https://github.com/cosmos/ibc-go/pull/1224) Adding Query/CounterpartyAddress and CLI to ICS29 fee middleware
* (apps/29-fee) [\#1225](https://github.com/cosmos/ibc-go/pull/1225) Adding Query/FeeEnabledChannel and Query/FeeEnabledChannels with CLIs to ICS29 fee middleware.
* (modules/apps/29-fee) [\#1230](https://github.com/cosmos/ibc-go/pull/1230) Adding CLI command for getting incentivized packets for a specific channel-id.

### Bug Fixes

* (apps/29-fee) [\#1774](https://github.com/cosmos/ibc-go/pull/1774) Change non nil relayer assertion to non empty to avoid import/export issues for genesis upgrades.
* (apps/29-fee) [\#1278](https://github.com/cosmos/ibc-go/pull/1278) The URI path for the query to get all incentivized packets for a specific channel did not follow the same format as the rest of queries.
* (modules/core/04-channel)[\#1919](https://github.com/cosmos/ibc-go/pull/1919) Fixed formatting of sequence for packet "acknowledgement written" logs.

## [v3.4.0](https://github.com/cosmos/ibc-go/releases/tag/v3.4.0) - 2022-11-07

### Dependencies

* [\#2589](https://github.com/cosmos/ibc-go/pull/2589) Bump SDK version to v0.45.10 and Tendermint to v0.34.22.

### State Machine Breaking

* (apps/transfer) [\#2651](https://github.com/cosmos/ibc-go/pull/2651) Introduce `mustProtoMarshalJSON` for ics20 packet data marshalling which will skip emission (marshalling) of the memo field if unpopulated (empty).
* (27-interchain-accounts) [\#2590](https://github.com/cosmos/ibc-go/pull/2590) Removing port prefix requirement from the ICA host channel handshake
* (transfer) [\#2377](https://github.com/cosmos/ibc-go/pull/2377) Adding `sequence` to `MsgTransferResponse`.

### Features

* (apps/transfer) [\#2595](https://github.com/cosmos/ibc-go/pull/2595) Adding optional memo field to `FungibleTokenPacketData` and `MsgTransfer`.

### Bug Fixes

* (apps/transfer) [\#2679](https://github.com/cosmos/ibc-go/pull/2679) Check `x/bank` send enabled.

## [v3.3.1](https://github.com/cosmos/ibc-go/releases/tag/v3.3.1) - 2022-10-27

### Dependencies

* [\#2621](https://github.com/cosmos/ibc-go/pull/2621) Bump SDK version to v0.45.10 and Tendermint to v0.34.22.

## [v3.3.0](https://github.com/cosmos/ibc-go/releases/tag/v3.3.0) - 2022-09-20

### Dependencies

* [\#2286](https://github.com/cosmos/ibc-go/pull/2286) Bump SDK version to v0.45.8 and Tendermint to v0.34.21.

### Features

* (apps/27-interchain-accounts) [\#2193](https://github.com/cosmos/ibc-go/pull/2193) Adding `InterchainAccount` gRPC query endpont to ICS27 `controller` submodule to allow users to retrieve registered interchain account addresses.

### Bug Fixes

* (27-interchain-accounts) [\#2308](https://github.com/cosmos/ibc-go/pull/2308) Nil checks have been added to ensure services are not registered for nil host or controller keepers.

## [v3.2.1](https://github.com/cosmos/ibc-go/releases/tag/v3.2.1) - 2022-09-15

### Dependencies

* [\#2285](https://github.com/cosmos/ibc-go/pull/2285) Bump SDK version to v0.45.8 and Tendermint to v0.34.21.

## [v3.2.0](https://github.com/cosmos/ibc-go/releases/tag/v3.2.0) - 2022-08-12

### Dependencies

* [\#1627](https://github.com/cosmos/ibc-go/pull/1627) Bump Go version to 1.18
* [\#1905](https://github.com/cosmos/ibc-go/pull/1905) Bump SDK version to v0.45.7

### State Machine Breaking

* (apps/transfer) [\#1907](https://github.com/cosmos/ibc-go/pull/1907) Blocked module account addresses are no longer allowed to send IBC transfers.
* (apps/27-interchain-accounts) [\#1882](https://github.com/cosmos/ibc-go/pull/1882) Explicitly check length of interchain account packet data in favour of nil check.

### Improvements

* (core/02-client) [\#1570](https://github.com/cosmos/ibc-go/pull/1570) Emitting an event when handling an upgrade client proposal.
* (modules/light-clients/07-tendermint) [\#1713](https://github.com/cosmos/ibc-go/pull/1713) Allow client upgrade proposals to update `TrustingPeriod`. See ADR-026 for context.
* (app/20-transfer) [\#1680](https://github.com/cosmos/ibc-go/pull/1680) Adds migration to correct any malformed trace path information of tokens with denoms that contains slashes. The transfer module consensus version has been bumped to 2.
* (app/20-transfer) [\#1730](https://github.com/cosmos/ibc-go/pull/1730) parse the ics20 denomination provided via a packet using the channel identifier format specified by ibc-go.
* (core/client) [\#1740](https://github.com/cosmos/ibc-go/pull/1740) Add `cosmos_proto.implements_interface` to adhere to guidelines in [Cosmos SDK ADR 019](https://github.com/cosmos/cosmos-sdk/blob/main/docs/architecture/adr-019-protobuf-state-encoding.md#safe-usage-of-any) for annotating `google.protobuf.Any` types

### Bug Fixes

* (modules/core/04-channel)[\#1919](https://github.com/cosmos/ibc-go/pull/1919) Fixed formatting of sequence for packet "acknowledgement written" logs.

## [v3.1.1](https://github.com/cosmos/ibc-go/releases/tag/v3.1.1) - 2022-08-02

### Dependencies

* [\#1525](https://github.com/cosmos/ibc-go/pull/1525) Bump SDK version to v0.45.5

### Improvements

* (core/02-client) [\#1570](https://github.com/cosmos/ibc-go/pull/1570) Emitting an event when handling an upgrade client proposal.
* (core/client) [\#1740](https://github.com/cosmos/ibc-go/pull/1740) Add `cosmos_proto.implements_interface` to adhere to guidelines in [Cosmos SDK ADR 019](https://github.com/cosmos/cosmos-sdk/blob/main/docs/architecture/adr-019-protobuf-state-encoding.md#safe-usage-of-any) for annotating `google.protobuf.Any` types

## [v3.1.0](https://github.com/cosmos/ibc-go/releases/tag/v3.1.0) - 2022-06-14

### Dependencies

* [\#1300](https://github.com/cosmos/ibc-go/pull/1300) Bump SDK version to v0.45.4

### Improvements

* (transfer) [\#1342](https://github.com/cosmos/ibc-go/pull/1342) `DenomTrace` grpc now takes in either an `ibc denom` or a `hash` instead of only accepting a `hash`.
* (modules/core/04-channel) [\#1160](https://github.com/cosmos/ibc-go/pull/1160) Improve `uint64 -> string` performance in `Logger`.
* (modules/core/04-channel) [\#1279](https://github.com/cosmos/ibc-go/pull/1279) Add selected channel version to MsgChanOpenInitResponse and MsgChanOpenTryResponse. Emit channel version during OpenInit/OpenTry
* (modules/core/keeper) [\#1284](https://github.com/cosmos/ibc-go/pull/1284) Add sanity check for the keepers passed into `ibckeeper.NewKeeper`. `ibckeeper.NewKeeper` now panics if any of the keepers passed in is empty.
* (transfer) [\#1414](https://github.com/cosmos/ibc-go/pull/1414) Emitting Sender address from `fungible_token_packet` events in `OnRecvPacket` and `OnAcknowledgementPacket`.
* (modules/core/04-channel) [\#1464](https://github.com/cosmos/ibc-go/pull/1464) Emit a channel close event when an ordered channel is closed.
* (modules/light-clients/07-tendermint) [\#1118](https://github.com/cosmos/ibc-go/pull/1118) Deprecating `AllowUpdateAfterExpiry` and `AllowUpdateAfterMisbehaviour`. See ADR-026 for context.

### Features

* (modules/core/02-client) [\#1336](https://github.com/cosmos/ibc-go/pull/1336) Adding Query/ConsensusStateHeights gRPC for fetching the height of every consensus state associated with a client.
* (modules/apps/transfer) [\#1416](https://github.com/cosmos/ibc-go/pull/1416) Adding gRPC endpoint for getting an escrow account for a given port-id and channel-id.
* (modules/apps/27-interchain-accounts) [\#1512](https://github.com/cosmos/ibc-go/pull/1512) Allowing ICA modules to handle all message types with "*".

### Bug Fixes

* (modules/core/04-channel) [\#1130](https://github.com/cosmos/ibc-go/pull/1130) Call `packet.GetSequence()` rather than passing func in `WriteAcknowledgement` log output
* (apps/transfer) [\#1451](https://github.com/cosmos/ibc-go/pull/1451) Fixing the support for base denoms that contain slashes.

## [v3.0.2](https://github.com/cosmos/ibc-go/releases/tag/v3.0.2) - 2022-08-02

### Improvements

* (core/02-client) [\#1570](https://github.com/cosmos/ibc-go/pull/1570) Emitting an event when handling an upgrade client proposal.
* (core/client) [\#1740](https://github.com/cosmos/ibc-go/pull/1740) Add `cosmos_proto.implements_interface` to adhere to guidelines in [Cosmos SDK ADR 019](https://github.com/cosmos/cosmos-sdk/blob/main/docs/architecture/adr-019-protobuf-state-encoding.md#safe-usage-of-any) for annotating `google.protobuf.Any` types

## [v3.0.1](https://github.com/cosmos/ibc-go/releases/tag/v3.0.1) - 2022-06-14

### Dependencies

* [\#1300](https://github.com/cosmos/ibc-go/pull/1300) Bump SDK version to v0.45.4

### Improvements

* (transfer) [\#1342](https://github.com/cosmos/ibc-go/pull/1342) `DenomTrace` grpc now takes in either an `ibc denom` or a `hash` instead of only accepting a `hash`.
* (modules/core/04-channel) [\#1160](https://github.com/cosmos/ibc-go/pull/1160) Improve `uint64 -> string` performance in `Logger`.
* (modules/core/keeper) [\#1284](https://github.com/cosmos/ibc-go/pull/1284) Add sanity check for the keepers passed into `ibckeeper.NewKeeper`. `ibckeeper.NewKeeper` now panics if any of the keepers passed in is empty.
* (transfer) [\#1414](https://github.com/cosmos/ibc-go/pull/1414) Emitting Sender address from `fungible_token_packet` events in `OnRecvPacket` and `OnAcknowledgementPacket`.
* (modules/core/04-channel) [\#1464](https://github.com/cosmos/ibc-go/pull/1464) Emit a channel close event when an ordered channel is closed.

### Bug Fixes

* (modules/core/04-channel) [\#1130](https://github.com/cosmos/ibc-go/pull/1130) Call `packet.GetSequence()` rather than passing func in `WriteAcknowledgement` log output

## [v3.0.0](https://github.com/cosmos/ibc-go/releases/tag/v3.0.0) - 2022-03-15

### Dependencies

* [\#404](https://github.com/cosmos/ibc-go/pull/404) Bump Go version to 1.17
* [\#851](https://github.com/cosmos/ibc-go/pull/851) Bump SDK version to v0.45.1
* [\#948](https://github.com/cosmos/ibc-go/pull/948) Bump ics23/go to v0.7
* (core) [\#709](https://github.com/cosmos/ibc-go/pull/709) Replace github.com/pkg/errors with stdlib errors

### API Breaking

* (testing) [\#939](https://github.com/cosmos/ibc-go/pull/939) Support custom power reduction for testing.
* (modules/core/05-port) [\#1086](https://github.com/cosmos/ibc-go/pull/1086) Added `counterpartyChannelID` argument to IBCModule.OnChanOpenAck
* (channel) [\#848](https://github.com/cosmos/ibc-go/pull/848) Added `ChannelId` to MsgChannelOpenInitResponse
* (testing) [\#813](https://github.com/cosmos/ibc-go/pull/813) The `ack` argument to the testing function `RelayPacket` has been removed as it is no longer needed.
* (testing) [\#774](https://github.com/cosmos/ibc-go/pull/774) Added `ChainID` arg to `SetupWithGenesisValSet` on the testing app. `Coordinator` generated ChainIDs now starts at index 1
* (transfer) [\#675](https://github.com/cosmos/ibc-go/pull/675) Transfer `NewKeeper` now takes in an ICS4Wrapper. The ICS4Wrapper may be the IBC Channel Keeper when ICS20 is not used in a middleware stack. The ICS4Wrapper is required for applications wishing to connect middleware to ICS20.
* (core) [\#650](https://github.com/cosmos/ibc-go/pull/650) Modify `OnChanOpenTry` IBC application module callback to return the negotiated app version. The version passed into the `MsgChanOpenTry` has been deprecated and will be ignored by core IBC.
* (core) [\#629](https://github.com/cosmos/ibc-go/pull/629) Removes the `GetProofSpecs` from the ClientState interface. This function was previously unused by core IBC.
* (transfer) [\#517](https://github.com/cosmos/ibc-go/pull/517) Separates the ICS 26 callback functions from `AppModule` into a new type `IBCModule` for ICS 20 transfer.
* (modules/core/02-client) [\#536](https://github.com/cosmos/ibc-go/pull/536) `GetSelfConsensusState` return type changed from bool to error.
* (channel) [\#644](https://github.com/cosmos/ibc-go/pull/644) Removes `CounterpartyHops` function from the ChannelKeeper.
* (testing) [\#776](https://github.com/cosmos/ibc-go/pull/776) Adding helper fn to generate capability name for testing callbacks
* (testing) [\#892](https://github.com/cosmos/ibc-go/pull/892) IBC Mock modules store the scoped keeper and portID within the IBCMockApp. They also maintain reference to the AppModule to update the AppModule's list of IBC applications it references. Allows for the mock module to be reused as a base application in middleware stacks.
* (channel) [\#882](https://github.com/cosmos/ibc-go/pull/882) The `WriteAcknowledgement` API now takes `exported.Acknowledgement` instead of a byte array
* (modules/core/ante) [\#950](https://github.com/cosmos/ibc-go/pull/950) Replaces the channel keeper with the IBC keeper in the IBC `AnteDecorator` in order to execute the entire message and be able to reject redundant messages that are in the same block as the non-redundant messages.

### State Machine Breaking

* (transfer) [\#818](https://github.com/cosmos/ibc-go/pull/818) Error acknowledgements returned from Transfer `OnRecvPacket` now include a deterministic ABCI code and error message.

### Improvements

* (client) [\#888](https://github.com/cosmos/ibc-go/pull/888) Add `GetTimestampAtHeight` to `ClientState`
* (interchain-accounts) [\#1037](https://github.com/cosmos/ibc-go/pull/1037) Add a function `InitModule` to the interchain accounts `AppModule`. This function should be called within the upgrade handler when adding the interchain accounts module to a chain. It should be called in place of InitGenesis (set the consensus version in the version map).
* (testing) [\#942](https://github.com/cosmos/ibc-go/pull/942) `NewTestChain` will create 4 validators in validator set by default. A new constructor function `NewTestChainWithValSet` is provided for test writers who want custom control over the validator set of test chains.
* (testing) [\#904](https://github.com/cosmos/ibc-go/pull/904) Add `ParsePacketFromEvents` function to the testing package. Useful when sending/relaying packets via the testing package.
* (testing) [\#893](https://github.com/cosmos/ibc-go/pull/893) Support custom private keys for testing.
* (testing) [\#810](https://github.com/cosmos/ibc-go/pull/810) Additional testing function added to `Endpoint` type called `RecvPacketWithResult`. Performs the same functionality as the existing `RecvPacket` function but also returns the message result. `path.RelayPacket` no longer uses the provided acknowledgement argument and instead obtains the acknowledgement via MsgRecvPacket events.
* (connection) [\#721](https://github.com/cosmos/ibc-go/pull/721) Simplify connection handshake error messages when unpacking client state.
* (channel) [\#692](https://github.com/cosmos/ibc-go/pull/692) Minimize channel logging by only emitting the packet sequence, source port/channel, destination port/channel upon packet receives, acknowledgements and timeouts.
* [\#383](https://github.com/cosmos/ibc-go/pull/383) Adds helper functions for merging and splitting middleware versions from the underlying app version.
* (modules/core/05-port) [\#288](https://github.com/cosmos/ibc-go/pull/288) Making the 05-port keeper function IsBound public. The IsBound function checks if the provided portID is already binded to a module.
* (client) [\#724](https://github.com/cosmos/ibc-go/pull/724) `IsRevisionFormat` and `IsClientIDFormat` have been updated to disallow newlines before the dash used to separate the chainID and revision number, and the client type and client sequence.
* (channel) [\#644](https://github.com/cosmos/ibc-go/pull/644) Adds `GetChannelConnection` to the ChannelKeeper. This function returns the connectionID and connection state associated with a channel.
* (channel) [\647](https://github.com/cosmos/ibc-go/pull/647) Reorganizes channel handshake handling to set channel state after IBC application callbacks.
* (interchain-accounts) [\#1466](https://github.com/cosmos/ibc-go/pull/1466) Emit event when there is an acknowledgement during `OnRecvPacket`.

### Features

* [\#432](https://github.com/cosmos/ibc-go/pull/432) Introduce `MockIBCApp` struct to the mock module. Allows the mock module to be reused to perform custom logic on each IBC App interface function. This might be useful when testing out IBC applications written as middleware.
* [\#380](https://github.com/cosmos/ibc-go/pull/380) Adding the Interchain Accounts module v1
* [\#679](https://github.com/cosmos/ibc-go/pull/679) New CLI command `query ibc-transfer denom-hash <denom trace>` to get the denom hash for a denom trace; this might be useful for debug

### Bug Fixes

* (testing) [\#884](https://github.com/cosmos/ibc-go/pull/884) Add and use in simapp a custom ante handler that rejects redundant transactions
* (transfer) [\#978](https://github.com/cosmos/ibc-go/pull/978) Support base denoms with slashes in denom validation
* (client) [\#941](https://github.com/cosmos/ibc-go/pull/941) Classify client states without consensus states as expired
* (channel) [\#995](https://github.com/cosmos/ibc-go/pull/995) Call `packet.GetSequence()` rather than passing func in `AcknowledgePacket` log output

## [v2.5.0](https://github.com/cosmos/ibc-go/releases/tag/v2.5.0) - 2022-11-07

### Dependencies

* [\#2578](https://github.com/cosmos/ibc-go/pull/2578) Bump SDK version to v0.45.10 and Tendermint to v0.34.22.

### State Machine Breaking

* (apps/transfer) [\#2651](https://github.com/cosmos/ibc-go/pull/2651) Introduce `mustProtoMarshalJSON` for ics20 packet data marshalling which will skip emission (marshalling) of the memo field if unpopulated (empty).
* (transfer) [\#2377](https://github.com/cosmos/ibc-go/pull/2377) Adding `sequence` to `MsgTransferResponse`.

### Features

* (apps/transfer) [\#2595](https://github.com/cosmos/ibc-go/pull/2595) Adding optional memo field to `FungibleTokenPacketData` and `MsgTransfer`.

### Bug Fixes

* (apps/transfer) [\#2679](https://github.com/cosmos/ibc-go/pull/2679) Check `x/bank` send enabled.

## [v2.4.2](https://github.com/cosmos/ibc-go/releases/tag/v2.4.2) - 2022-10-27

### Dependencies

* [\#2622](https://github.com/cosmos/ibc-go/pull/2622) Bump SDK version to v0.45.10 and Tendermint to v0.34.22.

## [v2.4.1](https://github.com/cosmos/ibc-go/releases/tag/v2.4.1) - 2022-09-15

### Dependencies

* [\#2284](https://github.com/cosmos/ibc-go/pull/2284) Bump SDK version to v0.45.8 and Tendermint to v0.34.21.

## [v2.4.0](https://github.com/cosmos/ibc-go/releases/tag/v2.4.0) - 2022-08-12

### Dependencies

* [\#1627](https://github.com/cosmos/ibc-go/pull/1627) Bump Go version to 1.18
* [\#1905](https://github.com/cosmos/ibc-go/pull/1905) Bump SDK version to v0.45.7

### State Machine Breaking

* (apps/transfer) [\#1907](https://github.com/cosmos/ibc-go/pull/1907) Blocked module account addresses are no longer allowed to send IBC transfers.

### Improvements

* (modules/light-clients/07-tendermint) [\#1713](https://github.com/cosmos/ibc-go/pull/1713) Allow client upgrade proposals to update `TrustingPeriod`. See ADR-026 for context.
* (core/02-client) [\#1570](https://github.com/cosmos/ibc-go/pull/1570) Emitting an event when handling an upgrade client proposal.
* (app/20-transfer) [\#1680](https://github.com/cosmos/ibc-go/pull/1680) Adds migration to correct any malformed trace path information of tokens with denoms that contains slashes. The transfer module consensus version has been bumped to 2.
* (app/20-transfer) [\#1730](https://github.com/cosmos/ibc-go/pull/1730) parse the ics20 denomination provided via a packet using the channel identifier format specified by ibc-go.
* (core/client) [\#1740](https://github.com/cosmos/ibc-go/pull/1740) Add `cosmos_proto.implements_interface` to adhere to guidelines in [Cosmos SDK ADR 019](https://github.com/cosmos/cosmos-sdk/blob/main/docs/architecture/adr-019-protobuf-state-encoding.md#safe-usage-of-any) for annotating `google.protobuf.Any` types

### Bug Fixes

* (modules/core/04-channel)[\#1919](https://github.com/cosmos/ibc-go/pull/1919) Fixed formatting of sequence for packet "acknowledgement written" logs.

## [v2.3.1](https://github.com/cosmos/ibc-go/releases/tag/v2.3.1) - 2022-08-02

### Dependencies

* [\#1525](https://github.com/cosmos/ibc-go/pull/1525) Bump SDK version to v0.45.5

### Improvements

* (core/02-client) [\#1570](https://github.com/cosmos/ibc-go/pull/1570) Emitting an event when handling an upgrade client proposal.
* (core/client) [\#1740](https://github.com/cosmos/ibc-go/pull/1740) Add `cosmos_proto.implements_interface` to adhere to guidelines in [Cosmos SDK ADR 019](https://github.com/cosmos/cosmos-sdk/blob/main/docs/architecture/adr-019-protobuf-state-encoding.md#safe-usage-of-any) for annotating `google.protobuf.Any` types

## [v2.3.0](https://github.com/cosmos/ibc-go/releases/tag/v2.3.0) - 2022-06-14

### Dependencies

* [\#404](https://github.com/cosmos/ibc-go/pull/404) Bump Go version to 1.17
* [\#1300](https://github.com/cosmos/ibc-go/pull/1300) Bump SDK version to v0.45.4

### Improvements

* (transfer) [\#1342](https://github.com/cosmos/ibc-go/pull/1342) `DenomTrace` grpc now takes in either an `ibc denom` or a `hash` instead of only accepting a `hash`.
* (modules/core/04-channel) [\#1160](https://github.com/cosmos/ibc-go/pull/1160) Improve `uint64 -> string` performance in `Logger`.
* (modules/core/keeper) [\#1284](https://github.com/cosmos/ibc-go/pull/1284) Add sanity check for the keepers passed into `ibckeeper.NewKeeper`. `ibckeeper.NewKeeper` now panics if any of the keepers passed in is empty.
* (transfer) [\#1414](https://github.com/cosmos/ibc-go/pull/1414) Emitting Sender address from `fungible_token_packet` events in `OnRecvPacket` and `OnAcknowledgementPacket`.
* (modules/core/04-channel) [\#1464](https://github.com/cosmos/ibc-go/pull/1464) Emit a channel close event when an ordered channel is closed.
* (modules/light-clients/07-tendermint) [\#1118](https://github.com/cosmos/ibc-go/pull/1118) Deprecating `AllowUpdateAfterExpiry` and `AllowUpdateAfterMisbehaviour`. See ADR-026 for context.

### Features

* (modules/core/02-client) [\#1336](https://github.com/cosmos/ibc-go/pull/1336) Adding Query/ConsensusStateHeights gRPC for fetching the height of every consensus state associated with a client.
* (modules/apps/transfer) [\#1416](https://github.com/cosmos/ibc-go/pull/1416) Adding gRPC endpoint for getting an escrow account for a given port-id and channel-id.

### Bug Fixes

* (modules/core/04-channel) [\#1130](https://github.com/cosmos/ibc-go/pull/1130) Call `packet.GetSequence()` rather than passing func in `WriteAcknowledgement` log output
* (apps/transfer) [\#1451](https://github.com/cosmos/ibc-go/pull/1451) Fixing the support for base denoms that contain slashes.

## [v2.2.2](https://github.com/cosmos/ibc-go/releases/tag/v2.2.2) - 2022-08-02

### Improvements

* (core/02-client) [\#1570](https://github.com/cosmos/ibc-go/pull/1570) Emitting an event when handling an upgrade client proposal.
* (core/client) [\#1740](https://github.com/cosmos/ibc-go/pull/1740) Add `cosmos_proto.implements_interface` to adhere to guidelines in [Cosmos SDK ADR 019](https://github.com/cosmos/cosmos-sdk/blob/main/docs/architecture/adr-019-protobuf-state-encoding.md#safe-usage-of-any) for annotating `google.protobuf.Any` types

## [v2.2.1](https://github.com/cosmos/ibc-go/releases/tag/v2.2.1) - 2022-06-14

### Improvements

* (transfer) [\#1342](https://github.com/cosmos/ibc-go/pull/1342) `DenomTrace` grpc now takes in either an `ibc denom` or a `hash` instead of only accepting a `hash`.
* (modules/core/04-channel) [\#1160](https://github.com/cosmos/ibc-go/pull/1160) Improve `uint64 -> string` performance in `Logger`.
* (modules/core/keeper) [\#1284](https://github.com/cosmos/ibc-go/pull/1284) Add sanity check for the keepers passed into `ibckeeper.NewKeeper`. `ibckeeper.NewKeeper` now panics if any of the keepers passed in is empty.
* (transfer) [\#1414](https://github.com/cosmos/ibc-go/pull/1414) Emitting Sender address from `fungible_token_packet` events in `OnRecvPacket` and `OnAcknowledgementPacket`.
* (modules/core/04-channel) [\#1464](https://github.com/cosmos/ibc-go/pull/1464) Emit a channel close event when an ordered channel is closed.

### Bug Fixes

* (modules/core/04-channel) [\#1130](https://github.com/cosmos/ibc-go/pull/1130) Call `packet.GetSequence()` rather than passing func in `WriteAcknowledgement` log output

## [v2.2.0](https://github.com/cosmos/ibc-go/releases/tag/v2.2.0) - 2022-03-15

### Dependencies

* [\#851](https://github.com/cosmos/ibc-go/pull/851) Bump SDK version to v0.45.1

## [v2.1.2](https://github.com/cosmos/ibc-go/releases/tag/v2.1.2) - 2022-08-02

### Improvements

* (core/02-client) [\#1570](https://github.com/cosmos/ibc-go/pull/1570) Emitting an event when handling an upgrade client proposal.
* (core/client) [\#1740](https://github.com/cosmos/ibc-go/pull/1740) Add `cosmos_proto.implements_interface` to adhere to guidelines in [Cosmos SDK ADR 019](https://github.com/cosmos/cosmos-sdk/blob/main/docs/architecture/adr-019-protobuf-state-encoding.md#safe-usage-of-any) for annotating `google.protobuf.Any` types

## [v2.1.1](https://github.com/cosmos/ibc-go/releases/tag/v2.1.1) - 2022-06-14

### Dependencies

* [\#1268](https://github.com/cosmos/ibc-go/pull/1268) Bump SDK version to v0.44.8 and Tendermint to version 0.34.19

### Improvements

* (transfer) [\#1342](https://github.com/cosmos/ibc-go/pull/1342) `DenomTrace` grpc now takes in either an `ibc denom` or a `hash` instead of only accepting a `hash`.
* (modules/core/keeper) [\#1284](https://github.com/cosmos/ibc-go/pull/1284) Add sanity check for the keepers passed into `ibckeeper.NewKeeper`. `ibckeeper.NewKeeper` now panics if any of the keepers passed in is empty.
* (transfer) [\#1414](https://github.com/cosmos/ibc-go/pull/1414) Emitting Sender address from `fungible_token_packet` events in `OnRecvPacket` and `OnAcknowledgementPacket`.
* (modules/core/04-channel) [\#1464](https://github.com/cosmos/ibc-go/pull/1464) Emit a channel close event when an ordered channel is closed.

### Bug Fixes

* (modules/core/04-channel) [\#1130](https://github.com/cosmos/ibc-go/pull/1130) Call `packet.GetSequence()` rather than passing func in `WriteAcknowledgement` log output

## [v2.1.0](https://github.com/cosmos/ibc-go/releases/tag/v2.1.0) - 2022-03-15

### Dependencies

* [\#1084](https://github.com/cosmos/ibc-go/pull/1084) Bump SDK version to v0.44.6
* [\#948](https://github.com/cosmos/ibc-go/pull/948) Bump ics23/go to v0.7

### State Machine Breaking

* (transfer) [\#818](https://github.com/cosmos/ibc-go/pull/818) Error acknowledgements returned from Transfer `OnRecvPacket` now include a deterministic ABCI code and error message.

### Features

* [\#679](https://github.com/cosmos/ibc-go/pull/679) New CLI command `query ibc-transfer denom-hash <denom trace>` to get the denom hash for a denom trace; this might be useful for debug

### Bug Fixes

* (client) [\#941](https://github.com/cosmos/ibc-go/pull/941) Classify client states without consensus states as expired
* (transfer) [\#978](https://github.com/cosmos/ibc-go/pull/978) Support base denoms with slashes in denom validation
* (channel) [\#995](https://github.com/cosmos/ibc-go/pull/995) Call `packet.GetSequence()` rather than passing func in `AcknowledgePacket` log output

## [v2.0.3](https://github.com/cosmos/ibc-go/releases/tag/v2.0.3) - 2022-02-03

### Improvements

* (channel) [\#692](https://github.com/cosmos/ibc-go/pull/692) Minimize channel logging by only emitting the packet sequence, source port/channel, destination port/channel upon packet receives, acknowledgements and timeouts.

## [v2.0.2](https://github.com/cosmos/ibc-go/releases/tag/v2.0.2) - 2021-12-15

### Dependencies

* [\#589](https://github.com/cosmos/ibc-go/pull/589) Bump SDK version to v0.44.5

### Bug Fixes

* (modules/core) [\#603](https://github.com/cosmos/ibc-go/pull/603) Fix module name emitted as part of `OnChanOpenInit` event. Replacing `connection` module name with `channel`.

## [v2.0.1](https://github.com/cosmos/ibc-go/releases/tag/v2.0.1) - 2021-12-05

### Dependencies

* [\#567](https://github.com/cosmos/ibc-go/pull/567) Bump SDK version to v0.44.4

### Improvements

* (02-client) [\#568](https://github.com/cosmos/ibc-go/pull/568) In IBC `transfer` cli command use local clock time as reference for relative timestamp timeout if greater than the block timestamp queried from the latest consensus state corresponding to the counterparty channel.
* [\#583](https://github.com/cosmos/ibc-go/pull/583) Move third_party/proto/confio/proofs.proto to third_party/proto/proofs.proto to enable proto service reflection. Migrate `buf` from v1beta1 to v1.

### Bug Fixes

* (02-client) [\#500](https://github.com/cosmos/ibc-go/pull/500) Fix IBC `update-client proposal` cli command to expect correct number of args.

## [v2.0.0](https://github.com/cosmos/ibc-go/releases/tag/v2.0.0) - 2021-11-09

### Dependencies

* [\#489](https://github.com/cosmos/ibc-go/pull/489) Bump Tendermint to v0.34.14
* [\#503](https://github.com/cosmos/ibc-go/pull/503) Bump SDK version to v0.44.3

### API Breaking

* (core) [\#227](https://github.com/cosmos/ibc-go/pull/227) Remove sdk.Result from application callbacks
* (transfer) [\#350](https://github.com/cosmos/ibc-go/pull/350) Change FungibleTokenPacketData to use a string for the Amount field. This enables token transfers with amounts previously restricted by uint64. Up to the maximum uint256 value is supported.

### Features

* [\#384](https://github.com/cosmos/ibc-go/pull/384) Added `NegotiateAppVersion` method to `IBCModule` interface supported by a gRPC query service in `05-port`. This provides routing of requests to the desired application module callback, which in turn performs application version negotiation.

## [v1.5.0](https://github.com/cosmos/ibc-go/releases/tag/v1.5.0) - 2022-06-14

### Dependencies

* [\#404](https://github.com/cosmos/ibc-go/pull/404) Bump Go version to 1.17
* [\#1300](https://github.com/cosmos/ibc-go/pull/1300) Bump SDK version to v0.45.4

### Improvements

* (transfer) [\#1342](https://github.com/cosmos/ibc-go/pull/1342) `DenomTrace` grpc now takes in either an `ibc denom` or a `hash` instead of only accepting a `hash`.
* (modules/core/04-channel) [\#1160](https://github.com/cosmos/ibc-go/pull/1160) Improve `uint64 -> string` performance in `Logger`.
* (modules/core/keeper) [\#1284](https://github.com/cosmos/ibc-go/pull/1284) Add sanity check for the keepers passed into `ibckeeper.NewKeeper`. `ibckeeper.NewKeeper` now panics if any of the keepers passed in is empty.
* (transfer) [\#1414](https://github.com/cosmos/ibc-go/pull/1414) Emitting Sender address from `fungible_token_packet` events in `OnRecvPacket` and `OnAcknowledgementPacket`.
* (modules/core/04-channel) [\#1464](https://github.com/cosmos/ibc-go/pull/1464) Emit a channel close event when an ordered channel is closed.
* (modules/light-clients/07-tendermint) [\#1118](https://github.com/cosmos/ibc-go/pull/1118) Deprecating `AllowUpdateAfterExpiry` and `AllowUpdateAfterMisbehaviour`. See ADR-026 for context.

### Features

* (modules/core/02-client) [\#1336](https://github.com/cosmos/ibc-go/pull/1336) Adding Query/ConsensusStateHeights gRPC for fetching the height of every consensus state associated with a client.
* (modules/apps/transfer) [\#1416](https://github.com/cosmos/ibc-go/pull/1416) Adding gRPC endpoint for getting an escrow account for a given port-id and channel-id.

### Bug Fixes

* (modules/core/04-channel) [\#1130](https://github.com/cosmos/ibc-go/pull/1130) Call `packet.GetSequence()` rather than passing func in `WriteAcknowledgement` log output
* (apps/transfer) [\#1451](https://github.com/cosmos/ibc-go/pull/1451) Fixing the support for base denoms that contain slashes.

## [v1.4.1](https://github.com/cosmos/ibc-go/releases/tag/v1.4.1) - 2022-06-14

### Improvements

* (transfer) [\#1342](https://github.com/cosmos/ibc-go/pull/1342) `DenomTrace` grpc now takes in either an `ibc denom` or a `hash` instead of only accepting a `hash`.
* (modules/core/04-channel) [\#1160](https://github.com/cosmos/ibc-go/pull/1160) Improve `uint64 -> string` performance in `Logger`.
* (modules/core/keeper) [\#1284](https://github.com/cosmos/ibc-go/pull/1284) Add sanity check for the keepers passed into `ibckeeper.NewKeeper`. `ibckeeper.NewKeeper` now panics if any of the keepers passed in is empty.
* (transfer) [\#1414](https://github.com/cosmos/ibc-go/pull/1414) Emitting Sender address from `fungible_token_packet` events in `OnRecvPacket` and `OnAcknowledgementPacket`.
* (modules/core/04-channel) [\#1464](https://github.com/cosmos/ibc-go/pull/1464) Emit a channel close event when an ordered channel is closed.

### Bug Fixes

* (modules/core/04-channel) [\#1130](https://github.com/cosmos/ibc-go/pull/1130) Call `packet.GetSequence()` rather than passing func in `WriteAcknowledgement` log output

## [v1.4.0](https://github.com/cosmos/ibc-go/releases/tag/v1.4.0) - 2022-03-15

### Dependencies

* [\#851](https://github.com/cosmos/ibc-go/pull/851) Bump SDK version to v0.45.1

## [v1.3.1](https://github.com/cosmos/ibc-go/releases/tag/v1.3.1) - 2022-06-14

### Dependencies

* [\#1267](https://github.com/cosmos/ibc-go/pull/1267) Bump SDK version to v0.44.8 and Tendermint to version 0.34.19

### Improvements

* (transfer) [\#1342](https://github.com/cosmos/ibc-go/pull/1342) `DenomTrace` grpc now takes in either an `ibc denom` or a `hash` instead of only accepting a `hash`.
* (modules/core/04-channel) [\#1160](https://github.com/cosmos/ibc-go/pull/1160) Improve `uint64 -> string` performance in `Logger`.
* (modules/core/keeper) [\#1284](https://github.com/cosmos/ibc-go/pull/1284) Add sanity check for the keepers passed into `ibckeeper.NewKeeper`. `ibckeeper.NewKeeper` now panics if any of the keepers passed in is empty.
* (transfer) [\#1414](https://github.com/cosmos/ibc-go/pull/1414) Emitting Sender address from `fungible_token_packet` events in `OnRecvPacket` and `OnAcknowledgementPacket`.
* (modules/core/04-channel) [\#1464](https://github.com/cosmos/ibc-go/pull/1464) Emit a channel close event when an ordered channel is closed.

### Bug Fixes

* (modules/core/04-channel) [\#1130](https://github.com/cosmos/ibc-go/pull/1130) Call `packet.GetSequence()` rather than passing func in `WriteAcknowledgement` log output

## [v1.3.0](https://github.com/cosmos/ibc-go/releases/tag/v1.3.0) - 2022-03-15

### Dependencies

* [\#1073](https://github.com/cosmos/ibc-go/pull/1073) Bump SDK version to v0.44.6
* [\#948](https://github.com/cosmos/ibc-go/pull/948) Bump ics23/go to v0.7

### State Machine Breaking

* (transfer) [\#818](https://github.com/cosmos/ibc-go/pull/818) Error acknowledgements returned from Transfer `OnRecvPacket` now include a deterministic ABCI code and error message.

### Features

* [\#679](https://github.com/cosmos/ibc-go/pull/679) New CLI command `query ibc-transfer denom-hash <denom trace>` to get the denom hash for a denom trace; this might be useful for debug

### Bug Fixes

* (client) [\#941](https://github.com/cosmos/ibc-go/pull/941) Classify client states without consensus states as expired
* (transfer) [\#978](https://github.com/cosmos/ibc-go/pull/978) Support base denoms with slashes in denom validation
* (channel) [\#995](https://github.com/cosmos/ibc-go/pull/995) Call `packet.GetSequence()` rather than passing func in `AcknowledgePacket` log output

## [v1.2.6](https://github.com/cosmos/ibc-go/releases/tag/v1.2.6) - 2022-02-03

### Improvements

* (channel) [\#692](https://github.com/cosmos/ibc-go/pull/692) Minimize channel logging by only emitting the packet sequence, source port/channel, destination port/channel upon packet receives, acknowledgements and timeouts.

## [v1.2.5](https://github.com/cosmos/ibc-go/releases/tag/v1.2.5) - 2021-12-15

### Dependencies

* [\#589](https://github.com/cosmos/ibc-go/pull/589) Bump SDK version to v0.44.5

### Bug Fixes

* (modules/core) [\#603](https://github.com/cosmos/ibc-go/pull/603) Fix module name emitted as part of `OnChanOpenInit` event. Replacing `connection` module name with `channel`.

## [v1.2.4](https://github.com/cosmos/ibc-go/releases/tag/v1.2.4) - 2021-12-05

### Dependencies

* [\#567](https://github.com/cosmos/ibc-go/pull/567) Bump SDK version to v0.44.4

### Improvements

* [\#583](https://github.com/cosmos/ibc-go/pull/583) Move third_party/proto/confio/proofs.proto to third_party/proto/proofs.proto to enable proto service reflection. Migrate `buf` from v1beta1 to v1.

## [v1.2.3](https://github.com/cosmos/ibc-go/releases/tag/v1.2.3) - 2021-11-09

### Dependencies

* [\#489](https://github.com/cosmos/ibc-go/pull/489) Bump Tendermint to v0.34.14
* [\#503](https://github.com/cosmos/ibc-go/pull/503) Bump SDK version to v0.44.3

## [v1.2.2](https://github.com/cosmos/ibc-go/releases/tag/v1.2.2) - 2021-10-15

### Dependencies

* [\#485](https://github.com/cosmos/ibc-go/pull/485) Bump SDK version to v0.44.2

## [v1.2.1](https://github.com/cosmos/ibc-go/releases/tag/v1.2.1) - 2021-10-04

### Dependencies

* [\#455](https://github.com/cosmos/ibc-go/pull/455) Bump SDK version to v0.44.1

## [v1.2.0](https://github.com/cosmos/ibc-go/releases/tag/v1.2.0) - 2021-09-10

### State Machine Breaking

* (24-host) [\#344](https://github.com/cosmos/ibc-go/pull/344) Increase port identifier limit to 128 characters.

### Improvements

* [\#373](https://github.com/cosmos/ibc-go/pull/375) Added optional field `PacketCommitmentSequences` to `QueryPacketAcknowledgementsRequest` to provide filtering of packet acknowledgements.

### Features

* [\#372](https://github.com/cosmos/ibc-go/pull/372) New CLI command `query ibc client status <client id>` to get the current activity status of a client.

### Dependencies

* [\#386](https://github.com/cosmos/ibc-go/pull/386) Bump [tendermint](https://github.com/tendermint/tendermint) from v0.34.12 to v0.34.13.

## [v1.1.6](https://github.com/cosmos/ibc-go/releases/tag/v1.1.6) - 2022-01-25

### Improvements

* (channel) [\#692](https://github.com/cosmos/ibc-go/pull/692) Minimize channel logging by only emitting the packet sequence, source port/channel, destination port/channel upon packet receives, acknowledgements and timeouts.

## [v1.1.5](https://github.com/cosmos/ibc-go/releases/tag/v1.1.5) - 2021-12-15

### Dependencies

* [\#589](https://github.com/cosmos/ibc-go/pull/589) Bump SDK version to v0.44.5

### Bug Fixes

* (modules/core) [\#603](https://github.com/cosmos/ibc-go/pull/603) Fix module name emitted as part of `OnChanOpenInit` event. Replacing `connection` module name with `channel`.

## [v1.1.4](https://github.com/cosmos/ibc-go/releases/tag/v1.1.4) - 2021-12-05

### Dependencies

* [\#567](https://github.com/cosmos/ibc-go/pull/567) Bump SDK version to v0.44.4

### Improvements

* [\#583](https://github.com/cosmos/ibc-go/pull/583) Move third_party/proto/confio/proofs.proto to third_party/proto/proofs.proto to enable proto service reflection. Migrate `buf` from v1beta1 to v1.

## [v1.1.3](https://github.com/cosmos/ibc-go/releases/tag/v1.1.3) - 2021-11-09

### Dependencies

* [\#489](https://github.com/cosmos/ibc-go/pull/489) Bump Tendermint to v0.34.14
* [\#503](https://github.com/cosmos/ibc-go/pull/503) Bump SDK version to v0.44.3

## [v1.1.2](https://github.com/cosmos/ibc-go/releases/tag/v1.1.2) - 2021-10-15

* [\#485](https://github.com/cosmos/ibc-go/pull/485) Bump SDK version to v0.44.2

## [v1.1.1](https://github.com/cosmos/ibc-go/releases/tag/v1.1.1) - 2021-10-04

### Dependencies

* [\#455](https://github.com/cosmos/ibc-go/pull/455) Bump SDK version to v0.44.1

## [v1.1.0](https://github.com/cosmos/ibc-go/releases/tag/v1.1.0) - 2021-09-03

### Dependencies

* [\#367](https://github.com/cosmos/ibc-go/pull/367) Bump [cosmos-sdk](https://github.com/cosmos/cosmos-sdk) from 0.43 to 0.44.

## [v1.0.1](https://github.com/cosmos/ibc-go/releases/tag/v1.0.1) - 2021-08-25

### Improvements

* [\#343](https://github.com/cosmos/ibc-go/pull/343) Create helper functions for publishing of packet sent and acknowledgement sent events.

## [v1.0.0](https://github.com/cosmos/ibc-go/releases/tag/v1.0.0) - 2021-08-10

### Bug Fixes

* (07-tendermint) [\#241](https://github.com/cosmos/ibc-go/pull/241) Ensure tendermint client state latest height revision number matches chain id revision number.
* (07-tendermint) [\#234](https://github.com/cosmos/ibc-go/pull/234) Use sentinel value for the consensus state root set during a client upgrade. This prevents genesis validation from failing.
* (modules) [\#223](https://github.com/cosmos/ibc-go/pull/223) Use correct Prometheus format for metric labels.
* (06-solomachine) [\#214](https://github.com/cosmos/ibc-go/pull/214) Disable defensive timestamp check in SendPacket for solo machine clients.
* (07-tendermint) [\#210](https://github.com/cosmos/ibc-go/pull/210) Export all consensus metadata on genesis restarts for tendermint clients.
* (core) [\#200](https://github.com/cosmos/ibc-go/pull/200) Fixes incorrect export of IBC identifier sequences. Previously, the next identifier sequence for clients/connections/channels was not set during genesis export. This resulted in the next identifiers being generated on the new chain to reuse old identifiers (the sequences began again from 0).
* (02-client) [\#192](https://github.com/cosmos/ibc-go/pull/192) Fix IBC `query ibc client header` cli command. Support historical queries for query header/node-state commands.
* (modules/light-clients/06-solomachine) [\#153](https://github.com/cosmos/ibc-go/pull/153) Fix solo machine proof height sequence mismatch bug.
* (modules/light-clients/06-solomachine) [\#122](https://github.com/cosmos/ibc-go/pull/122) Fix solo machine merkle prefix casting bug.
* (modules/light-clients/06-solomachine) [\#120](https://github.com/cosmos/ibc-go/pull/120) Fix solo machine handshake verification bug.
* (modules/light-clients/06-solomachine) [\#153](https://github.com/cosmos/ibc-go/pull/153) fix solo machine connection handshake failure at `ConnectionOpenAck`.

### API Breaking

* (04-channel) [\#220](https://github.com/cosmos/ibc-go/pull/220) Channel legacy handler functions were removed. Please use the MsgServer functions or directly call the channel keeper's handshake function.
* (modules) [\#206](https://github.com/cosmos/ibc-go/pull/206) Expose `relayer sdk.AccAddress` on `OnRecvPacket`, `OnAcknowledgementPacket`, `OnTimeoutPacket` module callbacks to enable incentivization.
* (02-client) [\#181](https://github.com/cosmos/ibc-go/pull/181) Remove 'InitialHeight' from UpdateClient Proposal. Only copy over latest consensus state from substitute client.
* (06-solomachine) [\#169](https://github.com/cosmos/ibc-go/pull/169) Change FrozenSequence to boolean in solomachine ClientState. The solo machine proto package has been bumped from `v1` to `v2`.
* (module/core/02-client) [\#165](https://github.com/cosmos/ibc-go/pull/165) Remove GetFrozenHeight from the ClientState interface.
* (modules) [\#166](https://github.com/cosmos/ibc-go/pull/166) Remove GetHeight from the misbehaviour interface. The `consensus_height` attribute has been removed from Misbehaviour events.
* (modules) [\#162](https://github.com/cosmos/ibc-go/pull/162) Remove deprecated Handler types in core IBC and the ICS 20 transfer module.
* (modules/core) [\#161](https://github.com/cosmos/ibc-go/pull/161) Remove Type(), Route(), GetSignBytes() from 02-client, 03-connection, and 04-channel messages.
* (modules) [\#140](https://github.com/cosmos/ibc-go/pull/140) IsFrozen() client state interface changed to Status(). gRPC `ClientStatus` route added.
* (modules/core) [\#109](https://github.com/cosmos/ibc-go/pull/109) Remove connection and channel handshake CLI commands.
* (modules) [\#107](https://github.com/cosmos/ibc-go/pull/107) Modify OnRecvPacket callback to return an acknowledgement which indicates if it is successful or not. Callback state changes are discarded for unsuccessful acknowledgements only.
* (modules) [\#108](https://github.com/cosmos/ibc-go/pull/108) All message constructors take the signer as a string to prevent upstream bugs. The `String()` function for an SDK Acc Address relies on external context.
* (transfer) [\#275](https://github.com/cosmos/ibc-go/pull/275) Remove 'ChanCloseInit' function from transfer keeper. ICS20 does not close channels.

### State Machine Breaking

* (modules/light-clients/07-tendermint) [\#99](https://github.com/cosmos/ibc-go/pull/99) Enforce maximum chain-id length for tendermint client.
* (modules/light-clients/07-tendermint) [\#141](https://github.com/cosmos/ibc-go/pull/141) Allow a new form of misbehaviour that proves counterparty chain breaks time monotonicity, automatically enforce monotonicity in UpdateClient and freeze client if monotonicity is broken.
* (modules/light-clients/07-tendermint) [\#141](https://github.com/cosmos/ibc-go/pull/141) Freeze the client if there's a conflicting header submitted for an existing consensus state.
* (modules/core/02-client) [\#8405](https://github.com/cosmos/cosmos-sdk/pull/8405) Refactor IBC client update governance proposals to use a substitute client to update a frozen or expired client.
* (modules/core/02-client) [\#8673](https://github.com/cosmos/cosmos-sdk/pull/8673) IBC upgrade logic moved to 02-client and an IBC UpgradeProposal is added.
* (modules/core/03-connection) [\#171](https://github.com/cosmos/ibc-go/pull/171) Introduces a new parameter `MaxExpectedTimePerBlock` to allow connections to calculate and enforce a block delay that is proportional to time delay set by connection.
* (core) [\#268](https://github.com/cosmos/ibc-go/pull/268) Perform a no-op on redundant relay messages. Previous behaviour returned an error. Now no state change will occur and no error will be returned.

### Improvements

* (04-channel) [\#220](https://github.com/cosmos/ibc-go/pull/220) Channel handshake events are now emitted with the channel keeper.
* (core/02-client) [\#205](https://github.com/cosmos/ibc-go/pull/205) Add in-place and genesis migrations from SDK v0.42.0 to ibc-go v1.0.0. Solo machine protobuf defintions are migrated from v1 to v2. All solo machine consensus states are pruned. All expired tendermint consensus states are pruned.
* (modules/core) [\#184](https://github.com/cosmos/ibc-go/pull/184) Improve error messages. Uses unique error codes to indicate already relayed packets.
* (07-tendermint) [\#182](https://github.com/cosmos/ibc-go/pull/182) Remove duplicate checks in upgrade logic.
* (modules/core/04-channel) [\#7949](https://github.com/cosmos/cosmos-sdk/issues/7949) Standardized channel `Acknowledgement` moved to its own file. Codec registration redundancy removed.
* (modules/core/04-channel) [\#144](https://github.com/cosmos/ibc-go/pull/144) Introduced a `packet_data_hex` attribute to emit the hex-encoded packet data in events. This allows for raw binary (proto-encoded message) to be sent over events and decoded correctly on relayer. Original `packet_data` is DEPRECATED. All relayers and IBC event consumers are encouraged to switch to `packet_data_hex` as soon as possible.
* (core/04-channel) [\#197](https://github.com/cosmos/ibc-go/pull/197) Introduced a `packet_ack_hex` attribute to emit the hex-encoded acknowledgement in events. This allows for raw binary (proto-encoded message) to be sent over events and decoded correctly on relayer. Original `packet_ack` is DEPRECATED. All relayers and IBC event consumers are encouraged to switch to `packet_ack_hex` as soon as possible.
* (modules/light-clients/07-tendermint) [\#125](https://github.com/cosmos/ibc-go/pull/125) Implement efficient iteration of consensus states and pruning of earliest expired consensus state on UpdateClient.
* (modules/light-clients/07-tendermint) [\#141](https://github.com/cosmos/ibc-go/pull/141) Return early in case there's a duplicate update call to save Gas.
* (modules/core/ante) [\#235](https://github.com/cosmos/ibc-go/pull/235) Introduces a new IBC Antedecorator that will reject transactions that only contain redundant packet messages (and accompany UpdateClient msgs). This will prevent relayers from wasting fees by submitting messages for packets that have already been processed by previous relayer(s). The Antedecorator is only applied on CheckTx and RecheckTx and is therefore optional for each node.

### Features

* [\#198](https://github.com/cosmos/ibc-go/pull/198) New CLI command `query ibc-transfer escrow-address <port> <channel id>` to get the escrow address for a channel; can be used to then query balance of escrowed tokens

### Client Breaking Changes

* (02-client/cli) [\#196](https://github.com/cosmos/ibc-go/pull/196) Rename `node-state` cli command to `self-consensus-state`.

## IBC in the Cosmos SDK Repository

The IBC module was originally released in [v0.40.0](https://github.com/cosmos/cosmos-sdk/releases/tag/v0.40.0) of the SDK.
Please see the [Release Notes](https://github.com/cosmos/cosmos-sdk/blob/v0.40.0/RELEASE_NOTES.md).

The IBC module is also contained in the releases for [v0.41.x](https://github.com/cosmos/cosmos-sdk/releases/tag/v0.41.0) and [v0.42.x](https://github.com/cosmos/cosmos-sdk/releases/tag/v0.42.0).
Please see the Release Notes for [v0.41.x](https://github.com/cosmos/cosmos-sdk/blob/v0.41.0/RELEASE_NOTES.md) and [v0.42.x](https://github.com/cosmos/cosmos-sdk/blob/v0.42.0/RELEASE_NOTES.md).

The IBC module was removed in the commit hash [da064e13d56add466548135739c5860a9f7ed842](https://github.com/cosmos/cosmos-sdk/commit/da064e13d56add466548135739c5860a9f7ed842) on the SDK. The release for SDK v0.43.0 will be the first release without the IBC module.

Backports should be made to the [release/v0.42.x](https://github.com/cosmos/cosmos-sdk/tree/release/v0.42.x) branch on the SDK.<|MERGE_RESOLUTION|>--- conflicted
+++ resolved
@@ -48,12 +48,9 @@
 
 ### Features
 
-<<<<<<< HEAD
-=======
 * (apps/27-interchain-accounts) [\#5785](https://github.com/cosmos/ibc-go/pull/5785) Introduce a new tx message that ICA host submodule can use to query the chain (only those marked with `module_query_safe`) and write the responses to the acknowledgement.
 * (core) [\#6055](https://github.com/cosmos/ibc-go/pull/6055) Introduce a new interface `ConsensusHost` used to validate an IBC `ClientState` and `ConsensusState` against the host chain's underlying consensus parameters.
 
->>>>>>> 50d2a087 (feat: adding `ConsensusHost` interface for custom self client/consensus state validation (#6055))
 ### Bug Fixes
 
 ## [v8.3.0](https://github.com/cosmos/ibc-go/releases/tag/v8.3.0) - 2024-05-16
