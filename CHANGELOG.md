<!--
Guiding Principles:

Changelogs are for humans, not machines.
There should be an entry for every single version.
The same types of changes should be grouped.
Versions and sections should be linkable.
The latest version comes first.
The release date of each version is displayed.
Mention whether you follow Semantic Versioning.

Usage:

Change log entries are to be added to the Unreleased section under the
appropriate stanza (see below). Each entry should ideally include a tag and
the Github issue reference in the following format:

* (<tag>) \#<issue-number> message

The issue numbers will later be link-ified during the release process so you do
not have to worry about including a link manually, but you can if you wish.

Types of changes (Stanzas):

"Features" for new features.
"Improvements" for changes in existing functionality.
"Deprecated" for soon-to-be removed features.
"Bug Fixes" for any bug fixes.
"Client Breaking" for breaking CLI commands and REST routes used by end-users.
"API Breaking" for breaking exported APIs used by developers building on SDK.
"State Machine Breaking" for any changes that result in a different AppState given same genesisState and txList.
Ref: https://keepachangelog.com/en/1.0.0/
-->

# Changelog

## [Unreleased]

### Dependencies

* [\#1615](https://github.com/cosmos/ibc-go/pull/1615) Bump SDK version to v0.45.6
* [\#1627](https://github.com/cosmos/ibc-go/pull/1627) Bump Go version to 1.18
* [\#1653](https://github.com/cosmos/ibc-go/pull/1653) Bump SDK version to v0.46

### API Breaking

* (core/03-connection) [\#1797](https://github.com/cosmos/ibc-go/pull/1797) Remove `PreviousConnectionID` from `NewMsgConnectionOpenTry` arguments. `MsgConnectionOpenTry.ValidateBasic()` returns error if the deprecated `PreviousConnectionID` is not empty
* (core/04-channel) [\#1792](https://github.com/cosmos/ibc-go/pull/1792) Remove `PreviousChannelID` from `NewMsgChannelOpenTry` arguments. `MsgChannelOpenTry.ValidateBasic()` returns error if the deprecated `PreviousChannelID` is not empty. 
* (core/04-channel) [\#1418](https://github.com/cosmos/ibc-go/pull/1418) `NewPacketId` has been renamed to `NewPacketID` to comply with go linting rules.
* (core/ante) [\#1418](https://github.com/cosmos/ibc-go/pull/1418) `AnteDecorator` has been renamed to `RedundancyDecorator` to comply with go linting rules and to give more clarity to the purpose of the Decorator.
* (core/ante) [\#1820](https://github.com/cosmos/ibc-go/pull/1418) `RedundancyDecorator` has been renamed to `RedundantRelayDecorator` to make the name for explicit.
* (testing) [\#1418](https://github.com/cosmos/ibc-go/pull/1418) `MockIBCApp` has been renamed to `IBCApp` and `MockEmptyAcknowledgement` has been renamed to `EmptyAcknowledgement` to comply with go linting rules
* (modules/core/03-connection) [\#1672](https://github.com/cosmos/ibc-go/pull/1672) Remove crossing hellos from connection handshakes. The `PreviousConnectionId` in `MsgConnectionOpenTry` has been deprecated.
* (modules/core/04-channel) [\#1317](https://github.com/cosmos/ibc-go/pull/1317) Remove crossing hellos from channel handshakes. The `PreviousChannelId` in `MsgChannelOpenTry` has been deprecated.  
* (transfer) [\#1250](https://github.com/cosmos/ibc-go/pull/1250) Deprecate `GetTransferAccount` since the `transfer` module account is never used.
* (channel) [\#1283](https://github.com/cosmos/ibc-go/pull/1283) The `OnChanOpenInit` application callback now returns a version string in line with the latest [spec changes](https://github.com/cosmos/ibc/pull/629).  
* (modules/29-fee)[\#1338](https://github.com/cosmos/ibc-go/pull/1338) Renaming `Result` field in `IncentivizedAcknowledgement` to `AppAcknowledgement`.
* (modules/29-fee)[\#1343](https://github.com/cosmos/ibc-go/pull/1343) Renaming `KeyForwardRelayerAddress` to `KeyRelayerAddressForAsyncAck`, and `ParseKeyForwardRelayerAddress` to `ParseKeyRelayerAddressForAsyncAck`.
* (apps/27-interchain-accounts)[\#1432](https://github.com/cosmos/ibc-go/pull/1432) Updating `RegisterInterchainAccount` to include an additional `version` argument, supporting ICS29 fee middleware functionality in ICS27 interchain accounts.
* (apps/27-interchain-accounts)[\#1565](https://github.com/cosmos/ibc-go/pull/1565) Removing `NewErrorAcknowledgement` in favour of `channeltypes.NewErrorAcknowledgement`.
* (transfer)[\#1565](https://github.com/cosmos/ibc-go/pull/1565) Removing `NewErrorAcknowledgement` in favour of `channeltypes.NewErrorAcknowledgement`.
* (channel)[\#1565](https://github.com/cosmos/ibc-go/pull/1565) Updating `NewErrorAcknowledgement` to accept an error instead of a string and removing the possibility of non-deterministic writes to application state.
* (core/04-channel)[\#1636](https://github.com/cosmos/ibc-go/pull/1636) Removing `SplitChannelVersion` and `MergeChannelVersions` functions since they are not used.
-
* (06-solomachine) [\#1679](https://github.com/cosmos/ibc-go/pull/1679) Remove `types` sub-package from `06-solomachine` lightclient directory. 
* (07-tendermint) [\#1677](https://github.com/cosmos/ibc-go/pull/1677) Remove `types` sub-package from `07-tendermint` lightclient directory. 
* (06-solomachine) [\#1687](https://github.com/cosmos/ibc-go/pull/1687) Bump `06-solomachine` protobuf version from `v2` to `v3`.
* (06-solomachine) [\#1687](https://github.com/cosmos/ibc-go/pull/1687) Removed `DataType` enum and associated message types from `06-solomachine`. `DataType` has been removed from `SignBytes` and `SignatureAndData` in favour of `path`.
* (02-client) [\#598](https://github.com/cosmos/ibc-go/pull/598) The client state and consensus state return value has been removed from `VerifyUpgradeAndUpdateState`. Light client implementations must update the client state and consensus state after verifying a valid client upgrade. 
* (06-solomachine) [\#1100](https://github.com/cosmos/ibc-go/pull/1100) Remove `GetClientID` function from 06-solomachine `Misbehaviour` type.
* (06-solomachine) [\#1100](https://github.com/cosmos/ibc-go/pull/1100) Deprecate `ClientId` field in 06-solomachine `Misbehaviour` type. 
* (07-tendermint) [\#1097](https://github.com/cosmos/ibc-go/pull/1097) Remove `GetClientID` function from 07-tendermint `Misbehaviour` type.
* (07-tendermint) [\#1097](https://github.com/cosmos/ibc-go/pull/1097) Deprecate `ClientId` field in 07-tendermint `Misbehaviour` type.
* (modules/core/exported) [\#1107](https://github.com/cosmos/ibc-go/pull/1107) Merging the `Header` and `Misbehaviour` interfaces into a single `ClientMessage` type.
<<<<<<< HEAD
* (06-solomachine)[\#1906](https://github.com/cosmos/ibc-go/pull/1906/files) Removed `AllowUpdateAfterProposal` boolean as it has been deprecated (see 01_concepts of the solo machine spec for more details).
=======
* (07-tendermint) [\#1896](https://github.com/cosmos/ibc-go/pull/1896) Remove error return from `IterateConsensusStateAscending` in `07-tendermint`.
>>>>>>> f57170b1

### State Machine Breaking

* (apps/27-interchain-accounts) [\#1882](https://github.com/cosmos/ibc-go/pull/1882) Explicitly check length of interchain account packet data in favour of nil check.

### Improvements

* (linting) [\#1418](https://github.com/cosmos/ibc-go/pull/1418) Fix linting errors, resulting compatiblity with go1.18 linting style, golangci-lint 1.46.2 and the revivie linter.  This caused breaking changes in core/04-channel, core/ante, and the testing library.
* (app/20-transfer) [\#1680](https://github.com/cosmos/ibc-go/pull/1680) Adds migration to correct any malformed trace path information of tokens with denoms that contains slashes. The transfer module consensus version has been bumped to 2.
* (app/20-transfer) [\#1730](https://github.com/cosmos/ibc-go/pull/1730) parse the ics20 denomination provided via a packet using the channel identifier format specified by ibc-go.
* (cleanup) [\#1335](https://github.com/cosmos/ibc-go/pull/1335/) `gofumpt -w -l .` to standardize the code layout more strictly than `go fmt ./...`
* (middleware) [\#1022](https://github.com/cosmos/ibc-go/pull/1022) Add `GetAppVersion` to the ICS4Wrapper interface. This function should be used by IBC applications to obtain their own version since the version set in the channel structure may be wrapped many times by middleware.
* (modules/core/04-channel) [\#1232](https://github.com/cosmos/ibc-go/pull/1232) Updating params on `NewPacketID` and moving to bottom of file.
* (modules/core/04-channel) [\#1232](https://github.com/cosmos/ibc-go/pull/1232) Updating params on `NewPacketId` and moving to bottom of file.
* (app/29-fee) [\#1305](https://github.com/cosmos/ibc-go/pull/1305) Change version string for fee module to `ics29-1`
* (app/29-fee) [\#1341](https://github.com/cosmos/ibc-go/pull/1341) Check if the fee module is locked and if the fee module is enabled before refunding all fees
* (transfer) [\#1414](https://github.com/cosmos/ibc-go/pull/1414) Emitting Sender address from `fungible_token_packet` events in `OnRecvPacket` and `OnAcknowledgementPacket`.
* (testing/simapp) [\#1397](https://github.com/cosmos/ibc-go/pull/1397) Adding mock module to maccperms and adding check to ensure mock module is not a blocked account address. 
-
* (modules/light-clients/07-tendermint) [\#1713](https://github.com/cosmos/ibc-go/pull/1713) Allow client upgrade proposals to update `TrustingPeriod`. See ADR-026 for context.
* (modules/core/02-client) [\#1188](https://github.com/cosmos/ibc-go/pull/1188/files) Routing `MsgSubmitMisbehaviour` to `UpdateClient` keeper function. Deprecating `SubmitMisbehaviour` endpoint.
* (modules/core/02-client) [\#1208](https://github.com/cosmos/ibc-go/pull/1208) Replace `CheckHeaderAndUpdateState` usage in 02-client with calls to `VerifyClientMessage`, `CheckForMisbehaviour`, `UpdateStateOnMisbehaviour` and `UpdateState`. 
* (modules/light-clients/09-localhost) [\#1187](https://github.com/cosmos/ibc-go/pull/1187/) Removing localhost light client implementation as it is not functional. An upgrade handler is provided in `modules/migrations/v5` to prune `09-localhost` clients and consensus states from the store.
* [\#1186](https://github.com/cosmos/ibc-go/pull/1186/files) Removing `GetRoot` function from ConsensusState interface in `02-client`. `GetRoot` is unused by core IBC. 
* (modules/core/02-client) [\#1196](https://github.com/cosmos/ibc-go/pull/1196) Adding VerifyClientMessage to ClientState interface. 
* (modules/core/02-client) [\#1198](https://github.com/cosmos/ibc-go/pull/1198) Adding UpdateStateOnMisbehaviour to ClientState interface. 
* (modules/core/02-client) [\#1170](https://github.com/cosmos/ibc-go/pull/1170) Updating `ClientUpdateProposal` to set client state in lightclient implementations `CheckSubstituteAndUpdateState` methods.
* (modules/core/02-client) [\#1197](https://github.com/cosmos/ibc-go/pull/1197) Adding `CheckForMisbehaviour` to `ClientState` interface. 
* (modules/core/02-client) [\#1195](https://github.com/cosmos/ibc-go/pull/1210) Removing `CheckHeaderAndUpdateState` from `ClientState` interface & associated light client implementations. 
* (modules/core/02-client) [\#1189](https://github.com/cosmos/ibc-go/pull/1212) Removing `CheckMisbehaviourAndUpdateState` from `ClientState` interface & associated light client implementations.
* (modules/core/exported) [\#1206](https://github.com/cosmos/ibc-go/pull/1206) Adding new method `UpdateState` to `ClientState` interface.
* (modules/core/02-client) [\#1741](https://github.com/cosmos/ibc-go/pull/1741) Emitting a new `upgrade_chain` event upon setting upgrade consensus state.
* (client) [\#724](https://github.com/cosmos/ibc-go/pull/724) `IsRevisionFormat` and `IsClientIDFormat` have been updated to disallow newlines before the dash used to separate the chainID and revision number, and the client type and client sequence.
* (02-client/cli) [\#897](https://github.com/cosmos/ibc-go/pull/897) Remove `GetClientID()` from `Misbehaviour` interface. Submit client misbehaviour cli command requires an explicit client id now.

### Features

* [\#276](https://github.com/cosmos/ibc-go/pull/276) Adding the Fee Middleware module v1
* (apps/29-fee) [\#1229](https://github.com/cosmos/ibc-go/pull/1229) Adding CLI commands for getting all unrelayed incentivized packets and packet by packet-id.
* (apps/29-fee) [\#1224](https://github.com/cosmos/ibc-go/pull/1224) Adding Query/CounterpartyAddress and CLI to ICS29 fee middleware
* (apps/29-fee) [\#1225](https://github.com/cosmos/ibc-go/pull/1225) Adding Query/FeeEnabledChannel and Query/FeeEnabledChannels with CLIs to ICS29 fee middleware.
* (modules/apps/29-fee) [\#1230](https://github.com/cosmos/ibc-go/pull/1230) Adding CLI command for getting incentivized packets for a specific channel-id.

### Bug Fixes

* (apps/29-fee) [\#1774](https://github.com/cosmos/ibc-go/pull/1774) Change non nil relayer assertion to non empty to avoid import/export issues for genesis upgrades. 
* (makefile) [\#1785](https://github.com/cosmos/ibc-go/pull/1785) Fetch the correct versions of protocol buffers dependencies from tendermint, cosmos-sdk, and ics23.
* (apps/29-fee) [\#1278](https://github.com/cosmos/ibc-go/pull/1278) The URI path for the query to get all incentivized packets for a specific channel did not follow the same format as the rest of queries.
-
* (light-clients/solomachine) [#1839](https://github.com/cosmos/ibc-go/issues/1839) Fixed usage of the new diversifier in validation of changing diversifiers for the solo machine. The current diversifier must sign over the new diversifier.
<<<<<<< HEAD
* (07-tendermint) [\#1674](https://github.com/cosmos/ibc-go/pull/1674) Submitted ClientState is zeroed out before checking the proof in order to prevent the proposal from containing information governance is not actually voting on.
=======
* (light-clients/07-tendermint) [\#1674](https://github.com/cosmos/ibc-go/pull/1674) Submitted ClientState is zeroed out before checking the proof in order to prevent the proposal from containing information governance is not actually voting on.
>>>>>>> f57170b1
* (modules/core/02-client)[\#1676](https://github.com/cosmos/ibc-go/pull/1676) ClientState must be zeroed out for `UpgradeProposals` to pass validation. This prevents a proposal containing information governance is not actually voting on.

## [v3.1.1](https://github.com/cosmos/ibc-go/releases/tag/v3.1.1) - 2022-08-02

### Dependencies

* [\#1525](https://github.com/cosmos/ibc-go/pull/1525) Bump SDK version to v0.45.5

### Improvements

* (core/02-client) [\#1570](https://github.com/cosmos/ibc-go/pull/1570) Emitting an event when handling an upgrade client proposal. 
* (core/client) [\#1740](https://github.com/cosmos/ibc-go/pull/1740) Add `cosmos_proto.implements_interface` to adhere to guidelines in [Cosmos SDK ADR 019](https://github.com/cosmos/cosmos-sdk/blob/main/docs/architecture/adr-019-protobuf-state-encoding.md#safe-usage-of-any) for annotating `google.protobuf.Any` types

## [v3.1.0](https://github.com/cosmos/ibc-go/releases/tag/v3.1.0) - 2022-06-14

### Dependencies

* [\#1300](https://github.com/cosmos/ibc-go/pull/1300) Bump SDK version to v0.45.4

### Improvements

* (transfer) [\#1342](https://github.com/cosmos/ibc-go/pull/1342) `DenomTrace` grpc now takes in either an `ibc denom` or a `hash` instead of only accepting a `hash`.
* (modules/core/04-channel) [\#1160](https://github.com/cosmos/ibc-go/pull/1160) Improve `uint64 -> string` performance in `Logger`.
* (modules/core/04-channel) [\#1279](https://github.com/cosmos/ibc-go/pull/1279) Add selected channel version to MsgChanOpenInitResponse and MsgChanOpenTryResponse. Emit channel version during OpenInit/OpenTry
* (modules/core/keeper) [\#1284](https://github.com/cosmos/ibc-go/pull/1284) Add sanity check for the keepers passed into `ibckeeper.NewKeeper`. `ibckeeper.NewKeeper` now panics if any of the keepers passed in is empty.
* (transfer) [\#1414](https://github.com/cosmos/ibc-go/pull/1414) Emitting Sender address from `fungible_token_packet` events in `OnRecvPacket` and `OnAcknowledgementPacket`.
* (modules/core/04-channel) [\#1464](https://github.com/cosmos/ibc-go/pull/1464) Emit a channel close event when an ordered channel is closed.
* (modules/light-clients/07-tendermint) [\#1118](https://github.com/cosmos/ibc-go/pull/1118) Deprecating `AllowUpdateAfterExpiry` and `AllowUpdateAfterMisbehaviour`. See ADR-026 for context.

### Features

* (modules/core/02-client) [\#1336](https://github.com/cosmos/ibc-go/pull/1336) Adding Query/ConsensusStateHeights gRPC for fetching the height of every consensus state associated with a client.
* (modules/apps/transfer) [\#1416](https://github.com/cosmos/ibc-go/pull/1416) Adding gRPC endpoint for getting an escrow account for a given port-id and channel-id.
* (modules/apps/27-interchain-accounts) [\#1512](https://github.com/cosmos/ibc-go/pull/1512) Allowing ICA modules to handle all message types with "*".

### Bug Fixes

* (modules/core/04-channel) [\#1130](https://github.com/cosmos/ibc-go/pull/1130) Call `packet.GetSequence()` rather than passing func in `WriteAcknowledgement` log output
* (apps/transfer) [\#1451](https://github.com/cosmos/ibc-go/pull/1451) Fixing the support for base denoms that contain slashes.

## [v3.0.2](https://github.com/cosmos/ibc-go/releases/tag/v3.0.2) - 2022-08-02

### Improvements

* (core/02-client) [\#1570](https://github.com/cosmos/ibc-go/pull/1570) Emitting an event when handling an upgrade client proposal. 
* (core/client) [\#1740](https://github.com/cosmos/ibc-go/pull/1740) Add `cosmos_proto.implements_interface` to adhere to guidelines in [Cosmos SDK ADR 019](https://github.com/cosmos/cosmos-sdk/blob/main/docs/architecture/adr-019-protobuf-state-encoding.md#safe-usage-of-any) for annotating `google.protobuf.Any` types

## [v3.0.1](https://github.com/cosmos/ibc-go/releases/tag/v3.0.1) - 2022-06-14

### Dependencies

* [\#1300](https://github.com/cosmos/ibc-go/pull/1300) Bump SDK version to v0.45.4

### Improvements

* (transfer) [\#1342](https://github.com/cosmos/ibc-go/pull/1342) `DenomTrace` grpc now takes in either an `ibc denom` or a `hash` instead of only accepting a `hash`.
* (modules/core/04-channel) [\#1160](https://github.com/cosmos/ibc-go/pull/1160) Improve `uint64 -> string` performance in `Logger`.
* (modules/core/keeper) [\#1284](https://github.com/cosmos/ibc-go/pull/1284) Add sanity check for the keepers passed into `ibckeeper.NewKeeper`. `ibckeeper.NewKeeper` now panics if any of the keepers passed in is empty.
* (transfer) [\#1414](https://github.com/cosmos/ibc-go/pull/1414) Emitting Sender address from `fungible_token_packet` events in `OnRecvPacket` and `OnAcknowledgementPacket`.
* (modules/core/04-channel) [\#1464](https://github.com/cosmos/ibc-go/pull/1464) Emit a channel close event when an ordered channel is closed.

### Bug Fixes

* (modules/core/04-channel) [\#1130](https://github.com/cosmos/ibc-go/pull/1130) Call `packet.GetSequence()` rather than passing func in `WriteAcknowledgement` log output

## [v3.0.0](https://github.com/cosmos/ibc-go/releases/tag/v3.0.0) - 2022-03-15

### Dependencies

* [\#404](https://github.com/cosmos/ibc-go/pull/404) Bump Go version to 1.17
* [\#851](https://github.com/cosmos/ibc-go/pull/851) Bump SDK version to v0.45.1
* [\#948](https://github.com/cosmos/ibc-go/pull/948) Bump ics23/go to v0.7
* (core) [\#709](https://github.com/cosmos/ibc-go/pull/709) Replace github.com/pkg/errors with stdlib errors

### API Breaking

* (testing) [\#939](https://github.com/cosmos/ibc-go/pull/939) Support custom power reduction for testing.
* (modules/core/05-port) [\#1086](https://github.com/cosmos/ibc-go/pull/1086) Added `counterpartyChannelID` argument to IBCModule.OnChanOpenAck
* (channel) [\#848](https://github.com/cosmos/ibc-go/pull/848) Added `ChannelId` to MsgChannelOpenInitResponse
* (testing) [\#813](https://github.com/cosmos/ibc-go/pull/813) The `ack` argument to the testing function `RelayPacket` has been removed as it is no longer needed.
* (testing) [\#774](https://github.com/cosmos/ibc-go/pull/774) Added `ChainID` arg to `SetupWithGenesisValSet` on the testing app. `Coordinator` generated ChainIDs now starts at index 1
* (transfer) [\#675](https://github.com/cosmos/ibc-go/pull/675) Transfer `NewKeeper` now takes in an ICS4Wrapper. The ICS4Wrapper may be the IBC Channel Keeper when ICS20 is not used in a middleware stack. The ICS4Wrapper is required for applications wishing to connect middleware to ICS20.
* (core) [\#650](https://github.com/cosmos/ibc-go/pull/650) Modify `OnChanOpenTry` IBC application module callback to return the negotiated app version. The version passed into the `MsgChanOpenTry` has been deprecated and will be ignored by core IBC.
* (core) [\#629](https://github.com/cosmos/ibc-go/pull/629) Removes the `GetProofSpecs` from the ClientState interface. This function was previously unused by core IBC.
* (transfer) [\#517](https://github.com/cosmos/ibc-go/pull/517) Separates the ICS 26 callback functions from `AppModule` into a new type `IBCModule` for ICS 20 transfer.
* (modules/core/02-client) [\#536](https://github.com/cosmos/ibc-go/pull/536) `GetSelfConsensusState` return type changed from bool to error.
* (channel) [\#644](https://github.com/cosmos/ibc-go/pull/644) Removes `CounterpartyHops` function from the ChannelKeeper.
* (testing) [\#776](https://github.com/cosmos/ibc-go/pull/776) Adding helper fn to generate capability name for testing callbacks
* (testing) [\#892](https://github.com/cosmos/ibc-go/pull/892) IBC Mock modules store the scoped keeper and portID within the IBCMockApp. They also maintain reference to the AppModule to update the AppModule's list of IBC applications it references. Allows for the mock module to be reused as a base application in middleware stacks.
* (channel) [\#882](https://github.com/cosmos/ibc-go/pull/882) The `WriteAcknowledgement` API now takes `exported.Acknowledgement` instead of a byte array
* (modules/core/ante) [\#950](https://github.com/cosmos/ibc-go/pull/950) Replaces the channel keeper with the IBC keeper in the IBC `AnteDecorator` in order to execute the entire message and be able to reject redundant messages that are in the same block as the non-redundant messages.

### State Machine Breaking

* (transfer) [\#818](https://github.com/cosmos/ibc-go/pull/818) Error acknowledgements returned from Transfer `OnRecvPacket` now include a deterministic ABCI code and error message.

### Improvements

* (client) [\#888](https://github.com/cosmos/ibc-go/pull/888) Add `GetTimestampAtHeight` to `ClientState`
* (interchain-accounts) [\#1037](https://github.com/cosmos/ibc-go/pull/1037) Add a function `InitModule` to the interchain accounts `AppModule`. This function should be called within the upgrade handler when adding the interchain accounts module to a chain. It should be called in place of InitGenesis (set the consensus version in the version map).
* (testing) [\#942](https://github.com/cosmos/ibc-go/pull/942) `NewTestChain` will create 4 validators in validator set by default. A new constructor function `NewTestChainWithValSet` is provided for test writers who want custom control over the validator set of test chains.
* (testing) [\#904](https://github.com/cosmos/ibc-go/pull/904) Add `ParsePacketFromEvents` function to the testing package. Useful when sending/relaying packets via the testing package.
* (testing) [\#893](https://github.com/cosmos/ibc-go/pull/893) Support custom private keys for testing.
* (testing) [\#810](https://github.com/cosmos/ibc-go/pull/810) Additional testing function added to `Endpoint` type called `RecvPacketWithResult`. Performs the same functionality as the existing `RecvPacket` function but also returns the message result. `path.RelayPacket` no longer uses the provided acknowledgement argument and instead obtains the acknowledgement via MsgRecvPacket events.
* (connection) [\#721](https://github.com/cosmos/ibc-go/pull/721) Simplify connection handshake error messages when unpacking client state.
* (channel) [\#692](https://github.com/cosmos/ibc-go/pull/692) Minimize channel logging by only emitting the packet sequence, source port/channel, destination port/channel upon packet receives, acknowledgements and timeouts.
* [\#383](https://github.com/cosmos/ibc-go/pull/383) Adds helper functions for merging and splitting middleware versions from the underlying app version.
* (modules/core/05-port) [\#288](https://github.com/cosmos/ibc-go/issues/288) Making the 05-port keeper function IsBound public. The IsBound function checks if the provided portID is already binded to a module.
* (client) [\#724](https://github.com/cosmos/ibc-go/pull/724) `IsRevisionFormat` and `IsClientIDFormat` have been updated to disallow newlines before the dash used to separate the chainID and revision number, and the client type and client sequence. 
* (channel) [\#644](https://github.com/cosmos/ibc-go/pull/644) Adds `GetChannelConnection` to the ChannelKeeper. This function returns the connectionID and connection state associated with a channel.
* (channel) [\647](https://github.com/cosmos/ibc-go/pull/647) Reorganizes channel handshake handling to set channel state after IBC application callbacks.
* (interchain-accounts) [\#1466](https://github.com/cosmos/ibc-go/pull/1466) Emit event when there is an acknowledgement during `OnRecvPacket`.

### Features

* [\#432](https://github.com/cosmos/ibc-go/pull/432) Introduce `MockIBCApp` struct to the mock module. Allows the mock module to be reused to perform custom logic on each IBC App interface function. This might be useful when testing out IBC applications written as middleware.
* [\#380](https://github.com/cosmos/ibc-go/pull/380) Adding the Interchain Accounts module v1
* [\#679](https://github.com/cosmos/ibc-go/pull/679) New CLI command `query ibc-transfer denom-hash <denom trace>` to get the denom hash for a denom trace; this might be useful for debug

### Bug Fixes

* (testing) [\#884](https://github.com/cosmos/ibc-go/pull/884) Add and use in simapp a custom ante handler that rejects redundant transactions
* (transfer) [\#978](https://github.com/cosmos/ibc-go/pull/978) Support base denoms with slashes in denom validation
* (client) [\#941](https://github.com/cosmos/ibc-go/pull/941) Classify client states without consensus states as expired
* (channel) [\#995](https://github.com/cosmos/ibc-go/pull/995) Call `packet.GetSequence()` rather than passing func in `AcknowledgePacket` log output

## [v2.3.1](https://github.com/cosmos/ibc-go/releases/tag/v2.3.1) - 2022-08-02

### Dependencies

* [\#1525](https://github.com/cosmos/ibc-go/pull/1525) Bump SDK version to v0.45.5

### Improvements

* (core/02-client) [\#1570](https://github.com/cosmos/ibc-go/pull/1570) Emitting an event when handling an upgrade client proposal.
* (core/client) [\#1740](https://github.com/cosmos/ibc-go/pull/1740) Add `cosmos_proto.implements_interface` to adhere to guidelines in [Cosmos SDK ADR 019](https://github.com/cosmos/cosmos-sdk/blob/main/docs/architecture/adr-019-protobuf-state-encoding.md#safe-usage-of-any) for annotating `google.protobuf.Any` types

## [v2.3.0](https://github.com/cosmos/ibc-go/releases/tag/v2.3.0) - 2022-06-14

### Dependencies

* [\#404](https://github.com/cosmos/ibc-go/pull/404) Bump Go version to 1.17
* [\#1300](https://github.com/cosmos/ibc-go/pull/1300) Bump SDK version to v0.45.4

### Improvements

* (transfer) [\#1342](https://github.com/cosmos/ibc-go/pull/1342) `DenomTrace` grpc now takes in either an `ibc denom` or a `hash` instead of only accepting a `hash`.
* (modules/core/04-channel) [\#1160](https://github.com/cosmos/ibc-go/pull/1160) Improve `uint64 -> string` performance in `Logger`.
* (modules/core/keeper) [\#1284](https://github.com/cosmos/ibc-go/pull/1284) Add sanity check for the keepers passed into `ibckeeper.NewKeeper`. `ibckeeper.NewKeeper` now panics if any of the keepers passed in is empty.
* (transfer) [\#1414](https://github.com/cosmos/ibc-go/pull/1414) Emitting Sender address from `fungible_token_packet` events in `OnRecvPacket` and `OnAcknowledgementPacket`.
* (modules/core/04-channel) [\#1464](https://github.com/cosmos/ibc-go/pull/1464) Emit a channel close event when an ordered channel is closed.
* (modules/light-clients/07-tendermint) [\#1118](https://github.com/cosmos/ibc-go/pull/1118) Deprecating `AllowUpdateAfterExpiry` and `AllowUpdateAfterMisbehaviour`. See ADR-026 for context.

### Features

* (modules/core/02-client) [\#1336](https://github.com/cosmos/ibc-go/pull/1336) Adding Query/ConsensusStateHeights gRPC for fetching the height of every consensus state associated with a client.
* (modules/apps/transfer) [\#1416](https://github.com/cosmos/ibc-go/pull/1416) Adding gRPC endpoint for getting an escrow account for a given port-id and channel-id.

### Bug Fixes

* (modules/core/04-channel) [\#1130](https://github.com/cosmos/ibc-go/pull/1130) Call `packet.GetSequence()` rather than passing func in `WriteAcknowledgement` log output
* (apps/transfer) [\#1451](https://github.com/cosmos/ibc-go/pull/1451) Fixing the support for base denoms that contain slashes.

## [v2.2.2](https://github.com/cosmos/ibc-go/releases/tag/v2.2.2) - 2022-08-02

### Improvements

* (core/02-client) [\#1570](https://github.com/cosmos/ibc-go/pull/1570) Emitting an event when handling an upgrade client proposal.
* (core/client) [\#1740](https://github.com/cosmos/ibc-go/pull/1740) Add `cosmos_proto.implements_interface` to adhere to guidelines in [Cosmos SDK ADR 019](https://github.com/cosmos/cosmos-sdk/blob/main/docs/architecture/adr-019-protobuf-state-encoding.md#safe-usage-of-any) for annotating `google.protobuf.Any` types

## [v2.2.1](https://github.com/cosmos/ibc-go/releases/tag/v2.2.1) - 2022-06-14

### Improvements

* (transfer) [\#1342](https://github.com/cosmos/ibc-go/pull/1342) `DenomTrace` grpc now takes in either an `ibc denom` or a `hash` instead of only accepting a `hash`.
* (modules/core/04-channel) [\#1160](https://github.com/cosmos/ibc-go/pull/1160) Improve `uint64 -> string` performance in `Logger`.
* (modules/core/keeper) [\#1284](https://github.com/cosmos/ibc-go/pull/1284) Add sanity check for the keepers passed into `ibckeeper.NewKeeper`. `ibckeeper.NewKeeper` now panics if any of the keepers passed in is empty.
* (transfer) [\#1414](https://github.com/cosmos/ibc-go/pull/1414) Emitting Sender address from `fungible_token_packet` events in `OnRecvPacket` and `OnAcknowledgementPacket`.
* (modules/core/04-channel) [\#1464](https://github.com/cosmos/ibc-go/pull/1464) Emit a channel close event when an ordered channel is closed.

### Bug Fixes

* (modules/core/04-channel) [\#1130](https://github.com/cosmos/ibc-go/pull/1130) Call `packet.GetSequence()` rather than passing func in `WriteAcknowledgement` log output

## [v2.2.0](https://github.com/cosmos/ibc-go/releases/tag/v2.2.0) - 2022-03-15

### Dependencies

* [\#851](https://github.com/cosmos/ibc-go/pull/851) Bump SDK version to v0.45.1

## [v2.1.2](https://github.com/cosmos/ibc-go/releases/tag/v2.1.2) - 2022-08-02

### Improvements

* (core/02-client) [\#1570](https://github.com/cosmos/ibc-go/pull/1570) Emitting an event when handling an upgrade client proposal.
* (core/client) [\#1740](https://github.com/cosmos/ibc-go/pull/1740) Add `cosmos_proto.implements_interface` to adhere to guidelines in [Cosmos SDK ADR 019](https://github.com/cosmos/cosmos-sdk/blob/main/docs/architecture/adr-019-protobuf-state-encoding.md#safe-usage-of-any) for annotating `google.protobuf.Any` types

## [v2.1.1](https://github.com/cosmos/ibc-go/releases/tag/v2.1.1) - 2022-06-14

### Dependencies

* [\#1268](https://github.com/cosmos/ibc-go/pull/1268) Bump SDK version to v0.44.8 and Tendermint to version 0.34.19

### Improvements

* (transfer) [\#1342](https://github.com/cosmos/ibc-go/pull/1342) `DenomTrace` grpc now takes in either an `ibc denom` or a `hash` instead of only accepting a `hash`.
* (modules/core/keeper) [\#1284](https://github.com/cosmos/ibc-go/pull/1284) Add sanity check for the keepers passed into `ibckeeper.NewKeeper`. `ibckeeper.NewKeeper` now panics if any of the keepers passed in is empty.
* (transfer) [\#1414](https://github.com/cosmos/ibc-go/pull/1414) Emitting Sender address from `fungible_token_packet` events in `OnRecvPacket` and `OnAcknowledgementPacket`.
* (modules/core/04-channel) [\#1464](https://github.com/cosmos/ibc-go/pull/1464) Emit a channel close event when an ordered channel is closed.

### Bug Fixes

* (modules/core/04-channel) [\#1130](https://github.com/cosmos/ibc-go/pull/1130) Call `packet.GetSequence()` rather than passing func in `WriteAcknowledgement` log output

## [v2.1.0](https://github.com/cosmos/ibc-go/releases/tag/v2.1.0) - 2022-03-15

### Dependencies

* [\#1084](https://github.com/cosmos/ibc-go/pull/1084) Bump SDK version to v0.44.6
* [\#948](https://github.com/cosmos/ibc-go/pull/948) Bump ics23/go to v0.7

### State Machine Breaking

* (transfer) [\#818](https://github.com/cosmos/ibc-go/pull/818) Error acknowledgements returned from Transfer `OnRecvPacket` now include a deterministic ABCI code and error message.

### Features

* [\#679](https://github.com/cosmos/ibc-go/pull/679) New CLI command `query ibc-transfer denom-hash <denom trace>` to get the denom hash for a denom trace; this might be useful for debug

### Bug Fixes

* (client) [\#941](https://github.com/cosmos/ibc-go/pull/941) Classify client states without consensus states as expired
* (transfer) [\#978](https://github.com/cosmos/ibc-go/pull/978) Support base denoms with slashes in denom validation
* (channel) [\#995](https://github.com/cosmos/ibc-go/pull/995) Call `packet.GetSequence()` rather than passing func in `AcknowledgePacket` log output

## [v2.0.3](https://github.com/cosmos/ibc-go/releases/tag/v2.0.3) - 2022-02-03

### Improvements

* (channel) [\#692](https://github.com/cosmos/ibc-go/pull/692) Minimize channel logging by only emitting the packet sequence, source port/channel, destination port/channel upon packet receives, acknowledgements and timeouts.

## [v2.0.2](https://github.com/cosmos/ibc-go/releases/tag/v2.0.2) - 2021-12-15

### Dependencies

* [\#589](https://github.com/cosmos/ibc-go/pull/589) Bump SDK version to v0.44.5

### Bug Fixes

* (modules/core) [\#603](https://github.com/cosmos/ibc-go/pull/603) Fix module name emitted as part of `OnChanOpenInit` event. Replacing `connection` module name with `channel`.

## [v2.0.1](https://github.com/cosmos/ibc-go/releases/tag/v2.0.1) - 2021-12-05

### Dependencies

* [\#567](https://github.com/cosmos/ibc-go/pull/567) Bump SDK version to v0.44.4

### Improvements

* (02-client) [\#568](https://github.com/cosmos/ibc-go/pull/568) In IBC `transfer` cli command use local clock time as reference for relative timestamp timeout if greater than the block timestamp queried from the latest consensus state corresponding to the counterparty channel.
* [\#583](https://github.com/cosmos/ibc-go/pull/583) Move third_party/proto/confio/proofs.proto to third_party/proto/proofs.proto to enable proto service reflection. Migrate `buf` from v1beta1 to v1.

### Bug Fixes

* (02-client) [\#500](https://github.com/cosmos/ibc-go/pull/500) Fix IBC `update-client proposal` cli command to expect correct number of args.

## [v2.0.0](https://github.com/cosmos/ibc-go/releases/tag/v2.0.0) - 2021-11-09

### Dependencies

* [\#489](https://github.com/cosmos/ibc-go/pull/489) Bump Tendermint to v0.34.14
* [\#503](https://github.com/cosmos/ibc-go/pull/503) Bump SDK version to v0.44.3

### API Breaking

* (core) [\#227](https://github.com/cosmos/ibc-go/pull/227) Remove sdk.Result from application callbacks
* (transfer) [\#350](https://github.com/cosmos/ibc-go/pull/350) Change FungibleTokenPacketData to use a string for the Amount field. This enables token transfers with amounts previously restricted by uint64. Up to the maximum uint256 value is supported.

### Features

* [\#384](https://github.com/cosmos/ibc-go/pull/384) Added `NegotiateAppVersion` method to `IBCModule` interface supported by a gRPC query service in `05-port`. This provides routing of requests to the desired application module callback, which in turn performs application version negotiation.

## [v1.5.0](https://github.com/cosmos/ibc-go/releases/tag/v1.5.0) - 2022-06-14

### Dependencies

* [\#404](https://github.com/cosmos/ibc-go/pull/404) Bump Go version to 1.17
* [\#1300](https://github.com/cosmos/ibc-go/pull/1300) Bump SDK version to v0.45.4

### Improvements

* (transfer) [\#1342](https://github.com/cosmos/ibc-go/pull/1342) `DenomTrace` grpc now takes in either an `ibc denom` or a `hash` instead of only accepting a `hash`.
* (modules/core/04-channel) [\#1160](https://github.com/cosmos/ibc-go/pull/1160) Improve `uint64 -> string` performance in `Logger`.
* (modules/core/keeper) [\#1284](https://github.com/cosmos/ibc-go/pull/1284) Add sanity check for the keepers passed into `ibckeeper.NewKeeper`. `ibckeeper.NewKeeper` now panics if any of the keepers passed in is empty.
* (transfer) [\#1414](https://github.com/cosmos/ibc-go/pull/1414) Emitting Sender address from `fungible_token_packet` events in `OnRecvPacket` and `OnAcknowledgementPacket`.
* (modules/core/04-channel) [\#1464](https://github.com/cosmos/ibc-go/pull/1464) Emit a channel close event when an ordered channel is closed.
* (modules/light-clients/07-tendermint) [\#1118](https://github.com/cosmos/ibc-go/pull/1118) Deprecating `AllowUpdateAfterExpiry` and `AllowUpdateAfterMisbehaviour`. See ADR-026 for context.

### Features

* (modules/core/02-client) [\#1336](https://github.com/cosmos/ibc-go/pull/1336) Adding Query/ConsensusStateHeights gRPC for fetching the height of every consensus state associated with a client.
* (modules/apps/transfer) [\#1416](https://github.com/cosmos/ibc-go/pull/1416) Adding gRPC endpoint for getting an escrow account for a given port-id and channel-id.

### Bug Fixes

* (modules/core/04-channel) [\#1130](https://github.com/cosmos/ibc-go/pull/1130) Call `packet.GetSequence()` rather than passing func in `WriteAcknowledgement` log output
* (apps/transfer) [\#1451](https://github.com/cosmos/ibc-go/pull/1451) Fixing the support for base denoms that contain slashes.

## [v1.4.1](https://github.com/cosmos/ibc-go/releases/tag/v1.4.1) - 2022-06-14

### Improvements

* (transfer) [\#1342](https://github.com/cosmos/ibc-go/pull/1342) `DenomTrace` grpc now takes in either an `ibc denom` or a `hash` instead of only accepting a `hash`.
* (modules/core/04-channel) [\#1160](https://github.com/cosmos/ibc-go/pull/1160) Improve `uint64 -> string` performance in `Logger`.
* (modules/core/keeper) [\#1284](https://github.com/cosmos/ibc-go/pull/1284) Add sanity check for the keepers passed into `ibckeeper.NewKeeper`. `ibckeeper.NewKeeper` now panics if any of the keepers passed in is empty.
* (transfer) [\#1414](https://github.com/cosmos/ibc-go/pull/1414) Emitting Sender address from `fungible_token_packet` events in `OnRecvPacket` and `OnAcknowledgementPacket`.
* (modules/core/04-channel) [\#1464](https://github.com/cosmos/ibc-go/pull/1464) Emit a channel close event when an ordered channel is closed.

### Bug Fixes

* (modules/core/04-channel) [\#1130](https://github.com/cosmos/ibc-go/pull/1130) Call `packet.GetSequence()` rather than passing func in `WriteAcknowledgement` log output

## [v1.4.0](https://github.com/cosmos/ibc-go/releases/tag/v1.4.0) - 2022-03-15

### Dependencies

* [\#851](https://github.com/cosmos/ibc-go/pull/851) Bump SDK version to v0.45.1

## [v1.3.1](https://github.com/cosmos/ibc-go/releases/tag/v1.3.1) - 2022-06-14

### Dependencies

* [\#1267](https://github.com/cosmos/ibc-go/pull/1267) Bump SDK version to v0.44.8 and Tendermint to version 0.34.19

### Improvements

* (transfer) [\#1342](https://github.com/cosmos/ibc-go/pull/1342) `DenomTrace` grpc now takes in either an `ibc denom` or a `hash` instead of only accepting a `hash`.
* (modules/core/04-channel) [\#1160](https://github.com/cosmos/ibc-go/pull/1160) Improve `uint64 -> string` performance in `Logger`.
* (modules/core/keeper) [\#1284](https://github.com/cosmos/ibc-go/pull/1284) Add sanity check for the keepers passed into `ibckeeper.NewKeeper`. `ibckeeper.NewKeeper` now panics if any of the keepers passed in is empty.
* (transfer) [\#1414](https://github.com/cosmos/ibc-go/pull/1414) Emitting Sender address from `fungible_token_packet` events in `OnRecvPacket` and `OnAcknowledgementPacket`.
* (modules/core/04-channel) [\#1464](https://github.com/cosmos/ibc-go/pull/1464) Emit a channel close event when an ordered channel is closed.

### Bug Fixes

* (modules/core/04-channel) [\#1130](https://github.com/cosmos/ibc-go/pull/1130) Call `packet.GetSequence()` rather than passing func in `WriteAcknowledgement` log output

## [v1.3.0](https://github.com/cosmos/ibc-go/releases/tag/v1.3.0) - 2022-03-15

### Dependencies

* [\#1073](https://github.com/cosmos/ibc-go/pull/1073) Bump SDK version to v0.44.6
* [\#948](https://github.com/cosmos/ibc-go/pull/948) Bump ics23/go to v0.7

### State Machine Breaking

* (transfer) [\#818](https://github.com/cosmos/ibc-go/pull/818) Error acknowledgements returned from Transfer `OnRecvPacket` now include a deterministic ABCI code and error message.

### Features

* [\#679](https://github.com/cosmos/ibc-go/pull/679) New CLI command `query ibc-transfer denom-hash <denom trace>` to get the denom hash for a denom trace; this might be useful for debug

### Bug Fixes

* (client) [\#941](https://github.com/cosmos/ibc-go/pull/941) Classify client states without consensus states as expired
* (transfer) [\#978](https://github.com/cosmos/ibc-go/pull/978) Support base denoms with slashes in denom validation
* (channel) [\#995](https://github.com/cosmos/ibc-go/pull/995) Call `packet.GetSequence()` rather than passing func in `AcknowledgePacket` log output

## [v1.2.6](https://github.com/cosmos/ibc-go/releases/tag/v1.2.6) - 2022-02-03

### Improvements

* (channel) [\#692](https://github.com/cosmos/ibc-go/pull/692) Minimize channel logging by only emitting the packet sequence, source port/channel, destination port/channel upon packet receives, acknowledgements and timeouts.

## [v1.2.5](https://github.com/cosmos/ibc-go/releases/tag/v1.2.5) - 2021-12-15

### Dependencies

* [\#589](https://github.com/cosmos/ibc-go/pull/589) Bump SDK version to v0.44.5

### Bug Fixes

* (modules/core) [\#603](https://github.com/cosmos/ibc-go/pull/603) Fix module name emitted as part of `OnChanOpenInit` event. Replacing `connection` module name with `channel`.

## [v1.2.4](https://github.com/cosmos/ibc-go/releases/tag/v1.2.4) - 2021-12-05

### Dependencies

* [\#567](https://github.com/cosmos/ibc-go/pull/567) Bump SDK version to v0.44.4

### Improvements

* [\#583](https://github.com/cosmos/ibc-go/pull/583) Move third_party/proto/confio/proofs.proto to third_party/proto/proofs.proto to enable proto service reflection. Migrate `buf` from v1beta1 to v1.

## [v1.2.3](https://github.com/cosmos/ibc-go/releases/tag/v1.2.3) - 2021-11-09

### Dependencies

* [\#489](https://github.com/cosmos/ibc-go/pull/489) Bump Tendermint to v0.34.14
* [\#503](https://github.com/cosmos/ibc-go/pull/503) Bump SDK version to v0.44.3

## [v1.2.2](https://github.com/cosmos/ibc-go/releases/tag/v1.2.2) - 2021-10-15

### Dependencies

* [\#485](https://github.com/cosmos/ibc-go/pull/485) Bump SDK version to v0.44.2

## [v1.2.1](https://github.com/cosmos/ibc-go/releases/tag/v1.2.1) - 2021-10-04

### Dependencies

* [\#455](https://github.com/cosmos/ibc-go/pull/455) Bump SDK version to v0.44.1

## [v1.2.0](https://github.com/cosmos/ibc-go/releases/tag/v1.2.0) - 2021-09-10

### State Machine Breaking

* (24-host) [\#344](https://github.com/cosmos/ibc-go/pull/344) Increase port identifier limit to 128 characters.

### Improvements

* [\#373](https://github.com/cosmos/ibc-go/pull/375) Added optional field `PacketCommitmentSequences` to `QueryPacketAcknowledgementsRequest` to provide filtering of packet acknowledgements.

### Features

* [\#372](https://github.com/cosmos/ibc-go/pull/372) New CLI command `query ibc client status <client id>` to get the current activity status of a client.

### Dependencies

* [\#386](https://github.com/cosmos/ibc-go/pull/386) Bump [tendermint](https://github.com/tendermint/tendermint) from v0.34.12 to v0.34.13.

## [v1.1.6](https://github.com/cosmos/ibc-go/releases/tag/v1.1.6) - 2022-01-25

### Improvements

* (channel) [\#692](https://github.com/cosmos/ibc-go/pull/692) Minimize channel logging by only emitting the packet sequence, source port/channel, destination port/channel upon packet receives, acknowledgements and timeouts.

## [v1.1.5](https://github.com/cosmos/ibc-go/releases/tag/v1.1.5) - 2021-12-15

### Dependencies

* [\#589](https://github.com/cosmos/ibc-go/pull/589) Bump SDK version to v0.44.5

### Bug Fixes

* (modules/core) [\#603](https://github.com/cosmos/ibc-go/pull/603) Fix module name emitted as part of `OnChanOpenInit` event. Replacing `connection` module name with `channel`.

## [v1.1.4](https://github.com/cosmos/ibc-go/releases/tag/v1.1.4) - 2021-12-05

### Dependencies

* [\#567](https://github.com/cosmos/ibc-go/pull/567) Bump SDK version to v0.44.4

### Improvements

* [\#583](https://github.com/cosmos/ibc-go/pull/583) Move third_party/proto/confio/proofs.proto to third_party/proto/proofs.proto to enable proto service reflection. Migrate `buf` from v1beta1 to v1.

## [v1.1.3](https://github.com/cosmos/ibc-go/releases/tag/v1.1.3) - 2021-11-09

### Dependencies

* [\#489](https://github.com/cosmos/ibc-go/pull/489) Bump Tendermint to v0.34.14
* [\#503](https://github.com/cosmos/ibc-go/pull/503) Bump SDK version to v0.44.3

## [v1.1.2](https://github.com/cosmos/ibc-go/releases/tag/v1.1.2) - 2021-10-15

* [\#485](https://github.com/cosmos/ibc-go/pull/485) Bump SDK version to v0.44.2

## [v1.1.1](https://github.com/cosmos/ibc-go/releases/tag/v1.1.1) - 2021-10-04

### Dependencies

* [\#455](https://github.com/cosmos/ibc-go/pull/455) Bump SDK version to v0.44.1

## [v1.1.0](https://github.com/cosmos/ibc-go/releases/tag/v1.1.0) - 2021-09-03

### Dependencies

* [\#367](https://github.com/cosmos/ibc-go/pull/367) Bump [cosmos-sdk](https://github.com/cosmos/cosmos-sdk) from 0.43 to 0.44.

## [v1.0.1](https://github.com/cosmos/ibc-go/releases/tag/v1.0.1) - 2021-08-25

### Improvements

* [\#343](https://github.com/cosmos/ibc-go/pull/343) Create helper functions for publishing of packet sent and acknowledgement sent events.

## [v1.0.0](https://github.com/cosmos/ibc-go/releases/tag/v1.0.0) - 2021-08-10

### Bug Fixes

* (07-tendermint) [\#241](https://github.com/cosmos/ibc-go/pull/241) Ensure tendermint client state latest height revision number matches chain id revision number.
* (07-tendermint) [\#234](https://github.com/cosmos/ibc-go/pull/234) Use sentinel value for the consensus state root set during a client upgrade. This prevents genesis validation from failing.
* (modules) [\#223](https://github.com/cosmos/ibc-go/pull/223) Use correct Prometheus format for metric labels.
* (06-solomachine) [\#214](https://github.com/cosmos/ibc-go/pull/214) Disable defensive timestamp check in SendPacket for solo machine clients.
* (07-tendermint) [\#210](https://github.com/cosmos/ibc-go/pull/210) Export all consensus metadata on genesis restarts for tendermint clients.
* (core) [\#200](https://github.com/cosmos/ibc-go/pull/200) Fixes incorrect export of IBC identifier sequences. Previously, the next identifier sequence for clients/connections/channels was not set during genesis export. This resulted in the next identifiers being generated on the new chain to reuse old identifiers (the sequences began again from 0).
* (02-client) [\#192](https://github.com/cosmos/ibc-go/pull/192) Fix IBC `query ibc client header` cli command. Support historical queries for query header/node-state commands.
* (modules/light-clients/06-solomachine) [\#153](https://github.com/cosmos/ibc-go/pull/153) Fix solo machine proof height sequence mismatch bug.
* (modules/light-clients/06-solomachine) [\#122](https://github.com/cosmos/ibc-go/pull/122) Fix solo machine merkle prefix casting bug.
* (modules/light-clients/06-solomachine) [\#120](https://github.com/cosmos/ibc-go/pull/120) Fix solo machine handshake verification bug.
* (modules/light-clients/06-solomachine) [\#153](https://github.com/cosmos/ibc-go/pull/153) fix solo machine connection handshake failure at `ConnectionOpenAck`.

### API Breaking

* (04-channel) [\#220](https://github.com/cosmos/ibc-go/pull/220) Channel legacy handler functions were removed. Please use the MsgServer functions or directly call the channel keeper's handshake function.
* (modules) [\#206](https://github.com/cosmos/ibc-go/pull/206) Expose `relayer sdk.AccAddress` on `OnRecvPacket`, `OnAcknowledgementPacket`, `OnTimeoutPacket` module callbacks to enable incentivization.
* (02-client) [\#181](https://github.com/cosmos/ibc-go/pull/181) Remove 'InitialHeight' from UpdateClient Proposal. Only copy over latest consensus state from substitute client.
* (06-solomachine) [\#169](https://github.com/cosmos/ibc-go/pull/169) Change FrozenSequence to boolean in solomachine ClientState. The solo machine proto package has been bumped from `v1` to `v2`.
* (module/core/02-client) [\#165](https://github.com/cosmos/ibc-go/pull/165) Remove GetFrozenHeight from the ClientState interface.
* (modules) [\#166](https://github.com/cosmos/ibc-go/pull/166) Remove GetHeight from the misbehaviour interface. The `consensus_height` attribute has been removed from Misbehaviour events.
* (modules) [\#162](https://github.com/cosmos/ibc-go/pull/162) Remove deprecated Handler types in core IBC and the ICS 20 transfer module.
* (modules/core) [\#161](https://github.com/cosmos/ibc-go/pull/161) Remove Type(), Route(), GetSignBytes() from 02-client, 03-connection, and 04-channel messages.
* (modules) [\#140](https://github.com/cosmos/ibc-go/pull/140) IsFrozen() client state interface changed to Status(). gRPC `ClientStatus` route added.
* (modules/core) [\#109](https://github.com/cosmos/ibc-go/pull/109) Remove connection and channel handshake CLI commands.
* (modules) [\#107](https://github.com/cosmos/ibc-go/pull/107) Modify OnRecvPacket callback to return an acknowledgement which indicates if it is successful or not. Callback state changes are discarded for unsuccessful acknowledgements only.
* (modules) [\#108](https://github.com/cosmos/ibc-go/pull/108) All message constructors take the signer as a string to prevent upstream bugs. The `String()` function for an SDK Acc Address relies on external context.
* (transfer) [\#275](https://github.com/cosmos/ibc-go/pull/275) Remove 'ChanCloseInit' function from transfer keeper. ICS20 does not close channels.

### State Machine Breaking

* (modules/light-clients/07-tendermint) [\#99](https://github.com/cosmos/ibc-go/pull/99) Enforce maximum chain-id length for tendermint client.
* (modules/light-clients/07-tendermint) [\#141](https://github.com/cosmos/ibc-go/pull/141) Allow a new form of misbehaviour that proves counterparty chain breaks time monotonicity, automatically enforce monotonicity in UpdateClient and freeze client if monotonicity is broken.
* (modules/light-clients/07-tendermint) [\#141](https://github.com/cosmos/ibc-go/pull/141) Freeze the client if there's a conflicting header submitted for an existing consensus state.
* (modules/core/02-client) [\#8405](https://github.com/cosmos/cosmos-sdk/pull/8405) Refactor IBC client update governance proposals to use a substitute client to update a frozen or expired client.
* (modules/core/02-client) [\#8673](https://github.com/cosmos/cosmos-sdk/pull/8673) IBC upgrade logic moved to 02-client and an IBC UpgradeProposal is added.
* (modules/core/03-connection) [\#171](https://github.com/cosmos/ibc-go/pull/171) Introduces a new parameter `MaxExpectedTimePerBlock` to allow connections to calculate and enforce a block delay that is proportional to time delay set by connection.
* (core) [\#268](https://github.com/cosmos/ibc-go/pull/268) Perform a no-op on redundant relay messages. Previous behaviour returned an error. Now no state change will occur and no error will be returned.

### Improvements

* (04-channel) [\#220](https://github.com/cosmos/ibc-go/pull/220) Channel handshake events are now emitted with the channel keeper.
* (core/02-client) [\#205](https://github.com/cosmos/ibc-go/pull/205) Add in-place and genesis migrations from SDK v0.42.0 to ibc-go v1.0.0. Solo machine protobuf defintions are migrated from v1 to v2. All solo machine consensus states are pruned. All expired tendermint consensus states are pruned.
* (modules/core) [\#184](https://github.com/cosmos/ibc-go/pull/184) Improve error messages. Uses unique error codes to indicate already relayed packets.
* (07-tendermint) [\#182](https://github.com/cosmos/ibc-go/pull/182) Remove duplicate checks in upgrade logic.
* (modules/core/04-channel) [\#7949](https://github.com/cosmos/cosmos-sdk/issues/7949) Standardized channel `Acknowledgement` moved to its own file. Codec registration redundancy removed.
* (modules/core/04-channel) [\#144](https://github.com/cosmos/ibc-go/pull/144) Introduced a `packet_data_hex` attribute to emit the hex-encoded packet data in events. This allows for raw binary (proto-encoded message) to be sent over events and decoded correctly on relayer. Original `packet_data` is DEPRECATED. All relayers and IBC event consumers are encouraged to switch to `packet_data_hex` as soon as possible.
* (core/04-channel) [\#197](https://github.com/cosmos/ibc-go/pull/197) Introduced a `packet_ack_hex` attribute to emit the hex-encoded acknowledgement in events. This allows for raw binary (proto-encoded message) to be sent over events and decoded correctly on relayer. Original `packet_ack` is DEPRECATED. All relayers and IBC event consumers are encouraged to switch to `packet_ack_hex` as soon as possible.
* (modules/light-clients/07-tendermint) [\#125](https://github.com/cosmos/ibc-go/pull/125) Implement efficient iteration of consensus states and pruning of earliest expired consensus state on UpdateClient.
* (modules/light-clients/07-tendermint) [\#141](https://github.com/cosmos/ibc-go/pull/141) Return early in case there's a duplicate update call to save Gas.
* (modules/core/ante) [\#235](https://github.com/cosmos/ibc-go/pull/235) Introduces a new IBC Antedecorator that will reject transactions that only contain redundant packet messages (and accompany UpdateClient msgs). This will prevent relayers from wasting fees by submitting messages for packets that have already been processed by previous relayer(s). The Antedecorator is only applied on CheckTx and RecheckTx and is therefore optional for each node.

### Features

* [\#198](https://github.com/cosmos/ibc-go/pull/198) New CLI command `query ibc-transfer escrow-address <port> <channel id>` to get the escrow address for a channel; can be used to then query balance of escrowed tokens

### Client Breaking Changes

* (02-client/cli) [\#196](https://github.com/cosmos/ibc-go/pull/196) Rename `node-state` cli command to `self-consensus-state`.

## IBC in the Cosmos SDK Repository

The IBC module was originally released in [v0.40.0](https://github.com/cosmos/cosmos-sdk/releases/tag/v0.40.0) of the SDK.
Please see the [Release Notes](https://github.com/cosmos/cosmos-sdk/blob/v0.40.0/RELEASE_NOTES.md).

The IBC module is also contained in the releases for [v0.41.x](https://github.com/cosmos/cosmos-sdk/releases/tag/v0.41.0) and [v0.42.x](https://github.com/cosmos/cosmos-sdk/releases/tag/v0.42.0).
Please see the Release Notes for [v0.41.x](https://github.com/cosmos/cosmos-sdk/blob/v0.41.0/RELEASE_NOTES.md) and [v0.42.x](https://github.com/cosmos/cosmos-sdk/blob/v0.42.0/RELEASE_NOTES.md).

The IBC module was removed in the commit hash [da064e13d56add466548135739c5860a9f7ed842](https://github.com/cosmos/cosmos-sdk/commit/da064e13d56add466548135739c5860a9f7ed842) on the SDK. The release for SDK v0.43.0 will be the first release without the IBC module.

Backports should be made to the [release/v0.42.x](https://github.com/cosmos/cosmos-sdk/tree/release/v0.42.x) branch on the SDK.<|MERGE_RESOLUTION|>--- conflicted
+++ resolved
@@ -72,11 +72,8 @@
 * (07-tendermint) [\#1097](https://github.com/cosmos/ibc-go/pull/1097) Remove `GetClientID` function from 07-tendermint `Misbehaviour` type.
 * (07-tendermint) [\#1097](https://github.com/cosmos/ibc-go/pull/1097) Deprecate `ClientId` field in 07-tendermint `Misbehaviour` type.
 * (modules/core/exported) [\#1107](https://github.com/cosmos/ibc-go/pull/1107) Merging the `Header` and `Misbehaviour` interfaces into a single `ClientMessage` type.
-<<<<<<< HEAD
 * (06-solomachine)[\#1906](https://github.com/cosmos/ibc-go/pull/1906/files) Removed `AllowUpdateAfterProposal` boolean as it has been deprecated (see 01_concepts of the solo machine spec for more details).
-=======
 * (07-tendermint) [\#1896](https://github.com/cosmos/ibc-go/pull/1896) Remove error return from `IterateConsensusStateAscending` in `07-tendermint`.
->>>>>>> f57170b1
 
 ### State Machine Breaking
 
@@ -127,11 +124,7 @@
 * (apps/29-fee) [\#1278](https://github.com/cosmos/ibc-go/pull/1278) The URI path for the query to get all incentivized packets for a specific channel did not follow the same format as the rest of queries.
 -
 * (light-clients/solomachine) [#1839](https://github.com/cosmos/ibc-go/issues/1839) Fixed usage of the new diversifier in validation of changing diversifiers for the solo machine. The current diversifier must sign over the new diversifier.
-<<<<<<< HEAD
-* (07-tendermint) [\#1674](https://github.com/cosmos/ibc-go/pull/1674) Submitted ClientState is zeroed out before checking the proof in order to prevent the proposal from containing information governance is not actually voting on.
-=======
 * (light-clients/07-tendermint) [\#1674](https://github.com/cosmos/ibc-go/pull/1674) Submitted ClientState is zeroed out before checking the proof in order to prevent the proposal from containing information governance is not actually voting on.
->>>>>>> f57170b1
 * (modules/core/02-client)[\#1676](https://github.com/cosmos/ibc-go/pull/1676) ClientState must be zeroed out for `UpgradeProposals` to pass validation. This prevents a proposal containing information governance is not actually voting on.
 
 ## [v3.1.1](https://github.com/cosmos/ibc-go/releases/tag/v3.1.1) - 2022-08-02
