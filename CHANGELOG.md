<!--
Guiding Principles:

Changelogs are for humans, not machines.
There should be an entry for every single version.
The same types of changes should be grouped.
Versions and sections should be linkable.
The latest version comes first.
The release date of each version is displayed.
Mention whether you follow Semantic Versioning.

Usage:

Change log entries are to be added to the Unreleased section under the
appropriate stanza (see below). Each entry should ideally include a tag and
the Github issue reference in the following format:

* (<tag>) \#<issue-number> message

The issue numbers will later be link-ified during the release process so you do
not have to worry about including a link manually, but you can if you wish.

Types of changes (Stanzas):

"Features" for new features.
"Improvements" for changes in existing functionality.
"Deprecated" for soon-to-be removed features.
"Bug Fixes" for any bug fixes.
"Client Breaking" for breaking CLI commands and REST routes used by end-users.
"API Breaking" for breaking exported APIs used by developers building on SDK.
"State Machine Breaking" for any changes that result in a different AppState given same genesisState and txList.
Ref: https://keepachangelog.com/en/1.0.0/
-->

# Changelog

## [Unreleased]

<<<<<<< HEAD
### API Breaking Changes

* (modules) [\#107](https://github.com/cosmos/ibc-go/pull/107) Modify OnRecvPacket callback to return an acknowledgement which indicates if it is successful or not. Callback state changes are discarded for unsuccessful acknowledgements only. 
=======
## API Breaking

* (modules) [\#108](https://github.com/cosmos/ibc-go/pull/108) All message constructors take the signer as a string to prevent upstream bugs. The `String()` function for an SDK Acc Address relies on external context.
>>>>>>> d5cc9914

### State Machine Breaking

* (modules/light-clients/07-tendermint) [\#99](https://github.com/cosmos/ibc-go/pull/99) Enforce maximum chain-id length for tendermint client. 
* (modules/core/02-client) [\#8405](https://github.com/cosmos/cosmos-sdk/pull/8405) Refactor IBC client update governance proposals to use a substitute client to update a frozen or expired client.
* (modules/core/02-client) [\#8673](https://github.com/cosmos/cosmos-sdk/pull/8673) IBC upgrade logic moved to 02-client and an IBC UpgradeProposal is added.

### Improvements

* (modules/core/04-channel) [\#7949](https://github.com/cosmos/cosmos-sdk/issues/7949) Standardized channel `Acknowledgement` moved to its own file. Codec registration redundancy removed.

## IBC in the Cosmos SDK Repository

The IBC module was originally released in [v0.40.0](https://github.com/cosmos/cosmos-sdk/releases/tag/v0.40.0) of the SDK.
Please see the [Release Notes](https://github.com/cosmos/cosmos-sdk/blob/v0.40.0/RELEASE_NOTES.md).

The IBC module is also contained in the releases for [v0.41.x](https://github.com/cosmos/cosmos-sdk/releases/tag/v0.41.0) and [v0.42.x](https://github.com/cosmos/cosmos-sdk/releases/tag/v0.42.0).
Please see the Release Notes for [v0.41.x](https://github.com/cosmos/cosmos-sdk/blob/release/v0.41.x/RELEASE_NOTES.md) and [v0.42.x](https://github.com/cosmos/cosmos-sdk/blob/release/v0.42.x/RELEASE_NOTES.md).<|MERGE_RESOLUTION|>--- conflicted
+++ resolved
@@ -36,15 +36,10 @@
 
 ## [Unreleased]
 
-<<<<<<< HEAD
-### API Breaking Changes
+### API Breaking 
 
 * (modules) [\#107](https://github.com/cosmos/ibc-go/pull/107) Modify OnRecvPacket callback to return an acknowledgement which indicates if it is successful or not. Callback state changes are discarded for unsuccessful acknowledgements only. 
-=======
-## API Breaking
-
 * (modules) [\#108](https://github.com/cosmos/ibc-go/pull/108) All message constructors take the signer as a string to prevent upstream bugs. The `String()` function for an SDK Acc Address relies on external context.
->>>>>>> d5cc9914
 
 ### State Machine Breaking
 
