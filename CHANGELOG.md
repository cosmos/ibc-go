--- conflicted
+++ resolved
@@ -38,12 +38,8 @@
 
 ### Dependencies
 
-<<<<<<< HEAD
 * [\#1615](https://github.com/cosmos/ibc-go/pull/1615) Bump SDK version to v0.45.6
-=======
-* [\#1525](https://github.com/cosmos/ibc-go/pull/1525) Bump SDK version to v0.45.5
 * [\#1627](https://github.com/cosmos/ibc-go/pull/1627) Bump Go version to 1.18
->>>>>>> 7d971ecc
 
 ### API Breaking
 
