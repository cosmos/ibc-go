--- conflicted
+++ resolved
@@ -35,15 +35,6 @@
 
 require (
 	cel.dev/expr v0.24.0 // indirect
-<<<<<<< HEAD
-	cloud.google.com/go v0.116.0 // indirect
-	cloud.google.com/go/auth v0.14.1 // indirect
-	cloud.google.com/go/auth/oauth2adapt v0.2.7 // indirect
-	cloud.google.com/go/compute/metadata v0.7.0 // indirect
-	cloud.google.com/go/iam v1.2.2 // indirect
-	cloud.google.com/go/monitoring v1.21.2 // indirect
-	cloud.google.com/go/storage v1.49.0 // indirect
-=======
 	cloud.google.com/go v0.122.0 // indirect
 	cloud.google.com/go/auth v0.16.5 // indirect
 	cloud.google.com/go/auth/oauth2adapt v0.2.8 // indirect
@@ -51,8 +42,6 @@
 	cloud.google.com/go/iam v1.5.2 // indirect
 	cloud.google.com/go/monitoring v1.24.2 // indirect
 	cloud.google.com/go/storage v1.56.1 // indirect
-	cosmossdk.io/collections v1.3.1 // indirect
->>>>>>> 421839a2
 	cosmossdk.io/depinject v1.2.1 // indirect
 	cosmossdk.io/schema v1.1.0 // indirect
 	filippo.io/edwards25519 v1.1.0 // indirect
