module github.com/cosmos/ibc-go/v10

go 1.24.3

replace github.com/syndtr/goleveldb => github.com/syndtr/goleveldb v1.0.1-0.20210819022825-2ae1ddf74ef7

require (
	cosmossdk.io/api v0.9.2
	cosmossdk.io/collections v1.2.0
	cosmossdk.io/core v0.11.3
	cosmossdk.io/errors v1.0.2
	cosmossdk.io/log v1.6.0
	cosmossdk.io/math v1.5.3
	cosmossdk.io/store v1.1.2
	cosmossdk.io/x/tx v0.14.0
	cosmossdk.io/x/upgrade v0.2.0
	github.com/cometbft/cometbft v0.38.17
	github.com/cosmos/cosmos-db v1.1.3
	github.com/cosmos/cosmos-proto v1.0.0-beta.5
	github.com/cosmos/cosmos-sdk v0.53.2
	github.com/cosmos/gogoproto v1.7.0
	github.com/cosmos/ics23/go v0.11.0
	github.com/ethereum/go-ethereum v1.15.11
	github.com/golang/protobuf v1.5.4
	github.com/grpc-ecosystem/grpc-gateway v1.16.0
	github.com/hashicorp/go-metrics v0.5.4
	github.com/spf13/cast v1.9.2
	github.com/spf13/cobra v1.9.1
	github.com/stretchr/testify v1.10.0
	google.golang.org/genproto/googleapis/api v0.0.0-20250528174236-200df99c418a
	google.golang.org/grpc v1.73.0
	google.golang.org/protobuf v1.36.6
	gopkg.in/yaml.v2 v2.4.0
)

require (
	cel.dev/expr v0.23.0 // indirect
	cloud.google.com/go v0.116.0 // indirect
	cloud.google.com/go/auth v0.14.1 // indirect
	cloud.google.com/go/auth/oauth2adapt v0.2.7 // indirect
	cloud.google.com/go/compute/metadata v0.6.0 // indirect
	cloud.google.com/go/iam v1.2.2 // indirect
	cloud.google.com/go/monitoring v1.21.2 // indirect
	cloud.google.com/go/storage v1.49.0 // indirect
<<<<<<< HEAD
	cosmossdk.io/depinject v1.2.0 // indirect
=======
	cosmossdk.io/collections v1.3.1 // indirect
	cosmossdk.io/depinject v1.2.1 // indirect
>>>>>>> 24b29e50
	cosmossdk.io/schema v1.1.0 // indirect
	filippo.io/edwards25519 v1.1.0 // indirect
	github.com/99designs/go-keychain v0.0.0-20191008050251-8e49817e8af4 // indirect
	github.com/99designs/keyring v1.2.2 // indirect
	github.com/DataDog/datadog-go v4.8.3+incompatible // indirect
	github.com/DataDog/zstd v1.5.7 // indirect
	github.com/GoogleCloudPlatform/opentelemetry-operations-go/detectors/gcp v1.27.0 // indirect
	github.com/GoogleCloudPlatform/opentelemetry-operations-go/exporter/metric v0.48.1 // indirect
	github.com/GoogleCloudPlatform/opentelemetry-operations-go/internal/resourcemapping v0.48.1 // indirect
	github.com/Microsoft/go-winio v0.6.2 // indirect
	github.com/aws/aws-sdk-go v1.49.0 // indirect
	github.com/beorn7/perks v1.0.1 // indirect
	github.com/bgentry/go-netrc v0.0.0-20140422174119-9fd32a8b3d3d // indirect
	github.com/bgentry/speakeasy v0.2.0 // indirect
	github.com/bits-and-blooms/bitset v1.22.0 // indirect
	github.com/btcsuite/btcd/btcec/v2 v2.3.4 // indirect
	github.com/bytedance/sonic v1.13.2 // indirect
	github.com/bytedance/sonic/loader v0.2.4 // indirect
	github.com/cenkalti/backoff/v4 v4.3.0 // indirect
	github.com/cespare/xxhash/v2 v2.3.0 // indirect
	github.com/chzyer/readline v1.5.1 // indirect
	github.com/cloudwego/base64x v0.1.5 // indirect
	github.com/cncf/xds/go v0.0.0-20250326154945-ae57f3c0d45f // indirect
	github.com/cockroachdb/apd/v2 v2.0.2 // indirect
	github.com/cockroachdb/errors v1.12.0 // indirect
	github.com/cockroachdb/fifo v0.0.0-20240616162244-4768e80dfb9a // indirect
	github.com/cockroachdb/logtags v0.0.0-20241215232642-bb51bb14a506 // indirect
	github.com/cockroachdb/pebble v1.1.5 // indirect
	github.com/cockroachdb/redact v1.1.6 // indirect
	github.com/cockroachdb/tokenbucket v0.0.0-20230807174530-cc333fc44b06 // indirect
	github.com/cometbft/cometbft-db v0.14.1 // indirect
	github.com/cosmos/btcutil v1.0.5 // indirect
	github.com/cosmos/go-bip39 v1.0.0 // indirect
	github.com/cosmos/gogogateway v1.2.0 // indirect
	github.com/cosmos/iavl v1.2.2 // indirect
	github.com/cosmos/ledger-cosmos-go v0.14.0 // indirect
	github.com/danieljoos/wincred v1.2.1 // indirect
	github.com/davecgh/go-spew v1.1.2-0.20180830191138-d8f796af33cc // indirect
	github.com/decred/dcrd/dcrec/secp256k1/v4 v4.4.0 // indirect
	github.com/desertbit/timer v1.0.1 // indirect
	github.com/dgraph-io/badger/v4 v4.2.0 // indirect
	github.com/dgraph-io/ristretto v0.1.1 // indirect
	github.com/docker/go-connections v0.5.0 // indirect
	github.com/dustin/go-humanize v1.0.1 // indirect
	github.com/dvsekhvalnov/jose2go v1.7.0 // indirect
	github.com/emicklei/dot v1.6.2 // indirect
	github.com/envoyproxy/go-control-plane/envoy v1.32.4 // indirect
	github.com/envoyproxy/protoc-gen-validate v1.2.1 // indirect
	github.com/fatih/color v1.17.0 // indirect
	github.com/felixge/httpsnoop v1.0.4 // indirect
	github.com/fsnotify/fsnotify v1.9.0 // indirect
	github.com/getsentry/sentry-go v0.33.0 // indirect
	github.com/go-jose/go-jose/v4 v4.0.5 // indirect
	github.com/go-kit/kit v0.13.0 // indirect
	github.com/go-kit/log v0.2.1 // indirect
	github.com/go-logfmt/logfmt v0.6.0 // indirect
	github.com/go-logr/logr v1.4.2 // indirect
	github.com/go-logr/stdr v1.2.2 // indirect
	github.com/go-viper/mapstructure/v2 v2.2.1 // indirect
	github.com/godbus/dbus v0.0.0-20190726142602-4481cbc300e2 // indirect
	github.com/gogo/googleapis v1.4.1 // indirect
	github.com/gogo/protobuf v1.3.2 // indirect
	github.com/golang/glog v1.2.4 // indirect
	github.com/golang/groupcache v0.0.0-20210331224755-41bb18bfe9da // indirect
	github.com/golang/snappy v0.0.5-0.20231225225746-43d5d4cd4e0e // indirect
	github.com/google/btree v1.1.3 // indirect
	github.com/google/flatbuffers v24.3.25+incompatible // indirect
	github.com/google/go-cmp v0.7.0 // indirect
	github.com/google/orderedcode v0.0.1 // indirect
	github.com/google/s2a-go v0.1.9 // indirect
	github.com/google/uuid v1.6.0 // indirect
	github.com/googleapis/enterprise-certificate-proxy v0.3.4 // indirect
	github.com/googleapis/gax-go/v2 v2.14.1 // indirect
	github.com/gorilla/handlers v1.5.2 // indirect
	github.com/gorilla/mux v1.8.1 // indirect
	github.com/gorilla/websocket v1.5.3 // indirect
	github.com/grpc-ecosystem/go-grpc-middleware v1.4.0 // indirect
	github.com/gsterjov/go-libsecret v0.0.0-20161001094733-a6f4afe4910c // indirect
	github.com/hashicorp/go-cleanhttp v0.5.2 // indirect
	github.com/hashicorp/go-getter v1.7.8 // indirect
	github.com/hashicorp/go-hclog v1.6.3 // indirect
	github.com/hashicorp/go-immutable-radix v1.3.1 // indirect
	github.com/hashicorp/go-plugin v1.6.3 // indirect
	github.com/hashicorp/go-safetemp v1.0.0 // indirect
	github.com/hashicorp/go-uuid v1.0.3 // indirect
	github.com/hashicorp/go-version v1.6.0 // indirect
	github.com/hashicorp/golang-lru v1.0.2 // indirect
	github.com/hashicorp/golang-lru/v2 v2.0.7 // indirect
	github.com/hashicorp/yamux v0.1.2 // indirect
	github.com/hdevalence/ed25519consensus v0.2.0 // indirect
	github.com/holiman/uint256 v1.3.2 // indirect
	github.com/huandu/skiplist v1.2.1 // indirect
	github.com/iancoleman/strcase v0.3.0 // indirect
	github.com/improbable-eng/grpc-web v0.15.0 // indirect
	github.com/inconshreveable/mousetrap v1.1.0 // indirect
	github.com/jmespath/go-jmespath v0.4.0 // indirect
	github.com/jmhodges/levigo v1.0.0 // indirect
	github.com/klauspost/compress v1.18.0 // indirect
	github.com/klauspost/cpuid/v2 v2.2.10 // indirect
	github.com/kr/pretty v0.3.1 // indirect
	github.com/kr/text v0.2.0 // indirect
	github.com/lib/pq v1.10.9 // indirect
	github.com/linxGnu/grocksdb v1.9.2 // indirect
	github.com/manifoldco/promptui v0.9.0 // indirect
	github.com/mattn/go-colorable v0.1.14 // indirect
	github.com/mattn/go-isatty v0.0.20 // indirect
	github.com/minio/highwayhash v1.0.3 // indirect
	github.com/mitchellh/go-homedir v1.1.0 // indirect
	github.com/mitchellh/go-testing-interface v1.14.1 // indirect
	github.com/mtibben/percent v0.2.1 // indirect
	github.com/munnerz/goautoneg v0.0.0-20191010083416-a7dc8b61c822 // indirect
	github.com/oasisprotocol/curve25519-voi v0.0.0-20230904125328-1f23a7beb09a // indirect
	github.com/oklog/run v1.1.0 // indirect
	github.com/onsi/ginkgo v1.16.5 // indirect
	github.com/onsi/gomega v1.34.1 // indirect
	github.com/opencontainers/image-spec v1.1.0-rc5 // indirect
	github.com/pelletier/go-toml/v2 v2.2.4 // indirect
	github.com/petermattis/goid v0.0.0-20240813172612-4fcff4a6cae7 // indirect
	github.com/pkg/errors v0.9.1 // indirect
	github.com/planetscale/vtprotobuf v0.6.1-0.20240319094008-0393e58bdf10 // indirect
	github.com/pmezard/go-difflib v1.0.1-0.20181226105442-5d4384ee4fb2 // indirect
	github.com/prometheus/client_golang v1.22.0 // indirect
	github.com/prometheus/client_model v0.6.1 // indirect
	github.com/prometheus/common v0.63.0 // indirect
	github.com/prometheus/procfs v0.15.1 // indirect
	github.com/rcrowley/go-metrics v0.0.0-20201227073835-cf1acfcdf475 // indirect
	github.com/rogpeppe/go-internal v1.14.1 // indirect
	github.com/rs/cors v1.11.1 // indirect
	github.com/rs/zerolog v1.34.0 // indirect
	github.com/sagikazarmark/locafero v0.7.0 // indirect
	github.com/sasha-s/go-deadlock v0.3.5 // indirect
	github.com/sourcegraph/conc v0.3.0 // indirect
	github.com/spf13/afero v1.12.0 // indirect
	github.com/spf13/pflag v1.0.6 // indirect
	github.com/spf13/viper v1.20.1 // indirect
	github.com/spiffe/go-spiffe/v2 v2.5.0 // indirect
	github.com/subosito/gotenv v1.6.0 // indirect
	github.com/syndtr/goleveldb v1.0.1-0.20220721030215-126854af5e6d // indirect
	github.com/tendermint/go-amino v0.16.0 // indirect
	github.com/tidwall/btree v1.7.0 // indirect
	github.com/twitchyliquid64/golang-asm v0.15.1 // indirect
	github.com/ulikunitz/xz v0.5.11 // indirect
	github.com/zeebo/errs v1.4.0 // indirect
	github.com/zondax/hid v0.9.2 // indirect
	github.com/zondax/ledger-go v0.14.3 // indirect
	go.etcd.io/bbolt v1.4.0-alpha.1 // indirect
	go.opencensus.io v0.24.0 // indirect
	go.opentelemetry.io/auto/sdk v1.1.0 // indirect
	go.opentelemetry.io/contrib/detectors/gcp v1.35.0 // indirect
	go.opentelemetry.io/contrib/instrumentation/google.golang.org/grpc/otelgrpc v0.60.0 // indirect
	go.opentelemetry.io/contrib/instrumentation/net/http/otelhttp v0.59.0 // indirect
	go.opentelemetry.io/otel v1.35.0 // indirect
	go.opentelemetry.io/otel/metric v1.35.0 // indirect
	go.opentelemetry.io/otel/sdk v1.35.0 // indirect
	go.opentelemetry.io/otel/sdk/metric v1.35.0 // indirect
	go.opentelemetry.io/otel/trace v1.35.0 // indirect
	go.uber.org/mock v0.5.2 // indirect
	go.uber.org/multierr v1.11.0 // indirect
	golang.org/x/arch v0.15.0 // indirect
	golang.org/x/crypto v0.38.0 // indirect
	golang.org/x/exp v0.0.0-20250305212735-054e65f0b394 // indirect
	golang.org/x/net v0.40.0 // indirect
	golang.org/x/oauth2 v0.28.0 // indirect
	golang.org/x/sync v0.14.0 // indirect
	golang.org/x/sys v0.33.0 // indirect
	golang.org/x/term v0.32.0 // indirect
	golang.org/x/text v0.25.0 // indirect
	golang.org/x/time v0.10.0 // indirect
	google.golang.org/api v0.222.0 // indirect
	google.golang.org/genproto v0.0.0-20241118233622-e639e219e697 // indirect
	google.golang.org/genproto/googleapis/rpc v0.0.0-20250528174236-200df99c418a // indirect
	gopkg.in/yaml.v3 v3.0.1 // indirect
	gotest.tools/v3 v3.5.2 // indirect
	nhooyr.io/websocket v1.8.11 // indirect
	pgregory.net/rapid v1.2.0 // indirect
	sigs.k8s.io/yaml v1.4.0 // indirect
)<|MERGE_RESOLUTION|>--- conflicted
+++ resolved
@@ -42,12 +42,8 @@
 	cloud.google.com/go/iam v1.2.2 // indirect
 	cloud.google.com/go/monitoring v1.21.2 // indirect
 	cloud.google.com/go/storage v1.49.0 // indirect
-<<<<<<< HEAD
-	cosmossdk.io/depinject v1.2.0 // indirect
-=======
 	cosmossdk.io/collections v1.3.1 // indirect
 	cosmossdk.io/depinject v1.2.1 // indirect
->>>>>>> 24b29e50
 	cosmossdk.io/schema v1.1.0 // indirect
 	filippo.io/edwards25519 v1.1.0 // indirect
 	github.com/99designs/go-keychain v0.0.0-20191008050251-8e49817e8af4 // indirect
