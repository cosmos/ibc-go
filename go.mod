go 1.23.3

module github.com/cosmos/ibc-go/v9

require (
	cosmossdk.io/api v0.8.0
	cosmossdk.io/client/v2 v2.0.0-beta.6
	cosmossdk.io/core v1.0.0
	cosmossdk.io/errors v1.0.1
	cosmossdk.io/log v1.5.0
	cosmossdk.io/math v1.4.0
	cosmossdk.io/store v1.1.1
	cosmossdk.io/x/accounts v0.0.0-20240913065641-0064ccbce64e
	cosmossdk.io/x/accounts/defaults/base v0.0.0-20241211143114-899099f1d6ed
	cosmossdk.io/x/accounts/defaults/lockup v0.0.0-00010101000000-000000000000
	cosmossdk.io/x/accounts/defaults/multisig v0.0.0-00010101000000-000000000000
	cosmossdk.io/x/authz v0.0.0-00010101000000-000000000000
	cosmossdk.io/x/bank v0.0.0-20240226161501-23359a0b6d91
	cosmossdk.io/x/circuit v0.0.0-00010101000000-000000000000
	cosmossdk.io/x/consensus v0.0.0-00010101000000-000000000000
	cosmossdk.io/x/distribution v0.0.0-20240906090851-36d9b25e8981
	cosmossdk.io/x/epochs v0.0.0-20240522060652-a1ae4c3e0337
	cosmossdk.io/x/evidence v0.0.0-00010101000000-000000000000
	cosmossdk.io/x/feegrant v0.0.0-00010101000000-000000000000
	cosmossdk.io/x/gov v0.0.0-20231113122742-912390d5fc4a
	cosmossdk.io/x/group v0.0.0-00010101000000-000000000000
	cosmossdk.io/x/mint v0.0.0-20240909082436-01c0e9ba3581
	cosmossdk.io/x/nft v0.0.0-00010101000000-000000000000
	cosmossdk.io/x/params v0.0.0-00010101000000-000000000000
	cosmossdk.io/x/protocolpool v0.0.0-20230925135524-a1bc045b3190
	cosmossdk.io/x/slashing v0.0.0-00010101000000-000000000000
	cosmossdk.io/x/staking v0.0.0-00010101000000-000000000000
	cosmossdk.io/x/tx v1.0.0-alpha.3
	cosmossdk.io/x/upgrade v0.1.4
	github.com/cometbft/cometbft v1.0.0-rc2.0.20241127125717-4ce33b646ac9
	github.com/cometbft/cometbft/api v1.0.0-rc2
	github.com/cosmos/cosmos-db v1.1.0
	github.com/cosmos/cosmos-proto v1.0.0-beta.5
	github.com/cosmos/cosmos-sdk v0.53.0
	github.com/cosmos/gogoproto v1.7.0
	github.com/cosmos/ics23/go v0.11.0
	github.com/golang/protobuf v1.5.4
	github.com/grpc-ecosystem/grpc-gateway v1.16.0
	github.com/hashicorp/go-metrics v0.5.3
	github.com/spf13/cast v1.7.0
	github.com/spf13/cobra v1.8.1
	github.com/stretchr/testify v1.10.0
	google.golang.org/genproto/googleapis/api v0.0.0-20241015192408-796eee8c2d53
	google.golang.org/grpc v1.69.0
	google.golang.org/protobuf v1.35.2
	gopkg.in/yaml.v2 v2.4.0
)

require (
	buf.build/gen/go/cometbft/cometbft/protocolbuffers/go v1.35.2-20241120201313-68e42a58b301.1 // indirect
	buf.build/gen/go/cosmos/gogo-proto/protocolbuffers/go v1.35.2-20240130113600-88ef6483f90f.1 // indirect
	cloud.google.com/go v0.115.1 // indirect
	cloud.google.com/go/auth v0.8.1 // indirect
	cloud.google.com/go/auth/oauth2adapt v0.2.4 // indirect
	cloud.google.com/go/compute/metadata v0.5.2 // indirect
	cloud.google.com/go/iam v1.1.13 // indirect
	cloud.google.com/go/storage v1.43.0 // indirect
	cosmossdk.io/collections v0.4.1-0.20241209183624-332d0b106d1b // indirect
	cosmossdk.io/core/testing v0.0.0-20241108153815-606544c7be7e // indirect
	cosmossdk.io/depinject v1.1.0 // indirect
	cosmossdk.io/schema v0.4.0 // indirect
	filippo.io/edwards25519 v1.1.0 // indirect
	github.com/99designs/go-keychain v0.0.0-20191008050251-8e49817e8af4 // indirect
	github.com/99designs/keyring v1.2.2 // indirect
	github.com/DataDog/datadog-go v4.8.3+incompatible // indirect
	github.com/DataDog/zstd v1.5.6 // indirect
	github.com/Microsoft/go-winio v0.6.2 // indirect
	github.com/aws/aws-sdk-go v1.55.5 // indirect
	github.com/beorn7/perks v1.0.1 // indirect
	github.com/bgentry/go-netrc v0.0.0-20140422174119-9fd32a8b3d3d // indirect
	github.com/bgentry/speakeasy v0.2.0 // indirect
	github.com/bits-and-blooms/bitset v1.10.0 // indirect
	github.com/btcsuite/btcd/btcec/v2 v2.3.4 // indirect
	github.com/bytedance/sonic v1.12.4 // indirect
	github.com/bytedance/sonic/loader v0.2.1 // indirect
	github.com/cespare/xxhash/v2 v2.3.0 // indirect
	github.com/chzyer/readline v1.5.1 // indirect
	github.com/cloudwego/base64x v0.1.4 // indirect
	github.com/cloudwego/iasm v0.2.0 // indirect
	github.com/cockroachdb/apd/v3 v3.2.1 // indirect
	github.com/cockroachdb/errors v1.11.3 // indirect
	github.com/cockroachdb/fifo v0.0.0-20240816210425-c5d0cb0b6fc0 // indirect
	github.com/cockroachdb/logtags v0.0.0-20230118201751-21c54148d20b // indirect
	github.com/cockroachdb/pebble v1.1.2 // indirect
	github.com/cockroachdb/redact v1.1.5 // indirect
	github.com/cockroachdb/tokenbucket v0.0.0-20230807174530-cc333fc44b06 // indirect
	github.com/cometbft/cometbft-db v1.0.1 // indirect
	github.com/cosmos/btcutil v1.0.5 // indirect
	github.com/cosmos/go-bip39 v1.0.0 // indirect
	github.com/cosmos/gogogateway v1.2.0 // indirect
	github.com/cosmos/iavl v1.3.2 // indirect
	github.com/cosmos/ledger-cosmos-go v0.13.3 // indirect
	github.com/danieljoos/wincred v1.2.1 // indirect
	github.com/davecgh/go-spew v1.1.2-0.20180830191138-d8f796af33cc // indirect
	github.com/decred/dcrd/dcrec/secp256k1/v4 v4.3.0 // indirect
	github.com/dgraph-io/badger/v4 v4.4.0 // indirect
	github.com/dgraph-io/ristretto/v2 v2.0.0 // indirect
	github.com/dustin/go-humanize v1.0.1 // indirect
	github.com/dvsekhvalnov/jose2go v1.7.0 // indirect
	github.com/emicklei/dot v1.6.2 // indirect
	github.com/fatih/color v1.18.0 // indirect
	github.com/felixge/httpsnoop v1.0.4 // indirect
	github.com/fsnotify/fsnotify v1.8.0 // indirect
	github.com/getsentry/sentry-go v0.29.0 // indirect
	github.com/go-kit/kit v0.13.0 // indirect
	github.com/go-kit/log v0.2.1 // indirect
	github.com/go-logfmt/logfmt v0.6.0 // indirect
	github.com/go-logr/logr v1.4.2 // indirect
	github.com/go-logr/stdr v1.2.2 // indirect
	github.com/godbus/dbus v0.0.0-20190726142602-4481cbc300e2 // indirect
	github.com/gogo/googleapis v1.4.1 // indirect
	github.com/gogo/protobuf v1.3.2 // indirect
	github.com/golang/groupcache v0.0.0-20210331224755-41bb18bfe9da // indirect
	github.com/golang/mock v1.6.0 // indirect
	github.com/golang/snappy v0.0.4 // indirect
	github.com/google/btree v1.1.3 // indirect
	github.com/google/flatbuffers v24.3.25+incompatible // indirect
	github.com/google/go-cmp v0.6.0 // indirect
	github.com/google/orderedcode v0.0.1 // indirect
	github.com/google/s2a-go v0.1.8 // indirect
	github.com/google/uuid v1.6.0 // indirect
	github.com/googleapis/enterprise-certificate-proxy v0.3.2 // indirect
	github.com/googleapis/gax-go/v2 v2.13.0 // indirect
	github.com/gorilla/handlers v1.5.2 // indirect
	github.com/gorilla/mux v1.8.1 // indirect
	github.com/gorilla/websocket v1.5.3 // indirect
	github.com/grpc-ecosystem/go-grpc-middleware v1.4.0 // indirect
	github.com/gsterjov/go-libsecret v0.0.0-20161001094733-a6f4afe4910c // indirect
	github.com/hashicorp/go-cleanhttp v0.5.2 // indirect
	github.com/hashicorp/go-getter v1.7.6 // indirect
	github.com/hashicorp/go-hclog v1.6.3 // indirect
	github.com/hashicorp/go-immutable-radix v1.3.1 // indirect
	github.com/hashicorp/go-plugin v1.6.2 // indirect
	github.com/hashicorp/go-safetemp v1.0.0 // indirect
	github.com/hashicorp/go-version v1.7.0 // indirect
	github.com/hashicorp/golang-lru v1.0.2 // indirect
	github.com/hashicorp/golang-lru/v2 v2.0.7 // indirect
	github.com/hashicorp/hcl v1.0.0 // indirect
	github.com/hashicorp/yamux v0.1.2 // indirect
	github.com/hdevalence/ed25519consensus v0.2.0 // indirect
	github.com/huandu/skiplist v1.2.1 // indirect
	github.com/iancoleman/strcase v0.3.0 // indirect
	github.com/inconshreveable/mousetrap v1.1.0 // indirect
	github.com/jmespath/go-jmespath v0.4.0 // indirect
	github.com/jmhodges/levigo v1.0.0 // indirect
	github.com/klauspost/compress v1.17.11 // indirect
	github.com/klauspost/cpuid/v2 v2.2.9 // indirect
	github.com/kr/pretty v0.3.1 // indirect
	github.com/kr/text v0.2.0 // indirect
	github.com/lib/pq v1.10.9 // indirect
	github.com/linxGnu/grocksdb v1.9.3 // indirect
	github.com/magiconair/properties v1.8.9 // indirect
	github.com/manifoldco/promptui v0.9.0 // indirect
	github.com/mattn/go-colorable v0.1.13 // indirect
	github.com/mattn/go-isatty v0.0.20 // indirect
	github.com/minio/highwayhash v1.0.3 // indirect
	github.com/mitchellh/go-homedir v1.1.0 // indirect
	github.com/mitchellh/go-testing-interface v1.14.1 // indirect
	github.com/mitchellh/mapstructure v1.5.0 // indirect
	github.com/mtibben/percent v0.2.1 // indirect
	github.com/munnerz/goautoneg v0.0.0-20191010083416-a7dc8b61c822 // indirect
	github.com/oasisprotocol/curve25519-voi v0.0.0-20230904125328-1f23a7beb09a // indirect
	github.com/oklog/run v1.1.0 // indirect
	github.com/onsi/ginkgo v1.16.4 // indirect
	github.com/pelletier/go-toml/v2 v2.2.3 // indirect
	github.com/petermattis/goid v0.0.0-20240813172612-4fcff4a6cae7 // indirect
	github.com/pkg/errors v0.9.1 // indirect
	github.com/pmezard/go-difflib v1.0.1-0.20181226105442-5d4384ee4fb2 // indirect
	github.com/prometheus/client_golang v1.20.5 // indirect
	github.com/prometheus/client_model v0.6.1 // indirect
	github.com/prometheus/common v0.61.0 // indirect
	github.com/prometheus/procfs v0.15.1 // indirect
	github.com/rcrowley/go-metrics v0.0.0-20201227073835-cf1acfcdf475 // indirect
	github.com/rogpeppe/go-internal v1.13.1 // indirect
	github.com/rs/cors v1.11.1 // indirect
	github.com/rs/zerolog v1.33.0 // indirect
	github.com/sagikazarmark/locafero v0.6.0 // indirect
	github.com/sagikazarmark/slog-shim v0.1.0 // indirect
	github.com/sasha-s/go-deadlock v0.3.5 // indirect
	github.com/sourcegraph/conc v0.3.0 // indirect
	github.com/spf13/afero v1.11.0 // indirect
	github.com/spf13/pflag v1.0.5 // indirect
	github.com/spf13/viper v1.19.0 // indirect
	github.com/subosito/gotenv v1.6.0 // indirect
	github.com/supranational/blst v0.3.13 // indirect
	github.com/syndtr/goleveldb v1.0.1-0.20220721030215-126854af5e6d // indirect
	github.com/tendermint/go-amino v0.16.0 // indirect
	github.com/tidwall/btree v1.7.0 // indirect
	github.com/twitchyliquid64/golang-asm v0.15.1 // indirect
	github.com/ulikunitz/xz v0.5.12 // indirect
	github.com/zondax/hid v0.9.2 // indirect
	github.com/zondax/ledger-go v0.14.3 // indirect
	gitlab.com/yawning/secp256k1-voi v0.0.0-20230925100816-f2616030848b // indirect
	gitlab.com/yawning/tuplehash v0.0.0-20230713102510-df83abbf9a02 // indirect
	go.etcd.io/bbolt v1.4.0-alpha.1 // indirect
	go.opencensus.io v0.24.0 // indirect
	go.opentelemetry.io/contrib/instrumentation/google.golang.org/grpc/otelgrpc v0.53.0 // indirect
	go.opentelemetry.io/contrib/instrumentation/net/http/otelhttp v0.53.0 // indirect
	go.opentelemetry.io/otel v1.31.0 // indirect
	go.opentelemetry.io/otel/metric v1.31.0 // indirect
	go.opentelemetry.io/otel/trace v1.31.0 // indirect
	go.uber.org/mock v0.5.0 // indirect
	go.uber.org/multierr v1.11.0 // indirect
	golang.org/x/arch v0.12.0 // indirect
<<<<<<< HEAD
	golang.org/x/crypto v0.30.0 // indirect
=======
	golang.org/x/crypto v0.31.0 // indirect
>>>>>>> 6d5937c0
	golang.org/x/exp v0.0.0-20241108190413-2d47ceb2692f // indirect
	golang.org/x/net v0.32.0 // indirect
	golang.org/x/oauth2 v0.24.0 // indirect
	golang.org/x/sync v0.10.0 // indirect
	golang.org/x/sys v0.28.0 // indirect
	golang.org/x/term v0.27.0 // indirect
	golang.org/x/text v0.21.0 // indirect
<<<<<<< HEAD
	golang.org/x/time v0.5.0 // indirect
	google.golang.org/api v0.186.0 // indirect
	google.golang.org/genproto v0.0.0-20240701130421-f6361c86f094 // indirect
=======
	golang.org/x/time v0.6.0 // indirect
	google.golang.org/api v0.192.0 // indirect
	google.golang.org/genproto v0.0.0-20240814211410-ddb44dafa142 // indirect
>>>>>>> 6d5937c0
	google.golang.org/genproto/googleapis/rpc v0.0.0-20241202173237-19429a94021a // indirect
	gopkg.in/ini.v1 v1.67.0 // indirect
	gopkg.in/yaml.v3 v3.0.1 // indirect
	gotest.tools/v3 v3.5.1 // indirect
	pgregory.net/rapid v1.1.0 // indirect
	sigs.k8s.io/yaml v1.4.0 // indirect
)

replace github.com/syndtr/goleveldb => github.com/syndtr/goleveldb v1.0.1-0.20210819022825-2ae1ddf74ef7

replace (
	cosmossdk.io/api => cosmossdk.io/api v0.8.0-rc.2.0.20241213081318-957e24171608
	cosmossdk.io/client/v2 => cosmossdk.io/client/v2 v2.0.0-20241213081318-957e24171608
	cosmossdk.io/core => cosmossdk.io/core v1.0.0-alpha.6.0.20241213081318-957e24171608
	cosmossdk.io/store => cosmossdk.io/store v1.0.0-rc.0.0.20241213081318-957e24171608
	cosmossdk.io/x/accounts => cosmossdk.io/x/accounts v0.0.0-20241213081318-957e24171608
	cosmossdk.io/x/accounts/defaults/lockup => cosmossdk.io/x/accounts/defaults/lockup v0.0.0-20241213081318-957e24171608
	cosmossdk.io/x/accounts/defaults/multisig => cosmossdk.io/x/accounts/defaults/multisig v0.0.0-20241213081318-957e24171608
	cosmossdk.io/x/authz => cosmossdk.io/x/authz v0.0.0-20241213081318-957e24171608
	cosmossdk.io/x/bank => cosmossdk.io/x/bank v0.0.0-20241213081318-957e24171608
	cosmossdk.io/x/circuit => cosmossdk.io/x/circuit v0.0.0-20241213081318-957e24171608
	cosmossdk.io/x/consensus => cosmossdk.io/x/consensus v0.0.0-20241213081318-957e24171608
	cosmossdk.io/x/distribution => cosmossdk.io/x/distribution v0.0.0-20241213081318-957e24171608
	cosmossdk.io/x/epochs => cosmossdk.io/x/epochs v0.0.0-20241213081318-957e24171608
	cosmossdk.io/x/evidence => cosmossdk.io/x/evidence v0.0.0-20241213081318-957e24171608
	cosmossdk.io/x/feegrant => cosmossdk.io/x/feegrant v0.0.0-20241213081318-957e24171608
	cosmossdk.io/x/gov => cosmossdk.io/x/gov v0.0.0-20241213081318-957e24171608
	cosmossdk.io/x/group => cosmossdk.io/x/group v0.0.0-20241213081318-957e24171608
	cosmossdk.io/x/mint => cosmossdk.io/x/mint v0.0.0-20241213081318-957e24171608
	cosmossdk.io/x/nft => cosmossdk.io/x/nft v0.0.0-20241213081318-957e24171608
	cosmossdk.io/x/params => cosmossdk.io/x/params v0.0.0-20241213081318-957e24171608
	cosmossdk.io/x/protocolpool => cosmossdk.io/x/protocolpool v0.0.0-20241213081318-957e24171608
	cosmossdk.io/x/slashing => cosmossdk.io/x/slashing v0.0.0-20241213081318-957e24171608
	cosmossdk.io/x/staking => cosmossdk.io/x/staking v0.0.0-20241213081318-957e24171608
	cosmossdk.io/x/tx => cosmossdk.io/x/tx v1.0.0-alpha.1.0.20241212002302-a6d28e384938
	cosmossdk.io/x/upgrade => cosmossdk.io/x/upgrade v0.0.0-20241213081318-957e24171608
	github.com/cometbft/cometbft => github.com/cometbft/cometbft v1.0.0-rc1.0.20240908111210-ab0be101882f
	// pseudo version lower than the latest tag
	github.com/cosmos/cosmos-sdk => github.com/cosmos/cosmos-sdk v0.52.0-beta.2.0.20241213155709-f1e881e81b1b
)<|MERGE_RESOLUTION|>--- conflicted
+++ resolved
@@ -207,11 +207,7 @@
 	go.uber.org/mock v0.5.0 // indirect
 	go.uber.org/multierr v1.11.0 // indirect
 	golang.org/x/arch v0.12.0 // indirect
-<<<<<<< HEAD
-	golang.org/x/crypto v0.30.0 // indirect
-=======
 	golang.org/x/crypto v0.31.0 // indirect
->>>>>>> 6d5937c0
 	golang.org/x/exp v0.0.0-20241108190413-2d47ceb2692f // indirect
 	golang.org/x/net v0.32.0 // indirect
 	golang.org/x/oauth2 v0.24.0 // indirect
@@ -219,15 +215,9 @@
 	golang.org/x/sys v0.28.0 // indirect
 	golang.org/x/term v0.27.0 // indirect
 	golang.org/x/text v0.21.0 // indirect
-<<<<<<< HEAD
-	golang.org/x/time v0.5.0 // indirect
-	google.golang.org/api v0.186.0 // indirect
-	google.golang.org/genproto v0.0.0-20240701130421-f6361c86f094 // indirect
-=======
 	golang.org/x/time v0.6.0 // indirect
 	google.golang.org/api v0.192.0 // indirect
 	google.golang.org/genproto v0.0.0-20240814211410-ddb44dafa142 // indirect
->>>>>>> 6d5937c0
 	google.golang.org/genproto/googleapis/rpc v0.0.0-20241202173237-19429a94021a // indirect
 	gopkg.in/ini.v1 v1.67.0 // indirect
 	gopkg.in/yaml.v3 v3.0.1 // indirect
