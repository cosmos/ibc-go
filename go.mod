module github.com/cosmos/ibc-go/v10

go 1.24.3

replace github.com/syndtr/goleveldb => github.com/syndtr/goleveldb v1.0.1-0.20210819022825-2ae1ddf74ef7

require (
	cosmossdk.io/api v0.9.2
	cosmossdk.io/core v0.11.3
	cosmossdk.io/errors v1.0.2
	cosmossdk.io/log v1.6.1
	cosmossdk.io/math v1.5.3
	cosmossdk.io/store v1.1.2
	cosmossdk.io/x/tx v0.14.0
	cosmossdk.io/x/upgrade v0.2.0
	github.com/cometbft/cometbft v0.38.17
	github.com/cosmos/cosmos-db v1.1.3
	github.com/cosmos/cosmos-proto v1.0.0-beta.5
	github.com/cosmos/cosmos-sdk v0.53.4
	github.com/cosmos/gogoproto v1.7.0
	github.com/cosmos/ics23/go v0.11.0
	github.com/ethereum/go-ethereum v1.16.3
	github.com/golang/protobuf v1.5.4
	github.com/grpc-ecosystem/grpc-gateway v1.16.0
	github.com/hashicorp/go-metrics v0.5.4
	github.com/spf13/cast v1.9.2
	github.com/spf13/cobra v1.10.1
	github.com/stretchr/testify v1.11.1
	google.golang.org/genproto/googleapis/api v0.0.0-20250707201910-8d1bb00bc6a7
	google.golang.org/grpc v1.75.0
	google.golang.org/protobuf v1.36.8
	gopkg.in/yaml.v2 v2.4.0
)

require (
	cel.dev/expr v0.24.0 // indirect
	cloud.google.com/go v0.116.0 // indirect
	cloud.google.com/go/auth v0.14.1 // indirect
	cloud.google.com/go/auth/oauth2adapt v0.2.7 // indirect
	cloud.google.com/go/compute/metadata v0.7.0 // indirect
	cloud.google.com/go/iam v1.2.2 // indirect
	cloud.google.com/go/monitoring v1.21.2 // indirect
	cloud.google.com/go/storage v1.49.0 // indirect
	cosmossdk.io/collections v1.3.1 // indirect
	cosmossdk.io/depinject v1.2.1 // indirect
	cosmossdk.io/schema v1.1.0 // indirect
	filippo.io/edwards25519 v1.1.0 // indirect
	github.com/99designs/go-keychain v0.0.0-20191008050251-8e49817e8af4 // indirect
	github.com/99designs/keyring v1.2.2 // indirect
	github.com/DataDog/datadog-go v4.8.3+incompatible // indirect
	github.com/DataDog/zstd v1.5.7 // indirect
	github.com/GoogleCloudPlatform/opentelemetry-operations-go/detectors/gcp v1.29.0 // indirect
	github.com/GoogleCloudPlatform/opentelemetry-operations-go/exporter/metric v0.48.1 // indirect
	github.com/GoogleCloudPlatform/opentelemetry-operations-go/internal/resourcemapping v0.48.1 // indirect
	github.com/Microsoft/go-winio v0.6.2 // indirect
	github.com/aws/aws-sdk-go v1.49.0 // indirect
	github.com/beorn7/perks v1.0.1 // indirect
	github.com/bgentry/go-netrc v0.0.0-20140422174119-9fd32a8b3d3d // indirect
	github.com/bgentry/speakeasy v0.2.0 // indirect
	github.com/bits-and-blooms/bitset v1.22.0 // indirect
	github.com/btcsuite/btcd/btcec/v2 v2.3.4 // indirect
	github.com/bytedance/sonic v1.14.0 // indirect
	github.com/bytedance/sonic/loader v0.3.0 // indirect
	github.com/cenkalti/backoff/v4 v4.3.0 // indirect
	github.com/cespare/xxhash/v2 v2.3.0 // indirect
	github.com/chzyer/readline v1.5.1 // indirect
	github.com/cloudwego/base64x v0.1.5 // indirect
<<<<<<< HEAD
	github.com/cncf/xds/go v0.0.0-20250326154945-ae57f3c0d45f // indirect
=======
	github.com/cncf/xds/go v0.0.0-20250501225837-2ac532fd4443 // indirect
>>>>>>> ec278c8b
	github.com/cockroachdb/errors v1.12.0 // indirect
	github.com/cockroachdb/fifo v0.0.0-20240616162244-4768e80dfb9a // indirect
	github.com/cockroachdb/logtags v0.0.0-20241215232642-bb51bb14a506 // indirect
	github.com/cockroachdb/pebble v1.1.5 // indirect
	github.com/cockroachdb/redact v1.1.6 // indirect
	github.com/cockroachdb/tokenbucket v0.0.0-20230807174530-cc333fc44b06 // indirect
	github.com/cometbft/cometbft-db v0.14.1 // indirect
	github.com/cosmos/btcutil v1.0.5 // indirect
	github.com/cosmos/go-bip39 v1.0.0 // indirect
	github.com/cosmos/gogogateway v1.2.0 // indirect
	github.com/cosmos/iavl v1.2.2 // indirect
	github.com/cosmos/ledger-cosmos-go v0.14.0 // indirect
	github.com/danieljoos/wincred v1.2.1 // indirect
	github.com/davecgh/go-spew v1.1.2-0.20180830191138-d8f796af33cc // indirect
	github.com/decred/dcrd/dcrec/secp256k1/v4 v4.4.0 // indirect
	github.com/desertbit/timer v1.0.1 // indirect
	github.com/dgraph-io/badger/v4 v4.2.0 // indirect
	github.com/dgraph-io/ristretto v0.1.1 // indirect
	github.com/docker/go-connections v0.5.0 // indirect
	github.com/dustin/go-humanize v1.0.1 // indirect
	github.com/dvsekhvalnov/jose2go v1.7.0 // indirect
	github.com/emicklei/dot v1.6.2 // indirect
	github.com/envoyproxy/go-control-plane/envoy v1.32.4 // indirect
	github.com/envoyproxy/protoc-gen-validate v1.2.1 // indirect
	github.com/fatih/color v1.17.0 // indirect
	github.com/felixge/httpsnoop v1.0.4 // indirect
	github.com/fsnotify/fsnotify v1.9.0 // indirect
	github.com/getsentry/sentry-go v0.33.0 // indirect
	github.com/go-jose/go-jose/v4 v4.1.1 // indirect
	github.com/go-kit/kit v0.13.0 // indirect
	github.com/go-kit/log v0.2.1 // indirect
	github.com/go-logfmt/logfmt v0.6.0 // indirect
	github.com/go-logr/logr v1.4.3 // indirect
	github.com/go-logr/stdr v1.2.2 // indirect
	github.com/go-viper/mapstructure/v2 v2.2.1 // indirect
	github.com/godbus/dbus v0.0.0-20190726142602-4481cbc300e2 // indirect
	github.com/gogo/googleapis v1.4.1 // indirect
	github.com/gogo/protobuf v1.3.2 // indirect
	github.com/golang/glog v1.2.5 // indirect
	github.com/golang/groupcache v0.0.0-20210331224755-41bb18bfe9da // indirect
	github.com/golang/snappy v0.0.5-0.20231225225746-43d5d4cd4e0e // indirect
	github.com/google/btree v1.1.3 // indirect
	github.com/google/flatbuffers v24.3.25+incompatible // indirect
	github.com/google/go-cmp v0.7.0 // indirect
	github.com/google/orderedcode v0.0.1 // indirect
	github.com/google/s2a-go v0.1.9 // indirect
	github.com/google/uuid v1.6.0 // indirect
	github.com/googleapis/enterprise-certificate-proxy v0.3.4 // indirect
	github.com/googleapis/gax-go/v2 v2.14.1 // indirect
	github.com/gorilla/handlers v1.5.2 // indirect
	github.com/gorilla/mux v1.8.1 // indirect
	github.com/gorilla/websocket v1.5.3 // indirect
	github.com/grpc-ecosystem/go-grpc-middleware v1.4.0 // indirect
	github.com/gsterjov/go-libsecret v0.0.0-20161001094733-a6f4afe4910c // indirect
	github.com/hashicorp/go-cleanhttp v0.5.2 // indirect
	github.com/hashicorp/go-getter v1.7.8 // indirect
	github.com/hashicorp/go-hclog v1.6.3 // indirect
	github.com/hashicorp/go-immutable-radix v1.3.1 // indirect
	github.com/hashicorp/go-plugin v1.6.3 // indirect
	github.com/hashicorp/go-safetemp v1.0.0 // indirect
	github.com/hashicorp/go-uuid v1.0.3 // indirect
	github.com/hashicorp/go-version v1.6.0 // indirect
	github.com/hashicorp/golang-lru v1.0.2 // indirect
	github.com/hashicorp/golang-lru/v2 v2.0.7 // indirect
	github.com/hashicorp/yamux v0.1.2 // indirect
	github.com/hdevalence/ed25519consensus v0.2.0 // indirect
	github.com/holiman/uint256 v1.3.2 // indirect
	github.com/huandu/skiplist v1.2.1 // indirect
	github.com/iancoleman/strcase v0.3.0 // indirect
	github.com/improbable-eng/grpc-web v0.15.0 // indirect
	github.com/inconshreveable/mousetrap v1.1.0 // indirect
	github.com/jmespath/go-jmespath v0.4.0 // indirect
	github.com/jmhodges/levigo v1.0.0 // indirect
	github.com/klauspost/compress v1.18.0 // indirect
	github.com/klauspost/cpuid/v2 v2.2.10 // indirect
	github.com/kr/pretty v0.3.1 // indirect
	github.com/kr/text v0.2.0 // indirect
	github.com/lib/pq v1.10.9 // indirect
	github.com/linxGnu/grocksdb v1.9.2 // indirect
	github.com/manifoldco/promptui v0.9.0 // indirect
	github.com/mattn/go-colorable v0.1.14 // indirect
	github.com/mattn/go-isatty v0.0.20 // indirect
	github.com/minio/highwayhash v1.0.3 // indirect
	github.com/mitchellh/go-homedir v1.1.0 // indirect
	github.com/mitchellh/go-testing-interface v1.14.1 // indirect
	github.com/mtibben/percent v0.2.1 // indirect
	github.com/munnerz/goautoneg v0.0.0-20191010083416-a7dc8b61c822 // indirect
	github.com/oasisprotocol/curve25519-voi v0.0.0-20230904125328-1f23a7beb09a // indirect
	github.com/oklog/run v1.1.0 // indirect
	github.com/onsi/ginkgo v1.16.5 // indirect
	github.com/onsi/gomega v1.34.1 // indirect
	github.com/opencontainers/image-spec v1.1.0-rc5 // indirect
	github.com/pelletier/go-toml/v2 v2.2.4 // indirect
	github.com/petermattis/goid v0.0.0-20240813172612-4fcff4a6cae7 // indirect
	github.com/pkg/errors v0.9.1 // indirect
	github.com/planetscale/vtprotobuf v0.6.1-0.20240319094008-0393e58bdf10 // indirect
	github.com/pmezard/go-difflib v1.0.1-0.20181226105442-5d4384ee4fb2 // indirect
	github.com/prometheus/client_golang v1.22.0 // indirect
	github.com/prometheus/client_model v0.6.1 // indirect
	github.com/prometheus/common v0.63.0 // indirect
	github.com/prometheus/procfs v0.15.1 // indirect
	github.com/rcrowley/go-metrics v0.0.0-20201227073835-cf1acfcdf475 // indirect
	github.com/rogpeppe/go-internal v1.14.1 // indirect
	github.com/rs/cors v1.11.1 // indirect
	github.com/rs/zerolog v1.34.0 // indirect
	github.com/sagikazarmark/locafero v0.7.0 // indirect
	github.com/sasha-s/go-deadlock v0.3.5 // indirect
	github.com/sourcegraph/conc v0.3.0 // indirect
	github.com/spf13/afero v1.12.0 // indirect
<<<<<<< HEAD
	github.com/spf13/pflag v1.0.7 // indirect
=======
	github.com/spf13/pflag v1.0.9 // indirect
>>>>>>> ec278c8b
	github.com/spf13/viper v1.20.1 // indirect
	github.com/spiffe/go-spiffe/v2 v2.5.0 // indirect
	github.com/subosito/gotenv v1.6.0 // indirect
	github.com/syndtr/goleveldb v1.0.1-0.20220721030215-126854af5e6d // indirect
	github.com/tendermint/go-amino v0.16.0 // indirect
	github.com/tidwall/btree v1.7.0 // indirect
	github.com/twitchyliquid64/golang-asm v0.15.1 // indirect
	github.com/ulikunitz/xz v0.5.11 // indirect
	github.com/zeebo/errs v1.4.0 // indirect
	github.com/zondax/hid v0.9.2 // indirect
	github.com/zondax/ledger-go v0.14.3 // indirect
	go.etcd.io/bbolt v1.4.0-alpha.1 // indirect
	go.opencensus.io v0.24.0 // indirect
	go.opentelemetry.io/auto/sdk v1.1.0 // indirect
	go.opentelemetry.io/contrib/detectors/gcp v1.36.0 // indirect
	go.opentelemetry.io/contrib/instrumentation/google.golang.org/grpc/otelgrpc v0.60.0 // indirect
	go.opentelemetry.io/contrib/instrumentation/net/http/otelhttp v0.59.0 // indirect
	go.opentelemetry.io/otel v1.37.0 // indirect
	go.opentelemetry.io/otel/metric v1.37.0 // indirect
	go.opentelemetry.io/otel/sdk v1.37.0 // indirect
	go.opentelemetry.io/otel/sdk/metric v1.37.0 // indirect
	go.opentelemetry.io/otel/trace v1.37.0 // indirect
	go.uber.org/mock v0.5.2 // indirect
	go.uber.org/multierr v1.11.0 // indirect
	go.yaml.in/yaml/v2 v2.4.2 // indirect
<<<<<<< HEAD
	golang.org/x/arch v0.15.0 // indirect
	golang.org/x/crypto v0.38.0 // indirect
=======
	golang.org/x/arch v0.17.0 // indirect
	golang.org/x/crypto v0.39.0 // indirect
>>>>>>> ec278c8b
	golang.org/x/exp v0.0.0-20250305212735-054e65f0b394 // indirect
	golang.org/x/net v0.41.0 // indirect
	golang.org/x/oauth2 v0.30.0 // indirect
	golang.org/x/sync v0.15.0 // indirect
	golang.org/x/sys v0.33.0 // indirect
	golang.org/x/term v0.32.0 // indirect
	golang.org/x/text v0.26.0 // indirect
	golang.org/x/time v0.10.0 // indirect
	google.golang.org/api v0.222.0 // indirect
	google.golang.org/genproto v0.0.0-20241118233622-e639e219e697 // indirect
	google.golang.org/genproto/googleapis/rpc v0.0.0-20250707201910-8d1bb00bc6a7 // indirect
	gopkg.in/yaml.v3 v3.0.1 // indirect
	gotest.tools/v3 v3.5.2 // indirect
	nhooyr.io/websocket v1.8.11 // indirect
	pgregory.net/rapid v1.2.0 // indirect
	sigs.k8s.io/yaml v1.6.0 // indirect
)<|MERGE_RESOLUTION|>--- conflicted
+++ resolved
@@ -65,11 +65,7 @@
 	github.com/cespare/xxhash/v2 v2.3.0 // indirect
 	github.com/chzyer/readline v1.5.1 // indirect
 	github.com/cloudwego/base64x v0.1.5 // indirect
-<<<<<<< HEAD
-	github.com/cncf/xds/go v0.0.0-20250326154945-ae57f3c0d45f // indirect
-=======
 	github.com/cncf/xds/go v0.0.0-20250501225837-2ac532fd4443 // indirect
->>>>>>> ec278c8b
 	github.com/cockroachdb/errors v1.12.0 // indirect
 	github.com/cockroachdb/fifo v0.0.0-20240616162244-4768e80dfb9a // indirect
 	github.com/cockroachdb/logtags v0.0.0-20241215232642-bb51bb14a506 // indirect
@@ -179,11 +175,7 @@
 	github.com/sasha-s/go-deadlock v0.3.5 // indirect
 	github.com/sourcegraph/conc v0.3.0 // indirect
 	github.com/spf13/afero v1.12.0 // indirect
-<<<<<<< HEAD
-	github.com/spf13/pflag v1.0.7 // indirect
-=======
 	github.com/spf13/pflag v1.0.9 // indirect
->>>>>>> ec278c8b
 	github.com/spf13/viper v1.20.1 // indirect
 	github.com/spiffe/go-spiffe/v2 v2.5.0 // indirect
 	github.com/subosito/gotenv v1.6.0 // indirect
@@ -209,13 +201,8 @@
 	go.uber.org/mock v0.5.2 // indirect
 	go.uber.org/multierr v1.11.0 // indirect
 	go.yaml.in/yaml/v2 v2.4.2 // indirect
-<<<<<<< HEAD
-	golang.org/x/arch v0.15.0 // indirect
-	golang.org/x/crypto v0.38.0 // indirect
-=======
 	golang.org/x/arch v0.17.0 // indirect
 	golang.org/x/crypto v0.39.0 // indirect
->>>>>>> ec278c8b
 	golang.org/x/exp v0.0.0-20250305212735-054e65f0b394 // indirect
 	golang.org/x/net v0.41.0 // indirect
 	golang.org/x/oauth2 v0.30.0 // indirect
