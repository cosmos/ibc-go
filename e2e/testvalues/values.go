--- conflicted
+++ resolved
@@ -66,14 +66,11 @@
 	},
 }
 
-<<<<<<< HEAD
-=======
 // TransferSelfParamsFeatureReleases represents the releases the transfer module started managing its own params.
 var TransferSelfParamsFeatureReleases = semverutil.FeatureReleases{
 	MajorVersion: "v8",
 }
 
->>>>>>> d87b46fd
 // MemoFeatureReleases represents the releases the memo field was released in.
 var MemoFeatureReleases = semverutil.FeatureReleases{
 	MajorVersion: "v6",
