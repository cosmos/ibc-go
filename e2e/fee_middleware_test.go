--- conflicted
+++ resolved
@@ -13,10 +13,7 @@
 	"github.com/stretchr/testify/suite"
 
 	"e2e/testsuite"
-<<<<<<< HEAD
 	"e2e/testvalues"
-=======
->>>>>>> b253b8d1
 
 	feetypes "github.com/cosmos/ibc-go/v4/modules/apps/29-fee/types"
 	channeltypes "github.com/cosmos/ibc-go/v4/modules/core/04-channel/types"
@@ -62,19 +59,13 @@
 	res, err := queryClient.IncentivizedPacketsForChannel(ctx, &feetypes.QueryIncentivizedPacketsForChannelRequest{
 		PortId:    portId,
 		ChannelId: channelId,
-<<<<<<< HEAD
-	},
-	)
-=======
-	})
->>>>>>> b253b8d1
+	})
 	if err != nil {
 		return nil, err
 	}
 	return res.IncentivizedPackets, err
 }
 
-<<<<<<< HEAD
 func (s *FeeMiddlewareTestSuite) TestMsgPayPacketFeeAsyncSingleSender() {
 	t := s.T()
 	ctx := context.TODO()
@@ -201,14 +192,6 @@
 		expected := testvalues.StartingTokenAmount - walletAmount.Amount - gasFees - testFee.AckFee.AmountOf(chainADenom).Int64() - testFee.RecvFee.AmountOf(chainADenom).Int64()
 		s.Require().Equal(expected, actualBalance)
 	})
-=======
-func (s *FeeMiddlewareTestSuite) TestPlaceholder() {
-	ctx := context.Background()
-	r := s.SetupChainsRelayerAndChannel(ctx, feeMiddlewareChannelOptions())
-	s.T().Run("start relayer", func(t *testing.T) {
-		s.StartRelayer(r)
-	})
->>>>>>> b253b8d1
 }
 
 // feeMiddlewareChannelOptions configures both of the chains to have fee middleware enabled.
