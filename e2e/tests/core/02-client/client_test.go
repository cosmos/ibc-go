--- conflicted
+++ resolved
@@ -286,11 +286,7 @@
 			s.Require().NotNil(authority)
 
 			msg := clienttypes.NewMsgUpdateParams(authority.String(), clienttypes.NewParams(allowedClient))
-<<<<<<< HEAD
-			s.ExecuteGovProposalV1(ctx, msg, chainA, chainAWallet)
-=======
-			s.ExecuteGovV1Proposal(ctx, msg, chainA, chainAWallet, 1)
->>>>>>> 9dec93d9
+			s.ExecuteGovV1Proposal(ctx, msg, chainA, chainAWallet)
 		} else {
 			value, err := tmjson.Marshal([]string{allowedClient})
 			s.Require().NoError(err)
