--- conflicted
+++ resolved
@@ -160,89 +160,6 @@
 	})
 }
 
-<<<<<<< HEAD
-=======
-func (s *ClientTestSuite) TestClientUpdateProposal_Succeeds() {
-	t := s.T()
-	ctx := context.TODO()
-
-	var (
-		pathName           string
-		subjectClientID    string
-		substituteClientID string
-		// set the trusting period to a value which will still be valid upon client creation, but invalid before the first update
-		badTrustingPeriod = time.Second * 10
-	)
-
-	testName := t.Name()
-	relayer := s.CreateDefaultPaths(testName)
-
-	t.Run("create substitute client with correct trusting period", func(t *testing.T) {
-		// TODO: update when client identifier created is accessible
-		// currently assumes first client is 07-tendermint-0
-		substituteClientID = clienttypes.FormatClientIdentifier(ibcexported.Tendermint, 0)
-
-		pathName = s.GetPaths(testName)[0]
-	})
-
-	chainA, chainB := s.GetChains()
-	chainAWallet := s.CreateUserOnChainA(ctx, testvalues.StartingTokenAmount)
-
-	t.Run("create subject client with bad trusting period", func(t *testing.T) {
-		createClientOptions := ibc.CreateClientOptions{
-			TrustingPeriod: badTrustingPeriod.String(),
-		}
-
-		s.SetupClients(ctx, relayer, createClientOptions)
-
-		// TODO: update when client identifier created is accessible
-		// currently assumes second client is 07-tendermint-1
-		subjectClientID = clienttypes.FormatClientIdentifier(ibcexported.Tendermint, 1)
-	})
-
-	time.Sleep(badTrustingPeriod)
-
-	t.Run("update substitute client", func(t *testing.T) {
-		s.UpdateClients(ctx, relayer, pathName)
-	})
-
-	s.Require().NoError(test.WaitForBlocks(ctx, 1, chainA, chainB), "failed to wait for blocks")
-
-	t.Run("check status of each client", func(t *testing.T) {
-		t.Run("substitute should be active", func(t *testing.T) {
-			status, err := query.ClientStatus(ctx, chainA, substituteClientID)
-			s.Require().NoError(err)
-			s.Require().Equal(ibcexported.Active.String(), status)
-		})
-
-		t.Run("subject should be expired", func(t *testing.T) {
-			status, err := query.ClientStatus(ctx, chainA, subjectClientID)
-			s.Require().NoError(err)
-			s.Require().Equal(ibcexported.Expired.String(), status)
-		})
-	})
-
-	t.Run("pass client update proposal", func(t *testing.T) {
-		proposal := clienttypes.NewClientUpdateProposal(ibctesting.Title, ibctesting.Description, subjectClientID, substituteClientID)
-		s.ExecuteAndPassGovV1Beta1Proposal(ctx, chainA, chainAWallet, proposal)
-	})
-
-	t.Run("check status of each client", func(t *testing.T) {
-		t.Run("substitute should be active", func(t *testing.T) {
-			status, err := query.ClientStatus(ctx, chainA, substituteClientID)
-			s.Require().NoError(err)
-			s.Require().Equal(ibcexported.Active.String(), status)
-		})
-
-		t.Run("subject should be active", func(t *testing.T) {
-			status, err := query.ClientStatus(ctx, chainA, subjectClientID)
-			s.Require().NoError(err)
-			s.Require().Equal(ibcexported.Active.String(), status)
-		})
-	})
-}
-
->>>>>>> d8cae6ee
 // TestRecoverClient_Succeeds tests that a governance proposal to recover a client using a MsgRecoverClient is successful.
 func (s *ClientTestSuite) TestRecoverClient_Succeeds() {
 	t := s.T()
