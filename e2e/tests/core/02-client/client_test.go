--- conflicted
+++ resolved
@@ -112,7 +112,7 @@
 			upgradedClientState,
 		)
 		s.Require().NoError(err)
-		s.ExecuteGovProposalV1(ctx, scheduleUpgradeMsg, chainA, chainAWallet, 1)
+		s.ExecuteGovV1Proposal(ctx, scheduleUpgradeMsg, chainA, chainAWallet, 1)
 	})
 
 	t.Run("check that IBC software upgrade has been scheduled successfully on chainA", func(t *testing.T) {
@@ -194,17 +194,11 @@
 		})
 	})
 
-<<<<<<< HEAD
 	t.Run("execute proposal for MsgRecoverClient", func(t *testing.T) {
 		authority, err := s.QueryModuleAccountAddress(ctx, govtypes.ModuleName, chainA)
 		s.Require().NoError(err)
 		recoverClientMsg := clienttypes.NewMsgRecoverClient(authority.String(), subjectClientID, substituteClientID)
-		s.ExecuteGovProposalV1(ctx, recoverClientMsg, chainA, chainAWallet, 1)
-=======
-	t.Run("pass client update proposal", func(t *testing.T) {
-		proposal := clienttypes.NewClientUpdateProposal(ibctesting.Title, ibctesting.Description, subjectClientID, substituteClientID)
-		s.ExecuteGovV1Beta1Proposal(ctx, chainA, chainAWallet, proposal)
->>>>>>> 9dec93d9
+		s.ExecuteGovV1Proposal(ctx, recoverClientMsg, chainA, chainAWallet, 1)
 	})
 
 	t.Run("check status of each client", func(t *testing.T) {
