--- conflicted
+++ resolved
@@ -85,11 +85,7 @@
 	const planHeight = int64(75)
 	var newChainID string
 
-<<<<<<< HEAD
-	t.Run("send schedule IBC upgrade message", func(t *testing.T) {
-=======
 	t.Run("execute proposal for MsgIBCSoftwareUpgrade", func(t *testing.T) {
->>>>>>> 3db1681f
 		authority, err := s.QueryModuleAccountAddress(ctx, govtypes.ModuleName, chainA)
 		s.Require().NoError(err)
 		s.Require().NotNil(authority)
@@ -98,15 +94,9 @@
 		s.Require().NoError(err)
 
 		originalChainID := clientState.(*ibctm.ClientState).ChainId
-<<<<<<< HEAD
 		revisionNumber := clienttypes.ParseChainID(originalChainID)
 		// increment revision number even with new chain ID to prevent loss of misbehaviour detection support
 		newChainID, err = clienttypes.SetRevisionNumber(originalChainID, revisionNumber+1)
-=======
-		revisionNumber := clienttypes.ParseChainID(fmt.Sprintf("%s-%d", originalChainID, 1))
-		// increment revision number even with new chain ID to prevent loss of misbehaviour detection support
-		newChainID, err = clienttypes.SetRevisionNumber(fmt.Sprintf("%s-%d", originalChainID, 1), revisionNumber+1)
->>>>>>> 3db1681f
 		s.Require().NoError(err)
 		s.Require().NotEqual(originalChainID, newChainID)
 
@@ -122,11 +112,7 @@
 			upgradedClientState,
 		)
 		s.Require().NoError(err)
-<<<<<<< HEAD
-		s.ExecuteGovProposalV1(ctx, scheduleUpgradeMsg, chainA, chainAWallet, 1)
-=======
 		s.ExecuteGovV1Proposal(ctx, scheduleUpgradeMsg, chainA, chainAWallet)
->>>>>>> 3db1681f
 	})
 
 	t.Run("check that IBC software upgrade has been scheduled successfully on chainA", func(t *testing.T) {
@@ -134,18 +120,11 @@
 		cs, err := s.QueryUpgradedClientState(ctx, chainA, ibctesting.FirstClientID)
 		s.Require().NoError(err)
 
-<<<<<<< HEAD
-		upgradedClientState := cs.(*ibctm.ClientState)
-		s.Require().Equal(upgradedClientState.ChainId, newChainID)
-
-		plan, err := s.QueryCurrentPlan(ctx, chainA)
-=======
 		upgradedClientState, ok := cs.(*ibctm.ClientState)
 		s.Require().True(ok)
 		s.Require().Equal(upgradedClientState.ChainId, newChainID)
 
 		plan, err := s.QueryCurrentUpgradePlan(ctx, chainA)
->>>>>>> 3db1681f
 		s.Require().NoError(err)
 
 		s.Require().Equal("upgrade-client", plan.Name)
@@ -216,20 +195,12 @@
 		})
 	})
 
-<<<<<<< HEAD
-	t.Run("send recover client message", func(t *testing.T) {
-		authority, err := s.QueryModuleAccountAddress(ctx, govtypes.ModuleName, chainA)
-		s.Require().NoError(err)
-		recoverClientMsg := clienttypes.NewMsgRecoverClient(authority.String(), subjectClientID, substituteClientID)
-		s.ExecuteGovProposalV1(ctx, recoverClientMsg, chainA, chainAWallet, 1)
-=======
 	t.Run("execute proposal for MsgRecoverClient", func(t *testing.T) {
 		authority, err := s.QueryModuleAccountAddress(ctx, govtypes.ModuleName, chainA)
 		s.Require().NoError(err)
 		recoverClientMsg := clienttypes.NewMsgRecoverClient(authority.String(), subjectClientID, substituteClientID)
 		s.Require().NotNil(recoverClientMsg)
 		s.ExecuteGovV1Proposal(ctx, recoverClientMsg, chainA, chainAWallet)
->>>>>>> 3db1681f
 	})
 
 	t.Run("check status of each client", func(t *testing.T) {
