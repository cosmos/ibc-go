//go:build !test_e2e

package client

import (
	"context"
	"fmt"
	"slices"
	"sort"
	"strings"
	"testing"
	"time"

	"github.com/strangelove-ventures/interchaintest/v8/ibc"
	test "github.com/strangelove-ventures/interchaintest/v8/testutil"
	testifysuite "github.com/stretchr/testify/suite"

	upgradetypes "cosmossdk.io/x/upgrade/types"

	"github.com/cosmos/cosmos-sdk/client/grpc/cmtservice"
	govtypes "github.com/cosmos/cosmos-sdk/x/gov/types"
	paramsproposaltypes "github.com/cosmos/cosmos-sdk/x/params/types/proposal"

	"github.com/cometbft/cometbft/crypto/tmhash"
	cmtjson "github.com/cometbft/cometbft/libs/json"
	"github.com/cometbft/cometbft/privval"
	cmtproto "github.com/cometbft/cometbft/proto/tendermint/types"
	cmtprotoversion "github.com/cometbft/cometbft/proto/tendermint/version"
	cmttypes "github.com/cometbft/cometbft/types"
	cmtversion "github.com/cometbft/cometbft/version"

	"github.com/cosmos/ibc-go/e2e/dockerutil"
	"github.com/cosmos/ibc-go/e2e/testsuite"
	"github.com/cosmos/ibc-go/e2e/testsuite/query"
	"github.com/cosmos/ibc-go/e2e/testvalues"
	wasmtypes "github.com/cosmos/ibc-go/modules/light-clients/08-wasm/types"
	clienttypes "github.com/cosmos/ibc-go/v8/modules/core/02-client/types"
	ibcexported "github.com/cosmos/ibc-go/v8/modules/core/exported"
	ibctm "github.com/cosmos/ibc-go/v8/modules/light-clients/07-tendermint"
	ibctesting "github.com/cosmos/ibc-go/v8/testing"
)

const (
	invalidHashValue = "invalid_hash"
)

func TestClientTestSuite(t *testing.T) {
	testifysuite.Run(t, new(ClientTestSuite))
}

type ClientTestSuite struct {
	testsuite.E2ETestSuite
}

// QueryAllowedClients queries the on-chain AllowedClients parameter for 02-client
func (s *ClientTestSuite) QueryAllowedClients(ctx context.Context, chain ibc.Chain) []string {
	res, err := query.GRPCQuery[clienttypes.QueryClientParamsResponse](ctx, chain, &clienttypes.QueryClientParamsRequest{})
	s.Require().NoError(err)

	return res.Params.AllowedClients
}

// TestScheduleIBCUpgrade_Succeeds tests that a governance proposal to schedule an IBC software upgrade is successful.
func (s *ClientTestSuite) TestScheduleIBCUpgrade_Succeeds() {
	t := s.T()
	ctx := context.TODO()

	testName := t.Name()
<<<<<<< HEAD
	s.SetupDefaultPath(testName)
=======
	s.CreateDefaultPaths(testName)
>>>>>>> d8cae6ee

	chainA, chainB := s.GetChains()
	chainAWallet := s.CreateUserOnChainA(ctx, testvalues.StartingTokenAmount)

	const planHeight = int64(300)
	const legacyPlanHeight = planHeight * 2
	var newChainID string

	t.Run("execute proposal for MsgIBCSoftwareUpgrade", func(t *testing.T) {
		authority, err := query.ModuleAccountAddress(ctx, govtypes.ModuleName, chainA)
		s.Require().NoError(err)
		s.Require().NotNil(authority)

		clientState, err := query.ClientState(ctx, chainB, ibctesting.FirstClientID)
		s.Require().NoError(err)

		originalChainID := clientState.(*ibctm.ClientState).ChainId
		revisionNumber := clienttypes.ParseChainID(originalChainID)
		// increment revision number even with new chain ID to prevent loss of misbehaviour detection support
		newChainID, err = clienttypes.SetRevisionNumber(originalChainID, revisionNumber+1)
		s.Require().NoError(err)
		s.Require().NotEqual(originalChainID, newChainID)

		upgradedClientState, ok := clientState.(*ibctm.ClientState)
		s.Require().True(ok)
		upgradedClientState.ChainId = newChainID

		scheduleUpgradeMsg, err := clienttypes.NewMsgIBCSoftwareUpgrade(
			authority.String(),
			upgradetypes.Plan{
				Name:   "upgrade-client",
				Height: planHeight,
			},
			upgradedClientState,
		)
		s.Require().NoError(err)
		s.ExecuteAndPassGovV1Proposal(ctx, scheduleUpgradeMsg, chainA, chainAWallet)
	})

	t.Run("check that IBC software upgrade has been scheduled successfully on chainA", func(t *testing.T) {
		// checks there is an upgraded client state stored
		upgradedCsResp, err := query.GRPCQuery[clienttypes.QueryUpgradedClientStateResponse](ctx, chainA, &clienttypes.QueryUpgradedClientStateRequest{})
		s.Require().NoError(err)

		clientStateAny := upgradedCsResp.UpgradedClientState

		cfg := chainA.Config().EncodingConfig
		var cs ibcexported.ClientState
		err = cfg.InterfaceRegistry.UnpackAny(clientStateAny, &cs)
		s.Require().NoError(err)

		upgradedClientState, ok := cs.(*ibctm.ClientState)
		s.Require().True(ok)
		s.Require().Equal(upgradedClientState.ChainId, newChainID)

		planResponse, err := query.GRPCQuery[upgradetypes.QueryCurrentPlanResponse](ctx, chainA, &upgradetypes.QueryCurrentPlanRequest{})
		s.Require().NoError(err)

		plan := planResponse.Plan

		s.Require().Equal("upgrade-client", plan.Name)
		s.Require().Equal(planHeight, plan.Height)
	})

	t.Run("ensure legacy proposal does not succeed", func(t *testing.T) {
		authority, err := query.ModuleAccountAddress(ctx, govtypes.ModuleName, chainA)
		s.Require().NoError(err)
		s.Require().NotNil(authority)

		clientState, err := query.ClientState(ctx, chainB, ibctesting.FirstClientID)
		s.Require().NoError(err)

		originalChainID := clientState.(*ibctm.ClientState).ChainId
		revisionNumber := clienttypes.ParseChainID(originalChainID)
		// increment revision number even with new chain ID to prevent loss of misbehaviour detection support
		newChainID, err = clienttypes.SetRevisionNumber(originalChainID, revisionNumber+1)
		s.Require().NoError(err)
		s.Require().NotEqual(originalChainID, newChainID)

		upgradedClientState := clientState.(*ibctm.ClientState).ZeroCustomFields()
		upgradedClientState.ChainId = newChainID

		legacyUpgradeProposal, err := clienttypes.NewUpgradeProposal(ibctesting.Title, ibctesting.Description, upgradetypes.Plan{
			Name:   "upgrade-client-legacy",
			Height: legacyPlanHeight,
		}, upgradedClientState)

		s.Require().NoError(err)
		txResp := s.ExecuteGovV1Beta1Proposal(ctx, chainA, chainAWallet, legacyUpgradeProposal)
		s.AssertTxFailure(txResp, govtypes.ErrInvalidProposalContent)
	})
}

func (s *ClientTestSuite) TestClientUpdateProposal_Succeeds() {
	t := s.T()
	ctx := context.TODO()

	var (
		pathName           string
		subjectClientID    string
		substituteClientID string
		// set the trusting period to a value which will still be valid upon client creation, but invalid before the first update
		badTrustingPeriod = time.Second * 10
	)

	testName := t.Name()
<<<<<<< HEAD
	relayer := s.SetupDefaultPath(testName)
=======
	relayer := s.CreateDefaultPaths(testName)
>>>>>>> d8cae6ee

	t.Run("create substitute client with correct trusting period", func(t *testing.T) {
		// TODO: update when client identifier created is accessible
		// currently assumes first client is 07-tendermint-0
		substituteClientID = clienttypes.FormatClientIdentifier(ibcexported.Tendermint, 0)

		pathName = s.GetPaths(testName)[0]
	})

	chainA, chainB := s.GetChains()
	chainAWallet := s.CreateUserOnChainA(ctx, testvalues.StartingTokenAmount)

	t.Run("create subject client with bad trusting period", func(t *testing.T) {
		createClientOptions := ibc.CreateClientOptions{
			TrustingPeriod: badTrustingPeriod.String(),
		}

		s.SetupClients(ctx, relayer, createClientOptions)

		// TODO: update when client identifier created is accessible
		// currently assumes second client is 07-tendermint-1
		subjectClientID = clienttypes.FormatClientIdentifier(ibcexported.Tendermint, 1)
	})

	time.Sleep(badTrustingPeriod)

	t.Run("update substitute client", func(t *testing.T) {
		s.UpdateClients(ctx, relayer, pathName)
	})

	s.Require().NoError(test.WaitForBlocks(ctx, 1, chainA, chainB), "failed to wait for blocks")

	t.Run("check status of each client", func(t *testing.T) {
		t.Run("substitute should be active", func(t *testing.T) {
			status, err := query.ClientStatus(ctx, chainA, substituteClientID)
			s.Require().NoError(err)
			s.Require().Equal(ibcexported.Active.String(), status)
		})

		t.Run("subject should be expired", func(t *testing.T) {
			status, err := query.ClientStatus(ctx, chainA, subjectClientID)
			s.Require().NoError(err)
			s.Require().Equal(ibcexported.Expired.String(), status)
		})
	})

	t.Run("pass client update proposal", func(t *testing.T) {
		proposal := clienttypes.NewClientUpdateProposal(ibctesting.Title, ibctesting.Description, subjectClientID, substituteClientID)
		s.ExecuteAndPassGovV1Beta1Proposal(ctx, chainA, chainAWallet, proposal)
	})

	t.Run("check status of each client", func(t *testing.T) {
		t.Run("substitute should be active", func(t *testing.T) {
			status, err := query.ClientStatus(ctx, chainA, substituteClientID)
			s.Require().NoError(err)
			s.Require().Equal(ibcexported.Active.String(), status)
		})

		t.Run("subject should be active", func(t *testing.T) {
			status, err := query.ClientStatus(ctx, chainA, subjectClientID)
			s.Require().NoError(err)
			s.Require().Equal(ibcexported.Active.String(), status)
		})
	})
}

// TestRecoverClient_Succeeds tests that a governance proposal to recover a client using a MsgRecoverClient is successful.
func (s *ClientTestSuite) TestRecoverClient_Succeeds() {
	t := s.T()
	ctx := context.TODO()

	var (
		pathName           string
		subjectClientID    string
		substituteClientID string
		// set the trusting period to a value which will still be valid upon client creation, but invalid before the first update
		badTrustingPeriod = time.Second * 10
	)

	testName := t.Name()
<<<<<<< HEAD
	relayer := s.SetupDefaultPath(testName)
=======
	relayer := s.CreateDefaultPaths(testName)
>>>>>>> d8cae6ee

	t.Run("create substitute client with correct trusting period", func(t *testing.T) {
		// TODO: update when client identifier created is accessible
		// currently assumes first client is 07-tendermint-0
		substituteClientID = clienttypes.FormatClientIdentifier(ibcexported.Tendermint, 0)

		pathName = s.GetPaths(testName)[0]
	})

	chainA, chainB := s.GetChains()
	chainAWallet := s.CreateUserOnChainA(ctx, testvalues.StartingTokenAmount)

	t.Run("create subject client with bad trusting period", func(t *testing.T) {
		createClientOptions := ibc.CreateClientOptions{
			TrustingPeriod: badTrustingPeriod.String(),
		}

		s.SetupClients(ctx, relayer, createClientOptions)

		// TODO: update when client identifier created is accessible
		// currently assumes second client is 07-tendermint-1
		subjectClientID = clienttypes.FormatClientIdentifier(ibcexported.Tendermint, 1)
	})

	time.Sleep(badTrustingPeriod)

	t.Run("update substitute client", func(t *testing.T) {
		s.UpdateClients(ctx, relayer, pathName)
	})

	s.Require().NoError(test.WaitForBlocks(ctx, 1, chainA, chainB), "failed to wait for blocks")

	t.Run("check status of each client", func(t *testing.T) {
		t.Run("substitute should be active", func(t *testing.T) {
			status, err := query.ClientStatus(ctx, chainA, substituteClientID)
			s.Require().NoError(err)
			s.Require().Equal(ibcexported.Active.String(), status)
		})

		t.Run("subject should be expired", func(t *testing.T) {
			status, err := query.ClientStatus(ctx, chainA, subjectClientID)
			s.Require().NoError(err)
			s.Require().Equal(ibcexported.Expired.String(), status)
		})
	})

	t.Run("execute proposal for MsgRecoverClient", func(t *testing.T) {
		authority, err := query.ModuleAccountAddress(ctx, govtypes.ModuleName, chainA)
		s.Require().NoError(err)
		recoverClientMsg := clienttypes.NewMsgRecoverClient(authority.String(), subjectClientID, substituteClientID)
		s.Require().NotNil(recoverClientMsg)
		s.ExecuteAndPassGovV1Proposal(ctx, recoverClientMsg, chainA, chainAWallet)
	})

	t.Run("check status of each client", func(t *testing.T) {
		t.Run("substitute should be active", func(t *testing.T) {
			status, err := query.ClientStatus(ctx, chainA, substituteClientID)
			s.Require().NoError(err)
			s.Require().Equal(ibcexported.Active.String(), status)
		})

		t.Run("subject should be active", func(t *testing.T) {
			status, err := query.ClientStatus(ctx, chainA, subjectClientID)
			s.Require().NoError(err)
			s.Require().Equal(ibcexported.Active.String(), status)
		})
	})
}

func (s *ClientTestSuite) TestClient_Update_Misbehaviour() {
	t := s.T()
	ctx := context.TODO()

	var (
		trustedHeight   clienttypes.Height
		latestHeight    clienttypes.Height
		clientState     ibcexported.ClientState
		header          *cmtservice.Header
		signers         []cmttypes.PrivValidator
		validatorSet    []*cmttypes.Validator
		maliciousHeader *ibctm.Header
		err             error
	)

	testName := t.Name()
<<<<<<< HEAD
	relayer := s.SetupDefaultPath(testName)
=======
	relayer := s.CreateDefaultPaths(testName)
>>>>>>> d8cae6ee

	chainA, chainB := s.GetChains()

	s.Require().NoError(test.WaitForBlocks(ctx, 10, chainA, chainB))

	t.Run("update clients", func(t *testing.T) {
		err := relayer.UpdateClients(ctx, s.GetRelayerExecReporter(), s.GetPaths(testName)[0])
		s.Require().NoError(err)

		clientState, err = query.ClientState(ctx, chainA, ibctesting.FirstClientID)
		s.Require().NoError(err)
	})

	t.Run("fetch trusted height", func(t *testing.T) {
		tmClientState, ok := clientState.(*ibctm.ClientState)
		s.Require().True(ok)

		trustedHeight = tmClientState.LatestHeight
		s.Require().True(trustedHeight.GT(clienttypes.ZeroHeight()))
	})

	t.Run("update clients", func(t *testing.T) {
		err := relayer.UpdateClients(ctx, s.GetRelayerExecReporter(), s.GetPaths(testName)[0])
		s.Require().NoError(err)

		clientState, err = query.ClientState(ctx, chainA, ibctesting.FirstClientID)
		s.Require().NoError(err)
	})

	t.Run("fetch client state latest height", func(t *testing.T) {
		tmClientState, ok := clientState.(*ibctm.ClientState)
		s.Require().True(ok)

		latestHeight = tmClientState.LatestHeight
		s.Require().True(latestHeight.GT(clienttypes.ZeroHeight()))
	})

	t.Run("create validator set", func(t *testing.T) {
		var validators []*cmtservice.Validator

		t.Run("fetch block header at latest client state height", func(t *testing.T) {
			headerResp, err := query.GRPCQuery[cmtservice.GetBlockByHeightResponse](ctx, chainB, &cmtservice.GetBlockByHeightRequest{
				Height: int64(latestHeight.GetRevisionHeight()),
			})
			s.Require().NoError(err)

			header = &headerResp.SdkBlock.Header
		})

		t.Run("get validators at latest height", func(t *testing.T) {
			validators, err = query.GetValidatorSetByHeight(ctx, chainB, latestHeight.GetRevisionHeight())
			s.Require().NoError(err)
		})

		t.Run("extract validator private keys", func(t *testing.T) {
			privateKeys := s.extractChainPrivateKeys(ctx, chainB)
			s.Require().NotEmpty(privateKeys, "private keys are empty")

			for i, pv := range privateKeys {
				pubKey, err := pv.GetPubKey()
				s.Require().NoError(err)

				validator := cmttypes.NewValidator(pubKey, validators[i].VotingPower)
				err = validator.ValidateBasic()
				s.Require().NoError(err, "invalid validator: %s", err)

				validatorSet = append(validatorSet, validator)
				signers = append(signers, pv)
			}
		})
	})

	s.Require().NotEmpty(validatorSet, "validator set is empty")

	t.Run("create malicious header", func(t *testing.T) {
		valSet := cmttypes.NewValidatorSet(validatorSet)
		err := valSet.ValidateBasic()
		s.Require().NoError(err, "invalid validator set: %s", err)
		maliciousHeader, err = createMaliciousTMHeader(chainB.Config().ChainID, int64(latestHeight.GetRevisionHeight()), trustedHeight,
			header.GetTime(), valSet, valSet, signers, header)
		s.Require().NoError(err)
	})

	t.Run("update client with duplicate misbehaviour header", func(t *testing.T) {
		rlyWallet := s.CreateUserOnChainA(ctx, testvalues.StartingTokenAmount)
		msgUpdateClient, err := clienttypes.NewMsgUpdateClient(ibctesting.FirstClientID, maliciousHeader, rlyWallet.FormattedAddress())
		s.Require().NoError(err)

		txResp := s.BroadcastMessages(ctx, chainA, rlyWallet, msgUpdateClient)
		s.AssertTxSuccess(txResp)
	})

	t.Run("ensure client status is frozen", func(t *testing.T) {
		status, err := query.ClientStatus(ctx, chainA, ibctesting.FirstClientID)
		s.Require().NoError(err)
		s.Require().Equal(ibcexported.Frozen.String(), status)
	})
}

// TestAllowedClientsParam tests changing the AllowedClients parameter using a governance proposal
func (s *ClientTestSuite) TestAllowedClientsParam() {
	t := s.T()
	ctx := context.TODO()

	testName := t.Name()
<<<<<<< HEAD
	s.SetupDefaultPath(testName)
=======
	s.CreateDefaultPaths(testName)
>>>>>>> d8cae6ee

	chainA, chainB := s.GetChains()
	chainAVersion := chainA.Config().Images[0].Version
	chainAWallet := s.CreateUserOnChainA(ctx, testvalues.StartingTokenAmount)

	s.Require().NoError(test.WaitForBlocks(ctx, 1, chainA, chainB), "failed to wait for blocks")

	t.Run("ensure allowed clients are set to the default", func(t *testing.T) {
		allowedClients := s.QueryAllowedClients(ctx, chainA)

		defaultAllowedClients := clienttypes.DefaultAllowedClients
		if !testvalues.AllowAllClientsWildcardFeatureReleases.IsSupported(chainAVersion) {
			defaultAllowedClients = []string{ibcexported.Solomachine, ibcexported.Tendermint, ibcexported.Localhost, wasmtypes.Wasm}
		}
		if !testvalues.LocalhostClientFeatureReleases.IsSupported(chainAVersion) {
			defaultAllowedClients = slices.DeleteFunc(defaultAllowedClients, func(s string) bool { return s == ibcexported.Localhost })
		}
		s.Require().Equal(defaultAllowedClients, allowedClients)
	})

	allowedClient := ibcexported.Solomachine
	t.Run("change the allowed client to only allow solomachine clients", func(t *testing.T) {
		if testvalues.SelfParamsFeatureReleases.IsSupported(chainAVersion) {
			authority, err := query.ModuleAccountAddress(ctx, govtypes.ModuleName, chainA)
			s.Require().NoError(err)
			s.Require().NotNil(authority)

			msg := clienttypes.NewMsgUpdateParams(authority.String(), clienttypes.NewParams(allowedClient))
			s.ExecuteAndPassGovV1Proposal(ctx, msg, chainA, chainAWallet)
		} else {
			value, err := cmtjson.Marshal([]string{allowedClient})
			s.Require().NoError(err)
			changes := []paramsproposaltypes.ParamChange{
				paramsproposaltypes.NewParamChange(ibcexported.ModuleName, string(clienttypes.KeyAllowedClients), string(value)),
			}

			proposal := paramsproposaltypes.NewParameterChangeProposal(ibctesting.Title, ibctesting.Description, changes)
			s.ExecuteAndPassGovV1Beta1Proposal(ctx, chainA, chainAWallet, proposal)
		}
	})

	t.Run("validate the param was successfully changed", func(t *testing.T) {
		allowedClients := s.QueryAllowedClients(ctx, chainA)
		s.Require().Equal([]string{allowedClient}, allowedClients)
	})

	t.Run("ensure querying non-allowed client's status returns Unauthorized Status", func(t *testing.T) {
		status, err := query.ClientStatus(ctx, chainA, ibctesting.FirstClientID)
		s.Require().NoError(err)
		s.Require().Equal(ibcexported.Unauthorized.String(), status)

		status, err = query.ClientStatus(ctx, chainA, ibcexported.Localhost)
		s.Require().NoError(err)
		s.Require().Equal(ibcexported.Unauthorized.String(), status)
	})
}

// extractChainPrivateKeys returns a slice of cmttypes.PrivValidator which hold the private keys for all validator
// nodes for a given chain.
func (s *ClientTestSuite) extractChainPrivateKeys(ctx context.Context, chain ibc.Chain) []cmttypes.PrivValidator {
	testContainers, err := dockerutil.GetTestContainers(ctx, s.SuiteName(), s.DockerClient)
	s.Require().NoError(err)
	s.Require().NotEmpty(testContainers, "no test containers found")

	var filePvs []privval.FilePVKey
	var pvs []cmttypes.PrivValidator
	for _, container := range testContainers {
		isNodeForDifferentChain := !strings.Contains(container.Names[0], chain.Config().ChainID)
		isFullNode := strings.Contains(container.Names[0], fmt.Sprintf("%s-fn", chain.Config().ChainID))
		if isNodeForDifferentChain || isFullNode {
			s.T().Logf("skipping container %s for chain %s", container.Names[0], chain.Config().ChainID)
			continue
		}

		validatorPrivKey := fmt.Sprintf("/var/cosmos-chain/%s/config/priv_validator_key.json", chain.Config().Name)
		privKeyFileContents, err := dockerutil.GetFileContentsFromContainer(ctx, s.DockerClient, container.ID, validatorPrivKey)
		s.Require().NoError(err)

		var filePV privval.FilePVKey
		err = cmtjson.Unmarshal(privKeyFileContents, &filePV)
		s.Require().NoError(err)
		filePvs = append(filePvs, filePV)
	}

	// We sort by address as GetValidatorSetByHeight also sorts by address. When iterating over them, the index
	// will correspond to the correct ibcmock.PV.
	sort.SliceStable(filePvs, func(i, j int) bool {
		return filePvs[i].Address.String() < filePvs[j].Address.String()
	})

	for _, filePV := range filePvs {
		pvs = append(pvs, cmttypes.NewMockPVWithParams(
			filePV.PrivKey, false, false,
		))
	}

	return pvs
}

// createMaliciousTMHeader creates a header with the provided trusted height with an invalid app hash.
func createMaliciousTMHeader(chainID string, blockHeight int64, trustedHeight clienttypes.Height, timestamp time.Time, tmValSet, tmTrustedVals *cmttypes.ValidatorSet, signers []cmttypes.PrivValidator, oldHeader *cmtservice.Header) (*ibctm.Header, error) {
	tmHeader := cmttypes.Header{
		Version:            cmtprotoversion.Consensus{Block: cmtversion.BlockProtocol, App: 2},
		ChainID:            chainID,
		Height:             blockHeight,
		Time:               timestamp,
		LastBlockID:        ibctesting.MakeBlockID(make([]byte, tmhash.Size), 10_000, make([]byte, tmhash.Size)),
		LastCommitHash:     oldHeader.GetLastCommitHash(),
		ValidatorsHash:     tmValSet.Hash(),
		NextValidatorsHash: tmValSet.Hash(),
		DataHash:           tmhash.Sum([]byte(invalidHashValue)),
		ConsensusHash:      tmhash.Sum([]byte(invalidHashValue)),
		AppHash:            tmhash.Sum([]byte(invalidHashValue)),
		LastResultsHash:    tmhash.Sum([]byte(invalidHashValue)),
		EvidenceHash:       tmhash.Sum([]byte(invalidHashValue)),
		ProposerAddress:    tmValSet.Proposer.Address, //nolint:staticcheck
	}

	hhash := tmHeader.Hash()
	blockID := ibctesting.MakeBlockID(hhash, 3, tmhash.Sum([]byte(invalidHashValue)))
	voteSet := cmttypes.NewVoteSet(chainID, blockHeight, 1, cmtproto.PrecommitType, tmValSet)

	extCommit, err := cmttypes.MakeExtCommit(blockID, blockHeight, 1, voteSet, signers, timestamp, false)
	if err != nil {
		return nil, err
	}

	signedHeader := &cmtproto.SignedHeader{
		Header: tmHeader.ToProto(),
		Commit: extCommit.ToCommit().ToProto(),
	}

	valSet, err := tmValSet.ToProto()
	if err != nil {
		return nil, err
	}

	trustedVals, err := tmTrustedVals.ToProto()
	if err != nil {
		return nil, err
	}

	return &ibctm.Header{
		SignedHeader:      signedHeader,
		ValidatorSet:      valSet,
		TrustedHeight:     trustedHeight,
		TrustedValidators: trustedVals,
	}, nil
}<|MERGE_RESOLUTION|>--- conflicted
+++ resolved
@@ -66,11 +66,7 @@
 	ctx := context.TODO()
 
 	testName := t.Name()
-<<<<<<< HEAD
-	s.SetupDefaultPath(testName)
-=======
 	s.CreateDefaultPaths(testName)
->>>>>>> d8cae6ee
 
 	chainA, chainB := s.GetChains()
 	chainAWallet := s.CreateUserOnChainA(ctx, testvalues.StartingTokenAmount)
@@ -177,11 +173,7 @@
 	)
 
 	testName := t.Name()
-<<<<<<< HEAD
-	relayer := s.SetupDefaultPath(testName)
-=======
 	relayer := s.CreateDefaultPaths(testName)
->>>>>>> d8cae6ee
 
 	t.Run("create substitute client with correct trusting period", func(t *testing.T) {
 		// TODO: update when client identifier created is accessible
@@ -262,11 +254,7 @@
 	)
 
 	testName := t.Name()
-<<<<<<< HEAD
-	relayer := s.SetupDefaultPath(testName)
-=======
 	relayer := s.CreateDefaultPaths(testName)
->>>>>>> d8cae6ee
 
 	t.Run("create substitute client with correct trusting period", func(t *testing.T) {
 		// TODO: update when client identifier created is accessible
@@ -352,11 +340,7 @@
 	)
 
 	testName := t.Name()
-<<<<<<< HEAD
-	relayer := s.SetupDefaultPath(testName)
-=======
 	relayer := s.CreateDefaultPaths(testName)
->>>>>>> d8cae6ee
 
 	chainA, chainB := s.GetChains()
 
@@ -462,11 +446,7 @@
 	ctx := context.TODO()
 
 	testName := t.Name()
-<<<<<<< HEAD
-	s.SetupDefaultPath(testName)
-=======
 	s.CreateDefaultPaths(testName)
->>>>>>> d8cae6ee
 
 	chainA, chainB := s.GetChains()
 	chainAVersion := chainA.Config().Images[0].Version
