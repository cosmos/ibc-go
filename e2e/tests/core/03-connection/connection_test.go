--- conflicted
+++ resolved
@@ -62,12 +62,8 @@
 	t := s.T()
 	ctx := context.TODO()
 
-<<<<<<< HEAD
-	relayer, channelA := s.SetupChainsRelayerAndChannel(ctx, nil)
-=======
 	relayer, channelA := s.SetupChainsRelayerAndChannel(ctx, s.TransferChannelOptions())
 
->>>>>>> 3084f36b
 	chainA, chainB := s.GetChains()
 	chainAVersion := chainA.Config().Images[0].Version
 
@@ -114,11 +110,7 @@
 
 	t.Run("ensure packets can be received, send from chainB to chainA", func(t *testing.T) {
 		t.Run("send tokens from chainB to chainA", func(t *testing.T) {
-<<<<<<< HEAD
-			transferTxResp := s.Transfer(ctx, chainB, chainBWallet, channelA.Counterparty.PortID, channelA.Counterparty.ChannelID, sdk.NewCoins(testvalues.DefaultTransferAmount(chainBDenom)), chainBAddress, chainAAddress, s.GetTimeoutHeight(ctx, chainA), 0, "")
-=======
 			transferTxResp := s.Transfer(ctx, chainB, chainBWallet, channelA.Counterparty.PortID, channelA.Counterparty.ChannelID, testvalues.DefaultTransferCoins(chainBDenom), chainBAddress, chainAAddress, s.GetTimeoutHeight(ctx, chainA), 0, "")
->>>>>>> 3084f36b
 			s.AssertTxSuccess(transferTxResp)
 		})
 
