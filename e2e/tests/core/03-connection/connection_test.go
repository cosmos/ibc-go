//go:build !test_e2e

package connection

import (
	"context"
	"fmt"
	"strconv"
	"strings"
	"testing"
	"time"

	"github.com/strangelove-ventures/interchaintest/v8/ibc"
	test "github.com/strangelove-ventures/interchaintest/v8/testutil"
	testifysuite "github.com/stretchr/testify/suite"

	govtypes "github.com/cosmos/cosmos-sdk/x/gov/types"
	paramsproposaltypes "github.com/cosmos/cosmos-sdk/x/params/types/proposal"

	"github.com/cosmos/ibc-go/e2e/testsuite"
	"github.com/cosmos/ibc-go/e2e/testsuite/query"
	"github.com/cosmos/ibc-go/e2e/testvalues"
	connectiontypes "github.com/cosmos/ibc-go/v8/modules/core/03-connection/types"
	ibcexported "github.com/cosmos/ibc-go/v8/modules/core/exported"
	ibctesting "github.com/cosmos/ibc-go/v8/testing"
)

func TestConnectionTestSuite(t *testing.T) {
	testifysuite.Run(t, new(ConnectionTestSuite))
}

type ConnectionTestSuite struct {
	testsuite.E2ETestSuite
}

func (s *ConnectionTestSuite) SetupTest() {
	s.SetupPath(ibc.DefaultClientOpts(), s.TransferChannelOptions())
}

// QueryMaxExpectedTimePerBlockParam queries the on-chain max expected time per block param for 03-connection
func (s *ConnectionTestSuite) QueryMaxExpectedTimePerBlockParam(ctx context.Context, chain ibc.Chain) uint64 {
	if testvalues.SelfParamsFeatureReleases.IsSupported(chain.Config().Images[0].Version) {
		res, err := query.GRPCQuery[connectiontypes.QueryConnectionParamsResponse](ctx, chain, &connectiontypes.QueryConnectionParamsRequest{})
		s.Require().NoError(err)

		return res.Params.MaxExpectedTimePerBlock
	}
	res, err := query.GRPCQuery[paramsproposaltypes.QueryParamsResponse](ctx, chain, &paramsproposaltypes.QueryParamsRequest{
		Subspace: ibcexported.ModuleName,
		Key:      string(connectiontypes.KeyMaxExpectedTimePerBlock),
	})
	s.Require().NoError(err)

	// removing additional strings that are used for amino
	delay := strings.ReplaceAll(res.Param.Value, "\"", "")
	// convert to uint64
	uinttime, err := strconv.ParseUint(delay, 10, 64)
	s.Require().NoError(err)

	return uinttime
}

// TestMaxExpectedTimePerBlockParam tests changing the MaxExpectedTimePerBlock param using a governance proposal
func (s *ConnectionTestSuite) TestMaxExpectedTimePerBlockParam() {
	t := s.T()
	ctx := context.TODO()

<<<<<<< HEAD
	relayer, channelA := s.SetupChainsRelayerAndChannel(ctx, testsuite.TransferChannelOptions())
=======
	relayer, channelA := s.GetRelayer(), s.GetChainAChannel()
>>>>>>> 87d1f91c

	chainA, chainB := s.GetChains()
	chainAVersion := chainA.Config().Images[0].Version

	chainBDenom := chainB.Config().Denom
	chainAIBCToken := testsuite.GetIBCToken(chainBDenom, channelA.PortID, channelA.ChannelID)

	chainAWallet := s.CreateUserOnChainA(ctx, testvalues.StartingTokenAmount)
	chainAAddress := chainAWallet.FormattedAddress()

	chainBWallet := s.CreateUserOnChainB(ctx, testvalues.StartingTokenAmount)
	chainBAddress := chainBWallet.FormattedAddress()

	s.Require().NoError(test.WaitForBlocks(ctx, 1, chainA, chainB), "failed to wait for blocks")

	t.Run("ensure delay is set to the default of 30 seconds", func(t *testing.T) {
		delay := s.QueryMaxExpectedTimePerBlockParam(ctx, chainA)
		s.Require().Equal(uint64(connectiontypes.DefaultTimePerBlock), delay)
	})

	t.Run("change the delay to 60 seconds", func(t *testing.T) {
		delay := uint64(1 * time.Minute)
		if testvalues.SelfParamsFeatureReleases.IsSupported(chainAVersion) {
			authority, err := query.ModuleAccountAddress(ctx, govtypes.ModuleName, chainA)
			s.Require().NoError(err)
			s.Require().NotNil(authority)

			msg := connectiontypes.NewMsgUpdateParams(authority.String(), connectiontypes.NewParams(delay))
			s.ExecuteAndPassGovV1Proposal(ctx, msg, chainA, chainAWallet)
		} else {
			changes := []paramsproposaltypes.ParamChange{
				paramsproposaltypes.NewParamChange(ibcexported.ModuleName, string(connectiontypes.KeyMaxExpectedTimePerBlock), fmt.Sprintf(`"%d"`, delay)),
			}

			proposal := paramsproposaltypes.NewParameterChangeProposal(ibctesting.Title, ibctesting.Description, changes)
			s.ExecuteAndPassGovV1Beta1Proposal(ctx, chainA, chainAWallet, proposal)
		}
	})

	t.Run("validate the param was successfully changed", func(t *testing.T) {
		expectedDelay := uint64(1 * time.Minute)
		delay := s.QueryMaxExpectedTimePerBlockParam(ctx, chainA)
		s.Require().Equal(expectedDelay, delay)
	})

	t.Run("ensure packets can be received, send from chainB to chainA", func(t *testing.T) {
		t.Run("send tokens from chainB to chainA", func(t *testing.T) {
			transferTxResp := s.Transfer(ctx, chainB, chainBWallet, channelA.Counterparty.PortID, channelA.Counterparty.ChannelID, testvalues.DefaultTransferCoins(chainBDenom), chainBAddress, chainAAddress, s.GetTimeoutHeight(ctx, chainA), 0, "")
			s.AssertTxSuccess(transferTxResp)
		})

		t.Run("tokens are escrowed", func(t *testing.T) {
			actualBalance, err := s.GetChainBNativeBalance(ctx, chainBWallet)
			s.Require().NoError(err)

			expected := testvalues.StartingTokenAmount - testvalues.IBCTransferAmount
			s.Require().Equal(expected, actualBalance)
		})

		t.Run("start relayer", func(t *testing.T) {
			s.StartRelayer(relayer)
		})

		t.Run("packets are relayed", func(t *testing.T) {
			s.AssertPacketRelayed(ctx, chainA, channelA.Counterparty.PortID, channelA.Counterparty.ChannelID, 1)

			actualBalance, err := query.Balance(ctx, chainA, chainAAddress, chainAIBCToken.IBCDenom())

			s.Require().NoError(err)

			expected := testvalues.IBCTransferAmount
			s.Require().Equal(expected, actualBalance.Int64())
		})

		t.Run("stop relayer", func(t *testing.T) {
			s.StopRelayer(ctx, relayer)
		})
	})
}<|MERGE_RESOLUTION|>--- conflicted
+++ resolved
@@ -65,11 +65,7 @@
 	t := s.T()
 	ctx := context.TODO()
 
-<<<<<<< HEAD
-	relayer, channelA := s.SetupChainsRelayerAndChannel(ctx, testsuite.TransferChannelOptions())
-=======
 	relayer, channelA := s.GetRelayer(), s.GetChainAChannel()
->>>>>>> 87d1f91c
 
 	chainA, chainB := s.GetChains()
 	chainAVersion := chainA.Config().Images[0].Version
