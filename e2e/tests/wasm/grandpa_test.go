//go:build !test_e2e

package wasm

import (
	"context"
	"crypto/sha256"
	"encoding/hex"
	"fmt"
	"io"
	"os"
	"testing"
	"time"

	"github.com/strangelove-ventures/interchaintest/v8"
	"github.com/strangelove-ventures/interchaintest/v8/chain/cosmos"
	"github.com/strangelove-ventures/interchaintest/v8/chain/polkadot"
	"github.com/strangelove-ventures/interchaintest/v8/ibc"
	"github.com/strangelove-ventures/interchaintest/v8/testutil"
	testifysuite "github.com/stretchr/testify/suite"

	"cosmossdk.io/math"

	authtypes "github.com/cosmos/cosmos-sdk/x/auth/types"
	govtypes "github.com/cosmos/cosmos-sdk/x/gov/types"

	"github.com/cosmos/ibc-go/e2e/testsuite"
	"github.com/cosmos/ibc-go/e2e/testvalues"
	wasmtypes "github.com/cosmos/ibc-go/modules/light-clients/08-wasm/types"
)

const (
	composable    = "composable"
	simd          = "simd"
	wasmSimdImage = "ghcr.io/cosmos/ibc-go-wasm-simd"

	defaultWasmClientID = "08-wasm-0"
)

func TestGrandpaTestSuite(t *testing.T) {
	// this test suite only works with the hyperspace relayer, for now hard code this here.
	// this will enforce that the hyperspace relayer is used in CI.
	t.Setenv(testsuite.RelayerIDEnv, "hyperspace")

	// TODO: this value should be passed in via the config file / CI, not hard coded in the test.
	// This configuration can be handled in https://github.com/cosmos/ibc-go/issues/4697
	if testsuite.IsCI() {
		t.Setenv(testsuite.ChainImageEnv, wasmSimdImage)
	}

	validateTestConfig()
	testifysuite.Run(t, new(GrandpaTestSuite))
}

type GrandpaTestSuite struct {
	testsuite.E2ETestSuite
}

// TestMsgTransfer_Succeeds_GrandpaContract features
// * sets up a Polkadot parachain
// * sets up a Cosmos chain
// * sets up the Hyperspace relayer
// * Funds a user wallet on both chains
// * Pushes a wasm client contract to the Cosmos chain
// * create client, connection, and channel in relayer
// * start relayer
// * send transfer over ibc
func (s *GrandpaTestSuite) TestMsgTransfer_Succeeds_GrandpaContract() {
	ctx := context.Background()
	t := s.T()

<<<<<<< HEAD
	// Setup chains, relayer, and channel
	cosmosChain, polkadotChain, relayer := s.SetupChainsRelayerAndChannel(ctx)

	// Fund users on both cosmos and parachain, mints Asset 1 for Alice
	fundAmount := int64(12_333_000_000_000)
	polkadotUser, cosmosUser := s.fundUsers(ctx, fundAmount, polkadotChain, cosmosChain)

	// TODO: this can be refactored to broadcast a MsgTransfer instead of CLI.
	// https://github.com/cosmos/ibc-go/issues/4963
	amountToSend := int64(1_770_000)
	transfer := ibc.WalletAmount{
		Address: polkadotUser.FormattedAddress(),
		Denom:   cosmosChain.Config().Denom,
		Amount:  math.NewInt(amountToSend),
	}

	t.Run("IBC transfer from Cosmos chain to Polkadot parachain times out", func(t *testing.T) {
		// Stop relayer
		s.Require().NoError(relayer.StopRelayer(ctx, s.GetRelayerExecReporter()))

		tx, err := cosmosChain.SendIBCTransfer(ctx, "channel-0", cosmosUser.KeyName(), transfer, ibc.TransferOptions{Timeout: testvalues.ImmediatelyTimeout()})
		s.Require().NoError(err)
		s.Require().NoError(tx.Validate(), "source ibc transfer tx is invalid")
		time.Sleep(time.Nanosecond * 1) // want it to timeout immediately

		// check that tokens are escrowed
		actualBalance, err := cosmosChain.GetBalance(ctx, cosmosUser.FormattedAddress(), cosmosChain.Config().Denom)
		s.Require().NoError(err)
		expected := fundAmount - amountToSend
		s.Require().Equal(expected, actualBalance.Int64())

		// start relayer
		s.Require().NoError(relayer.StartRelayer(ctx, s.GetRelayerExecReporter(), s.GetPathName(0)))
		err = testutil.WaitForBlocks(ctx, 5, polkadotChain, cosmosChain)
		s.Require().NoError(err)

		// check that tokens have been refunded to sender address
		senderBalance, err := cosmosChain.GetBalance(ctx, cosmosUser.FormattedAddress(), cosmosChain.Config().Denom)
		s.Require().NoError(err)
		s.Require().Equal(fundAmount, senderBalance.Int64())

		// ensure that receiver on parachain did not receive any tokens
		receiverBalance, err := polkadotChain.GetIbcBalance(ctx, polkadotUser.FormattedAddress(), 2)
		s.Require().NoError(err)
		s.Require().Equal(fundAmount, receiverBalance.Amount.Int64())
	})

	// t.Run("send successful IBC transfer from Cosmos to Polkadot parachain", func(t *testing.T) {
	// 	// Send 1.77 stake from cosmosUser to parachainUser
	// 	tx, err := cosmosChain.SendIBCTransfer(ctx, "channel-0", cosmosUser.KeyName(), transfer, ibc.TransferOptions{})
	// 	s.Require().NoError(tx.Validate(), "source ibc transfer tx is invalid")
	// 	s.Require().NoError(err)
	// 	// verify token balance for cosmos user has decreased
	// 	balance, err := cosmosChain.GetBalance(ctx, cosmosUser.FormattedAddress(), cosmosChain.Config().Denom)
	// 	s.Require().NoError(err)
	// 	s.Require().Equal(balance, math.NewInt(fundAmount-amountToSend), "unexpected cosmos user balance after first tx")
	// 	err = testutil.WaitForBlocks(ctx, 15, cosmosChain, polkadotChain)
	// 	s.Require().NoError(err)

	// 	// Verify tokens arrived on parachain user
	// 	parachainUserStake, err := polkadotChain.GetIbcBalance(ctx, string(polkadotUser.Address()), 2)
	// 	s.Require().NoError(err)
	// 	s.Require().Equal(amountToSend, parachainUserStake.Amount.Int64(), "unexpected parachain user balance after first tx")
	// })

	// t.Run("send two successful IBC transfers from Polkadot parachain to Cosmos, first with ibc denom, second with parachain denom", func(t *testing.T) {
	// 	// Send 1.16 stake from parachainUser to cosmosUser
	// 	amountToReflect := int64(1_160_000)
	// 	reflectTransfer := ibc.WalletAmount{
	// 		Address: cosmosUser.FormattedAddress(),
	// 		Denom:   "2", // stake
	// 		Amount:  math.NewInt(amountToReflect),
	// 	}
	// 	tx, err := polkadotChain.SendIBCTransfer(ctx, "channel-0", polkadotUser.KeyName(), reflectTransfer, ibc.TransferOptions{})
	// 	s.Require().NoError(tx.Validate(), "source ibc transfer tx is invalid")
	// 	s.Require().NoError(err)

	// 	// Send 1.88 "UNIT" from Alice to cosmosUser
	// 	amountUnits := math.NewInt(1_880_000_000_000)
	// 	unitTransfer := ibc.WalletAmount{
	// 		Address: cosmosUser.FormattedAddress(),
	// 		Denom:   "1", // UNIT
	// 		Amount:  amountUnits,
	// 	}
	// 	tx, err = polkadotChain.SendIBCTransfer(ctx, "channel-0", "alice", unitTransfer, ibc.TransferOptions{})
	// 	s.Require().NoError(tx.Validate(), "source ibc transfer tx is invalid")
	// 	s.Require().NoError(err)

	// 	// Wait for MsgRecvPacket on cosmos chain
	// 	finalStakeBal := math.NewInt(fundAmount - amountToSend + amountToReflect)
	// 	err = cosmos.PollForBalance(ctx, cosmosChain, 20, ibc.WalletAmount{
	// 		Address: cosmosUser.FormattedAddress(),
	// 		Denom:   cosmosChain.Config().Denom,
	// 		Amount:  finalStakeBal,
	// 	})
	// 	s.Require().NoError(err)

	// 	// Wait for a new update state
	// 	err = testutil.WaitForBlocks(ctx, 5, cosmosChain, polkadotChain)
	// 	s.Require().NoError(err)

	// 	// Verify cosmos user's final "stake" balance
	// 	cosmosUserStakeBal, err := cosmosChain.GetBalance(ctx, cosmosUser.FormattedAddress(), cosmosChain.Config().Denom)
	// 	s.Require().NoError(err)
	// 	s.Require().True(cosmosUserStakeBal.Equal(finalStakeBal))

	// 	// Verify cosmos user's final "unit" balance
	// 	unitDenomTrace := transfertypes.ParseDenomTrace(transfertypes.GetPrefixedDenom("transfer", "channel-0", "UNIT"))
	// 	cosmosUserUnitBal, err := cosmosChain.GetBalance(ctx, cosmosUser.FormattedAddress(), unitDenomTrace.IBCDenom())
	// 	s.Require().NoError(err)
	// 	s.Require().True(cosmosUserUnitBal.Equal(amountUnits))

	// 	// Verify parachain user's final "unit" balance (will be less than expected due gas costs for stake tx)
	// 	parachainUserUnits, err := polkadotChain.GetIbcBalance(ctx, string(polkadotUser.Address()), 1)
	// 	s.Require().NoError(err)
	// 	s.Require().True(parachainUserUnits.Amount.LTE(math.NewInt(fundAmount)), "parachain user's final unit amount not expected")

	// 	// Verify parachain user's final "stake" balance
	// 	parachainUserStake, err := polkadotChain.GetIbcBalance(ctx, string(polkadotUser.Address()), 2)
	// 	s.Require().NoError(err)
	// 	s.Require().True(parachainUserStake.Amount.Equal(math.NewInt(amountToSend-amountToReflect)), "parachain user's final stake amount not expected")
	// })
}

// extractCodeHashFromGzippedContent takes a gzipped wasm contract and returns the codehash.
func (s *GrandpaTestSuite) extractCodeHashFromGzippedContent(zippedContent []byte) string {
	content, err := wasmtypes.Uncompress(zippedContent, wasmtypes.MaxWasmByteSize())
	s.Require().NoError(err)

	codeHashByte32 := sha256.Sum256(content)
	return hex.EncodeToString(codeHashByte32[:])
}

// PushNewWasmClientProposal submits a new wasm client governance proposal to the chain.
func (s *GrandpaTestSuite) PushNewWasmClientProposal(ctx context.Context, chain *cosmos.CosmosChain, wallet ibc.Wallet, proposalContentReader io.Reader) string {
	zippedContent, err := io.ReadAll(proposalContentReader)
	s.Require().NoError(err)

	computedCodeHash := s.extractCodeHashFromGzippedContent(zippedContent)

	s.Require().NoError(err)
	message := wasmtypes.MsgStoreCode{
		Signer:       authtypes.NewModuleAddress(govtypes.ModuleName).String(),
		WasmByteCode: zippedContent,
	}

	s.ExecuteAndPassGovV1Proposal(ctx, &message, chain, wallet)

	codeHashBz, err := s.QueryWasmCode(ctx, chain, computedCodeHash)
	s.Require().NoError(err)

	codeHashByte32 := sha256.Sum256(codeHashBz)
	actualCodeHash := hex.EncodeToString(codeHashByte32[:])
	s.Require().Equal(computedCodeHash, actualCodeHash, "code hash returned from query did not match the computed code hash")

	return actualCodeHash
}

func (s *GrandpaTestSuite) fundUsers(ctx context.Context, fundAmount int64, polkadotChain ibc.Chain, cosmosChain ibc.Chain) (ibc.Wallet, ibc.Wallet) {
	users := interchaintest.GetAndFundTestUsers(s.T(), ctx, "user", fundAmount, polkadotChain, cosmosChain)
	polkadotUser, cosmosUser := users[0], users[1]
	err := testutil.WaitForBlocks(ctx, 2, polkadotChain, cosmosChain) // Only waiting 1 block is flaky for parachain
	s.Require().NoError(err, "cosmos or polkadot chain failed to make blocks")

	// Check balances are correct
	amount := math.NewInt(fundAmount)
	polkadotUserAmount, err := polkadotChain.GetBalance(ctx, polkadotUser.FormattedAddress(), polkadotChain.Config().Denom)
	s.Require().NoError(err)
	s.Require().True(polkadotUserAmount.Equal(amount), "Initial polkadot user amount not expected")

	parachainUserAmount, err := polkadotChain.GetBalance(ctx, polkadotUser.FormattedAddress(), "")
	s.Require().NoError(err)
	s.Require().True(parachainUserAmount.Equal(amount), "Initial parachain user amount not expected")

	cosmosUserAmount, err := cosmosChain.GetBalance(ctx, cosmosUser.FormattedAddress(), cosmosChain.Config().Denom)
	s.Require().NoError(err)
	s.Require().True(cosmosUserAmount.Equal(amount), "Initial cosmos user amount not expected")

	return polkadotUser, cosmosUser
}

// validateTestConfig ensures that the given test config is valid for this test suite.
func validateTestConfig() {
	tc := testsuite.LoadConfig()
	if tc.ActiveRelayer != "hyperspace" {
		panic(fmt.Errorf("hyperspace relayer must be specified"))
	}
}

// getConfigOverrides returns configuration overrides that will be applied to the simapp.
func getConfigOverrides() map[string]any {
	consensusOverrides := make(testutil.Toml)
	blockTime := 5
	blockT := (time.Duration(blockTime) * time.Second).String()
	consensusOverrides["timeout_commit"] = blockT
	consensusOverrides["timeout_propose"] = blockT

	configTomlOverrides := make(testutil.Toml)
	configTomlOverrides["consensus"] = consensusOverrides
	configTomlOverrides["log_level"] = "info"

	configFileOverrides := make(map[string]any)
	configFileOverrides["config/config.toml"] = configTomlOverrides
	return configFileOverrides
}

func (s *GrandpaTestSuite) SetupChainsRelayerAndChannel(ctx context.Context) (*cosmos.CosmosChain, *polkadot.PolkadotChain, ibc.Relayer) {
	chainA, chainB := s.GetChains(func(options *testsuite.ChainOptions) {
		// configure chain A (polkadot)
		options.ChainASpec.ChainName = composable
		options.ChainASpec.Type = "polkadot"
		options.ChainASpec.ChainID = "rococo-local"
		options.ChainASpec.Name = "composable"
		options.ChainASpec.Images = []ibc.DockerImage{
			// TODO: https://github.com/cosmos/ibc-go/issues/4965
			{
				Repository: "ghcr.io/misko9/polkadot-node",
				Version:    "local",
				UidGid:     "1000:1000",
			},
			{
				Repository: "ghcr.io/misko9/parachain-node",
				Version:    "latest",
				UidGid:     "1000:1000",
			},
		}
		options.ChainASpec.Bin = "polkadot"
		options.ChainASpec.Bech32Prefix = composable
		options.ChainASpec.Denom = "uDOT"
		options.ChainASpec.GasPrices = ""
		options.ChainASpec.GasAdjustment = 0
		options.ChainASpec.TrustingPeriod = ""
		options.ChainASpec.CoinType = "354"

		// these values are set by default for our cosmos chains, we need to explicitly remove them here.
		options.ChainASpec.ModifyGenesis = nil
		options.ChainASpec.ConfigFileOverrides = nil
		options.ChainASpec.EncodingConfig = nil

		// configure chain B (cosmos)
		options.ChainBSpec.ChainName = simd // Set chain name so that a suffix with a "dash" is not appended (required for hyperspace)
		options.ChainBSpec.Type = "cosmos"
		options.ChainBSpec.Name = "simd"
		options.ChainBSpec.ChainID = simd
		options.ChainBSpec.Bin = simd
		options.ChainBSpec.Bech32Prefix = "cosmos"

		// TODO: hyperspace relayer assumes a denom of "stake", hard code this here right now.
		// https://github.com/cosmos/ibc-go/issues/4964
		options.ChainBSpec.Denom = "stake"
		options.ChainBSpec.GasPrices = "0.00stake"
		options.ChainBSpec.GasAdjustment = 1
		options.ChainBSpec.TrustingPeriod = "504h"
		options.ChainBSpec.CoinType = "118"

		options.ChainBSpec.ChainConfig.NoHostMount = false
		options.ChainBSpec.ConfigFileOverrides = getConfigOverrides()
		options.ChainBSpec.EncodingConfig = testsuite.SDKEncodingConfig()
	})
=======
	chainA, chainB := s.GetGrandpaTestChains()
>>>>>>> 8c485a18

	polkadotChain := chainA.(*polkadot.PolkadotChain)
	cosmosChain := chainB.(*cosmos.CosmosChain)

	// we explicitly skip path creation as the contract needs to be uploaded before we can create clients.
	r := s.ConfigureRelayer(ctx, polkadotChain, cosmosChain, nil, func(options *interchaintest.InterchainBuildOptions) {
		options.SkipPathCreation = true
	})

	s.InitGRPCClients(cosmosChain)

	cosmosWallet := s.CreateUserOnChainB(ctx, testvalues.StartingTokenAmount)

	file, err := os.Open("../data/ics10_grandpa_cw.wasm")
	s.Require().NoError(err)

	codeHash := s.PushNewWasmClientProposal(ctx, cosmosChain, cosmosWallet, file)

	s.Require().NotEmpty(codeHash, "codehash was empty but should not have been")
	fmt.Printf("!codehash!: %s\n", codeHash)

	eRep := s.GetRelayerExecReporter()

	// Set client contract hash in cosmos chain config
	err = r.SetClientContractHash(ctx, eRep, cosmosChain.Config(), codeHash)
	s.Require().NoError(err)

	// Ensure parachain has started (starts 1 session/epoch after relay chain)
	err = testutil.WaitForBlocks(ctx, 1, polkadotChain)
	s.Require().NoError(err, "polkadot chain failed to make blocks")

	pathName := s.GetPathName(0)

	err = r.GeneratePath(ctx, eRep, cosmosChain.Config().ChainID, polkadotChain.Config().ChainID, pathName)
	s.Require().NoError(err)

	// Create new clients
	err = r.CreateClients(ctx, eRep, pathName, ibc.DefaultClientOpts())
	s.Require().NoError(err)
	err = testutil.WaitForBlocks(ctx, 1, cosmosChain, polkadotChain) // these 1 block waits seem to be needed to reduce flakiness
	s.Require().NoError(err)

	// Create a new connection
	err = r.CreateConnections(ctx, eRep, pathName)
	s.Require().NoError(err)
	err = testutil.WaitForBlocks(ctx, 1, cosmosChain, polkadotChain)
	s.Require().NoError(err)

	// Create a new channel & get channels from each chain
	err = r.CreateChannel(ctx, eRep, pathName, ibc.DefaultChannelOpts())
	s.Require().NoError(err)
	err = testutil.WaitForBlocks(ctx, 1, cosmosChain, polkadotChain)
	s.Require().NoError(err)

	// Start relayer
	s.Require().NoError(r.StartRelayer(ctx, eRep, pathName))
<<<<<<< HEAD
	return cosmosChain, polkadotChain, r
=======

	// TODO: this can be refactored to broadcast a MsgTransfer instead of CLI.
	// https://github.com/cosmos/ibc-go/issues/4963
	// Send 1.77 stake from cosmosUser to parachainUser
	amountToSend := int64(1_770_000)
	transfer := ibc.WalletAmount{
		Address: polkadotUser.FormattedAddress(),
		Denom:   cosmosChain.Config().Denom,
		Amount:  math.NewInt(amountToSend),
	}
	tx, err := cosmosChain.SendIBCTransfer(ctx, "channel-0", cosmosUser.KeyName(), transfer, ibc.TransferOptions{})
	s.Require().NoError(err)
	s.Require().NoError(tx.Validate()) // test source wallet has decreased funds
	err = testutil.WaitForBlocks(ctx, 15, cosmosChain, polkadotChain)
	s.Require().NoError(err)

	// Verify tokens arrived on parachain user
	parachainUserStake, err := polkadotChain.GetIbcBalance(ctx, string(polkadotUser.Address()), 2)
	s.Require().NoError(err)
	s.Require().Equal(amountToSend, parachainUserStake.Amount.Int64(), "parachain user's stake amount not expected after first tx")

	// Send 1.16 stake from parachainUser to cosmosUser
	amountToReflect := int64(1_160_000)
	reflectTransfer := ibc.WalletAmount{
		Address: cosmosUser.FormattedAddress(),
		Denom:   "2", // stake
		Amount:  math.NewInt(amountToReflect),
	}
	_, err = polkadotChain.SendIBCTransfer(ctx, "channel-0", polkadotUser.KeyName(), reflectTransfer, ibc.TransferOptions{})
	s.Require().NoError(err)

	// Send 1.88 "UNIT" from Alice to cosmosUser
	amountUnits := math.NewInt(1_880_000_000_000)
	unitTransfer := ibc.WalletAmount{
		Address: cosmosUser.FormattedAddress(),
		Denom:   "1", // UNIT
		Amount:  amountUnits,
	}
	_, err = polkadotChain.SendIBCTransfer(ctx, "channel-0", "alice", unitTransfer, ibc.TransferOptions{})
	s.Require().NoError(err)

	// Wait for MsgRecvPacket on cosmos chain
	finalStakeBal := math.NewInt(fundAmount - amountToSend + amountToReflect)
	err = cosmos.PollForBalance(ctx, cosmosChain, 20, ibc.WalletAmount{
		Address: cosmosUser.FormattedAddress(),
		Denom:   cosmosChain.Config().Denom,
		Amount:  finalStakeBal,
	})
	s.Require().NoError(err)

	// Wait for a new update state
	err = testutil.WaitForBlocks(ctx, 5, cosmosChain, polkadotChain)
	s.Require().NoError(err)

	// Verify cosmos user's final "stake" balance
	cosmosUserStakeBal, err := cosmosChain.GetBalance(ctx, cosmosUser.FormattedAddress(), cosmosChain.Config().Denom)
	s.Require().NoError(err)
	s.Require().True(cosmosUserStakeBal.Equal(finalStakeBal))

	// Verify cosmos user's final "unit" balance
	unitDenomTrace := transfertypes.ParseDenomTrace(transfertypes.GetPrefixedDenom("transfer", "channel-0", "UNIT"))
	cosmosUserUnitBal, err := cosmosChain.GetBalance(ctx, cosmosUser.FormattedAddress(), unitDenomTrace.IBCDenom())
	s.Require().NoError(err)
	s.Require().True(cosmosUserUnitBal.Equal(amountUnits))

	// Verify parachain user's final "unit" balance (will be less than expected due gas costs for stake tx)
	parachainUserUnits, err := polkadotChain.GetIbcBalance(ctx, string(polkadotUser.Address()), 1)
	s.Require().NoError(err)
	s.Require().True(parachainUserUnits.Amount.LTE(math.NewInt(fundAmount)), "parachain user's final unit amount not expected")

	// Verify parachain user's final "stake" balance
	parachainUserStake, err = polkadotChain.GetIbcBalance(ctx, string(polkadotUser.Address()), 2)
	s.Require().NoError(err)
	s.Require().True(parachainUserStake.Amount.Equal(math.NewInt(amountToSend-amountToReflect)), "parachain user's final stake amount not expected")
}

// TestMsgMigrateContract_Success_GrandpaContract features
// * sets up a Polkadot parachain
// * sets up a Cosmos chain
// * sets up the Hyperspace relayer
// * Funds a user wallet on both chains
// * Pushes a wasm client contract to the Cosmos chain
// * create client in relayer
// * Pushes a new wasm client contract to the Cosmos chain
// * Migrates the wasm client contract
func (s *GrandpaTestSuite) TestMsgMigrateContract_Success_GrandpaContract() {
	ctx := context.Background()

	chainA, chainB := s.GetGrandpaTestChains()

	polkadotChain := chainA.(*polkadot.PolkadotChain)
	cosmosChain := chainB.(*cosmos.CosmosChain)

	// we explicitly skip path creation as the contract needs to be uploaded before we can create clients.
	r := s.ConfigureRelayer(ctx, polkadotChain, cosmosChain, nil, func(options *interchaintest.InterchainBuildOptions) {
		options.SkipPathCreation = true
	})

	s.InitGRPCClients(cosmosChain)

	cosmosWallet := s.CreateUserOnChainB(ctx, testvalues.StartingTokenAmount)

	file, err := os.Open("../data/ics10_grandpa_cw.wasm")
	s.Require().NoError(err)

	codeHash := s.PushNewWasmClientProposal(ctx, cosmosChain, cosmosWallet, file)

	s.Require().NotEmpty(codeHash, "codehash was empty but should not have been")

	eRep := s.GetRelayerExecReporter()

	// Set client contract hash in cosmos chain config
	err = r.SetClientContractHash(ctx, eRep, cosmosChain.Config(), codeHash)
	s.Require().NoError(err)

	// Ensure parachain has started (starts 1 session/epoch after relay chain)
	err = testutil.WaitForBlocks(ctx, 1, polkadotChain)
	s.Require().NoError(err, "polkadot chain failed to make blocks")

	pathName := s.GetPathName(0)

	err = r.GeneratePath(ctx, eRep, cosmosChain.Config().ChainID, polkadotChain.Config().ChainID, pathName)
	s.Require().NoError(err)

	// Create new clients
	err = r.CreateClients(ctx, eRep, pathName, ibc.DefaultClientOpts())
	s.Require().NoError(err)
	err = testutil.WaitForBlocks(ctx, 1, cosmosChain, polkadotChain) // these 1 block waits seem to be needed to reduce flakiness
	s.Require().NoError(err)

	// Do not start relayer

	// This contract is a dummy contract that will always succeed migration.
	// Other entry points are unimplemented.
	migrateFile, err := os.Open("../data/migrate_success.wasm.gz")
	s.Require().NoError(err)

	// First Store the code
	newCodeHash := s.PushNewWasmClientProposal(ctx, cosmosChain, cosmosWallet, migrateFile)
	s.Require().NotEmpty(newCodeHash, "codehash was empty but should not have been")

	newCodeHashBz, err := hex.DecodeString(newCodeHash)
	s.Require().NoError(err)

	// Attempt to migrate the contract
	message := wasmtypes.NewMsgMigrateContract(
		authtypes.NewModuleAddress(govtypes.ModuleName).String(),
		defaultWasmClientID,
		newCodeHashBz,
		[]byte("{}"),
	)

	s.ExecuteAndPassGovV1Proposal(ctx, message, cosmosChain, cosmosWallet)

	clientState, err := s.QueryClientState(ctx, cosmosChain, defaultWasmClientID)
	s.Require().NoError(err)

	wasmClientState, ok := clientState.(*wasmtypes.ClientState)
	s.Require().True(ok)

	s.Require().Equal(newCodeHashBz, wasmClientState.CodeHash)
}

// TestMsgMigrateContract_ContractError_GrandpaContract features
// * sets up a Polkadot parachain
// * sets up a Cosmos chain
// * sets up the Hyperspace relayer
// * Funds a user wallet on both chains
// * Pushes a wasm client contract to the Cosmos chain
// * create client in relayer
// * Pushes a new wasm client contract to the Cosmos chain
// * Migrates the wasm client contract with a contract that will always fail migration
func (s *GrandpaTestSuite) TestMsgMigrateContract_ContractError_GrandpaContract() {
	ctx := context.Background()

	chainA, chainB := s.GetGrandpaTestChains()

	polkadotChain := chainA.(*polkadot.PolkadotChain)
	cosmosChain := chainB.(*cosmos.CosmosChain)

	// we explicitly skip path creation as the contract needs to be uploaded before we can create clients.
	r := s.ConfigureRelayer(ctx, polkadotChain, cosmosChain, nil, func(options *interchaintest.InterchainBuildOptions) {
		options.SkipPathCreation = true
	})

	s.InitGRPCClients(cosmosChain)

	cosmosWallet := s.CreateUserOnChainB(ctx, testvalues.StartingTokenAmount)

	file, err := os.Open("../data/ics10_grandpa_cw.wasm")
	s.Require().NoError(err)

	codeHash := s.PushNewWasmClientProposal(ctx, cosmosChain, cosmosWallet, file)

	s.Require().NotEmpty(codeHash, "codehash was empty but should not have been")

	eRep := s.GetRelayerExecReporter()

	// Set client contract hash in cosmos chain config
	err = r.SetClientContractHash(ctx, eRep, cosmosChain.Config(), codeHash)
	s.Require().NoError(err)

	// Ensure parachain has started (starts 1 session/epoch after relay chain)
	err = testutil.WaitForBlocks(ctx, 1, polkadotChain)
	s.Require().NoError(err, "polkadot chain failed to make blocks")

	pathName := s.GetPathName(0)

	err = r.GeneratePath(ctx, eRep, cosmosChain.Config().ChainID, polkadotChain.Config().ChainID, pathName)
	s.Require().NoError(err)

	// Create new clients
	err = r.CreateClients(ctx, eRep, pathName, ibc.DefaultClientOpts())
	s.Require().NoError(err)
	err = testutil.WaitForBlocks(ctx, 1, cosmosChain, polkadotChain) // these 1 block waits seem to be needed to reduce flakiness
	s.Require().NoError(err)

	// Do not start the relayer

	// This contract is a dummy contract that will always fail migration.
	// Other entry points are unimplemented.
	migrateFile, err := os.Open("../data/migrate_error.wasm.gz")
	s.Require().NoError(err)

	// First Store the code
	newCodeHash := s.PushNewWasmClientProposal(ctx, cosmosChain, cosmosWallet, migrateFile)
	s.Require().NotEmpty(newCodeHash, "codehash was empty but should not have been")

	newCodeHashBz, err := hex.DecodeString(newCodeHash)
	s.Require().NoError(err)

	// Attempt to migrate the contract
	message := wasmtypes.NewMsgMigrateContract(
		authtypes.NewModuleAddress(govtypes.ModuleName).String(),
		defaultWasmClientID,
		newCodeHashBz,
		[]byte("{}"),
	)

	err = s.ExecuteGovV1Proposal(ctx, message, cosmosChain, cosmosWallet)
	// This is the error string that is returned from the contract
	s.Require().ErrorContains(err, "migration not supported")
}

// extractCodeHashFromGzippedContent takes a gzipped wasm contract and returns the codehash.
func (s *GrandpaTestSuite) extractCodeHashFromGzippedContent(zippedContent []byte) string {
	content, err := wasmtypes.Uncompress(zippedContent, wasmtypes.MaxWasmByteSize())
	s.Require().NoError(err)

	codeHashByte32 := sha256.Sum256(content)
	return hex.EncodeToString(codeHashByte32[:])
}

// PushNewWasmClientProposal submits a new wasm client governance proposal to the chain.
func (s *GrandpaTestSuite) PushNewWasmClientProposal(ctx context.Context, chain *cosmos.CosmosChain, wallet ibc.Wallet, proposalContentReader io.Reader) string {
	zippedContent, err := io.ReadAll(proposalContentReader)
	s.Require().NoError(err)

	computedCodeHash := s.extractCodeHashFromGzippedContent(zippedContent)

	s.Require().NoError(err)
	message := wasmtypes.MsgStoreCode{
		Signer:       authtypes.NewModuleAddress(govtypes.ModuleName).String(),
		WasmByteCode: zippedContent,
	}

	s.ExecuteAndPassGovV1Proposal(ctx, &message, chain, wallet)

	codeHashBz, err := s.QueryWasmCode(ctx, chain, computedCodeHash)
	s.Require().NoError(err)

	codeHashByte32 := sha256.Sum256(codeHashBz)
	actualCodeHash := hex.EncodeToString(codeHashByte32[:])
	s.Require().Equal(computedCodeHash, actualCodeHash, "code hash returned from query did not match the computed code hash")

	return actualCodeHash
}

func (s *GrandpaTestSuite) fundUsers(ctx context.Context, fundAmount int64, polkadotChain ibc.Chain, cosmosChain ibc.Chain) (ibc.Wallet, ibc.Wallet) {
	users := interchaintest.GetAndFundTestUsers(s.T(), ctx, "user", fundAmount, polkadotChain, cosmosChain)
	polkadotUser, cosmosUser := users[0], users[1]
	err := testutil.WaitForBlocks(ctx, 2, polkadotChain, cosmosChain) // Only waiting 1 block is flaky for parachain
	s.Require().NoError(err, "cosmos or polkadot chain failed to make blocks")

	// Check balances are correct
	amount := math.NewInt(fundAmount)
	polkadotUserAmount, err := polkadotChain.GetBalance(ctx, polkadotUser.FormattedAddress(), polkadotChain.Config().Denom)
	s.Require().NoError(err)
	s.Require().True(polkadotUserAmount.Equal(amount), "Initial polkadot user amount not expected")

	parachainUserAmount, err := polkadotChain.GetBalance(ctx, polkadotUser.FormattedAddress(), "")
	s.Require().NoError(err)
	s.Require().True(parachainUserAmount.Equal(amount), "Initial parachain user amount not expected")

	cosmosUserAmount, err := cosmosChain.GetBalance(ctx, cosmosUser.FormattedAddress(), cosmosChain.Config().Denom)
	s.Require().NoError(err)
	s.Require().True(cosmosUserAmount.Equal(amount), "Initial cosmos user amount not expected")

	return polkadotUser, cosmosUser
}

// validateTestConfig ensures that the given test config is valid for this test suite.
func validateTestConfig() {
	tc := testsuite.LoadConfig()
	if tc.ActiveRelayer != "hyperspace" {
		panic(fmt.Errorf("hyperspace relayer must be specified"))
	}
}

// getConfigOverrides returns configuration overrides that will be applied to the simapp.
func getConfigOverrides() map[string]any {
	consensusOverrides := make(testutil.Toml)
	blockTime := 5
	blockT := (time.Duration(blockTime) * time.Second).String()
	consensusOverrides["timeout_commit"] = blockT
	consensusOverrides["timeout_propose"] = blockT

	configTomlOverrides := make(testutil.Toml)
	configTomlOverrides["consensus"] = consensusOverrides
	configTomlOverrides["log_level"] = "info"

	configFileOverrides := make(map[string]any)
	configFileOverrides["config/config.toml"] = configTomlOverrides
	return configFileOverrides
}

// GetGrandpaTestChains returns the configured chains for the grandpa test suite.
func (s *GrandpaTestSuite) GetGrandpaTestChains() (ibc.Chain, ibc.Chain) {
	return s.GetChains(func(options *testsuite.ChainOptions) {
		// configure chain A (polkadot)
		options.ChainASpec.ChainName = composable
		options.ChainASpec.Type = "polkadot"
		options.ChainASpec.ChainID = "rococo-local"
		options.ChainASpec.Name = "composable"
		options.ChainASpec.Images = []ibc.DockerImage{
			// TODO: https://github.com/cosmos/ibc-go/issues/4965
			{
				Repository: "ghcr.io/misko9/polkadot-node",
				Version:    "local",
				UidGid:     "1000:1000",
			},
			{
				Repository: "ghcr.io/misko9/parachain-node",
				Version:    "latest",
				UidGid:     "1000:1000",
			},
		}
		options.ChainASpec.Bin = "polkadot"
		options.ChainASpec.Bech32Prefix = composable
		options.ChainASpec.Denom = "uDOT"
		options.ChainASpec.GasPrices = ""
		options.ChainASpec.GasAdjustment = 0
		options.ChainASpec.TrustingPeriod = ""
		options.ChainASpec.CoinType = "354"

		// these values are set by default for our cosmos chains, we need to explicitly remove them here.
		options.ChainASpec.ModifyGenesis = nil
		options.ChainASpec.ConfigFileOverrides = nil
		options.ChainASpec.EncodingConfig = nil

		// configure chain B (cosmos)
		options.ChainBSpec.ChainName = simd // Set chain name so that a suffix with a "dash" is not appended (required for hyperspace)
		options.ChainBSpec.Type = "cosmos"
		options.ChainBSpec.Name = "simd"
		options.ChainBSpec.ChainID = simd
		options.ChainBSpec.Bin = simd
		options.ChainBSpec.Bech32Prefix = "cosmos"

		// TODO: hyperspace relayer assumes a denom of "stake", hard code this here right now.
		// https://github.com/cosmos/ibc-go/issues/4964
		options.ChainBSpec.Denom = "stake"
		options.ChainBSpec.GasPrices = "0.00stake"
		options.ChainBSpec.GasAdjustment = 1
		options.ChainBSpec.TrustingPeriod = "504h"
		options.ChainBSpec.CoinType = "118"

		options.ChainBSpec.ChainConfig.NoHostMount = false
		options.ChainBSpec.ConfigFileOverrides = getConfigOverrides()
		options.ChainBSpec.EncodingConfig = testsuite.SDKEncodingConfig()
	})
>>>>>>> 8c485a18
}<|MERGE_RESOLUTION|>--- conflicted
+++ resolved
@@ -69,7 +69,6 @@
 	ctx := context.Background()
 	t := s.T()
 
-<<<<<<< HEAD
 	// Setup chains, relayer, and channel
 	cosmosChain, polkadotChain, relayer := s.SetupChainsRelayerAndChannel(ctx)
 
@@ -192,6 +191,174 @@
 	// 	s.Require().NoError(err)
 	// 	s.Require().True(parachainUserStake.Amount.Equal(math.NewInt(amountToSend-amountToReflect)), "parachain user's final stake amount not expected")
 	// })
+}
+
+// TestMsgMigrateContract_Success_GrandpaContract features
+// * sets up a Polkadot parachain
+// * sets up a Cosmos chain
+// * sets up the Hyperspace relayer
+// * Funds a user wallet on both chains
+// * Pushes a wasm client contract to the Cosmos chain
+// * create client in relayer
+// * Pushes a new wasm client contract to the Cosmos chain
+// * Migrates the wasm client contract
+func (s *GrandpaTestSuite) TestMsgMigrateContract_Success_GrandpaContract() {
+	ctx := context.Background()
+
+	chainA, chainB := s.GetGrandpaTestChains()
+
+	polkadotChain := chainA.(*polkadot.PolkadotChain)
+	cosmosChain := chainB.(*cosmos.CosmosChain)
+
+	// we explicitly skip path creation as the contract needs to be uploaded before we can create clients.
+	r := s.ConfigureRelayer(ctx, polkadotChain, cosmosChain, nil, func(options *interchaintest.InterchainBuildOptions) {
+		options.SkipPathCreation = true
+	})
+
+	s.InitGRPCClients(cosmosChain)
+
+	cosmosWallet := s.CreateUserOnChainB(ctx, testvalues.StartingTokenAmount)
+
+	file, err := os.Open("../data/ics10_grandpa_cw.wasm")
+	s.Require().NoError(err)
+
+	codeHash := s.PushNewWasmClientProposal(ctx, cosmosChain, cosmosWallet, file)
+
+	s.Require().NotEmpty(codeHash, "codehash was empty but should not have been")
+
+	eRep := s.GetRelayerExecReporter()
+
+	// Set client contract hash in cosmos chain config
+	err = r.SetClientContractHash(ctx, eRep, cosmosChain.Config(), codeHash)
+	s.Require().NoError(err)
+
+	// Ensure parachain has started (starts 1 session/epoch after relay chain)
+	err = testutil.WaitForBlocks(ctx, 1, polkadotChain)
+	s.Require().NoError(err, "polkadot chain failed to make blocks")
+
+	pathName := s.GetPathName(0)
+
+	err = r.GeneratePath(ctx, eRep, cosmosChain.Config().ChainID, polkadotChain.Config().ChainID, pathName)
+	s.Require().NoError(err)
+
+	// Create new clients
+	err = r.CreateClients(ctx, eRep, pathName, ibc.DefaultClientOpts())
+	s.Require().NoError(err)
+	err = testutil.WaitForBlocks(ctx, 1, cosmosChain, polkadotChain) // these 1 block waits seem to be needed to reduce flakiness
+	s.Require().NoError(err)
+
+	// Do not start relayer
+
+	// This contract is a dummy contract that will always succeed migration.
+	// Other entry points are unimplemented.
+	migrateFile, err := os.Open("../data/migrate_success.wasm.gz")
+	s.Require().NoError(err)
+
+	// First Store the code
+	newCodeHash := s.PushNewWasmClientProposal(ctx, cosmosChain, cosmosWallet, migrateFile)
+	s.Require().NotEmpty(newCodeHash, "codehash was empty but should not have been")
+
+	newCodeHashBz, err := hex.DecodeString(newCodeHash)
+	s.Require().NoError(err)
+
+	// Attempt to migrate the contract
+	message := wasmtypes.NewMsgMigrateContract(
+		authtypes.NewModuleAddress(govtypes.ModuleName).String(),
+		defaultWasmClientID,
+		newCodeHashBz,
+		[]byte("{}"),
+	)
+
+	s.ExecuteAndPassGovV1Proposal(ctx, message, cosmosChain, cosmosWallet)
+
+	clientState, err := s.QueryClientState(ctx, cosmosChain, defaultWasmClientID)
+	s.Require().NoError(err)
+
+	wasmClientState, ok := clientState.(*wasmtypes.ClientState)
+	s.Require().True(ok)
+
+	s.Require().Equal(newCodeHashBz, wasmClientState.CodeHash)
+}
+
+// TestMsgMigrateContract_ContractError_GrandpaContract features
+// * sets up a Polkadot parachain
+// * sets up a Cosmos chain
+// * sets up the Hyperspace relayer
+// * Funds a user wallet on both chains
+// * Pushes a wasm client contract to the Cosmos chain
+// * create client in relayer
+// * Pushes a new wasm client contract to the Cosmos chain
+// * Migrates the wasm client contract with a contract that will always fail migration
+func (s *GrandpaTestSuite) TestMsgMigrateContract_ContractError_GrandpaContract() {
+	ctx := context.Background()
+
+	chainA, chainB := s.GetGrandpaTestChains()
+
+	polkadotChain := chainA.(*polkadot.PolkadotChain)
+	cosmosChain := chainB.(*cosmos.CosmosChain)
+
+	// we explicitly skip path creation as the contract needs to be uploaded before we can create clients.
+	r := s.ConfigureRelayer(ctx, polkadotChain, cosmosChain, nil, func(options *interchaintest.InterchainBuildOptions) {
+		options.SkipPathCreation = true
+	})
+
+	s.InitGRPCClients(cosmosChain)
+
+	cosmosWallet := s.CreateUserOnChainB(ctx, testvalues.StartingTokenAmount)
+
+	file, err := os.Open("../data/ics10_grandpa_cw.wasm")
+	s.Require().NoError(err)
+
+	codeHash := s.PushNewWasmClientProposal(ctx, cosmosChain, cosmosWallet, file)
+
+	s.Require().NotEmpty(codeHash, "codehash was empty but should not have been")
+
+	eRep := s.GetRelayerExecReporter()
+
+	// Set client contract hash in cosmos chain config
+	err = r.SetClientContractHash(ctx, eRep, cosmosChain.Config(), codeHash)
+	s.Require().NoError(err)
+
+	// Ensure parachain has started (starts 1 session/epoch after relay chain)
+	err = testutil.WaitForBlocks(ctx, 1, polkadotChain)
+	s.Require().NoError(err, "polkadot chain failed to make blocks")
+
+	pathName := s.GetPathName(0)
+
+	err = r.GeneratePath(ctx, eRep, cosmosChain.Config().ChainID, polkadotChain.Config().ChainID, pathName)
+	s.Require().NoError(err)
+
+	// Create new clients
+	err = r.CreateClients(ctx, eRep, pathName, ibc.DefaultClientOpts())
+	s.Require().NoError(err)
+	err = testutil.WaitForBlocks(ctx, 1, cosmosChain, polkadotChain) // these 1 block waits seem to be needed to reduce flakiness
+	s.Require().NoError(err)
+
+	// Do not start the relayer
+
+	// This contract is a dummy contract that will always fail migration.
+	// Other entry points are unimplemented.
+	migrateFile, err := os.Open("../data/migrate_error.wasm.gz")
+	s.Require().NoError(err)
+
+	// First Store the code
+	newCodeHash := s.PushNewWasmClientProposal(ctx, cosmosChain, cosmosWallet, migrateFile)
+	s.Require().NotEmpty(newCodeHash, "codehash was empty but should not have been")
+
+	newCodeHashBz, err := hex.DecodeString(newCodeHash)
+	s.Require().NoError(err)
+
+	// Attempt to migrate the contract
+	message := wasmtypes.NewMsgMigrateContract(
+		authtypes.NewModuleAddress(govtypes.ModuleName).String(),
+		defaultWasmClientID,
+		newCodeHashBz,
+		[]byte("{}"),
+	)
+
+	err = s.ExecuteGovV1Proposal(ctx, message, cosmosChain, cosmosWallet)
+	// This is the error string that is returned from the contract
+	s.Require().ErrorContains(err, "migration not supported")
 }
 
 // extractCodeHashFromGzippedContent takes a gzipped wasm contract and returns the codehash.
@@ -329,9 +496,6 @@
 		options.ChainBSpec.ConfigFileOverrides = getConfigOverrides()
 		options.ChainBSpec.EncodingConfig = testsuite.SDKEncodingConfig()
 	})
-=======
-	chainA, chainB := s.GetGrandpaTestChains()
->>>>>>> 8c485a18
 
 	polkadotChain := chainA.(*polkadot.PolkadotChain)
 	cosmosChain := chainB.(*cosmos.CosmosChain)
@@ -343,6 +507,7 @@
 
 	s.InitGRPCClients(cosmosChain)
 
+	var err error
 	cosmosWallet := s.CreateUserOnChainB(ctx, testvalues.StartingTokenAmount)
 
 	file, err := os.Open("../data/ics10_grandpa_cw.wasm")
@@ -388,388 +553,5 @@
 
 	// Start relayer
 	s.Require().NoError(r.StartRelayer(ctx, eRep, pathName))
-<<<<<<< HEAD
 	return cosmosChain, polkadotChain, r
-=======
-
-	// TODO: this can be refactored to broadcast a MsgTransfer instead of CLI.
-	// https://github.com/cosmos/ibc-go/issues/4963
-	// Send 1.77 stake from cosmosUser to parachainUser
-	amountToSend := int64(1_770_000)
-	transfer := ibc.WalletAmount{
-		Address: polkadotUser.FormattedAddress(),
-		Denom:   cosmosChain.Config().Denom,
-		Amount:  math.NewInt(amountToSend),
-	}
-	tx, err := cosmosChain.SendIBCTransfer(ctx, "channel-0", cosmosUser.KeyName(), transfer, ibc.TransferOptions{})
-	s.Require().NoError(err)
-	s.Require().NoError(tx.Validate()) // test source wallet has decreased funds
-	err = testutil.WaitForBlocks(ctx, 15, cosmosChain, polkadotChain)
-	s.Require().NoError(err)
-
-	// Verify tokens arrived on parachain user
-	parachainUserStake, err := polkadotChain.GetIbcBalance(ctx, string(polkadotUser.Address()), 2)
-	s.Require().NoError(err)
-	s.Require().Equal(amountToSend, parachainUserStake.Amount.Int64(), "parachain user's stake amount not expected after first tx")
-
-	// Send 1.16 stake from parachainUser to cosmosUser
-	amountToReflect := int64(1_160_000)
-	reflectTransfer := ibc.WalletAmount{
-		Address: cosmosUser.FormattedAddress(),
-		Denom:   "2", // stake
-		Amount:  math.NewInt(amountToReflect),
-	}
-	_, err = polkadotChain.SendIBCTransfer(ctx, "channel-0", polkadotUser.KeyName(), reflectTransfer, ibc.TransferOptions{})
-	s.Require().NoError(err)
-
-	// Send 1.88 "UNIT" from Alice to cosmosUser
-	amountUnits := math.NewInt(1_880_000_000_000)
-	unitTransfer := ibc.WalletAmount{
-		Address: cosmosUser.FormattedAddress(),
-		Denom:   "1", // UNIT
-		Amount:  amountUnits,
-	}
-	_, err = polkadotChain.SendIBCTransfer(ctx, "channel-0", "alice", unitTransfer, ibc.TransferOptions{})
-	s.Require().NoError(err)
-
-	// Wait for MsgRecvPacket on cosmos chain
-	finalStakeBal := math.NewInt(fundAmount - amountToSend + amountToReflect)
-	err = cosmos.PollForBalance(ctx, cosmosChain, 20, ibc.WalletAmount{
-		Address: cosmosUser.FormattedAddress(),
-		Denom:   cosmosChain.Config().Denom,
-		Amount:  finalStakeBal,
-	})
-	s.Require().NoError(err)
-
-	// Wait for a new update state
-	err = testutil.WaitForBlocks(ctx, 5, cosmosChain, polkadotChain)
-	s.Require().NoError(err)
-
-	// Verify cosmos user's final "stake" balance
-	cosmosUserStakeBal, err := cosmosChain.GetBalance(ctx, cosmosUser.FormattedAddress(), cosmosChain.Config().Denom)
-	s.Require().NoError(err)
-	s.Require().True(cosmosUserStakeBal.Equal(finalStakeBal))
-
-	// Verify cosmos user's final "unit" balance
-	unitDenomTrace := transfertypes.ParseDenomTrace(transfertypes.GetPrefixedDenom("transfer", "channel-0", "UNIT"))
-	cosmosUserUnitBal, err := cosmosChain.GetBalance(ctx, cosmosUser.FormattedAddress(), unitDenomTrace.IBCDenom())
-	s.Require().NoError(err)
-	s.Require().True(cosmosUserUnitBal.Equal(amountUnits))
-
-	// Verify parachain user's final "unit" balance (will be less than expected due gas costs for stake tx)
-	parachainUserUnits, err := polkadotChain.GetIbcBalance(ctx, string(polkadotUser.Address()), 1)
-	s.Require().NoError(err)
-	s.Require().True(parachainUserUnits.Amount.LTE(math.NewInt(fundAmount)), "parachain user's final unit amount not expected")
-
-	// Verify parachain user's final "stake" balance
-	parachainUserStake, err = polkadotChain.GetIbcBalance(ctx, string(polkadotUser.Address()), 2)
-	s.Require().NoError(err)
-	s.Require().True(parachainUserStake.Amount.Equal(math.NewInt(amountToSend-amountToReflect)), "parachain user's final stake amount not expected")
-}
-
-// TestMsgMigrateContract_Success_GrandpaContract features
-// * sets up a Polkadot parachain
-// * sets up a Cosmos chain
-// * sets up the Hyperspace relayer
-// * Funds a user wallet on both chains
-// * Pushes a wasm client contract to the Cosmos chain
-// * create client in relayer
-// * Pushes a new wasm client contract to the Cosmos chain
-// * Migrates the wasm client contract
-func (s *GrandpaTestSuite) TestMsgMigrateContract_Success_GrandpaContract() {
-	ctx := context.Background()
-
-	chainA, chainB := s.GetGrandpaTestChains()
-
-	polkadotChain := chainA.(*polkadot.PolkadotChain)
-	cosmosChain := chainB.(*cosmos.CosmosChain)
-
-	// we explicitly skip path creation as the contract needs to be uploaded before we can create clients.
-	r := s.ConfigureRelayer(ctx, polkadotChain, cosmosChain, nil, func(options *interchaintest.InterchainBuildOptions) {
-		options.SkipPathCreation = true
-	})
-
-	s.InitGRPCClients(cosmosChain)
-
-	cosmosWallet := s.CreateUserOnChainB(ctx, testvalues.StartingTokenAmount)
-
-	file, err := os.Open("../data/ics10_grandpa_cw.wasm")
-	s.Require().NoError(err)
-
-	codeHash := s.PushNewWasmClientProposal(ctx, cosmosChain, cosmosWallet, file)
-
-	s.Require().NotEmpty(codeHash, "codehash was empty but should not have been")
-
-	eRep := s.GetRelayerExecReporter()
-
-	// Set client contract hash in cosmos chain config
-	err = r.SetClientContractHash(ctx, eRep, cosmosChain.Config(), codeHash)
-	s.Require().NoError(err)
-
-	// Ensure parachain has started (starts 1 session/epoch after relay chain)
-	err = testutil.WaitForBlocks(ctx, 1, polkadotChain)
-	s.Require().NoError(err, "polkadot chain failed to make blocks")
-
-	pathName := s.GetPathName(0)
-
-	err = r.GeneratePath(ctx, eRep, cosmosChain.Config().ChainID, polkadotChain.Config().ChainID, pathName)
-	s.Require().NoError(err)
-
-	// Create new clients
-	err = r.CreateClients(ctx, eRep, pathName, ibc.DefaultClientOpts())
-	s.Require().NoError(err)
-	err = testutil.WaitForBlocks(ctx, 1, cosmosChain, polkadotChain) // these 1 block waits seem to be needed to reduce flakiness
-	s.Require().NoError(err)
-
-	// Do not start relayer
-
-	// This contract is a dummy contract that will always succeed migration.
-	// Other entry points are unimplemented.
-	migrateFile, err := os.Open("../data/migrate_success.wasm.gz")
-	s.Require().NoError(err)
-
-	// First Store the code
-	newCodeHash := s.PushNewWasmClientProposal(ctx, cosmosChain, cosmosWallet, migrateFile)
-	s.Require().NotEmpty(newCodeHash, "codehash was empty but should not have been")
-
-	newCodeHashBz, err := hex.DecodeString(newCodeHash)
-	s.Require().NoError(err)
-
-	// Attempt to migrate the contract
-	message := wasmtypes.NewMsgMigrateContract(
-		authtypes.NewModuleAddress(govtypes.ModuleName).String(),
-		defaultWasmClientID,
-		newCodeHashBz,
-		[]byte("{}"),
-	)
-
-	s.ExecuteAndPassGovV1Proposal(ctx, message, cosmosChain, cosmosWallet)
-
-	clientState, err := s.QueryClientState(ctx, cosmosChain, defaultWasmClientID)
-	s.Require().NoError(err)
-
-	wasmClientState, ok := clientState.(*wasmtypes.ClientState)
-	s.Require().True(ok)
-
-	s.Require().Equal(newCodeHashBz, wasmClientState.CodeHash)
-}
-
-// TestMsgMigrateContract_ContractError_GrandpaContract features
-// * sets up a Polkadot parachain
-// * sets up a Cosmos chain
-// * sets up the Hyperspace relayer
-// * Funds a user wallet on both chains
-// * Pushes a wasm client contract to the Cosmos chain
-// * create client in relayer
-// * Pushes a new wasm client contract to the Cosmos chain
-// * Migrates the wasm client contract with a contract that will always fail migration
-func (s *GrandpaTestSuite) TestMsgMigrateContract_ContractError_GrandpaContract() {
-	ctx := context.Background()
-
-	chainA, chainB := s.GetGrandpaTestChains()
-
-	polkadotChain := chainA.(*polkadot.PolkadotChain)
-	cosmosChain := chainB.(*cosmos.CosmosChain)
-
-	// we explicitly skip path creation as the contract needs to be uploaded before we can create clients.
-	r := s.ConfigureRelayer(ctx, polkadotChain, cosmosChain, nil, func(options *interchaintest.InterchainBuildOptions) {
-		options.SkipPathCreation = true
-	})
-
-	s.InitGRPCClients(cosmosChain)
-
-	cosmosWallet := s.CreateUserOnChainB(ctx, testvalues.StartingTokenAmount)
-
-	file, err := os.Open("../data/ics10_grandpa_cw.wasm")
-	s.Require().NoError(err)
-
-	codeHash := s.PushNewWasmClientProposal(ctx, cosmosChain, cosmosWallet, file)
-
-	s.Require().NotEmpty(codeHash, "codehash was empty but should not have been")
-
-	eRep := s.GetRelayerExecReporter()
-
-	// Set client contract hash in cosmos chain config
-	err = r.SetClientContractHash(ctx, eRep, cosmosChain.Config(), codeHash)
-	s.Require().NoError(err)
-
-	// Ensure parachain has started (starts 1 session/epoch after relay chain)
-	err = testutil.WaitForBlocks(ctx, 1, polkadotChain)
-	s.Require().NoError(err, "polkadot chain failed to make blocks")
-
-	pathName := s.GetPathName(0)
-
-	err = r.GeneratePath(ctx, eRep, cosmosChain.Config().ChainID, polkadotChain.Config().ChainID, pathName)
-	s.Require().NoError(err)
-
-	// Create new clients
-	err = r.CreateClients(ctx, eRep, pathName, ibc.DefaultClientOpts())
-	s.Require().NoError(err)
-	err = testutil.WaitForBlocks(ctx, 1, cosmosChain, polkadotChain) // these 1 block waits seem to be needed to reduce flakiness
-	s.Require().NoError(err)
-
-	// Do not start the relayer
-
-	// This contract is a dummy contract that will always fail migration.
-	// Other entry points are unimplemented.
-	migrateFile, err := os.Open("../data/migrate_error.wasm.gz")
-	s.Require().NoError(err)
-
-	// First Store the code
-	newCodeHash := s.PushNewWasmClientProposal(ctx, cosmosChain, cosmosWallet, migrateFile)
-	s.Require().NotEmpty(newCodeHash, "codehash was empty but should not have been")
-
-	newCodeHashBz, err := hex.DecodeString(newCodeHash)
-	s.Require().NoError(err)
-
-	// Attempt to migrate the contract
-	message := wasmtypes.NewMsgMigrateContract(
-		authtypes.NewModuleAddress(govtypes.ModuleName).String(),
-		defaultWasmClientID,
-		newCodeHashBz,
-		[]byte("{}"),
-	)
-
-	err = s.ExecuteGovV1Proposal(ctx, message, cosmosChain, cosmosWallet)
-	// This is the error string that is returned from the contract
-	s.Require().ErrorContains(err, "migration not supported")
-}
-
-// extractCodeHashFromGzippedContent takes a gzipped wasm contract and returns the codehash.
-func (s *GrandpaTestSuite) extractCodeHashFromGzippedContent(zippedContent []byte) string {
-	content, err := wasmtypes.Uncompress(zippedContent, wasmtypes.MaxWasmByteSize())
-	s.Require().NoError(err)
-
-	codeHashByte32 := sha256.Sum256(content)
-	return hex.EncodeToString(codeHashByte32[:])
-}
-
-// PushNewWasmClientProposal submits a new wasm client governance proposal to the chain.
-func (s *GrandpaTestSuite) PushNewWasmClientProposal(ctx context.Context, chain *cosmos.CosmosChain, wallet ibc.Wallet, proposalContentReader io.Reader) string {
-	zippedContent, err := io.ReadAll(proposalContentReader)
-	s.Require().NoError(err)
-
-	computedCodeHash := s.extractCodeHashFromGzippedContent(zippedContent)
-
-	s.Require().NoError(err)
-	message := wasmtypes.MsgStoreCode{
-		Signer:       authtypes.NewModuleAddress(govtypes.ModuleName).String(),
-		WasmByteCode: zippedContent,
-	}
-
-	s.ExecuteAndPassGovV1Proposal(ctx, &message, chain, wallet)
-
-	codeHashBz, err := s.QueryWasmCode(ctx, chain, computedCodeHash)
-	s.Require().NoError(err)
-
-	codeHashByte32 := sha256.Sum256(codeHashBz)
-	actualCodeHash := hex.EncodeToString(codeHashByte32[:])
-	s.Require().Equal(computedCodeHash, actualCodeHash, "code hash returned from query did not match the computed code hash")
-
-	return actualCodeHash
-}
-
-func (s *GrandpaTestSuite) fundUsers(ctx context.Context, fundAmount int64, polkadotChain ibc.Chain, cosmosChain ibc.Chain) (ibc.Wallet, ibc.Wallet) {
-	users := interchaintest.GetAndFundTestUsers(s.T(), ctx, "user", fundAmount, polkadotChain, cosmosChain)
-	polkadotUser, cosmosUser := users[0], users[1]
-	err := testutil.WaitForBlocks(ctx, 2, polkadotChain, cosmosChain) // Only waiting 1 block is flaky for parachain
-	s.Require().NoError(err, "cosmos or polkadot chain failed to make blocks")
-
-	// Check balances are correct
-	amount := math.NewInt(fundAmount)
-	polkadotUserAmount, err := polkadotChain.GetBalance(ctx, polkadotUser.FormattedAddress(), polkadotChain.Config().Denom)
-	s.Require().NoError(err)
-	s.Require().True(polkadotUserAmount.Equal(amount), "Initial polkadot user amount not expected")
-
-	parachainUserAmount, err := polkadotChain.GetBalance(ctx, polkadotUser.FormattedAddress(), "")
-	s.Require().NoError(err)
-	s.Require().True(parachainUserAmount.Equal(amount), "Initial parachain user amount not expected")
-
-	cosmosUserAmount, err := cosmosChain.GetBalance(ctx, cosmosUser.FormattedAddress(), cosmosChain.Config().Denom)
-	s.Require().NoError(err)
-	s.Require().True(cosmosUserAmount.Equal(amount), "Initial cosmos user amount not expected")
-
-	return polkadotUser, cosmosUser
-}
-
-// validateTestConfig ensures that the given test config is valid for this test suite.
-func validateTestConfig() {
-	tc := testsuite.LoadConfig()
-	if tc.ActiveRelayer != "hyperspace" {
-		panic(fmt.Errorf("hyperspace relayer must be specified"))
-	}
-}
-
-// getConfigOverrides returns configuration overrides that will be applied to the simapp.
-func getConfigOverrides() map[string]any {
-	consensusOverrides := make(testutil.Toml)
-	blockTime := 5
-	blockT := (time.Duration(blockTime) * time.Second).String()
-	consensusOverrides["timeout_commit"] = blockT
-	consensusOverrides["timeout_propose"] = blockT
-
-	configTomlOverrides := make(testutil.Toml)
-	configTomlOverrides["consensus"] = consensusOverrides
-	configTomlOverrides["log_level"] = "info"
-
-	configFileOverrides := make(map[string]any)
-	configFileOverrides["config/config.toml"] = configTomlOverrides
-	return configFileOverrides
-}
-
-// GetGrandpaTestChains returns the configured chains for the grandpa test suite.
-func (s *GrandpaTestSuite) GetGrandpaTestChains() (ibc.Chain, ibc.Chain) {
-	return s.GetChains(func(options *testsuite.ChainOptions) {
-		// configure chain A (polkadot)
-		options.ChainASpec.ChainName = composable
-		options.ChainASpec.Type = "polkadot"
-		options.ChainASpec.ChainID = "rococo-local"
-		options.ChainASpec.Name = "composable"
-		options.ChainASpec.Images = []ibc.DockerImage{
-			// TODO: https://github.com/cosmos/ibc-go/issues/4965
-			{
-				Repository: "ghcr.io/misko9/polkadot-node",
-				Version:    "local",
-				UidGid:     "1000:1000",
-			},
-			{
-				Repository: "ghcr.io/misko9/parachain-node",
-				Version:    "latest",
-				UidGid:     "1000:1000",
-			},
-		}
-		options.ChainASpec.Bin = "polkadot"
-		options.ChainASpec.Bech32Prefix = composable
-		options.ChainASpec.Denom = "uDOT"
-		options.ChainASpec.GasPrices = ""
-		options.ChainASpec.GasAdjustment = 0
-		options.ChainASpec.TrustingPeriod = ""
-		options.ChainASpec.CoinType = "354"
-
-		// these values are set by default for our cosmos chains, we need to explicitly remove them here.
-		options.ChainASpec.ModifyGenesis = nil
-		options.ChainASpec.ConfigFileOverrides = nil
-		options.ChainASpec.EncodingConfig = nil
-
-		// configure chain B (cosmos)
-		options.ChainBSpec.ChainName = simd // Set chain name so that a suffix with a "dash" is not appended (required for hyperspace)
-		options.ChainBSpec.Type = "cosmos"
-		options.ChainBSpec.Name = "simd"
-		options.ChainBSpec.ChainID = simd
-		options.ChainBSpec.Bin = simd
-		options.ChainBSpec.Bech32Prefix = "cosmos"
-
-		// TODO: hyperspace relayer assumes a denom of "stake", hard code this here right now.
-		// https://github.com/cosmos/ibc-go/issues/4964
-		options.ChainBSpec.Denom = "stake"
-		options.ChainBSpec.GasPrices = "0.00stake"
-		options.ChainBSpec.GasAdjustment = 1
-		options.ChainBSpec.TrustingPeriod = "504h"
-		options.ChainBSpec.CoinType = "118"
-
-		options.ChainBSpec.ChainConfig.NoHostMount = false
-		options.ChainBSpec.ConfigFileOverrides = getConfigOverrides()
-		options.ChainBSpec.EncodingConfig = testsuite.SDKEncodingConfig()
-	})
->>>>>>> 8c485a18
 }