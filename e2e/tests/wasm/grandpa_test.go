//go:build !test_e2e

package wasm

import (
	"context"
	"crypto/sha256"
	"encoding/hex"
	"fmt"
	"io"
	"os"
	"testing"
	"time"

	"github.com/strangelove-ventures/interchaintest/v8"
	"github.com/strangelove-ventures/interchaintest/v8/chain/cosmos"
	"github.com/strangelove-ventures/interchaintest/v8/chain/polkadot"
	"github.com/strangelove-ventures/interchaintest/v8/ibc"
	"github.com/strangelove-ventures/interchaintest/v8/testutil"
	testifysuite "github.com/stretchr/testify/suite"

	sdkmath "cosmossdk.io/math"

	authtypes "github.com/cosmos/cosmos-sdk/x/auth/types"
	govtypes "github.com/cosmos/cosmos-sdk/x/gov/types"

	"github.com/cosmos/ibc-go/e2e/testsuite"
	"github.com/cosmos/ibc-go/e2e/testsuite/query"
	"github.com/cosmos/ibc-go/e2e/testvalues"
	wasmtypes "github.com/cosmos/ibc-go/modules/light-clients/08-wasm/types"
	transfertypes "github.com/cosmos/ibc-go/v8/modules/apps/transfer/types"
	clienttypes "github.com/cosmos/ibc-go/v8/modules/core/02-client/types"
	ibcexported "github.com/cosmos/ibc-go/v8/modules/core/exported"
	ibctesting "github.com/cosmos/ibc-go/v8/testing"
)

const (
	composable    = "composable"
	simd          = "simd"
	wasmSimdImage = "ghcr.io/cosmos/ibc-go-wasm-simd"

	defaultWasmClientID = "08-wasm-0"
)

func TestGrandpaTestSuite(t *testing.T) {
	// this test suite only works with the hyperspace relayer, for now hard code this here.
	// this will enforce that the hyperspace relayer is used in CI.
	t.Setenv(testsuite.RelayerIDEnv, "hyperspace")

	// TODO: this value should be passed in via the config file / CI, not hard coded in the test.
	// This configuration can be handled in https://github.com/cosmos/ibc-go/issues/4697
	if testsuite.IsCI() && !testsuite.IsFork() {
		t.Setenv(testsuite.ChainImageEnv, wasmSimdImage)
	}

	// wasm tests require a longer voting period to account for the time it takes to upload a contract.
	testvalues.VotingPeriod = time.Minute * 5

	validateTestConfig()
	testifysuite.Run(t, new(GrandpaTestSuite))
}

type GrandpaTestSuite struct {
	testsuite.E2ETestSuite
}

func (s *GrandpaTestSuite) SetupSuite() {
	s.SetupChains(context.Background(), nil, func(options *testsuite.ChainOptions) {
		// configure chain A (polkadot)
		options.ChainSpecs[0].ChainName = composable
		options.ChainSpecs[0].Type = "polkadot"
		options.ChainSpecs[0].ChainID = "rococo-local"
		options.ChainSpecs[0].Name = "composable"
		options.ChainSpecs[0].Images = []ibc.DockerImage{
			// TODO: https://github.com/cosmos/ibc-go/issues/4965
			{
				Repository: "ghcr.io/misko9/polkadot-node",
				Version:    "v39",
				UidGid:     "1000:1000",
			},
			{
				Repository: "ghcr.io/misko9/parachain-node",
				Version:    "20231122v39",
				UidGid:     "1000:1000",
			},
		}
		options.ChainSpecs[0].Bin = "polkadot"
		options.ChainSpecs[0].Bech32Prefix = composable
		options.ChainSpecs[0].Denom = "uDOT"
		options.ChainSpecs[0].GasPrices = ""
		options.ChainSpecs[0].GasAdjustment = 0
		options.ChainSpecs[0].TrustingPeriod = ""
		options.ChainSpecs[0].CoinType = "354"

		// these values are set by default for our cosmos chains, we need to explicitly remove them here.
		options.ChainSpecs[0].ModifyGenesis = nil
		options.ChainSpecs[0].ConfigFileOverrides = nil
		options.ChainSpecs[0].EncodingConfig = nil

		// configure chain B (cosmos)
		options.ChainSpecs[1].ChainName = simd // Set chain name so that a suffix with a "dash" is not appended (required for hyperspace)
		options.ChainSpecs[1].Type = "cosmos"
		options.ChainSpecs[1].Name = "simd"
		options.ChainSpecs[1].ChainID = simd
		options.ChainSpecs[1].Bin = simd
		options.ChainSpecs[1].Bech32Prefix = "cosmos"

		// TODO: hyperspace relayer assumes a denom of "stake", hard code this here right now.
		// https://github.com/cosmos/ibc-go/issues/4964
		options.ChainSpecs[1].Denom = "stake"
		options.ChainSpecs[1].GasPrices = "0.00stake"
		options.ChainSpecs[1].GasAdjustment = 1
		options.ChainSpecs[1].TrustingPeriod = "504h"
		options.ChainSpecs[1].CoinType = "118"

		options.ChainSpecs[1].ChainConfig.NoHostMount = false
		options.ChainSpecs[1].ConfigFileOverrides = getConfigOverrides()
		options.ChainSpecs[1].EncodingConfig = testsuite.SDKEncodingConfig()
	})
}

func (s *GrandpaTestSuite) SetupGrandpaPath(testName string) {
	ctx := context.TODO()
	chainA, chainB := s.GetChains()

	polkadotChain, ok := chainA.(*polkadot.PolkadotChain)
	s.Require().True(ok)

	cosmosChain, ok := chainB.(*cosmos.CosmosChain)
	s.Require().True(ok)

	file, err := os.Open("contracts/ics10_grandpa_cw.wasm.gz")
	s.Require().NoError(err)

	cosmosWallet := s.CreateUserOnChainB(ctx, testvalues.StartingTokenAmount)

	err = testutil.WaitForBlocks(ctx, 1, cosmosChain)
	s.Require().NoError(err, "cosmos chain failed to make blocks")

	s.T().Logf("waited for blocks cosmos wallet")

	checksum := s.PushNewWasmClientProposal(ctx, cosmosChain, cosmosWallet, file)
	s.Require().NotEmpty(checksum, "checksum was empty but should not have been")
	s.T().Log("pushed wasm client proposal")

	r := s.GetRelayer()

	err = r.SetClientContractHash(ctx, s.GetRelayerExecReporter(), cosmosChain.Config(), checksum)
	s.Require().NoError(err)
	s.T().Logf("set contract hash %s", checksum)

	err = testutil.WaitForBlocks(ctx, 1, polkadotChain)
	s.Require().NoError(err, "polkadot chain failed to make blocks")

	channelOpts := ibc.DefaultChannelOpts()
	channelOpts.Version = transfertypes.V1
<<<<<<< HEAD
	s.SetupPath(ibc.DefaultClientOpts(), channelOpts, testName)
=======
	s.SetupPaths(ibc.DefaultClientOpts(), channelOpts)
>>>>>>> 50daed0b
}

// TestMsgTransfer_Succeeds_GrandpaContract features
// * sets up a Polkadot parachain
// * sets up a Cosmos chain
// * sets up the Hyperspace relayer
// * Funds a user wallet on both chains
// * Pushes a wasm client contract to the Cosmos chain
// * create client, connection, and channel in relayer
// * start relayer
// * send transfer over ibc
func (s *GrandpaTestSuite) TestMsgTransfer_Succeeds_GrandpaContract() {
	ctx := context.Background()
	t := s.T()

	testName := t.Name()
	s.SetupGrandpaPath(testName)

	chainA, chainB := s.GetChains()

	polkadotChain, ok := chainA.(*polkadot.PolkadotChain)
	s.Require().True(ok)

	cosmosChain, ok := chainB.(*cosmos.CosmosChain)
	s.Require().True(ok)

	r := s.GetRelayer()

	eRep := s.GetRelayerExecReporter()

	// Fund users on both cosmos and parachain, mints Asset 1 for Alice
	fundAmount := int64(12_333_000_000_000)
	polkadotUser, cosmosUser := s.fundUsers(ctx, fundAmount, polkadotChain, cosmosChain)

	// TODO: this can be refactored to broadcast a MsgTransfer instead of CLI.
	// https://github.com/cosmos/ibc-go/issues/4963
	amountToSend := int64(1_770_000)
	transfer := ibc.WalletAmount{
		Address: polkadotUser.FormattedAddress(),
		Denom:   cosmosChain.Config().Denom,
		Amount:  sdkmath.NewInt(amountToSend),
	}

	// Start relayer
	s.Require().NoError(r.StartRelayer(ctx, eRep, s.GetPaths()...))

	t.Run("send successful IBC transfer from Cosmos to Polkadot parachain", func(t *testing.T) {
		// Send 1.77 stake from cosmosUser to parachainUser
		tx, err := cosmosChain.SendIBCTransfer(ctx, "channel-0", cosmosUser.KeyName(), transfer, ibc.TransferOptions{})
		s.Require().NoError(tx.Validate(), "source ibc transfer tx is invalid")
		s.Require().NoError(err)
		// verify token balance for cosmos user has decreased
		balance, err := cosmosChain.GetBalance(ctx, cosmosUser.FormattedAddress(), cosmosChain.Config().Denom)
		s.Require().NoError(err)
		s.Require().Equal(balance, sdkmath.NewInt(fundAmount-amountToSend), "unexpected cosmos user balance after first tx")
		err = testutil.WaitForBlocks(ctx, 15, cosmosChain, polkadotChain)
		s.Require().NoError(err)

		// Verify tokens arrived on parachain user
		parachainUserStake, err := polkadotChain.GetIbcBalance(ctx, string(polkadotUser.Address()), 2)
		s.Require().NoError(err)
		s.Require().Equal(amountToSend, parachainUserStake.Amount.Int64(), "unexpected parachain user balance after first tx")
	})

	t.Run("send two successful IBC transfers from Polkadot parachain to Cosmos, first with ibc denom, second with parachain denom", func(t *testing.T) {
		// Send 1.16 stake from parachainUser to cosmosUser
		amountToReflect := int64(1_160_000)
		reflectTransfer := ibc.WalletAmount{
			Address: cosmosUser.FormattedAddress(),
			Denom:   "2", // stake
			Amount:  sdkmath.NewInt(amountToReflect),
		}
		_, err := polkadotChain.SendIBCTransfer(ctx, "channel-0", polkadotUser.KeyName(), reflectTransfer, ibc.TransferOptions{})
		s.Require().NoError(err)

		// Send 1.88 "UNIT" from Alice to cosmosUser
		amountUnits := sdkmath.NewInt(1_880_000_000_000)
		unitTransfer := ibc.WalletAmount{
			Address: cosmosUser.FormattedAddress(),
			Denom:   "1", // UNIT
			Amount:  amountUnits,
		}
		_, err = polkadotChain.SendIBCTransfer(ctx, "channel-0", "alice", unitTransfer, ibc.TransferOptions{})
		s.Require().NoError(err)

		// Wait for MsgRecvPacket on cosmos chain
		finalStakeBal := sdkmath.NewInt(fundAmount - amountToSend + amountToReflect)
		err = cosmos.PollForBalance(ctx, cosmosChain, 20, ibc.WalletAmount{
			Address: cosmosUser.FormattedAddress(),
			Denom:   cosmosChain.Config().Denom,
			Amount:  finalStakeBal,
		})
		s.Require().NoError(err)

		// Wait for a new update state
		err = testutil.WaitForBlocks(ctx, 5, cosmosChain, polkadotChain)
		s.Require().NoError(err)

		// Verify cosmos user's final "stake" balance
		cosmosUserStakeBal, err := cosmosChain.GetBalance(ctx, cosmosUser.FormattedAddress(), cosmosChain.Config().Denom)
		s.Require().NoError(err)
		s.Require().True(cosmosUserStakeBal.Equal(finalStakeBal))

		// Verify cosmos user's final "unit" balance
		denom := transfertypes.NewDenom("UNIT", transfertypes.NewTrace("transfer", "channel-0"))
		cosmosUserUnitBal, err := cosmosChain.GetBalance(ctx, cosmosUser.FormattedAddress(), denom.IBCDenom())
		s.Require().NoError(err)
		s.Require().True(cosmosUserUnitBal.Equal(amountUnits))

		// Verify parachain user's final "unit" balance (will be less than expected due gas costs for stake tx)
		parachainUserUnits, err := polkadotChain.GetIbcBalance(ctx, string(polkadotUser.Address()), 1)
		s.Require().NoError(err)
		s.Require().True(parachainUserUnits.Amount.LTE(sdkmath.NewInt(fundAmount)), "parachain user's final unit amount not expected")

		// Verify parachain user's final "stake" balance
		parachainUserStake, err := polkadotChain.GetIbcBalance(ctx, string(polkadotUser.Address()), 2)
		s.Require().NoError(err)
		s.Require().True(parachainUserStake.Amount.Equal(sdkmath.NewInt(amountToSend-amountToReflect)), "parachain user's final stake amount not expected")
	})
}

// TestMsgTransfer_TimesOut_GrandpaContract
// sets up cosmos and polkadot chains, hyperspace relayer, and funds users on both chains
// * sends transfer over ibc channel, this transfer should timeout
func (s *GrandpaTestSuite) TestMsgTransfer_TimesOut_GrandpaContract() {
	ctx := context.Background()
	t := s.T()

	testName := t.Name()
	s.SetupGrandpaPath(testName)

	chainA, chainB := s.GetChains()

	polkadotChain, ok := chainA.(*polkadot.PolkadotChain)
	s.Require().True(ok)

	cosmosChain, ok := chainB.(*cosmos.CosmosChain)
	s.Require().True(ok)

	r := s.GetRelayer()

	eRep := s.GetRelayerExecReporter()

	// Fund users on both cosmos and parachain, mints Asset 1 for Alice
	fundAmount := int64(12_333_000_000_000)
	polkadotUser, cosmosUser := s.fundUsers(ctx, fundAmount, polkadotChain, cosmosChain)

	// TODO: this can be refactored to broadcast a MsgTransfer instead of CLI.
	// https://github.com/cosmos/ibc-go/issues/4963
	amountToSend := int64(1_770_000)
	transfer := ibc.WalletAmount{
		Address: polkadotUser.FormattedAddress(),
		Denom:   cosmosChain.Config().Denom,
		Amount:  sdkmath.NewInt(amountToSend),
	}

	pathName := testsuite.GetPathName(0)

	// Start relayer
	s.Require().NoError(r.StartRelayer(ctx, eRep, pathName))

	t.Run("IBC transfer from Cosmos chain to Polkadot parachain times out", func(t *testing.T) {
		// Stop relayer
		s.Require().NoError(r.StopRelayer(ctx, s.GetRelayerExecReporter()))

		tx, err := cosmosChain.SendIBCTransfer(ctx, "channel-0", cosmosUser.KeyName(), transfer, ibc.TransferOptions{Timeout: testvalues.ImmediatelyTimeout()})
		s.Require().NoError(err)
		s.Require().NoError(tx.Validate(), "source ibc transfer tx is invalid")
		time.Sleep(time.Nanosecond * 1) // want it to timeout immediately

		// check that tokens are escrowed
		actualBalance, err := cosmosChain.GetBalance(ctx, cosmosUser.FormattedAddress(), cosmosChain.Config().Denom)
		s.Require().NoError(err)
		expected := fundAmount - amountToSend
		s.Require().Equal(expected, actualBalance.Int64())

		// start relayer
		s.Require().NoError(r.StartRelayer(ctx, s.GetRelayerExecReporter(), testsuite.GetPathName(0)))
		err = testutil.WaitForBlocks(ctx, 15, polkadotChain, cosmosChain)
		s.Require().NoError(err)

		// ensure that receiver on parachain did not receive any tokens
		receiverBalance, err := polkadotChain.GetIbcBalance(ctx, polkadotUser.FormattedAddress(), 2)
		s.Require().NoError(err)
		s.Require().Equal(int64(0), receiverBalance.Amount.Int64())

		// check that tokens have been refunded to sender address
		senderBalance, err := cosmosChain.GetBalance(ctx, cosmosUser.FormattedAddress(), cosmosChain.Config().Denom)
		s.Require().NoError(err)
		s.Require().Equal(fundAmount, senderBalance.Int64())
	})
}

// TestMsgMigrateContract_Success_GrandpaContract features
// * sets up a Polkadot parachain
// * sets up a Cosmos chain
// * sets up the Hyperspace relayer
// * Funds a user wallet on both chains
// * Pushes a wasm client contract to the Cosmos chain
// * create client in relayer
// * Pushes a new wasm client contract to the Cosmos chain
// * Migrates the wasm client contract
func (s *GrandpaTestSuite) TestMsgMigrateContract_Success_GrandpaContract() {
	t := s.T()
	ctx := context.Background()

	testName := t.Name()
	s.SetupGrandpaPath(testName)

	_, chainB := s.GetChains()

	cosmosChain, ok := chainB.(*cosmos.CosmosChain)
	s.Require().True(ok)

	cosmosWallet := s.CreateUserOnChainB(ctx, testvalues.StartingTokenAmount)

	// Do not start relayer

	// This contract is a dummy contract that will always succeed migration.
	// Other entry points are unimplemented.
	migrateFile, err := os.Open("contracts/migrate_success.wasm.gz")
	s.Require().NoError(err)

	// First Store the code
	newChecksum := s.PushNewWasmClientProposal(ctx, cosmosChain, cosmosWallet, migrateFile)
	s.Require().NotEmpty(newChecksum, "checksum was empty but should not have been")

	newChecksumBz, err := hex.DecodeString(newChecksum)
	s.Require().NoError(err)

	// Attempt to migrate the contract
	message := wasmtypes.NewMsgMigrateContract(
		authtypes.NewModuleAddress(govtypes.ModuleName).String(),
		defaultWasmClientID,
		newChecksumBz,
		[]byte("{}"),
	)

	s.ExecuteAndPassGovV1Proposal(ctx, message, cosmosChain, cosmosWallet)

	clientState, err := query.ClientState(ctx, cosmosChain, defaultWasmClientID)
	s.Require().NoError(err)

	wasmClientState, ok := clientState.(*wasmtypes.ClientState)
	s.Require().True(ok)

	s.Require().Equal(newChecksumBz, wasmClientState.Checksum)
}

// TestMsgMigrateContract_ContractError_GrandpaContract features
// * sets up a Polkadot parachain
// * sets up a Cosmos chain
// * sets up the Hyperspace relayer
// * Funds a user wallet on both chains
// * Pushes a wasm client contract to the Cosmos chain
// * create client in relayer
// * Pushes a new wasm client contract to the Cosmos chain
// * Migrates the wasm client contract with a contract that will always fail migration
func (s *GrandpaTestSuite) TestMsgMigrateContract_ContractError_GrandpaContract() {
	t := s.T()
	ctx := context.Background()

	testName := t.Name()
	s.SetupGrandpaPath(testName)

	_, chainB := s.GetChains()

	cosmosChain, ok := chainB.(*cosmos.CosmosChain)
	s.Require().True(ok)

	cosmosWallet := s.CreateUserOnChainB(ctx, testvalues.StartingTokenAmount)

	// Do not start the relayer

	// This contract is a dummy contract that will always fail migration.
	// Other entry points are unimplemented.
	migrateFile, err := os.Open("contracts/migrate_error.wasm.gz")
	s.Require().NoError(err)

	// First Store the code
	newChecksum := s.PushNewWasmClientProposal(ctx, cosmosChain, cosmosWallet, migrateFile)
	s.Require().NotEmpty(newChecksum, "checksum was empty but should not have been")

	newChecksumBz, err := hex.DecodeString(newChecksum)
	s.Require().NoError(err)

	// Attempt to migrate the contract
	message := wasmtypes.NewMsgMigrateContract(
		authtypes.NewModuleAddress(govtypes.ModuleName).String(),
		defaultWasmClientID,
		newChecksumBz,
		[]byte("{}"),
	)

	err = s.ExecuteGovV1Proposal(ctx, message, cosmosChain, cosmosWallet)
	s.Require().Error(err)

	version := cosmosChain.Nodes()[0].Image.Version
	if govV1FailedReasonFeatureReleases.IsSupported(version) {
		// This is the error string that is returned from the contract
		s.Require().ErrorContains(err, "migration not supported")
	}
}

// TestRecoverClient_Succeeds_GrandpaContract features:
// * setup cosmos and polkadot substrates nodes
// * funds test user wallets on both chains
// * stores a wasm client contract on the cosmos chain
// * creates a subject client using the hyperspace relayer
// * waits the expiry period and asserts the subject client status has expired
// * creates a substitute client using the hyperspace relayer
// * executes a gov proposal to recover the expired client
// * asserts the status of the subject client has been restored to active
// NOTE: The testcase features a modified grandpa client contract compiled as:
// - ics10_grandpa_cw_expiry.wasm.gz
// This contract modifies the unbonding period to 1600s with the trusting period being calculated as (unbonding period / 3).
func (s *GrandpaTestSuite) TestRecoverClient_Succeeds_GrandpaContract() {
	t := s.T()

	ctx := context.Background()

	testName := t.Name()
	s.SetupGrandpaPath(testName)

	// set the trusting period to a value which will still be valid upon client creation, but invalid before the first update
	// the contract uses 1600s as the unbonding period with the trusting period evaluating to (unbonding period / 3)
	modifiedTrustingPeriod := (1600 * time.Second) / 3

	chainA, chainB := s.GetChains()

	polkadotChain, ok := chainA.(*polkadot.PolkadotChain)
	s.Require().True(ok)

	cosmosChain, ok := chainB.(*cosmos.CosmosChain)
	s.Require().True(ok)

	r := s.GetRelayer()

	cosmosWallet := s.CreateUserOnChainB(ctx, testvalues.StartingTokenAmount)

	file, err := os.Open("contracts/ics10_grandpa_cw_expiry.wasm.gz")
	s.Require().NoError(err)

	codeHash := s.PushNewWasmClientProposal(ctx, cosmosChain, cosmosWallet, file)
	s.Require().NotEmpty(codeHash, "codehash was empty but should not have been")

	eRep := s.GetRelayerExecReporter()

	// Set client contract hash in cosmos chain config
	err = r.SetClientContractHash(ctx, eRep, cosmosChain.Config(), codeHash)
	s.Require().NoError(err)

	// Ensure parachain has started (starts 1 session/epoch after relay chain)
	err = testutil.WaitForBlocks(ctx, 1, polkadotChain)
	s.Require().NoError(err, "polkadot chain failed to make blocks")

	// Fund users on both cosmos and parachain, mints Asset 1 for Alice
	fundAmount := int64(12_333_000_000_000)
	_, cosmosUser := s.fundUsers(ctx, fundAmount, polkadotChain, cosmosChain)

	// create client pair with subject (bad trusting period)
	subjectClientID := clienttypes.FormatClientIdentifier(wasmtypes.Wasm, 0)
	// TODO: The hyperspace relayer makes no use of create client opts
	// https://github.com/strangelove-ventures/interchaintest/blob/main/relayer/hyperspace/hyperspace_commander.go#L83
	s.SetupClients(ctx, r, ibc.CreateClientOptions{
		TrustingPeriod: modifiedTrustingPeriod.String(), // NOTE: this is hardcoded within the cw contract: ics10_grapnda_cw_expiry.wasm
	})

	// wait for block
	err = testutil.WaitForBlocks(ctx, 1, cosmosChain, polkadotChain)
	s.Require().NoError(err)

	// wait the bad trusting period
	time.Sleep(modifiedTrustingPeriod)

	// create client pair with substitute
	substituteClientID := clienttypes.FormatClientIdentifier(wasmtypes.Wasm, 1)
	s.SetupClients(ctx, r, ibc.DefaultClientOpts())

	// wait for block
	err = testutil.WaitForBlocks(ctx, 1, cosmosChain, polkadotChain)
	s.Require().NoError(err)

	// ensure subject client is expired
	status, err := query.ClientStatus(ctx, cosmosChain, subjectClientID)
	s.Require().NoError(err)
	s.Require().Equal(ibcexported.Expired.String(), status, "unexpected subject client status")

	// ensure substitute client is active
	status, err = query.ClientStatus(ctx, cosmosChain, substituteClientID)
	s.Require().NoError(err)
	s.Require().Equal(ibcexported.Active.String(), status, "unexpected substitute client status")

	version := cosmosChain.Nodes()[0].Image.Version
	if govV1FeatureReleases.IsSupported(version) {
		// create and execute a client recovery proposal
		authority, err := query.ModuleAccountAddress(ctx, govtypes.ModuleName, cosmosChain)
		s.Require().NoError(err)

		msgRecoverClient := clienttypes.NewMsgRecoverClient(authority.String(), subjectClientID, substituteClientID)
		s.Require().NotNil(msgRecoverClient)
		s.ExecuteAndPassGovV1Proposal(ctx, msgRecoverClient, cosmosChain, cosmosUser)
	} else {
		proposal := clienttypes.NewClientUpdateProposal(ibctesting.Title, ibctesting.Description, subjectClientID, substituteClientID)
		s.ExecuteAndPassGovV1Beta1Proposal(ctx, cosmosChain, cosmosWallet, proposal)
	}

	// ensure subject client is active
	status, err = query.ClientStatus(ctx, cosmosChain, subjectClientID)
	s.Require().NoError(err)
	s.Require().Equal(ibcexported.Active.String(), status)

	// ensure substitute client is active
	status, err = query.ClientStatus(ctx, cosmosChain, substituteClientID)
	s.Require().NoError(err)
	s.Require().Equal(ibcexported.Active.String(), status)
}

// extractChecksumFromGzippedContent takes a gzipped wasm contract and returns the checksum.
func (s *GrandpaTestSuite) extractChecksumFromGzippedContent(zippedContent []byte) string {
	content, err := wasmtypes.Uncompress(zippedContent, wasmtypes.MaxWasmSize)
	s.Require().NoError(err)

	checksum32 := sha256.Sum256(content)
	return hex.EncodeToString(checksum32[:])
}

// PushNewWasmClientProposal submits a new wasm client governance proposal to the chain.
func (s *GrandpaTestSuite) PushNewWasmClientProposal(ctx context.Context, chain *cosmos.CosmosChain, wallet ibc.Wallet, proposalContentReader io.Reader) string {
	zippedContent, err := io.ReadAll(proposalContentReader)
	s.Require().NoError(err)

	computedChecksum := s.extractChecksumFromGzippedContent(zippedContent)

	s.Require().NoError(err)
	message := wasmtypes.MsgStoreCode{
		Signer:       authtypes.NewModuleAddress(govtypes.ModuleName).String(),
		WasmByteCode: zippedContent,
	}

	s.ExecuteAndPassGovV1Proposal(ctx, &message, chain, wallet)

	codeResp, err := query.GRPCQuery[wasmtypes.QueryCodeResponse](ctx, chain, &wasmtypes.QueryCodeRequest{Checksum: computedChecksum})
	s.Require().NoError(err)

	checksumBz := codeResp.Data
	checksum32 := sha256.Sum256(checksumBz)
	actualChecksum := hex.EncodeToString(checksum32[:])
	s.Require().Equal(computedChecksum, actualChecksum, "checksum returned from query did not match the computed checksum")

	return actualChecksum
}

func (s *GrandpaTestSuite) fundUsers(ctx context.Context, fundAmount int64, polkadotChain ibc.Chain, cosmosChain ibc.Chain) (ibc.Wallet, ibc.Wallet) {
	users := interchaintest.GetAndFundTestUsers(s.T(), ctx, "user", sdkmath.NewInt(fundAmount), polkadotChain, cosmosChain)
	polkadotUser, cosmosUser := users[0], users[1]
	err := testutil.WaitForBlocks(ctx, 2, polkadotChain, cosmosChain) // Only waiting 1 block is flaky for parachain
	s.Require().NoError(err, "cosmos or polkadot chain failed to make blocks")

	// Check balances are correct
	amount := sdkmath.NewInt(fundAmount)
	polkadotUserAmount, err := polkadotChain.GetBalance(ctx, polkadotUser.FormattedAddress(), polkadotChain.Config().Denom)
	s.Require().NoError(err)
	s.Require().True(polkadotUserAmount.Equal(amount), "Initial polkadot user amount not expected")

	parachainUserAmount, err := polkadotChain.GetBalance(ctx, polkadotUser.FormattedAddress(), "")
	s.Require().NoError(err)
	s.Require().True(parachainUserAmount.Equal(amount), "Initial parachain user amount not expected")

	cosmosUserAmount, err := cosmosChain.GetBalance(ctx, cosmosUser.FormattedAddress(), cosmosChain.Config().Denom)
	s.Require().NoError(err)
	s.Require().True(cosmosUserAmount.Equal(amount), "Initial cosmos user amount not expected")

	return polkadotUser, cosmosUser
}

// validateTestConfig ensures that the given test config is valid for this test suite.
func validateTestConfig() {
	tc := testsuite.LoadConfig()
	if tc.ActiveRelayer != "hyperspace" {
		panic(fmt.Errorf("hyperspace relayer must be specified"))
	}
}

// getConfigOverrides returns configuration overrides that will be applied to the simapp.
func getConfigOverrides() map[string]any {
	consensusOverrides := make(testutil.Toml)
	blockTime := 5
	blockT := (time.Duration(blockTime) * time.Second).String()
	consensusOverrides["timeout_commit"] = blockT
	consensusOverrides["timeout_propose"] = blockT

	configTomlOverrides := make(testutil.Toml)
	configTomlOverrides["consensus"] = consensusOverrides
	configTomlOverrides["log_level"] = "info"

	configFileOverrides := make(map[string]any)
	configFileOverrides["config/config.toml"] = configTomlOverrides
	return configFileOverrides
}<|MERGE_RESOLUTION|>--- conflicted
+++ resolved
@@ -143,7 +143,7 @@
 	s.Require().NotEmpty(checksum, "checksum was empty but should not have been")
 	s.T().Log("pushed wasm client proposal")
 
-	r := s.GetRelayer()
+	r := s.GetRelayerForTest(testName)
 
 	err = r.SetClientContractHash(ctx, s.GetRelayerExecReporter(), cosmosChain.Config(), checksum)
 	s.Require().NoError(err)
@@ -154,11 +154,7 @@
 
 	channelOpts := ibc.DefaultChannelOpts()
 	channelOpts.Version = transfertypes.V1
-<<<<<<< HEAD
-	s.SetupPath(ibc.DefaultClientOpts(), channelOpts, testName)
-=======
-	s.SetupPaths(ibc.DefaultClientOpts(), channelOpts)
->>>>>>> 50daed0b
+	s.SetupPaths(ibc.DefaultClientOpts(), channelOpts, testName)
 }
 
 // TestMsgTransfer_Succeeds_GrandpaContract features
@@ -185,7 +181,7 @@
 	cosmosChain, ok := chainB.(*cosmos.CosmosChain)
 	s.Require().True(ok)
 
-	r := s.GetRelayer()
+	r := s.GetRelayerForTest(testName)
 
 	eRep := s.GetRelayerExecReporter()
 
@@ -298,7 +294,7 @@
 	cosmosChain, ok := chainB.(*cosmos.CosmosChain)
 	s.Require().True(ok)
 
-	r := s.GetRelayer()
+	r := s.GetRelayerForTest(testName)
 
 	eRep := s.GetRelayerExecReporter()
 
@@ -495,7 +491,7 @@
 	cosmosChain, ok := chainB.(*cosmos.CosmosChain)
 	s.Require().True(ok)
 
-	r := s.GetRelayer()
+	r := s.GetRelayerForTest(testName)
 
 	cosmosWallet := s.CreateUserOnChainB(ctx, testvalues.StartingTokenAmount)
 
