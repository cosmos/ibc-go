--- conflicted
+++ resolved
@@ -12,13 +12,6 @@
 	"testing"
 	"time"
 
-<<<<<<< HEAD
-	"cosmossdk.io/math"
-	authtypes "github.com/cosmos/cosmos-sdk/x/auth/types"
-	govtypes "github.com/cosmos/cosmos-sdk/x/gov/types"
-=======
-	"github.com/icza/dyno"
->>>>>>> 6eb154c7
 	"github.com/strangelove-ventures/interchaintest/v8"
 	"github.com/strangelove-ventures/interchaintest/v8/chain/cosmos"
 	"github.com/strangelove-ventures/interchaintest/v8/chain/polkadot"
@@ -28,12 +21,20 @@
 
 	"cosmossdk.io/math"
 
+	authtypes "github.com/cosmos/cosmos-sdk/x/auth/types"
+	govtypes "github.com/cosmos/cosmos-sdk/x/gov/types"
+
 	"github.com/cosmos/ibc-go/e2e/testsuite"
 	"github.com/cosmos/ibc-go/e2e/testvalues"
 	wasmtypes "github.com/cosmos/ibc-go/modules/light-clients/08-wasm/types"
 	transfertypes "github.com/cosmos/ibc-go/v8/modules/apps/transfer/types"
 )
 
+const (
+	composable = "composable"
+	simd       = "simd"
+)
+
 func TestGrandpaTestSuite(t *testing.T) {
 	validateTestConfig()
 	testifysuite.Run(t, new(GrandpaTestSuite))
@@ -43,47 +44,11 @@
 	testsuite.E2ETestSuite
 }
 
-<<<<<<< HEAD
 // validateTestConfig ensures that the given test config is valid for this test suite.
 func validateTestConfig() {
 	tc := testsuite.LoadConfig()
 	if tc.ActiveRelayer != "hyperspace" {
-		panic(fmt.Errorf("hyperspace relayer must be specifed"))
-=======
-const (
-	heightDelta      = uint64(20)
-	votingPeriod     = "30s"
-	maxDepositPeriod = "10s"
-)
-
-// TestGrandpaContract features
-// * sets up a Polkadot parachain
-// * sets up a Cosmos chain
-// * sets up the Hyperspace relayer
-// * Funds a user wallet on both chains
-// * Pushes a wasm client contract to the Cosmos chain
-// * create client, connection, and channel in relayer
-// * start relayer
-// * send transfer over ibc
-func (s *GrandpaTestSuite) TestGrandpaContract() {
-	t := s.T()
-	client, network := interchaintest.DockerSetup(t)
-
-	// Log location
-	f, err := interchaintest.CreateLogFile(fmt.Sprintf("%d.json", time.Now().Unix()))
-	s.Require().NoError(err)
-	// Reporter/logs
-	rep := testreporter.NewReporter(f)
-	eRep := rep.RelayerExecReporter(t)
-
-	ctx := context.Background()
-
-	nv := 2 // Number of validators
-	nf := 1 // Number of full nodes
-
-	if testsuite.IsCI() {
-		nv = 5
->>>>>>> 6eb154c7
+		panic(fmt.Errorf("hyperspace relayer must be specified"))
 	}
 }
 
@@ -113,13 +78,11 @@
 // * start relayer
 // * send transfer over ibc
 func (s *GrandpaTestSuite) TestMsgTransfer_Succeeds_GrandpaContract() {
-	t := s.T()
-
 	ctx := context.Background()
 
 	chainA, chainB := s.GetChains(func(options *testsuite.ChainOptions) {
 		// configure chain A (polkadot)
-		options.ChainASpec.ChainName = "composable"
+		options.ChainASpec.ChainName = composable
 		options.ChainASpec.Type = "polkadot"
 		options.ChainASpec.ChainID = "rococo-local"
 		options.ChainASpec.Name = "composable"
@@ -129,43 +92,14 @@
 				Version:    "local",
 				UidGid:     "1000:1000",
 			},
-<<<<<<< HEAD
 			{
 				Repository: "ghcr.io/misko9/parachain-node",
 				Version:    "latest",
 				UidGid:     "1000:1000",
-=======
-			NumValidators: &nv,
-			NumFullNodes:  &nf,
-		},
-		{
-			ChainName: "simd", // Set chain name so that a suffix with a "dash" is not appended (required for hyperspace)
-			ChainConfig: ibc.ChainConfig{
-				Type:    "cosmos",
-				Name:    "simd",
-				ChainID: "simd",
-				Images: []ibc.DockerImage{
-					{
-						Repository: "ghcr.io/misko9/ibc-go-simd",
-						Version:    "local",
-						UidGid:     "1025:1025",
-					},
-				},
-				Bin:                 "simd",
-				Bech32Prefix:        "cosmos",
-				Denom:               "stake",
-				GasPrices:           "0.00stake",
-				GasAdjustment:       1.3,
-				TrustingPeriod:      "504h",
-				CoinType:            "118",
-				NoHostMount:         true,
-				ConfigFileOverrides: configFileOverrides,
-				ModifyGenesis:       modifyGenesisShortProposals(votingPeriod, maxDepositPeriod),
->>>>>>> 6eb154c7
 			},
 		}
 		options.ChainASpec.Bin = "polkadot"
-		options.ChainASpec.Bech32Prefix = "composable"
+		options.ChainASpec.Bech32Prefix = composable
 		options.ChainASpec.Denom = "uDOT"
 		options.ChainASpec.GasPrices = ""
 		options.ChainASpec.GasAdjustment = 0
@@ -178,10 +112,10 @@
 		options.ChainASpec.EncodingConfig = nil
 
 		// configure chain B (cosmos)
-		options.ChainBSpec.ChainName = "simd" // Set chain name so that a suffix with a "dash" is not appended (required for hyperspace)
+		options.ChainBSpec.ChainName = simd // Set chain name so that a suffix with a "dash" is not appended (required for hyperspace)
 		options.ChainBSpec.Type = "cosmos"
 		options.ChainBSpec.Name = "simd"
-		options.ChainBSpec.ChainID = "simd"
+		options.ChainBSpec.ChainID = simd
 		options.ChainBSpec.Images = []ibc.DockerImage{
 			{
 				Repository: "chatton/ibc-go-simd-wasm",
@@ -189,7 +123,7 @@
 				UidGid:     "1000:1000",
 			},
 		}
-		options.ChainBSpec.Bin = "simd"
+		options.ChainBSpec.Bin = simd
 		options.ChainBSpec.Bech32Prefix = "cosmos"
 
 		// TODO: hyperspace relayer assumes a denom of "stake", hard code this here for now.
@@ -207,49 +141,9 @@
 	polkadotChain := chainA.(*polkadot.PolkadotChain)
 	cosmosChain := chainB.(*cosmos.CosmosChain)
 
-<<<<<<< HEAD
 	// we explicitly skip path creation as the contract needs to be uploaded before we can create clients.
 	r := s.ConfigureRelayer(ctx, polkadotChain, cosmosChain, nil, func(options *interchaintest.InterchainBuildOptions) {
 		options.SkipPathCreation = true
-=======
-	polkadotChain := chains[0].(*polkadot.PolkadotChain)
-	cosmosChain := chains[1].(*cosmos.CosmosChain)
-
-	// Get a relayer instance
-	r := interchaintest.NewBuiltinRelayerFactory(
-		ibc.Hyperspace,
-		zaptest.NewLogger(t),
-		relayer.ImagePull(true),
-		relayer.CustomDockerImage("ghcr.io/misko9/hyperspace", "local", "1000:1000"),
-	).Build(t, client, network)
-
-	// Build the network; spin up the chains and configure the relayer
-	const pathName = "composable-simd"
-	const relayerName = "hyperspace"
-
-	ic := interchaintest.NewInterchain().
-		AddChain(polkadotChain).
-		AddChain(cosmosChain).
-		AddRelayer(r, relayerName).
-		AddLink(interchaintest.InterchainLink{
-			Chain1:  polkadotChain,
-			Chain2:  cosmosChain,
-			Relayer: r,
-			Path:    pathName,
-		})
-
-	s.Require().NoError(ic.Build(ctx, eRep, interchaintest.InterchainBuildOptions{
-		TestName:  t.Name(),
-		Client:    client,
-		NetworkID: network,
-		// BlockDatabaseFile: interchaintest.DefaultBlockDatabaseFilepath(),
-		SkipPathCreation: true, // Skip path creation, so we can have granular control over the process
-	}))
-	fmt.Println("Interchain built")
-
-	t.Cleanup(func() {
-		_ = ic.Close()
->>>>>>> 6eb154c7
 	})
 
 	s.InitGRPCClients(cosmosChain)
@@ -276,7 +170,7 @@
 
 	// Fund users on both cosmos and parachain, mints Asset 1 for Alice
 	fundAmount := int64(12_333_000_000_000)
-	polkadotUser, cosmosUser := s.fundUsers(t, ctx, fundAmount, polkadotChain, cosmosChain)
+	polkadotUser, cosmosUser := s.fundUsers(ctx, fundAmount, polkadotChain, cosmosChain)
 
 	pathName := s.GetPathName(0)
 
@@ -303,7 +197,6 @@
 
 	// Start relayer
 	s.Require().NoError(r.StartRelayer(ctx, eRep, pathName))
-
 
 	// TODO: this can be refactored to broadcast a MsgTransfer instead of CLI.
 	// Send 1.77 stake from cosmosUser to parachainUser
@@ -377,7 +270,6 @@
 	parachainUserStake, err = polkadotChain.GetIbcBalance(ctx, string(polkadotUser.Address()), 2)
 	s.Require().NoError(err)
 	s.Require().True(parachainUserStake.Amount.Equal(math.NewInt(amountToSend-amountToReflect)), "parachain user's final stake amount not expected")
-
 }
 
 // extractCodeHashFromGzippedContent takes a gzipped wasm contract and returns the codehash.
@@ -405,26 +297,17 @@
 	s.ExecuteAndPassGovV1Proposal(ctx, &message, chain, wallet)
 
 	codeHashBz, err := s.QueryWasmCode(ctx, chain, computedCodeHash)
-
-<<<<<<< HEAD
+	s.Require().NoError(err)
+
 	codeHashByte32 := sha256.Sum256(codeHashBz)
 	actualCodeHash := hex.EncodeToString(codeHashByte32[:])
 	s.Require().Equal(computedCodeHash, actualCodeHash, "code hash returned from query did not match the computed code hash")
-=======
-	var getCodeQueryMsgRsp GetCodeQueryMsgResponse
-	err = cosmosChain.QueryClientContractCode(ctx, codeHash, &getCodeQueryMsgRsp)
-	codeHashByte32 := sha256.Sum256(getCodeQueryMsgRsp.Data)
-	codeHash2 := hex.EncodeToString(codeHashByte32[:])
-	s.Require().NoError(err)
-	s.Require().NotEmpty(getCodeQueryMsgRsp.Data)
-	s.Require().Equal(codeHash, codeHash2)
->>>>>>> 6eb154c7
 
 	return actualCodeHash
 }
 
-func (s *GrandpaTestSuite) fundUsers(t *testing.T, ctx context.Context, fundAmount int64, polkadotChain ibc.Chain, cosmosChain ibc.Chain) (ibc.Wallet, ibc.Wallet) {
-	users := interchaintest.GetAndFundTestUsers(t, ctx, "user", fundAmount, polkadotChain, cosmosChain)
+func (s *GrandpaTestSuite) fundUsers(ctx context.Context, fundAmount int64, polkadotChain ibc.Chain, cosmosChain ibc.Chain) (ibc.Wallet, ibc.Wallet) {
+	users := interchaintest.GetAndFundTestUsers(s.T(), ctx, "user", fundAmount, polkadotChain, cosmosChain)
 	polkadotUser, cosmosUser := users[0], users[1]
 	err := testutil.WaitForBlocks(ctx, 2, polkadotChain, cosmosChain) // Only waiting 1 block is flaky for parachain
 	s.Require().NoError(err, "cosmos or polkadot chain failed to make blocks")
