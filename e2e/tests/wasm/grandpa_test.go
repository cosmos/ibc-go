//go:build !test_e2e

package wasm

import (
	"context"
	"crypto/sha256"
	"encoding/hex"
	"fmt"
	"io"
	"os"
	"testing"
	"time"

	"github.com/strangelove-ventures/interchaintest/v8"
	"github.com/strangelove-ventures/interchaintest/v8/chain/cosmos"
	"github.com/strangelove-ventures/interchaintest/v8/chain/polkadot"
	"github.com/strangelove-ventures/interchaintest/v8/ibc"
	"github.com/strangelove-ventures/interchaintest/v8/testutil"
	testifysuite "github.com/stretchr/testify/suite"

	cmtjson "github.com/cometbft/cometbft/libs/json"

	"cosmossdk.io/math"

	authtypes "github.com/cosmos/cosmos-sdk/x/auth/types"
	govtypes "github.com/cosmos/cosmos-sdk/x/gov/types"
	paramsproposaltypes "github.com/cosmos/cosmos-sdk/x/params/types/proposal"

	"github.com/cosmos/ibc-go/e2e/testsuite"
	"github.com/cosmos/ibc-go/e2e/testvalues"
	wasmtypes "github.com/cosmos/ibc-go/modules/light-clients/08-wasm/types"
	transfertypes "github.com/cosmos/ibc-go/v8/modules/apps/transfer/types"
	clienttypes "github.com/cosmos/ibc-go/v8/modules/core/02-client/types"
	ibcexported "github.com/cosmos/ibc-go/v8/modules/core/exported"
	ibctesting "github.com/cosmos/ibc-go/v8/testing"
)

const (
	composable    = "composable"
	simd          = "simd"
	wasmSimdImage = "ghcr.io/cosmos/ibc-go-wasm-simd"

	defaultWasmClientID = "08-wasm-0"
)

func TestGrandpaTestSuite(t *testing.T) {
	// this test suite only works with the hyperspace relayer, for now hard code this here.
	// this will enforce that the hyperspace relayer is used in CI.
	t.Setenv(testsuite.RelayerIDEnv, "hyperspace")

	// TODO: this value should be passed in via the config file / CI, not hard coded in the test.
	// This configuration can be handled in https://github.com/cosmos/ibc-go/issues/4697
	if testsuite.IsCI() && !testsuite.IsFork() {
		t.Setenv(testsuite.ChainImageEnv, wasmSimdImage)
	}

	// wasm tests require a longer voting period to account for the time it takes to upload a contract.
	testvalues.VotingPeriod = time.Minute * 5

	validateTestConfig()
	testifysuite.Run(t, new(GrandpaTestSuite))
}

type GrandpaTestSuite struct {
	testsuite.E2ETestSuite
}

// TestMsgTransfer_Succeeds_GrandpaContract features
// * sets up a Polkadot parachain
// * sets up a Cosmos chain
// * sets up the Hyperspace relayer
// * Funds a user wallet on both chains
// * Pushes a wasm client contract to the Cosmos chain
// * create client, connection, and channel in relayer
// * start relayer
// * send transfer over ibc
func (s *GrandpaTestSuite) TestMsgTransfer_Succeeds_GrandpaContract() {
	ctx := context.Background()

	chainA, chainB := s.GetGrandpaTestChains()

	polkadotChain := chainA.(*polkadot.PolkadotChain)
	cosmosChain := chainB.(*cosmos.CosmosChain)

	// we explicitly skip path creation as the contract needs to be uploaded before we can create clients.
	r := s.ConfigureRelayer(ctx, polkadotChain, cosmosChain, nil, func(options *interchaintest.InterchainBuildOptions) {
		options.SkipPathCreation = true
	})

	s.InitGRPCClients(cosmosChain)

	cosmosWallet := s.CreateUserOnChainB(ctx, testvalues.StartingTokenAmount, chainB)

	file, err := os.Open("contracts/ics10_grandpa_cw.wasm")
	s.Require().NoError(err)

	checksum := s.PushNewWasmClientProposal(ctx, cosmosChain, cosmosWallet, file)

	s.Require().NotEmpty(checksum, "checksum was empty but should not have been")

	eRep := s.GetRelayerExecReporter()

	// Set client contract hash in cosmos chain config
	err = r.SetClientContractHash(ctx, eRep, cosmosChain.Config(), checksum)
	s.Require().NoError(err)

	// Ensure parachain has started (starts 1 session/epoch after relay chain)
	err = testutil.WaitForBlocks(ctx, 1, polkadotChain)
	s.Require().NoError(err, "polkadot chain failed to make blocks")

	// Fund users on both cosmos and parachain, mints Asset 1 for Alice
	fundAmount := int64(12_333_000_000_000)
	polkadotUser, cosmosUser := s.fundUsers(ctx, fundAmount, polkadotChain, cosmosChain)

	pathName := s.GetPathName(0)

	err = r.GeneratePath(ctx, eRep, cosmosChain.Config().ChainID, polkadotChain.Config().ChainID, pathName)
	s.Require().NoError(err)

	t.Run("add 08-wasm to list of allowed clients", func(t *testing.T) {
		allowedClients := s.queryAllowedClientsParam(ctx, cosmosChain)
		s.allowWasmClients(ctx, cosmosChain, cosmosWallet, allowedClients)
	})

	// Create new clients
	err = r.CreateClients(ctx, eRep, pathName, ibc.DefaultClientOpts())
	s.Require().NoError(err)
	err = testutil.WaitForBlocks(ctx, 1, cosmosChain, polkadotChain) // these 1 block waits seem to be needed to reduce flakiness
	s.Require().NoError(err)

	// Create a new connection
	err = r.CreateConnections(ctx, eRep, pathName)
	s.Require().NoError(err)
	err = testutil.WaitForBlocks(ctx, 1, cosmosChain, polkadotChain)
	s.Require().NoError(err)

	// Create a new channel & get channels from each chain
	err = r.CreateChannel(ctx, eRep, pathName, ibc.DefaultChannelOpts())
	s.Require().NoError(err)
	err = testutil.WaitForBlocks(ctx, 1, cosmosChain, polkadotChain)
	s.Require().NoError(err)

	// Start relayer
	s.Require().NoError(r.StartRelayer(ctx, eRep, pathName))

	// TODO: this can be refactored to broadcast a MsgTransfer instead of CLI.
	// https://github.com/cosmos/ibc-go/issues/4963
	// Send 1.77 stake from cosmosUser to parachainUser
	amountToSend := int64(1_770_000)
	transfer := ibc.WalletAmount{
		Address: polkadotUser.FormattedAddress(),
		Denom:   cosmosChain.Config().Denom,
		Amount:  math.NewInt(amountToSend),
	}
	tx, err := cosmosChain.SendIBCTransfer(ctx, "channel-0", cosmosUser.KeyName(), transfer, ibc.TransferOptions{})
	s.Require().NoError(err)
	s.Require().NoError(tx.Validate()) // test source wallet has decreased funds
	err = testutil.WaitForBlocks(ctx, 15, cosmosChain, polkadotChain)
	s.Require().NoError(err)

	// Verify tokens arrived on parachain user
	parachainUserStake, err := polkadotChain.GetIbcBalance(ctx, string(polkadotUser.Address()), 2)
	s.Require().NoError(err)
	s.Require().Equal(amountToSend, parachainUserStake.Amount.Int64(), "parachain user's stake amount not expected after first tx")

<<<<<<< HEAD
	// Send 1.16 stake from parachainUser to cosmosUser
	amountToReflect := int64(1_160_000)
	reflectTransfer := ibc.WalletAmount{
		Address: cosmosUser.FormattedAddress(),
		Denom:   "2", // stake
		Amount:  math.NewInt(amountToReflect),
	}
	_, err = polkadotChain.SendIBCTransfer(ctx, "channel-0", polkadotUser.KeyName(), reflectTransfer, ibc.TransferOptions{})
=======
	t.Run("add 08-wasm to list of allowed clients", func(t *testing.T) {
		allowedClients := s.queryAllowedClientsParam(ctx, cosmosChain)
		s.allowWasmClients(ctx, cosmosChain, cosmosWallet, allowedClients)
	})

	// Create new clients
	err = r.CreateClients(ctx, eRep, pathName, ibc.DefaultClientOpts())
>>>>>>> 0b404896
	s.Require().NoError(err)

	// Send 1.88 "UNIT" from Alice to cosmosUser
	amountUnits := math.NewInt(1_880_000_000_000)
	unitTransfer := ibc.WalletAmount{
		Address: cosmosUser.FormattedAddress(),
		Denom:   "1", // UNIT
		Amount:  amountUnits,
	}
	_, err = polkadotChain.SendIBCTransfer(ctx, "channel-0", "alice", unitTransfer, ibc.TransferOptions{})
	s.Require().NoError(err)

	// Wait for MsgRecvPacket on cosmos chain
	finalStakeBal := math.NewInt(fundAmount - amountToSend + amountToReflect)
	err = cosmos.PollForBalance(ctx, cosmosChain, 20, ibc.WalletAmount{
		Address: cosmosUser.FormattedAddress(),
		Denom:   cosmosChain.Config().Denom,
		Amount:  finalStakeBal,
	})
	s.Require().NoError(err)

	// Wait for a new update state
	err = testutil.WaitForBlocks(ctx, 5, cosmosChain, polkadotChain)
	s.Require().NoError(err)

	// Verify cosmos user's final "stake" balance
	cosmosUserStakeBal, err := cosmosChain.GetBalance(ctx, cosmosUser.FormattedAddress(), cosmosChain.Config().Denom)
	s.Require().NoError(err)
	s.Require().True(cosmosUserStakeBal.Equal(finalStakeBal))

	// Verify cosmos user's final "unit" balance
	unitDenomTrace := transfertypes.ParseDenomTrace(transfertypes.GetPrefixedDenom("transfer", "channel-0", "UNIT"))
	cosmosUserUnitBal, err := cosmosChain.GetBalance(ctx, cosmosUser.FormattedAddress(), unitDenomTrace.IBCDenom())
	s.Require().NoError(err)
	s.Require().True(cosmosUserUnitBal.Equal(amountUnits))

	// Verify parachain user's final "unit" balance (will be less than expected due gas costs for stake tx)
	parachainUserUnits, err := polkadotChain.GetIbcBalance(ctx, string(polkadotUser.Address()), 1)
	s.Require().NoError(err)
	s.Require().True(parachainUserUnits.Amount.LTE(math.NewInt(fundAmount)), "parachain user's final unit amount not expected")

	// Verify parachain user's final "stake" balance
	parachainUserStake, err = polkadotChain.GetIbcBalance(ctx, string(polkadotUser.Address()), 2)
	s.Require().NoError(err)
	s.Require().True(parachainUserStake.Amount.Equal(math.NewInt(amountToSend-amountToReflect)), "parachain user's final stake amount not expected")
}

// TestMsgMigrateContract_Success_GrandpaContract features
// * sets up a Polkadot parachain
// * sets up a Cosmos chain
// * sets up the Hyperspace relayer
// * Funds a user wallet on both chains
// * Pushes a wasm client contract to the Cosmos chain
// * create client in relayer
// * Pushes a new wasm client contract to the Cosmos chain
// * Migrates the wasm client contract
func (s *GrandpaTestSuite) TestMsgMigrateContract_Success_GrandpaContract() {
	ctx := context.Background()
	t := s.T()

	chainA, chainB := s.GetGrandpaTestChains()

	polkadotChain := chainA.(*polkadot.PolkadotChain)
	cosmosChain := chainB.(*cosmos.CosmosChain)

	// we explicitly skip path creation as the contract needs to be uploaded before we can create clients.
	r := s.ConfigureRelayer(ctx, polkadotChain, cosmosChain, nil, func(options *interchaintest.InterchainBuildOptions) {
		options.SkipPathCreation = true
	})

	s.InitGRPCClients(cosmosChain)

	cosmosWallet := s.CreateUserOnChainB(ctx, testvalues.StartingTokenAmount, chainB)

	file, err := os.Open("contracts/ics10_grandpa_cw.wasm")
	s.Require().NoError(err)

	checksum := s.PushNewWasmClientProposal(ctx, cosmosChain, cosmosWallet, file)

	s.Require().NotEmpty(checksum, "checksum was empty but should not have been")

	eRep := s.GetRelayerExecReporter()

	// Set client contract hash in cosmos chain config
	err = r.SetClientContractHash(ctx, eRep, cosmosChain.Config(), checksum)
	s.Require().NoError(err)

	// Ensure parachain has started (starts 1 session/epoch after relay chain)
	err = testutil.WaitForBlocks(ctx, 1, polkadotChain)
	s.Require().NoError(err, "polkadot chain failed to make blocks")

	pathName := s.GetPathName(0)

	err = r.GeneratePath(ctx, eRep, cosmosChain.Config().ChainID, polkadotChain.Config().ChainID, pathName)
	s.Require().NoError(err)

	t.Run("add 08-wasm to list of allowed clients", func(t *testing.T) {
		allowedClients := s.queryAllowedClientsParam(ctx, cosmosChain)
		s.allowWasmClients(ctx, cosmosChain, cosmosWallet, allowedClients)
	})

	// Create new clients
	err = r.CreateClients(ctx, eRep, pathName, ibc.DefaultClientOpts())
	s.Require().NoError(err)
	err = testutil.WaitForBlocks(ctx, 1, cosmosChain, polkadotChain) // these 1 block waits seem to be needed to reduce flakiness
	s.Require().NoError(err)

	// Do not start relayer

	// This contract is a dummy contract that will always succeed migration.
	// Other entry points are unimplemented.
	migrateFile, err := os.Open("contracts/migrate_success.wasm.gz")
	s.Require().NoError(err)

	// First Store the code
	newChecksum := s.PushNewWasmClientProposal(ctx, cosmosChain, cosmosWallet, migrateFile)
	s.Require().NotEmpty(newChecksum, "checksum was empty but should not have been")

	newChecksumBz, err := hex.DecodeString(newChecksum)
	s.Require().NoError(err)

	// Attempt to migrate the contract
	message := wasmtypes.NewMsgMigrateContract(
		authtypes.NewModuleAddress(govtypes.ModuleName).String(),
		defaultWasmClientID,
		newChecksumBz,
		[]byte("{}"),
	)

	s.ExecuteAndPassGovV1Proposal(ctx, message, cosmosChain, cosmosWallet)

	clientState, err := s.QueryClientState(ctx, cosmosChain, defaultWasmClientID)
	s.Require().NoError(err)

	wasmClientState, ok := clientState.(*wasmtypes.ClientState)
	s.Require().True(ok)

	s.Require().Equal(newChecksumBz, wasmClientState.Checksum)
}

// TestMsgMigrateContract_ContractError_GrandpaContract features
// * sets up a Polkadot parachain
// * sets up a Cosmos chain
// * sets up the Hyperspace relayer
// * Funds a user wallet on both chains
// * Pushes a wasm client contract to the Cosmos chain
// * create client in relayer
// * Pushes a new wasm client contract to the Cosmos chain
// * Migrates the wasm client contract with a contract that will always fail migration
func (s *GrandpaTestSuite) TestMsgMigrateContract_ContractError_GrandpaContract() {
	ctx := context.Background()
	t := s.T()

	chainA, chainB := s.GetGrandpaTestChains()

	polkadotChain := chainA.(*polkadot.PolkadotChain)
	cosmosChain := chainB.(*cosmos.CosmosChain)

	// we explicitly skip path creation as the contract needs to be uploaded before we can create clients.
	r := s.ConfigureRelayer(ctx, polkadotChain, cosmosChain, nil, func(options *interchaintest.InterchainBuildOptions) {
		options.SkipPathCreation = true
	})

	s.InitGRPCClients(cosmosChain)

	cosmosWallet := s.CreateUserOnChainB(ctx, testvalues.StartingTokenAmount, chainB)

	file, err := os.Open("contracts/ics10_grandpa_cw.wasm")
	s.Require().NoError(err)
	checksum := s.PushNewWasmClientProposal(ctx, cosmosChain, cosmosWallet, file)

	s.Require().NotEmpty(checksum, "checksum was empty but should not have been")

	eRep := s.GetRelayerExecReporter()

	// Set client contract hash in cosmos chain config
	err = r.SetClientContractHash(ctx, eRep, cosmosChain.Config(), checksum)
	s.Require().NoError(err)

	// Ensure parachain has started (starts 1 session/epoch after relay chain)
	err = testutil.WaitForBlocks(ctx, 1, polkadotChain)
	s.Require().NoError(err, "polkadot chain failed to make blocks")

	pathName := s.GetPathName(0)

	err = r.GeneratePath(ctx, eRep, cosmosChain.Config().ChainID, polkadotChain.Config().ChainID, pathName)
	s.Require().NoError(err)

	t.Run("add 08-wasm to list of allowed clients", func(t *testing.T) {
		allowedClients := s.queryAllowedClientsParam(ctx, cosmosChain)
		s.allowWasmClients(ctx, cosmosChain, cosmosWallet, allowedClients)
	})

	// Create new clients
	err = r.CreateClients(ctx, eRep, pathName, ibc.DefaultClientOpts())
	s.Require().NoError(err)
	err = testutil.WaitForBlocks(ctx, 1, cosmosChain, polkadotChain) // these 1 block waits seem to be needed to reduce flakiness
	s.Require().NoError(err)

	// Do not start the relayer

	// This contract is a dummy contract that will always fail migration.
	// Other entry points are unimplemented.
	migrateFile, err := os.Open("contracts/migrate_error.wasm.gz")
	s.Require().NoError(err)

	// First Store the code
	newChecksum := s.PushNewWasmClientProposal(ctx, cosmosChain, cosmosWallet, migrateFile)
	s.Require().NotEmpty(newChecksum, "checksum was empty but should not have been")

	newChecksumBz, err := hex.DecodeString(newChecksum)
	s.Require().NoError(err)

	// Attempt to migrate the contract
	message := wasmtypes.NewMsgMigrateContract(
		authtypes.NewModuleAddress(govtypes.ModuleName).String(),
		defaultWasmClientID,
		newChecksumBz,
		[]byte("{}"),
	)

	err = s.ExecuteGovV1Proposal(ctx, message, cosmosChain, cosmosWallet)
	// This is the error string that is returned from the contract
	s.Require().ErrorContains(err, "migration not supported")
}

// TestRecoverClient_Succeeds_GrandpaContract features:
// * setup cosmos and polkadot substrates nodes
// * funds test user wallets on both chains
// * stores a wasm client contract on the cosmos chain
// * creates a subject client using the hyperspace relayer
// * waits the expiry period and asserts the subject client status has expired
// * creates a substitute client using the hyperspace relayer
// * executes a gov proposal to recover the expired client
// * asserts the status of the subject client has been restored to active
// NOTE: The testcase features a modified grandpa client contract compiled as:
// - ics10_grandpa_cw_expiry.wasm.gz
// This contract modifies the unbonding period to 1600s with the trusting period being calculated as (unbonding period / 3).
func (s *GrandpaTestSuite) TestRecoverClient_Succeeds_GrandpaContract() {
	ctx := context.Background()
	t := s.T()

	// set the trusting period to a value which will still be valid upon client creation, but invalid before the first update
	// the contract uses 1600s as the unbonding period with the trusting period evaluating to (unbonding period / 3)
	modifiedTrustingPeriod := (1600 * time.Second) / 3

	chainA, chainB := s.GetGrandpaTestChains()

	polkadotChain := chainA.(*polkadot.PolkadotChain)
	cosmosChain := chainB.(*cosmos.CosmosChain)

	// we explicitly skip path creation as the contract needs to be uploaded before we can create clients.
	r := s.ConfigureRelayer(ctx, polkadotChain, cosmosChain, nil, func(options *interchaintest.InterchainBuildOptions) {
		options.SkipPathCreation = true
	})

	s.InitGRPCClients(cosmosChain)

	cosmosWallet := s.CreateUserOnChainB(ctx, testvalues.StartingTokenAmount, chainB)

	file, err := os.Open("contracts/ics10_grandpa_cw_expiry.wasm.gz")
	s.Require().NoError(err)

	codeHash := s.PushNewWasmClientProposal(ctx, cosmosChain, cosmosWallet, file)
	s.Require().NotEmpty(codeHash, "codehash was empty but should not have been")

	eRep := s.GetRelayerExecReporter()

	// Set client contract hash in cosmos chain config
	err = r.SetClientContractHash(ctx, eRep, cosmosChain.Config(), codeHash)
	s.Require().NoError(err)

	// Ensure parachain has started (starts 1 session/epoch after relay chain)
	err = testutil.WaitForBlocks(ctx, 1, polkadotChain)
	s.Require().NoError(err, "polkadot chain failed to make blocks")

	// Fund users on both cosmos and parachain, mints Asset 1 for Alice
	fundAmount := int64(12_333_000_000_000)
	_, cosmosUser := s.fundUsers(ctx, fundAmount, polkadotChain, cosmosChain)

	pathName := s.GetPathName(0)
	err = r.GeneratePath(ctx, eRep, cosmosChain.Config().ChainID, polkadotChain.Config().ChainID, pathName)
	s.Require().NoError(err)

	t.Run("add 08-wasm to list of allowed clients", func(t *testing.T) {
		allowedClients := s.queryAllowedClientsParam(ctx, cosmosChain)
		s.allowWasmClients(ctx, cosmosChain, cosmosWallet, allowedClients)
	})

	// create client pair with subject (bad trusting period)
	subjectClientID := clienttypes.FormatClientIdentifier(wasmtypes.Wasm, 0)
	// TODO: The hyperspace relayer makes no use of create client opts
	// https://github.com/strangelove-ventures/interchaintest/blob/main/relayer/hyperspace/hyperspace_commander.go#L83
	s.SetupClients(ctx, r, ibc.CreateClientOptions{
		TrustingPeriod: modifiedTrustingPeriod.String(), // NOTE: this is hardcoded within the cw contract: ics10_grapnda_cw_expiry.wasm
	})

	// wait for block
	err = testutil.WaitForBlocks(ctx, 1, cosmosChain, polkadotChain)
	s.Require().NoError(err)

	// wait the bad trusting period
	time.Sleep(modifiedTrustingPeriod)

	// create client pair with substitute
	substituteClientID := clienttypes.FormatClientIdentifier(wasmtypes.Wasm, 1)
	s.SetupClients(ctx, r, ibc.DefaultClientOpts())

	// wait for block
	err = testutil.WaitForBlocks(ctx, 1, cosmosChain, polkadotChain)
	s.Require().NoError(err)

	// ensure subject client is expired
	status, err := s.clientStatus(ctx, cosmosChain, subjectClientID)
	s.Require().NoError(err)
	s.Require().Equal(ibcexported.Expired.String(), status, "unexpected subject client status")

	// ensure substitute client is active
	status, err = s.clientStatus(ctx, cosmosChain, substituteClientID)
	s.Require().NoError(err)
	s.Require().Equal(ibcexported.Active.String(), status, "unexpected substitute client status")

	// create and execute a client recovery proposal
	authority, err := s.QueryModuleAccountAddress(ctx, govtypes.ModuleName, cosmosChain)
	s.Require().NoError(err)
	msgRecoverClient := clienttypes.NewMsgRecoverClient(authority.String(), subjectClientID, substituteClientID)
	s.Require().NotNil(msgRecoverClient)
	s.ExecuteAndPassGovV1Proposal(ctx, msgRecoverClient, cosmosChain, cosmosUser)

	// ensure subject client is active
	status, err = s.clientStatus(ctx, cosmosChain, subjectClientID)
	s.Require().NoError(err)
	s.Require().Equal(ibcexported.Active.String(), status)

	// ensure substitute client is active
	status, err = s.clientStatus(ctx, cosmosChain, substituteClientID)
	s.Require().NoError(err)
	s.Require().Equal(ibcexported.Active.String(), status)
}

// extractChecksumFromGzippedContent takes a gzipped wasm contract and returns the checksum.
func (s *GrandpaTestSuite) extractChecksumFromGzippedContent(zippedContent []byte) string {
	content, err := wasmtypes.Uncompress(zippedContent, wasmtypes.MaxWasmByteSize())
	s.Require().NoError(err)

	checksum32 := sha256.Sum256(content)
	return hex.EncodeToString(checksum32[:])
}

// PushNewWasmClientProposal submits a new wasm client governance proposal to the chain.
func (s *GrandpaTestSuite) PushNewWasmClientProposal(ctx context.Context, chain *cosmos.CosmosChain, wallet ibc.Wallet, proposalContentReader io.Reader) string {
	zippedContent, err := io.ReadAll(proposalContentReader)
	s.Require().NoError(err)

	computedChecksum := s.extractChecksumFromGzippedContent(zippedContent)

	s.Require().NoError(err)
	message := wasmtypes.MsgStoreCode{
		Signer:       authtypes.NewModuleAddress(govtypes.ModuleName).String(),
		WasmByteCode: zippedContent,
	}

	s.ExecuteAndPassGovV1Proposal(ctx, &message, chain, wallet)

	checksumBz, err := s.QueryWasmCode(ctx, chain, computedChecksum)
	s.Require().NoError(err)

	checksum32 := sha256.Sum256(checksumBz)
	actualChecksum := hex.EncodeToString(checksum32[:])
	s.Require().Equal(computedChecksum, actualChecksum, "checksum returned from query did not match the computed checksum")

	return actualChecksum
}

func (s *GrandpaTestSuite) clientStatus(ctx context.Context, chain ibc.Chain, clientID string) (string, error) {
	queryClient := s.GetChainGRCPClients(chain).ClientQueryClient
	res, err := queryClient.ClientStatus(ctx, &clienttypes.QueryClientStatusRequest{
		ClientId: clientID,
	})
	if err != nil {
		return "", err
	}

	return res.Status, nil
}

func (s *GrandpaTestSuite) fundUsers(ctx context.Context, fundAmount int64, polkadotChain ibc.Chain, cosmosChain ibc.Chain) (ibc.Wallet, ibc.Wallet) {
	users := interchaintest.GetAndFundTestUsers(s.T(), ctx, "user", fundAmount, polkadotChain, cosmosChain)
	polkadotUser, cosmosUser := users[0], users[1]
	err := testutil.WaitForBlocks(ctx, 2, polkadotChain, cosmosChain) // Only waiting 1 block is flaky for parachain
	s.Require().NoError(err, "cosmos or polkadot chain failed to make blocks")

	// Check balances are correct
	amount := math.NewInt(fundAmount)
	polkadotUserAmount, err := polkadotChain.GetBalance(ctx, polkadotUser.FormattedAddress(), polkadotChain.Config().Denom)
	s.Require().NoError(err)
	s.Require().True(polkadotUserAmount.Equal(amount), "Initial polkadot user amount not expected")

	parachainUserAmount, err := polkadotChain.GetBalance(ctx, polkadotUser.FormattedAddress(), "")
	s.Require().NoError(err)
	s.Require().True(parachainUserAmount.Equal(amount), "Initial parachain user amount not expected")

	cosmosUserAmount, err := cosmosChain.GetBalance(ctx, cosmosUser.FormattedAddress(), cosmosChain.Config().Denom)
	s.Require().NoError(err)
	s.Require().True(cosmosUserAmount.Equal(amount), "Initial cosmos user amount not expected")

	return polkadotUser, cosmosUser
}

// validateTestConfig ensures that the given test config is valid for this test suite.
func validateTestConfig() {
	tc := testsuite.LoadConfig()
	if tc.ActiveRelayer != "hyperspace" {
		panic(fmt.Errorf("hyperspace relayer must be specified"))
	}
}

// getConfigOverrides returns configuration overrides that will be applied to the simapp.
func getConfigOverrides() map[string]any {
	consensusOverrides := make(testutil.Toml)
	blockTime := 5
	blockT := (time.Duration(blockTime) * time.Second).String()
	consensusOverrides["timeout_commit"] = blockT
	consensusOverrides["timeout_propose"] = blockT

	configTomlOverrides := make(testutil.Toml)
	configTomlOverrides["consensus"] = consensusOverrides
	configTomlOverrides["log_level"] = "info"

	configFileOverrides := make(map[string]any)
	configFileOverrides["config/config.toml"] = configTomlOverrides
	return configFileOverrides
}

// GetGrandpaTestChains returns the configured chains for the grandpa test suite.
func (s *GrandpaTestSuite) GetGrandpaTestChains() (ibc.Chain, ibc.Chain) {
	return s.GetChains(func(options *testsuite.ChainOptions) {
		// configure chain A (polkadot)
		options.ChainASpec.ChainName = composable
		options.ChainASpec.Type = "polkadot"
		options.ChainASpec.ChainID = "rococo-local"
		options.ChainASpec.Name = "composable"
		options.ChainASpec.Images = []ibc.DockerImage{
			// TODO: https://github.com/cosmos/ibc-go/issues/4965
			{
				Repository: "ghcr.io/misko9/polkadot-node",
				Version:    "local",
				UidGid:     "1000:1000",
			},
			{
				Repository: "ghcr.io/misko9/parachain-node",
				Version:    "latest",
				UidGid:     "1000:1000",
			},
		}
		options.ChainASpec.Bin = "polkadot"
		options.ChainASpec.Bech32Prefix = composable
		options.ChainASpec.Denom = "uDOT"
		options.ChainASpec.GasPrices = ""
		options.ChainASpec.GasAdjustment = 0
		options.ChainASpec.TrustingPeriod = ""
		options.ChainASpec.CoinType = "354"

		// these values are set by default for our cosmos chains, we need to explicitly remove them here.
		options.ChainASpec.ModifyGenesis = nil
		options.ChainASpec.ConfigFileOverrides = nil
		options.ChainASpec.EncodingConfig = nil

		// configure chain B (cosmos)
		options.ChainBSpec.ChainName = simd // Set chain name so that a suffix with a "dash" is not appended (required for hyperspace)
		options.ChainBSpec.Type = "cosmos"
		options.ChainBSpec.Name = "simd"
		options.ChainBSpec.ChainID = simd
		options.ChainBSpec.Bin = simd
		options.ChainBSpec.Bech32Prefix = "cosmos"

		// TODO: hyperspace relayer assumes a denom of "stake", hard code this here right now.
		// https://github.com/cosmos/ibc-go/issues/4964
		options.ChainBSpec.Denom = "stake"
		options.ChainBSpec.GasPrices = "0.00stake"
		options.ChainBSpec.GasAdjustment = 1
		options.ChainBSpec.TrustingPeriod = "504h"
		options.ChainBSpec.CoinType = "118"

		options.ChainBSpec.ChainConfig.NoHostMount = false
		options.ChainBSpec.ConfigFileOverrides = getConfigOverrides()
		options.ChainBSpec.EncodingConfig = testsuite.SDKEncodingConfig()
	})
}

// queryAllowedClientsParam queries the on-chain allowed clients param for 02-client
func (s *GrandpaTestSuite) queryAllowedClientsParam(ctx context.Context, chain ibc.Chain) []string {
	if testvalues.SelfParamsFeatureReleases.IsSupported(chain.Config().Images[0].Version) {
		queryClient := s.GetChainGRCPClients(chain).ClientQueryClient
		res, err := queryClient.ClientParams(ctx, &clienttypes.QueryClientParamsRequest{})
		s.Require().NoError(err)

		return res.Params.AllowedClients
	}
	queryClient := s.GetChainGRCPClients(chain).ParamsQueryClient
	res, err := queryClient.Params(ctx, &paramsproposaltypes.QueryParamsRequest{
		Subspace: ibcexported.ModuleName,
		Key:      string(clienttypes.KeyAllowedClients),
	})
	s.Require().NoError(err)

	var allowedClients []string
	err = cmtjson.Unmarshal([]byte(res.Param.Value), &allowedClients)
	s.Require().NoError(err)

	return allowedClients
}

// allowWasmClients adds 08-wasm to the on-chain allowed clients param for 02-client
func (s *GrandpaTestSuite) allowWasmClients(ctx context.Context, chain ibc.Chain, wallet ibc.Wallet, allowedClients []string) {
	govModuleAddress, err := s.QueryModuleAccountAddress(ctx, govtypes.ModuleName, chain)
	s.Require().NoError(err)
	s.Require().NotNil(govModuleAddress)

	allowedClients = append(allowedClients, wasmtypes.Wasm)
	if testvalues.SelfParamsFeatureReleases.IsSupported(chain.Config().Images[0].Version) {
		msg := clienttypes.NewMsgUpdateParams(govModuleAddress.String(), clienttypes.NewParams(allowedClients...))
		s.ExecuteAndPassGovV1Proposal(ctx, msg, chain, wallet)
	} else {
		value, err := cmtjson.Marshal(allowedClients)
		s.Require().NoError(err)
		changes := []paramsproposaltypes.ParamChange{
			paramsproposaltypes.NewParamChange(ibcexported.ModuleName, string(clienttypes.KeyAllowedClients), string(value)),
		}

		proposal := paramsproposaltypes.NewParameterChangeProposal(ibctesting.Title, ibctesting.Description, changes)
		s.ExecuteAndPassGovV1Beta1Proposal(ctx, chain, wallet, proposal)
	}
}<|MERGE_RESOLUTION|>--- conflicted
+++ resolved
@@ -77,6 +77,7 @@
 // * send transfer over ibc
 func (s *GrandpaTestSuite) TestMsgTransfer_Succeeds_GrandpaContract() {
 	ctx := context.Background()
+	t := s.T()
 
 	chainA, chainB := s.GetGrandpaTestChains()
 
@@ -92,7 +93,7 @@
 
 	cosmosWallet := s.CreateUserOnChainB(ctx, testvalues.StartingTokenAmount, chainB)
 
-	file, err := os.Open("contracts/ics10_grandpa_cw.wasm")
+	file, err := os.Open("contracts/ics10_grandpa_cw.wasm.gz")
 	s.Require().NoError(err)
 
 	checksum := s.PushNewWasmClientProposal(ctx, cosmosChain, cosmosWallet, file)
@@ -113,67 +114,20 @@
 	fundAmount := int64(12_333_000_000_000)
 	polkadotUser, cosmosUser := s.fundUsers(ctx, fundAmount, polkadotChain, cosmosChain)
 
-	pathName := s.GetPathName(0)
-
-	err = r.GeneratePath(ctx, eRep, cosmosChain.Config().ChainID, polkadotChain.Config().ChainID, pathName)
-	s.Require().NoError(err)
-
-	t.Run("add 08-wasm to list of allowed clients", func(t *testing.T) {
-		allowedClients := s.queryAllowedClientsParam(ctx, cosmosChain)
-		s.allowWasmClients(ctx, cosmosChain, cosmosWallet, allowedClients)
-	})
-
-	// Create new clients
-	err = r.CreateClients(ctx, eRep, pathName, ibc.DefaultClientOpts())
-	s.Require().NoError(err)
-	err = testutil.WaitForBlocks(ctx, 1, cosmosChain, polkadotChain) // these 1 block waits seem to be needed to reduce flakiness
-	s.Require().NoError(err)
-
-	// Create a new connection
-	err = r.CreateConnections(ctx, eRep, pathName)
-	s.Require().NoError(err)
-	err = testutil.WaitForBlocks(ctx, 1, cosmosChain, polkadotChain)
-	s.Require().NoError(err)
-
-	// Create a new channel & get channels from each chain
-	err = r.CreateChannel(ctx, eRep, pathName, ibc.DefaultChannelOpts())
-	s.Require().NoError(err)
-	err = testutil.WaitForBlocks(ctx, 1, cosmosChain, polkadotChain)
-	s.Require().NoError(err)
-
-	// Start relayer
-	s.Require().NoError(r.StartRelayer(ctx, eRep, pathName))
-
 	// TODO: this can be refactored to broadcast a MsgTransfer instead of CLI.
 	// https://github.com/cosmos/ibc-go/issues/4963
-	// Send 1.77 stake from cosmosUser to parachainUser
 	amountToSend := int64(1_770_000)
 	transfer := ibc.WalletAmount{
 		Address: polkadotUser.FormattedAddress(),
 		Denom:   cosmosChain.Config().Denom,
 		Amount:  math.NewInt(amountToSend),
 	}
-	tx, err := cosmosChain.SendIBCTransfer(ctx, "channel-0", cosmosUser.KeyName(), transfer, ibc.TransferOptions{})
-	s.Require().NoError(err)
-	s.Require().NoError(tx.Validate()) // test source wallet has decreased funds
-	err = testutil.WaitForBlocks(ctx, 15, cosmosChain, polkadotChain)
-	s.Require().NoError(err)
-
-	// Verify tokens arrived on parachain user
-	parachainUserStake, err := polkadotChain.GetIbcBalance(ctx, string(polkadotUser.Address()), 2)
-	s.Require().NoError(err)
-	s.Require().Equal(amountToSend, parachainUserStake.Amount.Int64(), "parachain user's stake amount not expected after first tx")
-
-<<<<<<< HEAD
-	// Send 1.16 stake from parachainUser to cosmosUser
-	amountToReflect := int64(1_160_000)
-	reflectTransfer := ibc.WalletAmount{
-		Address: cosmosUser.FormattedAddress(),
-		Denom:   "2", // stake
-		Amount:  math.NewInt(amountToReflect),
-	}
-	_, err = polkadotChain.SendIBCTransfer(ctx, "channel-0", polkadotUser.KeyName(), reflectTransfer, ibc.TransferOptions{})
-=======
+
+	pathName := s.GetPathName(0)
+
+	err = r.GeneratePath(ctx, eRep, cosmosChain.Config().ChainID, polkadotChain.Config().ChainID, pathName)
+	s.Require().NoError(err)
+
 	t.Run("add 08-wasm to list of allowed clients", func(t *testing.T) {
 		allowedClients := s.queryAllowedClientsParam(ctx, cosmosChain)
 		s.allowWasmClients(ctx, cosmosChain, cosmosWallet, allowedClients)
@@ -181,52 +135,212 @@
 
 	// Create new clients
 	err = r.CreateClients(ctx, eRep, pathName, ibc.DefaultClientOpts())
->>>>>>> 0b404896
-	s.Require().NoError(err)
-
-	// Send 1.88 "UNIT" from Alice to cosmosUser
-	amountUnits := math.NewInt(1_880_000_000_000)
-	unitTransfer := ibc.WalletAmount{
-		Address: cosmosUser.FormattedAddress(),
-		Denom:   "1", // UNIT
-		Amount:  amountUnits,
+	s.Require().NoError(err)
+	err = testutil.WaitForBlocks(ctx, 1, cosmosChain, polkadotChain) // these 1 block waits seem to be needed to reduce flakiness
+	s.Require().NoError(err)
+
+	// Create a new connection
+	err = r.CreateConnections(ctx, eRep, pathName)
+	s.Require().NoError(err)
+	err = testutil.WaitForBlocks(ctx, 1, cosmosChain, polkadotChain)
+	s.Require().NoError(err)
+
+	// Create a new channel & get channels from each chain
+	err = r.CreateChannel(ctx, eRep, pathName, ibc.DefaultChannelOpts())
+	s.Require().NoError(err)
+	err = testutil.WaitForBlocks(ctx, 1, cosmosChain, polkadotChain)
+	s.Require().NoError(err)
+
+	// Start relayer
+	s.Require().NoError(r.StartRelayer(ctx, eRep, pathName))
+
+	t.Run("send successful IBC transfer from Cosmos to Polkadot parachain", func(t *testing.T) {
+		// Send 1.77 stake from cosmosUser to parachainUser
+		tx, err := cosmosChain.SendIBCTransfer(ctx, "channel-0", cosmosUser.KeyName(), transfer, ibc.TransferOptions{})
+		s.Require().NoError(tx.Validate(), "source ibc transfer tx is invalid")
+		s.Require().NoError(err)
+		// verify token balance for cosmos user has decreased
+		balance, err := cosmosChain.GetBalance(ctx, cosmosUser.FormattedAddress(), cosmosChain.Config().Denom)
+		s.Require().NoError(err)
+		s.Require().Equal(balance, math.NewInt(fundAmount-amountToSend), "unexpected cosmos user balance after first tx")
+		err = testutil.WaitForBlocks(ctx, 15, cosmosChain, polkadotChain)
+		s.Require().NoError(err)
+
+		// Verify tokens arrived on parachain user
+		parachainUserStake, err := polkadotChain.GetIbcBalance(ctx, string(polkadotUser.Address()), 2)
+		s.Require().NoError(err)
+		s.Require().Equal(amountToSend, parachainUserStake.Amount.Int64(), "unexpected parachain user balance after first tx")
+	})
+
+	t.Run("send two successful IBC transfers from Polkadot parachain to Cosmos, first with ibc denom, second with parachain denom", func(t *testing.T) {
+		// Send 1.16 stake from parachainUser to cosmosUser
+		amountToReflect := int64(1_160_000)
+		reflectTransfer := ibc.WalletAmount{
+			Address: cosmosUser.FormattedAddress(),
+			Denom:   "2", // stake
+			Amount:  math.NewInt(amountToReflect),
+		}
+		_, err := polkadotChain.SendIBCTransfer(ctx, "channel-0", polkadotUser.KeyName(), reflectTransfer, ibc.TransferOptions{})
+		s.Require().NoError(err)
+
+		// Send 1.88 "UNIT" from Alice to cosmosUser
+		amountUnits := math.NewInt(1_880_000_000_000)
+		unitTransfer := ibc.WalletAmount{
+			Address: cosmosUser.FormattedAddress(),
+			Denom:   "1", // UNIT
+			Amount:  amountUnits,
+		}
+		_, err = polkadotChain.SendIBCTransfer(ctx, "channel-0", "alice", unitTransfer, ibc.TransferOptions{})
+		s.Require().NoError(err)
+
+		// Wait for MsgRecvPacket on cosmos chain
+		finalStakeBal := math.NewInt(fundAmount - amountToSend + amountToReflect)
+		err = cosmos.PollForBalance(ctx, cosmosChain, 20, ibc.WalletAmount{
+			Address: cosmosUser.FormattedAddress(),
+			Denom:   cosmosChain.Config().Denom,
+			Amount:  finalStakeBal,
+		})
+		s.Require().NoError(err)
+
+		// Wait for a new update state
+		err = testutil.WaitForBlocks(ctx, 5, cosmosChain, polkadotChain)
+		s.Require().NoError(err)
+
+		// Verify cosmos user's final "stake" balance
+		cosmosUserStakeBal, err := cosmosChain.GetBalance(ctx, cosmosUser.FormattedAddress(), cosmosChain.Config().Denom)
+		s.Require().NoError(err)
+		s.Require().True(cosmosUserStakeBal.Equal(finalStakeBal))
+
+		// Verify cosmos user's final "unit" balance
+		unitDenomTrace := transfertypes.ParseDenomTrace(transfertypes.GetPrefixedDenom("transfer", "channel-0", "UNIT"))
+		cosmosUserUnitBal, err := cosmosChain.GetBalance(ctx, cosmosUser.FormattedAddress(), unitDenomTrace.IBCDenom())
+		s.Require().NoError(err)
+		s.Require().True(cosmosUserUnitBal.Equal(amountUnits))
+
+		// Verify parachain user's final "unit" balance (will be less than expected due gas costs for stake tx)
+		parachainUserUnits, err := polkadotChain.GetIbcBalance(ctx, string(polkadotUser.Address()), 1)
+		s.Require().NoError(err)
+		s.Require().True(parachainUserUnits.Amount.LTE(math.NewInt(fundAmount)), "parachain user's final unit amount not expected")
+
+		// Verify parachain user's final "stake" balance
+		parachainUserStake, err := polkadotChain.GetIbcBalance(ctx, string(polkadotUser.Address()), 2)
+		s.Require().NoError(err)
+		s.Require().True(parachainUserStake.Amount.Equal(math.NewInt(amountToSend-amountToReflect)), "parachain user's final stake amount not expected")
+	})
+}
+
+// TestMsgTransfer_TimesOut_GrandpaContract
+// sets up cosmos and polkadot chains, hyperspace relayer, and funds users on both chains
+// * sends transfer over ibc channel, this transfer should timeout
+func (s *GrandpaTestSuite) TestMsgTransfer_TimesOut_GrandpaContract() {
+	ctx := context.Background()
+	t := s.T()
+
+	chainA, chainB := s.GetGrandpaTestChains()
+
+	polkadotChain := chainA.(*polkadot.PolkadotChain)
+	cosmosChain := chainB.(*cosmos.CosmosChain)
+
+	// we explicitly skip path creation as the contract needs to be uploaded before we can create clients.
+	r := s.ConfigureRelayer(ctx, polkadotChain, cosmosChain, nil, func(options *interchaintest.InterchainBuildOptions) {
+		options.SkipPathCreation = true
+	})
+
+	s.InitGRPCClients(cosmosChain)
+
+	cosmosWallet := s.CreateUserOnChainB(ctx, testvalues.StartingTokenAmount, chainB)
+
+	file, err := os.Open("contracts/ics10_grandpa_cw.wasm.gz")
+	s.Require().NoError(err)
+
+	checksum := s.PushNewWasmClientProposal(ctx, cosmosChain, cosmosWallet, file)
+
+	s.Require().NotEmpty(checksum, "checksum was empty but should not have been")
+
+	eRep := s.GetRelayerExecReporter()
+
+	// Set client contract hash in cosmos chain config
+	err = r.SetClientContractHash(ctx, eRep, cosmosChain.Config(), checksum)
+	s.Require().NoError(err)
+
+	// Ensure parachain has started (starts 1 session/epoch after relay chain)
+	err = testutil.WaitForBlocks(ctx, 1, polkadotChain)
+	s.Require().NoError(err, "polkadot chain failed to make blocks")
+
+	// Fund users on both cosmos and parachain, mints Asset 1 for Alice
+	fundAmount := int64(12_333_000_000_000)
+	polkadotUser, cosmosUser := s.fundUsers(ctx, fundAmount, polkadotChain, cosmosChain)
+
+	// TODO: this can be refactored to broadcast a MsgTransfer instead of CLI.
+	// https://github.com/cosmos/ibc-go/issues/4963
+	amountToSend := int64(1_770_000)
+	transfer := ibc.WalletAmount{
+		Address: polkadotUser.FormattedAddress(),
+		Denom:   cosmosChain.Config().Denom,
+		Amount:  math.NewInt(amountToSend),
 	}
-	_, err = polkadotChain.SendIBCTransfer(ctx, "channel-0", "alice", unitTransfer, ibc.TransferOptions{})
-	s.Require().NoError(err)
-
-	// Wait for MsgRecvPacket on cosmos chain
-	finalStakeBal := math.NewInt(fundAmount - amountToSend + amountToReflect)
-	err = cosmos.PollForBalance(ctx, cosmosChain, 20, ibc.WalletAmount{
-		Address: cosmosUser.FormattedAddress(),
-		Denom:   cosmosChain.Config().Denom,
-		Amount:  finalStakeBal,
-	})
-	s.Require().NoError(err)
-
-	// Wait for a new update state
-	err = testutil.WaitForBlocks(ctx, 5, cosmosChain, polkadotChain)
-	s.Require().NoError(err)
-
-	// Verify cosmos user's final "stake" balance
-	cosmosUserStakeBal, err := cosmosChain.GetBalance(ctx, cosmosUser.FormattedAddress(), cosmosChain.Config().Denom)
-	s.Require().NoError(err)
-	s.Require().True(cosmosUserStakeBal.Equal(finalStakeBal))
-
-	// Verify cosmos user's final "unit" balance
-	unitDenomTrace := transfertypes.ParseDenomTrace(transfertypes.GetPrefixedDenom("transfer", "channel-0", "UNIT"))
-	cosmosUserUnitBal, err := cosmosChain.GetBalance(ctx, cosmosUser.FormattedAddress(), unitDenomTrace.IBCDenom())
-	s.Require().NoError(err)
-	s.Require().True(cosmosUserUnitBal.Equal(amountUnits))
-
-	// Verify parachain user's final "unit" balance (will be less than expected due gas costs for stake tx)
-	parachainUserUnits, err := polkadotChain.GetIbcBalance(ctx, string(polkadotUser.Address()), 1)
-	s.Require().NoError(err)
-	s.Require().True(parachainUserUnits.Amount.LTE(math.NewInt(fundAmount)), "parachain user's final unit amount not expected")
-
-	// Verify parachain user's final "stake" balance
-	parachainUserStake, err = polkadotChain.GetIbcBalance(ctx, string(polkadotUser.Address()), 2)
-	s.Require().NoError(err)
-	s.Require().True(parachainUserStake.Amount.Equal(math.NewInt(amountToSend-amountToReflect)), "parachain user's final stake amount not expected")
+
+	pathName := s.GetPathName(0)
+
+	err = r.GeneratePath(ctx, eRep, cosmosChain.Config().ChainID, polkadotChain.Config().ChainID, pathName)
+	s.Require().NoError(err)
+
+	t.Run("add 08-wasm to list of allowed clients", func(t *testing.T) {
+		allowedClients := s.queryAllowedClientsParam(ctx, cosmosChain)
+		s.allowWasmClients(ctx, cosmosChain, cosmosWallet, allowedClients)
+	})
+
+	// Create new clients
+	err = r.CreateClients(ctx, eRep, pathName, ibc.DefaultClientOpts())
+	s.Require().NoError(err)
+	err = testutil.WaitForBlocks(ctx, 1, cosmosChain, polkadotChain) // these 1 block waits seem to be needed to reduce flakiness
+	s.Require().NoError(err)
+
+	// Create a new connection
+	err = r.CreateConnections(ctx, eRep, pathName)
+	s.Require().NoError(err)
+	err = testutil.WaitForBlocks(ctx, 1, cosmosChain, polkadotChain)
+	s.Require().NoError(err)
+
+	// Create a new channel & get channels from each chain
+	err = r.CreateChannel(ctx, eRep, pathName, ibc.DefaultChannelOpts())
+	s.Require().NoError(err)
+	err = testutil.WaitForBlocks(ctx, 1, cosmosChain, polkadotChain)
+	s.Require().NoError(err)
+
+	// Start relayer
+	s.Require().NoError(r.StartRelayer(ctx, eRep, pathName))
+
+	t.Run("IBC transfer from Cosmos chain to Polkadot parachain times out", func(t *testing.T) {
+		// Stop relayer
+		s.Require().NoError(r.StopRelayer(ctx, s.GetRelayerExecReporter()))
+
+		tx, err := cosmosChain.SendIBCTransfer(ctx, "channel-0", cosmosUser.KeyName(), transfer, ibc.TransferOptions{Timeout: testvalues.ImmediatelyTimeout()})
+		s.Require().NoError(err)
+		s.Require().NoError(tx.Validate(), "source ibc transfer tx is invalid")
+		time.Sleep(time.Nanosecond * 1) // want it to timeout immediately
+
+		// check that tokens are escrowed
+		actualBalance, err := cosmosChain.GetBalance(ctx, cosmosUser.FormattedAddress(), cosmosChain.Config().Denom)
+		s.Require().NoError(err)
+		expected := fundAmount - amountToSend
+		s.Require().Equal(expected, actualBalance.Int64())
+
+		// start relayer
+		s.Require().NoError(r.StartRelayer(ctx, s.GetRelayerExecReporter(), s.GetPathName(0)))
+		err = testutil.WaitForBlocks(ctx, 15, polkadotChain, cosmosChain)
+		s.Require().NoError(err)
+
+		// ensure that receiver on parachain did not receive any tokens
+		receiverBalance, err := polkadotChain.GetIbcBalance(ctx, polkadotUser.FormattedAddress(), 2)
+		s.Require().NoError(err)
+		s.Require().Equal(int64(0), receiverBalance.Amount.Int64())
+
+		// check that tokens have been refunded to sender address
+		senderBalance, err := cosmosChain.GetBalance(ctx, cosmosUser.FormattedAddress(), cosmosChain.Config().Denom)
+		s.Require().NoError(err)
+		s.Require().Equal(fundAmount, senderBalance.Int64())
+	})
 }
 
 // TestMsgMigrateContract_Success_GrandpaContract features
@@ -256,7 +370,7 @@
 
 	cosmosWallet := s.CreateUserOnChainB(ctx, testvalues.StartingTokenAmount, chainB)
 
-	file, err := os.Open("contracts/ics10_grandpa_cw.wasm")
+	file, err := os.Open("contracts/ics10_grandpa_cw.wasm.gz")
 	s.Require().NoError(err)
 
 	checksum := s.PushNewWasmClientProposal(ctx, cosmosChain, cosmosWallet, file)
@@ -349,7 +463,7 @@
 
 	cosmosWallet := s.CreateUserOnChainB(ctx, testvalues.StartingTokenAmount, chainB)
 
-	file, err := os.Open("contracts/ics10_grandpa_cw.wasm")
+	file, err := os.Open("contracts/ics10_grandpa_cw.wasm.gz")
 	s.Require().NoError(err)
 	checksum := s.PushNewWasmClientProposal(ctx, cosmosChain, cosmosWallet, file)
 
@@ -713,6 +827,6 @@
 		}
 
 		proposal := paramsproposaltypes.NewParameterChangeProposal(ibctesting.Title, ibctesting.Description, changes)
-		s.ExecuteAndPassGovV1Beta1Proposal(ctx, chain, wallet, proposal)
+		s.ExecuteAndPassGovV1Beta1ProposalWithoutChainAB(ctx, chain, wallet, proposal)
 	}
 }