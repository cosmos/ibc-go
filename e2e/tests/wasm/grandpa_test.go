--- conflicted
+++ resolved
@@ -174,11 +174,7 @@
 		TestName:  t.Name(),
 		Client:    client,
 		NetworkID: network,
-<<<<<<< HEAD
 		// BlockDatabaseFile: interchaintest.DefaultBlockDatabaseFilepath(),
-=======
-		//BlockDatabaseFile: interchaintest.DefaultBlockDatabaseFilepath(),
->>>>>>> e655794f
 		SkipPathCreation: true, // Skip path creation, so we can have granular control over the process
 	}))
 	fmt.Println("Interchain built")
