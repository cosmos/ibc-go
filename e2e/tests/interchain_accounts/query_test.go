//go:build !test_e2e

package interchainaccounts

import (
	"context"
	"encoding/hex"
	"encoding/json"
	"testing"
	"time"

	"github.com/cosmos/gogoproto/proto"
	"github.com/strangelove-ventures/interchaintest/v8/testutil"
	testifysuite "github.com/stretchr/testify/suite"

	sdk "github.com/cosmos/cosmos-sdk/types"
	banktypes "github.com/cosmos/cosmos-sdk/x/bank/types"

	"github.com/cosmos/ibc-go/e2e/testsuite"
	"github.com/cosmos/ibc-go/e2e/testsuite/query"
	"github.com/cosmos/ibc-go/e2e/testvalues"
	controllertypes "github.com/cosmos/ibc-go/v8/modules/apps/27-interchain-accounts/controller/types"
	icahosttypes "github.com/cosmos/ibc-go/v8/modules/apps/27-interchain-accounts/host/types"
	icatypes "github.com/cosmos/ibc-go/v8/modules/apps/27-interchain-accounts/types"
	channeltypes "github.com/cosmos/ibc-go/v8/modules/core/04-channel/types"
	ibctesting "github.com/cosmos/ibc-go/v8/testing"
)

func TestInterchainAccountsQueryTestSuite(t *testing.T) {
	testifysuite.Run(t, new(InterchainAccountsQueryTestSuite))
}

type InterchainAccountsQueryTestSuite struct {
	testsuite.E2ETestSuite
}

func (s *InterchainAccountsQueryTestSuite) TestInterchainAccountsQuery() {
	t := s.T()
	ctx := context.TODO()

	testName := t.Name()
<<<<<<< HEAD
	relayer := s.SetupDefaultPath(testName)
=======
	relayer := s.CreateDefaultPaths(testName)
>>>>>>> d8cae6ee

	chainA, chainB := s.GetChains()
	chainBVersion := chainB.Config().Images[0].Version

	// setup 2 accounts: controller account on chain A, a second chain B account.
	// host account will be created when the ICA is registered
	controllerAccount := s.CreateUserOnChainA(ctx, testvalues.StartingTokenAmount)
	controllerAddress := controllerAccount.FormattedAddress()
	chainBAccount := s.CreateUserOnChainB(ctx, testvalues.StartingTokenAmount)
	var hostAccount string

	t.Run("broadcast MsgRegisterInterchainAccount", func(t *testing.T) {
		// explicitly set the version string because we don't want to use incentivized channels.
		version := icatypes.NewDefaultMetadataString(ibctesting.FirstConnectionID, ibctesting.FirstConnectionID)
		msgRegisterAccount := controllertypes.NewMsgRegisterInterchainAccount(ibctesting.FirstConnectionID, controllerAddress, version, channeltypes.UNORDERED)

		txResp := s.BroadcastMessages(ctx, chainA, controllerAccount, msgRegisterAccount)
		s.AssertTxSuccess(txResp)
	})

	t.Run("start relayer", func(t *testing.T) {
		s.StartRelayer(relayer, testName)
	})

	t.Run("verify interchain account", func(t *testing.T) {
		var err error
		hostAccount, err = query.InterchainAccount(ctx, chainA, controllerAddress, ibctesting.FirstConnectionID)
		s.Require().NoError(err)
		s.Require().NotEmpty(hostAccount)

		channels, err := relayer.GetChannels(ctx, s.GetRelayerExecReporter(), chainA.Config().ChainID)
		s.Require().NoError(err)
		s.Require().Len(channels, 2)
	})

	t.Run("query via interchain account", func(t *testing.T) {
		// the host account need not be funded
		t.Run("broadcast query packet", func(t *testing.T) {
			balanceQuery := banktypes.NewQueryBalanceRequest(chainBAccount.Address(), chainB.Config().Denom)
			queryBz, err := balanceQuery.Marshal()
			s.Require().NoError(err)

			queryMsg := icahosttypes.NewMsgModuleQuerySafe(hostAccount, []icahosttypes.QueryRequest{
				{
					Path: "/cosmos.bank.v1beta1.Query/Balance",
					Data: queryBz,
				},
			})

			cdc := testsuite.Codec()
			bz, err := icatypes.SerializeCosmosTx(cdc, []proto.Message{queryMsg}, icatypes.EncodingProtobuf)
			s.Require().NoError(err)

			packetData := icatypes.InterchainAccountPacketData{
				Type: icatypes.EXECUTE_TX,
				Data: bz,
				Memo: "e2e",
			}

			icaQueryMsg := controllertypes.NewMsgSendTx(controllerAddress, ibctesting.FirstConnectionID, uint64(time.Hour.Nanoseconds()), packetData)

			txResp := s.BroadcastMessages(ctx, chainA, controllerAccount, icaQueryMsg)
			s.AssertTxSuccess(txResp)

			s.Require().NoError(testutil.WaitForBlocks(ctx, 10, chainA, chainB))
		})

		t.Run("verify query response", func(t *testing.T) {
			var expQueryHeight uint64

			ack := &channeltypes.Acknowledgement_Result{}
			t.Run("retrieve acknowledgement", func(t *testing.T) {
				cmd := "message.action=/ibc.core.channel.v1.MsgRecvPacket"
				if testvalues.TransactionEventQueryFeatureReleases.IsSupported(chainBVersion) {
					cmd = "message.action='/ibc.core.channel.v1.MsgRecvPacket'"
				}
				txSearchRes, err := s.QueryTxsByEvents(ctx, chainB, 1, 1, cmd, "")
				s.Require().NoError(err)
				s.Require().Len(txSearchRes.Txs, 1)

				expQueryHeight = uint64(txSearchRes.Txs[0].Height)

				ackHexValue, isFound := s.ExtractValueFromEvents(
					txSearchRes.Txs[0].Events,
					channeltypes.EventTypeWriteAck,
					channeltypes.AttributeKeyAckHex,
				)
				s.Require().True(isFound)
				s.Require().NotEmpty(ackHexValue)

				ackBz, err := hex.DecodeString(ackHexValue)
				s.Require().NoError(err)

				err = json.Unmarshal(ackBz, ack)
				s.Require().NoError(err)
			})

			icaAck := &sdk.TxMsgData{}
			t.Run("unmarshal ica response", func(t *testing.T) {
				err := proto.Unmarshal(ack.Result, icaAck)
				s.Require().NoError(err)
				s.Require().Len(icaAck.GetMsgResponses(), 1)
			})

			queryTxResp := &icahosttypes.MsgModuleQuerySafeResponse{}
			t.Run("unmarshal MsgModuleQuerySafeResponse", func(t *testing.T) {
				err := proto.Unmarshal(icaAck.MsgResponses[0].Value, queryTxResp)
				s.Require().NoError(err)
				s.Require().Len(queryTxResp.Responses, 1)
				s.Require().Equal(expQueryHeight, queryTxResp.Height)
			})

			balanceResp := &banktypes.QueryBalanceResponse{}
			t.Run("unmarshal and verify bank query response", func(t *testing.T) {
				err := proto.Unmarshal(queryTxResp.Responses[0], balanceResp)
				s.Require().NoError(err)
				s.Require().Equal(chainB.Config().Denom, balanceResp.Balance.Denom)
				s.Require().Equal(testvalues.StartingTokenAmount, balanceResp.Balance.Amount.Int64())
			})
		})
	})
}<|MERGE_RESOLUTION|>--- conflicted
+++ resolved
@@ -39,11 +39,7 @@
 	ctx := context.TODO()
 
 	testName := t.Name()
-<<<<<<< HEAD
-	relayer := s.SetupDefaultPath(testName)
-=======
 	relayer := s.CreateDefaultPaths(testName)
->>>>>>> d8cae6ee
 
 	chainA, chainB := s.GetChains()
 	chainBVersion := chainB.Config().Images[0].Version
