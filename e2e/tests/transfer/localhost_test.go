//go:build !test_e2e

package transfer

import (
	"context"
	"testing"

	test "github.com/strangelove-ventures/interchaintest/v8/testutil"
	testifysuite "github.com/stretchr/testify/suite"

	"github.com/cosmos/ibc-go/e2e/testsuite"
	"github.com/cosmos/ibc-go/e2e/testsuite/query"
	"github.com/cosmos/ibc-go/e2e/testvalues"
	transfertypes "github.com/cosmos/ibc-go/v8/modules/apps/transfer/types"
	clienttypes "github.com/cosmos/ibc-go/v8/modules/core/02-client/types"
	channeltypes "github.com/cosmos/ibc-go/v8/modules/core/04-channel/types"
	"github.com/cosmos/ibc-go/v8/modules/core/exported"
	localhost "github.com/cosmos/ibc-go/v8/modules/light-clients/09-localhost"
	ibctesting "github.com/cosmos/ibc-go/v8/testing"
)

func TestTransferLocalhostTestSuite(t *testing.T) {
	testifysuite.Run(t, new(LocalhostTransferTestSuite))
}

type LocalhostTransferTestSuite struct {
	testsuite.E2ETestSuite
}

// TestMsgTransfer_Localhost creates two wallets on a single chain and performs MsgTransfers back and forth
// to ensure ibc functions as expected on localhost. This test is largely the same as TestMsgTransfer_Succeeds_Nonincentivized
// except that chain B is replaced with an additional wallet on chainA.
func (s *LocalhostTransferTestSuite) TestMsgTransfer_Localhost() {
	t := s.T()
	ctx := context.TODO()

<<<<<<< HEAD
	_, channelA := s.SetupChainsRelayerAndChannel(ctx, testsuite.TransferChannelOptions())
=======
	channelA := s.GetChainAChannel()
>>>>>>> 87d1f91c

	chainA, _ := s.GetChains()
	chainADenom := chainA.Config().Denom

	rlyWallet := s.CreateUserOnChainA(ctx, testvalues.StartingTokenAmount)
	userAWallet := s.CreateUserOnChainA(ctx, testvalues.StartingTokenAmount)
	userBWallet := s.CreateUserOnChainA(ctx, testvalues.StartingTokenAmount)

	var (
		msgChanOpenInitRes channeltypes.MsgChannelOpenInitResponse
		msgChanOpenTryRes  channeltypes.MsgChannelOpenTryResponse
		ack                []byte
		packet             channeltypes.Packet
	)

	s.Require().NoError(test.WaitForBlocks(ctx, 1, chainA), "failed to wait for blocks")

	t.Run("verify begin blocker was executed", func(t *testing.T) {
		cs, err := query.ClientState(ctx, chainA, exported.LocalhostClientID)
		s.Require().NoError(err)

		localhostClientState, ok := cs.(*localhost.ClientState)
		s.Require().True(ok)
		originalHeight := localhostClientState.LatestHeight

		s.Require().NoError(test.WaitForBlocks(ctx, 1, chainA), "failed to wait for blocks")

		cs, err = query.ClientState(ctx, chainA, exported.LocalhostClientID)
		s.Require().NoError(err)
		s.Require().True(cs.(*localhost.ClientState).LatestHeight.GT(originalHeight), "client state height was not incremented")
	})

	t.Run("channel open init localhost", func(t *testing.T) {
		msgChanOpenInit := channeltypes.NewMsgChannelOpenInit(
			transfertypes.PortID, channelA.Version,
			channeltypes.UNORDERED, []string{exported.LocalhostConnectionID},
			transfertypes.PortID, rlyWallet.FormattedAddress(),
		)

		s.Require().NoError(msgChanOpenInit.ValidateBasic())

		txResp := s.BroadcastMessages(ctx, chainA, rlyWallet, msgChanOpenInit)
		s.AssertTxSuccess(txResp)

		s.Require().NoError(testsuite.UnmarshalMsgResponses(txResp, &msgChanOpenInitRes))
	})

	t.Run("channel open try localhost", func(t *testing.T) {
		msgChanOpenTry := channeltypes.NewMsgChannelOpenTry(
			transfertypes.PortID, channelA.Version,
			channeltypes.UNORDERED, []string{exported.LocalhostConnectionID},
			transfertypes.PortID, msgChanOpenInitRes.ChannelId,
			channelA.Version, localhost.SentinelProof, clienttypes.ZeroHeight(), rlyWallet.FormattedAddress(),
		)

		txResp := s.BroadcastMessages(ctx, chainA, rlyWallet, msgChanOpenTry)
		s.AssertTxSuccess(txResp)

		s.Require().NoError(testsuite.UnmarshalMsgResponses(txResp, &msgChanOpenTryRes))
	})

	t.Run("channel open ack localhost", func(t *testing.T) {
		msgChanOpenAck := channeltypes.NewMsgChannelOpenAck(
			transfertypes.PortID, msgChanOpenInitRes.ChannelId,
			msgChanOpenTryRes.ChannelId, channelA.Version,
			localhost.SentinelProof, clienttypes.ZeroHeight(), rlyWallet.FormattedAddress(),
		)

		txResp := s.BroadcastMessages(ctx, chainA, rlyWallet, msgChanOpenAck)
		s.AssertTxSuccess(txResp)
	})

	t.Run("channel open confirm localhost", func(t *testing.T) {
		msgChanOpenConfirm := channeltypes.NewMsgChannelOpenConfirm(
			transfertypes.PortID, msgChanOpenTryRes.ChannelId,
			localhost.SentinelProof, clienttypes.ZeroHeight(), rlyWallet.FormattedAddress(),
		)

		txResp := s.BroadcastMessages(ctx, chainA, rlyWallet, msgChanOpenConfirm)
		s.AssertTxSuccess(txResp)
	})

	t.Run("query localhost transfer channel ends", func(t *testing.T) {
		channelEndA, err := query.Channel(ctx, chainA, transfertypes.PortID, msgChanOpenInitRes.ChannelId)
		s.Require().NoError(err)
		s.Require().NotNil(channelEndA)

		channelEndB, err := query.Channel(ctx, chainA, transfertypes.PortID, msgChanOpenTryRes.ChannelId)
		s.Require().NoError(err)
		s.Require().NotNil(channelEndB)

		s.Require().Equal(channelEndA.ConnectionHops, channelEndB.ConnectionHops)
	})

	t.Run("send packet localhost ibc transfer", func(t *testing.T) {
		var err error
		txResp := s.Transfer(ctx, chainA, userAWallet, transfertypes.PortID, msgChanOpenInitRes.ChannelId, testvalues.DefaultTransferCoins(chainADenom), userAWallet.FormattedAddress(), userBWallet.FormattedAddress(), clienttypes.NewHeight(1, 100), 0, "")
		s.AssertTxSuccess(txResp)

		packet, err = ibctesting.ParsePacketFromEvents(txResp.Events)
		s.Require().NoError(err)
		s.Require().NotNil(packet)
	})

	t.Run("tokens are escrowed", func(t *testing.T) {
		actualBalance, err := s.GetChainANativeBalance(ctx, userAWallet)
		s.Require().NoError(err)

		expected := testvalues.StartingTokenAmount - testvalues.IBCTransferAmount
		s.Require().Equal(expected, actualBalance)
	})

	t.Run("recv packet localhost ibc transfer", func(t *testing.T) {
		var err error
		msgRecvPacket := channeltypes.NewMsgRecvPacket(packet, localhost.SentinelProof, clienttypes.ZeroHeight(), rlyWallet.FormattedAddress())

		txResp := s.BroadcastMessages(ctx, chainA, rlyWallet, msgRecvPacket)
		s.AssertTxSuccess(txResp)

		ack, err = ibctesting.ParseAckFromEvents(txResp.Events)
		s.Require().NoError(err)
		s.Require().NotNil(ack)
	})

	t.Run("acknowledge packet localhost ibc transfer", func(t *testing.T) {
		msgAcknowledgement := channeltypes.NewMsgAcknowledgement(packet, ack, localhost.SentinelProof, clienttypes.ZeroHeight(), rlyWallet.FormattedAddress())

		txResp := s.BroadcastMessages(ctx, chainA, rlyWallet, msgAcknowledgement)
		s.AssertTxSuccess(txResp)
	})

	t.Run("verify tokens transferred", func(t *testing.T) {
		s.AssertPacketRelayed(ctx, chainA, transfertypes.PortID, msgChanOpenInitRes.ChannelId, 1)

		ibcToken := testsuite.GetIBCToken(chainADenom, transfertypes.PortID, msgChanOpenTryRes.ChannelId)
		actualBalance, err := query.Balance(ctx, chainA, userBWallet.FormattedAddress(), ibcToken.IBCDenom())

		s.Require().NoError(err)

		expected := testvalues.IBCTransferAmount
		s.Require().Equal(expected, actualBalance.Int64())
	})
}<|MERGE_RESOLUTION|>--- conflicted
+++ resolved
@@ -35,11 +35,7 @@
 	t := s.T()
 	ctx := context.TODO()
 
-<<<<<<< HEAD
-	_, channelA := s.SetupChainsRelayerAndChannel(ctx, testsuite.TransferChannelOptions())
-=======
 	channelA := s.GetChainAChannel()
->>>>>>> 87d1f91c
 
 	chainA, _ := s.GetChains()
 	chainADenom := chainA.Config().Denom
