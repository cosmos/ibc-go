--- conflicted
+++ resolved
@@ -52,11 +52,7 @@
 	t := suite.T()
 	ctx := context.TODO()
 
-<<<<<<< HEAD
-	relayer, channelA := suite.SetupChainsRelayerAndChannel(ctx, testsuite.TransferChannelOptions())
-=======
 	relayer, channelA := suite.GetRelayer(), suite.GetChainAChannel()
->>>>>>> 87d1f91c
 	chainA, chainB := suite.GetChains()
 	chainADenom := chainA.Config().Denom
 
@@ -216,12 +212,8 @@
 	t := suite.T()
 	ctx := context.TODO()
 
-<<<<<<< HEAD
-	relayer, channelA := suite.SetupChainsRelayerAndChannel(ctx, testsuite.TransferChannelOptions())
-=======
 	relayer, channelA := suite.GetRelayer(), suite.GetChainAChannel()
 
->>>>>>> 87d1f91c
 	chainA, chainB := suite.GetChains()
 	chainADenom := chainA.Config().Denom
 	chainAVersion := chainA.Config().Images[0].Version
