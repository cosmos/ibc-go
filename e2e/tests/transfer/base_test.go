--- conflicted
+++ resolved
@@ -429,13 +429,8 @@
 	t.Run("IBC token transfer with memo from chainA to chainB", func(t *testing.T) {
 		transferTxResp := s.Transfer(ctx, chainA, chainAWallet, channelA.PortID, channelA.ChannelID, testvalues.DefaultTransferAmount(chainADenom), chainAAddress, chainBAddress, s.GetTimeoutHeight(ctx, chainB), 0, "memo")
 
-<<<<<<< HEAD
 		if testvalues.MemoFeatureReleases.IsSupported(chainAVersion) {
-			s.AssertValidTxResponse(transferTxResp)
-=======
-		if memoFeatureReleases.IsSupported(chainAVersion) {
 			s.AssertTxSuccess(transferTxResp)
->>>>>>> 28eab1ea
 		} else {
 			s.Require().Equal(uint32(2), transferTxResp.Code)
 			s.Require().Contains(transferTxResp.RawLog, "errUnknownField")
