package transfer

import (
	"context"
	"testing"
	"time"

	"cosmossdk.io/math"
	sdk "github.com/cosmos/cosmos-sdk/types"
	govtypes "github.com/cosmos/cosmos-sdk/x/gov/types"
	paramsproposaltypes "github.com/cosmos/cosmos-sdk/x/params/types/proposal"
	transfertypes "github.com/cosmos/ibc-go/v7/modules/apps/transfer/types"

	"github.com/strangelove-ventures/interchaintest/v7/ibc"
	test "github.com/strangelove-ventures/interchaintest/v7/testutil"
	"github.com/stretchr/testify/suite"

	"github.com/cosmos/ibc-go/e2e/testsuite"
	"github.com/cosmos/ibc-go/e2e/testvalues"
	ibctesting "github.com/cosmos/ibc-go/v7/testing"
)

func TestTransferTestSuite(t *testing.T) {
	suite.Run(t, new(TransferTestSuite))
}

type TransferTestSuite struct {
	testsuite.E2ETestSuite
}

// QueryTransferSendEnabledParam queries the on-chain send enabled param for the transfer module
func (s *TransferTestSuite) QueryTransferParams(ctx context.Context, chain ibc.Chain) transfertypes.Params {
	queryClient := s.GetChainGRCPClients(chain).TransferQueryClient
	res, err := queryClient.Params(ctx, &transfertypes.QueryParamsRequest{})
	s.Require().NoError(err)
	return *res.Params
}

// TestMsgTransfer_Succeeds_Nonincentivized will test sending successful IBC transfers from chainA to chainB.
// The transfer will occur over a basic transfer channel (non incentivized) and both native and non-native tokens
// will be sent forwards and backwards in the IBC transfer timeline (both chains will act as source and receiver chains).
func (s *TransferTestSuite) TestMsgTransfer_Succeeds_Nonincentivized() {
	t := s.T()
	ctx := context.TODO()

	relayer, channelA := s.SetupChainsRelayerAndChannel(ctx, s.TransferChannelOptions())
	chainA, chainB := s.GetChains()

	chainADenom := chainA.Config().Denom

	chainAWallet := s.CreateUserOnChainA(ctx, testvalues.StartingTokenAmount)
	chainAAddress := chainAWallet.FormattedAddress()

	chainBWallet := s.CreateUserOnChainB(ctx, testvalues.StartingTokenAmount)
	chainBAddress := chainBWallet.FormattedAddress()

	s.Require().NoError(test.WaitForBlocks(ctx, 1, chainA, chainB), "failed to wait for blocks")

	chainAVersion := chainA.Config().Images[0].Version
	chainBVersion := chainB.Config().Images[0].Version

	t.Run("native IBC token transfer from chainA to chainB, sender is source of tokens", func(t *testing.T) {
		transferTxResp := s.Transfer(ctx, chainA, chainAWallet, channelA.PortID, channelA.ChannelID, testvalues.DefaultTransferAmount(chainADenom), chainAAddress, chainBAddress, s.GetTimeoutHeight(ctx, chainB), 0, "")
		s.AssertTxSuccess(transferTxResp)
	})

	t.Run("tokens are escrowed", func(t *testing.T) {
		actualBalance, err := s.GetChainANativeBalance(ctx, chainAWallet)
		s.Require().NoError(err)

		expected := testvalues.StartingTokenAmount - testvalues.IBCTransferAmount
		s.Require().Equal(expected, actualBalance)

		if testvalues.TotalEscrowFeatureReleases.IsSupported(chainAVersion) {
			actualTotalEscrow, err := s.QueryTotalEscrowForDenom(ctx, chainA, chainADenom)
			s.Require().NoError(err)

			expectedTotalEscrow := sdk.NewCoin(chainADenom, math.NewInt(testvalues.IBCTransferAmount))
			s.Require().Equal(expectedTotalEscrow, actualTotalEscrow)
		}
	})

	t.Run("start relayer", func(t *testing.T) {
		s.StartRelayer(relayer)
	})

	chainBIBCToken := testsuite.GetIBCToken(chainADenom, channelA.Counterparty.PortID, channelA.Counterparty.ChannelID)

	t.Run("packets are relayed", func(t *testing.T) {
		s.AssertPacketRelayed(ctx, chainA, channelA.PortID, channelA.ChannelID, 1)

		actualBalance, err := chainB.GetBalance(ctx, chainBAddress, chainBIBCToken.IBCDenom())
		s.Require().NoError(err)

		expected := testvalues.IBCTransferAmount
		s.Require().Equal(expected, actualBalance)
	})

	t.Run("non-native IBC token transfer from chainB to chainA, receiver is source of tokens", func(t *testing.T) {
		transferTxResp := s.Transfer(ctx, chainB, chainBWallet, channelA.Counterparty.PortID, channelA.Counterparty.ChannelID, testvalues.DefaultTransferAmount(chainBIBCToken.IBCDenom()), chainBAddress, chainAAddress, s.GetTimeoutHeight(ctx, chainA), 0, "")
		s.AssertTxSuccess(transferTxResp)
	})

	t.Run("tokens are escrowed", func(t *testing.T) {
		actualBalance, err := chainB.GetBalance(ctx, chainBAddress, chainBIBCToken.IBCDenom())
		s.Require().NoError(err)

		s.Require().Equal(int64(0), actualBalance)

		if testvalues.TotalEscrowFeatureReleases.IsSupported(chainBVersion) {
			actualTotalEscrow, err := s.QueryTotalEscrowForDenom(ctx, chainB, chainBIBCToken.IBCDenom())
			s.Require().NoError(err)
			s.Require().Equal(sdk.NewCoin(chainBIBCToken.IBCDenom(), sdk.NewInt(0)), actualTotalEscrow) // total escrow is zero because sending chain is not source for tokens
		}
	})

	s.Require().NoError(test.WaitForBlocks(ctx, 5, chainA, chainB), "failed to wait for blocks")

	t.Run("packets are relayed", func(t *testing.T) {
		s.AssertPacketRelayed(ctx, chainB, channelA.Counterparty.PortID, channelA.Counterparty.ChannelID, 1)

		actualBalance, err := s.GetChainANativeBalance(ctx, chainAWallet)
		s.Require().NoError(err)

		expected := testvalues.StartingTokenAmount
		s.Require().Equal(expected, actualBalance)
	})

<<<<<<< HEAD
	if testvalues.TotalEscrowFeatureReleases.IsSupported(chainAVersion) {
		t.Run("tokens are un-escrowed", func(t *testing.T) {
			actualTotalEscrow, err := s.QueryTotalEscrowForDenom(ctx, chainA, chainADenom)
			s.Require().NoError(err)
			s.Require().Equal(sdk.NewCoin(chainADenom, sdk.NewInt(0)), actualTotalEscrow) // total escrow is zero because tokens have come back
		})
	}
=======
	t.Run("tokens are un-escrowed", func(t *testing.T) {
		if testvalues.TotalEscrowFeatureReleases.IsSupported(chainAVersion) {
			actualTotalEscrow, err := s.QueryTotalEscrowForDenom(ctx, chainA, chainADenom)
			s.Require().NoError(err)
			s.Require().Equal(sdk.NewCoin(chainADenom, sdk.NewInt(0)), actualTotalEscrow) // total escrow is zero because tokens have come back
		}
	})
>>>>>>> d87b46fd
}

// TestMsgTransfer_Fails_InvalidAddress attempts to send an IBC transfer to an invalid address and ensures
// that the tokens on the sending chain are unescrowed.
func (s *TransferTestSuite) TestMsgTransfer_Fails_InvalidAddress() {
	t := s.T()
	ctx := context.TODO()

	relayer, channelA := s.SetupChainsRelayerAndChannel(ctx, s.TransferChannelOptions())
	chainA, chainB := s.GetChains()

	chainADenom := chainA.Config().Denom

	chainAWallet := s.CreateUserOnChainA(ctx, testvalues.StartingTokenAmount)
	chainAAddress := chainAWallet.FormattedAddress()

	s.Require().NoError(test.WaitForBlocks(ctx, 1, chainA, chainB), "failed to wait for blocks")

	t.Run("native IBC token transfer from chainA to invalid address", func(t *testing.T) {
		transferTxResp := s.Transfer(ctx, chainA, chainAWallet, channelA.PortID, channelA.ChannelID, testvalues.DefaultTransferAmount(chainADenom), chainAAddress, testvalues.InvalidAddress, s.GetTimeoutHeight(ctx, chainB), 0, "")
		s.AssertTxSuccess(transferTxResp)
	})

	t.Run("tokens are escrowed", func(t *testing.T) {
		actualBalance, err := s.GetChainANativeBalance(ctx, chainAWallet)
		s.Require().NoError(err)

		expected := testvalues.StartingTokenAmount - testvalues.IBCTransferAmount
		s.Require().Equal(expected, actualBalance)
	})

	t.Run("start relayer", func(t *testing.T) {
		s.StartRelayer(relayer)
	})

	t.Run("packets are relayed", func(t *testing.T) {
		s.AssertPacketRelayed(ctx, chainA, channelA.PortID, channelA.ChannelID, 1)
	})

	t.Run("token transfer amount unescrowed", func(t *testing.T) {
		actualBalance, err := s.GetChainANativeBalance(ctx, chainAWallet)
		s.Require().NoError(err)

		expected := testvalues.StartingTokenAmount
		s.Require().Equal(expected, actualBalance)
	})
}

func (s *TransferTestSuite) TestMsgTransfer_Timeout_Nonincentivized() {
	t := s.T()
	ctx := context.TODO()

	relayer, channelA := s.SetupChainsRelayerAndChannel(ctx, s.TransferChannelOptions())
	chainA, _ := s.GetChains()
	chainAWallet := s.CreateUserOnChainA(ctx, testvalues.StartingTokenAmount)
	chainBWallet := s.CreateUserOnChainB(ctx, testvalues.StartingTokenAmount)

	chainBWalletAmount := ibc.WalletAmount{
		Address: chainBWallet.FormattedAddress(), // destination address
		Denom:   chainA.Config().Denom,
		Amount:  testvalues.IBCTransferAmount,
	}

	t.Run("IBC transfer packet timesout", func(t *testing.T) {
		tx, err := chainA.SendIBCTransfer(ctx, channelA.ChannelID, chainAWallet.KeyName(), chainBWalletAmount, ibc.TransferOptions{Timeout: testvalues.ImmediatelyTimeout()})
		s.Require().NoError(err)
		s.Require().NoError(tx.Validate(), "source ibc transfer tx is invalid")
		time.Sleep(time.Nanosecond * 1) // want it to timeout immediately
	})

	t.Run("tokens are escrowed", func(t *testing.T) {
		actualBalance, err := s.GetChainANativeBalance(ctx, chainAWallet)
		s.Require().NoError(err)

		expected := testvalues.StartingTokenAmount - testvalues.IBCTransferAmount
		s.Require().Equal(expected, actualBalance)
	})

	t.Run("start relayer", func(t *testing.T) {
		s.StartRelayer(relayer)
	})

	t.Run("ensure escrowed tokens have been refunded to sender due to timeout", func(t *testing.T) {
		// ensure destination address did not receive any tokens
		bal, err := s.GetChainBNativeBalance(ctx, chainBWallet)
		s.Require().NoError(err)
		s.Require().Equal(testvalues.StartingTokenAmount, bal)

		// ensure that the sender address has been successfully refunded the full amount
		bal, err = s.GetChainANativeBalance(ctx, chainAWallet)
		s.Require().NoError(err)
		s.Require().Equal(testvalues.StartingTokenAmount, bal)
	})
}

// TestSendEnabledParam tests changing ics20 SendEnabled parameter
func (s *TransferTestSuite) TestSendEnabledParam() {
	t := s.T()
	ctx := context.TODO()

	_, channelA := s.SetupChainsRelayerAndChannel(ctx, s.TransferChannelOptions())
	chainA, chainB := s.GetChains()

	chainADenom := chainA.Config().Denom

	chainAWallet := s.CreateUserOnChainA(ctx, testvalues.StartingTokenAmount)
	chainAAddress := chainAWallet.FormattedAddress()

	chainBWallet := s.CreateUserOnChainB(ctx, testvalues.StartingTokenAmount)
	chainBAddress := chainBWallet.FormattedAddress()

	chainAVersion := chainA.Config().Images[0].Version
	isSelfManagingParams := testvalues.TransferSelfParamsFeatureReleases.IsSupported(chainAVersion)

	govModuleAddress, err := s.QueryModuleAccountAddress(ctx, govtypes.ModuleName, chainA)
	s.Require().NoError(err)
	s.Require().NotNil(govModuleAddress)

	s.Require().NoError(test.WaitForBlocks(ctx, 1, chainA, chainB), "failed to wait for blocks")

	t.Run("ensure transfer sending is enabled", func(t *testing.T) {
		enabled := s.QueryTransferParams(ctx, chainA).SendEnabled
		s.Require().True(enabled)
	})

	t.Run("ensure packets can be sent", func(t *testing.T) {
		transferTxResp := s.Transfer(ctx, chainA, chainAWallet, channelA.PortID, channelA.ChannelID, testvalues.DefaultTransferAmount(chainADenom), chainAAddress, chainBAddress, s.GetTimeoutHeight(ctx, chainB), 0, "")
		s.AssertTxSuccess(transferTxResp)
	})

	t.Run("change send enabled parameter to disabled", func(t *testing.T) {
		if isSelfManagingParams {
			msg := transfertypes.NewMsgUpdateParams(govModuleAddress.String(), transfertypes.NewParams(false, true))
			s.ExecuteGovProposalV1(ctx, msg, chainA, chainAWallet, 1)
		} else {
			changes := []paramsproposaltypes.ParamChange{
				paramsproposaltypes.NewParamChange(transfertypes.StoreKey, string(transfertypes.KeySendEnabled), "false"),
			}

			proposal := paramsproposaltypes.NewParameterChangeProposal(ibctesting.Title, ibctesting.Description, changes)
			s.ExecuteGovProposal(ctx, chainA, chainAWallet, proposal)
		}
	})

	t.Run("ensure transfer params are disabled", func(t *testing.T) {
		enabled := s.QueryTransferParams(ctx, chainA).SendEnabled
		s.Require().False(enabled)
	})

	t.Run("ensure ics20 transfer fails", func(t *testing.T) {
		transferTxResp := s.Transfer(ctx, chainA, chainAWallet, channelA.PortID, channelA.ChannelID, testvalues.DefaultTransferAmount(chainADenom), chainAAddress, chainBAddress, s.GetTimeoutHeight(ctx, chainB), 0, "")
		s.AssertTxFailure(transferTxResp, transfertypes.ErrSendDisabled)
	})
}

// TestReceiveEnabledParam tests changing ics20 ReceiveEnabled parameter
func (s *TransferTestSuite) TestReceiveEnabledParam() {
	t := s.T()
	ctx := context.TODO()

	relayer, channelA := s.SetupChainsRelayerAndChannel(ctx, s.TransferChannelOptions())
	chainA, chainB := s.GetChains()

	chainAWallet := s.CreateUserOnChainA(ctx, testvalues.StartingTokenAmount)
	chainBWallet := s.CreateUserOnChainB(ctx, testvalues.StartingTokenAmount)

	var (
		chainBDenom    = chainB.Config().Denom
		chainAIBCToken = testsuite.GetIBCToken(chainBDenom, channelA.PortID, channelA.ChannelID) // IBC token sent to chainA

		chainAAddress = chainAWallet.FormattedAddress()
		chainBAddress = chainBWallet.FormattedAddress()
	)

	chainAVersion := chainA.Config().Images[0].Version
	isSelfManagingParams := testvalues.TransferSelfParamsFeatureReleases.IsSupported(chainAVersion)

	govModuleAddress, err := s.QueryModuleAccountAddress(ctx, govtypes.ModuleName, chainA)
	s.Require().NoError(err)
	s.Require().NotNil(govModuleAddress)

	s.Require().NoError(test.WaitForBlocks(ctx, 1, chainA, chainB), "failed to wait for blocks")

	t.Run("ensure transfer receive is enabled", func(t *testing.T) {
		enabled := s.QueryTransferParams(ctx, chainA).ReceiveEnabled
		s.Require().True(enabled)
	})

	t.Run("ensure packets can be received, send from chainB to chainA", func(t *testing.T) {
		t.Run("send from chainB to chainA", func(t *testing.T) {
			transferTxResp := s.Transfer(ctx, chainB, chainBWallet, channelA.Counterparty.PortID, channelA.Counterparty.ChannelID, testvalues.DefaultTransferAmount(chainBDenom), chainBAddress, chainAAddress, s.GetTimeoutHeight(ctx, chainA), 0, "")
			s.AssertTxSuccess(transferTxResp)
		})

		t.Run("tokens are escrowed", func(t *testing.T) {
			actualBalance, err := s.GetChainBNativeBalance(ctx, chainBWallet)
			s.Require().NoError(err)

			expected := testvalues.StartingTokenAmount - testvalues.IBCTransferAmount
			s.Require().Equal(expected, actualBalance)
		})

		t.Run("start relayer", func(t *testing.T) {
			s.StartRelayer(relayer)
		})

		t.Run("packets are relayed", func(t *testing.T) {
			s.AssertPacketRelayed(ctx, chainA, channelA.Counterparty.PortID, channelA.Counterparty.ChannelID, 1)

			actualBalance, err := chainA.GetBalance(ctx, chainAAddress, chainAIBCToken.IBCDenom())
			s.Require().NoError(err)

			expected := testvalues.IBCTransferAmount
			s.Require().Equal(expected, actualBalance)
		})

		t.Run("stop relayer", func(t *testing.T) {
			s.StopRelayer(ctx, relayer)
		})
	})

	t.Run("change receive enabled parameter to disabled ", func(t *testing.T) {
		if isSelfManagingParams {
			msg := transfertypes.NewMsgUpdateParams(govModuleAddress.String(), transfertypes.NewParams(false, false))
			s.ExecuteGovProposalV1(ctx, msg, chainA, chainAWallet, 1)
		} else {
			changes := []paramsproposaltypes.ParamChange{
				paramsproposaltypes.NewParamChange(transfertypes.StoreKey, string(transfertypes.KeyReceiveEnabled), "false"),
			}

			proposal := paramsproposaltypes.NewParameterChangeProposal(ibctesting.Title, ibctesting.Description, changes)
			s.ExecuteGovProposal(ctx, chainA, chainAWallet, proposal)
		}
	})

	t.Run("ensure transfer params are disabled", func(t *testing.T) {
		enabled := s.QueryTransferParams(ctx, chainA).ReceiveEnabled
		s.Require().False(enabled)
	})

	t.Run("ensure ics20 transfer fails", func(t *testing.T) {
		t.Run("send from chainB to chainA", func(t *testing.T) {
			transferTxResp := s.Transfer(ctx, chainB, chainBWallet, channelA.Counterparty.PortID, channelA.Counterparty.ChannelID, testvalues.DefaultTransferAmount(chainBDenom), chainBAddress, chainAAddress, s.GetTimeoutHeight(ctx, chainA), 0, "")
			s.AssertTxSuccess(transferTxResp)
		})

		t.Run("tokens are escrowed", func(t *testing.T) {
			actualBalance, err := s.GetChainBNativeBalance(ctx, chainBWallet)
			s.Require().NoError(err)

			expected := testvalues.StartingTokenAmount - (testvalues.IBCTransferAmount * 2) // second send
			s.Require().Equal(expected, actualBalance)
		})

		t.Run("start relayer", func(t *testing.T) {
			s.StartRelayer(relayer)
		})

		t.Run("tokens are unescrowed in failed acknowledgement", func(t *testing.T) {
			actualBalance, err := s.GetChainBNativeBalance(ctx, chainBWallet)
			s.Require().NoError(err)

			expected := testvalues.StartingTokenAmount - testvalues.IBCTransferAmount // only first send marked
			s.Require().Equal(expected, actualBalance)
		})
	})
}

// This can be used to test sending with a transfer packet with a memo given different combinations of
// ibc-go versions.
//
// TestMsgTransfer_WithMemo will test sending IBC transfers from chainA to chainB
// If the chains contain a version of FungibleTokenPacketData with memo, both send and receive should succeed.
// If one of the chains contains a version of FungibleTokenPacketData without memo, then receiving a packet with
// memo should fail in that chain
func (s *TransferTestSuite) TestMsgTransfer_WithMemo() {
	t := s.T()
	ctx := context.TODO()

	relayer, channelA := s.SetupChainsRelayerAndChannel(ctx, s.TransferChannelOptions())
	chainA, chainB := s.GetChains()

	chainADenom := chainA.Config().Denom

	chainAWallet := s.CreateUserOnChainA(ctx, testvalues.StartingTokenAmount)
	chainAAddress := chainAWallet.FormattedAddress()

	chainBWallet := s.CreateUserOnChainB(ctx, testvalues.StartingTokenAmount)
	chainBAddress := chainBWallet.FormattedAddress()

	s.Require().NoError(test.WaitForBlocks(ctx, 1, chainA, chainB), "failed to wait for blocks")

	chainAVersion := chainA.Config().Images[0].Version
	chainBVersion := chainB.Config().Images[0].Version

	t.Run("IBC token transfer with memo from chainA to chainB", func(t *testing.T) {
		transferTxResp := s.Transfer(ctx, chainA, chainAWallet, channelA.PortID, channelA.ChannelID, testvalues.DefaultTransferAmount(chainADenom), chainAAddress, chainBAddress, s.GetTimeoutHeight(ctx, chainB), 0, "memo")

		if testvalues.MemoFeatureReleases.IsSupported(chainAVersion) {
			s.AssertTxSuccess(transferTxResp)
		} else {
			s.Require().Equal(uint32(2), transferTxResp.Code)
			s.Require().Contains(transferTxResp.RawLog, "errUnknownField")
		}
	})

	if !testvalues.MemoFeatureReleases.IsSupported(chainAVersion) {
		// transfer not sent, end test
		return
	}

	t.Run("tokens are escrowed", func(t *testing.T) {
		actualBalance, err := s.GetChainANativeBalance(ctx, chainAWallet)
		s.Require().NoError(err)

		expected := testvalues.StartingTokenAmount - testvalues.IBCTransferAmount
		s.Require().Equal(expected, actualBalance)
	})

	t.Run("start relayer", func(t *testing.T) {
		s.StartRelayer(relayer)
	})

	chainBIBCToken := testsuite.GetIBCToken(chainADenom, channelA.Counterparty.PortID, channelA.Counterparty.ChannelID)

	t.Run("packets relayed", func(t *testing.T) {
		s.AssertPacketRelayed(ctx, chainA, channelA.PortID, channelA.ChannelID, 1)

		actualBalance, err := chainB.GetBalance(ctx, chainBAddress, chainBIBCToken.IBCDenom())
		s.Require().NoError(err)

		if testvalues.MemoFeatureReleases.IsSupported(chainBVersion) {
			s.Require().Equal(testvalues.IBCTransferAmount, actualBalance)
		} else {
			s.Require().Equal(int64(0), actualBalance)
		}
	})
}<|MERGE_RESOLUTION|>--- conflicted
+++ resolved
@@ -126,7 +126,6 @@
 		s.Require().Equal(expected, actualBalance)
 	})
 
-<<<<<<< HEAD
 	if testvalues.TotalEscrowFeatureReleases.IsSupported(chainAVersion) {
 		t.Run("tokens are un-escrowed", func(t *testing.T) {
 			actualTotalEscrow, err := s.QueryTotalEscrowForDenom(ctx, chainA, chainADenom)
@@ -134,15 +133,6 @@
 			s.Require().Equal(sdk.NewCoin(chainADenom, sdk.NewInt(0)), actualTotalEscrow) // total escrow is zero because tokens have come back
 		})
 	}
-=======
-	t.Run("tokens are un-escrowed", func(t *testing.T) {
-		if testvalues.TotalEscrowFeatureReleases.IsSupported(chainAVersion) {
-			actualTotalEscrow, err := s.QueryTotalEscrowForDenom(ctx, chainA, chainADenom)
-			s.Require().NoError(err)
-			s.Require().Equal(sdk.NewCoin(chainADenom, sdk.NewInt(0)), actualTotalEscrow) // total escrow is zero because tokens have come back
-		}
-	})
->>>>>>> d87b46fd
 }
 
 // TestMsgTransfer_Fails_InvalidAddress attempts to send an IBC transfer to an invalid address and ensures
