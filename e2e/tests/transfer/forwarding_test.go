--- conflicted
+++ resolved
@@ -35,12 +35,7 @@
 	ctx := context.TODO()
 	t := s.T()
 
-<<<<<<< HEAD
-	relayer, channelA := s.SetupChainsRelayerAndChannel(ctx, testsuite.TransferChannelOptions(), testsuite.ThreeChainSetup())
-	chains := s.GetAllChains()
-=======
 	relayer, chains := s.GetRelayer(), s.GetAllChains()
->>>>>>> 87d1f91c
 
 	chainA, chainB, chainC := chains[0], chains[1], chains[2]
 
