--- conflicted
+++ resolved
@@ -41,7 +41,6 @@
 
 	chains := s.GetAllChains()
 
-<<<<<<< HEAD
 	chainA, chainB, chainC := chains[0], chains[1], chains[2]
 
 	channelAtoB := s.GetChainAChannelForTest(testName)
@@ -50,14 +49,6 @@
 	opts := s.TransferChannelOptions()
 	opts.Version = transfertypes.V1
 	channelBtoC, _ := s.CreatePath(ctx, relayer, chainB, chainC, ibc.DefaultClientOpts(), opts, testName)
-=======
-	channelAtoB := s.GetChainAChannel()
-
-	// Creating a new path between chain B and chain C with a ICS20-v1 channel
-	opts := s.TransferChannelOptions()
-	opts.Version = transfertypes.V1
-	channelBtoC, _ := s.CreatePath(ctx, chainB, chainC, ibc.DefaultClientOpts(), opts)
->>>>>>> 8cf632a0
 	s.Require().Equal(transfertypes.V1, channelBtoC.Version, "the channel version is not ics20-1")
 
 	chainAWallet := s.CreateUserOnChainA(ctx, testvalues.StartingTokenAmount)
@@ -69,14 +60,7 @@
 
 	t.Run("IBC transfer from A to C with forwarding through B", func(t *testing.T) {
 		inFiveMinutes := time.Now().Add(5 * time.Minute).UnixNano()
-<<<<<<< HEAD
-		forwarding := transfertypes.NewForwarding(false, transfertypes.Hop{
-			PortId:    channelBtoC.PortID,
-			ChannelId: channelBtoC.ChannelID,
-		})
-=======
 		forwarding := transfertypes.NewForwarding(false, transfertypes.NewHop(channelBtoC.PortID, channelBtoC.ChannelID))
->>>>>>> 8cf632a0
 
 		msgTransfer := testsuite.GetMsgTransfer(
 			channelAtoB.PortID,
@@ -99,13 +83,8 @@
 
 	t.Run("packets are relayed from A to B to C", func(t *testing.T) {
 		chainCDenom := transfertypes.NewDenom(chainADenom,
-<<<<<<< HEAD
-			transfertypes.NewTrace(channelBtoC.Counterparty.PortID, channelBtoC.Counterparty.ChannelID),
-			transfertypes.NewTrace(channelAtoB.Counterparty.PortID, channelAtoB.Counterparty.ChannelID),
-=======
 			transfertypes.NewHop(channelBtoC.Counterparty.PortID, channelBtoC.Counterparty.ChannelID),
 			transfertypes.NewHop(channelAtoB.Counterparty.PortID, channelAtoB.Counterparty.ChannelID),
->>>>>>> 8cf632a0
 		)
 
 		s.AssertPacketRelayed(ctx, chainA, channelAtoB.PortID, channelAtoB.ChannelID, 1)
