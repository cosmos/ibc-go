--- conflicted
+++ resolved
@@ -152,8 +152,6 @@
 	})
 }
 
-<<<<<<< HEAD
-=======
 func (s *IncentivizedTransferTestSuite) TestMsgPayPacketFee_InvalidReceiverAccount() {
 	t := s.T()
 	ctx := context.TODO()
@@ -267,7 +265,6 @@
 	})
 }
 
->>>>>>> 5322823d
 func (s *IncentivizedTransferTestSuite) TestMultiMsg_MsgPayPacketFeeSingleSender() {
 	t := s.T()
 	t.Parallel()
