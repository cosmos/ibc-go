//go:build !test_e2e

package upgrades

import (
	"context"
	"fmt"
	"sync"
	"testing"
	"time"

	"github.com/cosmos/gogoproto/proto"
	interchaintest "github.com/strangelove-ventures/interchaintest/v8"
	"github.com/strangelove-ventures/interchaintest/v8/chain/cosmos"
	"github.com/strangelove-ventures/interchaintest/v8/ibc"
	test "github.com/strangelove-ventures/interchaintest/v8/testutil"
	testifysuite "github.com/stretchr/testify/suite"

	sdkmath "cosmossdk.io/math"
	upgradetypes "cosmossdk.io/x/upgrade/types"

	sdk "github.com/cosmos/cosmos-sdk/types"
	authtypes "github.com/cosmos/cosmos-sdk/x/auth/types"
	govtypes "github.com/cosmos/cosmos-sdk/x/gov/types"

	e2erelayer "github.com/cosmos/ibc-go/e2e/relayer"
	"github.com/cosmos/ibc-go/e2e/testsuite"
	"github.com/cosmos/ibc-go/e2e/testsuite/query"
	"github.com/cosmos/ibc-go/e2e/testvalues"
	feetypes "github.com/cosmos/ibc-go/v8/modules/apps/29-fee/types"
	v7migrations "github.com/cosmos/ibc-go/v8/modules/core/02-client/migrations/v7"
	clienttypes "github.com/cosmos/ibc-go/v8/modules/core/02-client/types"
	connectiontypes "github.com/cosmos/ibc-go/v8/modules/core/03-connection/types"
	channeltypes "github.com/cosmos/ibc-go/v8/modules/core/04-channel/types"
	"github.com/cosmos/ibc-go/v8/modules/core/exported"
	solomachine "github.com/cosmos/ibc-go/v8/modules/light-clients/06-solomachine"
	ibctesting "github.com/cosmos/ibc-go/v8/testing"
)

const (
	haltHeight         = int64(100)
	blocksAfterUpgrade = uint64(10)
)

func TestUpgradeTestSuite(t *testing.T) {
	testCfg := testsuite.LoadConfig()
	if testCfg.UpgradeConfig.Tag == "" || testCfg.UpgradeConfig.PlanName == "" {
		t.Fatalf("%s and %s must be set when running an upgrade test", testsuite.ChainUpgradeTagEnv, testsuite.ChainUpgradePlanEnv)
	}

	testifysuite.Run(t, new(UpgradeTestSuite))
}

type UpgradeTestSuite struct {
	testsuite.E2ETestSuite
}

<<<<<<< HEAD
func (s *UpgradeTestSuite) SetupUpgradeTestPath(testName string) (ibc.Relayer, ibc.ChannelOutput) {
	return s.SetupPaths(ibc.DefaultClientOpts(), s.TransferChannelOptions(), testName), s.GetChainAChannelForTest(testName)
=======
func (s *UpgradeTestSuite) CreateUpgradeTestPath(testName string) (ibc.Relayer, ibc.ChannelOutput) {
	return s.CreatePaths(ibc.DefaultClientOpts(), s.TransferChannelOptions(), testName), s.GetChainAChannelForTest(testName)
>>>>>>> d8cae6ee
}

// UpgradeChain upgrades a chain to a specific version using the planName provided.
// The software upgrade proposal is broadcast by the provided wallet.
func (s *UpgradeTestSuite) UpgradeChain(ctx context.Context, chain *cosmos.CosmosChain, wallet ibc.Wallet, planName, currentVersion, upgradeVersion string) {
	plan := upgradetypes.Plan{
		Name:   planName,
		Height: haltHeight,
		Info:   fmt.Sprintf("upgrade version test from %s to %s", currentVersion, upgradeVersion),
	}

	if testvalues.GovV1MessagesFeatureReleases.IsSupported(chain.Config().Images[0].Version) {
		msgSoftwareUpgrade := &upgradetypes.MsgSoftwareUpgrade{
			Plan:      plan,
			Authority: authtypes.NewModuleAddress(govtypes.ModuleName).String(),
		}

		s.ExecuteAndPassGovV1Proposal(ctx, msgSoftwareUpgrade, chain, wallet)
	} else {
		upgradeProposal := upgradetypes.NewSoftwareUpgradeProposal(fmt.Sprintf("upgrade from %s to %s", currentVersion, upgradeVersion), "upgrade chain E2E test", plan)
		s.ExecuteAndPassGovV1Beta1Proposal(ctx, chain, wallet, upgradeProposal)
	}

	height, err := chain.Height(ctx)
	s.Require().NoError(err, "error fetching height before upgrade")

	timeoutCtx, timeoutCtxCancel := context.WithTimeout(ctx, time.Minute*2)
	defer timeoutCtxCancel()

	err = test.WaitForBlocks(timeoutCtx, int(haltHeight-height)+1, chain)
	s.Require().Error(err, "chain did not halt at halt height")

	var allNodes []test.ChainHeighter
	for _, node := range chain.Nodes() {
		allNodes = append(allNodes, node)
	}

	err = test.WaitForInSync(ctx, chain, allNodes...)
	s.Require().NoError(err, "error waiting for node(s) to sync")

	err = chain.StopAllNodes(ctx)
	s.Require().NoError(err, "error stopping node(s)")

	repository := chain.Nodes()[0].Image.Repository
	chain.UpgradeVersion(ctx, s.DockerClient, repository, upgradeVersion)

	err = chain.StartAllNodes(ctx)
	s.Require().NoError(err, "error starting upgraded node(s)")

	timeoutCtx, timeoutCtxCancel = context.WithTimeout(ctx, time.Minute*2)
	defer timeoutCtxCancel()

	err = test.WaitForBlocks(timeoutCtx, int(blocksAfterUpgrade), chain)
	s.Require().NoError(err, "chain did not produce blocks after upgrade")

	height, err = chain.Height(ctx)
	s.Require().NoError(err, "error fetching height after upgrade")

	s.Require().Greater(height, haltHeight, "height did not increment after upgrade")
}

func (s *UpgradeTestSuite) TestIBCChainUpgrade() {
	t := s.T()
	testCfg := testsuite.LoadConfig()

	ctx := context.Background()
	testName := t.Name()
<<<<<<< HEAD
	relayer, channelA := s.SetupUpgradeTestPath(testName)
=======
	relayer, channelA := s.CreateUpgradeTestPath(testName)
>>>>>>> d8cae6ee

	chainA, chainB := s.GetChains()

	var (
		chainADenom    = chainA.Config().Denom
		chainBIBCToken = testsuite.GetIBCToken(chainADenom, channelA.Counterparty.PortID, channelA.Counterparty.ChannelID) // IBC token sent to chainB

		chainBDenom    = chainB.Config().Denom
		chainAIBCToken = testsuite.GetIBCToken(chainBDenom, channelA.PortID, channelA.ChannelID) // IBC token sent to chainA
	)

	// create separate user specifically for the upgrade proposal to more easily verify starting
	// and end balances of the chainA users.
	chainAUpgradeProposalWallet := s.CreateUserOnChainA(ctx, testvalues.StartingTokenAmount)

	chainAWallet := s.CreateUserOnChainA(ctx, testvalues.StartingTokenAmount)
	chainAAddress := chainAWallet.FormattedAddress()

	chainBWallet := s.CreateUserOnChainB(ctx, testvalues.StartingTokenAmount)
	chainBAddress := chainBWallet.FormattedAddress()

	s.Require().NoError(test.WaitForBlocks(ctx, 1, chainA, chainB), "failed to wait for blocks")

	t.Run("native IBC token transfer from chainA to chainB, sender is source of tokens", func(t *testing.T) {
		transferTxResp := s.Transfer(ctx, chainA, chainAWallet, channelA.PortID, channelA.ChannelID, testvalues.DefaultTransferCoins(chainADenom), chainAAddress, chainBAddress, s.GetTimeoutHeight(ctx, chainB), 0, "")
		s.AssertTxSuccess(transferTxResp)
	})

	t.Run("tokens are escrowed", func(t *testing.T) {
		actualBalance, err := s.GetChainANativeBalance(ctx, chainAWallet)
		s.Require().NoError(err)

		expected := testvalues.StartingTokenAmount - testvalues.IBCTransferAmount
		s.Require().Equal(expected, actualBalance)
	})

	t.Run("start relayer", func(t *testing.T) {
		s.StartRelayer(relayer, testName)
	})

	t.Run("packets are relayed", func(t *testing.T) {
		s.AssertPacketRelayed(ctx, chainA, channelA.PortID, channelA.ChannelID, 1)

		actualBalance, err := query.Balance(ctx, chainB, chainBAddress, chainBIBCToken.IBCDenom())

		s.Require().NoError(err)

		expected := testvalues.IBCTransferAmount
		s.Require().Equal(expected, actualBalance.Int64())
	})

	s.Require().NoError(test.WaitForBlocks(ctx, 5, chainA, chainB), "failed to wait for blocks")

	t.Run("upgrade chainA", func(t *testing.T) {
		s.UpgradeChain(ctx, chainA.(*cosmos.CosmosChain), chainAUpgradeProposalWallet, testCfg.UpgradeConfig.PlanName, testCfg.ChainConfigs[0].Tag, testCfg.UpgradeConfig.Tag)
	})

	t.Run("restart relayer", func(t *testing.T) {
		s.StopRelayer(ctx, relayer)
		s.StartRelayer(relayer, testName)
	})

	t.Run("native IBC token transfer from chainA to chainB, sender is source of tokens", func(t *testing.T) {
		transferTxResp := s.Transfer(ctx, chainA, chainAWallet, channelA.PortID, channelA.ChannelID, testvalues.DefaultTransferCoins(chainADenom), chainAAddress, chainBAddress, s.GetTimeoutHeight(ctx, chainB), 0, "")
		s.AssertTxSuccess(transferTxResp)
	})

	s.Require().NoError(test.WaitForBlocks(ctx, 5, chainA, chainB), "failed to wait for blocks")

	t.Run("packets are relayed", func(t *testing.T) {
		s.AssertPacketRelayed(ctx, chainA, channelA.PortID, channelA.ChannelID, 2)
		actualBalance, err := query.Balance(ctx, chainB, chainBAddress, chainBIBCToken.IBCDenom())

		s.Require().NoError(err)

		expected := testvalues.IBCTransferAmount * 2
		s.Require().Equal(expected, actualBalance.Int64())
	})

	t.Run("ensure packets can be received, send from chainB to chainA", func(t *testing.T) {
		t.Run("send from chainB to chainA", func(t *testing.T) {
			transferTxResp := s.Transfer(ctx, chainB, chainBWallet, channelA.Counterparty.PortID, channelA.Counterparty.ChannelID, testvalues.DefaultTransferCoins(chainBDenom), chainBAddress, chainAAddress, s.GetTimeoutHeight(ctx, chainA), 0, "")
			s.AssertTxSuccess(transferTxResp)
		})

		s.Require().NoError(test.WaitForBlocks(ctx, 5, chainA, chainB), "failed to wait for blocks")

		t.Run("packets are relayed", func(t *testing.T) {
			s.AssertPacketRelayed(ctx, chainA, channelA.Counterparty.PortID, channelA.Counterparty.ChannelID, 1)

			actualBalance, err := query.Balance(ctx, chainA, chainAAddress, chainAIBCToken.IBCDenom())

			s.Require().NoError(err)

			expected := testvalues.IBCTransferAmount
			s.Require().Equal(expected, actualBalance.Int64())
		})
	})
}

func (s *UpgradeTestSuite) TestChainUpgrade() {
	t := s.T()

	ctx := context.Background()

	testName := t.Name()
<<<<<<< HEAD
	s.SetupUpgradeTestPath(testName)
=======
	s.CreateUpgradeTestPath(testName)
>>>>>>> d8cae6ee

	// TODO(chatton): this test is still creating a relayer and a channel, but it is not using them.
	chain := s.GetAllChains()[0]

	userWallet := s.CreateUserOnChainA(ctx, testvalues.StartingTokenAmount)
	userWalletAddr := userWallet.FormattedAddress()

	s.Require().NoError(test.WaitForBlocks(ctx, 1, chain), "failed to wait for blocks")

	t.Run("send funds to test wallet", func(t *testing.T) {
		err := chain.SendFunds(ctx, interchaintest.FaucetAccountKeyName, ibc.WalletAmount{
			Address: userWalletAddr,
			Amount:  sdkmath.NewInt(testvalues.StartingTokenAmount),
			Denom:   chain.Config().Denom,
		})
		s.Require().NoError(err)
	})

	t.Run("verify tokens sent", func(t *testing.T) {
		balance, err := query.Balance(ctx, chain, userWalletAddr, chain.Config().Denom)
		s.Require().NoError(err)

		expected := testvalues.StartingTokenAmount * 2
		s.Require().Equal(expected, balance)
	})

	t.Run("upgrade chain", func(t *testing.T) {
		testCfg := testsuite.LoadConfig()
		proposerWallet := s.CreateUserOnChainA(ctx, testvalues.StartingTokenAmount)

		s.UpgradeChain(ctx, chain.(*cosmos.CosmosChain), proposerWallet, testCfg.UpgradeConfig.PlanName, testCfg.ChainConfigs[0].Tag, testCfg.UpgradeConfig.Tag)
	})

	t.Run("send funds to test wallet", func(t *testing.T) {
		err := chain.SendFunds(ctx, interchaintest.FaucetAccountKeyName, ibc.WalletAmount{
			Address: userWalletAddr,
			Amount:  sdkmath.NewInt(testvalues.StartingTokenAmount),
			Denom:   chain.Config().Denom,
		})
		s.Require().NoError(err)
	})

	t.Run("verify tokens sent", func(t *testing.T) {
		balance, err := query.Balance(ctx, chain, userWalletAddr, chain.Config().Denom)
		s.Require().NoError(err)

		expected := testvalues.StartingTokenAmount * 3
		s.Require().Equal(expected, balance)
	})
}

// TestV6ToV7ChainUpgrade will test that an upgrade from a v6 ibc-go binary to a v7 ibc-go binary is successful
// and that the automatic migrations associated with the 02-client module are performed. Namely that the solo machine
// proto definition is migrated in state from the v2 to v3 definition. This is checked by creating a solo machine client
// before the upgrade and asserting that its TypeURL has been changed after the upgrade. The test also ensure packets
// can be sent before and after the upgrade without issue
func (s *UpgradeTestSuite) TestV6ToV7ChainUpgrade() {
	t := s.T()
	testCfg := testsuite.LoadConfig()

	ctx := context.Background()
	testName := t.Name()

<<<<<<< HEAD
	relayer, channelA := s.SetupUpgradeTestPath(testName)
=======
	relayer, channelA := s.CreateUpgradeTestPath(testName)
>>>>>>> d8cae6ee

	chainA, chainB := s.GetChains()

	var (
		chainADenom    = chainA.Config().Denom
		chainBIBCToken = testsuite.GetIBCToken(chainADenom, channelA.Counterparty.PortID, channelA.Counterparty.ChannelID) // IBC token sent to chainB
	)

	chainAWallet := s.CreateUserOnChainA(ctx, testvalues.StartingTokenAmount)
	chainAAddress := chainAWallet.FormattedAddress()

	chainBWallet := s.CreateUserOnChainB(ctx, testvalues.StartingTokenAmount)
	chainBAddress := chainBWallet.FormattedAddress()

	// create second tendermint client
	createClientOptions := ibc.CreateClientOptions{
		TrustingPeriod: ibctesting.TrustingPeriod.String(),
	}

	s.SetupClients(ctx, relayer, createClientOptions)

	s.Require().NoError(test.WaitForBlocks(ctx, 1, chainA, chainB), "failed to wait for blocks")

	t.Run("check that both tendermint clients are active", func(t *testing.T) {
		status, err := query.ClientStatus(ctx, chainA, testvalues.TendermintClientID(0))
		s.Require().NoError(err)
		s.Require().Equal(exported.Active.String(), status)

		status, err = query.ClientStatus(ctx, chainA, testvalues.TendermintClientID(1))
		s.Require().NoError(err)
		s.Require().Equal(exported.Active.String(), status)
	})

	// create solo machine client using the solomachine implementation from ibctesting
	// TODO: the solomachine clientID should be updated when after fix of this issue: https://github.com/cosmos/ibc-go/issues/2907
	solo := ibctesting.NewSolomachine(t, testsuite.Codec(), "solomachine", "testing", 1)

	legacyConsensusState := &v7migrations.ConsensusState{
		PublicKey:   solo.ConsensusState().PublicKey,
		Diversifier: solo.ConsensusState().Diversifier,
		Timestamp:   solo.ConsensusState().Timestamp,
	}

	legacyClientState := &v7migrations.ClientState{
		Sequence:                 solo.ClientState().Sequence,
		IsFrozen:                 solo.ClientState().IsFrozen,
		ConsensusState:           legacyConsensusState,
		AllowUpdateAfterProposal: true,
	}

	msgCreateSoloMachineClient, err := clienttypes.NewMsgCreateClient(legacyClientState, legacyConsensusState, chainAAddress)
	s.Require().NoError(err)

	resp := s.BroadcastMessages(
		ctx,
		chainA.(*cosmos.CosmosChain),
		chainAWallet,
		msgCreateSoloMachineClient,
	)

	s.AssertTxSuccess(resp)

	t.Run("check that the solomachine is now active and that the clientstate is a pre-upgrade v2 solomachine clientstate", func(t *testing.T) {
		status, err := query.ClientStatus(ctx, chainA, testvalues.SolomachineClientID(2))
		s.Require().NoError(err)
		s.Require().Equal(exported.Active.String(), status)

		res, err := s.ClientState(ctx, chainA, testvalues.SolomachineClientID(2))
		s.Require().NoError(err)
		s.Require().Equal(fmt.Sprint("/", proto.MessageName(&v7migrations.ClientState{})), res.ClientState.TypeUrl)
	})

	s.Require().NoError(test.WaitForBlocks(ctx, 1, chainA, chainB), "failed to wait for blocks")

	t.Run("IBC token transfer from chainA to chainB, sender is source of tokens", func(t *testing.T) {
		transferTxResp := s.Transfer(ctx, chainA, chainAWallet, channelA.PortID, channelA.ChannelID, testvalues.DefaultTransferCoins(chainADenom), chainAAddress, chainBAddress, s.GetTimeoutHeight(ctx, chainB), 0, "")
		s.AssertTxSuccess(transferTxResp)
	})

	t.Run("tokens are escrowed", func(t *testing.T) {
		actualBalance, err := s.GetChainANativeBalance(ctx, chainAWallet)
		s.Require().NoError(err)

		expected := testvalues.StartingTokenAmount - testvalues.IBCTransferAmount
		s.Require().Equal(expected, actualBalance)
	})

	t.Run("start relayer", func(t *testing.T) {
		s.StartRelayer(relayer, testName)
	})

	t.Run("packets are relayed", func(t *testing.T) {
		s.AssertPacketRelayed(ctx, chainA, channelA.PortID, channelA.ChannelID, 1)

		actualBalance, err := query.Balance(ctx, chainB, chainBAddress, chainBIBCToken.IBCDenom())
		s.Require().NoError(err)

		expected := testvalues.IBCTransferAmount
		s.Require().Equal(expected, actualBalance.Int64())
	})

	// create separate user specifically for the upgrade proposal to more easily verify starting
	// and end balances of the chainA users.
	chainAUpgradeProposalWallet := s.CreateUserOnChainA(ctx, testvalues.StartingTokenAmount)

	t.Run("upgrade chainA", func(t *testing.T) {
		s.UpgradeChain(ctx, chainA.(*cosmos.CosmosChain), chainAUpgradeProposalWallet, testCfg.UpgradeConfig.PlanName, testCfg.ChainConfigs[0].Tag, testCfg.UpgradeConfig.Tag)
	})

	// see this issue https://github.com/informalsystems/hermes/issues/3579
	// this restart is a temporary workaround to a limitation in hermes requiring a restart
	// in some cases after an upgrade.
	tc := testsuite.LoadConfig()
	if tc.GetActiveRelayerConfig().ID == e2erelayer.Hermes {
		s.RestartRelayer(ctx, relayer, testName)
	}

	t.Run("check that the tendermint clients are active again after upgrade", func(t *testing.T) {
		status, err := query.ClientStatus(ctx, chainA, testvalues.TendermintClientID(0))
		s.Require().NoError(err)
		s.Require().Equal(exported.Active.String(), status)

		status, err = query.ClientStatus(ctx, chainA, testvalues.TendermintClientID(1))
		s.Require().NoError(err)
		s.Require().Equal(exported.Active.String(), status)
	})

	t.Run("IBC token transfer from chainA to chainB, to make sure the upgrade did not break the packet flow", func(t *testing.T) {
		transferTxResp := s.Transfer(ctx, chainA, chainAWallet, channelA.PortID, channelA.ChannelID, testvalues.DefaultTransferCoins(chainADenom), chainAAddress, chainBAddress, s.GetTimeoutHeight(ctx, chainB.(*cosmos.CosmosChain)), 0, "")
		s.AssertTxSuccess(transferTxResp)
	})

	t.Run("packets are relayed", func(t *testing.T) {
		s.AssertPacketRelayed(ctx, chainA, channelA.PortID, channelA.ChannelID, 1)

		actualBalance, err := query.Balance(ctx, chainB, chainBAddress, chainBIBCToken.IBCDenom())
		s.Require().NoError(err)

		expected := testvalues.IBCTransferAmount * 2
		s.Require().Equal(expected, actualBalance.Int64())
	})

	t.Run("check that the v2 solo machine clientstate has been updated to the v3 solo machine clientstate", func(t *testing.T) {
		res, err := s.ClientState(ctx, chainA, testvalues.SolomachineClientID(2))
		s.Require().NoError(err)
		s.Require().Equal(fmt.Sprint("/", proto.MessageName(&solomachine.ClientState{})), res.ClientState.TypeUrl)
	})
}

func (s *UpgradeTestSuite) TestV7ToV7_1ChainUpgrade() {
	t := s.T()
	testCfg := testsuite.LoadConfig()

	ctx := context.Background()
	testName := t.Name()

<<<<<<< HEAD
	relayer, channelA := s.SetupUpgradeTestPath(testName)
=======
	relayer, channelA := s.CreateUpgradeTestPath(testName)
>>>>>>> d8cae6ee

	chainA, chainB := s.GetChains()

	chainADenom := chainA.Config().Denom

	chainAWallet := s.CreateUserOnChainA(ctx, testvalues.StartingTokenAmount)
	chainAAddress := chainAWallet.FormattedAddress()

	chainBWallet := s.CreateUserOnChainB(ctx, testvalues.StartingTokenAmount)
	chainBAddress := chainBWallet.FormattedAddress()

	s.Require().NoError(test.WaitForBlocks(ctx, 1, chainA, chainB), "failed to wait for blocks")

	t.Run("transfer native tokens from chainA to chainB", func(t *testing.T) {
		transferTxResp := s.Transfer(ctx, chainA, chainAWallet, channelA.PortID, channelA.ChannelID, testvalues.DefaultTransferCoins(chainADenom), chainAAddress, chainBAddress, s.GetTimeoutHeight(ctx, chainB.(*cosmos.CosmosChain)), 0, "")
		s.AssertTxSuccess(transferTxResp)
	})

	t.Run("tokens are escrowed", func(t *testing.T) {
		actualBalance, err := s.GetChainANativeBalance(ctx, chainAWallet)
		s.Require().NoError(err)

		expected := testvalues.StartingTokenAmount - testvalues.IBCTransferAmount
		s.Require().Equal(expected, actualBalance)
	})

	t.Run("start relayer", func(t *testing.T) {
		s.StartRelayer(relayer, testName)
	})

	chainBIBCToken := testsuite.GetIBCToken(chainADenom, channelA.Counterparty.PortID, channelA.Counterparty.ChannelID)

	t.Run("packet is relayed", func(t *testing.T) {
		s.AssertPacketRelayed(ctx, chainA, channelA.PortID, channelA.ChannelID, 1)

		actualBalance, err := query.Balance(ctx, chainB, chainBAddress, chainBIBCToken.IBCDenom())
		s.Require().NoError(err)

		expected := testvalues.IBCTransferAmount
		s.Require().Equal(expected, actualBalance.Int64())
	})

	s.Require().NoError(test.WaitForBlocks(ctx, 5, chainA), "failed to wait for blocks")

	t.Run("upgrade chain", func(t *testing.T) {
		govProposalWallet := s.CreateUserOnChainA(ctx, testvalues.StartingTokenAmount)
		s.UpgradeChain(ctx, chainA.(*cosmos.CosmosChain), govProposalWallet, testCfg.UpgradeConfig.PlanName, testCfg.ChainConfigs[0].Tag, testCfg.UpgradeConfig.Tag)
	})

	t.Run("ensure the localhost client is active and sentinel connection is stored in state", func(t *testing.T) {
		status, err := query.ClientStatus(ctx, chainA, exported.LocalhostClientID)
		s.Require().NoError(err)
		s.Require().Equal(exported.Active.String(), status)

		connectionResp, err := query.GRPCQuery[connectiontypes.QueryConnectionResponse](ctx, chainA, &connectiontypes.QueryConnectionRequest{ConnectionId: exported.LocalhostConnectionID})
		s.Require().NoError(err)
		s.Require().Equal(connectiontypes.OPEN, connectionResp.Connection.State)
		s.Require().Equal(exported.LocalhostClientID, connectionResp.Connection.ClientId)
		s.Require().Equal(exported.LocalhostClientID, connectionResp.Connection.Counterparty.ClientId)
		s.Require().Equal(exported.LocalhostConnectionID, connectionResp.Connection.Counterparty.ConnectionId)
	})

	t.Run("ensure escrow amount for native denom is stored in state", func(t *testing.T) {
		actualTotalEscrow, err := query.TotalEscrowForDenom(ctx, chainA, chainADenom)
		s.Require().NoError(err)

		expectedTotalEscrow := sdk.NewCoin(chainADenom, sdkmath.NewInt(testvalues.IBCTransferAmount))
		s.Require().Equal(expectedTotalEscrow, actualTotalEscrow) // migration has run and total escrow amount has been set
	})

	t.Run("IBC token transfer from chainA to chainB, to make sure the upgrade did not break the packet flow", func(t *testing.T) {
		transferTxResp := s.Transfer(ctx, chainA, chainAWallet, channelA.PortID, channelA.ChannelID, testvalues.DefaultTransferCoins(chainADenom), chainAAddress, chainBAddress, s.GetTimeoutHeight(ctx, chainB), 0, "")
		s.AssertTxSuccess(transferTxResp)
	})

	t.Run("packets are relayed", func(t *testing.T) {
		s.AssertPacketRelayed(ctx, chainA, channelA.PortID, channelA.ChannelID, 1)

		actualBalance, err := chainB.GetBalance(ctx, chainBAddress, chainBIBCToken.IBCDenom())
		s.Require().NoError(err)

		expected := testvalues.IBCTransferAmount * 2
		s.Require().Equal(expected, actualBalance.Int64())
	})
}

func (s *UpgradeTestSuite) TestV7ToV8ChainUpgrade() {
	t := s.T()
	testCfg := testsuite.LoadConfig()

	ctx := context.Background()
	testName := t.Name()

<<<<<<< HEAD
	relayer, channelA := s.SetupUpgradeTestPath(testName)
=======
	relayer, channelA := s.CreateUpgradeTestPath(testName)
>>>>>>> d8cae6ee

	chainA, chainB := s.GetChains()

	chainADenom := chainA.Config().Denom

	chainAWallet := s.CreateUserOnChainA(ctx, testvalues.StartingTokenAmount)
	chainAAddress := chainAWallet.FormattedAddress()

	chainBWallet := s.CreateUserOnChainB(ctx, testvalues.StartingTokenAmount)
	chainBAddress := chainBWallet.FormattedAddress()

	s.Require().NoError(test.WaitForBlocks(ctx, 1, chainA, chainB), "failed to wait for blocks")

	t.Run("transfer native tokens from chainA to chainB", func(t *testing.T) {
		transferTxResp := s.Transfer(ctx, chainA, chainAWallet, channelA.PortID, channelA.ChannelID, testvalues.DefaultTransferCoins(chainADenom), chainAAddress, chainBAddress, s.GetTimeoutHeight(ctx, chainB), 0, "")
		s.AssertTxSuccess(transferTxResp)
	})

	t.Run("tokens are escrowed", func(t *testing.T) {
		actualBalance, err := s.GetChainANativeBalance(ctx, chainAWallet)
		s.Require().NoError(err)

		expected := testvalues.StartingTokenAmount - testvalues.IBCTransferAmount
		s.Require().Equal(expected, actualBalance)
	})

	t.Run("start relayer", func(t *testing.T) {
		s.StartRelayer(relayer, testName)
	})

	chainBIBCToken := testsuite.GetIBCToken(chainADenom, channelA.Counterparty.PortID, channelA.Counterparty.ChannelID)

	t.Run("packet is relayed", func(t *testing.T) {
		s.AssertPacketRelayed(ctx, chainA, channelA.PortID, channelA.ChannelID, 1)

		actualBalance, err := query.Balance(ctx, chainB, chainBAddress, chainBIBCToken.IBCDenom())
		s.Require().NoError(err)

		expected := testvalues.IBCTransferAmount
		s.Require().Equal(expected, actualBalance.Int64())
	})

	s.Require().NoError(test.WaitForBlocks(ctx, 5, chainA), "failed to wait for blocks")

	t.Run("upgrade chain", func(t *testing.T) {
		govProposalWallet := s.CreateUserOnChainB(ctx, testvalues.StartingTokenAmount)
		s.UpgradeChain(ctx, chainB.(*cosmos.CosmosChain), govProposalWallet, testCfg.UpgradeConfig.PlanName, testCfg.ChainConfigs[0].Tag, testCfg.UpgradeConfig.Tag)
	})

	t.Run("update params", func(t *testing.T) {
		authority, err := query.ModuleAccountAddress(ctx, govtypes.ModuleName, chainB)
		s.Require().NoError(err)
		s.Require().NotNil(authority)

		msg := clienttypes.NewMsgUpdateParams(authority.String(), clienttypes.NewParams(exported.Tendermint, "some-client"))
		s.ExecuteAndPassGovV1Proposal(ctx, msg, chainB, chainBWallet)
	})

	t.Run("query params", func(t *testing.T) {
		clientParamsResp, err := query.GRPCQuery[clienttypes.QueryClientParamsResponse](ctx, chainB, &clienttypes.QueryClientParamsRequest{})
		s.Require().NoError(err)

		allowedClients := clientParamsResp.Params.AllowedClients

		s.Require().Len(allowedClients, 2)
		s.Require().Contains(allowedClients, exported.Tendermint)
		s.Require().Contains(allowedClients, "some-client")
	})

	t.Run("query human readable ibc denom", func(t *testing.T) {
		s.AssertHumanReadableDenom(ctx, chainB, chainADenom, channelA)
	})

	t.Run("IBC token transfer from chainA to chainB, to make sure the upgrade did not break the packet flow", func(t *testing.T) {
		transferTxResp := s.Transfer(ctx, chainA, chainAWallet, channelA.PortID, channelA.ChannelID, testvalues.DefaultTransferCoins(chainADenom), chainAAddress, chainBAddress, s.GetTimeoutHeight(ctx, chainB), 0, "")
		s.AssertTxSuccess(transferTxResp)
	})

	t.Run("packets are relayed", func(t *testing.T) {
		s.AssertPacketRelayed(ctx, chainA, channelA.PortID, channelA.ChannelID, 1)

		actualBalance, err := chainB.GetBalance(ctx, chainBAddress, chainBIBCToken.IBCDenom())
		s.Require().NoError(err)

		expected := testvalues.IBCTransferAmount * 2
		s.Require().Equal(expected, actualBalance.Int64())
	})
}

func (s *UpgradeTestSuite) TestV8ToV8_1ChainUpgrade() {
	t := s.T()
	ctx := context.Background()

	testName := t.Name()
<<<<<<< HEAD
	relayer := s.SetupPaths(ibc.DefaultClientOpts(), s.FeeTransferChannelOptions(), testName)
=======
	relayer := s.CreatePaths(ibc.DefaultClientOpts(), s.FeeTransferChannelOptions(), testName)
>>>>>>> d8cae6ee

	channelA := s.GetChainAChannelForTest(testName)

	chainA, chainB := s.GetChains()
	chainADenom := chainA.Config().Denom

	chainAWallet := s.CreateUserOnChainA(ctx, testvalues.StartingTokenAmount)
	chainAAddress := chainAWallet.FormattedAddress()

	chainBWallet := s.CreateUserOnChainB(ctx, testvalues.StartingTokenAmount)
	chainBAddress := chainBWallet.FormattedAddress()

	s.Require().NoError(test.WaitForBlocks(ctx, 1, chainA, chainB), "failed to wait for blocks")

	t.Run("transfer native tokens from chainA to chainB", func(t *testing.T) {
		txResp := s.Transfer(ctx, chainA, chainAWallet, channelA.PortID, channelA.ChannelID, testvalues.DefaultTransferCoins(chainADenom), chainAAddress, chainBAddress, s.GetTimeoutHeight(ctx, chainB), 0, "")
		s.AssertTxSuccess(txResp)
	})

	t.Run("tokens are escrowed", func(t *testing.T) {
		actualBalance, err := s.GetChainANativeBalance(ctx, chainAWallet)
		s.Require().NoError(err)

		expected := testvalues.StartingTokenAmount - testvalues.IBCTransferAmount
		s.Require().Equal(expected, actualBalance)
	})

	t.Run("pay packet fee", func(t *testing.T) {
		t.Run("no packet fees in escrow", func(t *testing.T) {
			packets, err := query.IncentivizedPacketsForChannel(ctx, chainA, channelA.PortID, channelA.ChannelID)
			s.Require().NoError(err)
			s.Require().Empty(packets)
		})

		testFee := testvalues.DefaultFee(chainADenom)
		packetID := channeltypes.NewPacketID(channelA.PortID, channelA.ChannelID, 1)
		packetFee := feetypes.NewPacketFee(testFee, chainAWallet.FormattedAddress(), nil)

		t.Run("pay packet fee", func(t *testing.T) {
			txResp := s.PayPacketFeeAsync(ctx, chainA, chainAWallet, packetID, packetFee)
			s.AssertTxSuccess(txResp)
		})

		t.Run("query incentivized packets", func(t *testing.T) {
			packets, err := query.IncentivizedPacketsForChannel(ctx, chainA, channelA.PortID, channelA.ChannelID)
			s.Require().NoError(err)
			s.Require().Len(packets, 1)
			actualFee := packets[0].PacketFees[0].Fee

			s.Require().True(actualFee.RecvFee.Equal(testFee.RecvFee))
			s.Require().True(actualFee.AckFee.Equal(testFee.AckFee))
			s.Require().True(actualFee.TimeoutFee.Equal(testFee.TimeoutFee))
		})
	})

	t.Run("upgrade chain", func(t *testing.T) {
		testCfg := testsuite.LoadConfig()
		proposalWallet := s.CreateUserOnChainA(ctx, testvalues.StartingTokenAmount)
		s.UpgradeChain(ctx, chainA.(*cosmos.CosmosChain), proposalWallet, testCfg.UpgradeConfig.PlanName, testCfg.ChainConfigs[0].Tag, testCfg.UpgradeConfig.Tag)
	})

	t.Run("29-fee migration partially refunds escrowed tokens", func(t *testing.T) {
		actualBalance, err := s.GetChainANativeBalance(ctx, chainAWallet)
		s.Require().NoError(err)

		testFee := testvalues.DefaultFee(chainADenom)
		legacyTotal := testFee.RecvFee.Add(testFee.AckFee...).Add(testFee.TimeoutFee...)
		refundCoins := legacyTotal.Sub(testFee.Total()...) // Total() returns the denomwise max of (recvFee + ackFee, timeoutFee)

		expected := testvalues.StartingTokenAmount - testvalues.IBCTransferAmount - legacyTotal.AmountOf(chainADenom).Int64() + refundCoins.AmountOf(chainADenom).Int64()
		s.Require().Equal(expected, actualBalance)

		// query incentivised packets and assert calculated values are correct
		packets, err := query.IncentivizedPacketsForChannel(ctx, chainA, channelA.PortID, channelA.ChannelID)
		s.Require().NoError(err)
		s.Require().Len(packets, 1)
		actualFee := packets[0].PacketFees[0].Fee

		s.Require().True(actualFee.RecvFee.Equal(testFee.RecvFee))
		s.Require().True(actualFee.AckFee.Equal(testFee.AckFee))
		s.Require().True(actualFee.TimeoutFee.Equal(testFee.TimeoutFee))

		escrowBalance, err := query.Balance(ctx, chainA, authtypes.NewModuleAddress(feetypes.ModuleName).String(), chainADenom)
		s.Require().NoError(err)

		expected = testFee.Total().AmountOf(chainADenom).Int64()
		s.Require().Equal(expected, escrowBalance.Int64())
	})

	t.Run("start relayer", func(t *testing.T) {
		s.StartRelayer(relayer, testName)
	})

	chainBIBCToken := testsuite.GetIBCToken(chainADenom, channelA.Counterparty.PortID, channelA.Counterparty.ChannelID)

	t.Run("packet is relayed", func(t *testing.T) {
		s.AssertPacketRelayed(ctx, chainA, channelA.PortID, channelA.ChannelID, 1)

		actualBalance, err := query.Balance(ctx, chainB, chainBAddress, chainBIBCToken.IBCDenom())
		s.Require().NoError(err)

		expected := testvalues.IBCTransferAmount
		s.Require().Equal(expected, actualBalance.Int64())
	})

	s.Require().NoError(test.WaitForBlocks(ctx, 5, chainA), "failed to wait for blocks")

	t.Run("IBC token transfer from chainA to chainB, to make sure the upgrade did not break the packet flow", func(t *testing.T) {
		transferTxResp := s.Transfer(ctx, chainA, chainAWallet, channelA.PortID, channelA.ChannelID, testvalues.DefaultTransferCoins(chainADenom), chainAAddress, chainBAddress, s.GetTimeoutHeight(ctx, chainB), 0, "")
		s.AssertTxSuccess(transferTxResp)
	})

	t.Run("packets are relayed", func(t *testing.T) {
		s.AssertPacketRelayed(ctx, chainA, channelA.PortID, channelA.ChannelID, 1)

		actualBalance, err := chainB.GetBalance(ctx, chainBAddress, chainBIBCToken.IBCDenom())
		s.Require().NoError(err)

		expected := testvalues.IBCTransferAmount * 2
		s.Require().Equal(expected, actualBalance.Int64())
	})
}

func (s *UpgradeTestSuite) TestV8ToV8_1ChainUpgrade_ChannelUpgrades() {
	t := s.T()
	testCfg := testsuite.LoadConfig()
	ctx := context.Background()

	testName := t.Name()

<<<<<<< HEAD
	relayer, channelA := s.SetupUpgradeTestPath(testName)
=======
	relayer, channelA := s.CreateUpgradeTestPath(testName)
>>>>>>> d8cae6ee

	channelB := channelA.Counterparty

	chainA, chainB := s.GetChains()
	chainADenom := chainA.Config().Denom
	chainBDenom := chainB.Config().Denom
	chainAIBCToken := testsuite.GetIBCToken(chainBDenom, channelA.PortID, channelA.ChannelID)
	_ = chainAIBCToken
	chainBIBCToken := testsuite.GetIBCToken(chainADenom, channelB.PortID, channelB.ChannelID)

	chainAWallet := s.CreateUserOnChainA(ctx, testvalues.StartingTokenAmount)
	chainAAddress := chainAWallet.FormattedAddress()

	chainBWallet := s.CreateUserOnChainB(ctx, testvalues.StartingTokenAmount)
	chainBAddress := chainBWallet.FormattedAddress()

	var (
		chainARelayerWallet, chainBRelayerWallet ibc.Wallet
		relayerAStartingBalance                  int64
		testFee                                  = testvalues.DefaultFee(chainADenom)
	)

	s.Require().NoError(test.WaitForBlocks(ctx, 1, chainA, chainB), "failed to wait for blocks")

	// trying to create some inflight packets, although they might get relayed before the upgrade starts
	t.Run("create inflight transfer packets between chain A and chain B", func(t *testing.T) {
		chainBWalletAmount := ibc.WalletAmount{
			Address: chainBWallet.FormattedAddress(), // destination address
			Denom:   chainADenom,
			Amount:  sdkmath.NewInt(testvalues.IBCTransferAmount),
		}

		transferTxResp, err := chainA.SendIBCTransfer(ctx, channelA.ChannelID, chainAWallet.KeyName(), chainBWalletAmount, ibc.TransferOptions{})
		s.Require().NoError(err)
		s.Require().NoError(transferTxResp.Validate(), "chain-a ibc transfer tx is invalid")

		chainAwalletAmount := ibc.WalletAmount{
			Address: chainAWallet.FormattedAddress(), // destination address
			Denom:   chainBDenom,
			Amount:  sdkmath.NewInt(testvalues.IBCTransferAmount),
		}

		transferTxResp, err = chainB.SendIBCTransfer(ctx, channelB.ChannelID, chainBWallet.KeyName(), chainAwalletAmount, ibc.TransferOptions{})
		s.Require().NoError(err)
		s.Require().NoError(transferTxResp.Validate(), "chain-b ibc transfer tx is invalid")
	})

	s.Require().NoError(test.WaitForBlocks(ctx, 5, chainA, chainB), "failed to wait for blocks")

	t.Run("upgrade chains", func(t *testing.T) {
		var wg sync.WaitGroup

		wg.Add(1)
		go func() {
			defer wg.Done()

			t.Run("chain A", func(t *testing.T) {
				govProposalWallet := s.CreateUserOnChainA(ctx, testvalues.StartingTokenAmount)
				s.UpgradeChain(ctx, chainA.(*cosmos.CosmosChain), govProposalWallet, testCfg.UpgradeConfig.PlanName, testCfg.ChainConfigs[0].Tag, testCfg.UpgradeConfig.Tag)
			})
		}()

		wg.Add(1)
		go func() {
			defer wg.Done()

			t.Run("chain B", func(t *testing.T) {
				govProposalWallet := s.CreateUserOnChainB(ctx, testvalues.StartingTokenAmount)
				s.UpgradeChain(ctx, chainB.(*cosmos.CosmosChain), govProposalWallet, testCfg.UpgradeConfig.PlanName, testCfg.ChainConfigs[1].Tag, testCfg.UpgradeConfig.Tag)
			})
		}()

		wg.Wait()
	})

	t.Run("query params", func(t *testing.T) {
		t.Run("on chain A", func(t *testing.T) {
			channelParamsResp, err := query.GRPCQuery[channeltypes.QueryChannelParamsResponse](ctx, chainA, &channeltypes.QueryChannelParamsRequest{})
			s.Require().NoError(err)

			upgradeTimeout := channelParamsResp.Params.UpgradeTimeout
			s.Require().Equal(clienttypes.ZeroHeight(), upgradeTimeout.Height)
			s.Require().Equal(uint64(time.Minute*10), upgradeTimeout.Timestamp)
		})

		t.Run("on chain B", func(t *testing.T) {
			channelParamsResp, err := query.GRPCQuery[channeltypes.QueryChannelParamsResponse](ctx, chainB, &channeltypes.QueryChannelParamsRequest{})
			s.Require().NoError(err)

			upgradeTimeout := channelParamsResp.Params.UpgradeTimeout
			s.Require().Equal(clienttypes.ZeroHeight(), upgradeTimeout.Height)
			s.Require().Equal(uint64(time.Minute*10), upgradeTimeout.Timestamp)
		})
	})

	t.Run("execute gov proposal to initiate channel upgrade", func(t *testing.T) {
		chA, err := query.Channel(ctx, chainA, channelA.PortID, channelA.ChannelID)
		s.Require().NoError(err)

		s.InitiateChannelUpgrade(ctx, chainA, chainAWallet, channelA.PortID, channelA.ChannelID, s.CreateUpgradeFields(chA))
	})

	t.Run("start relayer", func(t *testing.T) {
		s.StartRelayer(relayer, testName)
	})

	s.Require().NoError(test.WaitForBlocks(ctx, 10, chainA, chainB), "failed to wait for blocks")

	t.Run("packets are relayed between chain A and chain B", func(t *testing.T) {
		// packet from chain A to chain B
		actualBalance, err := query.Balance(ctx, chainB, chainBAddress, chainBIBCToken.IBCDenom())
		s.Require().NoError(err)
		expected := testvalues.IBCTransferAmount
		s.Require().Equal(expected, actualBalance.Int64())

		// packet from chain B to chain A
		actualBalance, err = query.Balance(ctx, chainA, chainAAddress, chainAIBCToken.IBCDenom())
		s.Require().NoError(err)
		expected = testvalues.IBCTransferAmount
		s.Require().Equal(expected, actualBalance.Int64())
	})

	t.Run("verify channel A upgraded and is fee enabled", func(t *testing.T) {
		channel, err := query.Channel(ctx, chainA, channelA.PortID, channelA.ChannelID)
		s.Require().NoError(err)

		// check the channel version include the fee version
		version, err := feetypes.MetadataFromVersion(channel.Version)
		s.Require().NoError(err)
		s.Require().Equal(feetypes.Version, version.FeeVersion, "the channel version did not include ics29")

		// extra check
		feeEnabled, err := query.FeeEnabledChannel(ctx, chainA, channelA.PortID, channelA.ChannelID)
		s.Require().NoError(err)
		s.Require().Equal(true, feeEnabled)
	})

	t.Run("verify channel B upgraded and is fee enabled", func(t *testing.T) {
		channel, err := query.Channel(ctx, chainB, channelB.PortID, channelB.ChannelID)
		s.Require().NoError(err)

		// check the channel version include the fee version
		version, err := feetypes.MetadataFromVersion(channel.Version)
		s.Require().NoError(err)
		s.Require().Equal(feetypes.Version, version.FeeVersion, "the channel version did not include ics29")

		// extra check
		feeEnabled, err := query.FeeEnabledChannel(ctx, chainB, channelB.PortID, channelB.ChannelID)
		s.Require().NoError(err)
		s.Require().Equal(true, feeEnabled)
	})

	t.Run("prune packet acknowledgements", func(t *testing.T) {
		// there should be one ack for the packet that we sent before the upgrade
		acks, err := query.PacketAcknowledgements(ctx, chainA, channelA.PortID, channelA.ChannelID, []uint64{})
		s.Require().NoError(err)
		s.Require().Len(acks, 1)
		s.Require().Equal(uint64(1), acks[0].Sequence)

		pruneAcksTxResponse := s.PruneAcknowledgements(ctx, chainA, chainAWallet, channelA.PortID, channelA.ChannelID, uint64(1))
		s.AssertTxSuccess(pruneAcksTxResponse)

		// after pruning there should not be any acks
		acks, err = query.PacketAcknowledgements(ctx, chainA, channelA.PortID, channelA.ChannelID, []uint64{})
		s.Require().NoError(err)
		s.Require().Empty(acks)
	})

	t.Run("stop relayer", func(t *testing.T) {
		s.StopRelayer(ctx, relayer)
	})

	t.Run("recover relayer wallets", func(t *testing.T) {
		_, _, err := s.RecoverRelayerWallets(ctx, relayer, testName)
		s.Require().NoError(err)

		chainARelayerWallet, chainBRelayerWallet, err = s.GetRelayerWallets(relayer)
		s.Require().NoError(err)

		relayerAStartingBalance, err = s.GetChainANativeBalance(ctx, chainARelayerWallet)
		s.Require().NoError(err)
		t.Logf("relayer A user starting with balance: %d", relayerAStartingBalance)
	})

	s.Require().NoError(test.WaitForBlocks(ctx, 1, chainA, chainB), "failed to wait for blocks")

	t.Run("register and verify counterparty payee", func(t *testing.T) {
		_, chainBRelayerUser := s.GetRelayerUsers(ctx, testName)
		resp := s.RegisterCounterPartyPayee(ctx, chainB, chainBRelayerUser, channelA.Counterparty.PortID, channelA.Counterparty.ChannelID, chainBRelayerWallet.FormattedAddress(), chainARelayerWallet.FormattedAddress())
		s.AssertTxSuccess(resp)

		address, err := query.CounterPartyPayee(ctx, chainB, chainBRelayerWallet.FormattedAddress(), channelA.Counterparty.ChannelID)
		s.Require().NoError(err)
		s.Require().Equal(chainARelayerWallet.FormattedAddress(), address)
	})

	t.Run("start relayer", func(t *testing.T) {
		s.StartRelayer(relayer, testName)
	})

	t.Run("send incentivized transfer packet", func(t *testing.T) {
		// before adding fees for the packet, there should not be incentivized packets
		packets, err := query.IncentivizedPacketsForChannel(ctx, chainA, channelA.PortID, channelA.ChannelID)
		s.Require().NoError(err)
		s.Require().Empty(packets)

		transferAmount := testvalues.DefaultTransferAmount(chainA.Config().Denom)

		msgPayPacketFee := feetypes.NewMsgPayPacketFee(testFee, channelA.PortID, channelA.ChannelID, chainAWallet.FormattedAddress(), nil)
		msgTransfer := testsuite.GetMsgTransfer(
			channelA.PortID,
			channelA.ChannelID,
			channelA.Version, // upgrade adds fee middleware, but keeps transfer version
			sdk.NewCoins(transferAmount),
			chainAWallet.FormattedAddress(),
			chainBWallet.FormattedAddress(),
			s.GetTimeoutHeight(ctx, chainB),
			0,
			"",
			nil,
		)
		resp := s.BroadcastMessages(ctx, chainA, chainAWallet, msgPayPacketFee, msgTransfer)
		s.AssertTxSuccess(resp)
	})

	t.Run("escrow fees equal (ack fee + recv fee)", func(t *testing.T) {
		actualBalance, err := s.GetChainANativeBalance(ctx, chainAWallet)
		s.Require().NoError(err)

		// walletA has done two IBC transfers of value testvalues.IBCTransferAmount since the start of the test.
		expected := testvalues.StartingTokenAmount - (2 * testvalues.IBCTransferAmount) - testFee.AckFee.AmountOf(chainADenom).Int64() - testFee.RecvFee.AmountOf(chainADenom).Int64()
		s.Require().Equal(expected, actualBalance)
	})

	t.Run("packets are relayed", func(t *testing.T) {
		packets, err := query.IncentivizedPacketsForChannel(ctx, chainA, channelA.PortID, channelA.ChannelID)
		s.Require().NoError(err)
		s.Require().Empty(packets)
	})

	t.Run("tokens are received by walletB", func(t *testing.T) {
		actualBalance, err := query.Balance(ctx, chainB, chainBAddress, chainBIBCToken.IBCDenom())
		s.Require().NoError(err)

		// walletB has received two IBC transfers of value testvalues.IBCTransferAmount since the start of the test.
		expected := 2 * testvalues.IBCTransferAmount
		s.Require().Equal(expected, actualBalance.Int64())
	})

	t.Run("relayerA is paid ack and recv fee", func(t *testing.T) {
		actualBalance, err := s.GetChainANativeBalance(ctx, chainARelayerWallet)
		s.Require().NoError(err)

		expected := relayerAStartingBalance + testFee.AckFee.AmountOf(chainADenom).Int64() + testFee.RecvFee.AmountOf(chainADenom).Int64()
		s.Require().Equal(expected, actualBalance)
	})
}

// ClientState queries the current ClientState by clientID
func (*UpgradeTestSuite) ClientState(ctx context.Context, chain ibc.Chain, clientID string) (*clienttypes.QueryClientStateResponse, error) {
	res, err := query.GRPCQuery[clienttypes.QueryClientStateResponse](ctx, chain, &clienttypes.QueryClientStateRequest{ClientId: clientID})
	if err != nil {
		return res, err
	}

	return res, nil
}<|MERGE_RESOLUTION|>--- conflicted
+++ resolved
@@ -55,13 +55,8 @@
 	testsuite.E2ETestSuite
 }
 
-<<<<<<< HEAD
-func (s *UpgradeTestSuite) SetupUpgradeTestPath(testName string) (ibc.Relayer, ibc.ChannelOutput) {
-	return s.SetupPaths(ibc.DefaultClientOpts(), s.TransferChannelOptions(), testName), s.GetChainAChannelForTest(testName)
-=======
 func (s *UpgradeTestSuite) CreateUpgradeTestPath(testName string) (ibc.Relayer, ibc.ChannelOutput) {
 	return s.CreatePaths(ibc.DefaultClientOpts(), s.TransferChannelOptions(), testName), s.GetChainAChannelForTest(testName)
->>>>>>> d8cae6ee
 }
 
 // UpgradeChain upgrades a chain to a specific version using the planName provided.
@@ -129,11 +124,7 @@
 
 	ctx := context.Background()
 	testName := t.Name()
-<<<<<<< HEAD
-	relayer, channelA := s.SetupUpgradeTestPath(testName)
-=======
 	relayer, channelA := s.CreateUpgradeTestPath(testName)
->>>>>>> d8cae6ee
 
 	chainA, chainB := s.GetChains()
 
@@ -240,11 +231,7 @@
 	ctx := context.Background()
 
 	testName := t.Name()
-<<<<<<< HEAD
-	s.SetupUpgradeTestPath(testName)
-=======
 	s.CreateUpgradeTestPath(testName)
->>>>>>> d8cae6ee
 
 	// TODO(chatton): this test is still creating a relayer and a channel, but it is not using them.
 	chain := s.GetAllChains()[0]
@@ -308,11 +295,7 @@
 	ctx := context.Background()
 	testName := t.Name()
 
-<<<<<<< HEAD
-	relayer, channelA := s.SetupUpgradeTestPath(testName)
-=======
 	relayer, channelA := s.CreateUpgradeTestPath(testName)
->>>>>>> d8cae6ee
 
 	chainA, chainB := s.GetChains()
 
@@ -469,11 +452,7 @@
 	ctx := context.Background()
 	testName := t.Name()
 
-<<<<<<< HEAD
-	relayer, channelA := s.SetupUpgradeTestPath(testName)
-=======
 	relayer, channelA := s.CreateUpgradeTestPath(testName)
->>>>>>> d8cae6ee
 
 	chainA, chainB := s.GetChains()
 
@@ -567,11 +546,7 @@
 	ctx := context.Background()
 	testName := t.Name()
 
-<<<<<<< HEAD
-	relayer, channelA := s.SetupUpgradeTestPath(testName)
-=======
 	relayer, channelA := s.CreateUpgradeTestPath(testName)
->>>>>>> d8cae6ee
 
 	chainA, chainB := s.GetChains()
 
@@ -666,11 +641,7 @@
 	ctx := context.Background()
 
 	testName := t.Name()
-<<<<<<< HEAD
-	relayer := s.SetupPaths(ibc.DefaultClientOpts(), s.FeeTransferChannelOptions(), testName)
-=======
 	relayer := s.CreatePaths(ibc.DefaultClientOpts(), s.FeeTransferChannelOptions(), testName)
->>>>>>> d8cae6ee
 
 	channelA := s.GetChainAChannelForTest(testName)
 
@@ -801,11 +772,7 @@
 
 	testName := t.Name()
 
-<<<<<<< HEAD
-	relayer, channelA := s.SetupUpgradeTestPath(testName)
-=======
 	relayer, channelA := s.CreateUpgradeTestPath(testName)
->>>>>>> d8cae6ee
 
 	channelB := channelA.Counterparty
 
