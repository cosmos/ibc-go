//go:build !test_e2e

package upgrades

import (
	"context"
	"fmt"
	"testing"
	"time"

	transfertypes "github.com/cosmos/ibc-go/v8/modules/apps/transfer/types"

	"github.com/cosmos/gogoproto/proto"
	interchaintest "github.com/strangelove-ventures/interchaintest/v8"
	"github.com/strangelove-ventures/interchaintest/v8/chain/cosmos"
	"github.com/strangelove-ventures/interchaintest/v8/ibc"
	test "github.com/strangelove-ventures/interchaintest/v8/testutil"
	testifysuite "github.com/stretchr/testify/suite"

	sdkmath "cosmossdk.io/math"
	upgradetypes "cosmossdk.io/x/upgrade/types"

	sdk "github.com/cosmos/cosmos-sdk/types"
	authtypes "github.com/cosmos/cosmos-sdk/x/auth/types"
	govtypes "github.com/cosmos/cosmos-sdk/x/gov/types"

	e2erelayer "github.com/cosmos/ibc-go/e2e/relayer"
	"github.com/cosmos/ibc-go/e2e/testsuite"
	"github.com/cosmos/ibc-go/e2e/testvalues"
	feetypes "github.com/cosmos/ibc-go/v8/modules/apps/29-fee/types"
	v7migrations "github.com/cosmos/ibc-go/v8/modules/core/02-client/migrations/v7"
	clienttypes "github.com/cosmos/ibc-go/v8/modules/core/02-client/types"
	connectiontypes "github.com/cosmos/ibc-go/v8/modules/core/03-connection/types"
	channeltypes "github.com/cosmos/ibc-go/v8/modules/core/04-channel/types"
	"github.com/cosmos/ibc-go/v8/modules/core/exported"
	solomachine "github.com/cosmos/ibc-go/v8/modules/light-clients/06-solomachine"
	ibctesting "github.com/cosmos/ibc-go/v8/testing"
)

const (
	haltHeight         = uint64(100)
	blocksAfterUpgrade = uint64(10)
)

func TestUpgradeTestSuite(t *testing.T) {
	testCfg := testsuite.LoadConfig()
	if testCfg.UpgradeConfig.Tag == "" || testCfg.UpgradeConfig.PlanName == "" {
		t.Fatalf("%s and %s must be set when running an upgrade test", testsuite.ChainUpgradeTagEnv, testsuite.ChainUpgradePlanEnv)
	}

	testifysuite.Run(t, new(UpgradeTestSuite))
}

type UpgradeTestSuite struct {
	testsuite.E2ETestSuite
}

// UpgradeChain upgrades a chain to a specific version using the planName provided.
// The software upgrade proposal is broadcast by the provided wallet.
func (s *UpgradeTestSuite) UpgradeChain(ctx context.Context, chain *cosmos.CosmosChain, wallet ibc.Wallet, planName, currentVersion, upgradeVersion string) {
	plan := upgradetypes.Plan{
		Name:   planName,
		Height: int64(haltHeight),
		Info:   fmt.Sprintf("upgrade version test from %s to %s", currentVersion, upgradeVersion),
	}

<<<<<<< HEAD
	msgSoftwareUpgrade := &upgradetypes.MsgSoftwareUpgrade{
		Plan:      plan,
		Authority: authtypes.NewModuleAddress(govtypes.ModuleName).String(),
	}

	s.ExecuteAndPassGovV1Proposal(ctx, msgSoftwareUpgrade, chain, wallet)
=======
	if testvalues.GovV1MessagesFeatureReleases.IsSupported(chain.Config().Images[0].Version) {
		msgSoftwareUpgrade := &upgradetypes.MsgSoftwareUpgrade{
			Plan:      plan,
			Authority: authtypes.NewModuleAddress(govtypes.ModuleName).String(),
		}

		s.ExecuteAndPassGovV1Proposal(ctx, msgSoftwareUpgrade, chain, wallet)
	} else {
		upgradeProposal := upgradetypes.NewSoftwareUpgradeProposal(fmt.Sprintf("upgrade from %s to %s", currentVersion, upgradeVersion), "upgrade chain E2E test", plan)
		s.ExecuteAndPassGovV1Beta1Proposal(ctx, chain, wallet, upgradeProposal)
	}
>>>>>>> 1853e569

	height, err := chain.Height(ctx)
	s.Require().NoError(err, "error fetching height before upgrade")

	timeoutCtx, timeoutCtxCancel := context.WithTimeout(ctx, time.Minute*2)
	defer timeoutCtxCancel()

	err = test.WaitForBlocks(timeoutCtx, int(haltHeight-height)+1, chain)
	s.Require().Error(err, "chain did not halt at halt height")

	var allNodes []test.ChainHeighter
	for _, node := range chain.Nodes() {
		allNodes = append(allNodes, node)
	}

	err = test.WaitForInSync(ctx, chain, allNodes...)
	s.Require().NoError(err, "error waiting for node(s) to sync")

	err = chain.StopAllNodes(ctx)
	s.Require().NoError(err, "error stopping node(s)")

	repository := chain.Nodes()[0].Image.Repository
	chain.UpgradeVersion(ctx, s.DockerClient, repository, upgradeVersion)

	err = chain.StartAllNodes(ctx)
	s.Require().NoError(err, "error starting upgraded node(s)")

	// we are reinitializing the clients because we need to update the hostGRPCAddress after
	// the upgrade and subsequent restarting of nodes
	s.InitGRPCClients(chain)

	timeoutCtx, timeoutCtxCancel = context.WithTimeout(ctx, time.Minute*2)
	defer timeoutCtxCancel()

	err = test.WaitForBlocks(timeoutCtx, int(blocksAfterUpgrade), chain)
	s.Require().NoError(err, "chain did not produce blocks after upgrade")

	height, err = chain.Height(ctx)
	s.Require().NoError(err, "error fetching height after upgrade")

	s.Require().Greater(height, haltHeight, "height did not increment after upgrade")
}

func (s *UpgradeTestSuite) TestIBCChainUpgrade() {
	t := s.T()
	testCfg := testsuite.LoadConfig()

	ctx := context.Background()
	relayer, channelA := s.SetupChainsRelayerAndChannel(ctx, nil)
	chainA, chainB := s.GetChains()

	var (
		chainADenom    = chainA.Config().Denom
		chainBIBCToken = testsuite.GetIBCToken(chainADenom, channelA.Counterparty.PortID, channelA.Counterparty.ChannelID) // IBC token sent to chainB

		chainBDenom    = chainB.Config().Denom
		chainAIBCToken = testsuite.GetIBCToken(chainBDenom, channelA.PortID, channelA.ChannelID) // IBC token sent to chainA
	)

	// create separate user specifically for the upgrade proposal to more easily verify starting
	// and end balances of the chainA users.
	chainAUpgradeProposalWallet := s.CreateUserOnChainA(ctx, testvalues.StartingTokenAmount)

	chainAWallet := s.CreateUserOnChainA(ctx, testvalues.StartingTokenAmount)
	chainAAddress := chainAWallet.FormattedAddress()

	chainBWallet := s.CreateUserOnChainB(ctx, testvalues.StartingTokenAmount)
	chainBAddress := chainBWallet.FormattedAddress()

	s.Require().NoError(test.WaitForBlocks(ctx, 1, chainA, chainB), "failed to wait for blocks")

	t.Run("native IBC token transfer from chainA to chainB, sender is source of tokens", func(t *testing.T) {
		transferTxResp := s.Transfer(ctx, chainA, chainAWallet, channelA.PortID, channelA.ChannelID, testvalues.DefaultTransferAmount(chainADenom), chainAAddress, chainBAddress, s.GetTimeoutHeight(ctx, chainB), 0, "")
		s.AssertTxSuccess(transferTxResp)
	})

	t.Run("tokens are escrowed", func(t *testing.T) {
		actualBalance, err := s.GetChainANativeBalance(ctx, chainAWallet)
		s.Require().NoError(err)

		expected := testvalues.StartingTokenAmount - testvalues.IBCTransferAmount
		s.Require().Equal(expected, actualBalance)
	})

	t.Run("start relayer", func(t *testing.T) {
		s.StartRelayer(relayer)
	})

	t.Run("packets are relayed", func(t *testing.T) {
		s.AssertPacketRelayed(ctx, chainA, channelA.PortID, channelA.ChannelID, 1)

		actualBalance, err := s.QueryBalance(ctx, chainB, chainBAddress, chainBIBCToken.IBCDenom())

		s.Require().NoError(err)

		expected := testvalues.IBCTransferAmount
		s.Require().Equal(expected, actualBalance.Int64())
	})

	s.Require().NoError(test.WaitForBlocks(ctx, 5, chainA, chainB), "failed to wait for blocks")

	t.Run("upgrade chainA", func(t *testing.T) {
		s.UpgradeChain(ctx, chainA.(*cosmos.CosmosChain), chainAUpgradeProposalWallet, testCfg.UpgradeConfig.PlanName, testCfg.ChainConfigs[0].Tag, testCfg.UpgradeConfig.Tag)
	})

	t.Run("restart relayer", func(t *testing.T) {
		s.StopRelayer(ctx, relayer)
		s.StartRelayer(relayer)
	})

	t.Run("native IBC token transfer from chainA to chainB, sender is source of tokens", func(t *testing.T) {
		transferTxResp := s.Transfer(ctx, chainA, chainAWallet, channelA.PortID, channelA.ChannelID, testvalues.DefaultTransferAmount(chainADenom), chainAAddress, chainBAddress, s.GetTimeoutHeight(ctx, chainB), 0, "")
		s.AssertTxSuccess(transferTxResp)
	})

	s.Require().NoError(test.WaitForBlocks(ctx, 5, chainA, chainB), "failed to wait for blocks")

	t.Run("packets are relayed", func(t *testing.T) {
		s.AssertPacketRelayed(ctx, chainA, channelA.PortID, channelA.ChannelID, 2)
		actualBalance, err := s.QueryBalance(ctx, chainB, chainBAddress, chainBIBCToken.IBCDenom())

		s.Require().NoError(err)

		expected := testvalues.IBCTransferAmount * 2
		s.Require().Equal(expected, actualBalance.Int64())
	})

	t.Run("ensure packets can be received, send from chainB to chainA", func(t *testing.T) {
		t.Run("send from chainB to chainA", func(t *testing.T) {
			transferTxResp := s.Transfer(ctx, chainB, chainBWallet, channelA.Counterparty.PortID, channelA.Counterparty.ChannelID, testvalues.DefaultTransferAmount(chainBDenom), chainBAddress, chainAAddress, s.GetTimeoutHeight(ctx, chainA), 0, "")
			s.AssertTxSuccess(transferTxResp)
		})

		s.Require().NoError(test.WaitForBlocks(ctx, 5, chainA, chainB), "failed to wait for blocks")

		t.Run("packets are relayed", func(t *testing.T) {
			s.AssertPacketRelayed(ctx, chainA, channelA.Counterparty.PortID, channelA.Counterparty.ChannelID, 1)

			actualBalance, err := s.QueryBalance(ctx, chainA, chainAAddress, chainAIBCToken.IBCDenom())

			s.Require().NoError(err)

			expected := testvalues.IBCTransferAmount
			s.Require().Equal(expected, actualBalance.Int64())
		})
	})
}

func (s *UpgradeTestSuite) TestChainUpgrade() {
	t := s.T()

	ctx := context.Background()
	chain := s.SetupSingleChain(ctx)

	userWallet := s.CreateUserOnChainA(ctx, testvalues.StartingTokenAmount)
	userWalletAddr := userWallet.FormattedAddress()

	s.Require().NoError(test.WaitForBlocks(ctx, 1, chain), "failed to wait for blocks")

	t.Run("send funds to test wallet", func(t *testing.T) {
		err := chain.SendFunds(ctx, interchaintest.FaucetAccountKeyName, ibc.WalletAmount{
			Address: userWalletAddr,
			Amount:  sdkmath.NewInt(testvalues.StartingTokenAmount),
			Denom:   chain.Config().Denom,
		})
		s.Require().NoError(err)
	})

	t.Run("verify tokens sent", func(t *testing.T) {
		balance, err := s.QueryBalance(ctx, chain, userWalletAddr, chain.Config().Denom)
		s.Require().NoError(err)

		expected := testvalues.StartingTokenAmount * 2
		s.Require().Equal(expected, balance)
	})

	t.Run("upgrade chain", func(t *testing.T) {
		testCfg := testsuite.LoadConfig()
		proposerWallet := s.CreateUserOnChainA(ctx, testvalues.StartingTokenAmount)

		s.UpgradeChain(ctx, chain.(*cosmos.CosmosChain), proposerWallet, testCfg.UpgradeConfig.PlanName, testCfg.ChainConfigs[0].Tag, testCfg.UpgradeConfig.Tag)
	})

	t.Run("send funds to test wallet", func(t *testing.T) {
		err := chain.SendFunds(ctx, interchaintest.FaucetAccountKeyName, ibc.WalletAmount{
			Address: userWalletAddr,
			Amount:  sdkmath.NewInt(testvalues.StartingTokenAmount),
			Denom:   chain.Config().Denom,
		})
		s.Require().NoError(err)
	})

	t.Run("verify tokens sent", func(t *testing.T) {
		balance, err := s.QueryBalance(ctx, chain, userWalletAddr, chain.Config().Denom)
		s.Require().NoError(err)

		expected := testvalues.StartingTokenAmount * 3
		s.Require().Equal(expected, balance)
	})
}

// TestV6ToV7ChainUpgrade will test that an upgrade from a v6 ibc-go binary to a v7 ibc-go binary is successful
// and that the automatic migrations associated with the 02-client module are performed. Namely that the solo machine
// proto definition is migrated in state from the v2 to v3 definition. This is checked by creating a solo machine client
// before the upgrade and asserting that its TypeURL has been changed after the upgrade. The test also ensure packets
// can be sent before and after the upgrade without issue
func (s *UpgradeTestSuite) TestV6ToV7ChainUpgrade() {
	t := s.T()
	testCfg := testsuite.LoadConfig()

	ctx := context.Background()
	relayer, channelA := s.SetupChainsRelayerAndChannel(ctx, nil)
	chainA, chainB := s.GetChains()

	var (
		chainADenom    = chainA.Config().Denom
		chainBIBCToken = testsuite.GetIBCToken(chainADenom, channelA.Counterparty.PortID, channelA.Counterparty.ChannelID) // IBC token sent to chainB
	)

	chainAWallet := s.CreateUserOnChainA(ctx, testvalues.StartingTokenAmount)
	chainAAddress := chainAWallet.FormattedAddress()

	chainBWallet := s.CreateUserOnChainB(ctx, testvalues.StartingTokenAmount)
	chainBAddress := chainBWallet.FormattedAddress()

	// create second tendermint client
	createClientOptions := ibc.CreateClientOptions{
		TrustingPeriod: ibctesting.TrustingPeriod.String(),
	}

	s.SetupClients(ctx, relayer, createClientOptions)

	s.Require().NoError(test.WaitForBlocks(ctx, 1, chainA, chainB), "failed to wait for blocks")

	t.Run("check that both tendermint clients are active", func(t *testing.T) {
		status, err := s.QueryClientStatus(ctx, chainA, testvalues.TendermintClientID(0))
		s.Require().NoError(err)
		s.Require().Equal(exported.Active.String(), status)

		status, err = s.QueryClientStatus(ctx, chainA, testvalues.TendermintClientID(1))
		s.Require().NoError(err)
		s.Require().Equal(exported.Active.String(), status)
	})

	// create solo machine client using the solomachine implementation from ibctesting
	// TODO: the solomachine clientID should be updated when after fix of this issue: https://github.com/cosmos/ibc-go/issues/2907
	solo := ibctesting.NewSolomachine(t, testsuite.Codec(), "solomachine", "testing", 1)

	legacyConsensusState := &v7migrations.ConsensusState{
		PublicKey:   solo.ConsensusState().PublicKey,
		Diversifier: solo.ConsensusState().Diversifier,
		Timestamp:   solo.ConsensusState().Timestamp,
	}

	legacyClientState := &v7migrations.ClientState{
		Sequence:                 solo.ClientState().Sequence,
		IsFrozen:                 solo.ClientState().IsFrozen,
		ConsensusState:           legacyConsensusState,
		AllowUpdateAfterProposal: true,
	}

	msgCreateSoloMachineClient, err := clienttypes.NewMsgCreateClient(legacyClientState, legacyConsensusState, chainAAddress)
	s.Require().NoError(err)

	resp := s.BroadcastMessages(
		ctx,
		chainA.(*cosmos.CosmosChain),
		chainAWallet,
		msgCreateSoloMachineClient,
	)

	s.AssertTxSuccess(resp)

	t.Run("check that the solomachine is now active and that the clientstate is a pre-upgrade v2 solomachine clientstate", func(t *testing.T) {
		status, err := s.QueryClientStatus(ctx, chainA, testvalues.SolomachineClientID(2))
		s.Require().NoError(err)
		s.Require().Equal(exported.Active.String(), status)

		res, err := s.ClientState(ctx, chainA, testvalues.SolomachineClientID(2))
		s.Require().NoError(err)
		s.Require().Equal(fmt.Sprint("/", proto.MessageName(&v7migrations.ClientState{})), res.ClientState.TypeUrl)
	})

	s.Require().NoError(test.WaitForBlocks(ctx, 1, chainA, chainB), "failed to wait for blocks")

	t.Run("IBC token transfer from chainA to chainB, sender is source of tokens", func(t *testing.T) {
		transferTxResp := s.Transfer(ctx, chainA, chainAWallet, channelA.PortID, channelA.ChannelID, testvalues.DefaultTransferAmount(chainADenom), chainAAddress, chainBAddress, s.GetTimeoutHeight(ctx, chainB), 0, "")
		s.AssertTxSuccess(transferTxResp)
	})

	t.Run("tokens are escrowed", func(t *testing.T) {
		actualBalance, err := s.GetChainANativeBalance(ctx, chainAWallet)
		s.Require().NoError(err)

		expected := testvalues.StartingTokenAmount - testvalues.IBCTransferAmount
		s.Require().Equal(expected, actualBalance)
	})

	t.Run("start relayer", func(t *testing.T) {
		s.StartRelayer(relayer)
	})

	t.Run("packets are relayed", func(t *testing.T) {
		s.AssertPacketRelayed(ctx, chainA, channelA.PortID, channelA.ChannelID, 1)

		actualBalance, err := s.QueryBalance(ctx, chainB, chainBAddress, chainBIBCToken.IBCDenom())
		s.Require().NoError(err)

		expected := testvalues.IBCTransferAmount
		s.Require().Equal(expected, actualBalance.Int64())
	})

	// create separate user specifically for the upgrade proposal to more easily verify starting
	// and end balances of the chainA users.
	chainAUpgradeProposalWallet := s.CreateUserOnChainA(ctx, testvalues.StartingTokenAmount)

	t.Run("upgrade chainA", func(t *testing.T) {
		s.UpgradeChain(ctx, chainA.(*cosmos.CosmosChain), chainAUpgradeProposalWallet, testCfg.UpgradeConfig.PlanName, testCfg.ChainConfigs[0].Tag, testCfg.UpgradeConfig.Tag)
	})

	// see this issue https://github.com/informalsystems/hermes/issues/3579
	// this restart is a temporary workaround to a limitation in hermes requiring a restart
	// in some cases after an upgrade.
	tc := testsuite.LoadConfig()
	if tc.GetActiveRelayerConfig().ID == e2erelayer.Hermes {
		s.RestartRelayer(ctx, relayer)
	}

	t.Run("check that the tendermint clients are active again after upgrade", func(t *testing.T) {
		status, err := s.QueryClientStatus(ctx, chainA, testvalues.TendermintClientID(0))
		s.Require().NoError(err)
		s.Require().Equal(exported.Active.String(), status)

		status, err = s.QueryClientStatus(ctx, chainA, testvalues.TendermintClientID(1))
		s.Require().NoError(err)
		s.Require().Equal(exported.Active.String(), status)
	})

	t.Run("IBC token transfer from chainA to chainB, to make sure the upgrade did not break the packet flow", func(t *testing.T) {
		transferTxResp := s.Transfer(ctx, chainA, chainAWallet, channelA.PortID, channelA.ChannelID, testvalues.DefaultTransferAmount(chainADenom), chainAAddress, chainBAddress, s.GetTimeoutHeight(ctx, chainB.(*cosmos.CosmosChain)), 0, "")
		s.AssertTxSuccess(transferTxResp)
	})

	t.Run("packets are relayed", func(t *testing.T) {
		s.AssertPacketRelayed(ctx, chainA, channelA.PortID, channelA.ChannelID, 1)

		actualBalance, err := s.QueryBalance(ctx, chainB, chainBAddress, chainBIBCToken.IBCDenom())
		s.Require().NoError(err)

		expected := testvalues.IBCTransferAmount * 2
		s.Require().Equal(expected, actualBalance.Int64())
	})

	t.Run("check that the v2 solo machine clientstate has been updated to the v3 solo machine clientstate", func(t *testing.T) {
		res, err := s.ClientState(ctx, chainA, testvalues.SolomachineClientID(2))
		s.Require().NoError(err)
		s.Require().Equal(fmt.Sprint("/", proto.MessageName(&solomachine.ClientState{})), res.ClientState.TypeUrl)
	})
}

func (s *UpgradeTestSuite) TestV7ToV7_1ChainUpgrade() {
	t := s.T()
	testCfg := testsuite.LoadConfig()

	ctx := context.Background()
	relayer, channelA := s.SetupChainsRelayerAndChannel(ctx, nil)
	chainA, chainB := s.GetChains()

	chainADenom := chainA.Config().Denom

	chainAWallet := s.CreateUserOnChainA(ctx, testvalues.StartingTokenAmount)
	chainAAddress := chainAWallet.FormattedAddress()

	chainBWallet := s.CreateUserOnChainB(ctx, testvalues.StartingTokenAmount)
	chainBAddress := chainBWallet.FormattedAddress()

	s.Require().NoError(test.WaitForBlocks(ctx, 1, chainA, chainB), "failed to wait for blocks")

	t.Run("transfer native tokens from chainA to chainB", func(t *testing.T) {
		transferTxResp := s.Transfer(ctx, chainA, chainAWallet, channelA.PortID, channelA.ChannelID, testvalues.DefaultTransferAmount(chainADenom), chainAAddress, chainBAddress, s.GetTimeoutHeight(ctx, chainB.(*cosmos.CosmosChain)), 0, "")
		s.AssertTxSuccess(transferTxResp)
	})

	t.Run("tokens are escrowed", func(t *testing.T) {
		actualBalance, err := s.GetChainANativeBalance(ctx, chainAWallet)
		s.Require().NoError(err)

		expected := testvalues.StartingTokenAmount - testvalues.IBCTransferAmount
		s.Require().Equal(expected, actualBalance)
	})

	t.Run("start relayer", func(t *testing.T) {
		s.StartRelayer(relayer)
	})

	chainBIBCToken := testsuite.GetIBCToken(chainADenom, channelA.Counterparty.PortID, channelA.Counterparty.ChannelID)

	t.Run("packet is relayed", func(t *testing.T) {
		s.AssertPacketRelayed(ctx, chainA, channelA.PortID, channelA.ChannelID, 1)

		actualBalance, err := s.QueryBalance(ctx, chainB, chainBAddress, chainBIBCToken.IBCDenom())
		s.Require().NoError(err)

		expected := testvalues.IBCTransferAmount
		s.Require().Equal(expected, actualBalance.Int64())
	})

	s.Require().NoError(test.WaitForBlocks(ctx, 5, chainA), "failed to wait for blocks")

	t.Run("upgrade chain", func(t *testing.T) {
		govProposalWallet := s.CreateUserOnChainA(ctx, testvalues.StartingTokenAmount)
		s.UpgradeChain(ctx, chainA.(*cosmos.CosmosChain), govProposalWallet, testCfg.UpgradeConfig.PlanName, testCfg.ChainConfigs[0].Tag, testCfg.UpgradeConfig.Tag)
	})

	t.Run("ensure the localhost client is active and sentinel connection is stored in state", func(t *testing.T) {
		status, err := s.QueryClientStatus(ctx, chainA, exported.LocalhostClientID)
		s.Require().NoError(err)
		s.Require().Equal(exported.Active.String(), status)

		connectionEnd, err := s.QueryConnection(ctx, chainA, exported.LocalhostConnectionID)
		s.Require().NoError(err)
		s.Require().Equal(connectiontypes.OPEN, connectionEnd.State)
		s.Require().Equal(exported.LocalhostClientID, connectionEnd.ClientId)
		s.Require().Equal(exported.LocalhostClientID, connectionEnd.Counterparty.ClientId)
		s.Require().Equal(exported.LocalhostConnectionID, connectionEnd.Counterparty.ConnectionId)
	})

	t.Run("ensure escrow amount for native denom is stored in state", func(t *testing.T) {
		actualTotalEscrow, err := s.QueryTotalEscrowForDenom(ctx, chainA, chainADenom)
		s.Require().NoError(err)

		expectedTotalEscrow := sdk.NewCoin(chainADenom, sdkmath.NewInt(testvalues.IBCTransferAmount))
		s.Require().Equal(expectedTotalEscrow, actualTotalEscrow) // migration has run and total escrow amount has been set
	})

	t.Run("IBC token transfer from chainA to chainB, to make sure the upgrade did not break the packet flow", func(t *testing.T) {
		transferTxResp := s.Transfer(ctx, chainA, chainAWallet, channelA.PortID, channelA.ChannelID, testvalues.DefaultTransferAmount(chainADenom), chainAAddress, chainBAddress, s.GetTimeoutHeight(ctx, chainB), 0, "")
		s.AssertTxSuccess(transferTxResp)
	})

	t.Run("packets are relayed", func(t *testing.T) {
		s.AssertPacketRelayed(ctx, chainA, channelA.PortID, channelA.ChannelID, 1)

		actualBalance, err := chainB.GetBalance(ctx, chainBAddress, chainBIBCToken.IBCDenom())
		s.Require().NoError(err)

		expected := testvalues.IBCTransferAmount * 2
		s.Require().Equal(expected, actualBalance.Int64())
	})
}

func (s *UpgradeTestSuite) TestV7ToV8ChainUpgrade() {
	t := s.T()
	testCfg := testsuite.LoadConfig()

	ctx := context.Background()
	relayer, channelA := s.SetupChainsRelayerAndChannel(ctx, nil)
	chainA, chainB := s.GetChains()

	chainADenom := chainA.Config().Denom

	chainAWallet := s.CreateUserOnChainA(ctx, testvalues.StartingTokenAmount)
	chainAAddress := chainAWallet.FormattedAddress()

	chainBWallet := s.CreateUserOnChainB(ctx, testvalues.StartingTokenAmount)
	chainBAddress := chainBWallet.FormattedAddress()

	s.Require().NoError(test.WaitForBlocks(ctx, 1, chainA, chainB), "failed to wait for blocks")

	t.Run("transfer native tokens from chainA to chainB", func(t *testing.T) {
		transferTxResp := s.Transfer(ctx, chainA, chainAWallet, channelA.PortID, channelA.ChannelID, testvalues.DefaultTransferAmount(chainADenom), chainAAddress, chainBAddress, s.GetTimeoutHeight(ctx, chainB), 0, "")
		s.AssertTxSuccess(transferTxResp)
	})

	t.Run("tokens are escrowed", func(t *testing.T) {
		actualBalance, err := s.GetChainANativeBalance(ctx, chainAWallet)
		s.Require().NoError(err)

		expected := testvalues.StartingTokenAmount - testvalues.IBCTransferAmount
		s.Require().Equal(expected, actualBalance)
	})

	t.Run("start relayer", func(t *testing.T) {
		s.StartRelayer(relayer)
	})

	chainBIBCToken := testsuite.GetIBCToken(chainADenom, channelA.Counterparty.PortID, channelA.Counterparty.ChannelID)

	t.Run("packet is relayed", func(t *testing.T) {
		s.AssertPacketRelayed(ctx, chainA, channelA.PortID, channelA.ChannelID, 1)

		actualBalance, err := s.QueryBalance(ctx, chainB, chainBAddress, chainBIBCToken.IBCDenom())
		s.Require().NoError(err)

		expected := testvalues.IBCTransferAmount
		s.Require().Equal(expected, actualBalance.Int64())
	})

	s.Require().NoError(test.WaitForBlocks(ctx, 5, chainA), "failed to wait for blocks")

	t.Run("upgrade chain", func(t *testing.T) {
		govProposalWallet := s.CreateUserOnChainB(ctx, testvalues.StartingTokenAmount)
		s.UpgradeChain(ctx, chainB.(*cosmos.CosmosChain), govProposalWallet, testCfg.UpgradeConfig.PlanName, testCfg.ChainConfigs[0].Tag, testCfg.UpgradeConfig.Tag)
	})

	t.Run("update params", func(t *testing.T) {
		authority, err := s.QueryModuleAccountAddress(ctx, govtypes.ModuleName, chainB)
		s.Require().NoError(err)
		s.Require().NotNil(authority)

		msg := clienttypes.NewMsgUpdateParams(authority.String(), clienttypes.NewParams(exported.Tendermint, "some-client"))
		s.ExecuteAndPassGovV1Proposal(ctx, msg, chainB, chainBWallet)
	})

	t.Run("query params", func(t *testing.T) {
		clientParams, err := s.GetChainGRCPClients(chainB).ClientQueryClient.ClientParams(ctx, &clienttypes.QueryClientParamsRequest{})
		s.Require().NoError(err)

		allowedClients := clientParams.Params.AllowedClients

		s.Require().Len(allowedClients, 2)
		s.Require().Contains(allowedClients, exported.Tendermint)
		s.Require().Contains(allowedClients, "some-client")
	})

	t.Run("query human readable ibc denom", func(t *testing.T) {
		s.AssertHumanReadableDenom(ctx, chainB, chainADenom, channelA)
	})

	t.Run("IBC token transfer from chainA to chainB, to make sure the upgrade did not break the packet flow", func(t *testing.T) {
		transferTxResp := s.Transfer(ctx, chainA, chainAWallet, channelA.PortID, channelA.ChannelID, testvalues.DefaultTransferAmount(chainADenom), chainAAddress, chainBAddress, s.GetTimeoutHeight(ctx, chainB), 0, "")
		s.AssertTxSuccess(transferTxResp)
	})

	t.Run("packets are relayed", func(t *testing.T) {
		s.AssertPacketRelayed(ctx, chainA, channelA.PortID, channelA.ChannelID, 1)

		actualBalance, err := chainB.GetBalance(ctx, chainBAddress, chainBIBCToken.IBCDenom())
		s.Require().NoError(err)

		expected := testvalues.IBCTransferAmount * 2
		s.Require().Equal(expected, actualBalance.Int64())
	})
}

func (s *UpgradeTestSuite) TestV8ToV8_1ChainUpgrade() {
	t := s.T()

	ctx := context.Background()
<<<<<<< HEAD
	_, channelA := s.SetupChainsRelayerAndChannel(ctx, func(opts *ibc.CreateChannelOptions) {
		opts.Version = "{\"fee_version\":\"ics29-1\",\"app_version\":\"ics20-1\"}"
		opts.DestPortName = "transfer"
		opts.SourcePortName = "transfer"
	})
=======
	relayer, channelA := s.SetupChainsRelayerAndChannel(ctx, s.FeeMiddlewareChannelOptions())
>>>>>>> 1853e569

	chainA, chainB := s.GetChains()
	chainADenom := chainA.Config().Denom

	chainAWallet := s.CreateUserOnChainA(ctx, testvalues.StartingTokenAmount)
	chainAAddress := chainAWallet.FormattedAddress()

	chainBWallet := s.CreateUserOnChainB(ctx, testvalues.StartingTokenAmount)
	chainBAddress := chainBWallet.FormattedAddress()

	s.Require().NoError(test.WaitForBlocks(ctx, 1, chainA, chainB), "failed to wait for blocks")

<<<<<<< HEAD
	// Send Transfers with relayer off
	// Send PayPacketFeeAsync
	// Query the fees are stored for the values
	// Run the upgrade handler
	// Query the fees are user wallet for the values
	// Start relayer
	// Query fees again?

=======
>>>>>>> 1853e569
	t.Run("transfer native tokens from chainA to chainB", func(t *testing.T) {
		txResp := s.Transfer(ctx, chainA, chainAWallet, channelA.PortID, channelA.ChannelID, testvalues.DefaultTransferAmount(chainADenom), chainAAddress, chainBAddress, s.GetTimeoutHeight(ctx, chainB), 0, "")
		s.AssertTxSuccess(txResp)
	})

	t.Run("tokens are escrowed", func(t *testing.T) {
		actualBalance, err := s.GetChainANativeBalance(ctx, chainAWallet)
		s.Require().NoError(err)

		expected := testvalues.StartingTokenAmount - testvalues.IBCTransferAmount
		s.Require().Equal(expected, actualBalance)
	})

	t.Run("pay packet fee", func(t *testing.T) {
		t.Run("no packet fees in escrow", func(t *testing.T) {
			packets, err := s.QueryIncentivizedPacketsForChannel(ctx, chainA, channelA.PortID, channelA.ChannelID)
			s.Require().NoError(err)
			s.Require().Empty(packets)
		})

		testFee := testvalues.DefaultFee(chainADenom)
		packetID := channeltypes.NewPacketID(channelA.PortID, channelA.ChannelID, 1)
		packetFee := feetypes.NewPacketFee(testFee, chainAWallet.FormattedAddress(), nil)

		t.Run("pay packet fee", func(t *testing.T) {
			txResp := s.PayPacketFeeAsync(ctx, chainA, chainAWallet, packetID, packetFee)
			s.AssertTxSuccess(txResp)
		})

		t.Run("query incentivized packets", func(t *testing.T) {
			packets, err := s.QueryIncentivizedPacketsForChannel(ctx, chainA, channelA.PortID, channelA.ChannelID)
			s.Require().NoError(err)
			s.Require().Len(packets, 1)
			actualFee := packets[0].PacketFees[0].Fee

			s.Require().True(actualFee.RecvFee.Equal(testFee.RecvFee))
			s.Require().True(actualFee.AckFee.Equal(testFee.AckFee))
			s.Require().True(actualFee.TimeoutFee.Equal(testFee.TimeoutFee))
		})
	})

	t.Run("upgrade chain", func(t *testing.T) {
		testCfg := testsuite.LoadConfig()
		proposalWallet := s.CreateUserOnChainA(ctx, testvalues.StartingTokenAmount)
		s.UpgradeChain(ctx, chainA.(*cosmos.CosmosChain), proposalWallet, testCfg.UpgradeConfig.PlanName, testCfg.ChainConfigs[0].Tag, testCfg.UpgradeConfig.Tag)
	})

<<<<<<< HEAD
	// t.Run("start relayer", func(t *testing.T) {
	// 	s.StartRelayer(relayer)
	// })

	// chainBIBCToken := testsuite.GetIBCToken(chainADenom, channelA.Counterparty.PortID, channelA.Counterparty.ChannelID)

	// t.Run("packet is relayed", func(t *testing.T) {
	// 	s.AssertPacketRelayed(ctx, chainA, channelA.PortID, channelA.ChannelID, 1)

	// 	actualBalance, err := s.QueryBalance(ctx, chainB, chainBAddress, chainBIBCToken.IBCDenom())
	// 	s.Require().NoError(err)

	// 	expected := testvalues.IBCTransferAmount
	// 	s.Require().Equal(expected, actualBalance.Int64())
	// })

	// s.Require().NoError(test.WaitForBlocks(ctx, 5, chainA), "failed to wait for blocks")

	// t.Run("IBC token transfer from chainA to chainB, to make sure the upgrade did not break the packet flow", func(t *testing.T) {
	// 	transferTxResp := s.Transfer(ctx, chainA, chainAWallet, channelA.PortID, channelA.ChannelID, testvalues.DefaultTransferAmount(chainADenom), chainAAddress, chainBAddress, s.GetTimeoutHeight(ctx, chainB), 0, "")
	// 	s.AssertTxSuccess(transferTxResp)
	// })

	// t.Run("packets are relayed", func(t *testing.T) {
	// 	s.AssertPacketRelayed(ctx, chainA, channelA.PortID, channelA.ChannelID, 1)

	// 	actualBalance, err := chainB.GetBalance(ctx, chainBAddress, chainBIBCToken.IBCDenom())
	// 	s.Require().NoError(err)

	// 	expected := testvalues.IBCTransferAmount * 2
	// 	s.Require().Equal(expected, actualBalance.Int64())
	// })
}

func (s *UpgradeTestSuite) TestV8ToV8_1ChainUpgrade_ChannelUpgrades() {
	t := s.T()
	testCfg := testsuite.LoadConfig()
	ctx := context.Background()

	relayer, channelA := s.SetupChainsRelayerAndChannel(ctx, s.TransferChannelOptions())
	channelB := channelA.Counterparty
	chainA, chainB := s.GetChains()

	chainADenom := chainA.Config().Denom
	chainBDenom := chainB.Config().Denom
	chainAIBCToken := testsuite.GetIBCToken(chainBDenom, channelA.PortID, channelA.ChannelID)
	_ = chainAIBCToken
	chainBIBCToken := testsuite.GetIBCToken(chainADenom, channelB.PortID, channelB.ChannelID)

	chainAWallet := s.CreateUserOnChainA(ctx, testvalues.StartingTokenAmount)
	chainAAddress := chainAWallet.FormattedAddress()
	_ = chainAAddress

	chainBWallet := s.CreateUserOnChainB(ctx, testvalues.StartingTokenAmount)
	chainBAddress := chainBWallet.FormattedAddress()

	var (
		chainARelayerWallet, chainBRelayerWallet ibc.Wallet
		relayerAStartingBalance                  int64
		testFee                                  = testvalues.DefaultFee(chainADenom)
	)

	s.Require().NoError(test.WaitForBlocks(ctx, 1, chainA, chainB), "failed to wait for blocks")

	// trying to create some inflight packets, although they might get relayed before the upgrade starts
	t.Run("create inflight transfer packets between chain A and chain B", func(t *testing.T) {
		chainBWalletAmount := ibc.WalletAmount{
			Address: chainBWallet.FormattedAddress(), // destination address
			Denom:   chainADenom,
			Amount:  sdkmath.NewInt(testvalues.IBCTransferAmount),
		}

		transferTxResp, err := chainA.SendIBCTransfer(ctx, channelA.ChannelID, chainAWallet.KeyName(), chainBWalletAmount, ibc.TransferOptions{})
		s.Require().NoError(err)
		s.Require().NoError(transferTxResp.Validate(), "chain-a ibc transfer tx is invalid")

		chainAwalletAmount := ibc.WalletAmount{
			Address: chainAWallet.FormattedAddress(), // destination address
			Denom:   chainBDenom,
			Amount:  sdkmath.NewInt(testvalues.IBCTransferAmount),
		}

		transferTxResp, err = chainB.SendIBCTransfer(ctx, channelB.ChannelID, chainBWallet.KeyName(), chainAwalletAmount, ibc.TransferOptions{})
		s.Require().NoError(err)
		s.Require().NoError(transferTxResp.Validate(), "chain-b ibc transfer tx is invalid")
	})

	s.Require().NoError(test.WaitForBlocks(ctx, 5, chainA, chainB), "failed to wait for blocks")

	t.Run("upgrade chains", func(t *testing.T) {
		t.Run("chain A", func(t *testing.T) {
			govProposalWallet := s.CreateUserOnChainA(ctx, testvalues.StartingTokenAmount)
			s.UpgradeChain(ctx, chainA.(*cosmos.CosmosChain), govProposalWallet, testCfg.UpgradeConfig.PlanName, testCfg.ChainConfigs[0].Tag, testCfg.UpgradeConfig.Tag)
		})
	})

	t.Run("query params", func(t *testing.T) {
		t.Run("on chain A", func(t *testing.T) {
			channelParams, err := s.GetChainGRCPClients(chainA).ChannelQueryClient.ChannelParams(ctx, &channeltypes.QueryChannelParamsRequest{})
			s.Require().NoError(err)

			upgradeTimeout := channelParams.Params.UpgradeTimeout
			s.Require().Equal(clienttypes.ZeroHeight(), upgradeTimeout.Height)
			s.Require().Equal(uint64(time.Minute*10), upgradeTimeout.Timestamp)
		})

		t.Run("on chain B", func(t *testing.T) {
			channelParams, err := s.GetChainGRCPClients(chainB).ChannelQueryClient.ChannelParams(ctx, &channeltypes.QueryChannelParamsRequest{})
			s.Require().NoError(err)

			upgradeTimeout := channelParams.Params.UpgradeTimeout
			s.Require().Equal(clienttypes.ZeroHeight(), upgradeTimeout.Height)
			s.Require().Equal(uint64(time.Minute*10), upgradeTimeout.Timestamp)
		})
	})

	t.Run("execute gov proposal to initiate channel upgrade", func(t *testing.T) {
		chA, err := s.QueryChannel(ctx, chainA, channelA.PortID, channelA.ChannelID)
		s.Require().NoError(err)

		s.initiateChannelUpgrade(ctx, chainA, chainAWallet, channelA.PortID, channelA.ChannelID, s.createUpgradeFields(chA))
=======
	t.Run("29-fee migration partially refunds escrowed tokens", func(t *testing.T) {
		actualBalance, err := s.GetChainANativeBalance(ctx, chainAWallet)
		s.Require().NoError(err)

		testFee := testvalues.DefaultFee(chainADenom)
		legacyTotal := testFee.RecvFee.Add(testFee.AckFee...).Add(testFee.TimeoutFee...)
		refundCoins := legacyTotal.Sub(testFee.Total()...) // Total() returns the denomwise max of (recvFee + ackFee, timeoutFee)

		expected := testvalues.StartingTokenAmount - testvalues.IBCTransferAmount - legacyTotal.AmountOf(chainADenom).Int64() + refundCoins.AmountOf(chainADenom).Int64()
		s.Require().Equal(expected, actualBalance)

		// query incentivised packets and assert calculated values are correct
		packets, err := s.QueryIncentivizedPacketsForChannel(ctx, chainA, channelA.PortID, channelA.ChannelID)
		s.Require().NoError(err)
		s.Require().Len(packets, 1)
		actualFee := packets[0].PacketFees[0].Fee

		s.Require().True(actualFee.RecvFee.Equal(testFee.RecvFee))
		s.Require().True(actualFee.AckFee.Equal(testFee.AckFee))
		s.Require().True(actualFee.TimeoutFee.Equal(testFee.TimeoutFee))

		escrowBalance, err := s.QueryBalance(ctx, chainA, authtypes.NewModuleAddress(feetypes.ModuleName).String(), chainADenom)
		s.Require().NoError(err)

		expected = testFee.Total().AmountOf(chainADenom).Int64()
		s.Require().Equal(expected, escrowBalance.Int64())
>>>>>>> 1853e569
	})

	t.Run("start relayer", func(t *testing.T) {
		s.StartRelayer(relayer)
	})

<<<<<<< HEAD
	s.Require().NoError(test.WaitForBlocks(ctx, 10, chainA, chainB), "failed to wait for blocks")

	t.Run("packets are relayed between chain A and chain B", func(t *testing.T) {
		// packet from chain A to chain B
		//s.AssertPacketRelayed(ctx, chainA, channelA.PortID, channelA.ChannelID, 1)
		actualBalance, err := s.QueryBalance(ctx, chainB, chainBAddress, chainBIBCToken.IBCDenom())
		s.Require().NoError(err)
		expected := testvalues.IBCTransferAmount
		s.Require().Equal(expected, actualBalance.Int64())

		// packet from chain B to chain A
		//s.AssertPacketRelayed(ctx, chainB, channelB.PortID, channelB.ChannelID, 1)
		actualBalance, err = s.QueryBalance(ctx, chainA, chainAAddress, chainAIBCToken.IBCDenom())
		s.Require().NoError(err)
		expected = testvalues.IBCTransferAmount
		s.Require().Equal(expected, actualBalance.Int64())
	})

	t.Run("verify channel A upgraded and is fee enabled", func(t *testing.T) {
		channel, err := s.QueryChannel(ctx, chainA, channelA.PortID, channelA.ChannelID)
		s.Require().NoError(err)

		// check the channel version include the fee version
		version, err := feetypes.MetadataFromVersion(channel.Version)
		s.Require().NoError(err)
		s.Require().Equal(feetypes.Version, version.FeeVersion, "the channel version did not include ics29")

		// extra check
		feeEnabled, err := s.QueryFeeEnabledChannel(ctx, chainA, channelA.PortID, channelA.ChannelID)
		s.Require().NoError(err)
		s.Require().Equal(true, feeEnabled)
	})

	t.Run("verify channel B upgraded and is fee enabled", func(t *testing.T) {
		channel, err := s.QueryChannel(ctx, chainB, channelB.PortID, channelB.ChannelID)
		s.Require().NoError(err)

		// check the channel version include the fee version
		version, err := feetypes.MetadataFromVersion(channel.Version)
		s.Require().NoError(err)
		s.Require().Equal(feetypes.Version, version.FeeVersion, "the channel version did not include ics29")

		// extra check
		feeEnabled, err := s.QueryFeeEnabledChannel(ctx, chainB, channelB.PortID, channelB.ChannelID)
		s.Require().NoError(err)
		s.Require().Equal(true, feeEnabled)
	})

	t.Run("prune packet acknowledgements", func(t *testing.T) {
		// there should be one ack for the packet that we sent before the upgrade
		acks, err := s.QueryPacketAcknowledgements(ctx, chainA, channelA.PortID, channelA.ChannelID, []uint64{})
		s.Require().NoError(err)
		s.Require().Len(acks, 1)
		s.Require().Equal(uint64(1), acks[0].Sequence)

		pruneAcksTxResponse := s.PruneAcknowledgements(ctx, chainA, chainAWallet, channelA.PortID, channelA.ChannelID, uint64(1))
		s.AssertTxSuccess(pruneAcksTxResponse)

		// after pruning there should not be any acks
		acks, err = s.QueryPacketAcknowledgements(ctx, chainA, channelA.PortID, channelA.ChannelID, []uint64{})
		s.Require().NoError(err)
		s.Require().Empty(acks)
	})

	t.Run("stop relayer", func(t *testing.T) {
		s.StopRelayer(ctx, relayer)
	})

	t.Run("recover relayer wallets", func(t *testing.T) {
		err := s.RecoverRelayerWallets(ctx, relayer)
		s.Require().NoError(err)

		chainARelayerWallet, chainBRelayerWallet, err = s.GetRelayerWallets(relayer)
		s.Require().NoError(err)

		relayerAStartingBalance, err = s.GetChainANativeBalance(ctx, chainARelayerWallet)
		s.Require().NoError(err)
		t.Logf("relayer A user starting with balance: %d", relayerAStartingBalance)
	})

	s.Require().NoError(test.WaitForBlocks(ctx, 1, chainA, chainB), "failed to wait for blocks")

	t.Run("register and verify counterparty payee", func(t *testing.T) {
		_, chainBRelayerUser := s.GetRelayerUsers(ctx)
		resp := s.RegisterCounterPartyPayee(ctx, chainB, chainBRelayerUser, channelA.Counterparty.PortID, channelA.Counterparty.ChannelID, chainBRelayerWallet.FormattedAddress(), chainARelayerWallet.FormattedAddress())
		s.AssertTxSuccess(resp)

		address, err := s.QueryCounterPartyPayee(ctx, chainB, chainBRelayerWallet.FormattedAddress(), channelA.Counterparty.ChannelID)
		s.Require().NoError(err)
		s.Require().Equal(chainARelayerWallet.FormattedAddress(), address)
	})

	t.Run("start relayer", func(t *testing.T) {
		s.StartRelayer(relayer)
	})

	t.Run("send incentivized transfer packet", func(t *testing.T) {
		// before adding fees for the packet, there should not be incentivized packets
		packets, err := s.QueryIncentivizedPacketsForChannel(ctx, chainA, channelA.PortID, channelA.ChannelID)
		s.Require().NoError(err)
		s.Require().Empty(packets)

		transferAmount := testvalues.DefaultTransferAmount(chainA.Config().Denom)

		msgPayPacketFee := feetypes.NewMsgPayPacketFee(testFee, channelA.PortID, channelA.ChannelID, chainAWallet.FormattedAddress(), nil)
		msgTransfer := transfertypes.NewMsgTransfer(channelA.PortID, channelA.ChannelID, transferAmount, chainAWallet.FormattedAddress(), chainBWallet.FormattedAddress(), s.GetTimeoutHeight(ctx, chainB), 0, "")
		resp := s.BroadcastMessages(ctx, chainA, chainAWallet, msgPayPacketFee, msgTransfer)
		s.AssertTxSuccess(resp)
	})

	t.Run("packets are relayed", func(t *testing.T) {
		packets, err := s.QueryIncentivizedPacketsForChannel(ctx, chainA, channelA.PortID, channelA.ChannelID)
		s.Require().NoError(err)
		s.Require().Empty(packets)
	})

	t.Run("tokens are received by walletB", func(t *testing.T) {
		actualBalance, err := s.QueryBalance(ctx, chainB, chainBAddress, chainBIBCToken.IBCDenom())
		s.Require().NoError(err)

		// walletB has received two IBC transfers of value testvalues.IBCTransferAmount since the start of the test.
		expected := 2 * testvalues.IBCTransferAmount
		s.Require().Equal(expected, actualBalance.Int64())
	})

	t.Run("timeout fee is refunded", func(t *testing.T) {
		actualBalance, err := s.GetChainANativeBalance(ctx, chainAWallet)
		s.Require().NoError(err)

		// once the relayer has relayed the packets, the timeout fee should be refunded.
		// walletA has done two IBC transfers of value testvalues.IBCTransferAmount since the start of the test.
		expected := testvalues.StartingTokenAmount - (2 * testvalues.IBCTransferAmount) - testFee.AckFee.AmountOf(chainADenom).Int64() - testFee.RecvFee.AmountOf(chainADenom).Int64()
		s.Require().Equal(expected, actualBalance)
	})

	t.Run("relayerA is paid ack and recv fee", func(t *testing.T) {
		actualBalance, err := s.GetChainANativeBalance(ctx, chainARelayerWallet)
		s.Require().NoError(err)

		expected := relayerAStartingBalance + testFee.AckFee.AmountOf(chainADenom).Int64() + testFee.RecvFee.AmountOf(chainADenom).Int64()
		s.Require().Equal(expected, actualBalance)
	})
=======
	chainBIBCToken := testsuite.GetIBCToken(chainADenom, channelA.Counterparty.PortID, channelA.Counterparty.ChannelID)

	t.Run("packet is relayed", func(t *testing.T) {
		s.AssertPacketRelayed(ctx, chainA, channelA.PortID, channelA.ChannelID, 1)

		actualBalance, err := s.QueryBalance(ctx, chainB, chainBAddress, chainBIBCToken.IBCDenom())
		s.Require().NoError(err)

		expected := testvalues.IBCTransferAmount
		s.Require().Equal(expected, actualBalance.Int64())
	})

	s.Require().NoError(test.WaitForBlocks(ctx, 5, chainA), "failed to wait for blocks")

	t.Run("IBC token transfer from chainA to chainB, to make sure the upgrade did not break the packet flow", func(t *testing.T) {
		transferTxResp := s.Transfer(ctx, chainA, chainAWallet, channelA.PortID, channelA.ChannelID, testvalues.DefaultTransferAmount(chainADenom), chainAAddress, chainBAddress, s.GetTimeoutHeight(ctx, chainB), 0, "")
		s.AssertTxSuccess(transferTxResp)
	})

	t.Run("packets are relayed", func(t *testing.T) {
		s.AssertPacketRelayed(ctx, chainA, channelA.PortID, channelA.ChannelID, 1)

		actualBalance, err := chainB.GetBalance(ctx, chainBAddress, chainBIBCToken.IBCDenom())
		s.Require().NoError(err)

		expected := testvalues.IBCTransferAmount * 2
		s.Require().Equal(expected, actualBalance.Int64())
	})
>>>>>>> 1853e569
}

// ClientState queries the current ClientState by clientID
func (s *UpgradeTestSuite) ClientState(ctx context.Context, chain ibc.Chain, clientID string) (*clienttypes.QueryClientStateResponse, error) {
	queryClient := s.GetChainGRCPClients(chain).ClientQueryClient
	res, err := queryClient.ClientState(ctx, &clienttypes.QueryClientStateRequest{
		ClientId: clientID,
	})
	if err != nil {
		return res, err
	}

	return res, nil
}

// createUpgradeFields created the upgrade fields for channel
func (s *UpgradeTestSuite) createUpgradeFields(channel channeltypes.Channel) channeltypes.UpgradeFields {
	versionMetadata := feetypes.Metadata{
		FeeVersion: feetypes.Version,
		AppVersion: transfertypes.Version,
	}
	versionBytes, err := feetypes.ModuleCdc.MarshalJSON(&versionMetadata)
	s.Require().NoError(err)

	return channeltypes.NewUpgradeFields(channel.Ordering, channel.ConnectionHops, string(versionBytes))
}

// initiateChannelUpgrade creates and submits a governance proposal to execute the message to initiate a channel upgrade
func (s *UpgradeTestSuite) initiateChannelUpgrade(ctx context.Context, chain ibc.Chain, wallet ibc.Wallet, portID, channelID string, upgradeFields channeltypes.UpgradeFields) {
	govModuleAddress, err := s.QueryModuleAccountAddress(ctx, govtypes.ModuleName, chain)
	s.Require().NoError(err)
	s.Require().NotNil(govModuleAddress)

	msg := channeltypes.NewMsgChannelUpgradeInit(portID, channelID, upgradeFields, govModuleAddress.String())
	s.ExecuteAndPassGovV1Proposal(ctx, msg, chain, wallet)
}<|MERGE_RESOLUTION|>--- conflicted
+++ resolved
@@ -64,14 +64,6 @@
 		Info:   fmt.Sprintf("upgrade version test from %s to %s", currentVersion, upgradeVersion),
 	}
 
-<<<<<<< HEAD
-	msgSoftwareUpgrade := &upgradetypes.MsgSoftwareUpgrade{
-		Plan:      plan,
-		Authority: authtypes.NewModuleAddress(govtypes.ModuleName).String(),
-	}
-
-	s.ExecuteAndPassGovV1Proposal(ctx, msgSoftwareUpgrade, chain, wallet)
-=======
 	if testvalues.GovV1MessagesFeatureReleases.IsSupported(chain.Config().Images[0].Version) {
 		msgSoftwareUpgrade := &upgradetypes.MsgSoftwareUpgrade{
 			Plan:      plan,
@@ -83,7 +75,6 @@
 		upgradeProposal := upgradetypes.NewSoftwareUpgradeProposal(fmt.Sprintf("upgrade from %s to %s", currentVersion, upgradeVersion), "upgrade chain E2E test", plan)
 		s.ExecuteAndPassGovV1Beta1Proposal(ctx, chain, wallet, upgradeProposal)
 	}
->>>>>>> 1853e569
 
 	height, err := chain.Height(ctx)
 	s.Require().NoError(err, "error fetching height before upgrade")
@@ -633,15 +624,7 @@
 	t := s.T()
 
 	ctx := context.Background()
-<<<<<<< HEAD
-	_, channelA := s.SetupChainsRelayerAndChannel(ctx, func(opts *ibc.CreateChannelOptions) {
-		opts.Version = "{\"fee_version\":\"ics29-1\",\"app_version\":\"ics20-1\"}"
-		opts.DestPortName = "transfer"
-		opts.SourcePortName = "transfer"
-	})
-=======
 	relayer, channelA := s.SetupChainsRelayerAndChannel(ctx, s.FeeMiddlewareChannelOptions())
->>>>>>> 1853e569
 
 	chainA, chainB := s.GetChains()
 	chainADenom := chainA.Config().Denom
@@ -654,17 +637,6 @@
 
 	s.Require().NoError(test.WaitForBlocks(ctx, 1, chainA, chainB), "failed to wait for blocks")
 
-<<<<<<< HEAD
-	// Send Transfers with relayer off
-	// Send PayPacketFeeAsync
-	// Query the fees are stored for the values
-	// Run the upgrade handler
-	// Query the fees are user wallet for the values
-	// Start relayer
-	// Query fees again?
-
-=======
->>>>>>> 1853e569
 	t.Run("transfer native tokens from chainA to chainB", func(t *testing.T) {
 		txResp := s.Transfer(ctx, chainA, chainAWallet, channelA.PortID, channelA.ChannelID, testvalues.DefaultTransferAmount(chainADenom), chainAAddress, chainBAddress, s.GetTimeoutHeight(ctx, chainB), 0, "")
 		s.AssertTxSuccess(txResp)
@@ -712,39 +684,66 @@
 		s.UpgradeChain(ctx, chainA.(*cosmos.CosmosChain), proposalWallet, testCfg.UpgradeConfig.PlanName, testCfg.ChainConfigs[0].Tag, testCfg.UpgradeConfig.Tag)
 	})
 
-<<<<<<< HEAD
-	// t.Run("start relayer", func(t *testing.T) {
-	// 	s.StartRelayer(relayer)
-	// })
-
-	// chainBIBCToken := testsuite.GetIBCToken(chainADenom, channelA.Counterparty.PortID, channelA.Counterparty.ChannelID)
-
-	// t.Run("packet is relayed", func(t *testing.T) {
-	// 	s.AssertPacketRelayed(ctx, chainA, channelA.PortID, channelA.ChannelID, 1)
-
-	// 	actualBalance, err := s.QueryBalance(ctx, chainB, chainBAddress, chainBIBCToken.IBCDenom())
-	// 	s.Require().NoError(err)
-
-	// 	expected := testvalues.IBCTransferAmount
-	// 	s.Require().Equal(expected, actualBalance.Int64())
-	// })
-
-	// s.Require().NoError(test.WaitForBlocks(ctx, 5, chainA), "failed to wait for blocks")
-
-	// t.Run("IBC token transfer from chainA to chainB, to make sure the upgrade did not break the packet flow", func(t *testing.T) {
-	// 	transferTxResp := s.Transfer(ctx, chainA, chainAWallet, channelA.PortID, channelA.ChannelID, testvalues.DefaultTransferAmount(chainADenom), chainAAddress, chainBAddress, s.GetTimeoutHeight(ctx, chainB), 0, "")
-	// 	s.AssertTxSuccess(transferTxResp)
-	// })
-
-	// t.Run("packets are relayed", func(t *testing.T) {
-	// 	s.AssertPacketRelayed(ctx, chainA, channelA.PortID, channelA.ChannelID, 1)
-
-	// 	actualBalance, err := chainB.GetBalance(ctx, chainBAddress, chainBIBCToken.IBCDenom())
-	// 	s.Require().NoError(err)
-
-	// 	expected := testvalues.IBCTransferAmount * 2
-	// 	s.Require().Equal(expected, actualBalance.Int64())
-	// })
+	t.Run("29-fee migration partially refunds escrowed tokens", func(t *testing.T) {
+		actualBalance, err := s.GetChainANativeBalance(ctx, chainAWallet)
+		s.Require().NoError(err)
+
+		testFee := testvalues.DefaultFee(chainADenom)
+		legacyTotal := testFee.RecvFee.Add(testFee.AckFee...).Add(testFee.TimeoutFee...)
+		refundCoins := legacyTotal.Sub(testFee.Total()...) // Total() returns the denomwise max of (recvFee + ackFee, timeoutFee)
+
+		expected := testvalues.StartingTokenAmount - testvalues.IBCTransferAmount - legacyTotal.AmountOf(chainADenom).Int64() + refundCoins.AmountOf(chainADenom).Int64()
+		s.Require().Equal(expected, actualBalance)
+
+		// query incentivised packets and assert calculated values are correct
+		packets, err := s.QueryIncentivizedPacketsForChannel(ctx, chainA, channelA.PortID, channelA.ChannelID)
+		s.Require().NoError(err)
+		s.Require().Len(packets, 1)
+		actualFee := packets[0].PacketFees[0].Fee
+
+		s.Require().True(actualFee.RecvFee.Equal(testFee.RecvFee))
+		s.Require().True(actualFee.AckFee.Equal(testFee.AckFee))
+		s.Require().True(actualFee.TimeoutFee.Equal(testFee.TimeoutFee))
+
+		escrowBalance, err := s.QueryBalance(ctx, chainA, authtypes.NewModuleAddress(feetypes.ModuleName).String(), chainADenom)
+		s.Require().NoError(err)
+
+		expected = testFee.Total().AmountOf(chainADenom).Int64()
+		s.Require().Equal(expected, escrowBalance.Int64())
+	})
+
+	t.Run("start relayer", func(t *testing.T) {
+		s.StartRelayer(relayer)
+	})
+
+	chainBIBCToken := testsuite.GetIBCToken(chainADenom, channelA.Counterparty.PortID, channelA.Counterparty.ChannelID)
+
+	t.Run("packet is relayed", func(t *testing.T) {
+		s.AssertPacketRelayed(ctx, chainA, channelA.PortID, channelA.ChannelID, 1)
+
+		actualBalance, err := s.QueryBalance(ctx, chainB, chainBAddress, chainBIBCToken.IBCDenom())
+		s.Require().NoError(err)
+
+		expected := testvalues.IBCTransferAmount
+		s.Require().Equal(expected, actualBalance.Int64())
+	})
+
+	s.Require().NoError(test.WaitForBlocks(ctx, 5, chainA), "failed to wait for blocks")
+
+	t.Run("IBC token transfer from chainA to chainB, to make sure the upgrade did not break the packet flow", func(t *testing.T) {
+		transferTxResp := s.Transfer(ctx, chainA, chainAWallet, channelA.PortID, channelA.ChannelID, testvalues.DefaultTransferAmount(chainADenom), chainAAddress, chainBAddress, s.GetTimeoutHeight(ctx, chainB), 0, "")
+		s.AssertTxSuccess(transferTxResp)
+	})
+
+	t.Run("packets are relayed", func(t *testing.T) {
+		s.AssertPacketRelayed(ctx, chainA, channelA.PortID, channelA.ChannelID, 1)
+
+		actualBalance, err := chainB.GetBalance(ctx, chainBAddress, chainBIBCToken.IBCDenom())
+		s.Require().NoError(err)
+
+		expected := testvalues.IBCTransferAmount * 2
+		s.Require().Equal(expected, actualBalance.Int64())
+	})
 }
 
 func (s *UpgradeTestSuite) TestV8ToV8_1ChainUpgrade_ChannelUpgrades() {
@@ -834,41 +833,12 @@
 		s.Require().NoError(err)
 
 		s.initiateChannelUpgrade(ctx, chainA, chainAWallet, channelA.PortID, channelA.ChannelID, s.createUpgradeFields(chA))
-=======
-	t.Run("29-fee migration partially refunds escrowed tokens", func(t *testing.T) {
-		actualBalance, err := s.GetChainANativeBalance(ctx, chainAWallet)
-		s.Require().NoError(err)
-
-		testFee := testvalues.DefaultFee(chainADenom)
-		legacyTotal := testFee.RecvFee.Add(testFee.AckFee...).Add(testFee.TimeoutFee...)
-		refundCoins := legacyTotal.Sub(testFee.Total()...) // Total() returns the denomwise max of (recvFee + ackFee, timeoutFee)
-
-		expected := testvalues.StartingTokenAmount - testvalues.IBCTransferAmount - legacyTotal.AmountOf(chainADenom).Int64() + refundCoins.AmountOf(chainADenom).Int64()
-		s.Require().Equal(expected, actualBalance)
-
-		// query incentivised packets and assert calculated values are correct
-		packets, err := s.QueryIncentivizedPacketsForChannel(ctx, chainA, channelA.PortID, channelA.ChannelID)
-		s.Require().NoError(err)
-		s.Require().Len(packets, 1)
-		actualFee := packets[0].PacketFees[0].Fee
-
-		s.Require().True(actualFee.RecvFee.Equal(testFee.RecvFee))
-		s.Require().True(actualFee.AckFee.Equal(testFee.AckFee))
-		s.Require().True(actualFee.TimeoutFee.Equal(testFee.TimeoutFee))
-
-		escrowBalance, err := s.QueryBalance(ctx, chainA, authtypes.NewModuleAddress(feetypes.ModuleName).String(), chainADenom)
-		s.Require().NoError(err)
-
-		expected = testFee.Total().AmountOf(chainADenom).Int64()
-		s.Require().Equal(expected, escrowBalance.Int64())
->>>>>>> 1853e569
 	})
 
 	t.Run("start relayer", func(t *testing.T) {
 		s.StartRelayer(relayer)
 	})
 
-<<<<<<< HEAD
 	s.Require().NoError(test.WaitForBlocks(ctx, 10, chainA, chainB), "failed to wait for blocks")
 
 	t.Run("packets are relayed between chain A and chain B", func(t *testing.T) {
@@ -1011,36 +981,6 @@
 		expected := relayerAStartingBalance + testFee.AckFee.AmountOf(chainADenom).Int64() + testFee.RecvFee.AmountOf(chainADenom).Int64()
 		s.Require().Equal(expected, actualBalance)
 	})
-=======
-	chainBIBCToken := testsuite.GetIBCToken(chainADenom, channelA.Counterparty.PortID, channelA.Counterparty.ChannelID)
-
-	t.Run("packet is relayed", func(t *testing.T) {
-		s.AssertPacketRelayed(ctx, chainA, channelA.PortID, channelA.ChannelID, 1)
-
-		actualBalance, err := s.QueryBalance(ctx, chainB, chainBAddress, chainBIBCToken.IBCDenom())
-		s.Require().NoError(err)
-
-		expected := testvalues.IBCTransferAmount
-		s.Require().Equal(expected, actualBalance.Int64())
-	})
-
-	s.Require().NoError(test.WaitForBlocks(ctx, 5, chainA), "failed to wait for blocks")
-
-	t.Run("IBC token transfer from chainA to chainB, to make sure the upgrade did not break the packet flow", func(t *testing.T) {
-		transferTxResp := s.Transfer(ctx, chainA, chainAWallet, channelA.PortID, channelA.ChannelID, testvalues.DefaultTransferAmount(chainADenom), chainAAddress, chainBAddress, s.GetTimeoutHeight(ctx, chainB), 0, "")
-		s.AssertTxSuccess(transferTxResp)
-	})
-
-	t.Run("packets are relayed", func(t *testing.T) {
-		s.AssertPacketRelayed(ctx, chainA, channelA.PortID, channelA.ChannelID, 1)
-
-		actualBalance, err := chainB.GetBalance(ctx, chainBAddress, chainBIBCToken.IBCDenom())
-		s.Require().NoError(err)
-
-		expected := testvalues.IBCTransferAmount * 2
-		s.Require().Equal(expected, actualBalance.Int64())
-	})
->>>>>>> 1853e569
 }
 
 // ClientState queries the current ClientState by clientID
