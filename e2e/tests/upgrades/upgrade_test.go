//go:build !test_e2e

package upgrades

import (
	"context"
	"fmt"
	"sync"
	"testing"
	"time"

	"github.com/cosmos/gogoproto/proto"
	interchaintest "github.com/strangelove-ventures/interchaintest/v8"
	"github.com/strangelove-ventures/interchaintest/v8/chain/cosmos"
	"github.com/strangelove-ventures/interchaintest/v8/ibc"
	test "github.com/strangelove-ventures/interchaintest/v8/testutil"
	testifysuite "github.com/stretchr/testify/suite"

	sdkmath "cosmossdk.io/math"
	upgradetypes "cosmossdk.io/x/upgrade/types"

	sdk "github.com/cosmos/cosmos-sdk/types"
	authtypes "github.com/cosmos/cosmos-sdk/x/auth/types"
	govtypes "github.com/cosmos/cosmos-sdk/x/gov/types"

	e2erelayer "github.com/cosmos/ibc-go/e2e/relayer"
	"github.com/cosmos/ibc-go/e2e/testsuite"
	"github.com/cosmos/ibc-go/e2e/testsuite/query"
	"github.com/cosmos/ibc-go/e2e/testvalues"
	feetypes "github.com/cosmos/ibc-go/v8/modules/apps/29-fee/types"
	v7migrations "github.com/cosmos/ibc-go/v8/modules/core/02-client/migrations/v7"
	clienttypes "github.com/cosmos/ibc-go/v8/modules/core/02-client/types"
	connectiontypes "github.com/cosmos/ibc-go/v8/modules/core/03-connection/types"
	channeltypes "github.com/cosmos/ibc-go/v8/modules/core/04-channel/types"
	"github.com/cosmos/ibc-go/v8/modules/core/exported"
	solomachine "github.com/cosmos/ibc-go/v8/modules/light-clients/06-solomachine"
	ibctesting "github.com/cosmos/ibc-go/v8/testing"
)

const (
	haltHeight         = int64(100)
	blocksAfterUpgrade = uint64(10)
)

func TestUpgradeTestSuite(t *testing.T) {
	testCfg := testsuite.LoadConfig()
	if testCfg.UpgradeConfig.Tag == "" || testCfg.UpgradeConfig.PlanName == "" {
		t.Fatalf("%s and %s must be set when running an upgrade test", testsuite.ChainUpgradeTagEnv, testsuite.ChainUpgradePlanEnv)
	}

	testifysuite.Run(t, new(UpgradeTestSuite))
}

type UpgradeTestSuite struct {
	testsuite.E2ETestSuite
}

// UpgradeChain upgrades a chain to a specific version using the planName provided.
// The software upgrade proposal is broadcast by the provided wallet.
func (s *UpgradeTestSuite) UpgradeChain(ctx context.Context, chain *cosmos.CosmosChain, wallet ibc.Wallet, planName, currentVersion, upgradeVersion string) {
	plan := upgradetypes.Plan{
		Name:   planName,
		Height: haltHeight,
		Info:   fmt.Sprintf("upgrade version test from %s to %s", currentVersion, upgradeVersion),
	}

	if testvalues.GovV1MessagesFeatureReleases.IsSupported(chain.Config().Images[0].Version) {
		msgSoftwareUpgrade := &upgradetypes.MsgSoftwareUpgrade{
			Plan:      plan,
			Authority: authtypes.NewModuleAddress(govtypes.ModuleName).String(),
		}

		s.ExecuteAndPassGovV1Proposal(ctx, msgSoftwareUpgrade, chain, wallet)
	} else {
		upgradeProposal := upgradetypes.NewSoftwareUpgradeProposal(fmt.Sprintf("upgrade from %s to %s", currentVersion, upgradeVersion), "upgrade chain E2E test", plan)
		s.ExecuteAndPassGovV1Beta1Proposal(ctx, chain, wallet, upgradeProposal)
	}

	height, err := chain.Height(ctx)
	s.Require().NoError(err, "error fetching height before upgrade")

	timeoutCtx, timeoutCtxCancel := context.WithTimeout(ctx, time.Minute*2)
	defer timeoutCtxCancel()

	err = test.WaitForBlocks(timeoutCtx, int(haltHeight-height)+1, chain)
	s.Require().Error(err, "chain did not halt at halt height")

	var allNodes []test.ChainHeighter
	for _, node := range chain.Nodes() {
		allNodes = append(allNodes, node)
	}

	err = test.WaitForInSync(ctx, chain, allNodes...)
	s.Require().NoError(err, "error waiting for node(s) to sync")

	err = chain.StopAllNodes(ctx)
	s.Require().NoError(err, "error stopping node(s)")

	repository := chain.Nodes()[0].Image.Repository
	chain.UpgradeVersion(ctx, s.DockerClient, repository, upgradeVersion)

	err = chain.StartAllNodes(ctx)
	s.Require().NoError(err, "error starting upgraded node(s)")

	timeoutCtx, timeoutCtxCancel = context.WithTimeout(ctx, time.Minute*2)
	defer timeoutCtxCancel()

	err = test.WaitForBlocks(timeoutCtx, int(blocksAfterUpgrade), chain)
	s.Require().NoError(err, "chain did not produce blocks after upgrade")

	height, err = chain.Height(ctx)
	s.Require().NoError(err, "error fetching height after upgrade")

	s.Require().Greater(height, haltHeight, "height did not increment after upgrade")
}

func (s *UpgradeTestSuite) TestIBCChainUpgrade() {
	t := s.T()
	testCfg := testsuite.LoadConfig()

	ctx := context.Background()
	relayer, channelA := s.SetupChainsRelayerAndChannel(ctx, nil)
	chainA, chainB := s.GetChains()

	var (
		chainADenom    = chainA.Config().Denom
		chainBIBCToken = testsuite.GetIBCToken(chainADenom, channelA.Counterparty.PortID, channelA.Counterparty.ChannelID) // IBC token sent to chainB

		chainBDenom    = chainB.Config().Denom
		chainAIBCToken = testsuite.GetIBCToken(chainBDenom, channelA.PortID, channelA.ChannelID) // IBC token sent to chainA
	)

	// create separate user specifically for the upgrade proposal to more easily verify starting
	// and end balances of the chainA users.
	chainAUpgradeProposalWallet := s.CreateUserOnChainA(ctx, testvalues.StartingTokenAmount)

	chainAWallet := s.CreateUserOnChainA(ctx, testvalues.StartingTokenAmount)
	chainAAddress := chainAWallet.FormattedAddress()

	chainBWallet := s.CreateUserOnChainB(ctx, testvalues.StartingTokenAmount)
	chainBAddress := chainBWallet.FormattedAddress()

	s.Require().NoError(test.WaitForBlocks(ctx, 1, chainA, chainB), "failed to wait for blocks")

	t.Run("native IBC token transfer from chainA to chainB, sender is source of tokens", func(t *testing.T) {
		transferTxResp := s.Transfer(ctx, chainA, chainAWallet, channelA.PortID, channelA.ChannelID, testvalues.DefaultTransferCoins(chainADenom), chainAAddress, chainBAddress, s.GetTimeoutHeight(ctx, chainB), 0, "")
		s.AssertTxSuccess(transferTxResp)
	})

	t.Run("tokens are escrowed", func(t *testing.T) {
		actualBalance, err := s.GetChainANativeBalance(ctx, chainAWallet)
		s.Require().NoError(err)

		expected := testvalues.StartingTokenAmount - testvalues.IBCTransferAmount
		s.Require().Equal(expected, actualBalance)
	})

	t.Run("start relayer", func(t *testing.T) {
		s.StartRelayer(relayer)
	})

	t.Run("packets are relayed", func(t *testing.T) {
		s.AssertPacketRelayed(ctx, chainA, channelA.PortID, channelA.ChannelID, 1)

		actualBalance, err := query.Balance(ctx, chainB, chainBAddress, chainBIBCToken.IBCDenom())

		s.Require().NoError(err)

		expected := testvalues.IBCTransferAmount
		s.Require().Equal(expected, actualBalance.Int64())
	})

	s.Require().NoError(test.WaitForBlocks(ctx, 5, chainA, chainB), "failed to wait for blocks")

	t.Run("upgrade chainA", func(t *testing.T) {
		s.UpgradeChain(ctx, chainA.(*cosmos.CosmosChain), chainAUpgradeProposalWallet, testCfg.UpgradeConfig.PlanName, testCfg.ChainConfigs[0].Tag, testCfg.UpgradeConfig.Tag)
	})

	t.Run("restart relayer", func(t *testing.T) {
		s.StopRelayer(ctx, relayer)
		s.StartRelayer(relayer)
	})

	t.Run("native IBC token transfer from chainA to chainB, sender is source of tokens", func(t *testing.T) {
		transferTxResp := s.Transfer(ctx, chainA, chainAWallet, channelA.PortID, channelA.ChannelID, testvalues.DefaultTransferCoins(chainADenom), chainAAddress, chainBAddress, s.GetTimeoutHeight(ctx, chainB), 0, "")
		s.AssertTxSuccess(transferTxResp)
	})

	s.Require().NoError(test.WaitForBlocks(ctx, 5, chainA, chainB), "failed to wait for blocks")

	t.Run("packets are relayed", func(t *testing.T) {
		s.AssertPacketRelayed(ctx, chainA, channelA.PortID, channelA.ChannelID, 2)
		actualBalance, err := query.Balance(ctx, chainB, chainBAddress, chainBIBCToken.IBCDenom())

		s.Require().NoError(err)

		expected := testvalues.IBCTransferAmount * 2
		s.Require().Equal(expected, actualBalance.Int64())
	})

	t.Run("ensure packets can be received, send from chainB to chainA", func(t *testing.T) {
		t.Run("send from chainB to chainA", func(t *testing.T) {
			transferTxResp := s.Transfer(ctx, chainB, chainBWallet, channelA.Counterparty.PortID, channelA.Counterparty.ChannelID, testvalues.DefaultTransferCoins(chainBDenom), chainBAddress, chainAAddress, s.GetTimeoutHeight(ctx, chainA), 0, "")
			s.AssertTxSuccess(transferTxResp)
		})

		s.Require().NoError(test.WaitForBlocks(ctx, 5, chainA, chainB), "failed to wait for blocks")

		t.Run("packets are relayed", func(t *testing.T) {
			s.AssertPacketRelayed(ctx, chainA, channelA.Counterparty.PortID, channelA.Counterparty.ChannelID, 1)

			actualBalance, err := query.Balance(ctx, chainA, chainAAddress, chainAIBCToken.IBCDenom())

			s.Require().NoError(err)

			expected := testvalues.IBCTransferAmount
			s.Require().Equal(expected, actualBalance.Int64())
		})
	})
}

func (s *UpgradeTestSuite) TestChainUpgrade() {
	t := s.T()

	ctx := context.Background()
	chain := s.SetupSingleChain(ctx)

	userWallet := s.CreateUserOnChainA(ctx, testvalues.StartingTokenAmount)
	userWalletAddr := userWallet.FormattedAddress()

	s.Require().NoError(test.WaitForBlocks(ctx, 1, chain), "failed to wait for blocks")

	t.Run("send funds to test wallet", func(t *testing.T) {
		err := chain.SendFunds(ctx, interchaintest.FaucetAccountKeyName, ibc.WalletAmount{
			Address: userWalletAddr,
			Amount:  sdkmath.NewInt(testvalues.StartingTokenAmount),
			Denom:   chain.Config().Denom,
		})
		s.Require().NoError(err)
	})

	t.Run("verify tokens sent", func(t *testing.T) {
		balance, err := query.Balance(ctx, chain, userWalletAddr, chain.Config().Denom)
		s.Require().NoError(err)

		expected := testvalues.StartingTokenAmount * 2
		s.Require().Equal(expected, balance)
	})

	t.Run("upgrade chain", func(t *testing.T) {
		testCfg := testsuite.LoadConfig()
		proposerWallet := s.CreateUserOnChainA(ctx, testvalues.StartingTokenAmount)

		s.UpgradeChain(ctx, chain.(*cosmos.CosmosChain), proposerWallet, testCfg.UpgradeConfig.PlanName, testCfg.ChainConfigs[0].Tag, testCfg.UpgradeConfig.Tag)
	})

	t.Run("send funds to test wallet", func(t *testing.T) {
		err := chain.SendFunds(ctx, interchaintest.FaucetAccountKeyName, ibc.WalletAmount{
			Address: userWalletAddr,
			Amount:  sdkmath.NewInt(testvalues.StartingTokenAmount),
			Denom:   chain.Config().Denom,
		})
		s.Require().NoError(err)
	})

	t.Run("verify tokens sent", func(t *testing.T) {
		balance, err := query.Balance(ctx, chain, userWalletAddr, chain.Config().Denom)
		s.Require().NoError(err)

		expected := testvalues.StartingTokenAmount * 3
		s.Require().Equal(expected, balance)
	})
}

// TestV6ToV7ChainUpgrade will test that an upgrade from a v6 ibc-go binary to a v7 ibc-go binary is successful
// and that the automatic migrations associated with the 02-client module are performed. Namely that the solo machine
// proto definition is migrated in state from the v2 to v3 definition. This is checked by creating a solo machine client
// before the upgrade and asserting that its TypeURL has been changed after the upgrade. The test also ensure packets
// can be sent before and after the upgrade without issue
func (s *UpgradeTestSuite) TestV6ToV7ChainUpgrade() {
	t := s.T()
	testCfg := testsuite.LoadConfig()

	ctx := context.Background()
	relayer, channelA := s.SetupChainsRelayerAndChannel(ctx, nil)
	chainA, chainB := s.GetChains()

	var (
		chainADenom    = chainA.Config().Denom
		chainBIBCToken = testsuite.GetIBCToken(chainADenom, channelA.Counterparty.PortID, channelA.Counterparty.ChannelID) // IBC token sent to chainB
	)

	chainAWallet := s.CreateUserOnChainA(ctx, testvalues.StartingTokenAmount)
	chainAAddress := chainAWallet.FormattedAddress()

	chainBWallet := s.CreateUserOnChainB(ctx, testvalues.StartingTokenAmount)
	chainBAddress := chainBWallet.FormattedAddress()

	// create second tendermint client
	createClientOptions := ibc.CreateClientOptions{
		TrustingPeriod: ibctesting.TrustingPeriod.String(),
	}

	s.SetupClients(ctx, relayer, createClientOptions)

	s.Require().NoError(test.WaitForBlocks(ctx, 1, chainA, chainB), "failed to wait for blocks")

	t.Run("check that both tendermint clients are active", func(t *testing.T) {
		status, err := query.ClientStatus(ctx, chainA, testvalues.TendermintClientID(0))
		s.Require().NoError(err)
		s.Require().Equal(exported.Active.String(), status)

		status, err = query.ClientStatus(ctx, chainA, testvalues.TendermintClientID(1))
		s.Require().NoError(err)
		s.Require().Equal(exported.Active.String(), status)
	})

	// create solo machine client using the solomachine implementation from ibctesting
	// TODO: the solomachine clientID should be updated when after fix of this issue: https://github.com/cosmos/ibc-go/issues/2907
	solo := ibctesting.NewSolomachine(t, testsuite.Codec(), "solomachine", "testing", 1)

	legacyConsensusState := &v7migrations.ConsensusState{
		PublicKey:   solo.ConsensusState().PublicKey,
		Diversifier: solo.ConsensusState().Diversifier,
		Timestamp:   solo.ConsensusState().Timestamp,
	}

	legacyClientState := &v7migrations.ClientState{
		Sequence:                 solo.ClientState().Sequence,
		IsFrozen:                 solo.ClientState().IsFrozen,
		ConsensusState:           legacyConsensusState,
		AllowUpdateAfterProposal: true,
	}

	msgCreateSoloMachineClient, err := clienttypes.NewMsgCreateClient(legacyClientState, legacyConsensusState, chainAAddress)
	s.Require().NoError(err)

	resp := s.BroadcastMessages(
		ctx,
		chainA.(*cosmos.CosmosChain),
		chainAWallet,
		msgCreateSoloMachineClient,
	)

	s.AssertTxSuccess(resp)

	t.Run("check that the solomachine is now active and that the clientstate is a pre-upgrade v2 solomachine clientstate", func(t *testing.T) {
		status, err := query.ClientStatus(ctx, chainA, testvalues.SolomachineClientID(2))
		s.Require().NoError(err)
		s.Require().Equal(exported.Active.String(), status)

		res, err := s.ClientState(ctx, chainA, testvalues.SolomachineClientID(2))
		s.Require().NoError(err)
		s.Require().Equal(fmt.Sprint("/", proto.MessageName(&v7migrations.ClientState{})), res.ClientState.TypeUrl)
	})

	s.Require().NoError(test.WaitForBlocks(ctx, 1, chainA, chainB), "failed to wait for blocks")

	t.Run("IBC token transfer from chainA to chainB, sender is source of tokens", func(t *testing.T) {
		transferTxResp := s.Transfer(ctx, chainA, chainAWallet, channelA.PortID, channelA.ChannelID, testvalues.DefaultTransferCoins(chainADenom), chainAAddress, chainBAddress, s.GetTimeoutHeight(ctx, chainB), 0, "")
		s.AssertTxSuccess(transferTxResp)
	})

	t.Run("tokens are escrowed", func(t *testing.T) {
		actualBalance, err := s.GetChainANativeBalance(ctx, chainAWallet)
		s.Require().NoError(err)

		expected := testvalues.StartingTokenAmount - testvalues.IBCTransferAmount
		s.Require().Equal(expected, actualBalance)
	})

	t.Run("start relayer", func(t *testing.T) {
		s.StartRelayer(relayer)
	})

	t.Run("packets are relayed", func(t *testing.T) {
		s.AssertPacketRelayed(ctx, chainA, channelA.PortID, channelA.ChannelID, 1)

		actualBalance, err := query.Balance(ctx, chainB, chainBAddress, chainBIBCToken.IBCDenom())
		s.Require().NoError(err)

		expected := testvalues.IBCTransferAmount
		s.Require().Equal(expected, actualBalance.Int64())
	})

	// create separate user specifically for the upgrade proposal to more easily verify starting
	// and end balances of the chainA users.
	chainAUpgradeProposalWallet := s.CreateUserOnChainA(ctx, testvalues.StartingTokenAmount)

	t.Run("upgrade chainA", func(t *testing.T) {
		s.UpgradeChain(ctx, chainA.(*cosmos.CosmosChain), chainAUpgradeProposalWallet, testCfg.UpgradeConfig.PlanName, testCfg.ChainConfigs[0].Tag, testCfg.UpgradeConfig.Tag)
	})

	// see this issue https://github.com/informalsystems/hermes/issues/3579
	// this restart is a temporary workaround to a limitation in hermes requiring a restart
	// in some cases after an upgrade.
	tc := testsuite.LoadConfig()
	if tc.GetActiveRelayerConfig().ID == e2erelayer.Hermes {
		s.RestartRelayer(ctx, relayer)
	}

	t.Run("check that the tendermint clients are active again after upgrade", func(t *testing.T) {
		status, err := query.ClientStatus(ctx, chainA, testvalues.TendermintClientID(0))
		s.Require().NoError(err)
		s.Require().Equal(exported.Active.String(), status)

		status, err = query.ClientStatus(ctx, chainA, testvalues.TendermintClientID(1))
		s.Require().NoError(err)
		s.Require().Equal(exported.Active.String(), status)
	})

	t.Run("IBC token transfer from chainA to chainB, to make sure the upgrade did not break the packet flow", func(t *testing.T) {
		transferTxResp := s.Transfer(ctx, chainA, chainAWallet, channelA.PortID, channelA.ChannelID, testvalues.DefaultTransferCoins(chainADenom), chainAAddress, chainBAddress, s.GetTimeoutHeight(ctx, chainB.(*cosmos.CosmosChain)), 0, "")
		s.AssertTxSuccess(transferTxResp)
	})

	t.Run("packets are relayed", func(t *testing.T) {
		s.AssertPacketRelayed(ctx, chainA, channelA.PortID, channelA.ChannelID, 1)

		actualBalance, err := query.Balance(ctx, chainB, chainBAddress, chainBIBCToken.IBCDenom())
		s.Require().NoError(err)

		expected := testvalues.IBCTransferAmount * 2
		s.Require().Equal(expected, actualBalance.Int64())
	})

	t.Run("check that the v2 solo machine clientstate has been updated to the v3 solo machine clientstate", func(t *testing.T) {
		res, err := s.ClientState(ctx, chainA, testvalues.SolomachineClientID(2))
		s.Require().NoError(err)
		s.Require().Equal(fmt.Sprint("/", proto.MessageName(&solomachine.ClientState{})), res.ClientState.TypeUrl)
	})
}

func (s *UpgradeTestSuite) TestV7ToV7_1ChainUpgrade() {
	t := s.T()
	testCfg := testsuite.LoadConfig()

	ctx := context.Background()
	relayer, channelA := s.SetupChainsRelayerAndChannel(ctx, nil)
	chainA, chainB := s.GetChains()

	chainADenom := chainA.Config().Denom

	chainAWallet := s.CreateUserOnChainA(ctx, testvalues.StartingTokenAmount)
	chainAAddress := chainAWallet.FormattedAddress()

	chainBWallet := s.CreateUserOnChainB(ctx, testvalues.StartingTokenAmount)
	chainBAddress := chainBWallet.FormattedAddress()

	s.Require().NoError(test.WaitForBlocks(ctx, 1, chainA, chainB), "failed to wait for blocks")

	t.Run("transfer native tokens from chainA to chainB", func(t *testing.T) {
		transferTxResp := s.Transfer(ctx, chainA, chainAWallet, channelA.PortID, channelA.ChannelID, testvalues.DefaultTransferCoins(chainADenom), chainAAddress, chainBAddress, s.GetTimeoutHeight(ctx, chainB.(*cosmos.CosmosChain)), 0, "")
		s.AssertTxSuccess(transferTxResp)
	})

	t.Run("tokens are escrowed", func(t *testing.T) {
		actualBalance, err := s.GetChainANativeBalance(ctx, chainAWallet)
		s.Require().NoError(err)

		expected := testvalues.StartingTokenAmount - testvalues.IBCTransferAmount
		s.Require().Equal(expected, actualBalance)
	})

	t.Run("start relayer", func(t *testing.T) {
		s.StartRelayer(relayer)
	})

	chainBIBCToken := testsuite.GetIBCToken(chainADenom, channelA.Counterparty.PortID, channelA.Counterparty.ChannelID)

	t.Run("packet is relayed", func(t *testing.T) {
		s.AssertPacketRelayed(ctx, chainA, channelA.PortID, channelA.ChannelID, 1)

		actualBalance, err := query.Balance(ctx, chainB, chainBAddress, chainBIBCToken.IBCDenom())
		s.Require().NoError(err)

		expected := testvalues.IBCTransferAmount
		s.Require().Equal(expected, actualBalance.Int64())
	})

	s.Require().NoError(test.WaitForBlocks(ctx, 5, chainA), "failed to wait for blocks")

	t.Run("upgrade chain", func(t *testing.T) {
		govProposalWallet := s.CreateUserOnChainA(ctx, testvalues.StartingTokenAmount)
		s.UpgradeChain(ctx, chainA.(*cosmos.CosmosChain), govProposalWallet, testCfg.UpgradeConfig.PlanName, testCfg.ChainConfigs[0].Tag, testCfg.UpgradeConfig.Tag)
	})

	t.Run("ensure the localhost client is active and sentinel connection is stored in state", func(t *testing.T) {
		status, err := query.ClientStatus(ctx, chainA, exported.LocalhostClientID)
		s.Require().NoError(err)
		s.Require().Equal(exported.Active.String(), status)

		connectionResp, err := query.GRPCQuery[connectiontypes.QueryConnectionResponse](ctx, chainA, &connectiontypes.QueryConnectionRequest{ConnectionId: exported.LocalhostConnectionID})
		s.Require().NoError(err)
		s.Require().Equal(connectiontypes.OPEN, connectionResp.Connection.State)
		s.Require().Equal(exported.LocalhostClientID, connectionResp.Connection.ClientId)
		s.Require().Equal(exported.LocalhostClientID, connectionResp.Connection.Counterparty.ClientId)
		s.Require().Equal(exported.LocalhostConnectionID, connectionResp.Connection.Counterparty.ConnectionId)
	})

	t.Run("ensure escrow amount for native denom is stored in state", func(t *testing.T) {
		actualTotalEscrow, err := query.TotalEscrowForDenom(ctx, chainA, chainADenom)
		s.Require().NoError(err)

		expectedTotalEscrow := sdk.NewCoin(chainADenom, sdkmath.NewInt(testvalues.IBCTransferAmount))
		s.Require().Equal(expectedTotalEscrow, actualTotalEscrow) // migration has run and total escrow amount has been set
	})

	t.Run("IBC token transfer from chainA to chainB, to make sure the upgrade did not break the packet flow", func(t *testing.T) {
		transferTxResp := s.Transfer(ctx, chainA, chainAWallet, channelA.PortID, channelA.ChannelID, testvalues.DefaultTransferCoins(chainADenom), chainAAddress, chainBAddress, s.GetTimeoutHeight(ctx, chainB), 0, "")
		s.AssertTxSuccess(transferTxResp)
	})

	t.Run("packets are relayed", func(t *testing.T) {
		s.AssertPacketRelayed(ctx, chainA, channelA.PortID, channelA.ChannelID, 1)

		actualBalance, err := chainB.GetBalance(ctx, chainBAddress, chainBIBCToken.IBCDenom())
		s.Require().NoError(err)

		expected := testvalues.IBCTransferAmount * 2
		s.Require().Equal(expected, actualBalance.Int64())
	})
}

func (s *UpgradeTestSuite) TestV7ToV8ChainUpgrade() {
	t := s.T()
	testCfg := testsuite.LoadConfig()

	ctx := context.Background()
	relayer, channelA := s.SetupChainsRelayerAndChannel(ctx, nil)
	chainA, chainB := s.GetChains()

	chainADenom := chainA.Config().Denom

	chainAWallet := s.CreateUserOnChainA(ctx, testvalues.StartingTokenAmount)
	chainAAddress := chainAWallet.FormattedAddress()

	chainBWallet := s.CreateUserOnChainB(ctx, testvalues.StartingTokenAmount)
	chainBAddress := chainBWallet.FormattedAddress()

	s.Require().NoError(test.WaitForBlocks(ctx, 1, chainA, chainB), "failed to wait for blocks")

	t.Run("transfer native tokens from chainA to chainB", func(t *testing.T) {
		transferTxResp := s.Transfer(ctx, chainA, chainAWallet, channelA.PortID, channelA.ChannelID, testvalues.DefaultTransferCoins(chainADenom), chainAAddress, chainBAddress, s.GetTimeoutHeight(ctx, chainB), 0, "")
		s.AssertTxSuccess(transferTxResp)
	})

	t.Run("tokens are escrowed", func(t *testing.T) {
		actualBalance, err := s.GetChainANativeBalance(ctx, chainAWallet)
		s.Require().NoError(err)

		expected := testvalues.StartingTokenAmount - testvalues.IBCTransferAmount
		s.Require().Equal(expected, actualBalance)
	})

	t.Run("start relayer", func(t *testing.T) {
		s.StartRelayer(relayer)
	})

	chainBIBCToken := testsuite.GetIBCToken(chainADenom, channelA.Counterparty.PortID, channelA.Counterparty.ChannelID)

	t.Run("packet is relayed", func(t *testing.T) {
		s.AssertPacketRelayed(ctx, chainA, channelA.PortID, channelA.ChannelID, 1)

		actualBalance, err := query.Balance(ctx, chainB, chainBAddress, chainBIBCToken.IBCDenom())
		s.Require().NoError(err)

		expected := testvalues.IBCTransferAmount
		s.Require().Equal(expected, actualBalance.Int64())
	})

	s.Require().NoError(test.WaitForBlocks(ctx, 5, chainA), "failed to wait for blocks")

	t.Run("upgrade chain", func(t *testing.T) {
		govProposalWallet := s.CreateUserOnChainB(ctx, testvalues.StartingTokenAmount)
		s.UpgradeChain(ctx, chainB.(*cosmos.CosmosChain), govProposalWallet, testCfg.UpgradeConfig.PlanName, testCfg.ChainConfigs[0].Tag, testCfg.UpgradeConfig.Tag)
	})

	t.Run("update params", func(t *testing.T) {
		authority, err := query.ModuleAccountAddress(ctx, govtypes.ModuleName, chainB)
		s.Require().NoError(err)
		s.Require().NotNil(authority)

		msg := clienttypes.NewMsgUpdateParams(authority.String(), clienttypes.NewParams(exported.Tendermint, "some-client"))
		s.ExecuteAndPassGovV1Proposal(ctx, msg, chainB, chainBWallet)
	})

	t.Run("query params", func(t *testing.T) {
		clientParamsResp, err := query.GRPCQuery[clienttypes.QueryClientParamsResponse](ctx, chainB, &clienttypes.QueryClientParamsRequest{})
		s.Require().NoError(err)

		allowedClients := clientParamsResp.Params.AllowedClients

		s.Require().Len(allowedClients, 2)
		s.Require().Contains(allowedClients, exported.Tendermint)
		s.Require().Contains(allowedClients, "some-client")
	})

	t.Run("query human readable ibc denom", func(t *testing.T) {
		s.AssertHumanReadableDenom(ctx, chainB, chainADenom, channelA)
	})

	t.Run("IBC token transfer from chainA to chainB, to make sure the upgrade did not break the packet flow", func(t *testing.T) {
		transferTxResp := s.Transfer(ctx, chainA, chainAWallet, channelA.PortID, channelA.ChannelID, testvalues.DefaultTransferCoins(chainADenom), chainAAddress, chainBAddress, s.GetTimeoutHeight(ctx, chainB), 0, "")
		s.AssertTxSuccess(transferTxResp)
	})

	t.Run("packets are relayed", func(t *testing.T) {
		s.AssertPacketRelayed(ctx, chainA, channelA.PortID, channelA.ChannelID, 1)

		actualBalance, err := chainB.GetBalance(ctx, chainBAddress, chainBIBCToken.IBCDenom())
		s.Require().NoError(err)

		expected := testvalues.IBCTransferAmount * 2
		s.Require().Equal(expected, actualBalance.Int64())
	})
}

func (s *UpgradeTestSuite) TestV8ToV8_1ChainUpgrade() {
	t := s.T()
	ctx := context.Background()

	relayer, channelA := s.SetupChainsRelayerAndChannel(ctx, s.FeeMiddlewareChannelOptions())

	chainA, chainB := s.GetChains()
	chainADenom := chainA.Config().Denom

	chainAWallet := s.CreateUserOnChainA(ctx, testvalues.StartingTokenAmount)
	chainAAddress := chainAWallet.FormattedAddress()

	chainBWallet := s.CreateUserOnChainB(ctx, testvalues.StartingTokenAmount)
	chainBAddress := chainBWallet.FormattedAddress()

	s.Require().NoError(test.WaitForBlocks(ctx, 1, chainA, chainB), "failed to wait for blocks")

	t.Run("transfer native tokens from chainA to chainB", func(t *testing.T) {
		txResp := s.Transfer(ctx, chainA, chainAWallet, channelA.PortID, channelA.ChannelID, testvalues.DefaultTransferCoins(chainADenom), chainAAddress, chainBAddress, s.GetTimeoutHeight(ctx, chainB), 0, "")
		s.AssertTxSuccess(txResp)
	})

	t.Run("tokens are escrowed", func(t *testing.T) {
		actualBalance, err := s.GetChainANativeBalance(ctx, chainAWallet)
		s.Require().NoError(err)

		expected := testvalues.StartingTokenAmount - testvalues.IBCTransferAmount
		s.Require().Equal(expected, actualBalance)
	})

	t.Run("pay packet fee", func(t *testing.T) {
		t.Run("no packet fees in escrow", func(t *testing.T) {
			packets, err := query.IncentivizedPacketsForChannel(ctx, chainA, channelA.PortID, channelA.ChannelID)
			s.Require().NoError(err)
			s.Require().Empty(packets)
		})

		testFee := testvalues.DefaultFee(chainADenom)
		packetID := channeltypes.NewPacketID(channelA.PortID, channelA.ChannelID, 1)
		packetFee := feetypes.NewPacketFee(testFee, chainAWallet.FormattedAddress(), nil)

		t.Run("pay packet fee", func(t *testing.T) {
			txResp := s.PayPacketFeeAsync(ctx, chainA, chainAWallet, packetID, packetFee)
			s.AssertTxSuccess(txResp)
		})

		t.Run("query incentivized packets", func(t *testing.T) {
			packets, err := query.IncentivizedPacketsForChannel(ctx, chainA, channelA.PortID, channelA.ChannelID)
			s.Require().NoError(err)
			s.Require().Len(packets, 1)
			actualFee := packets[0].PacketFees[0].Fee

			s.Require().True(actualFee.RecvFee.Equal(testFee.RecvFee))
			s.Require().True(actualFee.AckFee.Equal(testFee.AckFee))
			s.Require().True(actualFee.TimeoutFee.Equal(testFee.TimeoutFee))
		})
	})

	t.Run("upgrade chain", func(t *testing.T) {
		testCfg := testsuite.LoadConfig()
		proposalWallet := s.CreateUserOnChainA(ctx, testvalues.StartingTokenAmount)
		s.UpgradeChain(ctx, chainA.(*cosmos.CosmosChain), proposalWallet, testCfg.UpgradeConfig.PlanName, testCfg.ChainConfigs[0].Tag, testCfg.UpgradeConfig.Tag)
	})

	t.Run("29-fee migration partially refunds escrowed tokens", func(t *testing.T) {
		actualBalance, err := s.GetChainANativeBalance(ctx, chainAWallet)
		s.Require().NoError(err)

		testFee := testvalues.DefaultFee(chainADenom)
		legacyTotal := testFee.RecvFee.Add(testFee.AckFee...).Add(testFee.TimeoutFee...)
		refundCoins := legacyTotal.Sub(testFee.Total()...) // Total() returns the denomwise max of (recvFee + ackFee, timeoutFee)

		expected := testvalues.StartingTokenAmount - testvalues.IBCTransferAmount - legacyTotal.AmountOf(chainADenom).Int64() + refundCoins.AmountOf(chainADenom).Int64()
		s.Require().Equal(expected, actualBalance)

		// query incentivised packets and assert calculated values are correct
		packets, err := query.IncentivizedPacketsForChannel(ctx, chainA, channelA.PortID, channelA.ChannelID)
		s.Require().NoError(err)
		s.Require().Len(packets, 1)
		actualFee := packets[0].PacketFees[0].Fee

		s.Require().True(actualFee.RecvFee.Equal(testFee.RecvFee))
		s.Require().True(actualFee.AckFee.Equal(testFee.AckFee))
		s.Require().True(actualFee.TimeoutFee.Equal(testFee.TimeoutFee))

		escrowBalance, err := query.Balance(ctx, chainA, authtypes.NewModuleAddress(feetypes.ModuleName).String(), chainADenom)
		s.Require().NoError(err)

		expected = testFee.Total().AmountOf(chainADenom).Int64()
		s.Require().Equal(expected, escrowBalance.Int64())
	})

	t.Run("start relayer", func(t *testing.T) {
		s.StartRelayer(relayer)
	})

	chainBIBCToken := testsuite.GetIBCToken(chainADenom, channelA.Counterparty.PortID, channelA.Counterparty.ChannelID)

	t.Run("packet is relayed", func(t *testing.T) {
		s.AssertPacketRelayed(ctx, chainA, channelA.PortID, channelA.ChannelID, 1)

		actualBalance, err := query.Balance(ctx, chainB, chainBAddress, chainBIBCToken.IBCDenom())
		s.Require().NoError(err)

		expected := testvalues.IBCTransferAmount
		s.Require().Equal(expected, actualBalance.Int64())
	})

	s.Require().NoError(test.WaitForBlocks(ctx, 5, chainA), "failed to wait for blocks")

	t.Run("IBC token transfer from chainA to chainB, to make sure the upgrade did not break the packet flow", func(t *testing.T) {
		transferTxResp := s.Transfer(ctx, chainA, chainAWallet, channelA.PortID, channelA.ChannelID, testvalues.DefaultTransferCoins(chainADenom), chainAAddress, chainBAddress, s.GetTimeoutHeight(ctx, chainB), 0, "")
		s.AssertTxSuccess(transferTxResp)
	})

	t.Run("packets are relayed", func(t *testing.T) {
		s.AssertPacketRelayed(ctx, chainA, channelA.PortID, channelA.ChannelID, 1)

		actualBalance, err := chainB.GetBalance(ctx, chainBAddress, chainBIBCToken.IBCDenom())
		s.Require().NoError(err)

		expected := testvalues.IBCTransferAmount * 2
		s.Require().Equal(expected, actualBalance.Int64())
	})
}

func (s *UpgradeTestSuite) TestV8ToV8_1ChainUpgrade_ChannelUpgrades() {
	t := s.T()
	testCfg := testsuite.LoadConfig()
	ctx := context.Background()

	relayer, channelA := s.SetupChainsRelayerAndChannel(ctx, s.TransferChannelOptions())
	channelB := channelA.Counterparty

	chainA, chainB := s.GetChains()
	chainADenom := chainA.Config().Denom
	chainBDenom := chainB.Config().Denom
	chainAIBCToken := testsuite.GetIBCToken(chainBDenom, channelA.PortID, channelA.ChannelID)
	_ = chainAIBCToken
	chainBIBCToken := testsuite.GetIBCToken(chainADenom, channelB.PortID, channelB.ChannelID)

	chainAWallet := s.CreateUserOnChainA(ctx, testvalues.StartingTokenAmount)
	chainAAddress := chainAWallet.FormattedAddress()

	chainBWallet := s.CreateUserOnChainB(ctx, testvalues.StartingTokenAmount)
	chainBAddress := chainBWallet.FormattedAddress()

	var (
		chainARelayerWallet, chainBRelayerWallet ibc.Wallet
		relayerAStartingBalance                  int64
		testFee                                  = testvalues.DefaultFee(chainADenom)
	)

	s.Require().NoError(test.WaitForBlocks(ctx, 1, chainA, chainB), "failed to wait for blocks")

	// trying to create some inflight packets, although they might get relayed before the upgrade starts
	t.Run("create inflight transfer packets between chain A and chain B", func(t *testing.T) {
		chainBWalletAmount := ibc.WalletAmount{
			Address: chainBWallet.FormattedAddress(), // destination address
			Denom:   chainADenom,
			Amount:  sdkmath.NewInt(testvalues.IBCTransferAmount),
		}

		transferTxResp, err := chainA.SendIBCTransfer(ctx, channelA.ChannelID, chainAWallet.KeyName(), chainBWalletAmount, ibc.TransferOptions{})
		s.Require().NoError(err)
		s.Require().NoError(transferTxResp.Validate(), "chain-a ibc transfer tx is invalid")

		chainAwalletAmount := ibc.WalletAmount{
			Address: chainAWallet.FormattedAddress(), // destination address
			Denom:   chainBDenom,
			Amount:  sdkmath.NewInt(testvalues.IBCTransferAmount),
		}

		transferTxResp, err = chainB.SendIBCTransfer(ctx, channelB.ChannelID, chainBWallet.KeyName(), chainAwalletAmount, ibc.TransferOptions{})
		s.Require().NoError(err)
		s.Require().NoError(transferTxResp.Validate(), "chain-b ibc transfer tx is invalid")
	})

	s.Require().NoError(test.WaitForBlocks(ctx, 5, chainA, chainB), "failed to wait for blocks")

	t.Run("upgrade chains", func(t *testing.T) {
		var wg sync.WaitGroup

		wg.Add(1)
		go func() {
			defer wg.Done()

			t.Run("chain A", func(t *testing.T) {
				govProposalWallet := s.CreateUserOnChainA(ctx, testvalues.StartingTokenAmount)
				s.UpgradeChain(ctx, chainA.(*cosmos.CosmosChain), govProposalWallet, testCfg.UpgradeConfig.PlanName, testCfg.ChainConfigs[0].Tag, testCfg.UpgradeConfig.Tag)
			})
		}()

		wg.Add(1)
		go func() {
			defer wg.Done()

			t.Run("chain B", func(t *testing.T) {
				govProposalWallet := s.CreateUserOnChainB(ctx, testvalues.StartingTokenAmount)
				s.UpgradeChain(ctx, chainB.(*cosmos.CosmosChain), govProposalWallet, testCfg.UpgradeConfig.PlanName, testCfg.ChainConfigs[1].Tag, testCfg.UpgradeConfig.Tag)
			})
		}()

		wg.Wait()
	})

	t.Run("query params", func(t *testing.T) {
		t.Run("on chain A", func(t *testing.T) {
			channelParamsResp, err := query.GRPCQuery[channeltypes.QueryChannelParamsResponse](ctx, chainA, &channeltypes.QueryChannelParamsRequest{})
			s.Require().NoError(err)

			upgradeTimeout := channelParamsResp.Params.UpgradeTimeout
			s.Require().Equal(clienttypes.ZeroHeight(), upgradeTimeout.Height)
			s.Require().Equal(uint64(time.Minute*10), upgradeTimeout.Timestamp)
		})

		t.Run("on chain B", func(t *testing.T) {
			channelParamsResp, err := query.GRPCQuery[channeltypes.QueryChannelParamsResponse](ctx, chainB, &channeltypes.QueryChannelParamsRequest{})
			s.Require().NoError(err)

			upgradeTimeout := channelParamsResp.Params.UpgradeTimeout
			s.Require().Equal(clienttypes.ZeroHeight(), upgradeTimeout.Height)
			s.Require().Equal(uint64(time.Minute*10), upgradeTimeout.Timestamp)
		})
	})

	t.Run("execute gov proposal to initiate channel upgrade", func(t *testing.T) {
		chA, err := query.Channel(ctx, chainA, channelA.PortID, channelA.ChannelID)
		s.Require().NoError(err)

		s.InitiateChannelUpgrade(ctx, chainA, chainAWallet, channelA.PortID, channelA.ChannelID, s.CreateUpgradeFields(chA))
	})

	t.Run("start relayer", func(t *testing.T) {
		s.StartRelayer(relayer)
	})

	s.Require().NoError(test.WaitForBlocks(ctx, 10, chainA, chainB), "failed to wait for blocks")

	t.Run("packets are relayed between chain A and chain B", func(t *testing.T) {
		// packet from chain A to chain B
		actualBalance, err := query.Balance(ctx, chainB, chainBAddress, chainBIBCToken.IBCDenom())
		s.Require().NoError(err)
		expected := testvalues.IBCTransferAmount
		s.Require().Equal(expected, actualBalance.Int64())

		// packet from chain B to chain A
		actualBalance, err = query.Balance(ctx, chainA, chainAAddress, chainAIBCToken.IBCDenom())
		s.Require().NoError(err)
		expected = testvalues.IBCTransferAmount
		s.Require().Equal(expected, actualBalance.Int64())
	})

	t.Run("verify channel A upgraded and is fee enabled", func(t *testing.T) {
		channel, err := query.Channel(ctx, chainA, channelA.PortID, channelA.ChannelID)
		s.Require().NoError(err)

		// check the channel version include the fee version
		version, err := feetypes.MetadataFromVersion(channel.Version)
		s.Require().NoError(err)
		s.Require().Equal(feetypes.Version, version.FeeVersion, "the channel version did not include ics29")

		// extra check
		feeEnabled, err := query.FeeEnabledChannel(ctx, chainA, channelA.PortID, channelA.ChannelID)
		s.Require().NoError(err)
		s.Require().Equal(true, feeEnabled)
	})

	t.Run("verify channel B upgraded and is fee enabled", func(t *testing.T) {
		channel, err := query.Channel(ctx, chainB, channelB.PortID, channelB.ChannelID)
		s.Require().NoError(err)

		// check the channel version include the fee version
		version, err := feetypes.MetadataFromVersion(channel.Version)
		s.Require().NoError(err)
		s.Require().Equal(feetypes.Version, version.FeeVersion, "the channel version did not include ics29")

		// extra check
		feeEnabled, err := query.FeeEnabledChannel(ctx, chainB, channelB.PortID, channelB.ChannelID)
		s.Require().NoError(err)
		s.Require().Equal(true, feeEnabled)
	})

	t.Run("prune packet acknowledgements", func(t *testing.T) {
		// there should be one ack for the packet that we sent before the upgrade
		acks, err := query.PacketAcknowledgements(ctx, chainA, channelA.PortID, channelA.ChannelID, []uint64{})
		s.Require().NoError(err)
		s.Require().Len(acks, 1)
		s.Require().Equal(uint64(1), acks[0].Sequence)

		pruneAcksTxResponse := s.PruneAcknowledgements(ctx, chainA, chainAWallet, channelA.PortID, channelA.ChannelID, uint64(1))
		s.AssertTxSuccess(pruneAcksTxResponse)

		// after pruning there should not be any acks
		acks, err = query.PacketAcknowledgements(ctx, chainA, channelA.PortID, channelA.ChannelID, []uint64{})
		s.Require().NoError(err)
		s.Require().Empty(acks)
	})

	t.Run("stop relayer", func(t *testing.T) {
		s.StopRelayer(ctx, relayer)
	})

	t.Run("recover relayer wallets", func(t *testing.T) {
		err := s.RecoverRelayerWallets(ctx, relayer)
		s.Require().NoError(err)

		chainARelayerWallet, chainBRelayerWallet, err = s.GetRelayerWallets(relayer)
		s.Require().NoError(err)

		relayerAStartingBalance, err = s.GetChainANativeBalance(ctx, chainARelayerWallet)
		s.Require().NoError(err)
		t.Logf("relayer A user starting with balance: %d", relayerAStartingBalance)
	})

	s.Require().NoError(test.WaitForBlocks(ctx, 1, chainA, chainB), "failed to wait for blocks")

	t.Run("register and verify counterparty payee", func(t *testing.T) {
		_, chainBRelayerUser := s.GetRelayerUsers(ctx)
		resp := s.RegisterCounterPartyPayee(ctx, chainB, chainBRelayerUser, channelA.Counterparty.PortID, channelA.Counterparty.ChannelID, chainBRelayerWallet.FormattedAddress(), chainARelayerWallet.FormattedAddress())
		s.AssertTxSuccess(resp)

		address, err := query.CounterPartyPayee(ctx, chainB, chainBRelayerWallet.FormattedAddress(), channelA.Counterparty.ChannelID)
		s.Require().NoError(err)
		s.Require().Equal(chainARelayerWallet.FormattedAddress(), address)
	})

	t.Run("start relayer", func(t *testing.T) {
		s.StartRelayer(relayer)
	})

	t.Run("send incentivized transfer packet", func(t *testing.T) {
		// before adding fees for the packet, there should not be incentivized packets
		packets, err := query.IncentivizedPacketsForChannel(ctx, chainA, channelA.PortID, channelA.ChannelID)
		s.Require().NoError(err)
		s.Require().Empty(packets)

		transferAmount := testvalues.DefaultTransferAmount(chainA.Config().Denom)

		msgPayPacketFee := feetypes.NewMsgPayPacketFee(testFee, channelA.PortID, channelA.ChannelID, chainAWallet.FormattedAddress(), nil)
<<<<<<< HEAD
		msgTransfer := transfertypes.NewMsgTransfer(channelA.PortID, channelA.ChannelID, sdk.NewCoins(transferAmount), chainAWallet.FormattedAddress(), chainBWallet.FormattedAddress(), s.GetTimeoutHeight(ctx, chainB), 0, "", nil)
=======
		msgTransfer := testsuite.GetMsgTransfer(
			channelA.PortID,
			channelA.ChannelID,
			channelA.Version, // upgrade adds fee middleware, but keeps transfer version
			sdk.NewCoins(transferAmount),
			chainAWallet.FormattedAddress(),
			chainBWallet.FormattedAddress(),
			s.GetTimeoutHeight(ctx, chainB),
			0,
			"",
		)
>>>>>>> c8e9af75
		resp := s.BroadcastMessages(ctx, chainA, chainAWallet, msgPayPacketFee, msgTransfer)
		s.AssertTxSuccess(resp)
	})

	t.Run("escrow fees equal (ack fee + recv fee)", func(t *testing.T) {
		actualBalance, err := s.GetChainANativeBalance(ctx, chainAWallet)
		s.Require().NoError(err)

		// walletA has done two IBC transfers of value testvalues.IBCTransferAmount since the start of the test.
		expected := testvalues.StartingTokenAmount - (2 * testvalues.IBCTransferAmount) - testFee.AckFee.AmountOf(chainADenom).Int64() - testFee.RecvFee.AmountOf(chainADenom).Int64()
		s.Require().Equal(expected, actualBalance)
	})

	t.Run("packets are relayed", func(t *testing.T) {
		packets, err := query.IncentivizedPacketsForChannel(ctx, chainA, channelA.PortID, channelA.ChannelID)
		s.Require().NoError(err)
		s.Require().Empty(packets)
	})

	t.Run("tokens are received by walletB", func(t *testing.T) {
		actualBalance, err := query.Balance(ctx, chainB, chainBAddress, chainBIBCToken.IBCDenom())
		s.Require().NoError(err)

		// walletB has received two IBC transfers of value testvalues.IBCTransferAmount since the start of the test.
		expected := 2 * testvalues.IBCTransferAmount
		s.Require().Equal(expected, actualBalance.Int64())
	})

	t.Run("relayerA is paid ack and recv fee", func(t *testing.T) {
		actualBalance, err := s.GetChainANativeBalance(ctx, chainARelayerWallet)
		s.Require().NoError(err)

		expected := relayerAStartingBalance + testFee.AckFee.AmountOf(chainADenom).Int64() + testFee.RecvFee.AmountOf(chainADenom).Int64()
		s.Require().Equal(expected, actualBalance)
	})
}

// ClientState queries the current ClientState by clientID
func (*UpgradeTestSuite) ClientState(ctx context.Context, chain ibc.Chain, clientID string) (*clienttypes.QueryClientStateResponse, error) {
	res, err := query.GRPCQuery[clienttypes.QueryClientStateResponse](ctx, chain, &clienttypes.QueryClientStateRequest{ClientId: clientID})
	if err != nil {
		return res, err
	}

	return res, nil
}<|MERGE_RESOLUTION|>--- conflicted
+++ resolved
@@ -956,9 +956,6 @@
 		transferAmount := testvalues.DefaultTransferAmount(chainA.Config().Denom)
 
 		msgPayPacketFee := feetypes.NewMsgPayPacketFee(testFee, channelA.PortID, channelA.ChannelID, chainAWallet.FormattedAddress(), nil)
-<<<<<<< HEAD
-		msgTransfer := transfertypes.NewMsgTransfer(channelA.PortID, channelA.ChannelID, sdk.NewCoins(transferAmount), chainAWallet.FormattedAddress(), chainBWallet.FormattedAddress(), s.GetTimeoutHeight(ctx, chainB), 0, "", nil)
-=======
 		msgTransfer := testsuite.GetMsgTransfer(
 			channelA.PortID,
 			channelA.ChannelID,
@@ -970,7 +967,6 @@
 			0,
 			"",
 		)
->>>>>>> c8e9af75
 		resp := s.BroadcastMessages(ctx, chainA, chainAWallet, msgPayPacketFee, msgTransfer)
 		s.AssertTxSuccess(resp)
 	})
