--- conflicted
+++ resolved
@@ -760,11 +760,7 @@
 	testCfg := testsuite.LoadConfig()
 	ctx := context.Background()
 
-<<<<<<< HEAD
-	relayer, channelA := s.SetupChainsRelayerAndChannel(ctx, testsuite.TransferChannelOptions())
-=======
 	relayer, channelA := s.GetRelayer(), s.GetChainAChannel()
->>>>>>> 87d1f91c
 	channelB := channelA.Counterparty
 
 	chainA, chainB := s.GetChains()
