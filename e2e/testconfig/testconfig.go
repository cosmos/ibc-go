--- conflicted
+++ resolved
@@ -44,7 +44,7 @@
 	defaultBinary = "simd"
 	// defaultRlyTag is the tag that will be used if no relayer tag is specified.
 	// all images are here https://github.com/cosmos/relayer/pkgs/container/relayer/versions
-	defaultRlyTag = "andrew-tendermint_v0.37" // "v2.2.0"
+	defaultRlyTag = "latest" // "andrew-tendermint_v0.37" // "v2.2.0"
 	// defaultChainTag is the tag that will be used for the chains if none is specified.
 	defaultChainTag = "main"
 	// defaultRelayerType is the default relayer that will be used if none is specified.
@@ -90,17 +90,6 @@
 		chainBTag = chainATag
 	}
 
-<<<<<<< HEAD
-	rlyTag, ok := os.LookupEnv(GoRelayerTagEnv)
-	if !ok {
-		rlyTag = defaultRlyTag
-	}
-
-	// TODO: remove hard coded value
-	rlyTag = "latest"
-
-=======
->>>>>>> 8e11eb18
 	chainAImage := getChainImage(chainBinary)
 	specifiedChainImage, ok := os.LookupEnv(ChainImageEnv)
 	if ok {
