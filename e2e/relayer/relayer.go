package relayer

import (
	"fmt"
	"testing"

	dockerclient "github.com/docker/docker/client"
	"github.com/strangelove-ventures/interchaintest/v8"
	"github.com/strangelove-ventures/interchaintest/v8/ibc"
	"github.com/strangelove-ventures/interchaintest/v8/relayer"
	"go.uber.org/zap"
)

const (
	Rly    = "rly"
	Hermes = "hermes"

	HermesRelayerRepository = "ghcr.io/informalsystems/hermes"
	hermesRelayerUser       = "1000:1000"
	RlyRelayerRepository    = "ghcr.io/cosmos/relayer"
	rlyRelayerUser          = "100:1000" // docker run -it --rm --entrypoint echo ghcr.io/cosmos/relayer "$(id -u):$(id -g)"
)

// Config holds configuration values for the relayer used in the tests.
type Config struct {
	// Tag is the tag used for the relayer image.
	Tag string `yaml:"tag"`
	// ID specifies the type of relayer that this is.
	ID string `yaml:"id"`
	// Image is the image that should be used for the relayer.
	Image string `yaml:"image"`
}

// New returns an implementation of ibc.Relayer depending on the provided RelayerType.
func New(t *testing.T, cfg Config, logger *zap.Logger, dockerClient *dockerclient.Client, network string) ibc.Relayer {
	t.Helper()
	switch cfg.ID {
	case Rly:
		return newCosmosRelayer(t, cfg.Tag, logger, dockerClient, network, cfg.Image)
	case Hermes:
		return newHermesRelayer(t, cfg.Tag, logger, dockerClient, network, cfg.Image)
	default:
<<<<<<< HEAD
		panic(fmt.Sprintf("unknown relayer specified: %s", cfg.ID))
=======
		panic(fmt.Errorf("unknown relayer specified: %s", cfg.Type))
>>>>>>> 185a2202
	}
}

// newCosmosRelayer returns an instance of the go relayer.
// Options are used to allow for relayer version selection and specifying the default processing option.
func newCosmosRelayer(t *testing.T, tag string, logger *zap.Logger, dockerClient *dockerclient.Client, network, relayerImage string) ibc.Relayer {
	t.Helper()

	customImageOption := relayer.CustomDockerImage(relayerImage, tag, rlyRelayerUser)
	relayerProcessingOption := relayer.StartupFlags("-p", "events") // relayer processes via events

	relayerFactory := interchaintest.NewBuiltinRelayerFactory(ibc.CosmosRly, logger, customImageOption, relayerProcessingOption)

	return relayerFactory.Build(
		t, dockerClient, network,
	)
}

// newHermesRelayer returns an instance of the hermes relayer.
func newHermesRelayer(t *testing.T, tag string, logger *zap.Logger, dockerClient *dockerclient.Client, network, relayerImage string) ibc.Relayer {
	t.Helper()

	customImageOption := relayer.CustomDockerImage(relayerImage, tag, hermesRelayerUser)
	relayerFactory := interchaintest.NewBuiltinRelayerFactory(ibc.Hermes, logger, customImageOption)

	return relayerFactory.Build(
		t, dockerClient, network,
	)
}

// Map is a mapping from test names to a relayer set for that test.
type Map map[string]map[ibc.Wallet]bool

// AddRelayer adds the given relayer to the relayer set for the given test name.
func (r Map) AddRelayer(testName string, ibcrelayer ibc.Wallet) {
	if _, ok := r[testName]; !ok {
		r[testName] = make(map[ibc.Wallet]bool)
	}
	r[testName][ibcrelayer] = true
}

// containsRelayer returns true if the given relayer is in the relayer set for the given test name.
func (r Map) ContainsRelayer(testName string, wallet ibc.Wallet) bool {
	if relayerSet, ok := r[testName]; ok {
		return relayerSet[wallet]
	}
	return false
}<|MERGE_RESOLUTION|>--- conflicted
+++ resolved
@@ -40,11 +40,7 @@
 	case Hermes:
 		return newHermesRelayer(t, cfg.Tag, logger, dockerClient, network, cfg.Image)
 	default:
-<<<<<<< HEAD
-		panic(fmt.Sprintf("unknown relayer specified: %s", cfg.ID))
-=======
-		panic(fmt.Errorf("unknown relayer specified: %s", cfg.Type))
->>>>>>> 185a2202
+		panic(fmt.Errorf("unknown relayer specified: %s", cfg.ID))
 	}
 }
 
