package relayer

import (
	"context"
	"fmt"
	"testing"

	dockerclient "github.com/docker/docker/client"
	"github.com/pelletier/go-toml"
	"github.com/strangelove-ventures/interchaintest/v8"
	"github.com/strangelove-ventures/interchaintest/v8/ibc"
	"github.com/strangelove-ventures/interchaintest/v8/relayer"
	"github.com/strangelove-ventures/interchaintest/v8/relayer/hermes"
	"go.uber.org/zap"
)

const (
	Rly        = "rly"
	Hermes     = "hermes"
	Hyperspace = "hyperspace"

	HermesRelayerRepository = "ghcr.io/informalsystems/hermes"
	hermesRelayerUser       = "1000:1000"
	RlyRelayerRepository    = "ghcr.io/cosmos/relayer"
	rlyRelayerUser          = "100:1000"

	// TODO: https://github.com/cosmos/ibc-go/issues/4965
	HyperspaceRelayerRepository = "ghcr.io/misko9/hyperspace"
	hyperspaceRelayerUser       = "1000:1000"

	// relativeHermesConfigFilePath is the path to the hermes config file relative to the home directory within the container.
	relativeHermesConfigFilePath = ".hermes/config.toml"
)

// Config holds configuration values for the relayer used in the tests.
type Config struct {
	// Tag is the tag used for the relayer image.
	Tag string `yaml:"tag"`
	// ID specifies the type of relayer that this is.
	ID string `yaml:"id"`
	// Image is the image that should be used for the relayer.
	Image string `yaml:"image"`
}

// New returns an implementation of ibc.Relayer depending on the provided RelayerType.
func New(t *testing.T, cfg Config, logger *zap.Logger, dockerClient *dockerclient.Client, network string) ibc.Relayer {
	t.Helper()
	switch cfg.ID {
	case Rly:
		return newCosmosRelayer(t, cfg.Tag, logger, dockerClient, network, cfg.Image)
	case Hermes:
		return newHermesRelayer(t, cfg.Tag, logger, dockerClient, network, cfg.Image)
	case Hyperspace:
		return newHyperspaceRelayer(t, cfg.Tag, logger, dockerClient, network, cfg.Image)
	default:
		panic(fmt.Errorf("unknown relayer specified: %s", cfg.ID))
	}
}

// ApplyPacketFilter applies a packet filter to the hermes config file, which specifies a complete set of channels
// to watch for packets.
func ApplyPacketFilter(ctx context.Context, t *testing.T, r ibc.Relayer, chainID string, channels []ibc.ChannelOutput) error {
	t.Helper()

	h, ok := r.(*hermes.Relayer)
	if !ok {
		t.Logf("relayer %T does not support packet filtering, or it has not been implemented yet.", r)
		return nil
	}

	return modifyHermesConfigFile(ctx, h, func(config map[string]interface{}) error {
		chains, ok := config["chains"].([]map[string]interface{})
		if !ok {
			return fmt.Errorf("failed to get chains from hermes config")
		}
		var chain map[string]interface{}
		for _, c := range chains {
			if c["id"] == chainID {
				chain = c
				break
			}
		}

		if chain == nil {
			return fmt.Errorf("failed to find chain with id %s", chainID)
		}

<<<<<<< HEAD
		var channelIDs [][]string
		for _, c := range channels {
			channelIDs = append(channelIDs, []string{c.PortID, c.ChannelID})
=======
		var chanelEndpoints [][]string
		for _, c := range channels {
			chanelEndpoints = append(chanelEndpoints, []string{c.PortID, c.ChannelID})
>>>>>>> dd23cf9d
		}

		// [chains.packet_filter]
		//	# policy = 'allow'
		//	# list = [
		//	#   ['ica*', '*'],
		//	#   ['transfer', 'channel-0'],
		//	# ]

		// TODO(chatton): explicitly enable watching of ICA channels
		// this will ensure the ICA tests pass, but this will need to be modified to make sure
		// ICA tests will succeed in parallel.
<<<<<<< HEAD
		channelIDs = append(channelIDs, []string{"ica*", "*"})
=======
		chanelEndpoints = append(chanelEndpoints, []string{"ica*", "*"})
>>>>>>> dd23cf9d

		// we explicitly override the full list, this allows this function to provide a complete set of channels to watch.
		chain["packet_filter"] = map[string]interface{}{
			"policy": "allow",
<<<<<<< HEAD
			"list":   channelIDs,
=======
			"list":   chanelEndpoints,
>>>>>>> dd23cf9d
		}

		return nil
	})
}

// modifyHermesConfigFile reads the hermes config file, applies a modification function and returns an error if any.
func modifyHermesConfigFile(ctx context.Context, h *hermes.Relayer, modificationFn func(map[string]interface{}) error) error {
	bz, err := h.ReadFileFromHomeDir(ctx, relativeHermesConfigFilePath)
	if err != nil {
		return fmt.Errorf("failed to read hermes config file: %w", err)
	}

	var config map[string]interface{}
	if err := toml.Unmarshal(bz, &config); err != nil {
		return fmt.Errorf("failed to unmarshal hermes config bytes")
	}

	if modificationFn != nil {
		if err := modificationFn(config); err != nil {
			return fmt.Errorf("failed to modify hermes config: %w", err)
		}
	}

	bz, err = toml.Marshal(config)
	if err != nil {
		return fmt.Errorf("failed to marshal hermes config bytes")
	}

	return h.WriteFileToHomeDir(ctx, relativeHermesConfigFilePath, bz)
}

// newCosmosRelayer returns an instance of the go relayer.
// Options are used to allow for relayer version selection and specifying the default processing option.
func newCosmosRelayer(t *testing.T, tag string, logger *zap.Logger, dockerClient *dockerclient.Client, network, relayerImage string) ibc.Relayer {
	t.Helper()

	customImageOption := relayer.CustomDockerImage(relayerImage, tag, rlyRelayerUser)
	relayerProcessingOption := relayer.StartupFlags("-p", "events") // relayer processes via events

	relayerFactory := interchaintest.NewBuiltinRelayerFactory(ibc.CosmosRly, logger, customImageOption, relayerProcessingOption)

	return relayerFactory.Build(
		t, dockerClient, network,
	)
}

// newHermesRelayer returns an instance of the hermes relayer.
func newHermesRelayer(t *testing.T, tag string, logger *zap.Logger, dockerClient *dockerclient.Client, network, relayerImage string) ibc.Relayer {
	t.Helper()

	customImageOption := relayer.CustomDockerImage(relayerImage, tag, hermesRelayerUser)
	relayerFactory := interchaintest.NewBuiltinRelayerFactory(ibc.Hermes, logger, customImageOption)

	return relayerFactory.Build(
		t, dockerClient, network,
	)
}

// newHyperspaceRelayer returns an instance of the hyperspace relayer.
func newHyperspaceRelayer(t *testing.T, tag string, logger *zap.Logger, dockerClient *dockerclient.Client, network, relayerImage string) ibc.Relayer {
	t.Helper()

	customImageOption := relayer.CustomDockerImage(relayerImage, tag, hyperspaceRelayerUser)
	relayerFactory := interchaintest.NewBuiltinRelayerFactory(ibc.Hyperspace, logger, customImageOption)

	return relayerFactory.Build(
		t, dockerClient, network,
	)
}

// Map is a mapping from test names to a relayer set for that test.
type Map map[string]map[ibc.Wallet]bool

// AddRelayer adds the given relayer to the relayer set for the given test name.
func (r Map) AddRelayer(testName string, ibcrelayer ibc.Wallet) {
	if _, ok := r[testName]; !ok {
		r[testName] = make(map[ibc.Wallet]bool)
	}
	r[testName][ibcrelayer] = true
}

// containsRelayer returns true if the given relayer is in the relayer set for the given test name.
func (r Map) ContainsRelayer(testName string, wallet ibc.Wallet) bool {
	if relayerSet, ok := r[testName]; ok {
		return relayerSet[wallet]
	}
	return false
}<|MERGE_RESOLUTION|>--- conflicted
+++ resolved
@@ -85,15 +85,9 @@
 			return fmt.Errorf("failed to find chain with id %s", chainID)
 		}
 
-<<<<<<< HEAD
-		var channelIDs [][]string
-		for _, c := range channels {
-			channelIDs = append(channelIDs, []string{c.PortID, c.ChannelID})
-=======
 		var chanelEndpoints [][]string
 		for _, c := range channels {
 			chanelEndpoints = append(chanelEndpoints, []string{c.PortID, c.ChannelID})
->>>>>>> dd23cf9d
 		}
 
 		// [chains.packet_filter]
@@ -106,20 +100,12 @@
 		// TODO(chatton): explicitly enable watching of ICA channels
 		// this will ensure the ICA tests pass, but this will need to be modified to make sure
 		// ICA tests will succeed in parallel.
-<<<<<<< HEAD
-		channelIDs = append(channelIDs, []string{"ica*", "*"})
-=======
 		chanelEndpoints = append(chanelEndpoints, []string{"ica*", "*"})
->>>>>>> dd23cf9d
 
 		// we explicitly override the full list, this allows this function to provide a complete set of channels to watch.
 		chain["packet_filter"] = map[string]interface{}{
 			"policy": "allow",
-<<<<<<< HEAD
-			"list":   channelIDs,
-=======
 			"list":   chanelEndpoints,
->>>>>>> dd23cf9d
 		}
 
 		return nil
