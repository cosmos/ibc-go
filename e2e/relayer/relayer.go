package relayer

import (
	"fmt"
	"testing"

	dockerclient "github.com/docker/docker/client"
	"github.com/strangelove-ventures/interchaintest/v7"
	"github.com/strangelove-ventures/interchaintest/v7/ibc"
	"github.com/strangelove-ventures/interchaintest/v7/relayer"
	"go.uber.org/zap"
)

const (
	Rly    = "rly"
	Hermes = "hermes"

<<<<<<< HEAD
	cosmosRelayerRepository = "ghcr.io/cosmos/relayer"
	cosmosRelayerUser       = "100:1000"
=======
	cosmosRelayerRepository = "damiannolan/rly" //"ghcr.io/cosmos/relayer"
	cosmosRelayerUser       = "100:1000"        // docker run -it --rm --entrypoint echo ghcr.io/cosmos/relayer "$(id -u):$(id -g)"
>>>>>>> 102854a6
)

// Config holds configuration values for the relayer used in the tests.
type Config struct {
	// Tag is the tag used for the relayer image.
	Tag string `json:"tag"`
	// Type specifies the type of relayer that this is.
	Type string `json:"type"`
	// Image is the image that should be used for the relayer.
	Image string `json:"image"`
}

// New returns an implementation of ibc.Relayer depending on the provided RelayerType.
func New(t *testing.T, cfg Config, logger *zap.Logger, dockerClient *dockerclient.Client, network string) ibc.Relayer {
	switch cfg.Type {
	case Rly:
		return newCosmosRelayer(t, cfg.Tag, logger, dockerClient, network)
	case Hermes:
		return newHermesRelayer()
	default:
		panic(fmt.Sprintf("unknown relayer specified: %s", cfg.Type))
	}
}

// newCosmosRelayer returns an instance of the go relayer.
// Options are used to allow for relayer version selection and specifying the default processing option.
func newCosmosRelayer(t *testing.T, tag string, logger *zap.Logger, dockerClient *dockerclient.Client, network string) ibc.Relayer {
	customImageOption := relayer.CustomDockerImage(cosmosRelayerRepository, tag, cosmosRelayerUser)
	relayerProcessingOption := relayer.StartupFlags("-p", "events") // relayer processes via events

	relayerFactory := interchaintest.NewBuiltinRelayerFactory(ibc.CosmosRly, logger, customImageOption, relayerProcessingOption)

	return relayerFactory.Build(
		t, dockerClient, network,
	)
}

// newHermesRelayer returns an instance of the hermes relayer.
func newHermesRelayer() ibc.Relayer {
	panic("hermes relayer not yet implemented for interchaintest")
}<|MERGE_RESOLUTION|>--- conflicted
+++ resolved
@@ -15,13 +15,8 @@
 	Rly    = "rly"
 	Hermes = "hermes"
 
-<<<<<<< HEAD
-	cosmosRelayerRepository = "ghcr.io/cosmos/relayer"
-	cosmosRelayerUser       = "100:1000"
-=======
 	cosmosRelayerRepository = "damiannolan/rly" //"ghcr.io/cosmos/relayer"
 	cosmosRelayerUser       = "100:1000"        // docker run -it --rm --entrypoint echo ghcr.io/cosmos/relayer "$(id -u):$(id -g)"
->>>>>>> 102854a6
 )
 
 // Config holds configuration values for the relayer used in the tests.
