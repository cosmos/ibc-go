package e2e

import (
	"context"
	"os"
	"testing"

<<<<<<< HEAD
	"github.com/cosmos/cosmos-sdk/crypto/keyring"
	sdk "github.com/cosmos/cosmos-sdk/types"
	banktypes "github.com/cosmos/cosmos-sdk/x/bank/types"

	ibctest "github.com/strangelove-ventures/ibctest"
=======
	sdk "github.com/cosmos/cosmos-sdk/types"
	banktypes "github.com/cosmos/cosmos-sdk/x/bank/types"
	intertxtypes "github.com/cosmos/interchain-accounts/x/inter-tx/types"
	"github.com/strangelove-ventures/ibctest"
>>>>>>> 4afd01ed
	"github.com/strangelove-ventures/ibctest/chain/cosmos"
	"github.com/strangelove-ventures/ibctest/ibc"
	"github.com/stretchr/testify/suite"

	"github.com/cosmos/ibc-go/e2e/testsuite"
	"github.com/cosmos/ibc-go/e2e/testvalues"
)

func init() {
	// TODO: remove these, they should be set external to the tests.
	os.Setenv("CHAIN_A_SIMD_IMAGE", "ghcr.io/cosmos/ibc-go-icad")
	os.Setenv("CHAIN_A_SIMD_TAG", "v0.3.0")
	os.Setenv("CHAIN_B_SIMD_IMAGE", "ghcr.io/cosmos/ibc-go-icad")
	os.Setenv("CHAIN_B_SIMD_TAG", "v0.2.0")
	os.Setenv("CHAIN_A_BINARY", "icad")
	os.Setenv("CHAIN_B_BINARY", "icad")
}

func TestInterchainAccountsTestSuite(t *testing.T) {
	suite.Run(t, new(InterchainAccountsTestSuite))
}

type InterchainAccountsTestSuite struct {
	testsuite.E2ETestSuite
}

// RegisterICA will attempt to register an interchain account on the counterparty chain.
func (s *InterchainAccountsTestSuite) RegisterICA(ctx context.Context, chain *cosmos.CosmosChain, user *ibctest.User, fromAddress, connectionID string) error {
	version := "" // allow app to handle the version as appropriate.
	msg := intertxtypes.NewMsgRegisterAccount(fromAddress, connectionID, version)
	txResp, err := s.BroadcastMessages(ctx, chain, user, msg)
	s.AssertValidTxResponse(txResp)
	return err
}

// cd e2e
// make e2e-test test=TestInterchainAccounts suite=InterchainAccountsTestSuite
func (s *InterchainAccountsTestSuite) TestInterchainAccounts() {
	t := s.T()
	ctx := context.TODO()

	relayer, channelA := s.SetupChainsRelayerAndChannel(ctx)
	chainA, chainB := s.GetChains()

	_ = channelA

	connectionId := "connection-0"
	controllerWallet := s.CreateUserOnChainA(ctx, testvalues.StartingTokenAmount)
	chainBWallet := s.CreateUserOnChainB(ctx, testvalues.StartingTokenAmount)
	var hostAccount string
	var err error

	t.Run("register interchain account", func(t *testing.T) {
		err := s.RegisterICA(ctx, chainA, controllerWallet, controllerWallet.Bech32Address(chainA.Config().Bech32Prefix), connectionId)
		s.Require().NoError(err)
	})

	t.Run("start relayer", func(t *testing.T) {
		s.StartRelayer(relayer)
	})

	t.Run("verify interchain account", func(t *testing.T) {
<<<<<<< HEAD
		hostAccount, err = s.QueryICA(ctx, chainA, connectionId, controllerWallet.Bech32Address(chainA.Config().Bech32Prefix))
=======
		var err error
		hostAccount, err = s.QueryInterchainAccount(ctx, chainA, controllerWallet.Bech32Address(chainA.Config().Bech32Prefix), connectionId)
>>>>>>> 4afd01ed
		s.Require().NoError(err)
		s.Require().NotZero(len(hostAccount))
	})

	// TODO: RegisterICA should return account addr
	// TODO: change bech32 prefix so both are not the same
	// TODO: utility function wrapping Get&FundTestUsers

	t.Run("send successful bank transfer from controller account to host account", func(t *testing.T) {

		// fund the host account wallet so it has some $$ to send
		err := chainB.SendFunds(ctx, ibctest.FaucetAccountKeyName, ibc.WalletAmount{
			Address: hostAccount,
			Amount:  testvalues.StartingTokenAmount,
			Denom:   chainB.Config().Denom,
		})
		s.Require().NoError(err)

		fmt.Println("********************************", hostAccount, chainBWallet.Bech32Address(chainB.Config().Bech32Prefix))

		resp, err := s.BroadcastMessages(ctx, chainA, controllerWallet, &banktypes.MsgSend{
			FromAddress: hostAccount,
			ToAddress:   chainBWallet.Bech32Address(chainB.Config().Bech32Prefix),
			Amount:      sdk.NewCoins(testvalues.DefaultTransferAmount(chainB.Config().Denom)),
		})

		s.AssertValidTxResponse(resp)
		s.Require().NoError(err)

		balance, err := chainB.GetBalance(ctx, chainBWallet.Bech32Address(chainB.Config().Bech32Prefix), chainB.Config().Denom)
		s.Require().NoError(err)

		expected := testvalues.IBCTransferAmount + testvalues.StartingTokenAmount
		s.Require().Equal(expected, balance)
	})
<<<<<<< HEAD
}

type IBCTransferTx struct {
	TxHash string `json:"txhash"`
}

// RegisterICA will attempt to register an interchain account on the counterparty chain.
func (*InterchainAccountsTestSuite) RegisterICA(ctx context.Context, chain *cosmos.CosmosChain, address, connectionID string) (string, error) {
	config := chain.Config()
	node := chain.ChainNodes[0]
	command := []string{config.Bin, "tx", "intertx", "register",
		"--from", address,
		"--connection-id", connectionID,
		"--chain-id", config.ChainID,
		"--home", node.HomeDir(),
		"--node", fmt.Sprintf("tcp://%s:26657", node.HostName()),
		"--keyring-backend", keyring.BackendTest,
		"-y",
	}

	stdout, _, err := node.Exec(ctx, command, nil)
	if err != nil {
		return "", err
	}
	output := IBCTransferTx{}
	err = yaml.Unmarshal(stdout, &output)
	if err != nil {
		return "", err
	}
	return output.TxHash, nil
}

// QueryICA will query for an interchain account controlled by the specified address on the counterparty chain.
func (*InterchainAccountsTestSuite) QueryICA(ctx context.Context, chain *cosmos.CosmosChain, connectionID, address string) (string, error) {
	config := chain.Config()
	node := chain.ChainNodes[0]
	command := []string{config.Bin, "query", "intertx", "interchainaccounts", connectionID, address,
		"--chain-id", node.Chain.Config().ChainID,
		"--home", node.HomeDir(),
		"--node", fmt.Sprintf("tcp://%s:26657", node.HostName())}

	stdout, _, err := node.Exec(ctx, command, nil)
	if err != nil {
		return "", err
	}

	// at this point stdout should look like this:
	// interchain_account_address: cosmos1p76n3mnanllea4d3av0v0e42tjj03cae06xq8fwn9at587rqp23qvxsv0j
	// we split the string at the : and then just grab the address before returning.
	parts := strings.SplitN(string(stdout), ":", 2)
	if len(parts) < 2 {
		return "", fmt.Errorf("malformed stdout from command: %s", stdout)
	}
	return strings.TrimSpace(parts[1]), nil
}

// SendICABankTransfer builds a bank transfer message for a specified address and sends it to the specified
// interchain account.
func (*InterchainAccountsTestSuite) SendICABankTransfer(ctx context.Context, chain *cosmos.CosmosChain, connectionID string, amount ibc.WalletAmount, toAddr string) error {
	config := chain.Config()
	node := chain.ChainNodes[0]

	msg, err := json.Marshal(map[string]any{
		"@type":        "/cosmos.bank.v1beta1.MsgSend",
		"from_address": amount.Address,
		"to_address":   toAddr,
		"amount": []map[string]any{
			{
				"denom":  amount.Denom,
				"amount": amount.Amount,
			},
		},
	})
	if err != nil {
		return err
	}

	command := []string{
		config.Bin, "tx", "intertx", "submit", string(msg),
		"--connection-id", connectionID,
		"--from", amount.Address,
		"--chain-id", node.Chain.Config().ChainID,
		"--home", node.HomeDir(),
		"--node", fmt.Sprintf("tcp://%s:26657", node.HostName()),
		"--keyring-backend", keyring.BackendTest,
		"-y",
	}

	_, _, err = node.Exec(ctx, command, nil)
	return err
=======
>>>>>>> 4afd01ed
}<|MERGE_RESOLUTION|>--- conflicted
+++ resolved
@@ -2,24 +2,18 @@
 
 import (
 	"context"
+	"fmt"
 	"os"
 	"testing"
 
-<<<<<<< HEAD
-	"github.com/cosmos/cosmos-sdk/crypto/keyring"
-	sdk "github.com/cosmos/cosmos-sdk/types"
-	banktypes "github.com/cosmos/cosmos-sdk/x/bank/types"
+	ibctest "github.com/strangelove-ventures/ibctest"
+	"github.com/strangelove-ventures/ibctest/chain/cosmos"
+	"github.com/strangelove-ventures/ibctest/ibc"
+	"github.com/stretchr/testify/suite"
 
-	ibctest "github.com/strangelove-ventures/ibctest"
-=======
 	sdk "github.com/cosmos/cosmos-sdk/types"
 	banktypes "github.com/cosmos/cosmos-sdk/x/bank/types"
 	intertxtypes "github.com/cosmos/interchain-accounts/x/inter-tx/types"
-	"github.com/strangelove-ventures/ibctest"
->>>>>>> 4afd01ed
-	"github.com/strangelove-ventures/ibctest/chain/cosmos"
-	"github.com/strangelove-ventures/ibctest/ibc"
-	"github.com/stretchr/testify/suite"
 
 	"github.com/cosmos/ibc-go/e2e/testsuite"
 	"github.com/cosmos/ibc-go/e2e/testvalues"
@@ -67,7 +61,6 @@
 	controllerWallet := s.CreateUserOnChainA(ctx, testvalues.StartingTokenAmount)
 	chainBWallet := s.CreateUserOnChainB(ctx, testvalues.StartingTokenAmount)
 	var hostAccount string
-	var err error
 
 	t.Run("register interchain account", func(t *testing.T) {
 		err := s.RegisterICA(ctx, chainA, controllerWallet, controllerWallet.Bech32Address(chainA.Config().Bech32Prefix), connectionId)
@@ -79,12 +72,8 @@
 	})
 
 	t.Run("verify interchain account", func(t *testing.T) {
-<<<<<<< HEAD
-		hostAccount, err = s.QueryICA(ctx, chainA, connectionId, controllerWallet.Bech32Address(chainA.Config().Bech32Prefix))
-=======
 		var err error
 		hostAccount, err = s.QueryInterchainAccount(ctx, chainA, controllerWallet.Bech32Address(chainA.Config().Bech32Prefix), connectionId)
->>>>>>> 4afd01ed
 		s.Require().NoError(err)
 		s.Require().NotZero(len(hostAccount))
 	})
@@ -120,97 +109,4 @@
 		expected := testvalues.IBCTransferAmount + testvalues.StartingTokenAmount
 		s.Require().Equal(expected, balance)
 	})
-<<<<<<< HEAD
-}
-
-type IBCTransferTx struct {
-	TxHash string `json:"txhash"`
-}
-
-// RegisterICA will attempt to register an interchain account on the counterparty chain.
-func (*InterchainAccountsTestSuite) RegisterICA(ctx context.Context, chain *cosmos.CosmosChain, address, connectionID string) (string, error) {
-	config := chain.Config()
-	node := chain.ChainNodes[0]
-	command := []string{config.Bin, "tx", "intertx", "register",
-		"--from", address,
-		"--connection-id", connectionID,
-		"--chain-id", config.ChainID,
-		"--home", node.HomeDir(),
-		"--node", fmt.Sprintf("tcp://%s:26657", node.HostName()),
-		"--keyring-backend", keyring.BackendTest,
-		"-y",
-	}
-
-	stdout, _, err := node.Exec(ctx, command, nil)
-	if err != nil {
-		return "", err
-	}
-	output := IBCTransferTx{}
-	err = yaml.Unmarshal(stdout, &output)
-	if err != nil {
-		return "", err
-	}
-	return output.TxHash, nil
-}
-
-// QueryICA will query for an interchain account controlled by the specified address on the counterparty chain.
-func (*InterchainAccountsTestSuite) QueryICA(ctx context.Context, chain *cosmos.CosmosChain, connectionID, address string) (string, error) {
-	config := chain.Config()
-	node := chain.ChainNodes[0]
-	command := []string{config.Bin, "query", "intertx", "interchainaccounts", connectionID, address,
-		"--chain-id", node.Chain.Config().ChainID,
-		"--home", node.HomeDir(),
-		"--node", fmt.Sprintf("tcp://%s:26657", node.HostName())}
-
-	stdout, _, err := node.Exec(ctx, command, nil)
-	if err != nil {
-		return "", err
-	}
-
-	// at this point stdout should look like this:
-	// interchain_account_address: cosmos1p76n3mnanllea4d3av0v0e42tjj03cae06xq8fwn9at587rqp23qvxsv0j
-	// we split the string at the : and then just grab the address before returning.
-	parts := strings.SplitN(string(stdout), ":", 2)
-	if len(parts) < 2 {
-		return "", fmt.Errorf("malformed stdout from command: %s", stdout)
-	}
-	return strings.TrimSpace(parts[1]), nil
-}
-
-// SendICABankTransfer builds a bank transfer message for a specified address and sends it to the specified
-// interchain account.
-func (*InterchainAccountsTestSuite) SendICABankTransfer(ctx context.Context, chain *cosmos.CosmosChain, connectionID string, amount ibc.WalletAmount, toAddr string) error {
-	config := chain.Config()
-	node := chain.ChainNodes[0]
-
-	msg, err := json.Marshal(map[string]any{
-		"@type":        "/cosmos.bank.v1beta1.MsgSend",
-		"from_address": amount.Address,
-		"to_address":   toAddr,
-		"amount": []map[string]any{
-			{
-				"denom":  amount.Denom,
-				"amount": amount.Amount,
-			},
-		},
-	})
-	if err != nil {
-		return err
-	}
-
-	command := []string{
-		config.Bin, "tx", "intertx", "submit", string(msg),
-		"--connection-id", connectionID,
-		"--from", amount.Address,
-		"--chain-id", node.Chain.Config().ChainID,
-		"--home", node.HomeDir(),
-		"--node", fmt.Sprintf("tcp://%s:26657", node.HostName()),
-		"--keyring-backend", keyring.BackendTest,
-		"-y",
-	}
-
-	_, _, err = node.Exec(ctx, command, nil)
-	return err
-=======
->>>>>>> 4afd01ed
 }