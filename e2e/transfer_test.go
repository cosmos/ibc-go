--- conflicted
+++ resolved
@@ -115,19 +115,59 @@
 	})
 }
 
-<<<<<<< HEAD
-func (s *TransferTestSuite) TestMsgTransfer_Timeout_Nonincentivized() {
-=======
 // TestMsgTransfer_Fails_InvalidAddress attempts to send an IBC transfer to an invalid address and ensures
 // that the tokens on the sending chain are unescrowed.
 func (s *TransferTestSuite) TestMsgTransfer_Fails_InvalidAddress() {
->>>>>>> b85c80f6
 	t := s.T()
 	ctx := context.TODO()
 
 	relayer, channelA := s.SetupChainsRelayerAndChannel(ctx, transferChannelOptions())
 	chainA, chainB := s.GetChains()
-<<<<<<< HEAD
+
+	chainADenom := chainA.Config().Denom
+
+	chainAWallet := s.CreateUserOnChainA(ctx, testvalues.StartingTokenAmount)
+	chainAAddress := chainAWallet.Bech32Address(chainA.Config().Bech32Prefix)
+
+	s.Require().NoError(test.WaitForBlocks(ctx, 1, chainA, chainB), "failed to wait for blocks")
+
+	t.Run("native IBC token transfer from chainA to invalid address", func(t *testing.T) {
+		transferTxResp, err := s.Transfer(ctx, chainA, chainAWallet, channelA.PortID, channelA.ChannelID, testvalues.DefaultTransferAmount(chainADenom), chainAAddress, testvalues.InvalidAddress, s.GetTimeoutHeight(ctx, chainB), 0)
+		s.Require().NoError(err)
+		s.AssertValidTxResponse(transferTxResp)
+	})
+
+	t.Run("tokens are escrowed", func(t *testing.T) {
+		actualBalance, err := s.GetChainANativeBalance(ctx, chainAWallet)
+		s.Require().NoError(err)
+
+		expected := testvalues.StartingTokenAmount - testvalues.IBCTransferAmount
+		s.Require().Equal(expected, actualBalance)
+	})
+
+	t.Run("start relayer", func(t *testing.T) {
+		s.StartRelayer(relayer)
+	})
+
+	t.Run("packets are relayed", func(t *testing.T) {
+		s.AssertPacketRelayed(ctx, chainA, channelA.PortID, channelA.ChannelID, 1)
+	})
+
+	t.Run("token transfer amount unescrowed", func(t *testing.T) {
+		actualBalance, err := s.GetChainANativeBalance(ctx, chainAWallet)
+		s.Require().NoError(err)
+
+		expected := testvalues.StartingTokenAmount
+		s.Require().Equal(expected, actualBalance)
+	})
+}
+
+func (s *TransferTestSuite) TestMsgTransfer_Timeout_Nonincentivized() {
+	t := s.T()
+	ctx := context.TODO()
+
+	relayer, channelA := s.SetupChainsRelayerAndChannel(ctx, transferChannelOptions())
+	chainA, chainB := s.GetChains()
 	chainAWallet := s.CreateUserOnChainA(ctx, testvalues.StartingTokenAmount)
 	chainBWallet := s.CreateUserOnChainB(ctx, testvalues.StartingTokenAmount)
 
@@ -137,25 +177,11 @@
 		Amount:  testvalues.IBCTransferAmount,
 	}
 
-	t.Run("IBC transfer packet times out", func(t *testing.T) {
+	t.Run("IBC transfer packet timesout", func(t *testing.T) {
 		tx, err := chainA.SendIBCTransfer(ctx, channelA.ChannelID, chainAWallet.KeyName, chainBWalletAmount, testvalues.ImmediatelyTimeout())
 		s.Require().NoError(err)
 		s.Require().NoError(tx.Validate(), "source ibc transfer tx is invalid")
 		time.Sleep(time.Nanosecond * 1) // want it to timeout immediately
-=======
-
-	chainADenom := chainA.Config().Denom
-
-	chainAWallet := s.CreateUserOnChainA(ctx, testvalues.StartingTokenAmount)
-	chainAAddress := chainAWallet.Bech32Address(chainA.Config().Bech32Prefix)
-
-	s.Require().NoError(test.WaitForBlocks(ctx, 1, chainA, chainB), "failed to wait for blocks")
-
-	t.Run("native IBC token transfer from chainA to invalid address", func(t *testing.T) {
-		transferTxResp, err := s.Transfer(ctx, chainA, chainAWallet, channelA.PortID, channelA.ChannelID, testvalues.DefaultTransferAmount(chainADenom), chainAAddress, testvalues.InvalidAddress, s.GetTimeoutHeight(ctx, chainB), 0)
-		s.Require().NoError(err)
-		s.AssertValidTxResponse(transferTxResp)
->>>>>>> b85c80f6
 	})
 
 	t.Run("tokens are escrowed", func(t *testing.T) {
@@ -170,7 +196,6 @@
 		s.StartRelayer(relayer)
 	})
 
-<<<<<<< HEAD
 	t.Run("ensure escrowed tokens have been refunded to sender due to timeout", func(t *testing.T) {
 		// ensure destination address did not recieve any tokens
 		bal, err := s.GetChainBNativeBalance(ctx, chainBWallet)
@@ -181,18 +206,6 @@
 		bal, err = s.GetChainANativeBalance(ctx, chainAWallet)
 		s.Require().NoError(err)
 		s.Require().Equal(testvalues.StartingTokenAmount, bal)
-=======
-	t.Run("packets are relayed", func(t *testing.T) {
-		s.AssertPacketRelayed(ctx, chainA, channelA.PortID, channelA.ChannelID, 1)
-	})
-
-	t.Run("token transfer amount unescrowed", func(t *testing.T) {
-		actualBalance, err := s.GetChainANativeBalance(ctx, chainAWallet)
-		s.Require().NoError(err)
-
-		expected := testvalues.StartingTokenAmount
-		s.Require().Equal(expected, actualBalance)
->>>>>>> b85c80f6
 	})
 }
 
