--- conflicted
+++ resolved
@@ -43,8 +43,6 @@
 	DefaultGasValue = 500_000_0000
 )
 
-type ChannelOptionsConfiguration func(*ibc.CreateChannelOptions, ibc.Chain, ibc.Chain)
-
 // E2ETestSuite has methods and functionality which can be shared among all test suites.
 type E2ETestSuite struct {
 	testifysuite.Suite
@@ -271,41 +269,12 @@
 	return chainARelayerUser, chainBRelayerUser
 }
 
-<<<<<<< HEAD
-// SetupChainsRelayerAndChannel create two chains, a relayer, establishes a connection and creates a channel
-// using the given channel options. The relayer returned by this function has not yet started. It should be started
-// with E2ETestSuite.StartRelayer if needed.
-// This should be called at the start of every test, unless fine grained control is required.
-func (s *E2ETestSuite) SetupChainsRelayerAndChannel(ctx context.Context, channelOpts ChannelOptionsConfiguration, chainSpecOpts ...ChainOptionConfiguration) (ibc.Relayer, ibc.ChannelOutput) {
-	chains := s.GetAllChains(chainSpecOpts...)
-
-	r := relayer.New(s.T(), *LoadConfig().GetActiveRelayerConfig(), s.logger, s.DockerClient, s.network)
-
-	ic := s.newInterchain(ctx, r, chains, channelOpts)
-
-	buildOpts := interchaintest.InterchainBuildOptions{
-		TestName:  s.T().Name(),
-		Client:    s.DockerClient,
-		NetworkID: s.network,
-	}
-
-	s.Require().NoError(ic.Build(ctx, s.GetRelayerExecReporter(), buildOpts))
-
-	chainAChannels, err := r.GetChannels(ctx, s.GetRelayerExecReporter(), chains[0].Config().ChainID)
-	s.Require().NoError(err)
-	return r, chainAChannels[len(chainAChannels)-1]
-}
-
-// newInterchain constructs a new interchain instance that creates channels between the chains.
-func (s *E2ETestSuite) newInterchain(ctx context.Context, r ibc.Relayer, chains []ibc.Chain, channelOpts ChannelOptionsConfiguration) *interchaintest.Interchain {
-=======
 // ChainOptionModifier is a function which accepts 2 chains as inputs, and returns a channel creation modifier function
 // in order to conditionally modify the channel options based on the chains being used.
 type ChainOptionModifier func(chainA, chainB ibc.Chain) func(options *ibc.CreateChannelOptions)
 
 // newInterchain constructs a new interchain instance that creates channels between the chains.
 func (s *E2ETestSuite) newInterchain(ctx context.Context, r ibc.Relayer, chains []ibc.Chain, modificationProvider ChainOptionModifier) *interchaintest.Interchain {
->>>>>>> 87d1f91c
 	ic := interchaintest.NewInterchain()
 	for _, chain := range chains {
 		ic.AddChain(chain)
@@ -318,15 +287,6 @@
 	// - chainC and chainD etc
 	for i := 0; i < len(chains)-1; i++ {
 		pathName := s.generatePathName()
-<<<<<<< HEAD
-		pathNames = append(pathNames, pathName)
-
-		chain1 := chains[i]
-		chain2 := chains[i+1]
-		channelOptions := defaultChannelOpts(chains)
-		if channelOpts != nil {
-			channelOpts(&channelOptions, chain1, chain2)
-=======
 		channelOpts := defaultChannelOpts(chains)
 		chain1, chain2 := chains[i], chains[i+1]
 
@@ -334,12 +294,11 @@
 			// make a modification to the channel options based on the chains which are being used.
 			modificationFn := modificationProvider(chain1, chain2)
 			modificationFn(&channelOpts)
->>>>>>> 87d1f91c
 		}
 
 		ic.AddLink(interchaintest.InterchainLink{
-			Chain1:            chain1,
-			Chain2:            chain2,
+			Chain1:            chains[i],
+			Chain2:            chains[i+1],
 			Relayer:           r,
 			Path:              pathName,
 			CreateChannelOpts: channelOpts,
@@ -652,30 +611,6 @@
 	return rep.RelayerExecReporter(s.T())
 }
 
-<<<<<<< HEAD
-// FeeMiddlewareChannelOptions configures both of the chains to have fee middleware enabled.
-func (s *E2ETestSuite) FeeMiddlewareChannelOptions() ChannelOptionsConfiguration {
-	return func(opts *ibc.CreateChannelOptions, chainA, chainB ibc.Chain) {
-		chainAVersion := chainA.Config().Images[0].Version
-		chainBVersion := chainB.Config().Images[0].Version
-
-		// select the transfer version based on the chain versions
-		transferVersion := transfertypes.V1
-		if testvalues.ICS20v2FeatureReleases.IsSupported(chainAVersion) && testvalues.ICS20v2FeatureReleases.IsSupported(chainBVersion) {
-			transferVersion = transfertypes.V2
-		}
-
-		versionMetadata := feetypes.Metadata{
-			FeeVersion: feetypes.Version,
-			AppVersion: transferVersion,
-		}
-		versionBytes, err := feetypes.ModuleCdc.MarshalJSON(&versionMetadata)
-		s.Require().NoError(err)
-		opts.Version = string(versionBytes)
-		opts.DestPortName = transfertypes.PortID
-		opts.SourcePortName = transfertypes.PortID
-	}
-=======
 // TransferChannelOptions configures both of the chains to have non-incentivized transfer channels.
 func (s *E2ETestSuite) TransferChannelOptions() ibc.CreateChannelOptions {
 	opts := ibc.DefaultChannelOpts()
@@ -695,7 +630,6 @@
 	opts := ibc.DefaultChannelOpts()
 	opts.Version = string(versionBytes)
 	return opts
->>>>>>> 87d1f91c
 }
 
 // GetTimeoutHeight returns a timeout height of 1000 blocks above the current block height.
@@ -804,24 +738,6 @@
 	}
 }
 
-// TransferChannelOptions configures both of the chains to have non-incentivized transfer channels.
-func TransferChannelOptions() ChannelOptionsConfiguration {
-	return func(opts *ibc.CreateChannelOptions, chainA, chainB ibc.Chain) {
-		chainAVersion := chainA.Config().Images[0].Version
-		chainBVersion := chainB.Config().Images[0].Version
-
-		// select the transfer version based on the chain versions
-		transferVersion := transfertypes.V1
-		if testvalues.ICS20v2FeatureReleases.IsSupported(chainAVersion) && testvalues.ICS20v2FeatureReleases.IsSupported(chainBVersion) {
-			transferVersion = transfertypes.V2
-		}
-
-		opts.Version = transferVersion
-		opts.SourcePortName = transfertypes.PortID
-		opts.DestPortName = transfertypes.PortID
-	}
-}
-
 // DefaultChainOptions returns the default chain options for the test suite based on the provided chains.
 func defaultChannelOpts(chains []ibc.Chain) ibc.CreateChannelOptions {
 	channelOptions := ibc.DefaultChannelOpts()
