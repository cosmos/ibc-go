--- conflicted
+++ resolved
@@ -4,6 +4,11 @@
 	"context"
 	"errors"
 	"fmt"
+	"os"
+	"path"
+	"strings"
+	"sync"
+
 	dockerclient "github.com/docker/docker/client"
 	interchaintest "github.com/strangelove-ventures/interchaintest/v8"
 	"github.com/strangelove-ventures/interchaintest/v8/chain/cosmos"
@@ -12,10 +17,6 @@
 	test "github.com/strangelove-ventures/interchaintest/v8/testutil"
 	testifysuite "github.com/stretchr/testify/suite"
 	"go.uber.org/zap"
-	"os"
-	"path"
-	"strings"
-	"sync"
 
 	sdkmath "cosmossdk.io/math"
 
@@ -191,32 +192,20 @@
 	s.Require().NoError(ic.Build(ctx, s.GetRelayerExecReporter(), buildOpts))
 }
 
-<<<<<<< HEAD
 // SetupDefaultPath creates a path between the chains using the default client and channel options.
 // this should be called as the setup function in most tests if no additional options are required.
 func (s *E2ETestSuite) SetupDefaultPath(testName string) ibc.Relayer {
 	return s.SetupPaths(ibc.DefaultClientOpts(), DefaultChannelOpts(s.GetAllChains()), testName)
-=======
-// SetupTest will by default use the default channel options to create a path between the chains.
-// if non default channel options are required, the test suite must override the `SetupTest` function.
-func (s *E2ETestSuite) SetupTest() {
-	s.SetupPaths(ibc.DefaultClientOpts(), defaultChannelOpts(s.GetAllChains()))
->>>>>>> 8cf632a0
 }
 
 // SetupPaths creates paths between the chains using the provided client and channel options.
 // The paths are created such that ChainA is connected to ChainB, ChainB is connected to ChainC etc.
-<<<<<<< HEAD
 func (s *E2ETestSuite) SetupPaths(clientOpts ibc.CreateClientOptions, channelOpts ibc.CreateChannelOptions, testName string) ibc.Relayer {
 	s.T().Logf("Setting up path for: %s", testName)
 
 	if s.channels[testName] == nil {
 		s.channels[testName] = make(map[ibc.Chain][]ibc.ChannelOutput)
 	}
-=======
-func (s *E2ETestSuite) SetupPaths(clientOpts ibc.CreateClientOptions, channelOpts ibc.CreateChannelOptions) {
-	s.T().Logf("Setting up path for: %s", s.T().Name())
->>>>>>> 8cf632a0
 
 	r := s.GetRelayerForTest(testName)
 
@@ -224,7 +213,6 @@
 	allChains := s.GetAllChains()
 	for i := 0; i < len(allChains)-1; i++ {
 		chainA, chainB := allChains[i], allChains[i+1]
-<<<<<<< HEAD
 		s.CreatePath(ctx, r, chainA, chainB, clientOpts, channelOpts, testName)
 	}
 
@@ -241,7 +229,6 @@
 	channelOpts ibc.CreateChannelOptions,
 	testName string,
 ) (chainAChannel ibc.ChannelOutput, chainBChannel ibc.ChannelOutput) {
-
 	pathName := s.generatePathName()
 	s.T().Logf("establishing path between %s and %s on path %s", chainA.Config().ChainID, chainB.Config().ChainID, pathName)
 
@@ -254,45 +241,16 @@
 	err = test.WaitForBlocks(ctx, 1, chainA, chainB)
 	s.Require().NoError(err)
 
-=======
-		_, _ = s.CreatePath(ctx, chainA, chainB, clientOpts, channelOpts)
-	}
-}
-
-// CreatePath creates a path between chainA and chainB using the provided client and channel options.
-func (s *E2ETestSuite) CreatePath(
-	ctx context.Context,
-	chainA ibc.Chain,
-	chainB ibc.Chain,
-	clientOpts ibc.CreateClientOptions,
-	channelOpts ibc.CreateChannelOptions,
-) (chainAChannel ibc.ChannelOutput, chainBChannel ibc.ChannelOutput) {
-	r := s.GetRelayer()
-
-	pathName := s.generatePathName()
-	s.T().Logf("establishing path between %s and %s on path %s", chainA.Config().ChainID, chainB.Config().ChainID, pathName)
-
-	err := r.GeneratePath(ctx, s.GetRelayerExecReporter(), chainA.Config().ChainID, chainB.Config().ChainID, pathName)
-	s.Require().NoError(err)
-
-	// Create new clients
-	err = r.CreateClients(ctx, s.GetRelayerExecReporter(), pathName, clientOpts)
+	err = r.CreateConnections(ctx, s.GetRelayerExecReporter(), pathName)
 	s.Require().NoError(err)
 	err = test.WaitForBlocks(ctx, 1, chainA, chainB)
 	s.Require().NoError(err)
 
->>>>>>> 8cf632a0
-	err = r.CreateConnections(ctx, s.GetRelayerExecReporter(), pathName)
+	err = r.CreateChannel(ctx, s.GetRelayerExecReporter(), pathName, channelOpts)
 	s.Require().NoError(err)
 	err = test.WaitForBlocks(ctx, 1, chainA, chainB)
 	s.Require().NoError(err)
 
-	err = r.CreateChannel(ctx, s.GetRelayerExecReporter(), pathName, channelOpts)
-	s.Require().NoError(err)
-	err = test.WaitForBlocks(ctx, 1, chainA, chainB)
-	s.Require().NoError(err)
-
-<<<<<<< HEAD
 	if s.channels[testName] == nil {
 		s.channels[testName] = make(map[ibc.Chain][]ibc.ChannelOutput)
 	}
@@ -312,25 +270,6 @@
 	}
 
 	return s.channels[testName][chainA][0], s.channels[testName][chainB][0]
-=======
-	channelsA, err := r.GetChannels(ctx, s.GetRelayerExecReporter(), chainA.Config().ChainID)
-	s.Require().NoError(err)
-
-	channelsB, err := r.GetChannels(ctx, s.GetRelayerExecReporter(), chainB.Config().ChainID)
-	s.Require().NoError(err)
-
-	if s.channels[s.T().Name()] == nil {
-		s.channels[s.T().Name()] = make(map[ibc.Chain][]ibc.ChannelOutput)
-	}
-
-	// keep track of channels associated with a given chain for access within the tests.
-	s.channels[s.T().Name()][chainA] = channelsA
-	s.channels[s.T().Name()][chainB] = channelsB
-
-	s.testPaths[s.T().Name()] = append(s.testPaths[s.T().Name()], pathName)
-
-	return channelsA[len(channelsA)-1], channelsB[len(channelsB)-1]
->>>>>>> 8cf632a0
 }
 
 // GetChainAChannelForTest returns the ibc.ChannelOutput for the current test.
@@ -827,13 +766,8 @@
 	}
 }
 
-<<<<<<< HEAD
 // DefaultChannelOpts returns the default chain options for the test suite based on the provided chains.
 func DefaultChannelOpts(chains []ibc.Chain) ibc.CreateChannelOptions {
-=======
-// defaultChannelOpts returns the default chain options for the test suite based on the provided chains.
-func defaultChannelOpts(chains []ibc.Chain) ibc.CreateChannelOptions {
->>>>>>> 8cf632a0
 	channelOptions := ibc.DefaultChannelOpts()
 	channelOptions.Version = determineDefaultTransferVersion(chains)
 	return channelOptions
