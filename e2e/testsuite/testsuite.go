--- conflicted
+++ resolved
@@ -55,19 +55,11 @@
 	// chains is a list of chains that are created for the test suite.
 	// each test suite has a single slice of chains that are used for all individual test
 	// cases.
-<<<<<<< HEAD
 	chains         []ibc.Chain
 	relayerWallets relayer.Map
 	logger         *zap.Logger
 	DockerClient   *dockerclient.Client
 	network        string
-=======
-	chains       []ibc.Chain
-	relayers     relayer.Map
-	logger       *zap.Logger
-	DockerClient *dockerclient.Client
-	network      string
->>>>>>> d8cae6ee
 
 	// pathNameIndex is the latest index to be used for generating chains
 	pathNameIndex int64
@@ -202,26 +194,15 @@
 	s.Require().NoError(ic.Build(ctx, s.GetRelayerExecReporter(), buildOpts))
 }
 
-<<<<<<< HEAD
-// SetupDefaultPath creates a path between the chains using the default client and channel options.
-// this should be called as the setup function in most tests if no additional options are required.
-func (s *E2ETestSuite) SetupDefaultPath(testName string) ibc.Relayer {
-	return s.SetupPaths(ibc.DefaultClientOpts(), DefaultChannelOpts(s.GetAllChains()), testName)
-=======
 // CreateDefaultPaths creates a path between the chains using the default client and channel options.
 // this should be called as the setup function in most tests if no additional options are required.
 func (s *E2ETestSuite) CreateDefaultPaths(testName string) ibc.Relayer {
 	return s.CreatePaths(ibc.DefaultClientOpts(), DefaultChannelOpts(s.GetAllChains()), testName)
->>>>>>> d8cae6ee
 }
 
 // CreatePaths creates paths between the chains using the provided client and channel options.
 // The paths are created such that ChainA is connected to ChainB, ChainB is connected to ChainC etc.
-<<<<<<< HEAD
-func (s *E2ETestSuite) SetupPaths(clientOpts ibc.CreateClientOptions, channelOpts ibc.CreateChannelOptions, testName string) ibc.Relayer {
-=======
 func (s *E2ETestSuite) CreatePaths(clientOpts ibc.CreateClientOptions, channelOpts ibc.CreateChannelOptions, testName string) ibc.Relayer {
->>>>>>> d8cae6ee
 	s.T().Logf("Setting up path for: %s", testName)
 
 	if s.channels[testName] == nil {
@@ -357,11 +338,7 @@
 
 // GetRelayerUsers returns two ibc.Wallet instances which can be used for the relayer users
 // on the two chains.
-<<<<<<< HEAD
 func (s *E2ETestSuite) GetRelayerUsers(ctx context.Context, testName string) (ibc.Wallet, ibc.Wallet) {
-=======
-func (s *E2ETestSuite) GetRelayerUsers(ctx context.Context) (ibc.Wallet, ibc.Wallet) {
->>>>>>> d8cae6ee
 	chains := s.GetAllChains()
 	chainA, chainB := chains[0], chains[1]
 
@@ -436,11 +413,7 @@
 
 func (s *E2ETestSuite) GetPaths(testName string) []string {
 	paths, ok := s.testPaths[testName]
-<<<<<<< HEAD
 	s.Require().True(ok, "paths not found for test %s", testName)
-=======
-	s.Require().True(ok, "paths not found for test %s", s.T().Name())
->>>>>>> d8cae6ee
 	return paths
 }
 
