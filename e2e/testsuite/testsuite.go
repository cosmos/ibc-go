package testsuite

import (
	"context"
	"fmt"
	"strings"
	"time"

	"github.com/cosmos/cosmos-sdk/client/tx"
	sdk "github.com/cosmos/cosmos-sdk/types"
	authtypes "github.com/cosmos/cosmos-sdk/x/auth/types"
	govtypesv1 "github.com/cosmos/cosmos-sdk/x/gov/types/v1"
	govtypes "github.com/cosmos/cosmos-sdk/x/gov/types/v1beta1"
<<<<<<< HEAD

=======
	grouptypes "github.com/cosmos/cosmos-sdk/x/group"
>>>>>>> db5e7388
	paramsproposaltypes "github.com/cosmos/cosmos-sdk/x/params/types/proposal"
	intertxtypes "github.com/cosmos/interchain-accounts/x/inter-tx/types"
	dockerclient "github.com/docker/docker/client"
	"github.com/strangelove-ventures/ibctest/v6"
	"github.com/strangelove-ventures/ibctest/v6/chain/cosmos"
	"github.com/strangelove-ventures/ibctest/v6/ibc"
	"github.com/strangelove-ventures/ibctest/v6/test"
	"github.com/strangelove-ventures/ibctest/v6/testreporter"
	"github.com/stretchr/testify/suite"
	"go.uber.org/zap"
	"go.uber.org/zap/zaptest"
	"google.golang.org/grpc"
	"google.golang.org/grpc/credentials/insecure"

	"github.com/cosmos/ibc-go/e2e/testconfig"
	"github.com/cosmos/ibc-go/e2e/testvalues"
	controllertypes "github.com/cosmos/ibc-go/v6/modules/apps/27-interchain-accounts/controller/types"
	feetypes "github.com/cosmos/ibc-go/v6/modules/apps/29-fee/types"
	transfertypes "github.com/cosmos/ibc-go/v6/modules/apps/transfer/types"
	clienttypes "github.com/cosmos/ibc-go/v6/modules/core/02-client/types"
	channeltypes "github.com/cosmos/ibc-go/v6/modules/core/04-channel/types"
)

const (
	// ChainARelayerName is the name given to the relayer wallet on ChainA
	ChainARelayerName = "rlyA"
	// ChainBRelayerName is the name given to the relayer wallet on ChainB
	ChainBRelayerName = "rlyB"
	// DefaultGasValue is the default gas value used to configure tx.Factory
	DefaultGasValue = 500000
<<<<<<< HEAD
=======

>>>>>>> db5e7388
	// emptyLogs is the string value returned from `BroadcastMessages`. There are some situations in which
	// the result is empty, when this happens we include the raw logs instead to get as much information
	// amount the failure as possible.
	emptyLogs = "[]"
)

// E2ETestSuite has methods and functionality which can be shared among all test suites.
type E2ETestSuite struct {
	suite.Suite

	grpcClients    map[string]GRPCClients
	paths          map[string]path
	logger         *zap.Logger
	DockerClient   *dockerclient.Client
	network        string
	startRelayerFn func(relayer ibc.Relayer)

	// pathNameIndex is the latest index to be used for generating paths
	pathNameIndex uint64
}

// GRPCClients holds a reference to any GRPC clients that are needed by the tests.
// These should typically be used for query clients only. If we need to make changes, we should
// use E2ETestSuite.BroadcastMessages to broadcast transactions instead.
type GRPCClients struct {
	ClientQueryClient  clienttypes.QueryClient
	ChannelQueryClient channeltypes.QueryClient
	FeeQueryClient     feetypes.QueryClient
	ICAQueryClient     controllertypes.QueryClient
	InterTxQueryClient intertxtypes.QueryClient

	// SDK query clients
	GovQueryClient    govtypes.QueryClient
<<<<<<< HEAD
	GovQueryClientV1  govtypesv1.QueryClient
=======
	GroupsQueryClient grouptypes.QueryClient
>>>>>>> db5e7388
	ParamsQueryClient paramsproposaltypes.QueryClient
	AuthQueryClient   authtypes.QueryClient
}

// path is a pairing of two chains which will be used in a test.
type path struct {
	chainA, chainB *cosmos.CosmosChain
}

// newPath returns a path built from the given chains.
func newPath(chainA, chainB *cosmos.CosmosChain) path {
	return path{
		chainA: chainA,
		chainB: chainB,
	}
}

// GetRelayerUsers returns two ibc.Wallet instances which can be used for the relayer users
// on the two chains.
func (s *E2ETestSuite) GetRelayerUsers(ctx context.Context, chainOpts ...testconfig.ChainOptionConfiguration) (*ibc.Wallet, *ibc.Wallet) {
	chainA, chainB := s.GetChains(chainOpts...)
	chainAAccountBytes, err := chainA.GetAddress(ctx, ChainARelayerName)
	s.Require().NoError(err)

	chainBAccountBytes, err := chainB.GetAddress(ctx, ChainBRelayerName)
	s.Require().NoError(err)

	chainARelayerUser := ibc.Wallet{
		Address: string(chainAAccountBytes),
		KeyName: ChainARelayerName,
	}

	chainBRelayerUser := ibc.Wallet{
		Address: string(chainBAccountBytes),
		KeyName: ChainBRelayerName,
	}
	return &chainARelayerUser, &chainBRelayerUser
}

// SetupChainsRelayerAndChannel create two chains, a relayer, establishes a connection and creates a channel
// using the given channel options. The relayer returned by this function has not yet started. It should be started
// with E2ETestSuite.StartRelayer if needed.
// This should be called at the start of every test, unless fine grained control is required.
func (s *E2ETestSuite) SetupChainsRelayerAndChannel(ctx context.Context, channelOpts ...func(*ibc.CreateChannelOptions)) (ibc.Relayer, ibc.ChannelOutput) {
	chainA, chainB := s.GetChains()

	r := newCosmosRelayer(s.T(), testconfig.FromEnv(), s.logger, s.DockerClient, s.network)

	pathName := s.generatePathName()

	channelOptions := ibc.DefaultChannelOpts()
	for _, opt := range channelOpts {
		opt(&channelOptions)
	}

	ic := ibctest.NewInterchain().
		AddChain(chainA).
		AddChain(chainB).
		AddRelayer(r, "r").
		AddLink(ibctest.InterchainLink{
			Chain1:            chainA,
			Chain2:            chainB,
			Relayer:           r,
			Path:              pathName,
			CreateChannelOpts: channelOptions,
		})

	eRep := s.GetRelayerExecReporter()
	s.Require().NoError(ic.Build(ctx, eRep, ibctest.InterchainBuildOptions{
		TestName:  s.T().Name(),
		Client:    s.DockerClient,
		NetworkID: s.network,
	}))

	s.startRelayerFn = func(relayer ibc.Relayer) {
		err := relayer.StartRelayer(ctx, eRep, pathName)
		s.Require().NoError(err, fmt.Sprintf("failed to start relayer: %s", err))
		s.T().Cleanup(func() {
			if !s.T().Failed() {
				if err := relayer.StopRelayer(ctx, eRep); err != nil {
					s.T().Logf("error stopping relayer: %v", err)
				}
			}
		})
		// wait for relayer to start.
		time.Sleep(time.Second * 10)
	}

	s.initGRPCClients(chainA)
	s.initGRPCClients(chainB)

	chainAChannels, err := r.GetChannels(ctx, eRep, chainA.Config().ChainID)
	s.Require().NoError(err)
	return r, chainAChannels[len(chainAChannels)-1]
}

// generatePathName generates the path name using the test suites name
func (s *E2ETestSuite) generatePathName() string {
	pathName := fmt.Sprintf("%s-path-%d", s.T().Name(), s.pathNameIndex)
	s.pathNameIndex++
	return strings.ReplaceAll(pathName, "/", "-")
}

// generatePath generates the path name using the test suites name
func (s *E2ETestSuite) generatePath(ctx context.Context, relayer ibc.Relayer) string {
	chainA, chainB := s.GetChains()
	chainAID := chainA.Config().ChainID
	chainBID := chainB.Config().ChainID

	pathName := s.generatePathName()
	err := relayer.GeneratePath(ctx, s.GetRelayerExecReporter(), chainAID, chainBID, pathName)
	s.Require().NoError(err)

	return pathName
}

// SetupClients creates clients on chainA and chainB using the provided create client options
func (s *E2ETestSuite) SetupClients(ctx context.Context, relayer ibc.Relayer, opts ibc.CreateClientOptions) {
	pathName := s.generatePath(ctx, relayer)
	err := relayer.CreateClients(ctx, s.GetRelayerExecReporter(), pathName, opts)
	s.Require().NoError(err)
}

// UpdateClients updates clients on chainA and chainB
func (s *E2ETestSuite) UpdateClients(ctx context.Context, relayer ibc.Relayer, pathName string) {
	err := relayer.UpdateClients(ctx, s.GetRelayerExecReporter(), pathName)
	s.Require().NoError(err)
}

// GetChains returns two chains that can be used in a test. The pair returned
// is unique to the current test being run. Note: this function does not create containers.
func (s *E2ETestSuite) GetChains(chainOpts ...testconfig.ChainOptionConfiguration) (*cosmos.CosmosChain, *cosmos.CosmosChain) {
	if s.paths == nil {
		s.paths = map[string]path{}
	}

	path, ok := s.paths[s.T().Name()]
	if ok {
		return path.chainA, path.chainB
	}

	chainOptions := testconfig.DefaultChainOptions()
	for _, opt := range chainOpts {
		opt(&chainOptions)
	}

	chainA, chainB := s.createCosmosChains(chainOptions)
	path = newPath(chainA, chainB)
	s.paths[s.T().Name()] = path

	return path.chainA, path.chainB
}

// BroadcastMessages broadcasts the provided messages to the given chain and signs them on behalf of the provided user.
// Once the broadcast response is returned, we wait for a few blocks to be created on both chain A and chain B.
func (s *E2ETestSuite) BroadcastMessages(ctx context.Context, chain *cosmos.CosmosChain, user *ibc.Wallet, msgs ...sdk.Msg) (sdk.TxResponse, error) {
	broadcaster := cosmos.NewBroadcaster(s.T(), chain)

	configureGasFactoryOpt := func(factory tx.Factory) tx.Factory {
		return factory.WithGas(DefaultGasValue)
	}

	broadcaster.ConfigureFactoryOptions(configureGasFactoryOpt)

	resp, err := cosmos.BroadcastTx(ctx, broadcaster, user, msgs...)
	if err != nil {
		return sdk.TxResponse{}, err
	}

	chainA, chainB := s.GetChains()
	err = test.WaitForBlocks(ctx, 2, chainA, chainB)
	return resp, err
}

// RegisterCounterPartyPayee broadcasts a MsgRegisterCounterpartyPayee message.
func (s *E2ETestSuite) RegisterCounterPartyPayee(ctx context.Context, chain *cosmos.CosmosChain,
	user *ibc.Wallet, portID, channelID, relayerAddr, counterpartyPayeeAddr string,
) (sdk.TxResponse, error) {
	msg := feetypes.NewMsgRegisterCounterpartyPayee(portID, channelID, relayerAddr, counterpartyPayeeAddr)
	return s.BroadcastMessages(ctx, chain, user, msg)
}

// PayPacketFeeAsync broadcasts a MsgPayPacketFeeAsync message.
func (s *E2ETestSuite) PayPacketFeeAsync(
	ctx context.Context,
	chain *cosmos.CosmosChain,
	user *ibc.Wallet,
	packetID channeltypes.PacketId,
	packetFee feetypes.PacketFee,
) (sdk.TxResponse, error) {
	msg := feetypes.NewMsgPayPacketFeeAsync(packetID, packetFee)
	return s.BroadcastMessages(ctx, chain, user, msg)
}

// GetRelayerWallets returns the relayer wallets associated with the chains.
func (s *E2ETestSuite) GetRelayerWallets(relayer ibc.Relayer) (ibc.Wallet, ibc.Wallet, error) {
	chainA, chainB := s.GetChains()
	chainARelayerWallet, ok := relayer.GetWallet(chainA.Config().ChainID)
	if !ok {
		return ibc.Wallet{}, ibc.Wallet{}, fmt.Errorf("unable to find chain A relayer wallet")
	}

	chainBRelayerWallet, ok := relayer.GetWallet(chainB.Config().ChainID)
	if !ok {
		return ibc.Wallet{}, ibc.Wallet{}, fmt.Errorf("unable to find chain B relayer wallet")
	}
	return chainARelayerWallet, chainBRelayerWallet, nil
}

// RecoverRelayerWallets adds the corresponding relayer address to the keychain of the chain.
// This is useful if commands executed on the chains expect the relayer information to present in the keychain.
func (s *E2ETestSuite) RecoverRelayerWallets(ctx context.Context, relayer ibc.Relayer) error {
	chainARelayerWallet, chainBRelayerWallet, err := s.GetRelayerWallets(relayer)
	if err != nil {
		return err
	}

	chainA, chainB := s.GetChains()

	if err := chainA.RecoverKey(ctx, ChainARelayerName, chainARelayerWallet.Mnemonic); err != nil {
		return fmt.Errorf("could not recover relayer wallet on chain A: %s", err)
	}
	if err := chainB.RecoverKey(ctx, ChainBRelayerName, chainBRelayerWallet.Mnemonic); err != nil {
		return fmt.Errorf("could not recover relayer wallet on chain B: %s", err)
	}
	return nil
}

// Transfer broadcasts a MsgTransfer message.
func (s *E2ETestSuite) Transfer(ctx context.Context, chain *cosmos.CosmosChain, user *ibc.Wallet,
	portID, channelID string, token sdk.Coin, sender, receiver string, timeoutHeight clienttypes.Height, timeoutTimestamp uint64, memo string,
) (sdk.TxResponse, error) {
	msg := transfertypes.NewMsgTransfer(portID, channelID, token, sender, receiver, timeoutHeight, timeoutTimestamp, memo)
	return s.BroadcastMessages(ctx, chain, user, msg)
}

// StartRelayer starts the given relayer.
func (s *E2ETestSuite) StartRelayer(relayer ibc.Relayer) {
	if s.startRelayerFn == nil {
		panic("cannot start relayer before it is created!")
	}

	s.startRelayerFn(relayer)
}

// StopRelayer stops the given relayer.
func (s *E2ETestSuite) StopRelayer(ctx context.Context, relayer ibc.Relayer) {
	err := relayer.StopRelayer(ctx, s.GetRelayerExecReporter())
	s.Require().NoError(err)
}

// CreateUserOnChainA creates a user with the given amount of funds on chain A.
func (s *E2ETestSuite) CreateUserOnChainA(ctx context.Context, amount int64) *ibc.Wallet {
	chainA, _ := s.GetChains()
	return ibctest.GetAndFundTestUsers(s.T(), ctx, strings.ReplaceAll(s.T().Name(), " ", "-"), amount, chainA)[0]
}

// CreateUserOnChainB creates a user with the given amount of funds on chain B.
func (s *E2ETestSuite) CreateUserOnChainB(ctx context.Context, amount int64) *ibc.Wallet {
	_, chainB := s.GetChains()
	return ibctest.GetAndFundTestUsers(s.T(), ctx, strings.ReplaceAll(s.T().Name(), " ", "-"), amount, chainB)[0]
}

// GetChainANativeBalance gets the balance of a given user on chain A.
func (s *E2ETestSuite) GetChainANativeBalance(ctx context.Context, user *ibc.Wallet) (int64, error) {
	chainA, _ := s.GetChains()
	return GetNativeChainBalance(ctx, chainA, user)
}

// GetChainBNativeBalance gets the balance of a given user on chain B.
func (s *E2ETestSuite) GetChainBNativeBalance(ctx context.Context, user *ibc.Wallet) (int64, error) {
	_, chainB := s.GetChains()
	return GetNativeChainBalance(ctx, chainB, user)
}

// GetChainGRCPClients gets the GRPC clients associated with the given chain.
func (s *E2ETestSuite) GetChainGRCPClients(chain ibc.Chain) GRPCClients {
	cs, ok := s.grpcClients[chain.Config().ChainID]
	s.Require().True(ok, "chain %s does not have GRPC clients", chain.Config().ChainID)
	return cs
}

// initGRPCClients establishes GRPC clients with the given chain.
// The created GRPCClients can be retrieved with GetChainGRCPClients.
func (s *E2ETestSuite) initGRPCClients(chain *cosmos.CosmosChain) {
	// Create a connection to the gRPC server.
	grpcConn, err := grpc.Dial(
		chain.GetHostGRPCAddress(),
		grpc.WithTransportCredentials(insecure.NewCredentials()),
	)
	s.Require().NoError(err)
	s.T().Cleanup(func() {
		if err := grpcConn.Close(); err != nil {
			s.T().Logf("failed closing GRPC connection to chain %s: %s", chain.Config().ChainID, err)
		}
	})

	if s.grpcClients == nil {
		s.grpcClients = make(map[string]GRPCClients)
	}

	s.grpcClients[chain.Config().ChainID] = GRPCClients{
		ClientQueryClient:  clienttypes.NewQueryClient(grpcConn),
		ChannelQueryClient: channeltypes.NewQueryClient(grpcConn),
		FeeQueryClient:     feetypes.NewQueryClient(grpcConn),
		ICAQueryClient:     controllertypes.NewQueryClient(grpcConn),
		InterTxQueryClient: intertxtypes.NewQueryClient(grpcConn),
		GovQueryClient:     govtypes.NewQueryClient(grpcConn),
<<<<<<< HEAD
		GovQueryClientV1:   govtypesv1.NewQueryClient(grpcConn),
=======
		GroupsQueryClient:  grouptypes.NewQueryClient(grpcConn),
>>>>>>> db5e7388
		ParamsQueryClient:  paramsproposaltypes.NewQueryClient(grpcConn),
		AuthQueryClient:    authtypes.NewQueryClient(grpcConn),
	}
}

// AssertValidTxResponse verifies that an sdk.TxResponse
// has non-empty values.
func (s *E2ETestSuite) AssertValidTxResponse(resp sdk.TxResponse) {
	respLogsMsg := resp.Logs.String()
	if respLogsMsg == emptyLogs {
		respLogsMsg = resp.RawLog
	}
	s.Require().NotEqual(int64(0), resp.GasUsed, respLogsMsg)
	s.Require().NotEqual(int64(0), resp.GasWanted, respLogsMsg)
	s.Require().NotEmpty(resp.Events, respLogsMsg)
	s.Require().NotEmpty(resp.Data, respLogsMsg)
}

// AssertPacketRelayed asserts that the packet commitment does not exist on the sending chain.
// The packet commitment will be deleted upon a packet acknowledgement or timeout.
func (s *E2ETestSuite) AssertPacketRelayed(ctx context.Context, chain *cosmos.CosmosChain, portID, channelID string, sequence uint64) {
	commitment, _ := s.QueryPacketCommitment(ctx, chain, portID, channelID, sequence)
	s.Require().Empty(commitment)
}

// createCosmosChains creates two separate chains in docker containers.
// test and can be retrieved with GetChains.
func (s *E2ETestSuite) createCosmosChains(chainOptions testconfig.ChainOptions) (*cosmos.CosmosChain, *cosmos.CosmosChain) {
	client, network := ibctest.DockerSetup(s.T())

	s.logger = zap.NewExample()
	s.DockerClient = client
	s.network = network

	logger := zaptest.NewLogger(s.T())

	numValidators, numFullNodes := 1, 0

	chainA := cosmos.NewCosmosChain(s.T().Name(), *chainOptions.ChainAConfig, numValidators, numFullNodes, logger)
	chainB := cosmos.NewCosmosChain(s.T().Name(), *chainOptions.ChainBConfig, numValidators, numFullNodes, logger)
	return chainA, chainB
}

// GetRelayerExecReporter returns a testreporter.RelayerExecReporter instances
// using the current test's testing.T.
func (s *E2ETestSuite) GetRelayerExecReporter() *testreporter.RelayerExecReporter {
	rep := testreporter.NewNopReporter()
	return rep.RelayerExecReporter(s.T())
}

// GetTimeoutHeight returns a timeout height of 1000 blocks above the current block height.
// This function should be used when the timeout is never expected to be reached
func (s *E2ETestSuite) GetTimeoutHeight(ctx context.Context, chain *cosmos.CosmosChain) clienttypes.Height {
	height, err := chain.Height(ctx)
	s.Require().NoError(err)
	return clienttypes.NewHeight(clienttypes.ParseChainID(chain.Config().ChainID), uint64(height)+1000)
}

// GetNativeChainBalance returns the balance of a specific user on a chain using the native denom.
func GetNativeChainBalance(ctx context.Context, chain ibc.Chain, user *ibc.Wallet) (int64, error) {
	bal, err := chain.GetBalance(ctx, user.Bech32Address(chain.Config().Bech32Prefix), chain.Config().Denom)
	if err != nil {
		return -1, err
	}
	return bal, nil
}

// ExecuteGovProposal submits the given governance proposal using the provided user and uses all validators to vote yes on the proposal.
// It ensure the proposal successfully passes.
func (s *E2ETestSuite) ExecuteGovProposal(ctx context.Context, chain *cosmos.CosmosChain, user *ibc.Wallet, content govtypes.Content) {
	sender, err := sdk.AccAddressFromBech32(user.Bech32Address(chain.Config().Bech32Prefix))
	s.Require().NoError(err)

	msgSubmitProposal, err := govtypes.NewMsgSubmitProposal(content, sdk.NewCoins(sdk.NewCoin(chain.Config().Denom, govtypes.DefaultMinDepositTokens)), sender)
	s.Require().NoError(err)

	txResp, err := s.BroadcastMessages(ctx, chain, user, msgSubmitProposal)
	s.Require().NoError(err)
	s.AssertValidTxResponse(txResp)

	// TODO: replace with parsed proposal ID from MsgSubmitProposalResponse
	// https://github.com/cosmos/ibc-go/issues/2122

	proposal, err := s.QueryProposal(ctx, chain, 1)
	s.Require().NoError(err)
	s.Require().Equal(govtypes.StatusVotingPeriod, proposal.Status)

	err = chain.VoteOnProposalAllValidators(ctx, "1", cosmos.ProposalVoteYes)
	s.Require().NoError(err)

	// ensure voting period has not passed before validators finished voting
	proposal, err = s.QueryProposal(ctx, chain, 1)
	s.Require().NoError(err)
	s.Require().Equal(govtypes.StatusVotingPeriod, proposal.Status)

	time.Sleep(testvalues.VotingPeriod) // pass proposal

	proposal, err = s.QueryProposal(ctx, chain, 1)
	s.Require().NoError(err)
	s.Require().Equal(govtypes.StatusPassed, proposal.Status)
}

// GetIBCToken returns the denomination of the full token denom sent to the receiving channel
func GetIBCToken(fullTokenDenom string, portID, channelID string) transfertypes.DenomTrace {
	return transfertypes.ParseDenomTrace(fmt.Sprintf("%s/%s/%s", portID, channelID, fullTokenDenom))
}<|MERGE_RESOLUTION|>--- conflicted
+++ resolved
@@ -11,11 +11,7 @@
 	authtypes "github.com/cosmos/cosmos-sdk/x/auth/types"
 	govtypesv1 "github.com/cosmos/cosmos-sdk/x/gov/types/v1"
 	govtypes "github.com/cosmos/cosmos-sdk/x/gov/types/v1beta1"
-<<<<<<< HEAD
-
-=======
 	grouptypes "github.com/cosmos/cosmos-sdk/x/group"
->>>>>>> db5e7388
 	paramsproposaltypes "github.com/cosmos/cosmos-sdk/x/params/types/proposal"
 	intertxtypes "github.com/cosmos/interchain-accounts/x/inter-tx/types"
 	dockerclient "github.com/docker/docker/client"
@@ -46,10 +42,6 @@
 	ChainBRelayerName = "rlyB"
 	// DefaultGasValue is the default gas value used to configure tx.Factory
 	DefaultGasValue = 500000
-<<<<<<< HEAD
-=======
-
->>>>>>> db5e7388
 	// emptyLogs is the string value returned from `BroadcastMessages`. There are some situations in which
 	// the result is empty, when this happens we include the raw logs instead to get as much information
 	// amount the failure as possible.
@@ -83,11 +75,8 @@
 
 	// SDK query clients
 	GovQueryClient    govtypes.QueryClient
-<<<<<<< HEAD
 	GovQueryClientV1  govtypesv1.QueryClient
-=======
 	GroupsQueryClient grouptypes.QueryClient
->>>>>>> db5e7388
 	ParamsQueryClient paramsproposaltypes.QueryClient
 	AuthQueryClient   authtypes.QueryClient
 }
@@ -396,11 +385,8 @@
 		ICAQueryClient:     controllertypes.NewQueryClient(grpcConn),
 		InterTxQueryClient: intertxtypes.NewQueryClient(grpcConn),
 		GovQueryClient:     govtypes.NewQueryClient(grpcConn),
-<<<<<<< HEAD
 		GovQueryClientV1:   govtypesv1.NewQueryClient(grpcConn),
-=======
 		GroupsQueryClient:  grouptypes.NewQueryClient(grpcConn),
->>>>>>> db5e7388
 		ParamsQueryClient:  paramsproposaltypes.NewQueryClient(grpcConn),
 		AuthQueryClient:    authtypes.NewQueryClient(grpcConn),
 	}
