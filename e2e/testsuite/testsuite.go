package testsuite

import (
	"context"
	"errors"
	"fmt"
	"os"
	"path"
	"strings"
	"sync"

	dockerclient "github.com/docker/docker/client"
	interchaintest "github.com/strangelove-ventures/interchaintest/v8"
	"github.com/strangelove-ventures/interchaintest/v8/chain/cosmos"
	"github.com/strangelove-ventures/interchaintest/v8/ibc"
	"github.com/strangelove-ventures/interchaintest/v8/testreporter"
	test "github.com/strangelove-ventures/interchaintest/v8/testutil"
	testifysuite "github.com/stretchr/testify/suite"
	"go.uber.org/zap"

	sdkmath "cosmossdk.io/math"

	sdk "github.com/cosmos/cosmos-sdk/types"
	banktypes "github.com/cosmos/cosmos-sdk/x/bank/types"
	govtypes "github.com/cosmos/cosmos-sdk/x/gov/types"

	"github.com/cosmos/ibc-go/e2e/internal/directories"
	"github.com/cosmos/ibc-go/e2e/relayer"
	"github.com/cosmos/ibc-go/e2e/testsuite/diagnostics"
	"github.com/cosmos/ibc-go/e2e/testsuite/query"
	"github.com/cosmos/ibc-go/e2e/testvalues"
	feetypes "github.com/cosmos/ibc-go/v8/modules/apps/29-fee/types"
	transfertypes "github.com/cosmos/ibc-go/v8/modules/apps/transfer/types"
	clienttypes "github.com/cosmos/ibc-go/v8/modules/core/02-client/types"
	channeltypes "github.com/cosmos/ibc-go/v8/modules/core/04-channel/types"
)

const (
	// ChainARelayerName is the name given to the relayer wallet on ChainA
	ChainARelayerName = "rlyA"
	// ChainBRelayerName is the name given to the relayer wallet on ChainB
	ChainBRelayerName = "rlyB"
	// DefaultGasValue is the default gas value used to configure tx.Factory
	DefaultGasValue = 500_000_0000
)

// E2ETestSuite has methods and functionality which can be shared among all test suites.
type E2ETestSuite struct {
	testifysuite.Suite

	// proposalIDs keeps track of the active proposal ID for each chain.
	proposalIDs map[string]uint64

	// chains is a list of chains that are created for the test suite.
	// each test suite has a single slice of chains that are used for all individual test
	// cases.
	chains         []ibc.Chain
	relayers       relayer.Map
	logger         *zap.Logger
	DockerClient   *dockerclient.Client
	network        string
	startRelayerFn func(relayer ibc.Relayer)

	// pathNameIndex is the latest index to be used for generating chains
	pathNameIndex int64

	// testSuiteName is the name of the test suite, used to store chains under the test suite name.
	testSuiteName string
	testPaths     map[string][]string
	channels      map[string]map[ibc.Chain][]ibc.ChannelOutput

	// relayerLock ensures concurrent tests are not accessing the pool of relayers as the same time.
	relayerLock sync.Mutex
	// relayerPool is a pool of relayers that can be used in tests.
	relayerPool []ibc.Relayer
	// testRelayerMap is a map of test suite names to relayers that are used in the test suite.
	// this is used as a cache after a relayer has been assigned to a test suite.
	testRelayerMap map[string]ibc.Relayer
}

// initState populates variables that are used across the test suite.
// note: this should be called only from SetupSuite.
func (s *E2ETestSuite) initState() {
	s.initDockerClient()
	s.proposalIDs = map[string]uint64{}
	s.testPaths = make(map[string][]string)
	s.channels = make(map[string]map[ibc.Chain][]ibc.ChannelOutput)
	s.relayerPool = []ibc.Relayer{}
	s.testRelayerMap = make(map[string]ibc.Relayer)

	// testSuiteName gets populated in the context of SetupSuite and stored as s.T().Name()
	// will return the name of the suite and test when called from SetupTest or within the body of tests.
	// the chains will be stored under the test suite name, so we need to store this for future use.
	s.testSuiteName = s.T().Name()
}

// initDockerClient creates a docker client and populates the network to be used for the test.
func (s *E2ETestSuite) initDockerClient() {
	client, network := interchaintest.DockerSetup(s.T())
	s.logger = zap.NewExample()
	s.DockerClient = client
	s.network = network
}

// SetupSuite will by default create chains with no additional options. If additional options are required,
// the test suite must define the SetupSuite function and provide the required options.
func (s *E2ETestSuite) SetupSuite() {
	s.SetupChains(context.TODO(), nil)
}

// configureGenesisDebugExport sets, if needed, env variables to enable exporting of Genesis debug files.
func (s *E2ETestSuite) configureGenesisDebugExport() {
	tc := LoadConfig()
	t := s.T()
	cfg := tc.DebugConfig.GenesisDebug
	if !cfg.DumpGenesisDebugInfo {
		return
	}

	// Set the export path.
	exportPath := cfg.ExportFilePath

	// If no path is provided, use the default (e2e/diagnostics/genesis.json).
	if exportPath == "" {
		e2eDir, err := directories.E2E(t)
		s.Require().NoError(err, "can't get e2edir")
		exportPath = path.Join(e2eDir, directories.DefaultGenesisExportPath)
	}

	if !path.IsAbs(exportPath) {
		wd, err := os.Getwd()
		s.Require().NoError(err, "can't get working directory")
		exportPath = path.Join(wd, exportPath)
	}

	// This env variables are set by the interchain test code:
	// https://github.com/strangelove-ventures/interchaintest/blob/7aa0fd6487f76238ab44231fdaebc34627bc5990/chain/cosmos/cosmos_chain.go#L1007-L1008
	t.Setenv("EXPORT_GENESIS_FILE_PATH", exportPath)

	chainName := tc.GetGenesisChainName()
	chainIdx, err := tc.GetChainIndex(chainName)
	s.Require().NoError(err)

	// Interchaintest adds a suffix (https://github.com/strangelove-ventures/interchaintest/blob/a3f4c7bcccf1925ffa6dc793a298f15497919a38/chainspec.go#L125)
	// to the chain name, so we need to do the same.
	genesisChainName := fmt.Sprintf("%s-%d", chainName, chainIdx+1)
	t.Setenv("EXPORT_GENESIS_CHAIN", genesisChainName)
}

// initalizeRelayerPool pre-loads the relayer pool with n relayers.
// this is a workaround due to the restriction on relayer creation during the test
// ref: https://github.com/strangelove-ventures/interchaintest/issues/1153
// if the above issue is resolved, it should be possible to lazily create relayers in each test.
func (s *E2ETestSuite) initalizeRelayerPool(n int) []ibc.Relayer {
	var relayers []ibc.Relayer
	for i := 0; i < n; i++ {
		relayers = append(relayers, relayer.New(s.T(), *LoadConfig().GetActiveRelayerConfig(), s.logger, s.DockerClient, s.network))
	}
	return relayers
}

// SetupChains creates the chains for the test suite, and also a relayer that is wired up to establish
// connections and channels between the chains.
func (s *E2ETestSuite) SetupChains(ctx context.Context, channelOptionsModifier ChainOptionModifier, chainSpecOpts ...ChainOptionConfiguration) {
	s.T().Logf("Setting up chains: %s", s.T().Name())
	s.initState()
	s.configureGenesisDebugExport()

	chainOptions := DefaultChainOptions()
	for _, opt := range chainSpecOpts {
		opt(&chainOptions)
	}

	s.chains = s.createChains(chainOptions)

	s.relayerPool = s.initalizeRelayerPool(chainOptions.RelayerCount)

	ic := s.newInterchain(ctx, s.relayerPool, s.chains, channelOptionsModifier)

	buildOpts := interchaintest.InterchainBuildOptions{
		TestName:  s.T().Name(),
		Client:    s.DockerClient,
		NetworkID: s.network,
		// we skip path creation because we are just creating the chains and not connections/channels
		SkipPathCreation: true,
	}

	s.Require().NoError(ic.Build(ctx, s.GetRelayerExecReporter(), buildOpts))
}

// SetupTest will by default use the default channel options to create a path between the chains.
// if non default channel options are required, the test suite must override the `SetupTest` function.
func (s *E2ETestSuite) SetupTest() {
	s.SetupPath(ibc.DefaultClientOpts(), defaultChannelOpts(s.GetAllChains()))
}

// SetupPath creates a path between the chains using the provided client and channel options.
func (s *E2ETestSuite) SetupPath(clientOpts ibc.CreateClientOptions, channelOpts ibc.CreateChannelOptions) {
	s.T().Logf("Setting up path for: %s", s.T().Name())
	r := s.GetRelayer()

	if s.channels[s.T().Name()] == nil {
		s.channels[s.T().Name()] = make(map[ibc.Chain][]ibc.ChannelOutput)
	}

	ctx := context.TODO()
	allChains := s.GetAllChains()
	for i := 0; i < len(allChains)-1; i++ {
		chainA, chainB := allChains[i], allChains[i+1]
		pathName := s.generatePathName()
		s.T().Logf("establishing path between %s and %s on path %s", chainA.Config().ChainID, chainB.Config().ChainID, pathName)

		err := r.GeneratePath(ctx, s.GetRelayerExecReporter(), chainA.Config().ChainID, chainB.Config().ChainID, pathName)
		s.Require().NoError(err)

		// Create new clients
		err = r.CreateClients(ctx, s.GetRelayerExecReporter(), pathName, clientOpts)
		s.Require().NoError(err)
		err = test.WaitForBlocks(ctx, 1, chainA, chainB)
		s.Require().NoError(err)

		err = r.CreateConnections(ctx, s.GetRelayerExecReporter(), pathName)
		s.Require().NoError(err)
		err = test.WaitForBlocks(ctx, 1, chainA, chainB)
		s.Require().NoError(err)

		err = r.CreateChannel(ctx, s.GetRelayerExecReporter(), pathName, channelOpts)
		s.Require().NoError(err)
		err = test.WaitForBlocks(ctx, 1, chainA, chainB)
		s.Require().NoError(err)

		s.testPaths[s.T().Name()] = append(s.testPaths[s.T().Name()], pathName)

		for _, c := range []ibc.Chain{chainA, chainB} {
			channels, err := r.GetChannels(ctx, s.GetRelayerExecReporter(), c.Config().ChainID)
			s.Require().NoError(err)

<<<<<<< HEAD
=======
			// only the most recent channel is relevant.
>>>>>>> d39a795b
			s.channels[s.T().Name()][c] = []ibc.ChannelOutput{channels[len(channels)-1]}

			err = relayer.ApplyPacketFilter(ctx, s.T(), r, c.Config().ChainID, channels)
			s.Require().NoError(err, "failed to watch port and channel on chain: %s", c.Config().ChainID)
		}
	}
}

// GetChainAChannel returns the ibc.ChannelOutput for the current test.
// this defaults to the first entry in the list, and will be what is needed in the case of
// a single channel test.
func (s *E2ETestSuite) GetChainAChannel() ibc.ChannelOutput {
	chainA := s.GetAllChains()[0]
	return s.GetChannels(chainA)[0]
}

// GetChannels returns all channels for the current test.
func (s *E2ETestSuite) GetChannels(chain ibc.Chain) []ibc.ChannelOutput {
	channels, ok := s.channels[s.T().Name()][chain]
	s.Require().True(ok, "channel not found for test %s", s.T().Name())
	return channels
}

// GetRelayer returns the relayer for the current test from the available pool of relayers.
// once a relayer has been returned to a test, it is cached and will be reused for the duration of the test.
func (s *E2ETestSuite) GetRelayer() ibc.Relayer {
	s.relayerLock.Lock()
	defer s.relayerLock.Unlock()

	if r, ok := s.testRelayerMap[s.T().Name()]; ok {
		return r
	}

	if len(s.relayerPool) == 0 {
		panic(errors.New("relayer pool is empty"))
	}

	r := s.relayerPool[0]

	// remove the relayer from the pool
	s.relayerPool = s.relayerPool[1:]

	s.testRelayerMap[s.T().Name()] = r

	return r
}

// GetRelayerUsers returns two ibc.Wallet instances which can be used for the relayer users
// on the two chains.
func (s *E2ETestSuite) GetRelayerUsers(ctx context.Context, chainOpts ...ChainOptionConfiguration) (ibc.Wallet, ibc.Wallet) {
	chains := s.GetAllChains(chainOpts...)
	chainA, chainB := chains[0], chains[1]
	chainAAccountBytes, err := chainA.GetAddress(ctx, ChainARelayerName)
	s.Require().NoError(err)

	chainBAccountBytes, err := chainB.GetAddress(ctx, ChainBRelayerName)
	s.Require().NoError(err)

	chainARelayerUser := cosmos.NewWallet(ChainARelayerName, chainAAccountBytes, "", chainA.Config())
	chainBRelayerUser := cosmos.NewWallet(ChainBRelayerName, chainBAccountBytes, "", chainB.Config())

	if s.relayers == nil {
		s.relayers = make(relayer.Map)
	}
	s.relayers.AddRelayer(s.T().Name(), chainARelayerUser)
	s.relayers.AddRelayer(s.T().Name(), chainBRelayerUser)

	return chainARelayerUser, chainBRelayerUser
}

// ChainOptionModifier is a function which accepts 2 chains as inputs, and returns a channel creation modifier function
// in order to conditionally modify the channel options based on the chains being used.
type ChainOptionModifier func(chainA, chainB ibc.Chain) func(options *ibc.CreateChannelOptions)

// newInterchain constructs a new interchain instance that creates channels between the chains.
func (s *E2ETestSuite) newInterchain(ctx context.Context, relayers []ibc.Relayer, chains []ibc.Chain, modificationProvider ChainOptionModifier) *interchaintest.Interchain {
	ic := interchaintest.NewInterchain()
	for _, chain := range chains {
		ic.AddChain(chain)
	}

	for i, r := range relayers {
		ic.AddRelayer(r, fmt.Sprintf("r-%d", i))
	}

	// iterate through all chains, and create links such that there is a channel between
	// - chainA and chainB
	// - chainB and chainC
	// - chainC and chainD etc
	for i := 0; i < len(chains)-1; i++ {
		pathName := s.generatePathName()
		channelOpts := defaultChannelOpts(chains)
		chain1, chain2 := chains[i], chains[i+1]

		if modificationProvider != nil {
			// make a modification to the channel options based on the chains which are being used.
			modificationFn := modificationProvider(chain1, chain2)
			modificationFn(&channelOpts)
		}

		for _, r := range relayers {
			ic.AddLink(interchaintest.InterchainLink{
				Chain1:            chains[i],
				Chain2:            chains[i+1],
				Relayer:           r,
				Path:              pathName,
				CreateChannelOpts: channelOpts,
			})
		}
	}

	s.startRelayerFn = func(relayer ibc.Relayer) {
		// depending on the test, the path names will be different.
		// whenever a relayer is started, it should use the paths associated with the test the relayer is running in.
		pathNames, ok := s.testPaths[s.T().Name()]
		s.Require().True(ok, "path names not found for test %s", s.T().Name())

		err := relayer.StartRelayer(ctx, s.GetRelayerExecReporter(), pathNames...)
		s.Require().NoError(err, fmt.Sprintf("failed to start relayer: %s", err))

		var chainHeighters []test.ChainHeighter
		for _, c := range chains {
			chainHeighters = append(chainHeighters, c)
		}

		// wait for every chain to produce some blocks before using the relayer.
		s.Require().NoError(test.WaitForBlocks(ctx, 10, chainHeighters...), "failed to wait for blocks")
	}

	return ic
}

// generatePathName generates the path name using the test suites name
func (s *E2ETestSuite) generatePathName() string {
	pathName := GetPathName(s.pathNameIndex)
	s.pathNameIndex++
	return pathName
}

func (s *E2ETestSuite) GetPaths() []string {
	paths, ok := s.testPaths[s.T().Name()]
	s.Require().True(ok, "paths not found for test %s", s.T().Name())
	return paths
}

// GetPathName returns the name of a path at a specific index. This can be used in tests
// when the path name is required.
func GetPathName(idx int64) string {
	pathName := fmt.Sprintf("path-%d", idx)
	return strings.ReplaceAll(pathName, "/", "-")
}

// generatePath generates the path name using the test suites name. The indices provided specify which chains should be
// used. E.g. to generate a path between chain A and B, you would use 0 and 1, to specify between A and C, you would
// use 0 and 2 etc.
func (s *E2ETestSuite) generatePath(ctx context.Context, ibcrelayer ibc.Relayer, chainAIdx, chainBIdx int) string {
	chains := s.GetAllChains()
	chainA, chainB := chains[chainAIdx], chains[chainBIdx]
	chainAID := chainA.Config().ChainID
	chainBID := chainB.Config().ChainID

	pathName := s.generatePathName()

	err := ibcrelayer.GeneratePath(ctx, s.GetRelayerExecReporter(), chainAID, chainBID, pathName)
	s.Require().NoError(err)

	return pathName
}

// SetupClients creates clients on chainA and chainB using the provided create client options
func (s *E2ETestSuite) SetupClients(ctx context.Context, ibcrelayer ibc.Relayer, opts ibc.CreateClientOptions) {
	pathName := s.generatePath(ctx, ibcrelayer, 0, 1)
	err := ibcrelayer.CreateClients(ctx, s.GetRelayerExecReporter(), pathName, opts)
	s.Require().NoError(err)
}

// UpdateClients updates clients on chainA and chainB
func (s *E2ETestSuite) UpdateClients(ctx context.Context, ibcrelayer ibc.Relayer, pathName string) {
	err := ibcrelayer.UpdateClients(ctx, s.GetRelayerExecReporter(), pathName)
	s.Require().NoError(err)
}

// GetChains returns two chains that can be used in a test. The pair returned
// is unique to the current test being run. Note: this function does not create containers.
func (s *E2ETestSuite) GetChains(chainOpts ...ChainOptionConfiguration) (ibc.Chain, ibc.Chain) {
	chains := s.GetAllChains(chainOpts...)
	return chains[0], chains[1]
}

// GetAllChains returns all chains that can be used in a test. The chains returned
// are unique to the current test being run. Note: this function does not create containers.
func (s *E2ETestSuite) GetAllChains(chainOpts ...ChainOptionConfiguration) []ibc.Chain {
	// chains are stored on a per test suite level
	chains := s.chains
	s.Require().NotEmpty(chains, "chains not found for test %s", s.testSuiteName)
	return chains
}

// GetRelayerWallets returns the ibcrelayer wallets associated with the chains.
func (s *E2ETestSuite) GetRelayerWallets(ibcrelayer ibc.Relayer) (ibc.Wallet, ibc.Wallet, error) {
	chains := s.GetAllChains()
	chainA, chainB := chains[0], chains[1]
	chainARelayerWallet, ok := ibcrelayer.GetWallet(chainA.Config().ChainID)
	if !ok {
		return nil, nil, fmt.Errorf("unable to find chain A relayer wallet")
	}

	chainBRelayerWallet, ok := ibcrelayer.GetWallet(chainB.Config().ChainID)
	if !ok {
		return nil, nil, fmt.Errorf("unable to find chain B relayer wallet")
	}
	return chainARelayerWallet, chainBRelayerWallet, nil
}

// RecoverRelayerWallets adds the corresponding ibcrelayer address to the keychain of the chain.
// This is useful if commands executed on the chains expect the relayer information to present in the keychain.
func (s *E2ETestSuite) RecoverRelayerWallets(ctx context.Context, ibcrelayer ibc.Relayer) error {
	chainARelayerWallet, chainBRelayerWallet, err := s.GetRelayerWallets(ibcrelayer)
	if err != nil {
		return err
	}

	chains := s.GetAllChains()
	chainA, chainB := chains[0], chains[1]

	if err := chainA.RecoverKey(ctx, ChainARelayerName, chainARelayerWallet.Mnemonic()); err != nil {
		return fmt.Errorf("could not recover relayer wallet on chain A: %s", err)
	}
	if err := chainB.RecoverKey(ctx, ChainBRelayerName, chainBRelayerWallet.Mnemonic()); err != nil {
		return fmt.Errorf("could not recover relayer wallet on chain B: %s", err)
	}
	return nil
}

// StartRelayer starts the given ibcrelayer.
func (s *E2ETestSuite) StartRelayer(ibcrelayer ibc.Relayer) {
	if s.startRelayerFn == nil {
		panic(errors.New("cannot start relayer before it is created"))
	}

	s.startRelayerFn(ibcrelayer)
}

// StopRelayer stops the given ibcrelayer.
func (s *E2ETestSuite) StopRelayer(ctx context.Context, ibcrelayer ibc.Relayer) {
	err := ibcrelayer.StopRelayer(ctx, s.GetRelayerExecReporter())
	s.Require().NoError(err)
}

// RestartRelayer restarts the given relayer.
func (s *E2ETestSuite) RestartRelayer(ctx context.Context, ibcrelayer ibc.Relayer) {
	s.StopRelayer(ctx, ibcrelayer)
	s.StartRelayer(ibcrelayer)
}

// CreateUserOnChainA creates a user with the given amount of funds on chain A.
func (s *E2ETestSuite) CreateUserOnChainA(ctx context.Context, amount int64) ibc.Wallet {
	return s.createWalletOnChainIndex(ctx, amount, 0)
}

// CreateUserOnChainB creates a user with the given amount of funds on chain B.
func (s *E2ETestSuite) CreateUserOnChainB(ctx context.Context, amount int64) ibc.Wallet {
	return s.createWalletOnChainIndex(ctx, amount, 1)
}

// CreateUserOnChainC creates a user with the given amount of funds on chain C.
func (s *E2ETestSuite) CreateUserOnChainC(ctx context.Context, amount int64) ibc.Wallet {
	return s.createWalletOnChainIndex(ctx, amount, 2)
}

// createWalletOnChainIndex creates a wallet with the given amount of funds on the chain of the given index.
func (s *E2ETestSuite) createWalletOnChainIndex(ctx context.Context, amount, chainIndex int64) ibc.Wallet {
	chain := s.GetAllChains()[chainIndex]
	return interchaintest.GetAndFundTestUsers(s.T(), ctx, strings.ReplaceAll(s.T().Name(), " ", "-"), sdkmath.NewInt(amount), chain)[0]
}

// GetChainANativeBalance gets the balance of a given user on chain A.
func (s *E2ETestSuite) GetChainANativeBalance(ctx context.Context, user ibc.Wallet) (int64, error) {
	chainA := s.GetAllChains()[0]

	balanceResp, err := query.GRPCQuery[banktypes.QueryBalanceResponse](ctx, chainA, &banktypes.QueryBalanceRequest{
		Address: user.FormattedAddress(),
		Denom:   chainA.Config().Denom,
	})
	if err != nil {
		return 0, err
	}

	return balanceResp.Balance.Amount.Int64(), nil
}

// GetChainBNativeBalance gets the balance of a given user on chain B.
func (s *E2ETestSuite) GetChainBNativeBalance(ctx context.Context, user ibc.Wallet) (int64, error) {
	chainB := s.GetAllChains()[1]

	balanceResp, err := query.GRPCQuery[banktypes.QueryBalanceResponse](ctx, chainB, &banktypes.QueryBalanceRequest{
		Address: user.FormattedAddress(),
		Denom:   chainB.Config().Denom,
	})
	if err != nil {
		return 0, err
	}

	return balanceResp.Balance.Amount.Int64(), nil
}

// AssertPacketRelayed asserts that the packet commitment does not exist on the sending chain.
// The packet commitment will be deleted upon a packet acknowledgement or timeout.
func (s *E2ETestSuite) AssertPacketRelayed(ctx context.Context, chain ibc.Chain, portID, channelID string, sequence uint64) {
	_, err := query.GRPCQuery[channeltypes.QueryPacketCommitmentResponse](ctx, chain, &channeltypes.QueryPacketCommitmentRequest{
		PortId:    portID,
		ChannelId: channelID,
		Sequence:  sequence,
	})
	s.Require().ErrorContains(err, "packet commitment hash not found")
}

// AssertHumanReadableDenom asserts that a human readable denom is present for a given chain.
func (s *E2ETestSuite) AssertHumanReadableDenom(ctx context.Context, chain ibc.Chain, counterpartyNativeDenom string, counterpartyChannel ibc.ChannelOutput) {
	chainIBCDenom := GetIBCToken(counterpartyNativeDenom, counterpartyChannel.Counterparty.PortID, counterpartyChannel.Counterparty.ChannelID)

	denomMetadataResp, err := query.GRPCQuery[banktypes.QueryDenomMetadataResponse](ctx, chain, &banktypes.QueryDenomMetadataRequest{
		Denom: chainIBCDenom.IBCDenom(),
	})
	s.Require().NoError(err)

	denomMetadata := denomMetadataResp.Metadata

	s.Require().Equal(chainIBCDenom.IBCDenom(), denomMetadata.Base, "denom metadata base does not match expected %s: got %s", chainIBCDenom.IBCDenom(), denomMetadata.Base)
	expectedName := fmt.Sprintf("%s/%s/%s IBC token", counterpartyChannel.Counterparty.PortID, counterpartyChannel.Counterparty.ChannelID, counterpartyNativeDenom)
	s.Require().Equal(expectedName, denomMetadata.Name, "denom metadata name does not match expected %s: got %s", expectedName, denomMetadata.Name)
	expectedDisplay := fmt.Sprintf("%s/%s/%s", counterpartyChannel.Counterparty.PortID, counterpartyChannel.Counterparty.ChannelID, counterpartyNativeDenom)
	s.Require().Equal(expectedDisplay, denomMetadata.Display, "denom metadata display does not match expected %s: got %s", expectedDisplay, denomMetadata.Display)
	s.Require().Equal(strings.ToUpper(counterpartyNativeDenom), denomMetadata.Symbol, "denom metadata symbol does not match expected %s: got %s", strings.ToUpper(counterpartyNativeDenom), denomMetadata.Symbol)
}

// createChains creates two separate chains in docker containers.
// test and can be retrieved with GetChains.
func (s *E2ETestSuite) createChains(chainOptions ChainOptions) []ibc.Chain {
	t := s.T()
	cf := interchaintest.NewBuiltinChainFactory(s.logger, chainOptions.ChainSpecs)

	// this is intentionally called after the interchaintest.DockerSetup function. The above function registers a
	// cleanup task which deletes all containers. By registering a cleanup function afterwards, it is executed first
	// this allows us to process the logs before the containers are removed.
	t.Cleanup(func() {
		dumpLogs := LoadConfig().DebugConfig.DumpLogs
		var chainNames []string
		for _, chain := range chainOptions.ChainSpecs {
			chainNames = append(chainNames, chain.Name)
		}
		diagnostics.Collect(t, s.DockerClient, dumpLogs, s.testSuiteName, chainNames...)
	})

	chains, err := cf.Chains(t.Name())
	s.Require().NoError(err)

	// initialise proposal ids for all chains.
	for _, chain := range chains {
		s.proposalIDs[chain.Config().ChainID] = 1
	}

	return chains
}

// GetRelayerExecReporter returns a testreporter.RelayerExecReporter instances
// using the current test's testing.T.
func (s *E2ETestSuite) GetRelayerExecReporter() *testreporter.RelayerExecReporter {
	rep := testreporter.NewNopReporter()
	return rep.RelayerExecReporter(s.T())
}

// TransferChannelOptions configures both of the chains to have non-incentivized transfer channels.
func (s *E2ETestSuite) TransferChannelOptions() ibc.CreateChannelOptions {
	opts := ibc.DefaultChannelOpts()
	opts.Version = determineDefaultTransferVersion(s.GetAllChains())
	return opts
}

// FeeTransferChannelOptions configures both of the chains to have fee middleware enabled.
func (s *E2ETestSuite) FeeTransferChannelOptions() ibc.CreateChannelOptions {
	versionMetadata := feetypes.Metadata{
		FeeVersion: feetypes.Version,
		AppVersion: determineDefaultTransferVersion(s.GetAllChains()),
	}
	versionBytes, err := feetypes.ModuleCdc.MarshalJSON(&versionMetadata)
	s.Require().NoError(err)

	opts := ibc.DefaultChannelOpts()
	opts.Version = string(versionBytes)
	return opts
}

// GetTimeoutHeight returns a timeout height of 1000 blocks above the current block height.
// This function should be used when the timeout is never expected to be reached
func (s *E2ETestSuite) GetTimeoutHeight(ctx context.Context, chain ibc.Chain) clienttypes.Height {
	height, err := chain.Height(ctx)
	s.Require().NoError(err)
	return clienttypes.NewHeight(clienttypes.ParseChainID(chain.Config().ChainID), uint64(height)+1000)
}

// CreateUpgradeFields creates upgrade fields for channel with fee middleware
func (s *E2ETestSuite) CreateUpgradeFields(channel channeltypes.Channel) channeltypes.UpgradeFields {
	versionMetadata := feetypes.Metadata{
		FeeVersion: feetypes.Version,
		AppVersion: channel.Version,
	}
	versionBytes, err := feetypes.ModuleCdc.MarshalJSON(&versionMetadata)
	s.Require().NoError(err)

	return channeltypes.NewUpgradeFields(channel.Ordering, channel.ConnectionHops, string(versionBytes))
}

// SetUpgradeTimeoutParam creates and submits a governance proposal to execute the message to update 04-channel params with a timeout of 1s
func (s *E2ETestSuite) SetUpgradeTimeoutParam(ctx context.Context, chain ibc.Chain, wallet ibc.Wallet) {
	const timeoutDelta = 1000000000 // use 1 second as relative timeout to force upgrade timeout on the counterparty
	govModuleAddress, err := query.ModuleAccountAddress(ctx, govtypes.ModuleName, chain)
	s.Require().NoError(err)
	s.Require().NotNil(govModuleAddress)

	upgradeTimeout := channeltypes.NewTimeout(channeltypes.DefaultTimeout.Height, timeoutDelta)
	msg := channeltypes.NewMsgUpdateChannelParams(govModuleAddress.String(), channeltypes.NewParams(upgradeTimeout))
	s.ExecuteAndPassGovV1Proposal(ctx, msg, chain, wallet)
}

// InitiateChannelUpgrade creates and submits a governance proposal to execute the message to initiate a channel upgrade
func (s *E2ETestSuite) InitiateChannelUpgrade(ctx context.Context, chain ibc.Chain, wallet ibc.Wallet, portID, channelID string, upgradeFields channeltypes.UpgradeFields) {
	govModuleAddress, err := query.ModuleAccountAddress(ctx, govtypes.ModuleName, chain)
	s.Require().NoError(err)
	s.Require().NotNil(govModuleAddress)

	msg := channeltypes.NewMsgChannelUpgradeInit(portID, channelID, upgradeFields, govModuleAddress.String())
	s.ExecuteAndPassGovV1Proposal(ctx, msg, chain, wallet)
}

// GetIBCToken returns the denomination of the full token denom sent to the receiving channel
func GetIBCToken(fullTokenDenom string, portID, channelID string) transfertypes.Denom {
	return transfertypes.ExtractDenomFromPath(fmt.Sprintf("%s/%s/%s", portID, channelID, fullTokenDenom))
}

// getValidatorsAndFullNodes returns the number of validators and full nodes respectively that should be used for
// the test. If the test is running in CI, more nodes are used, when running locally a single node is used by default to
// use less resources and allow the tests to run faster.
// both the number of validators and full nodes can be overwritten in a config file.
func getValidatorsAndFullNodes(chainIdx int) (int, int) {
	if IsCI() {
		return 4, 1
	}
	tc := LoadConfig()
	return tc.GetChainNumValidators(chainIdx), tc.GetChainNumFullNodes(chainIdx)
}

// GetMsgTransfer returns a MsgTransfer that is constructed based on the channel version
func GetMsgTransfer(portID, channelID, version string, tokens sdk.Coins, sender, receiver string, timeoutHeight clienttypes.Height, timeoutTimestamp uint64, memo string) *transfertypes.MsgTransfer {
	if len(tokens) == 0 {
		panic(errors.New("tokens cannot be empty"))
	}

	var msg *transfertypes.MsgTransfer
	switch version {
	case transfertypes.V1:
		msg = &transfertypes.MsgTransfer{
			SourcePort:       portID,
			SourceChannel:    channelID,
			Token:            tokens[0],
			Sender:           sender,
			Receiver:         receiver,
			TimeoutHeight:    timeoutHeight,
			TimeoutTimestamp: timeoutTimestamp,
			Memo:             memo,
			Tokens:           sdk.NewCoins(),
		}
	case transfertypes.V2:
		msg = transfertypes.NewMsgTransfer(portID, channelID, tokens, sender, receiver, timeoutHeight, timeoutTimestamp, memo)
	default:
		panic(fmt.Errorf("unsupported transfer version: %s", version))
	}

	return msg
}

// SuiteName returns the name of the test suite.
func (s *E2ETestSuite) SuiteName() string {
	return s.testSuiteName
}

// ThreeChainSetup provides the default behaviour to wire up 3 chains in the tests.
func ThreeChainSetup() ChainOptionConfiguration {
	// copy all values of existing chains and tweak to make unique to new chain.
	return func(options *ChainOptions) {
		chainCSpec := *options.ChainSpecs[0] // nolint

		chainCSpec.ChainID = "chainC-1"
		chainCSpec.Name = "simapp-c"

		options.ChainSpecs = append(options.ChainSpecs, &chainCSpec)
	}
}

// defaultChannelOpts returns the default chain options for the test suite based on the provided chains.
func defaultChannelOpts(chains []ibc.Chain) ibc.CreateChannelOptions {
	channelOptions := ibc.DefaultChannelOpts()
	channelOptions.Version = determineDefaultTransferVersion(chains)
	return channelOptions
}

// determineDefaultTransferVersion determines the version of transfer that should be used with an arbitrary number of chains.
// the default is V2, but if any chain does not support V2, then V1 is used.
func determineDefaultTransferVersion(chains []ibc.Chain) string {
	for _, chain := range chains {
		chainVersion := chain.Config().Images[0].Version
		if !testvalues.ICS20v2FeatureReleases.IsSupported(chainVersion) {
			return transfertypes.V1
		}
	}
	return transfertypes.V2
}<|MERGE_RESOLUTION|>--- conflicted
+++ resolved
@@ -235,10 +235,7 @@
 			channels, err := r.GetChannels(ctx, s.GetRelayerExecReporter(), c.Config().ChainID)
 			s.Require().NoError(err)
 
-<<<<<<< HEAD
-=======
 			// only the most recent channel is relevant.
->>>>>>> d39a795b
 			s.channels[s.T().Name()][c] = []ibc.ChannelOutput{channels[len(channels)-1]}
 
 			err = relayer.ApplyPacketFilter(ctx, s.T(), r, c.Config().ChainID, channels)
