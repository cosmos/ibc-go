--- conflicted
+++ resolved
@@ -401,11 +401,7 @@
 // TransferChannelOptions configures both of the chains to have non-incentivized transfer channels.
 func (*E2ETestSuite) TransferChannelOptions(version string) func(options *ibc.CreateChannelOptions) {
 	return func(opts *ibc.CreateChannelOptions) {
-<<<<<<< HEAD
-		opts.Version = version
-=======
 		opts.Version = transfertypes.V2
->>>>>>> 9b399449
 		opts.SourcePortName = transfertypes.PortID
 		opts.DestPortName = transfertypes.PortID
 	}
