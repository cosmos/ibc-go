package testsuite

import (
	"context"
	"fmt"
	"strconv"
	"strings"
	"time"

	"github.com/cosmos/cosmos-sdk/client"
	"github.com/cosmos/cosmos-sdk/client/grpc/tmservice"
	"github.com/cosmos/cosmos-sdk/client/tx"
	sdk "github.com/cosmos/cosmos-sdk/types"
	signingtypes "github.com/cosmos/cosmos-sdk/types/tx/signing"
	authtx "github.com/cosmos/cosmos-sdk/x/auth/tx"
	authtypes "github.com/cosmos/cosmos-sdk/x/auth/types"
	"github.com/cosmos/cosmos-sdk/x/authz"
	govtypesv1 "github.com/cosmos/cosmos-sdk/x/gov/types/v1"
	govtypesv1beta1 "github.com/cosmos/cosmos-sdk/x/gov/types/v1beta1"
	grouptypes "github.com/cosmos/cosmos-sdk/x/group"
	paramsproposaltypes "github.com/cosmos/cosmos-sdk/x/params/types/proposal"
	intertxtypes "github.com/cosmos/interchain-accounts/x/inter-tx/types"
	dockerclient "github.com/docker/docker/client"
	interchaintest "github.com/strangelove-ventures/interchaintest/v7"
	"github.com/strangelove-ventures/interchaintest/v7/chain/cosmos"
	"github.com/strangelove-ventures/interchaintest/v7/ibc"
	"github.com/strangelove-ventures/interchaintest/v7/testreporter"
	test "github.com/strangelove-ventures/interchaintest/v7/testutil"
	"github.com/stretchr/testify/suite"
	"go.uber.org/zap"
	"go.uber.org/zap/zaptest"
	"google.golang.org/grpc"
	"google.golang.org/grpc/credentials/insecure"

	"github.com/cosmos/ibc-go/e2e/relayer"
	"github.com/cosmos/ibc-go/e2e/semverutil"
	"github.com/cosmos/ibc-go/e2e/testconfig"
	"github.com/cosmos/ibc-go/e2e/testsuite/diagnostics"
	"github.com/cosmos/ibc-go/e2e/testvalues"
	controllertypes "github.com/cosmos/ibc-go/v7/modules/apps/27-interchain-accounts/controller/types"
	feetypes "github.com/cosmos/ibc-go/v7/modules/apps/29-fee/types"
	transfertypes "github.com/cosmos/ibc-go/v7/modules/apps/transfer/types"
	clienttypes "github.com/cosmos/ibc-go/v7/modules/core/02-client/types"
	connectiontypes "github.com/cosmos/ibc-go/v7/modules/core/03-connection/types"
	channeltypes "github.com/cosmos/ibc-go/v7/modules/core/04-channel/types"
)

const (
	// ChainARelayerName is the name given to the relayer wallet on ChainA
	ChainARelayerName = "rlyA"
	// ChainBRelayerName is the name given to the relayer wallet on ChainB
	ChainBRelayerName = "rlyB"
	// DefaultGasValue is the default gas value used to configure tx.Factory
	DefaultGasValue = 500000
)

// E2ETestSuite has methods and functionality which can be shared among all test suites.
type E2ETestSuite struct {
	suite.Suite

	grpcClients    map[string]GRPCClients
	paths          map[string]path
	logger         *zap.Logger
	DockerClient   *dockerclient.Client
	network        string
	startRelayerFn func(relayer ibc.Relayer)

	// pathNameIndex is the latest index to be used for generating paths
	pathNameIndex int64
}

// GRPCClients holds a reference to any GRPC clients that are needed by the tests.
// These should typically be used for query clients only. If we need to make changes, we should
// use E2ETestSuite.BroadcastMessages to broadcast transactions instead.
type GRPCClients struct {
	ClientQueryClient     clienttypes.QueryClient
	ConnectionQueryClient connectiontypes.QueryClient
	ChannelQueryClient    channeltypes.QueryClient
	FeeQueryClient        feetypes.QueryClient
	ICAQueryClient        controllertypes.QueryClient
	InterTxQueryClient    intertxtypes.QueryClient

	// SDK query clients
	GovQueryClient    govtypesv1beta1.QueryClient
	GovQueryClientV1  govtypesv1.QueryClient
	GroupsQueryClient grouptypes.QueryClient
	ParamsQueryClient paramsproposaltypes.QueryClient
	AuthQueryClient   authtypes.QueryClient
	AuthZQueryClient  authz.QueryClient

	ConsensusServiceClient tmservice.ServiceClient
}

// path is a pairing of two chains which will be used in a test.
type path struct {
	chainA, chainB *cosmos.CosmosChain
}

// newPath returns a path built from the given chains.
func newPath(chainA, chainB *cosmos.CosmosChain) path {
	return path{
		chainA: chainA,
		chainB: chainB,
	}
}

// GetRelayerUsers returns two ibc.Wallet instances which can be used for the relayer users
// on the two chains.
func (s *E2ETestSuite) GetRelayerUsers(ctx context.Context, chainOpts ...testconfig.ChainOptionConfiguration) (ibc.Wallet, ibc.Wallet) {
	chainA, chainB := s.GetChains(chainOpts...)
	chainAAccountBytes, err := chainA.GetAddress(ctx, ChainARelayerName)
	s.Require().NoError(err)

	chainBAccountBytes, err := chainB.GetAddress(ctx, ChainBRelayerName)
	s.Require().NoError(err)

	chainARelayerUser := cosmos.NewWallet(ChainARelayerName, chainAAccountBytes, "", chainA.Config())
	chainBRelayerUser := cosmos.NewWallet(ChainBRelayerName, chainBAccountBytes, "", chainB.Config())

	return chainARelayerUser, chainBRelayerUser
}

// SetupChainsRelayerAndChannel create two chains, a relayer, establishes a connection and creates a channel
// using the given channel options. The relayer returned by this function has not yet started. It should be started
// with E2ETestSuite.StartRelayer if needed.
// This should be called at the start of every test, unless fine grained control is required.
func (s *E2ETestSuite) SetupChainsRelayerAndChannel(ctx context.Context, channelOpts ...func(*ibc.CreateChannelOptions)) (ibc.Relayer, ibc.ChannelOutput) {
	chainA, chainB := s.GetChains()

	r := relayer.New(s.T(), testconfig.FromEnv().RelayerConfig, s.logger, s.DockerClient, s.network)

	pathName := s.generatePathName()

	channelOptions := ibc.DefaultChannelOpts()
	for _, opt := range channelOpts {
		opt(&channelOptions)
	}

	ic := interchaintest.NewInterchain().
		AddChain(chainA).
		AddChain(chainB).
		AddRelayer(r, "r").
		AddLink(interchaintest.InterchainLink{
			Chain1:            chainA,
			Chain2:            chainB,
			Relayer:           r,
			Path:              pathName,
			CreateChannelOpts: channelOptions,
		})

	eRep := s.GetRelayerExecReporter()
	s.Require().NoError(ic.Build(ctx, eRep, interchaintest.InterchainBuildOptions{
		TestName:  s.T().Name(),
		Client:    s.DockerClient,
		NetworkID: s.network,
	}))

	s.startRelayerFn = func(relayer ibc.Relayer) {
		err := relayer.StartRelayer(ctx, eRep, pathName)
		s.Require().NoError(err, fmt.Sprintf("failed to start relayer: %s", err))
		s.T().Cleanup(func() {
			if !s.T().Failed() {
				if err := relayer.StopRelayer(ctx, eRep); err != nil {
					s.T().Logf("error stopping relayer: %v", err)
				}
			}
		})
		// wait for relayer to start.
		time.Sleep(time.Second * 10)
	}

	s.InitGRPCClients(chainA)
	s.InitGRPCClients(chainB)

	chainAChannels, err := r.GetChannels(ctx, eRep, chainA.Config().ChainID)
	s.Require().NoError(err)
	return r, chainAChannels[len(chainAChannels)-1]
}

// SetupSingleChain creates and returns a single CosmosChain for usage in e2e tests.
// This is useful for testing single chain functionality when performing coordinated upgrades as well as testing localhost ibc client functionality.
// TODO: Actually setup a single chain. Seeing panic: runtime error: index out of range [0] with length 0 when using a single chain.
// issue: https://github.com/strangelove-ventures/interchaintest/issues/401
func (s *E2ETestSuite) SetupSingleChain(ctx context.Context) *cosmos.CosmosChain {
	chainA, chainB := s.GetChains()

	ic := interchaintest.NewInterchain().AddChain(chainA).AddChain(chainB)

	eRep := s.GetRelayerExecReporter()
	s.Require().NoError(ic.Build(ctx, eRep, interchaintest.InterchainBuildOptions{
		TestName:         s.T().Name(),
		Client:           s.DockerClient,
		NetworkID:        s.network,
		SkipPathCreation: true,
	}))

	s.InitGRPCClients(chainA)
	s.InitGRPCClients(chainB)

	return chainA
}

// generatePathName generates the path name using the test suites name
func (s *E2ETestSuite) generatePathName() string {
	path := s.GetPathName(s.pathNameIndex)
	s.pathNameIndex++
	return path
}

// GetPathName returns the name of a path at a specific index. This can be used in tests
// when the path name is required.
func (s *E2ETestSuite) GetPathName(idx int64) string {
	pathName := fmt.Sprintf("%s-path-%d", s.T().Name(), idx)
	return strings.ReplaceAll(pathName, "/", "-")
}

// generatePath generates the path name using the test suites name
func (s *E2ETestSuite) generatePath(ctx context.Context, relayer ibc.Relayer) string {
	chainA, chainB := s.GetChains()
	chainAID := chainA.Config().ChainID
	chainBID := chainB.Config().ChainID

	pathName := s.generatePathName()

	err := relayer.GeneratePath(ctx, s.GetRelayerExecReporter(), chainAID, chainBID, pathName)
	s.Require().NoError(err)

	return pathName
}

// SetupClients creates clients on chainA and chainB using the provided create client options
func (s *E2ETestSuite) SetupClients(ctx context.Context, relayer ibc.Relayer, opts ibc.CreateClientOptions) {
	pathName := s.generatePath(ctx, relayer)
	err := relayer.CreateClients(ctx, s.GetRelayerExecReporter(), pathName, opts)
	s.Require().NoError(err)
}

// UpdateClients updates clients on chainA and chainB
func (s *E2ETestSuite) UpdateClients(ctx context.Context, relayer ibc.Relayer, pathName string) {
	err := relayer.UpdateClients(ctx, s.GetRelayerExecReporter(), pathName)
	s.Require().NoError(err)
}

// GetChains returns two chains that can be used in a test. The pair returned
// is unique to the current test being run. Note: this function does not create containers.
func (s *E2ETestSuite) GetChains(chainOpts ...testconfig.ChainOptionConfiguration) (*cosmos.CosmosChain, *cosmos.CosmosChain) {
	if s.paths == nil {
		s.paths = map[string]path{}
	}

	path, ok := s.paths[s.T().Name()]
	if ok {
		return path.chainA, path.chainB
	}

	chainOptions := testconfig.DefaultChainOptions()
	for _, opt := range chainOpts {
		opt(&chainOptions)
	}

	chainA, chainB := s.createCosmosChains(chainOptions)
	path = newPath(chainA, chainB)
	s.paths[s.T().Name()] = path

	return path.chainA, path.chainB
}

// BroadcastMessages broadcasts the provided messages to the given chain and signs them on behalf of the provided user.
// Once the broadcast response is returned, we wait for a few blocks to be created on both chain A and chain B.
func (s *E2ETestSuite) BroadcastMessages(ctx context.Context, chain *cosmos.CosmosChain, user ibc.Wallet, msgs ...sdk.Msg) (sdk.TxResponse, error) {
	broadcaster := cosmos.NewBroadcaster(s.T(), chain)

	broadcaster.ConfigureClientContextOptions(func(clientContext client.Context) client.Context {
		// use a codec with all the types our tests care about registered.
		// BroadcastTx will deserialize the response and will not be able to otherwise.
		cdc := Codec()
		return clientContext.WithCodec(cdc).WithTxConfig(authtx.NewTxConfig(cdc, []signingtypes.SignMode{signingtypes.SignMode_SIGN_MODE_DIRECT}))
	})

	broadcaster.ConfigureFactoryOptions(func(factory tx.Factory) tx.Factory {
		return factory.WithGas(DefaultGasValue)
	})

	resp, err := cosmos.BroadcastTx(ctx, broadcaster, user, msgs...)
	if err != nil {
		return sdk.TxResponse{}, err
	}

	chainA, chainB := s.GetChains()
	err = test.WaitForBlocks(ctx, 2, chainA, chainB)
	return resp, err
}

// RegisterCounterPartyPayee broadcasts a MsgRegisterCounterpartyPayee message.
func (s *E2ETestSuite) RegisterCounterPartyPayee(ctx context.Context, chain *cosmos.CosmosChain,
	user ibc.Wallet, portID, channelID, relayerAddr, counterpartyPayeeAddr string,
) (sdk.TxResponse, error) {
	msg := feetypes.NewMsgRegisterCounterpartyPayee(portID, channelID, relayerAddr, counterpartyPayeeAddr)
	return s.BroadcastMessages(ctx, chain, user, msg)
}

// PayPacketFeeAsync broadcasts a MsgPayPacketFeeAsync message.
func (s *E2ETestSuite) PayPacketFeeAsync(
	ctx context.Context,
	chain *cosmos.CosmosChain,
	user ibc.Wallet,
	packetID channeltypes.PacketId,
	packetFee feetypes.PacketFee,
) (sdk.TxResponse, error) {
	msg := feetypes.NewMsgPayPacketFeeAsync(packetID, packetFee)
	return s.BroadcastMessages(ctx, chain, user, msg)
}

// GetRelayerWallets returns the relayer wallets associated with the chains.
func (s *E2ETestSuite) GetRelayerWallets(relayer ibc.Relayer) (ibc.Wallet, ibc.Wallet, error) {
	chainA, chainB := s.GetChains()
	chainARelayerWallet, ok := relayer.GetWallet(chainA.Config().ChainID)
	if !ok {
		return nil, nil, fmt.Errorf("unable to find chain A relayer wallet")
	}

	chainBRelayerWallet, ok := relayer.GetWallet(chainB.Config().ChainID)
	if !ok {
		return nil, nil, fmt.Errorf("unable to find chain B relayer wallet")
	}
	return chainARelayerWallet, chainBRelayerWallet, nil
}

// RecoverRelayerWallets adds the corresponding relayer address to the keychain of the chain.
// This is useful if commands executed on the chains expect the relayer information to present in the keychain.
func (s *E2ETestSuite) RecoverRelayerWallets(ctx context.Context, relayer ibc.Relayer) error {
	chainARelayerWallet, chainBRelayerWallet, err := s.GetRelayerWallets(relayer)
	if err != nil {
		return err
	}

	chainA, chainB := s.GetChains()

	if err := chainA.RecoverKey(ctx, ChainARelayerName, chainARelayerWallet.Mnemonic()); err != nil {
		return fmt.Errorf("could not recover relayer wallet on chain A: %s", err)
	}
	if err := chainB.RecoverKey(ctx, ChainBRelayerName, chainBRelayerWallet.Mnemonic()); err != nil {
		return fmt.Errorf("could not recover relayer wallet on chain B: %s", err)
	}
	return nil
}

// Transfer broadcasts a MsgTransfer message.
func (s *E2ETestSuite) Transfer(ctx context.Context, chain *cosmos.CosmosChain, user ibc.Wallet,
	portID, channelID string, token sdk.Coin, sender, receiver string, timeoutHeight clienttypes.Height, timeoutTimestamp uint64, memo string,
) (sdk.TxResponse, error) {
	msg := transfertypes.NewMsgTransfer(portID, channelID, token, sender, receiver, timeoutHeight, timeoutTimestamp, memo)
	return s.BroadcastMessages(ctx, chain, user, msg)
}

// StartRelayer starts the given relayer.
func (s *E2ETestSuite) StartRelayer(relayer ibc.Relayer) {
	if s.startRelayerFn == nil {
		panic("cannot start relayer before it is created!")
	}

	s.startRelayerFn(relayer)
}

// StopRelayer stops the given relayer.
func (s *E2ETestSuite) StopRelayer(ctx context.Context, relayer ibc.Relayer) {
	err := relayer.StopRelayer(ctx, s.GetRelayerExecReporter())
	s.Require().NoError(err)
}

// CreateUserOnChainA creates a user with the given amount of funds on chain A.
func (s *E2ETestSuite) CreateUserOnChainA(ctx context.Context, amount int64) ibc.Wallet {
	chainA, _ := s.GetChains()
	return interchaintest.GetAndFundTestUsers(s.T(), ctx, strings.ReplaceAll(s.T().Name(), " ", "-"), amount, chainA)[0]
}

// CreateUserOnChainB creates a user with the given amount of funds on chain B.
func (s *E2ETestSuite) CreateUserOnChainB(ctx context.Context, amount int64) ibc.Wallet {
	_, chainB := s.GetChains()
	return interchaintest.GetAndFundTestUsers(s.T(), ctx, strings.ReplaceAll(s.T().Name(), " ", "-"), amount, chainB)[0]
}

// GetChainANativeBalance gets the balance of a given user on chain A.
func (s *E2ETestSuite) GetChainANativeBalance(ctx context.Context, user ibc.Wallet) (int64, error) {
	chainA, _ := s.GetChains()
	return GetNativeChainBalance(ctx, chainA, user)
}

// GetChainBNativeBalance gets the balance of a given user on chain B.
func (s *E2ETestSuite) GetChainBNativeBalance(ctx context.Context, user ibc.Wallet) (int64, error) {
	_, chainB := s.GetChains()
	return GetNativeChainBalance(ctx, chainB, user)
}

// GetChainGRCPClients gets the GRPC clients associated with the given chain.
func (s *E2ETestSuite) GetChainGRCPClients(chain ibc.Chain) GRPCClients {
	cs, ok := s.grpcClients[chain.Config().ChainID]
	s.Require().True(ok, "chain %s does not have GRPC clients", chain.Config().ChainID)
	return cs
}

// InitGRPCClients establishes GRPC clients with the given chain.
// The created GRPCClients can be retrieved with GetChainGRCPClients.
func (s *E2ETestSuite) InitGRPCClients(chain *cosmos.CosmosChain) {
	// Create a connection to the gRPC server.
	grpcConn, err := grpc.Dial(
		chain.GetHostGRPCAddress(),
		grpc.WithTransportCredentials(insecure.NewCredentials()),
	)
	s.Require().NoError(err)
	s.T().Cleanup(func() {
		if err := grpcConn.Close(); err != nil {
			s.T().Logf("failed closing GRPC connection to chain %s: %s", chain.Config().ChainID, err)
		}
	})

	if s.grpcClients == nil {
		s.grpcClients = make(map[string]GRPCClients)
	}

	s.grpcClients[chain.Config().ChainID] = GRPCClients{
<<<<<<< HEAD
		ClientQueryClient:      clienttypes.NewQueryClient(grpcConn),
		ChannelQueryClient:     channeltypes.NewQueryClient(grpcConn),
		FeeQueryClient:         feetypes.NewQueryClient(grpcConn),
		ICAQueryClient:         controllertypes.NewQueryClient(grpcConn),
		InterTxQueryClient:     intertxtypes.NewQueryClient(grpcConn),
		GovQueryClient:         govtypesv1beta1.NewQueryClient(grpcConn),
		GovQueryClientV1:       govtypesv1.NewQueryClient(grpcConn),
		GroupsQueryClient:      grouptypes.NewQueryClient(grpcConn),
		ParamsQueryClient:      paramsproposaltypes.NewQueryClient(grpcConn),
		AuthQueryClient:        authtypes.NewQueryClient(grpcConn),
		AuthZQueryClient:       authz.NewQueryClient(grpcConn),
		ConsensusServiceClient: tmservice.NewServiceClient(grpcConn),
=======
		ClientQueryClient:     clienttypes.NewQueryClient(grpcConn),
		ConnectionQueryClient: connectiontypes.NewQueryClient(grpcConn),
		ChannelQueryClient:    channeltypes.NewQueryClient(grpcConn),
		FeeQueryClient:        feetypes.NewQueryClient(grpcConn),
		ICAQueryClient:        controllertypes.NewQueryClient(grpcConn),
		InterTxQueryClient:    intertxtypes.NewQueryClient(grpcConn),
		GovQueryClient:        govtypesv1beta1.NewQueryClient(grpcConn),
		GovQueryClientV1:      govtypesv1.NewQueryClient(grpcConn),
		GroupsQueryClient:     grouptypes.NewQueryClient(grpcConn),
		ParamsQueryClient:     paramsproposaltypes.NewQueryClient(grpcConn),
		AuthQueryClient:       authtypes.NewQueryClient(grpcConn),
		AuthZQueryClient:      authz.NewQueryClient(grpcConn),
>>>>>>> ca111395
	}
}

// AssertValidTxResponse verifies that an sdk.TxResponse
// has non-empty values.
func (s *E2ETestSuite) AssertValidTxResponse(resp sdk.TxResponse) {
	errorMsg := fmt.Sprintf("%+v", resp)
	s.Require().NotEmpty(resp.TxHash, errorMsg)
	s.Require().NotEqual(int64(0), resp.GasUsed, errorMsg)
	s.Require().NotEqual(int64(0), resp.GasWanted, errorMsg)
	s.Require().NotEmpty(resp.Events, errorMsg)
	s.Require().NotEmpty(resp.Data, errorMsg)
}

// AssertPacketRelayed asserts that the packet commitment does not exist on the sending chain.
// The packet commitment will be deleted upon a packet acknowledgement or timeout.
func (s *E2ETestSuite) AssertPacketRelayed(ctx context.Context, chain *cosmos.CosmosChain, portID, channelID string, sequence uint64) {
	commitment, _ := s.QueryPacketCommitment(ctx, chain, portID, channelID, sequence)
	s.Require().Empty(commitment)
}

// createCosmosChains creates two separate chains in docker containers.
// test and can be retrieved with GetChains.
func (s *E2ETestSuite) createCosmosChains(chainOptions testconfig.ChainOptions) (*cosmos.CosmosChain, *cosmos.CosmosChain) {
	client, network := interchaintest.DockerSetup(s.T())
	t := s.T()

	s.logger = zap.NewExample()
	s.DockerClient = client
	s.network = network

	logger := zaptest.NewLogger(t)

	numValidators, numFullNodes := getValidatorsAndFullNodes()

	chainA := cosmos.NewCosmosChain(t.Name(), *chainOptions.ChainAConfig, numValidators, numFullNodes, logger)
	chainB := cosmos.NewCosmosChain(t.Name(), *chainOptions.ChainBConfig, numValidators, numFullNodes, logger)

	// this is intentionally called after the interchaintest.DockerSetup function. The above function registers a
	// cleanup task which deletes all containers. By registering a cleanup function afterwards, it is executed first
	// this allows us to process the logs before the containers are removed.
	t.Cleanup(func() {
		diagnostics.Collect(t, s.DockerClient, chainOptions)
	})

	return chainA, chainB
}

// GetRelayerExecReporter returns a testreporter.RelayerExecReporter instances
// using the current test's testing.T.
func (s *E2ETestSuite) GetRelayerExecReporter() *testreporter.RelayerExecReporter {
	rep := testreporter.NewNopReporter()
	return rep.RelayerExecReporter(s.T())
}

// GetTimeoutHeight returns a timeout height of 1000 blocks above the current block height.
// This function should be used when the timeout is never expected to be reached
func (s *E2ETestSuite) GetTimeoutHeight(ctx context.Context, chain *cosmos.CosmosChain) clienttypes.Height {
	height, err := chain.Height(ctx)
	s.Require().NoError(err)
	return clienttypes.NewHeight(clienttypes.ParseChainID(chain.Config().ChainID), uint64(height)+1000)
}

// GetNativeChainBalance returns the balance of a specific user on a chain using the native denom.
func GetNativeChainBalance(ctx context.Context, chain ibc.Chain, user ibc.Wallet) (int64, error) {
	bal, err := chain.GetBalance(ctx, user.FormattedAddress(), chain.Config().Denom)
	if err != nil {
		return -1, err
	}
	return bal, nil
}

// ExecuteGovProposal submits the given governance proposal using the provided user and uses all validators to vote yes on the proposal.
// It ensures the proposal successfully passes.
func (s *E2ETestSuite) ExecuteGovProposal(ctx context.Context, chain *cosmos.CosmosChain, user ibc.Wallet, content govtypesv1beta1.Content) {
	sender, err := sdk.AccAddressFromBech32(user.FormattedAddress())
	s.Require().NoError(err)

	msgSubmitProposal, err := govtypesv1beta1.NewMsgSubmitProposal(content, sdk.NewCoins(sdk.NewCoin(chain.Config().Denom, govtypesv1beta1.DefaultMinDepositTokens)), sender)
	s.Require().NoError(err)

	txResp, err := s.BroadcastMessages(ctx, chain, user, msgSubmitProposal)
	s.Require().NoError(err)
	s.AssertValidTxResponse(txResp)

	// TODO: replace with parsed proposal ID from MsgSubmitProposalResponse
	// https://github.com/cosmos/ibc-go/issues/2122

	proposal, err := s.QueryProposal(ctx, chain, 1)
	s.Require().NoError(err)
	s.Require().Equal(govtypesv1beta1.StatusVotingPeriod, proposal.Status)

	err = chain.VoteOnProposalAllValidators(ctx, "1", cosmos.ProposalVoteYes)
	s.Require().NoError(err)

	// ensure voting period has not passed before validators finished voting
	proposal, err = s.QueryProposal(ctx, chain, 1)
	s.Require().NoError(err)
	s.Require().Equal(govtypesv1beta1.StatusVotingPeriod, proposal.Status)

	time.Sleep(testvalues.VotingPeriod) // pass proposal

	proposal, err = s.QueryProposal(ctx, chain, 1)
	s.Require().NoError(err)
	s.Require().Equal(govtypesv1beta1.StatusPassed, proposal.Status)
}

// govv1ProposalTitleAndSummary represents the releases that support the new title and summary fields.
var govv1ProposalTitleAndSummary = semverutil.FeatureReleases{
	MajorVersion: "v7",
}

// ExecuteGovProposalV1 submits a governance proposal using the provided user and message and uses all validators
// to vote yes on the proposal. It ensures the proposal successfully passes.
func (s *E2ETestSuite) ExecuteGovProposalV1(ctx context.Context, msg sdk.Msg, chain *cosmos.CosmosChain, user ibc.Wallet, proposalID uint64) {
	sender, err := sdk.AccAddressFromBech32(user.FormattedAddress())
	s.Require().NoError(err)

	msgs := []sdk.Msg{msg}
	msgSubmitProposal, err := govtypesv1.NewMsgSubmitProposal(msgs, sdk.NewCoins(sdk.NewCoin(chain.Config().Denom, govtypesv1.DefaultMinDepositTokens)), sender.String(), "", fmt.Sprintf("e2e gov proposal: %d", proposalID), fmt.Sprintf("executing gov proposal %d", proposalID))
	s.Require().NoError(err)

	if !govv1ProposalTitleAndSummary.IsSupported(chain.Nodes()[0].Image.Version) {
		msgSubmitProposal.Title = ""
		msgSubmitProposal.Summary = ""
	}

	resp, err := s.BroadcastMessages(ctx, chain, user, msgSubmitProposal)
	s.AssertValidTxResponse(resp)
	s.Require().NoError(err)

	s.Require().NoError(chain.VoteOnProposalAllValidators(ctx, strconv.Itoa(int(proposalID)), cosmos.ProposalVoteYes))

	time.Sleep(testvalues.VotingPeriod)

	proposal, err := s.QueryProposalV1(ctx, chain, proposalID)
	s.Require().NoError(err)
	s.Require().Equal(govtypesv1.StatusPassed, proposal.Status)
}

// QueryModuleAccountAddress returns the sdk.AccAddress of a given module name.
func (s *E2ETestSuite) QueryModuleAccountAddress(ctx context.Context, moduleName string, chain *cosmos.CosmosChain) (sdk.AccAddress, error) {
	authClient := s.GetChainGRCPClients(chain).AuthQueryClient

	resp, err := authClient.ModuleAccountByName(ctx, &authtypes.QueryModuleAccountByNameRequest{
		Name: moduleName,
	})
	if err != nil {
		return nil, err
	}

	cfg := EncodingConfig()

	var account authtypes.AccountI
	if err := cfg.InterfaceRegistry.UnpackAny(resp.Account, &account); err != nil {
		return nil, err
	}
	moduleAccount, ok := account.(authtypes.ModuleAccountI)
	if !ok {
		return nil, fmt.Errorf("failed to cast account: %T as ModuleAccount", moduleAccount)
	}

	return moduleAccount.GetAddress(), nil
}

// QueryGranterGrants returns all GrantAuthorizations for the given granterAddress.
func (s *E2ETestSuite) QueryGranterGrants(ctx context.Context, chain *cosmos.CosmosChain, granterAddress string) ([]*authz.GrantAuthorization, error) {
	authzClient := s.GetChainGRCPClients(chain).AuthZQueryClient
	queryRequest := &authz.QueryGranterGrantsRequest{
		Granter: granterAddress,
	}

	grants, err := authzClient.GranterGrants(ctx, queryRequest)
	if err != nil {
		return nil, err
	}

	return grants.Grants, nil
}

// GetIBCToken returns the denomination of the full token denom sent to the receiving channel
func GetIBCToken(fullTokenDenom string, portID, channelID string) transfertypes.DenomTrace {
	return transfertypes.ParseDenomTrace(fmt.Sprintf("%s/%s/%s", portID, channelID, fullTokenDenom))
}

// getValidatorsAndFullNodes returns the number of validators and full nodes respectively that should be used for
// the test. If the test is running in CI, more nodes are used, when running locally a single node is used to
// use less resources and allow the tests to run faster.
func getValidatorsAndFullNodes() (int, int) {
	if testconfig.IsCI() {
		return 4, 1
	}
	return 1, 0
}<|MERGE_RESOLUTION|>--- conflicted
+++ resolved
@@ -419,7 +419,6 @@
 	}
 
 	s.grpcClients[chain.Config().ChainID] = GRPCClients{
-<<<<<<< HEAD
 		ClientQueryClient:      clienttypes.NewQueryClient(grpcConn),
 		ChannelQueryClient:     channeltypes.NewQueryClient(grpcConn),
 		FeeQueryClient:         feetypes.NewQueryClient(grpcConn),
@@ -432,20 +431,6 @@
 		AuthQueryClient:        authtypes.NewQueryClient(grpcConn),
 		AuthZQueryClient:       authz.NewQueryClient(grpcConn),
 		ConsensusServiceClient: tmservice.NewServiceClient(grpcConn),
-=======
-		ClientQueryClient:     clienttypes.NewQueryClient(grpcConn),
-		ConnectionQueryClient: connectiontypes.NewQueryClient(grpcConn),
-		ChannelQueryClient:    channeltypes.NewQueryClient(grpcConn),
-		FeeQueryClient:        feetypes.NewQueryClient(grpcConn),
-		ICAQueryClient:        controllertypes.NewQueryClient(grpcConn),
-		InterTxQueryClient:    intertxtypes.NewQueryClient(grpcConn),
-		GovQueryClient:        govtypesv1beta1.NewQueryClient(grpcConn),
-		GovQueryClientV1:      govtypesv1.NewQueryClient(grpcConn),
-		GroupsQueryClient:     grouptypes.NewQueryClient(grpcConn),
-		ParamsQueryClient:     paramsproposaltypes.NewQueryClient(grpcConn),
-		AuthQueryClient:       authtypes.NewQueryClient(grpcConn),
-		AuthZQueryClient:      authz.NewQueryClient(grpcConn),
->>>>>>> ca111395
 	}
 }
 
