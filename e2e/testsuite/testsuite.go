--- conflicted
+++ resolved
@@ -349,12 +349,6 @@
 	logger := zaptest.NewLogger(s.T())
 
 	numValidators, numFullNodes := getValidatorsAndFullNodes(chainOptions)
-<<<<<<< HEAD
-
-	chainA := cosmos.NewCosmosChain(s.T().Name(), *chainOptions.ChainAConfig, numValidators, numFullNodes, logger)
-	chainB := cosmos.NewCosmosChain(s.T().Name(), *chainOptions.ChainBConfig, numValidators, numFullNodes, logger)
-=======
->>>>>>> 3b569564
 
 	chainA := cosmos.NewCosmosChain(s.T().Name(), *chainOptions.ChainAConfig, numValidators, numFullNodes, logger)
 	chainB := cosmos.NewCosmosChain(s.T().Name(), *chainOptions.ChainBConfig, numValidators, numFullNodes, logger)
@@ -364,11 +358,8 @@
 // getValidatorsAndFullNodes returns the number of validators and full nodes which should be used
 // for the given chain config.
 func getValidatorsAndFullNodes(chainOptions testconfig.ChainOptions) (int, int) {
-<<<<<<< HEAD
-=======
 	// TODO: the icad tests are failing with a larger number of validators.
 	// this function can be removed once https://github.com/cosmos/ibc-go/issues/2104 is resolved.
->>>>>>> 3b569564
 	numValidators := 4
 	numFullNodes := 1
 	isIcadImage := strings.Contains(chainOptions.ChainAConfig.Images[0].Repository, "icad")
