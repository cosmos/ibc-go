package testsuite

import (
	"context"
	"errors"
	"fmt"
	"os"
	"path"
	"strings"
	"sync"

	dockerclient "github.com/docker/docker/client"
	interchaintest "github.com/strangelove-ventures/interchaintest/v8"
	"github.com/strangelove-ventures/interchaintest/v8/chain/cosmos"
	"github.com/strangelove-ventures/interchaintest/v8/ibc"
	"github.com/strangelove-ventures/interchaintest/v8/testreporter"
	test "github.com/strangelove-ventures/interchaintest/v8/testutil"
	testifysuite "github.com/stretchr/testify/suite"
	"go.uber.org/zap"

	sdkmath "cosmossdk.io/math"

	sdk "github.com/cosmos/cosmos-sdk/types"
	banktypes "github.com/cosmos/cosmos-sdk/x/bank/types"
	govtypes "github.com/cosmos/cosmos-sdk/x/gov/types"

	"github.com/cosmos/ibc-go/e2e/internal/directories"
	"github.com/cosmos/ibc-go/e2e/relayer"
	"github.com/cosmos/ibc-go/e2e/testsuite/diagnostics"
	"github.com/cosmos/ibc-go/e2e/testsuite/query"
	"github.com/cosmos/ibc-go/e2e/testvalues"
	feetypes "github.com/cosmos/ibc-go/v8/modules/apps/29-fee/types"
	transfertypes "github.com/cosmos/ibc-go/v8/modules/apps/transfer/types"
	clienttypes "github.com/cosmos/ibc-go/v8/modules/core/02-client/types"
	channeltypes "github.com/cosmos/ibc-go/v8/modules/core/04-channel/types"
)

const (
	// ChainARelayerName is the name given to the relayer wallet on ChainA
	ChainARelayerName = "rlyA"
	// ChainBRelayerName is the name given to the relayer wallet on ChainB
	ChainBRelayerName = "rlyB"
	// DefaultGasValue is the default gas value used to configure tx.Factory
	DefaultGasValue = 500_000_0000
)

// E2ETestSuite has methods and functionality which can be shared among all test suites.
type E2ETestSuite struct {
	testifysuite.Suite

	// proposalIDs keeps track of the active proposal ID for each chain.
	proposalIDs map[string]uint64

	// chains is a list of chains that are created for the test suite.
	// each test suite has a single slice of chains that are used for all individual test
	// cases.
	chains         []ibc.Chain
	relayers       relayer.Map
	logger         *zap.Logger
	DockerClient   *dockerclient.Client
	network        string
	startRelayerFn func(relayer ibc.Relayer)

	// pathNameIndex is the latest index to be used for generating chains
	pathNameIndex int64

	// testSuiteName is the name of the test suite, used to store chains under the test suite name.
	testSuiteName string
	testPaths     map[string][]string
	channels      map[string]map[ibc.Chain][]ibc.ChannelOutput

	// relayerLock ensures concurrent tests are not accessing the pool of relayers as the same time.
	relayerLock sync.Mutex
	// relayerPool is a pool of relayers that can be used in tests.
	relayerPool []ibc.Relayer
	// testRelayerMap is a map of test suite names to relayers that are used in the test suite.
	// this is used as a cache after a relayer has been assigned to a test suite.
	testRelayerMap map[string]ibc.Relayer
}

// initState populates variables that are used across the test suite.
// note: this should be called only from SetupSuite.
func (s *E2ETestSuite) initState() {
	s.initDockerClient()
	s.proposalIDs = map[string]uint64{}
	s.testPaths = make(map[string][]string)
	s.channels = make(map[string]map[ibc.Chain][]ibc.ChannelOutput)
	s.relayerPool = []ibc.Relayer{}
	s.testRelayerMap = make(map[string]ibc.Relayer)

	// testSuiteName gets populated in the context of SetupSuite and stored as s.T().Name()
	// will return the name of the suite and test when called from SetupTest or within the body of tests.
	// the chains will be stored under the test suite name, so we need to store this for future use.
	s.testSuiteName = s.T().Name()
}

// initDockerClient creates a docker client and populates the network to be used for the test.
func (s *E2ETestSuite) initDockerClient() {
	client, network := interchaintest.DockerSetup(s.T())
	s.logger = zap.NewExample()
	s.DockerClient = client
	s.network = network
}

// SetupSuite will by default create chains with no additional options. If additional options are required,
// the test suite must define the SetupSuite function and provide the required options.
func (s *E2ETestSuite) SetupSuite() {
	s.SetupChains(context.TODO(), nil)
}

// configureGenesisDebugExport sets, if needed, env variables to enable exporting of Genesis debug files.
func (s *E2ETestSuite) configureGenesisDebugExport() {
	tc := LoadConfig()
	t := s.T()
	cfg := tc.DebugConfig.GenesisDebug
	if !cfg.DumpGenesisDebugInfo {
		return
	}

	// Set the export path.
	exportPath := cfg.ExportFilePath

	// If no path is provided, use the default (e2e/diagnostics/genesis.json).
	if exportPath == "" {
		e2eDir, err := directories.E2E(t)
		s.Require().NoError(err, "can't get e2edir")
		exportPath = path.Join(e2eDir, directories.DefaultGenesisExportPath)
	}

	if !path.IsAbs(exportPath) {
		wd, err := os.Getwd()
		s.Require().NoError(err, "can't get working directory")
		exportPath = path.Join(wd, exportPath)
	}

	// This env variables are set by the interchain test code:
	// https://github.com/strangelove-ventures/interchaintest/blob/7aa0fd6487f76238ab44231fdaebc34627bc5990/chain/cosmos/cosmos_chain.go#L1007-L1008
	t.Setenv("EXPORT_GENESIS_FILE_PATH", exportPath)

	chainName := tc.GetGenesisChainName()
	chainIdx, err := tc.GetChainIndex(chainName)
	s.Require().NoError(err)

	// Interchaintest adds a suffix (https://github.com/strangelove-ventures/interchaintest/blob/a3f4c7bcccf1925ffa6dc793a298f15497919a38/chainspec.go#L125)
	// to the chain name, so we need to do the same.
	genesisChainName := fmt.Sprintf("%s-%d", chainName, chainIdx+1)
	t.Setenv("EXPORT_GENESIS_CHAIN", genesisChainName)
}

// initalizeRelayerPool pre-loads the relayer pool with n relayers.
// this is a workaround due to the restriction on relayer creation during the test
// ref: https://github.com/strangelove-ventures/interchaintest/issues/1153
// if the above issue is resolved, it should be possible to lazily create relayers in each test.
func (s *E2ETestSuite) initalizeRelayerPool(n int) []ibc.Relayer {
	var relayers []ibc.Relayer
	for i := 0; i < n; i++ {
		relayers = append(relayers, relayer.New(s.T(), *LoadConfig().GetActiveRelayerConfig(), s.logger, s.DockerClient, s.network))
	}
	return relayers
}

// SetupChains creates the chains for the test suite, and also a relayer that is wired up to establish
// connections and channels between the chains.
func (s *E2ETestSuite) SetupChains(ctx context.Context, channelOptionsModifier ChainOptionModifier, chainSpecOpts ...ChainOptionConfiguration) {
	s.T().Logf("Setting up chains: %s", s.T().Name())

	// TODO: it will be required to not delete chains on failure when running tests in parallel.
	// s.Require().NoError(os.Setenv("KEEP_CONTAINERS", "true"))

	s.initState()
	s.configureGenesisDebugExport()

	chainOptions := DefaultChainOptions()
	for _, opt := range chainSpecOpts {
		opt(&chainOptions)
	}

	s.chains = s.createChains(chainOptions)

	s.relayerPool = s.initalizeRelayerPool(chainOptions.RelayerCount)

	ic := s.newInterchain(ctx, s.relayerPool, s.chains, channelOptionsModifier)

	buildOpts := interchaintest.InterchainBuildOptions{
		TestName:  s.T().Name(),
		Client:    s.DockerClient,
		NetworkID: s.network,
		// we skip path creation because we are just creating the chains and not connections/channels
		SkipPathCreation: true,
	}

	s.Require().NoError(ic.Build(ctx, s.GetRelayerExecReporter(), buildOpts))
}

<<<<<<< HEAD
// SetupDefaultPath creates a path between the chains using the default client and channel options.
// this should be called as the setup function in most tests if no additional options are required.
func (s *E2ETestSuite) SetupDefaultPath(testName string) {
	s.SetupPath(ibc.DefaultClientOpts(), DefaultChannelOpts(s.GetAllChains()), testName)
}

// SetupPath creates a path between the chains using the provided client and channel options.
func (s *E2ETestSuite) SetupPath(clientOpts ibc.CreateClientOptions, channelOpts ibc.CreateChannelOptions, testName string) {
	s.T().Logf("Setting up path for: %s", testName)
	r := s.GetRelayerForTest(testName)

	if s.channels[testName] == nil {
		s.channels[testName] = make(map[ibc.Chain][]ibc.ChannelOutput)
	}
=======
// SetupTest will by default use the default channel options to create a path between the chains.
// if non default channel options are required, the test suite must override the `SetupTest` function.
func (s *E2ETestSuite) SetupTest() {
	s.SetupPaths(ibc.DefaultClientOpts(), defaultChannelOpts(s.GetAllChains()))
}

// SetupPaths creates paths between the chains using the provided client and channel options.
// The paths are created such that ChainA is connected to ChainB, ChainB is connected to ChainC etc.
func (s *E2ETestSuite) SetupPaths(clientOpts ibc.CreateClientOptions, channelOpts ibc.CreateChannelOptions) {
	s.T().Logf("Setting up path for: %s", s.T().Name())
>>>>>>> 50daed0b

	ctx := context.TODO()
	allChains := s.GetAllChains()
	for i := 0; i < len(allChains)-1; i++ {
		chainA, chainB := allChains[i], allChains[i+1]
		_, _ = s.CreatePath(ctx, chainA, chainB, clientOpts, channelOpts)
	}
}

// CreatePath creates a path between chainA and chainB using the provided client and channel options.
func (s *E2ETestSuite) CreatePath(
	ctx context.Context,
	chainA ibc.Chain,
	chainB ibc.Chain,
	clientOpts ibc.CreateClientOptions,
	channelOpts ibc.CreateChannelOptions,
) (chainAChannel ibc.ChannelOutput, chainBChannel ibc.ChannelOutput) {
	r := s.GetRelayer()

	pathName := s.generatePathName()
	s.T().Logf("establishing path between %s and %s on path %s", chainA.Config().ChainID, chainB.Config().ChainID, pathName)

	err := r.GeneratePath(ctx, s.GetRelayerExecReporter(), chainA.Config().ChainID, chainB.Config().ChainID, pathName)
	s.Require().NoError(err)

	// Create new clients
	err = r.CreateClients(ctx, s.GetRelayerExecReporter(), pathName, clientOpts)
	s.Require().NoError(err)
	err = test.WaitForBlocks(ctx, 1, chainA, chainB)
	s.Require().NoError(err)

	err = r.CreateConnections(ctx, s.GetRelayerExecReporter(), pathName)
	s.Require().NoError(err)
	err = test.WaitForBlocks(ctx, 1, chainA, chainB)
	s.Require().NoError(err)

<<<<<<< HEAD
		s.testPaths[testName] = append(s.testPaths[testName], pathName)
=======
	err = r.CreateChannel(ctx, s.GetRelayerExecReporter(), pathName, channelOpts)
	s.Require().NoError(err)
	err = test.WaitForBlocks(ctx, 1, chainA, chainB)
	s.Require().NoError(err)
>>>>>>> 50daed0b

	channelsA, err := r.GetChannels(ctx, s.GetRelayerExecReporter(), chainA.Config().ChainID)
	s.Require().NoError(err)

<<<<<<< HEAD
			// only the most recent channel is relevant.
			s.channels[testName][c] = []ibc.ChannelOutput{channels[len(channels)-1]}
=======
	channelsB, err := r.GetChannels(ctx, s.GetRelayerExecReporter(), chainB.Config().ChainID)
	s.Require().NoError(err)
>>>>>>> 50daed0b

	if s.channels[s.T().Name()] == nil {
		s.channels[s.T().Name()] = make(map[ibc.Chain][]ibc.ChannelOutput)
	}

	// keep track of channels associated with a given chain for access within the tests.
	s.channels[s.T().Name()][chainA] = channelsA
	s.channels[s.T().Name()][chainB] = channelsB

	s.testPaths[s.T().Name()] = append(s.testPaths[s.T().Name()], pathName)

	return channelsA[len(channelsA)-1], channelsB[len(channelsB)-1]
}

// GetChainAChannelForTest returns the ibc.ChannelOutput for the specified test.
// this defaults to the first entry in the list, and will be what is needed in the case of
// a single channel test.
func (s *E2ETestSuite) GetChainAChannelForTest(testName string) ibc.ChannelOutput {
	return s.GetChannelsForTest(s.GetAllChains()[0], testName)[0]
}

// GetChannelsForTest returns all channels for the specified test.
func (s *E2ETestSuite) GetChannelsForTest(chain ibc.Chain, testName string) []ibc.ChannelOutput {
	channels, ok := s.channels[testName][chain]
	s.Require().True(ok, "channel not found for test %s", testName)
	return channels
}

// GetRelayerForTest returns the relayer for the current test from the available pool of relayers.
// once a relayer has been returned to a test, it is cached and will be reused for the duration of the test.
func (s *E2ETestSuite) GetRelayerForTest(testName string) ibc.Relayer {
	s.relayerLock.Lock()
	defer s.relayerLock.Unlock()

	if r, ok := s.testRelayerMap[testName]; ok {
		s.T().Logf("relayer already created for test: %s", testName)
		return r
	}

	if len(s.relayerPool) == 0 {
		panic(errors.New("relayer pool is empty"))
	}

	r := s.relayerPool[0]

	// remove the relayer from the pool
	s.relayerPool = s.relayerPool[1:]

	s.testRelayerMap[testName] = r

	return r
}

// GetRelayerUsers returns two ibc.Wallet instances which can be used for the relayer users
// on the two chains.
func (s *E2ETestSuite) GetRelayerUsers(ctx context.Context, chainOpts ...ChainOptionConfiguration) (ibc.Wallet, ibc.Wallet) {
	chains := s.GetAllChains(chainOpts...)
	chainA, chainB := chains[0], chains[1]
	chainAAccountBytes, err := chainA.GetAddress(ctx, ChainARelayerName)
	s.Require().NoError(err)

	chainBAccountBytes, err := chainB.GetAddress(ctx, ChainBRelayerName)
	s.Require().NoError(err)

	chainARelayerUser := cosmos.NewWallet(ChainARelayerName, chainAAccountBytes, "", chainA.Config())
	chainBRelayerUser := cosmos.NewWallet(ChainBRelayerName, chainBAccountBytes, "", chainB.Config())

	if s.relayers == nil {
		s.relayers = make(relayer.Map)
	}
	s.relayers.AddRelayer(s.T().Name(), chainARelayerUser)
	s.relayers.AddRelayer(s.T().Name(), chainBRelayerUser)

	return chainARelayerUser, chainBRelayerUser
}

// ChainOptionModifier is a function which accepts 2 chains as inputs, and returns a channel creation modifier function
// in order to conditionally modify the channel options based on the chains being used.
type ChainOptionModifier func(chainA, chainB ibc.Chain) func(options *ibc.CreateChannelOptions)

// newInterchain constructs a new interchain instance that creates channels between the chains.
func (s *E2ETestSuite) newInterchain(ctx context.Context, relayers []ibc.Relayer, chains []ibc.Chain, modificationProvider ChainOptionModifier) *interchaintest.Interchain {
	ic := interchaintest.NewInterchain()
	for _, chain := range chains {
		ic.AddChain(chain)
	}

	for i, r := range relayers {
		ic.AddRelayer(r, fmt.Sprintf("r-%d", i))
	}

	// iterate through all chains, and create links such that there is a channel between
	// - chainA and chainB
	// - chainB and chainC
	// - chainC and chainD etc
	for i := 0; i < len(chains)-1; i++ {
		pathName := s.generatePathName()
		channelOpts := DefaultChannelOpts(chains)
		chain1, chain2 := chains[i], chains[i+1]

		if modificationProvider != nil {
			// make a modification to the channel options based on the chains which are being used.
			modificationFn := modificationProvider(chain1, chain2)
			modificationFn(&channelOpts)
		}

		for _, r := range relayers {
			ic.AddLink(interchaintest.InterchainLink{
				Chain1:            chains[i],
				Chain2:            chains[i+1],
				Relayer:           r,
				Path:              pathName,
				CreateChannelOpts: channelOpts,
			})
		}
	}

	s.startRelayerFn = func(relayer ibc.Relayer) {
		// depending on the test, the path names will be different.
		// whenever a relayer is started, it should use the paths associated with the test the relayer is running in.
		pathNames, ok := s.testPaths[s.T().Name()]
		s.Require().True(ok, "path names not found for test %s", s.T().Name())

		err := relayer.StartRelayer(ctx, s.GetRelayerExecReporter(), pathNames...)
		s.Require().NoError(err, fmt.Sprintf("failed to start relayer: %s", err))

		var chainHeighters []test.ChainHeighter
		for _, c := range chains {
			chainHeighters = append(chainHeighters, c)
		}

		// wait for every chain to produce some blocks before using the relayer.
		s.Require().NoError(test.WaitForBlocks(ctx, 10, chainHeighters...), "failed to wait for blocks")
	}

	return ic
}

// generatePathName generates the path name using the test suites name
func (s *E2ETestSuite) generatePathName() string {
	pathName := GetPathName(s.pathNameIndex)
	s.pathNameIndex++
	return pathName
}

func (s *E2ETestSuite) GetPaths() []string {
	paths, ok := s.testPaths[s.T().Name()]
	s.Require().True(ok, "paths not found for test %s", s.T().Name())
	return paths
}

// GetPathName returns the name of a path at a specific index. This can be used in tests
// when the path name is required.
func GetPathName(idx int64) string {
	pathName := fmt.Sprintf("path-%d", idx)
	return strings.ReplaceAll(pathName, "/", "-")
}

// generatePath generates the path name using the test suites name. The indices provided specify which chains should be
// used. E.g. to generate a path between chain A and B, you would use 0 and 1, to specify between A and C, you would
// use 0 and 2 etc.
func (s *E2ETestSuite) generatePath(ctx context.Context, ibcrelayer ibc.Relayer, chainAIdx, chainBIdx int) string {
	chains := s.GetAllChains()
	chainA, chainB := chains[chainAIdx], chains[chainBIdx]
	chainAID := chainA.Config().ChainID
	chainBID := chainB.Config().ChainID

	pathName := s.generatePathName()

	err := ibcrelayer.GeneratePath(ctx, s.GetRelayerExecReporter(), chainAID, chainBID, pathName)
	s.Require().NoError(err)

	return pathName
}

// SetupClients creates clients on chainA and chainB using the provided create client options
func (s *E2ETestSuite) SetupClients(ctx context.Context, ibcrelayer ibc.Relayer, opts ibc.CreateClientOptions) {
	pathName := s.generatePath(ctx, ibcrelayer, 0, 1)
	err := ibcrelayer.CreateClients(ctx, s.GetRelayerExecReporter(), pathName, opts)
	s.Require().NoError(err)
}

// UpdateClients updates clients on chainA and chainB
func (s *E2ETestSuite) UpdateClients(ctx context.Context, ibcrelayer ibc.Relayer, pathName string) {
	err := ibcrelayer.UpdateClients(ctx, s.GetRelayerExecReporter(), pathName)
	s.Require().NoError(err)
}

// GetChains returns two chains that can be used in a test. The pair returned
// is unique to the current test being run. Note: this function does not create containers.
func (s *E2ETestSuite) GetChains(chainOpts ...ChainOptionConfiguration) (ibc.Chain, ibc.Chain) {
	chains := s.GetAllChains(chainOpts...)
	return chains[0], chains[1]
}

// GetAllChains returns all chains that can be used in a test. The chains returned
// are unique to the current test being run. Note: this function does not create containers.
func (s *E2ETestSuite) GetAllChains(chainOpts ...ChainOptionConfiguration) []ibc.Chain {
	// chains are stored on a per test suite level
	chains := s.chains
	s.Require().NotEmpty(chains, "chains not found for test %s", s.testSuiteName)
	return chains
}

// GetRelayerWallets returns the ibcrelayer wallets associated with the chains.
func (s *E2ETestSuite) GetRelayerWallets(ibcrelayer ibc.Relayer) (ibc.Wallet, ibc.Wallet, error) {
	chains := s.GetAllChains()
	chainA, chainB := chains[0], chains[1]
	chainARelayerWallet, ok := ibcrelayer.GetWallet(chainA.Config().ChainID)
	if !ok {
		return nil, nil, fmt.Errorf("unable to find chain A relayer wallet")
	}

	chainBRelayerWallet, ok := ibcrelayer.GetWallet(chainB.Config().ChainID)
	if !ok {
		return nil, nil, fmt.Errorf("unable to find chain B relayer wallet")
	}
	return chainARelayerWallet, chainBRelayerWallet, nil
}

// RecoverRelayerWallets adds the corresponding ibcrelayer address to the keychain of the chain.
// This is useful if commands executed on the chains expect the relayer information to present in the keychain.
func (s *E2ETestSuite) RecoverRelayerWallets(ctx context.Context, ibcrelayer ibc.Relayer) error {
	chainARelayerWallet, chainBRelayerWallet, err := s.GetRelayerWallets(ibcrelayer)
	if err != nil {
		return err
	}

	chains := s.GetAllChains()
	chainA, chainB := chains[0], chains[1]

	if err := chainA.RecoverKey(ctx, ChainARelayerName, chainARelayerWallet.Mnemonic()); err != nil {
		return fmt.Errorf("could not recover relayer wallet on chain A: %s", err)
	}
	if err := chainB.RecoverKey(ctx, ChainBRelayerName, chainBRelayerWallet.Mnemonic()); err != nil {
		return fmt.Errorf("could not recover relayer wallet on chain B: %s", err)
	}
	return nil
}

// StartRelayer starts the given ibcrelayer.
func (s *E2ETestSuite) StartRelayer(ibcrelayer ibc.Relayer) {
	if s.startRelayerFn == nil {
		panic(errors.New("cannot start relayer before it is created"))
	}

	s.startRelayerFn(ibcrelayer)
}

// StopRelayer stops the given ibcrelayer.
func (s *E2ETestSuite) StopRelayer(ctx context.Context, ibcrelayer ibc.Relayer) {
	err := ibcrelayer.StopRelayer(ctx, s.GetRelayerExecReporter())
	s.Require().NoError(err)
}

// RestartRelayer restarts the given relayer.
func (s *E2ETestSuite) RestartRelayer(ctx context.Context, ibcrelayer ibc.Relayer) {
	s.StopRelayer(ctx, ibcrelayer)
	s.StartRelayer(ibcrelayer)
}

// CreateUserOnChainA creates a user with the given amount of funds on chain A.
func (s *E2ETestSuite) CreateUserOnChainA(ctx context.Context, amount int64) ibc.Wallet {
	return s.createWalletOnChainIndex(ctx, amount, 0)
}

// CreateUserOnChainB creates a user with the given amount of funds on chain B.
func (s *E2ETestSuite) CreateUserOnChainB(ctx context.Context, amount int64) ibc.Wallet {
	return s.createWalletOnChainIndex(ctx, amount, 1)
}

// CreateUserOnChainC creates a user with the given amount of funds on chain C.
func (s *E2ETestSuite) CreateUserOnChainC(ctx context.Context, amount int64) ibc.Wallet {
	return s.createWalletOnChainIndex(ctx, amount, 2)
}

// createWalletOnChainIndex creates a wallet with the given amount of funds on the chain of the given index.
func (s *E2ETestSuite) createWalletOnChainIndex(ctx context.Context, amount, chainIndex int64) ibc.Wallet {
	chain := s.GetAllChains()[chainIndex]
	wallet := interchaintest.GetAndFundTestUsers(s.T(), ctx, strings.ReplaceAll(s.T().Name(), " ", "-"), sdkmath.NewInt(amount), chain)[0]
	// note the GetAndFundTestUsers requires the caller to wait for some blocks before the funds are accessible.
	s.Require().NoError(test.WaitForBlocks(ctx, 2, chain))
	return wallet
}

// GetChainANativeBalance gets the balance of a given user on chain A.
func (s *E2ETestSuite) GetChainANativeBalance(ctx context.Context, user ibc.Wallet) (int64, error) {
	chainA := s.GetAllChains()[0]

	balanceResp, err := query.GRPCQuery[banktypes.QueryBalanceResponse](ctx, chainA, &banktypes.QueryBalanceRequest{
		Address: user.FormattedAddress(),
		Denom:   chainA.Config().Denom,
	})
	if err != nil {
		return 0, err
	}

	return balanceResp.Balance.Amount.Int64(), nil
}

// GetChainBNativeBalance gets the balance of a given user on chain B.
func (s *E2ETestSuite) GetChainBNativeBalance(ctx context.Context, user ibc.Wallet) (int64, error) {
	chainB := s.GetAllChains()[1]

	balanceResp, err := query.GRPCQuery[banktypes.QueryBalanceResponse](ctx, chainB, &banktypes.QueryBalanceRequest{
		Address: user.FormattedAddress(),
		Denom:   chainB.Config().Denom,
	})
	if err != nil {
		return 0, err
	}

	return balanceResp.Balance.Amount.Int64(), nil
}

// AssertPacketRelayed asserts that the packet commitment does not exist on the sending chain.
// The packet commitment will be deleted upon a packet acknowledgement or timeout.
func (s *E2ETestSuite) AssertPacketRelayed(ctx context.Context, chain ibc.Chain, portID, channelID string, sequence uint64) {
	_, err := query.GRPCQuery[channeltypes.QueryPacketCommitmentResponse](ctx, chain, &channeltypes.QueryPacketCommitmentRequest{
		PortId:    portID,
		ChannelId: channelID,
		Sequence:  sequence,
	})
	s.Require().ErrorContains(err, "packet commitment hash not found")
}

// AssertHumanReadableDenom asserts that a human readable denom is present for a given chain.
func (s *E2ETestSuite) AssertHumanReadableDenom(ctx context.Context, chain ibc.Chain, counterpartyNativeDenom string, counterpartyChannel ibc.ChannelOutput) {
	chainIBCDenom := GetIBCToken(counterpartyNativeDenom, counterpartyChannel.Counterparty.PortID, counterpartyChannel.Counterparty.ChannelID)

	denomMetadataResp, err := query.GRPCQuery[banktypes.QueryDenomMetadataResponse](ctx, chain, &banktypes.QueryDenomMetadataRequest{
		Denom: chainIBCDenom.IBCDenom(),
	})
	s.Require().NoError(err)

	denomMetadata := denomMetadataResp.Metadata

	s.Require().Equal(chainIBCDenom.IBCDenom(), denomMetadata.Base, "denom metadata base does not match expected %s: got %s", chainIBCDenom.IBCDenom(), denomMetadata.Base)
	expectedName := fmt.Sprintf("%s/%s/%s IBC token", counterpartyChannel.Counterparty.PortID, counterpartyChannel.Counterparty.ChannelID, counterpartyNativeDenom)
	s.Require().Equal(expectedName, denomMetadata.Name, "denom metadata name does not match expected %s: got %s", expectedName, denomMetadata.Name)
	expectedDisplay := fmt.Sprintf("%s/%s/%s", counterpartyChannel.Counterparty.PortID, counterpartyChannel.Counterparty.ChannelID, counterpartyNativeDenom)
	s.Require().Equal(expectedDisplay, denomMetadata.Display, "denom metadata display does not match expected %s: got %s", expectedDisplay, denomMetadata.Display)
	s.Require().Equal(strings.ToUpper(counterpartyNativeDenom), denomMetadata.Symbol, "denom metadata symbol does not match expected %s: got %s", strings.ToUpper(counterpartyNativeDenom), denomMetadata.Symbol)
}

// createChains creates two separate chains in docker containers.
// test and can be retrieved with GetChains.
func (s *E2ETestSuite) createChains(chainOptions ChainOptions) []ibc.Chain {
	t := s.T()
	cf := interchaintest.NewBuiltinChainFactory(s.logger, chainOptions.ChainSpecs)

	// this is intentionally called after the interchaintest.DockerSetup function. The above function registers a
	// cleanup task which deletes all containers. By registering a cleanup function afterwards, it is executed first
	// this allows us to process the logs before the containers are removed.
	t.Cleanup(func() {
		dumpLogs := LoadConfig().DebugConfig.DumpLogs
		var chainNames []string
		for _, chain := range chainOptions.ChainSpecs {
			chainNames = append(chainNames, chain.Name)
		}
		diagnostics.Collect(t, s.DockerClient, dumpLogs, s.testSuiteName, chainNames...)
	})

	chains, err := cf.Chains(t.Name())
	s.Require().NoError(err)

	// initialise proposal ids for all chains.
	for _, chain := range chains {
		s.proposalIDs[chain.Config().ChainID] = 1
	}

	return chains
}

// GetRelayerExecReporter returns a testreporter.RelayerExecReporter instances
// using the current test's testing.T.
func (s *E2ETestSuite) GetRelayerExecReporter() *testreporter.RelayerExecReporter {
	rep := testreporter.NewNopReporter()
	return rep.RelayerExecReporter(s.T())
}

// TransferChannelOptions configures both of the chains to have non-incentivized transfer channels.
func (s *E2ETestSuite) TransferChannelOptions() ibc.CreateChannelOptions {
	opts := ibc.DefaultChannelOpts()
	opts.Version = determineDefaultTransferVersion(s.GetAllChains())
	return opts
}

// FeeTransferChannelOptions configures both of the chains to have fee middleware enabled.
func (s *E2ETestSuite) FeeTransferChannelOptions() ibc.CreateChannelOptions {
	versionMetadata := feetypes.Metadata{
		FeeVersion: feetypes.Version,
		AppVersion: determineDefaultTransferVersion(s.GetAllChains()),
	}
	versionBytes, err := feetypes.ModuleCdc.MarshalJSON(&versionMetadata)
	s.Require().NoError(err)

	opts := ibc.DefaultChannelOpts()
	opts.Version = string(versionBytes)
	return opts
}

// GetTimeoutHeight returns a timeout height of 1000 blocks above the current block height.
// This function should be used when the timeout is never expected to be reached
func (s *E2ETestSuite) GetTimeoutHeight(ctx context.Context, chain ibc.Chain) clienttypes.Height {
	height, err := chain.Height(ctx)
	s.Require().NoError(err)
	return clienttypes.NewHeight(clienttypes.ParseChainID(chain.Config().ChainID), uint64(height)+1000)
}

// CreateUpgradeFields creates upgrade fields for channel with fee middleware
func (s *E2ETestSuite) CreateUpgradeFields(channel channeltypes.Channel) channeltypes.UpgradeFields {
	versionMetadata := feetypes.Metadata{
		FeeVersion: feetypes.Version,
		AppVersion: channel.Version,
	}
	versionBytes, err := feetypes.ModuleCdc.MarshalJSON(&versionMetadata)
	s.Require().NoError(err)

	return channeltypes.NewUpgradeFields(channel.Ordering, channel.ConnectionHops, string(versionBytes))
}

// SetUpgradeTimeoutParam creates and submits a governance proposal to execute the message to update 04-channel params with a timeout of 1s
func (s *E2ETestSuite) SetUpgradeTimeoutParam(ctx context.Context, chain ibc.Chain, wallet ibc.Wallet) {
	const timeoutDelta = 1000000000 // use 1 second as relative timeout to force upgrade timeout on the counterparty
	govModuleAddress, err := query.ModuleAccountAddress(ctx, govtypes.ModuleName, chain)
	s.Require().NoError(err)
	s.Require().NotNil(govModuleAddress)

	upgradeTimeout := channeltypes.NewTimeout(channeltypes.DefaultTimeout.Height, timeoutDelta)
	msg := channeltypes.NewMsgUpdateChannelParams(govModuleAddress.String(), channeltypes.NewParams(upgradeTimeout))
	s.ExecuteAndPassGovV1Proposal(ctx, msg, chain, wallet)
}

// InitiateChannelUpgrade creates and submits a governance proposal to execute the message to initiate a channel upgrade
func (s *E2ETestSuite) InitiateChannelUpgrade(ctx context.Context, chain ibc.Chain, wallet ibc.Wallet, portID, channelID string, upgradeFields channeltypes.UpgradeFields) {
	govModuleAddress, err := query.ModuleAccountAddress(ctx, govtypes.ModuleName, chain)
	s.Require().NoError(err)
	s.Require().NotNil(govModuleAddress)

	msg := channeltypes.NewMsgChannelUpgradeInit(portID, channelID, upgradeFields, govModuleAddress.String())
	s.ExecuteAndPassGovV1Proposal(ctx, msg, chain, wallet)
}

// GetIBCToken returns the denomination of the full token denom sent to the receiving channel
func GetIBCToken(fullTokenDenom string, portID, channelID string) transfertypes.Denom {
	return transfertypes.ExtractDenomFromPath(fmt.Sprintf("%s/%s/%s", portID, channelID, fullTokenDenom))
}

// getValidatorsAndFullNodes returns the number of validators and full nodes respectively that should be used for
// the test. If the test is running in CI, more nodes are used, when running locally a single node is used by default to
// use less resources and allow the tests to run faster.
// both the number of validators and full nodes can be overwritten in a config file.
func getValidatorsAndFullNodes(chainIdx int) (int, int) {
	if IsCI() {
		return 4, 1
	}
	tc := LoadConfig()
	return tc.GetChainNumValidators(chainIdx), tc.GetChainNumFullNodes(chainIdx)
}

// GetMsgTransfer returns a MsgTransfer that is constructed based on the channel version
func GetMsgTransfer(portID, channelID, version string, tokens sdk.Coins, sender, receiver string, timeoutHeight clienttypes.Height, timeoutTimestamp uint64, memo string, forwarding transfertypes.Forwarding) *transfertypes.MsgTransfer {
	if len(tokens) == 0 {
		panic(errors.New("tokens cannot be empty"))
	}

	var msg *transfertypes.MsgTransfer
	switch version {
	case transfertypes.V1:
		msg = &transfertypes.MsgTransfer{
			SourcePort:       portID,
			SourceChannel:    channelID,
			Token:            tokens[0],
			Sender:           sender,
			Receiver:         receiver,
			TimeoutHeight:    timeoutHeight,
			TimeoutTimestamp: timeoutTimestamp,
			Memo:             memo,
			Tokens:           sdk.NewCoins(),
		}
	case transfertypes.V2:
		msg = transfertypes.NewMsgTransfer(portID, channelID, tokens, sender, receiver, timeoutHeight, timeoutTimestamp, memo, forwarding)
	default:
		panic(fmt.Errorf("unsupported transfer version: %s", version))
	}

	return msg
}

// SuiteName returns the name of the test suite.
func (s *E2ETestSuite) SuiteName() string {
	return s.testSuiteName
}

// ThreeChainSetup provides the default behaviour to wire up 3 chains in the tests.
func ThreeChainSetup() ChainOptionConfiguration {
	// copy all values of existing chains and tweak to make unique to new chain.
	return func(options *ChainOptions) {
		chainCSpec := *options.ChainSpecs[0] // nolint

		chainCSpec.ChainID = "chainC-1"
		chainCSpec.Name = "simapp-c"

		options.ChainSpecs = append(options.ChainSpecs, &chainCSpec)
	}
}

// DefaultChannelOpts returns the default chain options for the test suite based on the provided chains.
func DefaultChannelOpts(chains []ibc.Chain) ibc.CreateChannelOptions {
	channelOptions := ibc.DefaultChannelOpts()
	channelOptions.Version = determineDefaultTransferVersion(chains)
	return channelOptions
}

// determineDefaultTransferVersion determines the version of transfer that should be used with an arbitrary number of chains.
// the default is V2, but if any chain does not support V2, then V1 is used.
func determineDefaultTransferVersion(chains []ibc.Chain) string {
	for _, chain := range chains {
		chainVersion := chain.Config().Images[0].Version
		if !testvalues.ICS20v2FeatureReleases.IsSupported(chainVersion) {
			return transfertypes.V1
		}
	}
	return transfertypes.V2
}<|MERGE_RESOLUTION|>--- conflicted
+++ resolved
@@ -192,39 +192,26 @@
 	s.Require().NoError(ic.Build(ctx, s.GetRelayerExecReporter(), buildOpts))
 }
 
-<<<<<<< HEAD
 // SetupDefaultPath creates a path between the chains using the default client and channel options.
 // this should be called as the setup function in most tests if no additional options are required.
 func (s *E2ETestSuite) SetupDefaultPath(testName string) {
-	s.SetupPath(ibc.DefaultClientOpts(), DefaultChannelOpts(s.GetAllChains()), testName)
-}
-
-// SetupPath creates a path between the chains using the provided client and channel options.
-func (s *E2ETestSuite) SetupPath(clientOpts ibc.CreateClientOptions, channelOpts ibc.CreateChannelOptions, testName string) {
+	s.SetupPaths(ibc.DefaultClientOpts(), DefaultChannelOpts(s.GetAllChains()), testName)
+}
+
+// SetupPaths creates paths between the chains using the provided client and channel options.
+// The paths are created such that ChainA is connected to ChainB, ChainB is connected to ChainC etc.
+func (s *E2ETestSuite) SetupPaths(clientOpts ibc.CreateClientOptions, channelOpts ibc.CreateChannelOptions, testName string) {
 	s.T().Logf("Setting up path for: %s", testName)
-	r := s.GetRelayerForTest(testName)
 
 	if s.channels[testName] == nil {
 		s.channels[testName] = make(map[ibc.Chain][]ibc.ChannelOutput)
 	}
-=======
-// SetupTest will by default use the default channel options to create a path between the chains.
-// if non default channel options are required, the test suite must override the `SetupTest` function.
-func (s *E2ETestSuite) SetupTest() {
-	s.SetupPaths(ibc.DefaultClientOpts(), defaultChannelOpts(s.GetAllChains()))
-}
-
-// SetupPaths creates paths between the chains using the provided client and channel options.
-// The paths are created such that ChainA is connected to ChainB, ChainB is connected to ChainC etc.
-func (s *E2ETestSuite) SetupPaths(clientOpts ibc.CreateClientOptions, channelOpts ibc.CreateChannelOptions) {
-	s.T().Logf("Setting up path for: %s", s.T().Name())
->>>>>>> 50daed0b
 
 	ctx := context.TODO()
 	allChains := s.GetAllChains()
 	for i := 0; i < len(allChains)-1; i++ {
 		chainA, chainB := allChains[i], allChains[i+1]
-		_, _ = s.CreatePath(ctx, chainA, chainB, clientOpts, channelOpts)
+		_, _ = s.CreatePath(ctx, chainA, chainB, clientOpts, channelOpts, testName)
 	}
 }
 
@@ -235,8 +222,9 @@
 	chainB ibc.Chain,
 	clientOpts ibc.CreateClientOptions,
 	channelOpts ibc.CreateChannelOptions,
+	testName string,
 ) (chainAChannel ibc.ChannelOutput, chainBChannel ibc.ChannelOutput) {
-	r := s.GetRelayer()
+	r := s.GetRelayerForTest(testName)
 
 	pathName := s.generatePathName()
 	s.T().Logf("establishing path between %s and %s on path %s", chainA.Config().ChainID, chainB.Config().ChainID, pathName)
@@ -255,40 +243,33 @@
 	err = test.WaitForBlocks(ctx, 1, chainA, chainB)
 	s.Require().NoError(err)
 
-<<<<<<< HEAD
-		s.testPaths[testName] = append(s.testPaths[testName], pathName)
-=======
 	err = r.CreateChannel(ctx, s.GetRelayerExecReporter(), pathName, channelOpts)
 	s.Require().NoError(err)
 	err = test.WaitForBlocks(ctx, 1, chainA, chainB)
 	s.Require().NoError(err)
->>>>>>> 50daed0b
-
-	channelsA, err := r.GetChannels(ctx, s.GetRelayerExecReporter(), chainA.Config().ChainID)
-	s.Require().NoError(err)
-
-<<<<<<< HEAD
-			// only the most recent channel is relevant.
-			s.channels[testName][c] = []ibc.ChannelOutput{channels[len(channels)-1]}
-=======
-	channelsB, err := r.GetChannels(ctx, s.GetRelayerExecReporter(), chainB.Config().ChainID)
-	s.Require().NoError(err)
->>>>>>> 50daed0b
-
-	if s.channels[s.T().Name()] == nil {
-		s.channels[s.T().Name()] = make(map[ibc.Chain][]ibc.ChannelOutput)
-	}
-
-	// keep track of channels associated with a given chain for access within the tests.
-	s.channels[s.T().Name()][chainA] = channelsA
-	s.channels[s.T().Name()][chainB] = channelsB
-
-	s.testPaths[s.T().Name()] = append(s.testPaths[s.T().Name()], pathName)
-
-	return channelsA[len(channelsA)-1], channelsB[len(channelsB)-1]
-}
-
-// GetChainAChannelForTest returns the ibc.ChannelOutput for the specified test.
+
+	if s.channels[testName] == nil {
+		s.channels[testName] = make(map[ibc.Chain][]ibc.ChannelOutput)
+	}
+
+	s.testPaths[testName] = append(s.testPaths[testName], pathName)
+
+	for _, c := range []ibc.Chain{chainA, chainB} {
+		channels, err := r.GetChannels(ctx, s.GetRelayerExecReporter(), c.Config().ChainID)
+		s.Require().NoError(err)
+
+		// keep track of channels associated with a given chain for access within the tests.
+		// only the most recent channel is relevant.
+		s.channels[testName][c] = []ibc.ChannelOutput{channels[len(channels)-1]}
+
+		err = relayer.ApplyPacketFilter(ctx, s.T(), r, c.Config().ChainID, channels)
+		s.Require().NoError(err, "failed to watch port and channel on chain: %s", c.Config().ChainID)
+	}
+
+	return s.channels[testName][chainA][0], s.channels[testName][chainB][0]
+}
+
+// GetChainAChannelForTest returns the ibc.ChannelOutput for the current test.
 // this defaults to the first entry in the list, and will be what is needed in the case of
 // a single channel test.
 func (s *E2ETestSuite) GetChainAChannelForTest(testName string) ibc.ChannelOutput {
