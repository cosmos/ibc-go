package testsuite

import (
	"context"
	"fmt"
	"strings"
	"time"

	sdk "github.com/cosmos/cosmos-sdk/types"
	dockerclient "github.com/docker/docker/client"
	"github.com/strangelove-ventures/ibctest"
	"github.com/strangelove-ventures/ibctest/chain/cosmos"
	"github.com/strangelove-ventures/ibctest/ibc"
	"github.com/strangelove-ventures/ibctest/test"
	"github.com/strangelove-ventures/ibctest/testreporter"
	"github.com/stretchr/testify/suite"
	"go.uber.org/zap"
	"go.uber.org/zap/zaptest"
	"google.golang.org/grpc"
	"google.golang.org/grpc/credentials/insecure"

	"github.com/cosmos/ibc-go/e2e/testconfig"
	feetypes "github.com/cosmos/ibc-go/v5/modules/apps/29-fee/types"
<<<<<<< HEAD
=======
	clienttypes "github.com/cosmos/ibc-go/v5/modules/core/02-client/types"
>>>>>>> e957eecd
	channeltypes "github.com/cosmos/ibc-go/v5/modules/core/04-channel/types"
)

const (
	// ChainARelayerName is the name given to the relayer wallet on ChainA
	ChainARelayerName = "rlyA"
	// ChainBRelayerName is the name given to the relayer wallet on ChainB
	ChainBRelayerName = "rlyB"
)

// E2ETestSuite has methods and functionality which can be shared among all test suites.
type E2ETestSuite struct {
	suite.Suite

	grpcClients    map[string]GRPCClients
	paths          map[string]path
	logger         *zap.Logger
	DockerClient   *dockerclient.Client
	network        string
	startRelayerFn func(relayer ibc.Relayer)
}

// GRPCClients holds a reference to any GRPC clients that are needed by the tests.
// These should typically be used for query clients only. If we need to make changes, we should
// use E2ETestSuite.BroadcastMessages to broadcast transactions instead.
type GRPCClients struct {
<<<<<<< HEAD
	FeeQueryClient     feetypes.QueryClient
	ChannelQueryClient channeltypes.QueryClient
=======
	ChannelQueryClient channeltypes.QueryClient
	FeeQueryClient     feetypes.QueryClient
>>>>>>> e957eecd
}

// path is a pairing of two chains which will be used in a test.
type path struct {
	chainA, chainB *cosmos.CosmosChain
}

// newPath returns a path built from the given chains.
func newPath(chainA, chainB *cosmos.CosmosChain) path {
	return path{
		chainA: chainA,
		chainB: chainB,
	}
}

// GetRelayerUsers returns two ibctest.User instances which can be used for the relayer users
// on the two chains.
func (s *E2ETestSuite) GetRelayerUsers(ctx context.Context, chainOpts ...testconfig.ChainOptionConfiguration) (*ibctest.User, *ibctest.User) {
	chainA, chainB := s.GetChains(chainOpts...)
	chainAAccountBytes, err := chainA.GetAddress(ctx, ChainARelayerName)
	s.Require().NoError(err)

	chainBAccountBytes, err := chainB.GetAddress(ctx, ChainBRelayerName)
	s.Require().NoError(err)

	chainARelayerUser := ibctest.User{
		Address: chainAAccountBytes,
		KeyName: ChainARelayerName,
	}

	chainBRelayerUser := ibctest.User{
		Address: chainBAccountBytes,
		KeyName: ChainBRelayerName,
	}
	return &chainARelayerUser, &chainBRelayerUser
}

// SetupChainsRelayerAndChannel create two chains, a relayer, establishes a connection and creates a channel
// using the given channel options. The relayer returned by this function has not yet started. It should be started
// with E2ETestSuite.StartRelayer if needed.
// This should be called at the start of every test, unless fine grained control is required.
func (s *E2ETestSuite) SetupChainsRelayerAndChannel(ctx context.Context, channelOpts ...func(*ibc.CreateChannelOptions)) (ibc.Relayer, ibc.ChannelOutput) {
	chainA, chainB := s.GetChains()

	r := newCosmosRelayer(s.T(), testconfig.FromEnv(), s.logger, s.DockerClient, s.network)

	pathName := fmt.Sprintf("%s-path", s.T().Name())
	pathName = strings.ReplaceAll(pathName, "/", "-")

	ic := ibctest.NewInterchain().
		AddChain(chainA).
		AddChain(chainB).
		AddRelayer(r, "r").
		AddLink(ibctest.InterchainLink{
			Chain1:  chainA,
			Chain2:  chainB,
			Relayer: r,
			Path:    pathName,
		})

	channelOptions := ibc.DefaultChannelOpts()
	for _, opt := range channelOpts {
		opt(&channelOptions)
	}

	eRep := s.getRelayerExecReporter()
	s.Require().NoError(ic.Build(ctx, eRep, ibctest.InterchainBuildOptions{
		TestName:          s.T().Name(),
		Client:            s.DockerClient,
		NetworkID:         s.network,
		CreateChannelOpts: channelOptions,
	}))

	s.startRelayerFn = func(relayer ibc.Relayer) {
		err := relayer.StartRelayer(ctx, eRep, pathName)
		s.Require().NoError(err, fmt.Sprintf("failed to start relayer: %s", err))
		s.T().Cleanup(func() {
			if !s.T().Failed() {
				if err := relayer.StopRelayer(ctx, eRep); err != nil {
					s.T().Logf("error stopping relayer: %v", err)
				}
			}
		})
		// wait for relayer to start.
		time.Sleep(time.Second * 10)
	}

	s.initGRPCClients(chainA)
	s.initGRPCClients(chainB)

	chainAChannels, err := r.GetChannels(ctx, eRep, chainA.Config().ChainID)
	s.Require().NoError(err)
	return r, chainAChannels[len(chainAChannels)-1]
}

// GetChains returns two chains that can be used in a test. The pair returned
// is unique to the current test being run. Note: this function does not create containers.
func (s *E2ETestSuite) GetChains(chainOpts ...testconfig.ChainOptionConfiguration) (*cosmos.CosmosChain, *cosmos.CosmosChain) {
	if s.paths == nil {
		s.paths = map[string]path{}
	}

	path, ok := s.paths[s.T().Name()]
	if ok {
		return path.chainA, path.chainB
	}

	chainOptions := testconfig.DefaultChainOptions()
	for _, opt := range chainOpts {
		opt(&chainOptions)
	}

	chainA, chainB := s.createCosmosChains(chainOptions)
	path = newPath(chainA, chainB)
	s.paths[s.T().Name()] = path

	return path.chainA, path.chainB
}

// BroadcastMessages broadcasts the provided messages to the given chain and signs them on behalf of the provided user.
// Once the broadcast response is returned, we wait for a few blocks to be created on both chain A and chain B.
func (s *E2ETestSuite) BroadcastMessages(ctx context.Context, chain *cosmos.CosmosChain, user *ibctest.User, msgs ...sdk.Msg) (sdk.TxResponse, error) {
	broadcaster := cosmos.NewBroadcaster(s.T(), chain)
	resp, err := cosmos.BroadcastTx(ctx, broadcaster, user, msgs...)
	if err != nil {
		return sdk.TxResponse{}, err
	}

	chainA, chainB := s.GetChains()
	err = test.WaitForBlocks(ctx, 2, chainA, chainB)
	return resp, err
}

// GetRelayerWallets returns the relayer wallets associated with the chains.
func (s *E2ETestSuite) GetRelayerWallets(relayer ibc.Relayer) (ibc.RelayerWallet, ibc.RelayerWallet, error) {
	chainA, chainB := s.GetChains()
	chainARelayerWallet, ok := relayer.GetWallet(chainA.Config().ChainID)
	if !ok {
		return ibc.RelayerWallet{}, ibc.RelayerWallet{}, fmt.Errorf("unable to find chain A relayer wallet")
	}

	chainBRelayerWallet, ok := relayer.GetWallet(chainB.Config().ChainID)
	if !ok {
		return ibc.RelayerWallet{}, ibc.RelayerWallet{}, fmt.Errorf("unable to find chain B relayer wallet")
	}
	return chainARelayerWallet, chainBRelayerWallet, nil
}

// RecoverRelayerWallets adds the corresponding relayer address to the keychain of the chain.
// This is useful if commands executed on the chains expect the relayer information to present in the keychain.
func (s *E2ETestSuite) RecoverRelayerWallets(ctx context.Context, relayer ibc.Relayer) error {
	chainARelayerWallet, chainBRelayerWallet, err := s.GetRelayerWallets(relayer)
	if err != nil {
		return err
	}

	chainA, chainB := s.GetChains()

	if err := chainA.RecoverKey(ctx, ChainARelayerName, chainARelayerWallet.Mnemonic); err != nil {
		return fmt.Errorf("could not recover relayer wallet on chain A: %s", err)
	}
	if err := chainB.RecoverKey(ctx, ChainBRelayerName, chainBRelayerWallet.Mnemonic); err != nil {
		return fmt.Errorf("could not recover relayer wallet on chain B: %s", err)
	}
	return nil
}

// StartRelayer starts the given relayer.
func (s *E2ETestSuite) StartRelayer(relayer ibc.Relayer) {
	if s.startRelayerFn == nil {
		panic("cannot start relayer before it is created!")
	}

	s.startRelayerFn(relayer)
}

// CreateUserOnChainA creates a user with the given amount of funds on chain A.
func (s *E2ETestSuite) CreateUserOnChainA(ctx context.Context, amount int64) *ibctest.User {
	chainA, _ := s.GetChains()
	return ibctest.GetAndFundTestUsers(s.T(), ctx, strings.ReplaceAll(s.T().Name(), " ", "-"), amount, chainA)[0]
}

// CreateUserOnChainB creates a user with the given amount of funds on chain B.
func (s *E2ETestSuite) CreateUserOnChainB(ctx context.Context, amount int64) *ibctest.User {
	_, chainB := s.GetChains()
	return ibctest.GetAndFundTestUsers(s.T(), ctx, strings.ReplaceAll(s.T().Name(), " ", "-"), amount, chainB)[0]
}

// GetChainANativeBalance gets the balance of a given user on chain A.
func (s *E2ETestSuite) GetChainANativeBalance(ctx context.Context, user *ibctest.User) (int64, error) {
	chainA, _ := s.GetChains()
	return GetNativeChainBalance(ctx, chainA, user)
}

// GetChainBNativeBalance gets the balance of a given user on chain B.
func (s *E2ETestSuite) GetChainBNativeBalance(ctx context.Context, user *ibctest.User) (int64, error) {
	_, chainB := s.GetChains()
	return GetNativeChainBalance(ctx, chainB, user)
}

// GetChainGRCPClients gets the GRPC clients associated with the given chain.
func (s *E2ETestSuite) GetChainGRCPClients(chain ibc.Chain) GRPCClients {
	cs, ok := s.grpcClients[chain.Config().ChainID]
	s.Require().True(ok, "chain %s does not have GRPC clients", chain.Config().ChainID)
	return cs
}

// initGRPCClients establishes GRPC clients with the given chain.
// The created GRPCClients can be retrieved with GetChainGRCPClients.
func (s *E2ETestSuite) initGRPCClients(chain *cosmos.CosmosChain) {
	// Create a connection to the gRPC server.
	grpcConn, err := grpc.Dial(
		chain.GetHostGRPCAddress(),
		grpc.WithTransportCredentials(insecure.NewCredentials()),
	)
	s.Require().NoError(err)
	s.T().Cleanup(func() {
		if err := grpcConn.Close(); err != nil {
			s.T().Logf("failed closing GRPC connection to chain %s: %s", chain.Config().ChainID, err)
		}
	})

	if s.grpcClients == nil {
		s.grpcClients = make(map[string]GRPCClients)
	}

	s.grpcClients[chain.Config().ChainID] = GRPCClients{
		ChannelQueryClient: channeltypes.NewQueryClient(grpcConn),
		FeeQueryClient:     feetypes.NewQueryClient(grpcConn),
	}
}

// AssertValidTxResponse verifies that an sdk.TxResponse
// has non-empty values.
func (s *E2ETestSuite) AssertValidTxResponse(resp sdk.TxResponse) {
	respLogsMsg := resp.Logs.String()
	s.Require().NotEqual(int64(0), resp.GasUsed, respLogsMsg)
	s.Require().NotEqual(int64(0), resp.GasWanted, respLogsMsg)
	s.Require().NotEmpty(resp.Events, respLogsMsg)
	s.Require().NotEmpty(resp.Data, respLogsMsg)
}

// createCosmosChains creates two separate chains in docker containers.
// test and can be retrieved with GetChains.
func (s *E2ETestSuite) createCosmosChains(chainOptions testconfig.ChainOptions) (*cosmos.CosmosChain, *cosmos.CosmosChain) {
	client, network := ibctest.DockerSetup(s.T())

	s.logger = zap.NewExample()
	s.DockerClient = client
	s.network = network

	logger := zaptest.NewLogger(s.T())

	// TODO(chatton): allow for controller over number of validators and full nodes.
	chainA := cosmos.NewCosmosChain(s.T().Name(), *chainOptions.ChainAConfig, 1, 0, logger)
	chainB := cosmos.NewCosmosChain(s.T().Name(), *chainOptions.ChainBConfig, 1, 0, logger)

	return chainA, chainB
}

// getRelayerExecReporter returns a testreporter.RelayerExecReporter instances
// using the current test's testing.T.
func (s *E2ETestSuite) getRelayerExecReporter() *testreporter.RelayerExecReporter {
	rep := testreporter.NewNopReporter()
	return rep.RelayerExecReporter(s.T())
}

// GetTimeoutHeight returns a timeout height of 1000 blocks above the current block height.
// This function should be used when the timeout is never expected to be reached
func (s *E2ETestSuite) GetTimeoutHeight(ctx context.Context, chain *cosmos.CosmosChain) clienttypes.Height {
	height, err := chain.Height(ctx)
	s.Require().NoError(err)
	return clienttypes.NewHeight(clienttypes.ParseChainID(chain.Config().ChainID), uint64(height)+1000)
}

// GetNativeChainBalance returns the balance of a specific user on a chain using the native denom.
func GetNativeChainBalance(ctx context.Context, chain ibc.Chain, user *ibctest.User) (int64, error) {
	bal, err := chain.GetBalance(ctx, user.Bech32Address(chain.Config().Bech32Prefix), chain.Config().Denom)
	if err != nil {
		return -1, err
	}
	return bal, nil
}<|MERGE_RESOLUTION|>--- conflicted
+++ resolved
@@ -21,10 +21,7 @@
 
 	"github.com/cosmos/ibc-go/e2e/testconfig"
 	feetypes "github.com/cosmos/ibc-go/v5/modules/apps/29-fee/types"
-<<<<<<< HEAD
-=======
 	clienttypes "github.com/cosmos/ibc-go/v5/modules/core/02-client/types"
->>>>>>> e957eecd
 	channeltypes "github.com/cosmos/ibc-go/v5/modules/core/04-channel/types"
 )
 
@@ -51,13 +48,8 @@
 // These should typically be used for query clients only. If we need to make changes, we should
 // use E2ETestSuite.BroadcastMessages to broadcast transactions instead.
 type GRPCClients struct {
-<<<<<<< HEAD
-	FeeQueryClient     feetypes.QueryClient
-	ChannelQueryClient channeltypes.QueryClient
-=======
 	ChannelQueryClient channeltypes.QueryClient
 	FeeQueryClient     feetypes.QueryClient
->>>>>>> e957eecd
 }
 
 // path is a pairing of two chains which will be used in a test.
