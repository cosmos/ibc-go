--- conflicted
+++ resolved
@@ -88,11 +88,7 @@
 func (s *E2ETestSuite) SetupChainsRelayerAndChannel(ctx context.Context, channelOpts ...func(*ibc.CreateChannelOptions)) (ibc.Relayer, ibc.ChannelOutput) {
 	chainA, chainB := s.GetChains()
 
-<<<<<<< HEAD
-	r := relayer.New(s.T(), testconfig.LoadConfig().RelayerConfig, s.logger, s.DockerClient, s.network)
-=======
 	r := relayer.New(s.T(), LoadConfig().RelayerConfig, s.logger, s.DockerClient, s.network)
->>>>>>> 951b3abd
 
 	pathName := s.generatePathName()
 
@@ -389,16 +385,9 @@
 // use less resources and allow the tests to run faster.
 // both the number of validators and full nodes can be overwritten in a config file.
 func getValidatorsAndFullNodes(chainIdx int) (int, int) {
-<<<<<<< HEAD
-	if testconfig.IsCI() {
-		return 4, 1
-	}
-	tc := testconfig.LoadConfig()
-=======
 	if IsCI() {
 		return 4, 1
 	}
 	tc := LoadConfig()
->>>>>>> 951b3abd
 	return tc.GetChainNumValidators(chainIdx), tc.GetChainNumFullNodes(chainIdx)
 }