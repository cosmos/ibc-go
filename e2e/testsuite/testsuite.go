--- conflicted
+++ resolved
@@ -459,11 +459,6 @@
 }
 
 // TransferChannelOptions configures both of the chains to have non-incentivized transfer channels.
-<<<<<<< HEAD
-func (*E2ETestSuite) TransferChannelOptions(version string) func(options *ibc.CreateChannelOptions) {
-	return func(opts *ibc.CreateChannelOptions) {
-		opts.Version = version
-=======
 func (s *E2ETestSuite) TransferChannelOptions() func(options *ibc.CreateChannelOptions) {
 	chainA, chainB := s.GetChains()
 	chainAVersion := chainA.Config().Images[0].Version
@@ -477,7 +472,6 @@
 
 	return func(opts *ibc.CreateChannelOptions) {
 		opts.Version = transferVersion
->>>>>>> 3084f36b
 		opts.SourcePortName = transfertypes.PortID
 		opts.DestPortName = transfertypes.PortID
 	}
