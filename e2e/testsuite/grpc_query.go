package testsuite

import (
	"context"
	"fmt"
	"sort"
	"time"

	"github.com/strangelove-ventures/interchaintest/v8/chain/cosmos"
	"github.com/strangelove-ventures/interchaintest/v8/ibc"
	"google.golang.org/grpc"
	"google.golang.org/grpc/credentials/insecure"

	"cosmossdk.io/math"
	upgradetypes "cosmossdk.io/x/upgrade/types"

	"github.com/cosmos/cosmos-sdk/client/grpc/cmtservice"
	sdk "github.com/cosmos/cosmos-sdk/types"
	authtypes "github.com/cosmos/cosmos-sdk/x/auth/types"
	"github.com/cosmos/cosmos-sdk/x/authz"
	banktypes "github.com/cosmos/cosmos-sdk/x/bank/types"
	govtypesv1 "github.com/cosmos/cosmos-sdk/x/gov/types/v1"
	govtypesv1beta1 "github.com/cosmos/cosmos-sdk/x/gov/types/v1beta1"
	grouptypes "github.com/cosmos/cosmos-sdk/x/group"
	paramsproposaltypes "github.com/cosmos/cosmos-sdk/x/params/types/proposal"

	wasmtypes "github.com/cosmos/ibc-go/modules/light-clients/08-wasm/types"
	controllertypes "github.com/cosmos/ibc-go/v8/modules/apps/27-interchain-accounts/controller/types"
	hosttypes "github.com/cosmos/ibc-go/v8/modules/apps/27-interchain-accounts/host/types"
	feetypes "github.com/cosmos/ibc-go/v8/modules/apps/29-fee/types"
	transfertypes "github.com/cosmos/ibc-go/v8/modules/apps/transfer/types"
	clienttypes "github.com/cosmos/ibc-go/v8/modules/core/02-client/types"
	connectiontypes "github.com/cosmos/ibc-go/v8/modules/core/03-connection/types"
	channeltypes "github.com/cosmos/ibc-go/v8/modules/core/04-channel/types"
	ibcexported "github.com/cosmos/ibc-go/v8/modules/core/exported"
)

// GRPCClients holds a reference to any GRPC clients that are needed by the tests.
// These should typically be used for query clients only. If we need to make changes, we should
// use E2ETestSuite.BroadcastMessages to broadcast transactions instead.
type GRPCClients struct {
	ClientQueryClient        clienttypes.QueryClient
	ConnectionQueryClient    connectiontypes.QueryClient
	ChannelQueryClient       channeltypes.QueryClient
	TransferQueryClient      transfertypes.QueryClient
	FeeQueryClient           feetypes.QueryClient
	ICAControllerQueryClient controllertypes.QueryClient
	ICAHostQueryClient       hosttypes.QueryClient
	WasmQueryClient          wasmtypes.QueryClient

	// SDK query clients
	BankQueryClient    banktypes.QueryClient
	GovQueryClient     govtypesv1beta1.QueryClient
	GovQueryClientV1   govtypesv1.QueryClient
	GroupsQueryClient  grouptypes.QueryClient
	ParamsQueryClient  paramsproposaltypes.QueryClient
	AuthQueryClient    authtypes.QueryClient
	AuthZQueryClient   authz.QueryClient
	UpgradeQueryClient upgradetypes.QueryClient

	ConsensusServiceClient cmtservice.ServiceClient
}

// InitGRPCClients establishes GRPC clients with the given chain.
// The created GRPCClients can be retrieved with GetChainGRCPClients.
func (s *E2ETestSuite) InitGRPCClients(chain ibc.Chain) {
	_, ok := chain.(*cosmos.CosmosChain)
	if !ok {
		return
	}

	// Create a connection to the gRPC server.
	grpcConn, err := grpc.Dial(
		chain.GetHostGRPCAddress(),
		grpc.WithTransportCredentials(insecure.NewCredentials()),
	)
	s.Require().NoError(err)
	s.T().Cleanup(func() {
		if err := grpcConn.Close(); err != nil {
			s.T().Logf("failed closing GRPC connection to chain %s: %s", chain.Config().ChainID, err)
		}
	})

	if s.grpcClients == nil {
		s.grpcClients = make(map[string]GRPCClients)
	}

	s.grpcClients[chain.Config().ChainID] = GRPCClients{
		ClientQueryClient:        clienttypes.NewQueryClient(grpcConn),
		ConnectionQueryClient:    connectiontypes.NewQueryClient(grpcConn),
		ChannelQueryClient:       channeltypes.NewQueryClient(grpcConn),
		TransferQueryClient:      transfertypes.NewQueryClient(grpcConn),
		FeeQueryClient:           feetypes.NewQueryClient(grpcConn),
		ICAControllerQueryClient: controllertypes.NewQueryClient(grpcConn),
		ICAHostQueryClient:       hosttypes.NewQueryClient(grpcConn),
		WasmQueryClient:          wasmtypes.NewQueryClient(grpcConn),
		BankQueryClient:          banktypes.NewQueryClient(grpcConn),
		GovQueryClient:           govtypesv1beta1.NewQueryClient(grpcConn),
		GovQueryClientV1:         govtypesv1.NewQueryClient(grpcConn),
		GroupsQueryClient:        grouptypes.NewQueryClient(grpcConn),
		ParamsQueryClient:        paramsproposaltypes.NewQueryClient(grpcConn),
		AuthQueryClient:          authtypes.NewQueryClient(grpcConn),
		AuthZQueryClient:         authz.NewQueryClient(grpcConn),
		ConsensusServiceClient:   cmtservice.NewServiceClient(grpcConn),
		UpgradeQueryClient:       upgradetypes.NewQueryClient(grpcConn),
	}
}

// Header defines an interface which is implemented by both the sdk block header and the cometbft Block Header.
// this interfaces allows us to use the same function to fetch the block header for both chains.
type Header interface {
	GetTime() time.Time
	GetLastCommitHash() []byte
}

// QueryClientState queries the client state on the given chain for the provided clientID.
func (s *E2ETestSuite) QueryClientState(ctx context.Context, chain ibc.Chain, clientID string) (ibcexported.ClientState, error) {
	queryClient := s.GetChainGRCPClients(chain).ClientQueryClient
	res, err := queryClient.ClientState(ctx, &clienttypes.QueryClientStateRequest{
		ClientId: clientID,
	})
	if err != nil {
		return nil, err
	}

	cfg := EncodingConfig()
	var clientState ibcexported.ClientState
	if err := cfg.InterfaceRegistry.UnpackAny(res.ClientState, &clientState); err != nil {
		return nil, err
	}

	return clientState, nil
}

// QueryUpgradedClientState queries the upgraded client state on the given chain for the provided clientID.
func (s *E2ETestSuite) QueryUpgradedClientState(ctx context.Context, chain ibc.Chain, clientID string) (ibcexported.ClientState, error) {
	queryClient := s.GetChainGRCPClients(chain).ClientQueryClient
	res, err := queryClient.UpgradedClientState(ctx, &clienttypes.QueryUpgradedClientStateRequest{})
	if err != nil {
		return nil, err
	}

	cfg := EncodingConfig()
	var clientState ibcexported.ClientState
	if err := cfg.InterfaceRegistry.UnpackAny(res.UpgradedClientState, &clientState); err != nil {
		return nil, err
	}

	return clientState, nil
}

// QueryClientStatus queries the status of the client by clientID
func (s *E2ETestSuite) QueryClientStatus(ctx context.Context, chain ibc.Chain, clientID string) (string, error) {
	queryClient := s.GetChainGRCPClients(chain).ClientQueryClient
	res, err := queryClient.ClientStatus(ctx, &clienttypes.QueryClientStatusRequest{
		ClientId: clientID,
	})
	if err != nil {
		return "", err
	}

	return res.Status, nil
}

// QueryCurrentUpgradePlan queries the currently scheduled upgrade plans.
func (s *E2ETestSuite) QueryCurrentUpgradePlan(ctx context.Context, chain ibc.Chain) (upgradetypes.Plan, error) {
	queryClient := s.GetChainGRCPClients(chain).UpgradeQueryClient
	res, err := queryClient.CurrentPlan(ctx, &upgradetypes.QueryCurrentPlanRequest{})
	if err != nil {
		return upgradetypes.Plan{}, err
	}

	return *res.Plan, nil
}

// QueryConnection queries the connection end using the given chain and connection id.
func (s *E2ETestSuite) QueryConnection(ctx context.Context, chain ibc.Chain, connectionID string) (connectiontypes.ConnectionEnd, error) {
	queryClient := s.GetChainGRCPClients(chain).ConnectionQueryClient
	res, err := queryClient.Connection(ctx, &connectiontypes.QueryConnectionRequest{
		ConnectionId: connectionID,
	})
	if err != nil {
		return connectiontypes.ConnectionEnd{}, err
	}

	return *res.Connection, nil
}

// QueryChannel queries the channel on a given chain for the provided portID and channelID
func (s *E2ETestSuite) QueryChannel(ctx context.Context, chain ibc.Chain, portID, channelID string) (channeltypes.Channel, error) {
	queryClient := s.GetChainGRCPClients(chain).ChannelQueryClient
	res, err := queryClient.Channel(ctx, &channeltypes.QueryChannelRequest{
		PortId:    portID,
		ChannelId: channelID,
	})
	if err != nil {
		return channeltypes.Channel{}, err
	}

	return *res.Channel, nil
}

// QueryPacketCommitment queries the packet commitment on the given chain for the provided channel and sequence.
func (s *E2ETestSuite) QueryPacketCommitment(ctx context.Context, chain ibc.Chain, portID, channelID string, sequence uint64) ([]byte, error) {
	queryClient := s.GetChainGRCPClients(chain).ChannelQueryClient
	res, err := queryClient.PacketCommitment(ctx, &channeltypes.QueryPacketCommitmentRequest{
		PortId:    portID,
		ChannelId: channelID,
		Sequence:  sequence,
	})
	if err != nil {
		return nil, err
	}
	return res.Commitment, nil
}

<<<<<<< HEAD
// QueryPacketAcknowledgements queries the packet acknowledgements on the given chain for the provided channel (optional) list of packet commitment sequences.
func (s *E2ETestSuite) QueryPacketAcknowledgements(ctx context.Context, chain ibc.Chain, portID, channelID string, packetCommitmentSequences []uint64) ([]*channeltypes.PacketState, error) {
	queryClient := s.GetChainGRCPClients(chain).ChannelQueryClient
	res, err := queryClient.PacketAcknowledgements(ctx, &channeltypes.QueryPacketAcknowledgementsRequest{
		PortId:                    portID,
		ChannelId:                 channelID,
		PacketCommitmentSequences: packetCommitmentSequences,
	})
	if err != nil {
		return nil, err
	}
	return res.Acknowledgements, nil
=======
// QueryUpgradeError queries the upgrade error on the given chain for the provided channel.
func (s *E2ETestSuite) QueryUpgradeError(ctx context.Context, chain ibc.Chain, portID, channelID string) (channeltypes.ErrorReceipt, error) {
	queryClient := s.GetChainGRCPClients(chain).ChannelQueryClient
	res, err := queryClient.UpgradeError(ctx, &channeltypes.QueryUpgradeErrorRequest{
		PortId:    portID,
		ChannelId: channelID,
	})
	if err != nil {
		return channeltypes.ErrorReceipt{}, err
	}
	return res.ErrorReceipt, nil
>>>>>>> 6c6ce879
}

// QueryTotalEscrowForDenom queries the total amount of tokens in escrow for a denom
func (s *E2ETestSuite) QueryTotalEscrowForDenom(ctx context.Context, chain ibc.Chain, denom string) (sdk.Coin, error) {
	queryClient := s.GetChainGRCPClients(chain).TransferQueryClient
	res, err := queryClient.TotalEscrowForDenom(ctx, &transfertypes.QueryTotalEscrowForDenomRequest{
		Denom: denom,
	})
	if err != nil {
		return sdk.Coin{}, err
	}

	return res.Amount, nil
}

// QueryInterchainAccount queries the interchain account for the given owner and connectionID.
func (s *E2ETestSuite) QueryInterchainAccount(ctx context.Context, chain ibc.Chain, owner, connectionID string) (string, error) {
	queryClient := s.GetChainGRCPClients(chain).ICAControllerQueryClient
	res, err := queryClient.InterchainAccount(ctx, &controllertypes.QueryInterchainAccountRequest{
		Owner:        owner,
		ConnectionId: connectionID,
	})
	if err != nil {
		return "", err
	}
	return res.Address, nil
}

// QueryIncentivizedPacketsForChannel queries the incentivized packets on the specified channel.
func (s *E2ETestSuite) QueryIncentivizedPacketsForChannel(
	ctx context.Context,
	chain ibc.Chain,
	portID,
	channelID string,
) ([]*feetypes.IdentifiedPacketFees, error) {
	queryClient := s.GetChainGRCPClients(chain).FeeQueryClient
	res, err := queryClient.IncentivizedPacketsForChannel(ctx, &feetypes.QueryIncentivizedPacketsForChannelRequest{
		PortId:    portID,
		ChannelId: channelID,
	})
	if err != nil {
		return nil, err
	}
	return res.IncentivizedPackets, err
}

// QueryFeeEnabledChannel queries the fee-enabled status of a channel.
func (s *E2ETestSuite) QueryFeeEnabledChannel(ctx context.Context, chain ibc.Chain, portID, channelID string) (bool, error) {
	queryClient := s.GetChainGRCPClients(chain).FeeQueryClient
	res, err := queryClient.FeeEnabledChannel(ctx, &feetypes.QueryFeeEnabledChannelRequest{
		PortId:    portID,
		ChannelId: channelID,
	})
	if err != nil {
		return false, err
	}
	return res.FeeEnabled, nil
}

// QueryCounterPartyPayee queries the counterparty payee of the given chain and relayer address on the specified channel.
func (s *E2ETestSuite) QueryCounterPartyPayee(ctx context.Context, chain ibc.Chain, relayerAddress, channelID string) (string, error) {
	queryClient := s.GetChainGRCPClients(chain).FeeQueryClient
	res, err := queryClient.CounterpartyPayee(ctx, &feetypes.QueryCounterpartyPayeeRequest{
		ChannelId: channelID,
		Relayer:   relayerAddress,
	})
	if err != nil {
		return "", err
	}
	return res.CounterpartyPayee, nil
}

// QueryBalance returns the balance of a specific denomination for a given account by address.
func (s *E2ETestSuite) QueryBalance(ctx context.Context, chain ibc.Chain, address string, denom string) (math.Int, error) {
	queryClient := s.GetChainGRCPClients(chain).BankQueryClient
	res, err := queryClient.Balance(ctx, &banktypes.QueryBalanceRequest{
		Address: address,
		Denom:   denom,
	})
	if err != nil {
		return math.Int{}, err
	}

	return res.Balance.Amount, nil
}

// QueryProposalV1Beta1 queries the governance proposal on the given chain with the given proposal ID.
func (s *E2ETestSuite) QueryProposalV1Beta1(ctx context.Context, chain ibc.Chain, proposalID uint64) (govtypesv1beta1.Proposal, error) {
	queryClient := s.GetChainGRCPClients(chain).GovQueryClient
	res, err := queryClient.Proposal(ctx, &govtypesv1beta1.QueryProposalRequest{
		ProposalId: proposalID,
	})
	if err != nil {
		return govtypesv1beta1.Proposal{}, err
	}

	return res.Proposal, nil
}

func (s *E2ETestSuite) QueryProposalV1(ctx context.Context, chain ibc.Chain, proposalID uint64) (govtypesv1.Proposal, error) {
	queryClient := s.GetChainGRCPClients(chain).GovQueryClientV1
	res, err := queryClient.Proposal(ctx, &govtypesv1.QueryProposalRequest{
		ProposalId: proposalID,
	})
	if err != nil {
		return govtypesv1.Proposal{}, err
	}

	return *res.Proposal, nil
}

// GetBlockHeaderByHeight fetches the block header at a given height.
func (s *E2ETestSuite) GetBlockHeaderByHeight(ctx context.Context, chain ibc.Chain, height uint64) (Header, error) {
	consensusService := s.GetChainGRCPClients(chain).ConsensusServiceClient
	res, err := consensusService.GetBlockByHeight(ctx, &cmtservice.GetBlockByHeightRequest{
		Height: int64(height),
	})
	if err != nil {
		return nil, err
	}

	// Clean up when v4 is not supported, see: https://github.com/cosmos/ibc-go/issues/3540
	// versions newer than 0.46 SDK use the SdkBlock field while versions older
	// than 0.46 SDK, which do not have the SdkBlock field, use the Block field.
	if res.SdkBlock != nil {
		return &res.SdkBlock.Header, nil
	}
	return &res.Block.Header, nil // needed for v4 (uses SDK v0.45)
}

// GetValidatorSetByHeight returns the validators of the given chain at the specified height. The returned validators
// are sorted by address.
func (s *E2ETestSuite) GetValidatorSetByHeight(ctx context.Context, chain ibc.Chain, height uint64) ([]*cmtservice.Validator, error) {
	consensusService := s.GetChainGRCPClients(chain).ConsensusServiceClient
	res, err := consensusService.GetValidatorSetByHeight(ctx, &cmtservice.GetValidatorSetByHeightRequest{
		Height: int64(height),
	})
	if err != nil {
		return nil, err
	}

	sort.SliceStable(res.Validators, func(i, j int) bool {
		return res.Validators[i].Address < res.Validators[j].Address
	})

	return res.Validators, nil
}

// QueryModuleAccountAddress returns the sdk.AccAddress of a given module name.
func (s *E2ETestSuite) QueryModuleAccountAddress(ctx context.Context, moduleName string, chain ibc.Chain) (sdk.AccAddress, error) {
	authClient := s.GetChainGRCPClients(chain).AuthQueryClient
	resp, err := authClient.ModuleAccountByName(ctx, &authtypes.QueryModuleAccountByNameRequest{
		Name: moduleName,
	})
	if err != nil {
		return nil, err
	}

	cfg := EncodingConfig()

	var account sdk.AccountI
	if err := cfg.InterfaceRegistry.UnpackAny(resp.Account, &account); err != nil {
		return nil, err
	}
	moduleAccount, ok := account.(authtypes.ModuleAccountI)
	if !ok {
		return nil, fmt.Errorf("failed to cast account: %T as ModuleAccount", moduleAccount)
	}

	return moduleAccount.GetAddress(), nil
}

// QueryGranterGrants returns all GrantAuthorizations for the given granterAddress.
func (s *E2ETestSuite) QueryGranterGrants(ctx context.Context, chain ibc.Chain, granterAddress string) ([]*authz.GrantAuthorization, error) {
	authzClient := s.GetChainGRCPClients(chain).AuthZQueryClient
	queryRequest := &authz.QueryGranterGrantsRequest{
		Granter: granterAddress,
	}

	grants, err := authzClient.GranterGrants(ctx, queryRequest)
	if err != nil {
		return nil, err
	}

	return grants.Grants, nil
}

// QueryBalances returns all the balances on the given chain for the provided address.
func (s *E2ETestSuite) QueryAllBalances(ctx context.Context, chain ibc.Chain, address string, resolveDenom bool) (sdk.Coins, error) {
	queryClient := s.GetChainGRCPClients(chain).BankQueryClient
	res, err := queryClient.AllBalances(ctx, &banktypes.QueryAllBalancesRequest{
		Address:      address,
		ResolveDenom: resolveDenom,
	})
	if err != nil {
		return sdk.Coins{}, err
	}

	return res.Balances, nil
}

// QueryDenomMetadata queries the metadata for the given denom.
func (s *E2ETestSuite) QueryDenomMetadata(ctx context.Context, chain ibc.Chain, denom string) (banktypes.Metadata, error) {
	bankClient := s.GetChainGRCPClients(chain).BankQueryClient
	queryRequest := &banktypes.QueryDenomMetadataRequest{
		Denom: denom,
	}
	res, err := bankClient.DenomMetadata(ctx, queryRequest)
	if err != nil {
		return banktypes.Metadata{}, err
	}
	return res.Metadata, nil
}

// QueryWasmCode queries the code for a wasm contract.
func (s *E2ETestSuite) QueryWasmCode(ctx context.Context, chain ibc.Chain, checksum string) ([]byte, error) {
	queryClient := s.GetChainGRCPClients(chain).WasmQueryClient
	queryRequest := &wasmtypes.QueryCodeRequest{
		Checksum: checksum,
	}
	res, err := queryClient.Code(ctx, queryRequest)
	if err != nil {
		return nil, err
	}
	return res.Data, nil
}

// QueryWasmChecksums queries the wasm code checksums stored within the 08-wasm module.
func (s *E2ETestSuite) QueryWasmChecksums(ctx context.Context, chain ibc.Chain) ([]string, error) {
	queryClient := s.GetChainGRCPClients(chain).WasmQueryClient
	res, err := queryClient.Checksums(ctx, &wasmtypes.QueryChecksumsRequest{})
	if err != nil {
		return nil, err
	}

	return res.Checksums, nil
}<|MERGE_RESOLUTION|>--- conflicted
+++ resolved
@@ -214,7 +214,6 @@
 	return res.Commitment, nil
 }
 
-<<<<<<< HEAD
 // QueryPacketAcknowledgements queries the packet acknowledgements on the given chain for the provided channel (optional) list of packet commitment sequences.
 func (s *E2ETestSuite) QueryPacketAcknowledgements(ctx context.Context, chain ibc.Chain, portID, channelID string, packetCommitmentSequences []uint64) ([]*channeltypes.PacketState, error) {
 	queryClient := s.GetChainGRCPClients(chain).ChannelQueryClient
@@ -227,7 +226,8 @@
 		return nil, err
 	}
 	return res.Acknowledgements, nil
-=======
+}
+
 // QueryUpgradeError queries the upgrade error on the given chain for the provided channel.
 func (s *E2ETestSuite) QueryUpgradeError(ctx context.Context, chain ibc.Chain, portID, channelID string) (channeltypes.ErrorReceipt, error) {
 	queryClient := s.GetChainGRCPClients(chain).ChannelQueryClient
@@ -239,7 +239,6 @@
 		return channeltypes.ErrorReceipt{}, err
 	}
 	return res.ErrorReceipt, nil
->>>>>>> 6c6ce879
 }
 
 // QueryTotalEscrowForDenom queries the total amount of tokens in escrow for a denom
