--- conflicted
+++ resolved
@@ -90,11 +90,7 @@
 	return res.CounterpartyPayee, nil
 }
 
-<<<<<<< HEAD
-// QueryProposal
-=======
 // QueryProposal queries the governance proposal on the given chain with the given proposal ID.
->>>>>>> 8911d8dc
 func (s *E2ETestSuite) QueryProposal(ctx context.Context, chain ibc.Chain, proposalID uint64) (govtypes.Proposal, error) {
 	queryClient := s.GetChainGRCPClients(chain).GovQueryClient
 	res, err := queryClient.Proposal(ctx, &govtypes.QueryProposalRequest{
@@ -103,9 +99,6 @@
 	if err != nil {
 		return govtypes.Proposal{}, err
 	}
-<<<<<<< HEAD
-=======
 
->>>>>>> 8911d8dc
 	return res.Proposal, nil
 }