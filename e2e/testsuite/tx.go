--- conflicted
+++ resolved
@@ -31,13 +31,10 @@
 func (s *E2ETestSuite) BroadcastMessages(ctx context.Context, chain *cosmos.CosmosChain, user ibc.Wallet, msgs ...sdk.Msg) (sdk.TxResponse, error) {
 	broadcaster := cosmos.NewBroadcaster(s.T(), chain)
 
-<<<<<<< HEAD
 	// strip out any fields that may not be supported for the given chain version.
 	msgs = sanitize.Messages(chain.Nodes()[0].Image.Version, msgs...)
 
-=======
 	var seq uint64
->>>>>>> 48341b40
 	broadcaster.ConfigureClientContextOptions(func(clientContext client.Context) client.Context {
 		// use a codec with all the types our tests care about registered.
 		// BroadcastTx will deserialize the response and will not be able to otherwise.
