package testsuite

import (
	"bytes"
	"encoding/json"
	"fmt"
	"os"
	"path"
	"strings"
	"time"

	"github.com/strangelove-ventures/interchaintest/v8"
	"github.com/strangelove-ventures/interchaintest/v8/ibc"
	interchaintestutil "github.com/strangelove-ventures/interchaintest/v8/testutil"
	"gopkg.in/yaml.v2"

	"github.com/cosmos/cosmos-sdk/codec"
	sdk "github.com/cosmos/cosmos-sdk/types"
	"github.com/cosmos/cosmos-sdk/types/module/testutil"
	genutiltypes "github.com/cosmos/cosmos-sdk/x/genutil/types"
	govtypes "github.com/cosmos/cosmos-sdk/x/gov/types"
	govv1 "github.com/cosmos/cosmos-sdk/x/gov/types/v1"
	govv1beta1 "github.com/cosmos/cosmos-sdk/x/gov/types/v1beta1"

	cmtjson "github.com/cometbft/cometbft/libs/json"

	"github.com/cosmos/ibc-go/e2e/relayer"
	"github.com/cosmos/ibc-go/e2e/semverutil"
	"github.com/cosmos/ibc-go/e2e/testvalues"
	wasmtypes "github.com/cosmos/ibc-go/modules/light-clients/08-wasm/types"
	clienttypes "github.com/cosmos/ibc-go/v8/modules/core/02-client/types"
	ibcexported "github.com/cosmos/ibc-go/v8/modules/core/exported"
	ibctypes "github.com/cosmos/ibc-go/v8/modules/core/types"
)

const (
	// ChainImageEnv specifies the image that the chains will use. If left unspecified, it will
	// default to being determined based on the specified binary. E.g. ghcr.io/cosmos/ibc-go-simd
	ChainImageEnv = "CHAIN_IMAGE"
	// ChainATagEnv specifies the tag that Chain A will use.
	ChainATagEnv = "CHAIN_A_TAG"
	// ChainBTagEnv specifies the tag that Chain B will use. If unspecified
	// the value will default to the same value as Chain A.
	ChainBTagEnv = "CHAIN_B_TAG"
	// RelayerIDEnv specifies the ID of the relayer to use.
	RelayerIDEnv = "RELAYER_ID"
	// ChainBinaryEnv binary is the binary that will be used for both chains.
	ChainBinaryEnv = "CHAIN_BINARY"
	// ChainUpgradeTagEnv specifies the upgrade version tag
	ChainUpgradeTagEnv = "CHAIN_UPGRADE_TAG"
	// ChainUpgradePlanEnv specifies the upgrade plan name
	ChainUpgradePlanEnv = "CHAIN_UPGRADE_PLAN"
	// E2EConfigFilePathEnv allows you to specify a custom path for the config file to be used.
	E2EConfigFilePathEnv = "E2E_CONFIG_PATH"

	// defaultBinary is the default binary that will be used by the chains.
	defaultBinary = "simd"
	// defaultRlyTag is the tag that will be used if no relayer tag is specified.
	// all images are here https://github.com/cosmos/relayer/pkgs/container/relayer/versions
	defaultRlyTag = "latest"

	// TODO: https://github.com/cosmos/ibc-go/issues/4965
	defaultHyperspaceTag = "20231122v39"
	// defaultHermesTag is the tag that will be used if no relayer tag is specified for hermes.
	defaultHermesTag = "luca_joss-channel-upgrade-authority"
	// defaultChainTag is the tag that will be used for the chains if none is specified.
	defaultChainTag = "main"
	// defaultConfigFileName is the default filename for the config file that can be used to configure
	// e2e tests. See sample.config.yaml as an example for what this should look like.
	defaultConfigFileName = ".ibc-go-e2e-config.yaml"
)

func getChainImage(binary string) string {
	if binary == "" {
		binary = defaultBinary
	}
	return fmt.Sprintf("ghcr.io/cosmos/ibc-go-%s", binary)
}

// TestConfig holds configuration used throughout the different e2e tests.
type TestConfig struct {
	// ChainConfigs holds configuration values related to the chains used in the tests.
	ChainConfigs []ChainConfig `yaml:"chains"`
	// RelayerConfig holds all known relayer configurations that can be used in the tests.
	RelayerConfigs []relayer.Config `yaml:"relayers"`
	// ActiveRelayer specifies the relayer that will be used. It must match the ID of one of the entries in RelayerConfigs.
	ActiveRelayer string `yaml:"activeRelayer"`
	// UpgradeConfig holds values used only for the upgrade tests.
	UpgradeConfig UpgradeConfig `yaml:"upgrade"`
	// CometBFTConfig holds values for configuring CometBFT.
	CometBFTConfig CometBFTConfig `yaml:"cometbft"`
	// DebugConfig holds configuration for miscellaneous options.
	DebugConfig DebugConfig `yaml:"debug"`
}

// Validate validates the test configuration is valid for use within the tests.
// this should be called before using the configuration.
func (tc TestConfig) Validate() error {
	if err := tc.validateChains(); err != nil {
		return fmt.Errorf("invalid chain configuration: %w", err)
	}

	if err := tc.validateRelayers(); err != nil {
		return fmt.Errorf("invalid relayer configuration: %w", err)
	}
	return nil
}

// validateChains validates the chain configurations.
func (tc TestConfig) validateChains() error {
	for _, cfg := range tc.ChainConfigs {
		if cfg.Binary == "" {
			return fmt.Errorf("chain config missing binary: %+v", cfg)
		}
		if cfg.Image == "" {
			return fmt.Errorf("chain config missing image: %+v", cfg)
		}
		if cfg.Tag == "" {
			return fmt.Errorf("chain config missing tag: %+v", cfg)
		}

		// TODO: validate chainID in https://github.com/cosmos/ibc-go/issues/4697
		// these are not passed in the CI at the moment. Defaults are used.
		if !IsCI() {
			if cfg.ChainID == "" {
				return fmt.Errorf("chain config missing chainID: %+v", cfg)
			}
		}

		// TODO: validate number of nodes in https://github.com/cosmos/ibc-go/issues/4697
		// these are not passed in the CI at the moment.
		if !IsCI() {
			if cfg.NumValidators == 0 && cfg.NumFullNodes == 0 {
				return fmt.Errorf("chain config missing number of validators or full nodes: %+v", cfg)
			}
		}
	}
	return nil
}

// validateRelayers validates relayer configuration.
func (tc TestConfig) validateRelayers() error {
	if len(tc.RelayerConfigs) < 1 {
		return fmt.Errorf("no relayer configurations specified")
	}

	for _, r := range tc.RelayerConfigs {
		if r.ID == "" {
			return fmt.Errorf("relayer config missing ID: %+v", r)
		}
		if r.Image == "" {
			return fmt.Errorf("relayer config missing image: %+v", r)
		}
		if r.Tag == "" {
			return fmt.Errorf("relayer config missing tag: %+v", r)
		}
	}

	if tc.GetActiveRelayerConfig() == nil {
		return fmt.Errorf("active relayer %s not found in relayer configs: %+v", tc.ActiveRelayer, tc.RelayerConfigs)
	}

	return nil
}

// GetActiveRelayerConfig returns the currently specified relayer config.
func (tc TestConfig) GetActiveRelayerConfig() *relayer.Config {
	for _, r := range tc.RelayerConfigs {
		if r.ID == tc.ActiveRelayer {
			return &r
		}
	}
	return nil
}

// GetChainNumValidators returns the number of validators for the specific chain index.
// default 1
func (tc TestConfig) GetChainNumValidators(idx int) int {
	if tc.ChainConfigs[idx].NumValidators > 0 {
		return tc.ChainConfigs[idx].NumValidators
	}
	return 1
}

// GetChainNumFullNodes returns the number of full nodes for the specific chain index.
// default 0
func (tc TestConfig) GetChainNumFullNodes(idx int) int {
	if tc.ChainConfigs[idx].NumFullNodes > 0 {
		return tc.ChainConfigs[idx].NumFullNodes
	}
	return 0
}

// GetChainAID returns the chain-id for chain A.
func (tc TestConfig) GetChainAID() string {
	if tc.ChainConfigs[0].ChainID != "" {
		return tc.ChainConfigs[0].ChainID
	}
	return "chainA-1"
}

// GetChainBID returns the chain-id for chain B.
func (tc TestConfig) GetChainBID() string {
	if tc.ChainConfigs[1].ChainID != "" {
		return tc.ChainConfigs[1].ChainID
	}
	return "chainB-1"
}

// UpgradeConfig holds values relevant to upgrade tests.
type UpgradeConfig struct {
	PlanName string `yaml:"planName"`
	Tag      string `yaml:"tag"`
}

// ChainConfig holds information about an individual chain used in the tests.
type ChainConfig struct {
	ChainID       string `yaml:"chainId"`
	Image         string `yaml:"image"`
	Tag           string `yaml:"tag"`
	Binary        string `yaml:"binary"`
	NumValidators int    `yaml:"numValidators"`
	NumFullNodes  int    `yaml:"numFullNodes"`
}

type CometBFTConfig struct {
	LogLevel string `yaml:"logLevel"`
}

type DebugConfig struct {
	// DumpLogs forces the logs to be collected before removing test containers.
	DumpLogs bool `yaml:"dumpLogs"`
}

// LoadConfig attempts to load a atest configuration from the default file path.
// if any environment variables are specified, they will take precedence over the individual configuration
// options.
func LoadConfig() TestConfig {
	tc := getConfig()
	if err := tc.Validate(); err != nil {
		panic(err)
	}
	return tc
}

// getConfig returns the TestConfig with any environment variable overrides.
func getConfig() TestConfig {
	fileTc, foundFile := fromFile()
	if !foundFile {
		return fromEnv()
	}

	return applyEnvironmentVariableOverrides(fileTc)
}

// fromFile returns a TestConfig from a json file and a boolean indicating if the file was found.
func fromFile() (TestConfig, bool) {
	var tc TestConfig
	bz, err := os.ReadFile(getConfigFilePath())
	if err != nil {
		return TestConfig{}, false
	}

	if err := yaml.Unmarshal(bz, &tc); err != nil {
		panic(err)
	}

	return tc, true
}

// applyEnvironmentVariableOverrides applies all environment variable changes to the config
// loaded from a file.
func applyEnvironmentVariableOverrides(fromFile TestConfig) TestConfig {
	envTc := fromEnv()

	if os.Getenv(ChainATagEnv) != "" {
		fromFile.ChainConfigs[0].Tag = envTc.ChainConfigs[0].Tag
	}

	if os.Getenv(ChainBTagEnv) != "" {
		fromFile.ChainConfigs[1].Tag = envTc.ChainConfigs[1].Tag
	}

	if os.Getenv(ChainBinaryEnv) != "" {
		for i := range fromFile.ChainConfigs {
			fromFile.ChainConfigs[i].Binary = envTc.ChainConfigs[i].Binary
		}
	}

	if os.Getenv(ChainImageEnv) != "" {
		for i := range fromFile.ChainConfigs {
			fromFile.ChainConfigs[i].Image = envTc.ChainConfigs[i].Image
		}
	}

	if os.Getenv(RelayerIDEnv) != "" {
		fromFile.ActiveRelayer = envTc.ActiveRelayer
	}

	if os.Getenv(ChainUpgradePlanEnv) != "" {
		fromFile.UpgradeConfig.PlanName = envTc.UpgradeConfig.PlanName
	}

	if os.Getenv(ChainUpgradeTagEnv) != "" {
		fromFile.UpgradeConfig.Tag = envTc.UpgradeConfig.Tag
	}

	return fromFile
}

// fromEnv returns a TestConfig constructed from environment variables.
func fromEnv() TestConfig {
	return TestConfig{
		ChainConfigs:  getChainConfigsFromEnv(),
		UpgradeConfig: getUpgradePlanConfigFromEnv(),
		ActiveRelayer: os.Getenv(RelayerIDEnv),

		// TODO: we can remove this, and specify these values in a config file for the CI
		// in https://github.com/cosmos/ibc-go/issues/4697
		RelayerConfigs: []relayer.Config{
			getDefaultRlyRelayerConfig(),
			getDefaultHermesRelayerConfig(),
			getDefaultHyperspaceRelayerConfig(),
		},
		CometBFTConfig: CometBFTConfig{LogLevel: "info"},
	}
}

// getChainConfigsFromEnv returns the chain configs from environment variables.
func getChainConfigsFromEnv() []ChainConfig {
	chainBinary, ok := os.LookupEnv(ChainBinaryEnv)
	if !ok {
		chainBinary = defaultBinary
	}

	chainATag, ok := os.LookupEnv(ChainATagEnv)
	if !ok {
		chainATag = defaultChainTag
	}

	chainBTag, ok := os.LookupEnv(ChainBTagEnv)
	if !ok {
		chainBTag = chainATag
	}

	chainAImage := getChainImage(chainBinary)
	specifiedChainImage, ok := os.LookupEnv(ChainImageEnv)
	if ok {
		chainAImage = specifiedChainImage
	}

	numValidators := 4
	numFullNodes := 1

	chainBImage := chainAImage
	return []ChainConfig{
		{
			Image:         chainAImage,
			Tag:           chainATag,
			Binary:        chainBinary,
			NumValidators: numValidators,
			NumFullNodes:  numFullNodes,
		},
		{
			Image:         chainBImage,
			Tag:           chainBTag,
			Binary:        chainBinary,
			NumValidators: numValidators,
			NumFullNodes:  numFullNodes,
		},
	}
}

// getConfigFilePath returns the absolute path where the e2e config file should be.
func getConfigFilePath() string {
	if absoluteConfigPath := os.Getenv(E2EConfigFilePathEnv); absoluteConfigPath != "" {
		return absoluteConfigPath
	}

	homeDir, err := os.UserHomeDir()
	if err != nil {
		panic(err)
	}
	return path.Join(homeDir, defaultConfigFileName)
}

// TODO: remove in https://github.com/cosmos/ibc-go/issues/4697
// getDefaultHermesRelayerConfig returns the default config for the hermes relayer.
func getDefaultHermesRelayerConfig() relayer.Config {
	return relayer.Config{
		Tag:   defaultHermesTag,
		ID:    relayer.Hermes,
		Image: relayer.HermesRelayerRepository,
	}
}

// TODO: remove in https://github.com/cosmos/ibc-go/issues/4697
// getDefaultRlyRelayerConfig returns the default config for the golang relayer.
func getDefaultRlyRelayerConfig() relayer.Config {
	return relayer.Config{
		Tag:   defaultRlyTag,
		ID:    relayer.Rly,
		Image: relayer.RlyRelayerRepository,
	}
}

// TODO: remove in https://github.com/cosmos/ibc-go/issues/4697
// getDefaultHyperspaceRelayerConfig returns the default config for the hyperspace relayer.
func getDefaultHyperspaceRelayerConfig() relayer.Config {
	return relayer.Config{
		Tag:   defaultHyperspaceTag,
		ID:    relayer.Hyperspace,
		Image: relayer.HyperspaceRelayerRepository,
	}
}

// getUpgradePlanConfigFromEnv returns the upgrade config from environment variables.
func getUpgradePlanConfigFromEnv() UpgradeConfig {
	upgradeTag, ok := os.LookupEnv(ChainUpgradeTagEnv)
	if !ok {
		upgradeTag = ""
	}

	upgradePlan, ok := os.LookupEnv(ChainUpgradePlanEnv)
	if !ok {
		upgradePlan = ""
	}
	return UpgradeConfig{
		PlanName: upgradePlan,
		Tag:      upgradeTag,
	}
}

func GetChainATag() string {
	return LoadConfig().ChainConfigs[0].Tag
}

func GetChainBTag() string {
	if chainBTag := LoadConfig().ChainConfigs[1].Tag; chainBTag != "" {
		return chainBTag
	}
	return GetChainATag()
}

// IsCI returns true if the tests are running in CI, false is returned
// if the tests are running locally.
// Note: github actions passes a CI env value of true by default to all runners.
func IsCI() bool {
	return strings.ToLower(os.Getenv("CI")) == "true"
}

// IsFork returns true if the tests are running in fork mode, false is returned otherwise.
func IsFork() bool {
	return strings.ToLower(os.Getenv("FORK")) == "true"
}

// ChainOptions stores chain configurations for the chains that will be
// created for the tests. They can be modified by passing ChainOptionConfiguration
// to E2ETestSuite.GetChains.
type ChainOptions struct {
	ChainASpec       *interchaintest.ChainSpec
	ChainBSpec       *interchaintest.ChainSpec
	SkipPathCreation bool
}

// ChainOptionConfiguration enables arbitrary configuration of ChainOptions.
type ChainOptionConfiguration func(options *ChainOptions)

// DefaultChainOptions returns the default configuration for the chains.
// These options can be configured by passing configuration functions to E2ETestSuite.GetChains.
func DefaultChainOptions() ChainOptions {
	tc := LoadConfig()

	chainACfg := newDefaultSimappConfig(tc.ChainConfigs[0], "simapp-a", tc.GetChainAID(), "atoma", tc.CometBFTConfig)
	chainBCfg := newDefaultSimappConfig(tc.ChainConfigs[1], "simapp-b", tc.GetChainBID(), "atomb", tc.CometBFTConfig)

	chainAVal, chainAFn := getValidatorsAndFullNodes(0)
	chainBVal, chainBFn := getValidatorsAndFullNodes(1)

	return ChainOptions{
		ChainASpec: &interchaintest.ChainSpec{
			ChainConfig:   chainACfg,
			NumFullNodes:  &chainAFn,
			NumValidators: &chainAVal,
		},
		ChainBSpec: &interchaintest.ChainSpec{
			ChainConfig:   chainBCfg,
			NumFullNodes:  &chainBFn,
			NumValidators: &chainBVal,
		},
	}
}

// newDefaultSimappConfig creates an ibc configuration for simd.
func newDefaultSimappConfig(cc ChainConfig, name, chainID, denom string, cometCfg CometBFTConfig) ibc.ChainConfig {
	configFileOverrides := make(map[string]any)
	tmTomlOverrides := make(interchaintestutil.Toml)

	tmTomlOverrides["log_level"] = cometCfg.LogLevel // change to debug in ~/.ibc-go-e2e-config.json to increase cometbft logging.
	configFileOverrides["config/config.toml"] = tmTomlOverrides

	return ibc.ChainConfig{
		Type:    "cosmos",
		Name:    name,
		ChainID: chainID,
		Images: []ibc.DockerImage{
			{
				Repository: cc.Image,
				Version:    cc.Tag,
				UidGid:     "1000:1000",
			},
		},
		Bin:                 cc.Binary,
		Bech32Prefix:        "cosmos",
		CoinType:            fmt.Sprint(sdk.GetConfig().GetCoinType()),
		Denom:               denom,
		EncodingConfig:      SDKEncodingConfig(),
		GasPrices:           fmt.Sprintf("0.00%s", denom),
		GasAdjustment:       1.3,
		TrustingPeriod:      "508h",
		NoHostMount:         false,
		ModifyGenesis:       getGenesisModificationFunction(cc),
		ConfigFileOverrides: configFileOverrides,
	}
}

// getGenesisModificationFunction returns a genesis modification function that handles the GenesisState type
// correctly depending on if the govv1beta1 gov module is used or if govv1 is being used.
func getGenesisModificationFunction(cc ChainConfig) func(ibc.ChainConfig, []byte) ([]byte, error) {
	binary := cc.Binary
	version := cc.Tag

	simdSupportsGovV1Genesis := binary == defaultBinary && testvalues.GovGenesisFeatureReleases.IsSupported(version)

	if simdSupportsGovV1Genesis {
		return defaultGovv1ModifyGenesis(version)
	}

	return defaultGovv1Beta1ModifyGenesis(version)
}

// defaultGovv1ModifyGenesis will only modify governance params to ensure the voting period and minimum deposit
// are functional for e2e testing purposes.
func defaultGovv1ModifyGenesis(version string) func(ibc.ChainConfig, []byte) ([]byte, error) {
	stdlibJSONMarshalling := semverutil.FeatureReleases{MajorVersion: "v8"}
	return func(chainConfig ibc.ChainConfig, genbz []byte) ([]byte, error) {
		appGenesis, err := genutiltypes.AppGenesisFromReader(bytes.NewReader(genbz))
		if err != nil {
			return nil, fmt.Errorf("failed to unmarshal genesis bytes into genesis doc: %w", err)
		}

		var appState genutiltypes.AppMap
		if err := json.Unmarshal(appGenesis.AppState, &appState); err != nil {
			return nil, fmt.Errorf("failed to unmarshal genesis bytes into app state: %w", err)
		}

		govGenBz, err := modifyGovV1AppState(chainConfig, appState[govtypes.ModuleName])
		if err != nil {
			return nil, err
		}
		appState[govtypes.ModuleName] = govGenBz

		if !testvalues.AllowAllClientsWildcardFeatureReleases.IsSupported(version) {
			ibcGenBz, err := modifyClientGenesisAppState(appState[ibcexported.ModuleName])
			if err != nil {
				return nil, err
			}
			appState[ibcexported.ModuleName] = ibcGenBz
		}

		if !testvalues.ChannelParamsFeatureReleases.IsSupported(version) {
			ibcGenBz, err := modifyChannelGenesisAppState(appState[ibcexported.ModuleName])
			if err != nil {
				return nil, err
			}
			appState[ibcexported.ModuleName] = ibcGenBz
		}

		appGenesis.AppState, err = json.Marshal(appState)
		if err != nil {
			return nil, err
		}

		// in older version < v8, tmjson marshal must be used.
		// regular json marshalling must be used for v8 and above as the
		// sdk is de-coupled from comet.
		marshalIndentFn := cmtjson.MarshalIndent
		if stdlibJSONMarshalling.IsSupported(version) {
			marshalIndentFn = json.MarshalIndent
		}

		bz, err := marshalIndentFn(appGenesis, "", "  ")
		if err != nil {
			return nil, err
		}

		return bz, nil
	}
}

// defaultGovv1Beta1ModifyGenesis will only modify governance params to ensure the voting period and minimum deposit
// // are functional for e2e testing purposes.
func defaultGovv1Beta1ModifyGenesis(version string) func(ibc.ChainConfig, []byte) ([]byte, error) {
	const appStateKey = "app_state"
	return func(chainConfig ibc.ChainConfig, genbz []byte) ([]byte, error) {
		genesisDocMap := map[string]interface{}{}
		err := json.Unmarshal(genbz, &genesisDocMap)
		if err != nil {
			return nil, fmt.Errorf("failed to unmarshal genesis bytes into genesis doc: %w", err)
		}

		appStateMap, ok := genesisDocMap[appStateKey].(map[string]interface{})
		if !ok {
			return nil, fmt.Errorf("failed to extract to app_state")
		}

		govModuleBytes, err := json.Marshal(appStateMap[govtypes.ModuleName])
		if err != nil {
			return nil, fmt.Errorf("failed to extract gov genesis bytes: %s", err)
		}

		govModuleGenesisBytes, err := modifyGovv1Beta1AppState(chainConfig, govModuleBytes)
		if err != nil {
			return nil, err
		}

		govModuleGenesisMap := map[string]interface{}{}
		err = json.Unmarshal(govModuleGenesisBytes, &govModuleGenesisMap)
		if err != nil {
			return nil, fmt.Errorf("failed to unmarshal gov genesis bytes into map: %w", err)
		}

		if !testvalues.AllowAllClientsWildcardFeatureReleases.IsSupported(version) {
			ibcModuleBytes, err := json.Marshal(appStateMap[ibcexported.ModuleName])
			if err != nil {
				return nil, fmt.Errorf("failed to extract ibc genesis bytes: %s", err)
			}

			ibcGenesisBytes, err := modifyClientGenesisAppState(ibcModuleBytes)
			if err != nil {
				return nil, err
			}

			ibcModuleGenesisMap := map[string]interface{}{}
			err = json.Unmarshal(ibcGenesisBytes, &ibcModuleGenesisMap)
			if err != nil {
				return nil, fmt.Errorf("failed to unmarshal gov genesis bytes into map: %w", err)
			}
		}

		appStateMap[govtypes.ModuleName] = govModuleGenesisMap
		genesisDocMap[appStateKey] = appStateMap

		finalGenesisDocBytes, err := json.MarshalIndent(genesisDocMap, "", " ")
		if err != nil {
			return nil, err
		}

		return finalGenesisDocBytes, nil
	}
}

// modifyGovV1AppState takes the existing gov app state and marshals it to a govv1 GenesisState.
func modifyGovV1AppState(chainConfig ibc.ChainConfig, govAppState []byte) ([]byte, error) {
	cfg := testutil.MakeTestEncodingConfig()

	cdc := codec.NewProtoCodec(cfg.InterfaceRegistry)
	govv1.RegisterInterfaces(cfg.InterfaceRegistry)

	govGenesisState := &govv1.GenesisState{}

	if err := cdc.UnmarshalJSON(govAppState, govGenesisState); err != nil {
		return nil, fmt.Errorf("failed to unmarshal genesis bytes into gov genesis state: %w", err)
	}

	if govGenesisState.Params == nil {
		govGenesisState.Params = &govv1.Params{}
	}

	govGenesisState.Params.MinDeposit = sdk.NewCoins(sdk.NewCoin(chainConfig.Denom, govv1beta1.DefaultMinDepositTokens))
	maxDep := time.Second * 10
	govGenesisState.Params.MaxDepositPeriod = &maxDep
	vp := testvalues.VotingPeriod
	govGenesisState.Params.VotingPeriod = &vp

	govGenBz := MustProtoMarshalJSON(govGenesisState)

	return govGenBz, nil
}

// modifyGovv1Beta1AppState takes the existing gov app state and marshals it to a govv1beta1 GenesisState.
func modifyGovv1Beta1AppState(chainConfig ibc.ChainConfig, govAppState []byte) ([]byte, error) {
	cfg := testutil.MakeTestEncodingConfig()

	cdc := codec.NewProtoCodec(cfg.InterfaceRegistry)
	govv1beta1.RegisterInterfaces(cfg.InterfaceRegistry)

	govGenesisState := &govv1beta1.GenesisState{}
	if err := cdc.UnmarshalJSON(govAppState, govGenesisState); err != nil {
		return nil, fmt.Errorf("failed to unmarshal genesis bytes into govv1beta1 genesis state: %w", err)
	}

	govGenesisState.DepositParams.MinDeposit = sdk.NewCoins(sdk.NewCoin(chainConfig.Denom, govv1beta1.DefaultMinDepositTokens))
	govGenesisState.VotingParams.VotingPeriod = testvalues.VotingPeriod

	govGenBz, err := cdc.MarshalJSON(govGenesisState)
	if err != nil {
		return nil, fmt.Errorf("failed to marshal gov genesis state: %w", err)
	}

	return govGenBz, nil
}

// modifyClientGenesisAppState takes the existing ibc app state and marshals it to an ibc GenesisState.
func modifyClientGenesisAppState(ibcAppState []byte) ([]byte, error) {
	cfg := testutil.MakeTestEncodingConfig()

	cdc := codec.NewProtoCodec(cfg.InterfaceRegistry)
	clienttypes.RegisterInterfaces(cfg.InterfaceRegistry)

	ibcGenesisState := &ibctypes.GenesisState{}
	if err := cdc.UnmarshalJSON(ibcAppState, ibcGenesisState); err != nil {
		return nil, fmt.Errorf("failed to unmarshal genesis bytes into client genesis state: %w", err)
	}

	ibcGenesisState.ClientGenesis.Params.AllowedClients = append(ibcGenesisState.ClientGenesis.Params.AllowedClients, wasmtypes.Wasm)
	ibcGenBz, err := cdc.MarshalJSON(ibcGenesisState)
	if err != nil {
		return nil, fmt.Errorf("failed to marshal gov genesis state: %w", err)
	}

	return ibcGenBz, nil
}

<<<<<<< HEAD
// modifyChannelGenesisAppState takes the existing ibc app state and marshals it to a ibc GenesisState.
=======
// modifyChannelGenesisAppState takes the existing ibc app state, unmarshals it to a map and removes the `params` entry from ibc channel genesis.
// It marshals and returns the ibc GenesisState JSON map as bytes.
>>>>>>> 1853e569
func modifyChannelGenesisAppState(ibcAppState []byte) ([]byte, error) {
	var ibcGenesisMap map[string]interface{}
	if err := json.Unmarshal(ibcAppState, &ibcGenesisMap); err != nil {
		return nil, err
	}

	// be ashamed, be very ashamed
	channelGenesis := ibcGenesisMap["channel_genesis"].(map[string]interface{})
	delete(channelGenesis, "params")

	return json.Marshal(ibcGenesisMap)
}<|MERGE_RESOLUTION|>--- conflicted
+++ resolved
@@ -732,12 +732,8 @@
 	return ibcGenBz, nil
 }
 
-<<<<<<< HEAD
-// modifyChannelGenesisAppState takes the existing ibc app state and marshals it to a ibc GenesisState.
-=======
 // modifyChannelGenesisAppState takes the existing ibc app state, unmarshals it to a map and removes the `params` entry from ibc channel genesis.
 // It marshals and returns the ibc GenesisState JSON map as bytes.
->>>>>>> 1853e569
 func modifyChannelGenesisAppState(ibcAppState []byte) ([]byte, error) {
 	var ibcGenesisMap map[string]interface{}
 	if err := json.Unmarshal(ibcAppState, &ibcGenesisMap); err != nil {
