--- conflicted
+++ resolved
@@ -203,12 +203,7 @@
 
 ## Test design
 
-<<<<<<< HEAD
-#### ibctest
-=======
-
 #### interchaintest
->>>>>>> 24001d43
 
 These E2E tests use the [interchaintest framework](https://github.com/strangelove-ventures/interchaintest). This framework creates chains and relayers in containers and allows for arbitrary commands to be executed in the chain containers,
 as well as allowing us to broadcast arbitrary messages which are signed on behalf of a user created in the test.
