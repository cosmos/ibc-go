module github.com/cosmos/ibc-go/e2e

go 1.19

require (
<<<<<<< HEAD
	github.com/cosmos/cosmos-sdk v0.46.1
	github.com/cosmos/gogoproto v1.4.2
=======
	github.com/cosmos/cosmos-sdk v0.46.6
>>>>>>> 4c917655
	github.com/cosmos/ibc-go/v6 v6.0.0-alpha1
	github.com/cosmos/interchain-accounts v0.4.0
	github.com/docker/docker v20.10.19+incompatible
	github.com/gogo/protobuf v1.3.3
	github.com/strangelove-ventures/ibctest/v6 v6.0.0-20221005154709-b642157674bc
	github.com/stretchr/testify v1.8.1
<<<<<<< HEAD
	github.com/tendermint/tendermint v0.37.0-rc1
	go.uber.org/zap v1.22.0
	golang.org/x/mod v0.6.0-dev.0.20220419223038-86c51ed26bb4
=======
	github.com/tendermint/tendermint v0.34.23
	go.uber.org/zap v1.23.0
	golang.org/x/mod v0.6.0
>>>>>>> 4c917655
	google.golang.org/grpc v1.50.1
)

require (
	cloud.google.com/go v0.104.0 // indirect
	cloud.google.com/go/compute v1.12.1 // indirect
	cloud.google.com/go/compute/metadata v0.2.1 // indirect
	cloud.google.com/go/iam v0.4.0 // indirect
	cloud.google.com/go/storage v1.23.0 // indirect
<<<<<<< HEAD
	cosmossdk.io/api v0.2.4 // indirect
	cosmossdk.io/core v0.3.2 // indirect
	cosmossdk.io/depinject v1.0.0-alpha.3 // indirect
=======
>>>>>>> 4c917655
	cosmossdk.io/errors v1.0.0-beta.7 // indirect
	cosmossdk.io/math v1.0.0-beta.3 // indirect
	filippo.io/edwards25519 v1.0.0-rc.1 // indirect
	github.com/99designs/go-keychain v0.0.0-20191008050251-8e49817e8af4 // indirect
	github.com/99designs/keyring v1.2.1 // indirect
	github.com/BurntSushi/toml v1.2.1 // indirect
	github.com/ChainSafe/go-schnorrkel v1.0.0 // indirect
	github.com/ChainSafe/go-schnorrkel/1 v0.0.0-00010101000000-000000000000 // indirect
	github.com/Microsoft/go-winio v0.6.0 // indirect
	github.com/StirlingMarketingGroup/go-namecase v1.0.0 // indirect
	github.com/armon/go-metrics v0.4.1 // indirect
	github.com/avast/retry-go/v4 v4.0.4 // indirect
	github.com/aws/aws-sdk-go v1.40.45 // indirect
	github.com/benbjohnson/clock v1.3.0 // indirect
	github.com/beorn7/perks v1.0.1 // indirect
	github.com/bgentry/go-netrc v0.0.0-20140422174119-9fd32a8b3d3d // indirect
	github.com/bgentry/speakeasy v0.1.0 // indirect
	github.com/btcsuite/btcd v0.22.3 // indirect
	github.com/btcsuite/btcd/btcec/v2 v2.3.0 // indirect
	github.com/cenkalti/backoff/v4 v4.1.3 // indirect
	github.com/centrifuge/go-substrate-rpc-client/v4 v4.0.4 // indirect
	github.com/cespare/xxhash v1.1.0 // indirect
	github.com/cespare/xxhash/v2 v2.1.2 // indirect
	github.com/chzyer/readline v0.0.0-20180603132655-2972be24d48e // indirect
	github.com/cockroachdb/apd/v2 v2.0.2 // indirect
	github.com/coinbase/rosetta-sdk-go v0.8.1 // indirect
	github.com/confio/ics23/go v0.7.0 // indirect
	github.com/cosmos/btcutil v1.0.4 // indirect
	github.com/cosmos/cosmos-proto v1.0.0-alpha8 // indirect
	github.com/cosmos/go-bip39 v1.0.0 // indirect
	github.com/cosmos/gogogateway v1.2.0 // indirect
	github.com/cosmos/gorocksdb v1.2.0 // indirect
	github.com/cosmos/iavl v0.19.4 // indirect
	github.com/cosmos/ledger-cosmos-go v0.11.1 // indirect
	github.com/cosmos/ledger-go v0.9.2 // indirect
	github.com/creachadair/taskgroup v0.3.2 // indirect
	github.com/danieljoos/wincred v1.1.2 // indirect
	github.com/davecgh/go-spew v1.1.1 // indirect
	github.com/deckarep/golang-set v1.8.0 // indirect
	github.com/decred/base58 v1.0.3 // indirect
	github.com/decred/dcrd/crypto/blake256 v1.0.0 // indirect
	github.com/decred/dcrd/dcrec/secp256k1/v2 v2.0.0 // indirect
	github.com/decred/dcrd/dcrec/secp256k1/v4 v4.1.0 // indirect
	github.com/desertbit/timer v0.0.0-20180107155436-c41aec40b27f // indirect
	github.com/dgraph-io/badger/v2 v2.2007.4 // indirect
	github.com/dgraph-io/ristretto v0.1.1 // indirect
	github.com/dgryski/go-farm v0.0.0-20200201041132-a6ae2369ad13 // indirect
	github.com/docker/distribution v2.8.1+incompatible // indirect
	github.com/docker/go-connections v0.4.0 // indirect
	github.com/docker/go-units v0.5.0 // indirect
	github.com/dustin/go-humanize v1.0.0 // indirect
	github.com/dvsekhvalnov/jose2go v1.5.0 // indirect
<<<<<<< HEAD
	github.com/ethereum/go-ethereum v1.10.21 // indirect
	github.com/felixge/httpsnoop v1.0.2 // indirect
=======
	github.com/ethereum/go-ethereum v1.10.17 // indirect
	github.com/felixge/httpsnoop v1.0.1 // indirect
>>>>>>> 4c917655
	github.com/fsnotify/fsnotify v1.6.0 // indirect
	github.com/go-kit/kit v0.12.0 // indirect
	github.com/go-kit/log v0.2.1 // indirect
	github.com/go-logfmt/logfmt v0.5.1 // indirect
	github.com/go-stack/stack v1.8.1 // indirect
	github.com/godbus/dbus v0.0.0-20190726142602-4481cbc300e2 // indirect
	github.com/gogo/googleapis v1.4.1-0.20201022092350-68b0159b7869 // indirect
	github.com/golang/glog v1.0.0 // indirect
	github.com/golang/groupcache v0.0.0-20210331224755-41bb18bfe9da // indirect
	github.com/golang/mock v1.6.0 // indirect
	github.com/golang/protobuf v1.5.2 // indirect
	github.com/golang/snappy v0.0.4 // indirect
<<<<<<< HEAD
	github.com/google/btree v1.1.2 // indirect
	github.com/google/go-cmp v0.5.9 // indirect
	github.com/google/orderedcode v0.0.1 // indirect
=======
	github.com/google/btree v1.0.1 // indirect
	github.com/google/go-cmp v0.5.9 // indirect
>>>>>>> 4c917655
	github.com/google/uuid v1.3.0 // indirect
	github.com/googleapis/enterprise-certificate-proxy v0.2.0 // indirect
	github.com/googleapis/gax-go/v2 v2.6.0 // indirect
	github.com/googleapis/go-type-adapters v1.0.0 // indirect
	github.com/gorilla/handlers v1.5.1 // indirect
	github.com/gorilla/mux v1.8.0 // indirect
	github.com/gorilla/websocket v1.5.0 // indirect
	github.com/grpc-ecosystem/go-grpc-middleware v1.3.0 // indirect
	github.com/grpc-ecosystem/grpc-gateway v1.16.0 // indirect
	github.com/gsterjov/go-libsecret v0.0.0-20161001094733-a6f4afe4910c // indirect
	github.com/gtank/merlin v0.1.1 // indirect
	github.com/gtank/ristretto255 v0.1.2 // indirect
	github.com/hashicorp/go-cleanhttp v0.5.2 // indirect
	github.com/hashicorp/go-getter v1.6.2 // indirect
	github.com/hashicorp/go-immutable-radix v1.3.1 // indirect
	github.com/hashicorp/go-safetemp v1.0.0 // indirect
	github.com/hashicorp/go-version v1.6.0 // indirect
	github.com/hashicorp/golang-lru v0.5.5-0.20210104140557-80c98217689d // indirect
	github.com/hashicorp/hcl v1.0.0 // indirect
	github.com/hdevalence/ed25519consensus v0.0.0-20220222234857-c00d1f31bab3 // indirect
	github.com/huandu/skiplist v1.2.0 // indirect
	github.com/icza/dyno v0.0.0-20220812133438-f0b6f8a18845 // indirect
	github.com/improbable-eng/grpc-web v0.15.0 // indirect
	github.com/inconshreveable/mousetrap v1.0.1 // indirect
	github.com/ipfs/go-cid v0.0.7 // indirect
	github.com/jmespath/go-jmespath v0.4.0 // indirect
	github.com/jmhodges/levigo v1.0.0 // indirect
	github.com/kballard/go-shellquote v0.0.0-20180428030007-95032a82bc51 // indirect
<<<<<<< HEAD
	github.com/klauspost/compress v1.15.12 // indirect
=======
	github.com/klauspost/compress v1.15.11 // indirect
>>>>>>> 4c917655
	github.com/klauspost/cpuid/v2 v2.0.9 // indirect
	github.com/lib/pq v1.10.7 // indirect
	github.com/libp2p/go-buffer-pool v0.1.0 // indirect
	github.com/libp2p/go-libp2p-core v0.15.1 // indirect
	github.com/libp2p/go-openssl v0.0.7 // indirect
	github.com/magiconair/properties v1.8.6 // indirect
	github.com/manifoldco/promptui v0.9.0 // indirect
	github.com/mattn/go-isatty v0.0.16 // indirect
	github.com/matttproud/golang_protobuf_extensions v1.0.2-0.20181231171920-c182affec369 // indirect
	github.com/mimoo/StrobeGo v0.0.0-20210601165009-122bf33a46e0 // indirect
	github.com/minio/blake2b-simd v0.0.0-20160723061019-3f5f724cb5b1 // indirect
	github.com/minio/highwayhash v1.0.2 // indirect
	github.com/minio/sha256-simd v1.0.0 // indirect
	github.com/mitchellh/go-homedir v1.1.0 // indirect
	github.com/mitchellh/go-testing-interface v1.0.0 // indirect
	github.com/mitchellh/mapstructure v1.5.0 // indirect
	github.com/mr-tron/base58 v1.2.0 // indirect
	github.com/mtibben/percent v0.2.1 // indirect
	github.com/multiformats/go-base32 v0.0.3 // indirect
	github.com/multiformats/go-base36 v0.1.0 // indirect
	github.com/multiformats/go-multiaddr v0.4.1 // indirect
	github.com/multiformats/go-multibase v0.0.3 // indirect
	github.com/multiformats/go-multicodec v0.4.1 // indirect
	github.com/multiformats/go-multihash v0.1.0 // indirect
	github.com/multiformats/go-varint v0.0.6 // indirect
	github.com/opencontainers/go-digest v1.0.0 // indirect
	github.com/opencontainers/image-spec v1.1.0-rc2 // indirect
	github.com/pelletier/go-toml v1.9.5 // indirect
	github.com/pelletier/go-toml/v2 v2.0.5 // indirect
	github.com/petermattis/goid v0.0.0-20180202154549-b0b1615b78e5 // indirect
	github.com/pierrec/xxHash v0.1.5 // indirect
	github.com/pkg/errors v0.9.1 // indirect
	github.com/pmezard/go-difflib v1.0.0 // indirect
<<<<<<< HEAD
	github.com/prometheus/client_golang v1.14.0 // indirect
	github.com/prometheus/client_model v0.3.0 // indirect
	github.com/prometheus/common v0.37.0 // indirect
=======
	github.com/prometheus/client_golang v1.12.2 // indirect
	github.com/prometheus/client_model v0.2.0 // indirect
	github.com/prometheus/common v0.34.0 // indirect
>>>>>>> 4c917655
	github.com/prometheus/procfs v0.8.0 // indirect
	github.com/rakyll/statik v0.1.7 // indirect
	github.com/rcrowley/go-metrics v0.0.0-20201227073835-cf1acfcdf475 // indirect
	github.com/remyoudompheng/bigfft v0.0.0-20200410134404-eec4a21b6bb0 // indirect
	github.com/rs/cors v1.8.2 // indirect
	github.com/sasha-s/go-deadlock v0.3.1 // indirect
	github.com/sirupsen/logrus v1.9.0 // indirect
	github.com/spacemonkeygo/spacelog v0.0.0-20180420211403-2296661a0572 // indirect
	github.com/spaolacci/murmur3 v1.1.0 // indirect
	github.com/spf13/afero v1.9.2 // indirect
	github.com/spf13/cast v1.5.0 // indirect
	github.com/spf13/cobra v1.6.1 // indirect
	github.com/spf13/jwalterweatherman v1.1.0 // indirect
	github.com/spf13/pflag v1.0.5 // indirect
	github.com/spf13/viper v1.14.0 // indirect
	github.com/subosito/gotenv v1.4.1 // indirect
	github.com/syndtr/goleveldb v1.0.1-0.20220614013038-64ee5596c38a // indirect
	github.com/tendermint/btcd v0.1.1 // indirect
	github.com/tendermint/crypto v0.0.0-20191022145703-50d29ede1e15 // indirect
	github.com/tendermint/go-amino v0.16.0 // indirect
	github.com/tendermint/tm-db v0.6.7 // indirect
	github.com/ulikunitz/xz v0.5.8 // indirect
	github.com/vedhavyas/go-subkey v1.0.3 // indirect
	github.com/zondax/hid v0.9.1-0.20220302062450-5552068d2266 // indirect
	go.etcd.io/bbolt v1.3.6 // indirect
	go.opencensus.io v0.23.0 // indirect
	go.uber.org/atomic v1.10.0 // indirect
	go.uber.org/multierr v1.8.0 // indirect
	golang.org/x/crypto v0.1.0 // indirect
<<<<<<< HEAD
	golang.org/x/exp v0.0.0-20221019170559-20944726eadf // indirect
	golang.org/x/net v0.1.0 // indirect
	golang.org/x/oauth2 v0.0.0-20221014153046-6fdb5e3db783 // indirect
	golang.org/x/sync v0.1.0 // indirect
	golang.org/x/sys v0.2.0 // indirect
	golang.org/x/term v0.1.0 // indirect
	golang.org/x/text v0.4.0 // indirect
	golang.org/x/tools v0.1.12 // indirect
=======
	golang.org/x/exp v0.0.0-20220722155223-a9213eeb770e // indirect
	golang.org/x/net v0.1.0 // indirect
	golang.org/x/oauth2 v0.0.0-20221014153046-6fdb5e3db783 // indirect
	golang.org/x/sync v0.1.0 // indirect
	golang.org/x/sys v0.1.0 // indirect
	golang.org/x/term v0.1.0 // indirect
	golang.org/x/text v0.4.0 // indirect
	golang.org/x/tools v0.2.0 // indirect
>>>>>>> 4c917655
	golang.org/x/xerrors v0.0.0-20220907171357-04be3eba64a2 // indirect
	google.golang.org/api v0.102.0 // indirect
	google.golang.org/appengine v1.6.7 // indirect
	google.golang.org/genproto v0.0.0-20221024183307-1bc688fe9f3e // indirect
<<<<<<< HEAD
	google.golang.org/protobuf v1.28.1 // indirect
=======
	google.golang.org/protobuf v1.28.2-0.20220831092852-f930b1dc76e8 // indirect
>>>>>>> 4c917655
	gopkg.in/ini.v1 v1.67.0 // indirect
	gopkg.in/natefinch/npipe.v2 v2.0.0-20160621034901-c1b8fa8bdcce // indirect
	gopkg.in/yaml.v2 v2.4.0 // indirect
	gopkg.in/yaml.v3 v3.0.1 // indirect
	lukechampine.com/blake3 v1.1.6 // indirect
	lukechampine.com/uint128 v1.1.1 // indirect
	modernc.org/cc/v3 v3.36.0 // indirect
	modernc.org/ccgo/v3 v3.16.6 // indirect
	modernc.org/libc v1.16.7 // indirect
	modernc.org/mathutil v1.4.1 // indirect
	modernc.org/memory v1.1.1 // indirect
	modernc.org/opt v0.1.1 // indirect
	modernc.org/sqlite v1.17.3 // indirect
	modernc.org/strutil v1.1.1 // indirect
	modernc.org/token v1.0.0 // indirect
	nhooyr.io/websocket v1.8.6 // indirect
	pgregory.net/rapid v0.5.3 // indirect
	sigs.k8s.io/yaml v1.3.0 // indirect
)

// TODO: using version v1.0.0 causes a build failure. This is the previous version which compiles successfully.
replace (
	github.com/ChainSafe/go-schnorrkel => github.com/ChainSafe/go-schnorrkel v0.0.0-20200405005733-88cbf1b4c40d
	github.com/ChainSafe/go-schnorrkel/1 => github.com/ChainSafe/go-schnorrkel v1.0.0
	github.com/vedhavyas/go-subkey => github.com/strangelove-ventures/go-subkey v1.0.7
)

// uncomment to use the local version of ibc-go, you will need to run `go mod tidy` in e2e directory.
replace github.com/cosmos/ibc-go/v6 => ../

replace (
	// cosmos-sdk main @20448048a489 ≃ 0.47
	github.com/cosmos/cosmos-sdk => github.com/cosmos/cosmos-sdk v0.46.0-beta2.0.20221103211459-20448048a489
	github.com/gogo/protobuf => github.com/regen-network/protobuf v1.3.3-alpha.regen.1
	// ibctest 0.47 @ https://github.com/strangelove-ventures/ibctest/pull/337
	github.com/strangelove-ventures/ibctest/v6 => github.com/julienrbrt/ibctest/v6 v6.0.0-20221103221804-50f6c4c4fbdb
)<|MERGE_RESOLUTION|>--- conflicted
+++ resolved
@@ -3,27 +3,17 @@
 go 1.19
 
 require (
-<<<<<<< HEAD
-	github.com/cosmos/cosmos-sdk v0.46.1
-	github.com/cosmos/gogoproto v1.4.2
-=======
-	github.com/cosmos/cosmos-sdk v0.46.6
->>>>>>> 4c917655
+	github.com/cosmos/cosmos-sdk v0.47.0-alpha1
+	github.com/cosmos/gogoproto v1.4.3
 	github.com/cosmos/ibc-go/v6 v6.0.0-alpha1
 	github.com/cosmos/interchain-accounts v0.4.0
 	github.com/docker/docker v20.10.19+incompatible
 	github.com/gogo/protobuf v1.3.3
 	github.com/strangelove-ventures/ibctest/v6 v6.0.0-20221005154709-b642157674bc
 	github.com/stretchr/testify v1.8.1
-<<<<<<< HEAD
 	github.com/tendermint/tendermint v0.37.0-rc1
 	go.uber.org/zap v1.22.0
 	golang.org/x/mod v0.6.0-dev.0.20220419223038-86c51ed26bb4
-=======
-	github.com/tendermint/tendermint v0.34.23
-	go.uber.org/zap v1.23.0
-	golang.org/x/mod v0.6.0
->>>>>>> 4c917655
 	google.golang.org/grpc v1.50.1
 )
 
@@ -33,12 +23,9 @@
 	cloud.google.com/go/compute/metadata v0.2.1 // indirect
 	cloud.google.com/go/iam v0.4.0 // indirect
 	cloud.google.com/go/storage v1.23.0 // indirect
-<<<<<<< HEAD
 	cosmossdk.io/api v0.2.4 // indirect
 	cosmossdk.io/core v0.3.2 // indirect
 	cosmossdk.io/depinject v1.0.0-alpha.3 // indirect
-=======
->>>>>>> 4c917655
 	cosmossdk.io/errors v1.0.0-beta.7 // indirect
 	cosmossdk.io/math v1.0.0-beta.3 // indirect
 	filippo.io/edwards25519 v1.0.0-rc.1 // indirect
@@ -57,7 +44,7 @@
 	github.com/bgentry/go-netrc v0.0.0-20140422174119-9fd32a8b3d3d // indirect
 	github.com/bgentry/speakeasy v0.1.0 // indirect
 	github.com/btcsuite/btcd v0.22.3 // indirect
-	github.com/btcsuite/btcd/btcec/v2 v2.3.0 // indirect
+	github.com/btcsuite/btcd/btcec/v2 v2.3.1 // indirect
 	github.com/cenkalti/backoff/v4 v4.1.3 // indirect
 	github.com/centrifuge/go-substrate-rpc-client/v4 v4.0.4 // indirect
 	github.com/cespare/xxhash v1.1.0 // indirect
@@ -91,13 +78,8 @@
 	github.com/docker/go-units v0.5.0 // indirect
 	github.com/dustin/go-humanize v1.0.0 // indirect
 	github.com/dvsekhvalnov/jose2go v1.5.0 // indirect
-<<<<<<< HEAD
 	github.com/ethereum/go-ethereum v1.10.21 // indirect
 	github.com/felixge/httpsnoop v1.0.2 // indirect
-=======
-	github.com/ethereum/go-ethereum v1.10.17 // indirect
-	github.com/felixge/httpsnoop v1.0.1 // indirect
->>>>>>> 4c917655
 	github.com/fsnotify/fsnotify v1.6.0 // indirect
 	github.com/go-kit/kit v0.12.0 // indirect
 	github.com/go-kit/log v0.2.1 // indirect
@@ -110,14 +92,9 @@
 	github.com/golang/mock v1.6.0 // indirect
 	github.com/golang/protobuf v1.5.2 // indirect
 	github.com/golang/snappy v0.0.4 // indirect
-<<<<<<< HEAD
 	github.com/google/btree v1.1.2 // indirect
 	github.com/google/go-cmp v0.5.9 // indirect
 	github.com/google/orderedcode v0.0.1 // indirect
-=======
-	github.com/google/btree v1.0.1 // indirect
-	github.com/google/go-cmp v0.5.9 // indirect
->>>>>>> 4c917655
 	github.com/google/uuid v1.3.0 // indirect
 	github.com/googleapis/enterprise-certificate-proxy v0.2.0 // indirect
 	github.com/googleapis/gax-go/v2 v2.6.0 // indirect
@@ -146,11 +123,7 @@
 	github.com/jmespath/go-jmespath v0.4.0 // indirect
 	github.com/jmhodges/levigo v1.0.0 // indirect
 	github.com/kballard/go-shellquote v0.0.0-20180428030007-95032a82bc51 // indirect
-<<<<<<< HEAD
 	github.com/klauspost/compress v1.15.12 // indirect
-=======
-	github.com/klauspost/compress v1.15.11 // indirect
->>>>>>> 4c917655
 	github.com/klauspost/cpuid/v2 v2.0.9 // indirect
 	github.com/lib/pq v1.10.7 // indirect
 	github.com/libp2p/go-buffer-pool v0.1.0 // indirect
@@ -184,15 +157,9 @@
 	github.com/pierrec/xxHash v0.1.5 // indirect
 	github.com/pkg/errors v0.9.1 // indirect
 	github.com/pmezard/go-difflib v1.0.0 // indirect
-<<<<<<< HEAD
 	github.com/prometheus/client_golang v1.14.0 // indirect
 	github.com/prometheus/client_model v0.3.0 // indirect
 	github.com/prometheus/common v0.37.0 // indirect
-=======
-	github.com/prometheus/client_golang v1.12.2 // indirect
-	github.com/prometheus/client_model v0.2.0 // indirect
-	github.com/prometheus/common v0.34.0 // indirect
->>>>>>> 4c917655
 	github.com/prometheus/procfs v0.8.0 // indirect
 	github.com/rakyll/statik v0.1.7 // indirect
 	github.com/rcrowley/go-metrics v0.0.0-20201227073835-cf1acfcdf475 // indirect
@@ -221,35 +188,20 @@
 	go.opencensus.io v0.23.0 // indirect
 	go.uber.org/atomic v1.10.0 // indirect
 	go.uber.org/multierr v1.8.0 // indirect
-	golang.org/x/crypto v0.1.0 // indirect
-<<<<<<< HEAD
+	golang.org/x/crypto v0.2.0 // indirect
 	golang.org/x/exp v0.0.0-20221019170559-20944726eadf // indirect
-	golang.org/x/net v0.1.0 // indirect
+	golang.org/x/net v0.2.0 // indirect
 	golang.org/x/oauth2 v0.0.0-20221014153046-6fdb5e3db783 // indirect
 	golang.org/x/sync v0.1.0 // indirect
 	golang.org/x/sys v0.2.0 // indirect
-	golang.org/x/term v0.1.0 // indirect
+	golang.org/x/term v0.2.0 // indirect
 	golang.org/x/text v0.4.0 // indirect
 	golang.org/x/tools v0.1.12 // indirect
-=======
-	golang.org/x/exp v0.0.0-20220722155223-a9213eeb770e // indirect
-	golang.org/x/net v0.1.0 // indirect
-	golang.org/x/oauth2 v0.0.0-20221014153046-6fdb5e3db783 // indirect
-	golang.org/x/sync v0.1.0 // indirect
-	golang.org/x/sys v0.1.0 // indirect
-	golang.org/x/term v0.1.0 // indirect
-	golang.org/x/text v0.4.0 // indirect
-	golang.org/x/tools v0.2.0 // indirect
->>>>>>> 4c917655
 	golang.org/x/xerrors v0.0.0-20220907171357-04be3eba64a2 // indirect
 	google.golang.org/api v0.102.0 // indirect
 	google.golang.org/appengine v1.6.7 // indirect
 	google.golang.org/genproto v0.0.0-20221024183307-1bc688fe9f3e // indirect
-<<<<<<< HEAD
-	google.golang.org/protobuf v1.28.1 // indirect
-=======
 	google.golang.org/protobuf v1.28.2-0.20220831092852-f930b1dc76e8 // indirect
->>>>>>> 4c917655
 	gopkg.in/ini.v1 v1.67.0 // indirect
 	gopkg.in/natefinch/npipe.v2 v2.0.0-20160621034901-c1b8fa8bdcce // indirect
 	gopkg.in/yaml.v2 v2.4.0 // indirect
