--- conflicted
+++ resolved
@@ -205,27 +205,17 @@
 	go.opentelemetry.io/otel/metric v1.32.0 // indirect
 	go.opentelemetry.io/otel/trace v1.32.0 // indirect
 	go.uber.org/multierr v1.11.0 // indirect
-<<<<<<< HEAD
-	golang.org/x/crypto v0.31.0 // indirect
-	golang.org/x/exp v0.0.0-20241108190413-2d47ceb2692f // indirect
-	golang.org/x/net v0.33.0 // indirect
-	golang.org/x/oauth2 v0.24.0 // indirect
-=======
 	golang.org/x/crypto v0.32.0 // indirect
 	golang.org/x/exp v0.0.0-20250106191152-7588d65b2ba8 // indirect
 	golang.org/x/net v0.34.0 // indirect
->>>>>>> d91eb00d
+	golang.org/x/oauth2 v0.24.0 // indirect
 	golang.org/x/sync v0.10.0 // indirect
 	golang.org/x/sys v0.29.0 // indirect
 	golang.org/x/term v0.28.0 // indirect
 	golang.org/x/text v0.21.0 // indirect
-<<<<<<< HEAD
 	golang.org/x/time v0.6.0 // indirect
-	golang.org/x/tools v0.27.0 // indirect
+	golang.org/x/tools v0.29.0 // indirect
 	google.golang.org/api v0.192.0 // indirect
-=======
-	golang.org/x/tools v0.29.0 // indirect
->>>>>>> d91eb00d
 	google.golang.org/genproto v0.0.0-20240814211410-ddb44dafa142 // indirect
 	google.golang.org/genproto/googleapis/api v0.0.0-20241104194629-dd2ea8efbc28 // indirect
 	google.golang.org/genproto/googleapis/rpc v0.0.0-20250106144421-5f5ef82da422 // indirect
