--- conflicted
+++ resolved
@@ -3,29 +3,18 @@
 go 1.19
 
 require (
-<<<<<<< HEAD
-	github.com/cosmos/cosmos-sdk v0.46.1
+	github.com/cosmos/cosmos-sdk v0.46.6
 	github.com/cosmos/gogoproto v1.4.2
-=======
-	github.com/cosmos/cosmos-sdk v0.46.6
->>>>>>> 4e8c126e
 	github.com/cosmos/ibc-go/v6 v6.0.0-alpha1
 	github.com/cosmos/interchain-accounts v0.4.0
 	github.com/docker/docker v20.10.19+incompatible
 	github.com/gogo/protobuf v1.3.3
 	github.com/strangelove-ventures/ibctest/v6 v6.0.0-20221005154709-b642157674bc
 	github.com/stretchr/testify v1.8.1
-<<<<<<< HEAD
 	github.com/tendermint/tendermint v0.37.0-rc1
-	go.uber.org/zap v1.22.0
-	golang.org/x/mod v0.6.0-dev.0.20220419223038-86c51ed26bb4
-	google.golang.org/grpc v1.50.1
-=======
-	github.com/tendermint/tendermint v0.34.23
 	go.uber.org/zap v1.23.0
 	golang.org/x/mod v0.6.0
 	google.golang.org/grpc v1.51.0
->>>>>>> 4e8c126e
 )
 
 require (
@@ -34,12 +23,9 @@
 	cloud.google.com/go/compute/metadata v0.2.1 // indirect
 	cloud.google.com/go/iam v0.4.0 // indirect
 	cloud.google.com/go/storage v1.23.0 // indirect
-<<<<<<< HEAD
 	cosmossdk.io/api v0.2.4 // indirect
 	cosmossdk.io/core v0.3.2 // indirect
 	cosmossdk.io/depinject v1.0.0-alpha.3 // indirect
-=======
->>>>>>> 4e8c126e
 	cosmossdk.io/errors v1.0.0-beta.7 // indirect
 	cosmossdk.io/math v1.0.0-beta.3 // indirect
 	filippo.io/edwards25519 v1.0.0-rc.1 // indirect
@@ -65,12 +51,8 @@
 	github.com/cespare/xxhash/v2 v2.1.2 // indirect
 	github.com/chzyer/readline v0.0.0-20180603132655-2972be24d48e // indirect
 	github.com/cockroachdb/apd/v2 v2.0.2 // indirect
-<<<<<<< HEAD
 	github.com/coinbase/rosetta-sdk-go v0.8.1 // indirect
-	github.com/confio/ics23/go v0.7.0 // indirect
-=======
 	github.com/confio/ics23/go v0.9.0 // indirect
->>>>>>> 4e8c126e
 	github.com/cosmos/btcutil v1.0.4 // indirect
 	github.com/cosmos/cosmos-proto v1.0.0-alpha8 // indirect
 	github.com/cosmos/go-bip39 v1.0.0 // indirect
@@ -96,13 +78,8 @@
 	github.com/docker/go-units v0.5.0 // indirect
 	github.com/dustin/go-humanize v1.0.0 // indirect
 	github.com/dvsekhvalnov/jose2go v1.5.0 // indirect
-<<<<<<< HEAD
 	github.com/ethereum/go-ethereum v1.10.21 // indirect
 	github.com/felixge/httpsnoop v1.0.2 // indirect
-=======
-	github.com/ethereum/go-ethereum v1.10.17 // indirect
-	github.com/felixge/httpsnoop v1.0.1 // indirect
->>>>>>> 4e8c126e
 	github.com/fsnotify/fsnotify v1.6.0 // indirect
 	github.com/go-kit/kit v0.12.0 // indirect
 	github.com/go-kit/log v0.2.1 // indirect
@@ -115,14 +92,9 @@
 	github.com/golang/mock v1.6.0 // indirect
 	github.com/golang/protobuf v1.5.2 // indirect
 	github.com/golang/snappy v0.0.4 // indirect
-<<<<<<< HEAD
 	github.com/google/btree v1.1.2 // indirect
 	github.com/google/go-cmp v0.5.9 // indirect
 	github.com/google/orderedcode v0.0.1 // indirect
-=======
-	github.com/google/btree v1.0.1 // indirect
-	github.com/google/go-cmp v0.5.9 // indirect
->>>>>>> 4e8c126e
 	github.com/google/uuid v1.3.0 // indirect
 	github.com/googleapis/enterprise-certificate-proxy v0.2.0 // indirect
 	github.com/googleapis/gax-go/v2 v2.6.0 // indirect
@@ -151,11 +123,7 @@
 	github.com/jmespath/go-jmespath v0.4.0 // indirect
 	github.com/jmhodges/levigo v1.0.0 // indirect
 	github.com/kballard/go-shellquote v0.0.0-20180428030007-95032a82bc51 // indirect
-<<<<<<< HEAD
 	github.com/klauspost/compress v1.15.12 // indirect
-=======
-	github.com/klauspost/compress v1.15.11 // indirect
->>>>>>> 4e8c126e
 	github.com/klauspost/cpuid/v2 v2.0.9 // indirect
 	github.com/lib/pq v1.10.7 // indirect
 	github.com/libp2p/go-buffer-pool v0.1.0 // indirect
@@ -189,15 +157,9 @@
 	github.com/pierrec/xxHash v0.1.5 // indirect
 	github.com/pkg/errors v0.9.1 // indirect
 	github.com/pmezard/go-difflib v1.0.0 // indirect
-<<<<<<< HEAD
 	github.com/prometheus/client_golang v1.14.0 // indirect
 	github.com/prometheus/client_model v0.3.0 // indirect
 	github.com/prometheus/common v0.37.0 // indirect
-=======
-	github.com/prometheus/client_golang v1.12.2 // indirect
-	github.com/prometheus/client_model v0.2.0 // indirect
-	github.com/prometheus/common v0.34.0 // indirect
->>>>>>> 4e8c126e
 	github.com/prometheus/procfs v0.8.0 // indirect
 	github.com/rakyll/statik v0.1.7 // indirect
 	github.com/rcrowley/go-metrics v0.0.0-20201227073835-cf1acfcdf475 // indirect
@@ -226,19 +188,8 @@
 	go.opencensus.io v0.23.0 // indirect
 	go.uber.org/atomic v1.10.0 // indirect
 	go.uber.org/multierr v1.8.0 // indirect
-<<<<<<< HEAD
-	golang.org/x/crypto v0.1.0 // indirect
+	golang.org/x/crypto v0.2.0 // indirect
 	golang.org/x/exp v0.0.0-20221019170559-20944726eadf // indirect
-	golang.org/x/net v0.1.0 // indirect
-	golang.org/x/oauth2 v0.0.0-20221014153046-6fdb5e3db783 // indirect
-	golang.org/x/sync v0.1.0 // indirect
-	golang.org/x/sys v0.2.0 // indirect
-	golang.org/x/term v0.1.0 // indirect
-	golang.org/x/text v0.4.0 // indirect
-	golang.org/x/tools v0.1.12 // indirect
-=======
-	golang.org/x/crypto v0.2.0 // indirect
-	golang.org/x/exp v0.0.0-20220722155223-a9213eeb770e // indirect
 	golang.org/x/net v0.2.0 // indirect
 	golang.org/x/oauth2 v0.0.0-20221014153046-6fdb5e3db783 // indirect
 	golang.org/x/sync v0.1.0 // indirect
@@ -246,16 +197,11 @@
 	golang.org/x/term v0.2.0 // indirect
 	golang.org/x/text v0.4.0 // indirect
 	golang.org/x/tools v0.2.0 // indirect
->>>>>>> 4e8c126e
 	golang.org/x/xerrors v0.0.0-20220907171357-04be3eba64a2 // indirect
 	google.golang.org/api v0.102.0 // indirect
 	google.golang.org/appengine v1.6.7 // indirect
 	google.golang.org/genproto v0.0.0-20221024183307-1bc688fe9f3e // indirect
-<<<<<<< HEAD
-	google.golang.org/protobuf v1.28.1 // indirect
-=======
 	google.golang.org/protobuf v1.28.2-0.20220831092852-f930b1dc76e8 // indirect
->>>>>>> 4e8c126e
 	gopkg.in/ini.v1 v1.67.0 // indirect
 	gopkg.in/natefinch/npipe.v2 v2.0.0-20160621034901-c1b8fa8bdcce // indirect
 	gopkg.in/yaml.v2 v2.4.0 // indirect
