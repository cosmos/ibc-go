module github.com/cosmos/ibc-go/e2e

go 1.22.2

toolchain go1.22.3

// needed temporarily for v9.
replace (
	github.com/misko9/go-substrate-rpc-client/v4 => github.com/DimitrisJim/go-substrate-rpc-client/v4 v4.0.0-20240717100841-406da076c1d5
	github.com/strangelove-ventures/interchaintest/v8 => github.com/DimitrisJim/interchaintest/v8 v8.0.0-20240717102845-beba523a47ff
)

require (
	cosmossdk.io/errors v1.0.1
	cosmossdk.io/math v1.3.0
	cosmossdk.io/x/upgrade v0.1.4
	github.com/cometbft/cometbft v0.38.12
	github.com/cosmos/cosmos-sdk v0.50.10-0.20240808075341-156231be8aef
	github.com/cosmos/gogoproto v1.7.0
	github.com/cosmos/ibc-go/modules/light-clients/08-wasm v0.0.0-00010101000000-000000000000
	github.com/cosmos/ibc-go/v9 v9.0.0
	github.com/docker/docker v24.0.7+incompatible
	github.com/pelletier/go-toml v1.9.5
	github.com/strangelove-ventures/interchaintest/v8 v8.2.1-0.20240419152858-c8b741617cd8
	github.com/stretchr/testify v1.9.0
	go.uber.org/zap v1.27.0
	golang.org/x/mod v0.21.0
	google.golang.org/grpc v1.66.2
	gopkg.in/yaml.v2 v2.4.0
)

require (
	cloud.google.com/go v0.115.0 // indirect
	cloud.google.com/go/auth v0.6.0 // indirect
	cloud.google.com/go/auth/oauth2adapt v0.2.2 // indirect
	cloud.google.com/go/compute/metadata v0.3.0 // indirect
	cloud.google.com/go/iam v1.1.9 // indirect
	cloud.google.com/go/storage v1.41.0 // indirect
	cosmossdk.io/api v0.7.5 // indirect
	cosmossdk.io/client/v2 v2.0.0-beta.4 // indirect
	cosmossdk.io/collections v0.4.0 // indirect
	cosmossdk.io/core v0.11.1 // indirect
	cosmossdk.io/depinject v1.0.0 // indirect
	cosmossdk.io/log v1.4.1 // indirect
	cosmossdk.io/store v1.1.1 // indirect
	cosmossdk.io/x/feegrant v0.1.1 // indirect
	cosmossdk.io/x/tx v0.13.4 // indirect
	filippo.io/edwards25519 v1.1.0 // indirect
	github.com/99designs/go-keychain v0.0.0-20191008050251-8e49817e8af4 // indirect
	github.com/99designs/keyring v1.2.2 // indirect
	github.com/BurntSushi/toml v1.4.0 // indirect
	github.com/ChainSafe/go-schnorrkel v1.1.0 // indirect
	github.com/ChainSafe/go-schnorrkel/1 v0.0.0-00010101000000-000000000000 // indirect
	github.com/ComposableFi/go-subkey/v2 v2.0.0-tm03420 // indirect
	github.com/CosmWasm/wasmvm/v2 v2.1.2 // indirect
	github.com/DataDog/datadog-go v4.8.3+incompatible // indirect
	github.com/DataDog/zstd v1.5.5 // indirect
	github.com/FactomProject/basen v0.0.0-20150613233007-fe3947df716e // indirect
	github.com/FactomProject/btcutilecc v0.0.0-20130527213604-d3a63a5752ec // indirect
	github.com/Microsoft/go-winio v0.6.2 // indirect
	github.com/StirlingMarketingGroup/go-namecase v1.0.0 // indirect
	github.com/avast/retry-go/v4 v4.5.1 // indirect
	github.com/aws/aws-sdk-go v1.49.0 // indirect
	github.com/beorn7/perks v1.0.1 // indirect
	github.com/bgentry/go-netrc v0.0.0-20140422174119-9fd32a8b3d3d // indirect
	github.com/bgentry/speakeasy v0.2.0 // indirect
	github.com/bits-and-blooms/bitset v1.12.0 // indirect
	github.com/btcsuite/btcd/btcec/v2 v2.3.4 // indirect
	github.com/btcsuite/btcd/chaincfg/chainhash v1.1.0 // indirect
	github.com/cenkalti/backoff/v4 v4.3.0 // indirect
	github.com/cespare/xxhash/v2 v2.3.0 // indirect
	github.com/chzyer/readline v1.5.1 // indirect
	github.com/cockroachdb/apd/v2 v2.0.2 // indirect
	github.com/cockroachdb/errors v1.11.3 // indirect
	github.com/cockroachdb/fifo v0.0.0-20240616162244-4768e80dfb9a // indirect
	github.com/cockroachdb/logtags v0.0.0-20230118201751-21c54148d20b // indirect
	github.com/cockroachdb/pebble v1.1.1 // indirect
	github.com/cockroachdb/redact v1.1.5 // indirect
	github.com/cockroachdb/tokenbucket v0.0.0-20230807174530-cc333fc44b06 // indirect
	github.com/cometbft/cometbft-db v0.12.0 // indirect
	github.com/cosmos/btcutil v1.0.5 // indirect
	github.com/cosmos/cosmos-db v1.0.2 // indirect
	github.com/cosmos/cosmos-proto v1.0.0-beta.5 // indirect
	github.com/cosmos/go-bip39 v1.0.0 // indirect
	github.com/cosmos/gogogateway v1.2.0 // indirect
	github.com/cosmos/iavl v1.2.0 // indirect
	github.com/cosmos/ibc-go/modules/capability v1.0.1 // indirect
	github.com/cosmos/ics23/go v0.11.0 // indirect
	github.com/cosmos/ledger-cosmos-go v0.13.3 // indirect
	github.com/danieljoos/wincred v1.2.1 // indirect
	github.com/davecgh/go-spew v1.1.2-0.20180830191138-d8f796af33cc // indirect
	github.com/deckarep/golang-set v1.8.0 // indirect
	github.com/decred/base58 v1.0.5 // indirect
	github.com/decred/dcrd/crypto/blake256 v1.0.1 // indirect
	github.com/decred/dcrd/dcrec/secp256k1/v2 v2.0.1 // indirect
	github.com/decred/dcrd/dcrec/secp256k1/v4 v4.3.0 // indirect
	github.com/desertbit/timer v1.0.1 // indirect
	github.com/dgraph-io/badger/v4 v4.2.0 // indirect
	github.com/dgraph-io/ristretto v0.1.1 // indirect
	github.com/distribution/reference v0.5.0 // indirect
	github.com/docker/distribution v2.8.3+incompatible // indirect
	github.com/docker/go-connections v0.5.0 // indirect
	github.com/docker/go-units v0.5.0 // indirect
	github.com/dustin/go-humanize v1.0.1 // indirect
	github.com/dvsekhvalnov/jose2go v1.7.0 // indirect
	github.com/emicklei/dot v1.6.2 // indirect
	github.com/ethereum/go-ethereum v1.13.14 // indirect
	github.com/fatih/color v1.17.0 // indirect
	github.com/felixge/httpsnoop v1.0.4 // indirect
	github.com/fsnotify/fsnotify v1.7.0 // indirect
	github.com/getsentry/sentry-go v0.28.1 // indirect
	github.com/go-kit/kit v0.13.0 // indirect
	github.com/go-kit/log v0.2.1 // indirect
	github.com/go-logfmt/logfmt v0.6.0 // indirect
	github.com/go-logr/logr v1.4.1 // indirect
	github.com/go-logr/stdr v1.2.2 // indirect
	github.com/godbus/dbus v0.0.0-20190726142602-4481cbc300e2 // indirect
	github.com/gogo/googleapis v1.4.1 // indirect
	github.com/gogo/protobuf v1.3.3 // indirect
	github.com/golang/glog v1.2.1 // indirect
	github.com/golang/groupcache v0.0.0-20210331224755-41bb18bfe9da // indirect
	github.com/golang/mock v1.6.0 // indirect
	github.com/golang/protobuf v1.5.4 // indirect
	github.com/golang/snappy v0.0.5-0.20220116011046-fa5810519dcb // indirect
	github.com/google/btree v1.1.2 // indirect
	github.com/google/flatbuffers v24.3.25+incompatible // indirect
	github.com/google/go-cmp v0.6.0 // indirect
	github.com/google/orderedcode v0.0.1 // indirect
	github.com/google/s2a-go v0.1.7 // indirect
	github.com/google/uuid v1.6.0 // indirect
	github.com/googleapis/enterprise-certificate-proxy v0.3.2 // indirect
	github.com/googleapis/gax-go/v2 v2.12.5 // indirect
	github.com/gorilla/handlers v1.5.2 // indirect
	github.com/gorilla/mux v1.8.1 // indirect
	github.com/gorilla/websocket v1.5.3 // indirect
	github.com/grpc-ecosystem/go-grpc-middleware v1.4.0 // indirect
	github.com/grpc-ecosystem/grpc-gateway v1.16.0 // indirect
	github.com/gsterjov/go-libsecret v0.0.0-20161001094733-a6f4afe4910c // indirect
	github.com/gtank/merlin v0.1.1 // indirect
	github.com/gtank/ristretto255 v0.1.2 // indirect
	github.com/hashicorp/go-cleanhttp v0.5.2 // indirect
	github.com/hashicorp/go-getter v1.7.4 // indirect
	github.com/hashicorp/go-hclog v1.6.3 // indirect
	github.com/hashicorp/go-immutable-radix v1.3.1 // indirect
	github.com/hashicorp/go-metrics v0.5.3 // indirect
	github.com/hashicorp/go-plugin v1.6.1 // indirect
	github.com/hashicorp/go-safetemp v1.0.0 // indirect
	github.com/hashicorp/go-uuid v1.0.3 // indirect
	github.com/hashicorp/go-version v1.6.0 // indirect
	github.com/hashicorp/golang-lru v1.0.2 // indirect
	github.com/hashicorp/golang-lru/v2 v2.0.7 // indirect
	github.com/hashicorp/hcl v1.0.0 // indirect
	github.com/hashicorp/yamux v0.1.1 // indirect
	github.com/hdevalence/ed25519consensus v0.2.0 // indirect
	github.com/holiman/uint256 v1.2.4 // indirect
	github.com/huandu/skiplist v1.2.0 // indirect
	github.com/iancoleman/strcase v0.3.0 // indirect
	github.com/icza/dyno v0.0.0-20230330125955-09f820a8d9c0 // indirect
	github.com/improbable-eng/grpc-web v0.15.0 // indirect
	github.com/inconshreveable/mousetrap v1.1.0 // indirect
	github.com/ipfs/go-cid v0.4.1 // indirect
	github.com/jmespath/go-jmespath v0.4.0 // indirect
	github.com/jmhodges/levigo v1.0.0 // indirect
	github.com/kballard/go-shellquote v0.0.0-20180428030007-95032a82bc51 // indirect
	github.com/klauspost/compress v1.17.9 // indirect
	github.com/klauspost/cpuid/v2 v2.2.6 // indirect
	github.com/kr/pretty v0.3.1 // indirect
	github.com/kr/text v0.2.0 // indirect
	github.com/lib/pq v1.10.9 // indirect
	github.com/libp2p/go-buffer-pool v0.1.0 // indirect
	github.com/libp2p/go-libp2p v0.32.1 // indirect
	github.com/linxGnu/grocksdb v1.9.2 // indirect
	github.com/magiconair/properties v1.8.7 // indirect
	github.com/manifoldco/promptui v0.9.0 // indirect
	github.com/mattn/go-colorable v0.1.13 // indirect
	github.com/mattn/go-isatty v0.0.20 // indirect
	github.com/mimoo/StrobeGo v0.0.0-20220103164710-9a04d6ca976b // indirect
	github.com/minio/highwayhash v1.0.2 // indirect
	github.com/minio/sha256-simd v1.0.1 // indirect
	github.com/misko9/go-substrate-rpc-client/v4 v4.0.0-20230913220906-b988ea7da0c2 // indirect
	github.com/mitchellh/go-homedir v1.1.0 // indirect
	github.com/mitchellh/go-testing-interface v1.14.1 // indirect
	github.com/mitchellh/mapstructure v1.5.0 // indirect
	github.com/mr-tron/base58 v1.2.0 // indirect
	github.com/mtibben/percent v0.2.1 // indirect
	github.com/multiformats/go-base32 v0.1.0 // indirect
	github.com/multiformats/go-base36 v0.2.0 // indirect
	github.com/multiformats/go-multiaddr v0.12.0 // indirect
	github.com/multiformats/go-multibase v0.2.0 // indirect
	github.com/multiformats/go-multicodec v0.9.0 // indirect
	github.com/multiformats/go-multihash v0.2.3 // indirect
	github.com/multiformats/go-varint v0.0.7 // indirect
	github.com/munnerz/goautoneg v0.0.0-20191010083416-a7dc8b61c822 // indirect
	github.com/oasisprotocol/curve25519-voi v0.0.0-20230904125328-1f23a7beb09a // indirect
	github.com/oklog/run v1.1.0 // indirect
	github.com/onsi/ginkgo v1.16.5 // indirect
	github.com/onsi/gomega v1.27.10 // indirect
	github.com/opencontainers/go-digest v1.0.0 // indirect
	github.com/opencontainers/image-spec v1.1.0-rc5 // indirect
	github.com/pelletier/go-toml/v2 v2.2.2 // indirect
	github.com/petermattis/goid v0.0.0-20240607163614-bb94eb51e7a7 // indirect
	github.com/pierrec/xxHash v0.1.5 // indirect
	github.com/pkg/errors v0.9.1 // indirect
	github.com/pmezard/go-difflib v1.0.1-0.20181226105442-5d4384ee4fb2 // indirect
	github.com/prometheus/client_golang v1.20.1 // indirect
	github.com/prometheus/client_model v0.6.1 // indirect
	github.com/prometheus/common v0.55.0 // indirect
	github.com/prometheus/procfs v0.15.1 // indirect
	github.com/rcrowley/go-metrics v0.0.0-20201227073835-cf1acfcdf475 // indirect
	github.com/remyoudompheng/bigfft v0.0.0-20230129092748-24d4a6f8daec // indirect
	github.com/rogpeppe/go-internal v1.12.0 // indirect
	github.com/rs/cors v1.11.1 // indirect
	github.com/rs/zerolog v1.33.0 // indirect
	github.com/sagikazarmark/locafero v0.6.0 // indirect
	github.com/sagikazarmark/slog-shim v0.1.0 // indirect
	github.com/sasha-s/go-deadlock v0.3.1 // indirect
	github.com/shamaton/msgpack/v2 v2.2.0 // indirect
	github.com/sourcegraph/conc v0.3.0 // indirect
	github.com/spaolacci/murmur3 v1.1.0 // indirect
	github.com/spf13/afero v1.11.0 // indirect
	github.com/spf13/cast v1.7.0 // indirect
	github.com/spf13/cobra v1.8.1 // indirect
	github.com/spf13/pflag v1.0.5 // indirect
	github.com/spf13/viper v1.19.0 // indirect
	github.com/subosito/gotenv v1.6.0 // indirect
	github.com/syndtr/goleveldb v1.0.1-0.20220721030215-126854af5e6d // indirect
	github.com/tendermint/go-amino v0.16.0 // indirect
	github.com/tidwall/btree v1.7.0 // indirect
	github.com/tyler-smith/go-bip32 v1.0.0 // indirect
	github.com/tyler-smith/go-bip39 v1.1.0 // indirect
	github.com/ulikunitz/xz v0.5.11 // indirect
	github.com/zondax/hid v0.9.2 // indirect
	github.com/zondax/ledger-go v0.14.3 // indirect
	go.etcd.io/bbolt v1.4.0-alpha.1 // indirect
	go.opencensus.io v0.24.0 // indirect
	go.opentelemetry.io/contrib/instrumentation/google.golang.org/grpc/otelgrpc v0.49.0 // indirect
	go.opentelemetry.io/contrib/instrumentation/net/http/otelhttp v0.49.0 // indirect
	go.opentelemetry.io/otel v1.24.0 // indirect
	go.opentelemetry.io/otel/metric v1.24.0 // indirect
	go.opentelemetry.io/otel/trace v1.24.0 // indirect
	go.uber.org/multierr v1.11.0 // indirect
	golang.org/x/crypto v0.27.0 // indirect
<<<<<<< HEAD
=======
	golang.org/x/exp v0.0.0-20240613232115-7f521ea00fb8 // indirect
>>>>>>> 1a5c739d
	golang.org/x/net v0.29.0 // indirect
	golang.org/x/oauth2 v0.21.0 // indirect
	golang.org/x/sync v0.8.0 // indirect
	golang.org/x/sys v0.25.0 // indirect
	golang.org/x/term v0.24.0 // indirect
	golang.org/x/text v0.18.0 // indirect
	golang.org/x/time v0.5.0 // indirect
	golang.org/x/tools v0.22.0 // indirect
	google.golang.org/api v0.186.0 // indirect
	google.golang.org/genproto v0.0.0-20240701130421-f6361c86f094 // indirect
	google.golang.org/genproto/googleapis/api v0.0.0-20240701130421-f6361c86f094 // indirect
	google.golang.org/genproto/googleapis/rpc v0.0.0-20240903143218-8af14fe29dc1 // indirect
	google.golang.org/protobuf v1.34.2 // indirect
	gopkg.in/ini.v1 v1.67.0 // indirect
	gopkg.in/natefinch/npipe.v2 v2.0.0-20160621034901-c1b8fa8bdcce // indirect
	gopkg.in/yaml.v3 v3.0.1 // indirect
	gotest.tools/v3 v3.5.1 // indirect
	lukechampine.com/blake3 v1.2.1 // indirect
	lukechampine.com/uint128 v1.3.0 // indirect
	modernc.org/cc/v3 v3.41.0 // indirect
	modernc.org/ccgo/v3 v3.16.15 // indirect
	modernc.org/libc v1.37.1 // indirect
	modernc.org/mathutil v1.6.0 // indirect
	modernc.org/memory v1.7.2 // indirect
	modernc.org/opt v0.1.3 // indirect
	modernc.org/sqlite v1.28.0 // indirect
	modernc.org/strutil v1.2.0 // indirect
	modernc.org/token v1.1.0 // indirect
	nhooyr.io/websocket v1.8.11 // indirect
	pgregory.net/rapid v1.1.0 // indirect
	sigs.k8s.io/yaml v1.4.0 // indirect
)

// TODO: using version v1.0.0 causes a build failure. This is the previous version which compiles successfully.
replace (
	github.com/ChainSafe/go-schnorrkel => github.com/ChainSafe/go-schnorrkel v0.0.0-20200405005733-88cbf1b4c40d
	github.com/ChainSafe/go-schnorrkel/1 => github.com/ChainSafe/go-schnorrkel v1.0.0
	github.com/vedhavyas/go-subkey => github.com/strangelove-ventures/go-subkey v1.0.7
)

// uncomment to use the local version of ibc-go, you will need to run `go mod tidy` in e2e directory.
replace github.com/cosmos/ibc-go/v9 => ../

replace github.com/cosmos/ibc-go/modules/light-clients/08-wasm => ../modules/light-clients/08-wasm

replace github.com/syndtr/goleveldb => github.com/syndtr/goleveldb v1.0.1-0.20210819022825-2ae1ddf74ef7

replace github.com/gogo/protobuf => github.com/regen-network/protobuf v1.3.3-alpha.regen.1<|MERGE_RESOLUTION|>--- conflicted
+++ resolved
@@ -240,10 +240,7 @@
 	go.opentelemetry.io/otel/trace v1.24.0 // indirect
 	go.uber.org/multierr v1.11.0 // indirect
 	golang.org/x/crypto v0.27.0 // indirect
-<<<<<<< HEAD
-=======
 	golang.org/x/exp v0.0.0-20240613232115-7f521ea00fb8 // indirect
->>>>>>> 1a5c739d
 	golang.org/x/net v0.29.0 // indirect
 	golang.org/x/oauth2 v0.21.0 // indirect
 	golang.org/x/sync v0.8.0 // indirect
