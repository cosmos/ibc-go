module github.com/cosmos/ibc-go/e2e

go 1.19

require (
	github.com/cosmos/cosmos-sdk v0.47.0-rc1
	github.com/cosmos/gogoproto v1.4.3
	github.com/cosmos/ibc-go/v7 v7.0.0-20230120105519-ae96bf3d5ee9
	github.com/cosmos/interchain-accounts v0.4.1-0.20230116203650-08d2a4529a5d
	github.com/docker/docker v20.10.19+incompatible
	github.com/strangelove-ventures/ibctest/v7 v7.0.0-20230124162348-0fcd87d2151a
	github.com/stretchr/testify v1.8.1
	go.uber.org/zap v1.23.0
	golang.org/x/mod v0.6.0
	google.golang.org/grpc v1.52.1
)

require (
	cloud.google.com/go v0.105.0 // indirect
	cloud.google.com/go/compute v1.14.0 // indirect
	cloud.google.com/go/compute/metadata v0.2.3 // indirect
	cloud.google.com/go/iam v0.8.0 // indirect
	cloud.google.com/go/storage v1.27.0 // indirect
	cosmossdk.io/api v0.2.6 // indirect
	cosmossdk.io/core v0.3.2 // indirect
	cosmossdk.io/depinject v1.0.0-alpha.3 // indirect
	cosmossdk.io/errors v1.0.0-beta.7 // indirect
	cosmossdk.io/math v1.0.0-beta.4 // indirect
	cosmossdk.io/tools/rosetta v0.2.0 // indirect
	filippo.io/edwards25519 v1.0.0-rc.1 // indirect
	github.com/99designs/go-keychain v0.0.0-20191008050251-8e49817e8af4 // indirect
	github.com/99designs/keyring v1.2.1 // indirect
	github.com/BurntSushi/toml v1.2.1 // indirect
	github.com/ChainSafe/go-schnorrkel v1.0.0 // indirect
	github.com/ChainSafe/go-schnorrkel/1 v0.0.0-00010101000000-000000000000 // indirect
	github.com/Microsoft/go-winio v0.6.0 // indirect
	github.com/StirlingMarketingGroup/go-namecase v1.0.0 // indirect
	github.com/armon/go-metrics v0.4.1 // indirect
	github.com/avast/retry-go/v4 v4.0.4 // indirect
	github.com/aws/aws-sdk-go v1.40.45 // indirect
	github.com/benbjohnson/clock v1.3.0 // indirect
	github.com/beorn7/perks v1.0.1 // indirect
	github.com/bgentry/go-netrc v0.0.0-20140422174119-9fd32a8b3d3d // indirect
	github.com/bgentry/speakeasy v0.1.0 // indirect
	github.com/btcsuite/btcd v0.22.3 // indirect
	github.com/btcsuite/btcd/btcec/v2 v2.3.2 // indirect
	github.com/cenkalti/backoff/v4 v4.1.3 // indirect
	github.com/centrifuge/go-substrate-rpc-client/v4 v4.0.10 // indirect
	github.com/cespare/xxhash v1.1.0 // indirect
	github.com/cespare/xxhash/v2 v2.1.2 // indirect
	github.com/chzyer/readline v0.0.0-20180603132655-2972be24d48e // indirect
	github.com/cockroachdb/apd/v2 v2.0.2 // indirect
	github.com/confio/ics23/go v0.9.0 // indirect
	github.com/cosmos/btcutil v1.0.5 // indirect
	github.com/cosmos/cosmos-proto v1.0.0-beta.1 // indirect
	github.com/cosmos/go-bip39 v1.0.0 // indirect
	github.com/cosmos/gogogateway v1.2.0 // indirect
	github.com/cosmos/gorocksdb v1.2.0 // indirect
	github.com/cosmos/iavl v0.19.4 // indirect
	github.com/cosmos/ics23/go v0.9.1-0.20221207100636-b1abd8678aab // indirect
	github.com/cosmos/ledger-cosmos-go v0.12.1 // indirect
	github.com/cosmos/rosetta-sdk-go v0.9.0 // indirect
	github.com/creachadair/taskgroup v0.3.2 // indirect
	github.com/danieljoos/wincred v1.1.2 // indirect
	github.com/davecgh/go-spew v1.1.1 // indirect
	github.com/deckarep/golang-set v1.8.0 // indirect
	github.com/decred/base58 v1.0.4 // indirect
	github.com/decred/dcrd/crypto/blake256 v1.0.0 // indirect
	github.com/decred/dcrd/dcrec/secp256k1/v2 v2.0.0 // indirect
	github.com/decred/dcrd/dcrec/secp256k1/v4 v4.1.0 // indirect
	github.com/desertbit/timer v0.0.0-20180107155436-c41aec40b27f // indirect
	github.com/dgraph-io/badger/v2 v2.2007.4 // indirect
	github.com/dgraph-io/ristretto v0.1.1 // indirect
	github.com/dgryski/go-farm v0.0.0-20200201041132-a6ae2369ad13 // indirect
	github.com/docker/distribution v2.8.1+incompatible // indirect
	github.com/docker/go-connections v0.4.0 // indirect
	github.com/docker/go-units v0.5.0 // indirect
	github.com/dustin/go-humanize v1.0.0 // indirect
	github.com/dvsekhvalnov/jose2go v1.5.0 // indirect
	github.com/ethereum/go-ethereum v1.10.21 // indirect
	github.com/felixge/httpsnoop v1.0.2 // indirect
	github.com/fsnotify/fsnotify v1.6.0 // indirect
	github.com/go-kit/kit v0.12.0 // indirect
	github.com/go-kit/log v0.2.1 // indirect
	github.com/go-logfmt/logfmt v0.5.1 // indirect
	github.com/go-stack/stack v1.8.1 // indirect
	github.com/godbus/dbus v0.0.0-20190726142602-4481cbc300e2 // indirect
	github.com/gogo/googleapis v1.4.1-0.20201022092350-68b0159b7869 // indirect
	github.com/gogo/protobuf v1.3.3 // indirect
	github.com/golang/glog v1.0.0 // indirect
	github.com/golang/groupcache v0.0.0-20210331224755-41bb18bfe9da // indirect
	github.com/golang/mock v1.6.0 // indirect
	github.com/golang/protobuf v1.5.2 // indirect
	github.com/golang/snappy v0.0.4 // indirect
	github.com/google/btree v1.1.2 // indirect
	github.com/google/go-cmp v0.5.9 // indirect
	github.com/google/orderedcode v0.0.1 // indirect
	github.com/google/uuid v1.3.0 // indirect
	github.com/googleapis/enterprise-certificate-proxy v0.2.1 // indirect
	github.com/googleapis/gax-go/v2 v2.7.0 // indirect
	github.com/gorilla/handlers v1.5.1 // indirect
	github.com/gorilla/mux v1.8.0 // indirect
	github.com/gorilla/websocket v1.5.0 // indirect
	github.com/grpc-ecosystem/go-grpc-middleware v1.3.0 // indirect
	github.com/grpc-ecosystem/grpc-gateway v1.16.0 // indirect
	github.com/gsterjov/go-libsecret v0.0.0-20161001094733-a6f4afe4910c // indirect
	github.com/gtank/merlin v0.1.1 // indirect
	github.com/gtank/ristretto255 v0.1.2 // indirect
	github.com/hashicorp/go-cleanhttp v0.5.2 // indirect
	github.com/hashicorp/go-getter v1.6.2 // indirect
	github.com/hashicorp/go-immutable-radix v1.3.1 // indirect
	github.com/hashicorp/go-safetemp v1.0.0 // indirect
	github.com/hashicorp/go-version v1.6.0 // indirect
	github.com/hashicorp/golang-lru v0.5.5-0.20210104140557-80c98217689d // indirect
	github.com/hashicorp/hcl v1.0.0 // indirect
	github.com/hdevalence/ed25519consensus v0.0.0-20220222234857-c00d1f31bab3 // indirect
	github.com/huandu/skiplist v1.2.0 // indirect
	github.com/icza/dyno v0.0.0-20220812133438-f0b6f8a18845 // indirect
	github.com/improbable-eng/grpc-web v0.15.0 // indirect
	github.com/inconshreveable/mousetrap v1.0.1 // indirect
	github.com/ipfs/go-cid v0.0.7 // indirect
	github.com/jmespath/go-jmespath v0.4.0 // indirect
	github.com/jmhodges/levigo v1.0.0 // indirect
	github.com/kballard/go-shellquote v0.0.0-20180428030007-95032a82bc51 // indirect
	github.com/klauspost/compress v1.15.12 // indirect
	github.com/klauspost/cpuid/v2 v2.0.9 // indirect
	github.com/lib/pq v1.10.7 // indirect
	github.com/libp2p/go-buffer-pool v0.1.0 // indirect
	github.com/libp2p/go-libp2p-core v0.15.1 // indirect
	github.com/libp2p/go-openssl v0.0.7 // indirect
	github.com/magiconair/properties v1.8.7 // indirect
	github.com/manifoldco/promptui v0.9.0 // indirect
	github.com/mattn/go-colorable v0.1.13 // indirect
	github.com/mattn/go-isatty v0.0.16 // indirect
	github.com/matttproud/golang_protobuf_extensions v1.0.2-0.20181231171920-c182affec369 // indirect
	github.com/mimoo/StrobeGo v0.0.0-20220103164710-9a04d6ca976b // indirect
	github.com/minio/blake2b-simd v0.0.0-20160723061019-3f5f724cb5b1 // indirect
	github.com/minio/highwayhash v1.0.2 // indirect
	github.com/minio/sha256-simd v1.0.0 // indirect
	github.com/mitchellh/go-homedir v1.1.0 // indirect
	github.com/mitchellh/go-testing-interface v1.0.0 // indirect
	github.com/mitchellh/mapstructure v1.5.0 // indirect
	github.com/mr-tron/base58 v1.2.0 // indirect
	github.com/mtibben/percent v0.2.1 // indirect
	github.com/multiformats/go-base32 v0.0.3 // indirect
	github.com/multiformats/go-base36 v0.1.0 // indirect
	github.com/multiformats/go-multiaddr v0.4.1 // indirect
	github.com/multiformats/go-multibase v0.0.3 // indirect
	github.com/multiformats/go-multicodec v0.4.1 // indirect
	github.com/multiformats/go-multihash v0.1.0 // indirect
	github.com/multiformats/go-varint v0.0.6 // indirect
	github.com/opencontainers/go-digest v1.0.0 // indirect
	github.com/opencontainers/image-spec v1.1.0-rc2 // indirect
	github.com/pelletier/go-toml/v2 v2.0.6 // indirect
	github.com/petermattis/goid v0.0.0-20180202154549-b0b1615b78e5 // indirect
	github.com/pierrec/xxHash v0.1.5 // indirect
	github.com/pkg/errors v0.9.1 // indirect
	github.com/pmezard/go-difflib v1.0.0 // indirect
	github.com/prometheus/client_golang v1.14.0 // indirect
	github.com/prometheus/client_model v0.3.0 // indirect
	github.com/prometheus/common v0.37.0 // indirect
	github.com/prometheus/procfs v0.8.0 // indirect
	github.com/rakyll/statik v0.1.7 // indirect
	github.com/rcrowley/go-metrics v0.0.0-20201227073835-cf1acfcdf475 // indirect
	github.com/remyoudompheng/bigfft v0.0.0-20200410134404-eec4a21b6bb0 // indirect
	github.com/rs/cors v1.8.2 // indirect
	github.com/rs/zerolog v1.28.0 // indirect
	github.com/sasha-s/go-deadlock v0.3.1 // indirect
	github.com/sirupsen/logrus v1.9.0 // indirect
	github.com/spacemonkeygo/spacelog v0.0.0-20180420211403-2296661a0572 // indirect
	github.com/spaolacci/murmur3 v1.1.0 // indirect
	github.com/spf13/afero v1.9.3 // indirect
	github.com/spf13/cast v1.5.0 // indirect
	github.com/spf13/cobra v1.6.1 // indirect
	github.com/spf13/jwalterweatherman v1.1.0 // indirect
	github.com/spf13/pflag v1.0.5 // indirect
	github.com/spf13/viper v1.15.0 // indirect
	github.com/subosito/gotenv v1.4.2 // indirect
	github.com/syndtr/goleveldb v1.0.1-0.20220614013038-64ee5596c38a // indirect
	github.com/tendermint/btcd v0.1.1 // indirect
	github.com/tendermint/crypto v0.0.0-20191022145703-50d29ede1e15 // indirect
	github.com/tendermint/go-amino v0.16.0 // indirect
	github.com/tendermint/tendermint v0.37.0-rc2 // indirect
	github.com/tendermint/tm-db v0.6.7 // indirect
	github.com/tidwall/btree v1.5.2 // indirect
	github.com/ulikunitz/xz v0.5.8 // indirect
	github.com/vedhavyas/go-subkey v1.0.3 // indirect
	github.com/zondax/hid v0.9.1 // indirect
	github.com/zondax/ledger-go v0.14.0 // indirect
	go.etcd.io/bbolt v1.3.6 // indirect
	go.opencensus.io v0.24.0 // indirect
	go.uber.org/atomic v1.10.0 // indirect
	go.uber.org/multierr v1.8.0 // indirect
	golang.org/x/crypto v0.4.0 // indirect
	golang.org/x/exp v0.0.0-20221019170559-20944726eadf // indirect
	golang.org/x/net v0.4.0 // indirect
	golang.org/x/oauth2 v0.0.0-20221014153046-6fdb5e3db783 // indirect
	golang.org/x/sync v0.1.0 // indirect
	golang.org/x/sys v0.3.0 // indirect
	golang.org/x/term v0.3.0 // indirect
	golang.org/x/text v0.5.0 // indirect
	golang.org/x/tools v0.2.0 // indirect
	golang.org/x/xerrors v0.0.0-20220907171357-04be3eba64a2 // indirect
	google.golang.org/api v0.107.0 // indirect
	google.golang.org/appengine v1.6.7 // indirect
	google.golang.org/genproto v0.0.0-20221227171554-f9683d7f8bef // indirect
	google.golang.org/protobuf v1.28.2-0.20220831092852-f930b1dc76e8 // indirect
	gopkg.in/ini.v1 v1.67.0 // indirect
	gopkg.in/natefinch/npipe.v2 v2.0.0-20160621034901-c1b8fa8bdcce // indirect
	gopkg.in/yaml.v2 v2.4.0 // indirect
	gopkg.in/yaml.v3 v3.0.1 // indirect
	lukechampine.com/blake3 v1.1.6 // indirect
	lukechampine.com/uint128 v1.1.1 // indirect
	modernc.org/cc/v3 v3.36.0 // indirect
	modernc.org/ccgo/v3 v3.16.6 // indirect
	modernc.org/libc v1.16.7 // indirect
	modernc.org/mathutil v1.4.1 // indirect
	modernc.org/memory v1.1.1 // indirect
	modernc.org/opt v0.1.1 // indirect
	modernc.org/sqlite v1.17.3 // indirect
	modernc.org/strutil v1.1.1 // indirect
	modernc.org/token v1.0.0 // indirect
	nhooyr.io/websocket v1.8.6 // indirect
	pgregory.net/rapid v0.5.3 // indirect
	sigs.k8s.io/yaml v1.3.0 // indirect
)

// TODO: using version v1.0.0 causes a build failure. This is the previous version which compiles successfully.
replace (
	github.com/ChainSafe/go-schnorrkel => github.com/ChainSafe/go-schnorrkel v0.0.0-20200405005733-88cbf1b4c40d
	github.com/ChainSafe/go-schnorrkel/1 => github.com/ChainSafe/go-schnorrkel v1.0.0
	github.com/vedhavyas/go-subkey => github.com/strangelove-ventures/go-subkey v1.0.7
)

// uncomment to use the local version of ibc-go, you will need to run `go mod tidy` in e2e directory.
<<<<<<< HEAD
// replace github.com/cosmos/ibc-go/v5 => ../`
replace github.com/strangelove-ventures/ibctest => ../../ibctest_wasm_client
=======
replace github.com/cosmos/ibc-go/v7 => ../

replace github.com/gogo/protobuf => github.com/regen-network/protobuf v1.3.3-alpha.regen.1
>>>>>>> 1160d694
<|MERGE_RESOLUTION|>--- conflicted
+++ resolved
@@ -233,11 +233,6 @@
 )
 
 // uncomment to use the local version of ibc-go, you will need to run `go mod tidy` in e2e directory.
-<<<<<<< HEAD
-// replace github.com/cosmos/ibc-go/v5 => ../`
-replace github.com/strangelove-ventures/ibctest => ../../ibctest_wasm_client
-=======
 replace github.com/cosmos/ibc-go/v7 => ../
 
-replace github.com/gogo/protobuf => github.com/regen-network/protobuf v1.3.3-alpha.regen.1
->>>>>>> 1160d694
+replace github.com/gogo/protobuf => github.com/regen-network/protobuf v1.3.3-alpha.regen.1