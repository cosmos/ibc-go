module github.com/cosmos/ibc-go/e2e

go 1.19

require (
<<<<<<< HEAD
	github.com/cosmos/cosmos-sdk v0.47.0-rc1
	github.com/cosmos/gogoproto v1.4.3
=======
	github.com/cosmos/cosmos-sdk v0.46.7
>>>>>>> b8e05d39
	github.com/cosmos/ibc-go/v6 v6.0.0
	github.com/cosmos/interchain-accounts v0.4.0
	github.com/docker/docker v20.10.19+incompatible
	github.com/strangelove-ventures/ibctest/v6 v6.0.0-20221213164329-65302bcc9e4c
	github.com/stretchr/testify v1.8.1
<<<<<<< HEAD
	github.com/tendermint/tendermint v0.37.0-rc2
=======
	github.com/tendermint/tendermint v0.34.24
>>>>>>> b8e05d39
	go.uber.org/zap v1.23.0
	golang.org/x/mod v0.6.0
	google.golang.org/grpc v1.52.0
)

require (
	cloud.google.com/go v0.105.0 // indirect
	cloud.google.com/go/compute v1.12.1 // indirect
	cloud.google.com/go/compute/metadata v0.2.1 // indirect
	cloud.google.com/go/iam v0.7.0 // indirect
	cloud.google.com/go/storage v1.27.0 // indirect
<<<<<<< HEAD
	cosmossdk.io/api v0.2.6 // indirect
	cosmossdk.io/core v0.3.2 // indirect
	cosmossdk.io/depinject v1.0.0-alpha.3 // indirect
=======
>>>>>>> b8e05d39
	cosmossdk.io/errors v1.0.0-beta.7 // indirect
	cosmossdk.io/math v1.0.0-beta.4 // indirect
	cosmossdk.io/tools/rosetta v0.2.0 // indirect
	filippo.io/edwards25519 v1.0.0-rc.1 // indirect
	github.com/99designs/go-keychain v0.0.0-20191008050251-8e49817e8af4 // indirect
	github.com/99designs/keyring v1.2.1 // indirect
	github.com/BurntSushi/toml v1.2.1 // indirect
	github.com/ChainSafe/go-schnorrkel v1.0.0 // indirect
	github.com/ChainSafe/go-schnorrkel/1 v0.0.0-00010101000000-000000000000 // indirect
	github.com/Microsoft/go-winio v0.6.0 // indirect
	github.com/StirlingMarketingGroup/go-namecase v1.0.0 // indirect
	github.com/armon/go-metrics v0.4.1 // indirect
	github.com/avast/retry-go/v4 v4.0.4 // indirect
	github.com/aws/aws-sdk-go v1.40.45 // indirect
	github.com/benbjohnson/clock v1.3.0 // indirect
	github.com/beorn7/perks v1.0.1 // indirect
	github.com/bgentry/go-netrc v0.0.0-20140422174119-9fd32a8b3d3d // indirect
	github.com/bgentry/speakeasy v0.1.0 // indirect
	github.com/btcsuite/btcd v0.22.3 // indirect
	github.com/btcsuite/btcd/btcec/v2 v2.3.2 // indirect
	github.com/cenkalti/backoff/v4 v4.1.3 // indirect
	github.com/centrifuge/go-substrate-rpc-client/v4 v4.0.10 // indirect
	github.com/cespare/xxhash v1.1.0 // indirect
	github.com/cespare/xxhash/v2 v2.1.2 // indirect
	github.com/chzyer/readline v0.0.0-20180603132655-2972be24d48e // indirect
	github.com/cockroachdb/apd/v2 v2.0.2 // indirect
	github.com/confio/ics23/go v0.9.0 // indirect
	github.com/cosmos/btcutil v1.0.5 // indirect
	github.com/cosmos/cosmos-proto v1.0.0-beta.1 // indirect
	github.com/cosmos/go-bip39 v1.0.0 // indirect
	github.com/cosmos/gogogateway v1.2.0 // indirect
	github.com/cosmos/gorocksdb v1.2.0 // indirect
	github.com/cosmos/iavl v0.19.4 // indirect
	github.com/cosmos/ics23/go v0.9.1-0.20221207100636-b1abd8678aab // indirect
	github.com/cosmos/ledger-cosmos-go v0.12.1 // indirect
	github.com/cosmos/rosetta-sdk-go v0.9.0 // indirect
	github.com/creachadair/taskgroup v0.3.2 // indirect
	github.com/danieljoos/wincred v1.1.2 // indirect
	github.com/davecgh/go-spew v1.1.1 // indirect
	github.com/deckarep/golang-set v1.8.0 // indirect
	github.com/decred/base58 v1.0.4 // indirect
	github.com/decred/dcrd/crypto/blake256 v1.0.0 // indirect
	github.com/decred/dcrd/dcrec/secp256k1/v2 v2.0.0 // indirect
	github.com/decred/dcrd/dcrec/secp256k1/v4 v4.1.0 // indirect
	github.com/desertbit/timer v0.0.0-20180107155436-c41aec40b27f // indirect
	github.com/dgraph-io/badger/v2 v2.2007.4 // indirect
	github.com/dgraph-io/ristretto v0.1.1 // indirect
	github.com/dgryski/go-farm v0.0.0-20200201041132-a6ae2369ad13 // indirect
	github.com/docker/distribution v2.8.1+incompatible // indirect
	github.com/docker/go-connections v0.4.0 // indirect
	github.com/docker/go-units v0.5.0 // indirect
	github.com/dustin/go-humanize v1.0.0 // indirect
	github.com/dvsekhvalnov/jose2go v1.5.0 // indirect
	github.com/ethereum/go-ethereum v1.10.21 // indirect
	github.com/felixge/httpsnoop v1.0.2 // indirect
	github.com/fsnotify/fsnotify v1.6.0 // indirect
	github.com/go-kit/kit v0.12.0 // indirect
	github.com/go-kit/log v0.2.1 // indirect
	github.com/go-logfmt/logfmt v0.5.1 // indirect
	github.com/go-stack/stack v1.8.1 // indirect
	github.com/godbus/dbus v0.0.0-20190726142602-4481cbc300e2 // indirect
	github.com/gogo/googleapis v1.4.1-0.20201022092350-68b0159b7869 // indirect
	github.com/gogo/protobuf v1.3.3 // indirect
	github.com/golang/glog v1.0.0 // indirect
	github.com/golang/groupcache v0.0.0-20210331224755-41bb18bfe9da // indirect
	github.com/golang/mock v1.6.0 // indirect
	github.com/golang/protobuf v1.5.2 // indirect
	github.com/golang/snappy v0.0.4 // indirect
	github.com/google/btree v1.1.2 // indirect
	github.com/google/go-cmp v0.5.9 // indirect
	github.com/google/orderedcode v0.0.1 // indirect
	github.com/google/uuid v1.3.0 // indirect
	github.com/googleapis/enterprise-certificate-proxy v0.2.0 // indirect
	github.com/googleapis/gax-go/v2 v2.6.0 // indirect
	github.com/gorilla/handlers v1.5.1 // indirect
	github.com/gorilla/mux v1.8.0 // indirect
	github.com/gorilla/websocket v1.5.0 // indirect
	github.com/grpc-ecosystem/go-grpc-middleware v1.3.0 // indirect
	github.com/grpc-ecosystem/grpc-gateway v1.16.0 // indirect
	github.com/gsterjov/go-libsecret v0.0.0-20161001094733-a6f4afe4910c // indirect
	github.com/gtank/merlin v0.1.1 // indirect
	github.com/gtank/ristretto255 v0.1.2 // indirect
	github.com/hashicorp/go-cleanhttp v0.5.2 // indirect
	github.com/hashicorp/go-getter v1.6.2 // indirect
	github.com/hashicorp/go-immutable-radix v1.3.1 // indirect
	github.com/hashicorp/go-safetemp v1.0.0 // indirect
	github.com/hashicorp/go-version v1.6.0 // indirect
	github.com/hashicorp/golang-lru v0.5.5-0.20210104140557-80c98217689d // indirect
	github.com/hashicorp/hcl v1.0.0 // indirect
	github.com/hdevalence/ed25519consensus v0.0.0-20220222234857-c00d1f31bab3 // indirect
	github.com/huandu/skiplist v1.2.0 // indirect
	github.com/icza/dyno v0.0.0-20220812133438-f0b6f8a18845 // indirect
	github.com/improbable-eng/grpc-web v0.15.0 // indirect
	github.com/inconshreveable/mousetrap v1.0.1 // indirect
	github.com/ipfs/go-cid v0.0.7 // indirect
	github.com/jmespath/go-jmespath v0.4.0 // indirect
	github.com/jmhodges/levigo v1.0.0 // indirect
	github.com/kballard/go-shellquote v0.0.0-20180428030007-95032a82bc51 // indirect
	github.com/klauspost/compress v1.15.12 // indirect
	github.com/klauspost/cpuid/v2 v2.0.9 // indirect
	github.com/lib/pq v1.10.7 // indirect
	github.com/libp2p/go-buffer-pool v0.1.0 // indirect
	github.com/libp2p/go-libp2p-core v0.15.1 // indirect
	github.com/libp2p/go-openssl v0.0.7 // indirect
	github.com/magiconair/properties v1.8.6 // indirect
	github.com/manifoldco/promptui v0.9.0 // indirect
	github.com/mattn/go-colorable v0.1.13 // indirect
	github.com/mattn/go-isatty v0.0.16 // indirect
	github.com/matttproud/golang_protobuf_extensions v1.0.2-0.20181231171920-c182affec369 // indirect
	github.com/mimoo/StrobeGo v0.0.0-20220103164710-9a04d6ca976b // indirect
	github.com/minio/blake2b-simd v0.0.0-20160723061019-3f5f724cb5b1 // indirect
	github.com/minio/highwayhash v1.0.2 // indirect
	github.com/minio/sha256-simd v1.0.0 // indirect
	github.com/mitchellh/go-homedir v1.1.0 // indirect
	github.com/mitchellh/go-testing-interface v1.0.0 // indirect
	github.com/mitchellh/mapstructure v1.5.0 // indirect
	github.com/mr-tron/base58 v1.2.0 // indirect
	github.com/mtibben/percent v0.2.1 // indirect
	github.com/multiformats/go-base32 v0.0.3 // indirect
	github.com/multiformats/go-base36 v0.1.0 // indirect
	github.com/multiformats/go-multiaddr v0.4.1 // indirect
	github.com/multiformats/go-multibase v0.0.3 // indirect
	github.com/multiformats/go-multicodec v0.4.1 // indirect
	github.com/multiformats/go-multihash v0.1.0 // indirect
	github.com/multiformats/go-varint v0.0.6 // indirect
	github.com/opencontainers/go-digest v1.0.0 // indirect
	github.com/opencontainers/image-spec v1.1.0-rc2 // indirect
	github.com/pelletier/go-toml v1.9.5 // indirect
	github.com/pelletier/go-toml/v2 v2.0.5 // indirect
	github.com/petermattis/goid v0.0.0-20180202154549-b0b1615b78e5 // indirect
	github.com/pierrec/xxHash v0.1.5 // indirect
	github.com/pkg/errors v0.9.1 // indirect
	github.com/pmezard/go-difflib v1.0.0 // indirect
	github.com/prometheus/client_golang v1.14.0 // indirect
	github.com/prometheus/client_model v0.3.0 // indirect
	github.com/prometheus/common v0.37.0 // indirect
	github.com/prometheus/procfs v0.8.0 // indirect
	github.com/rakyll/statik v0.1.7 // indirect
	github.com/rcrowley/go-metrics v0.0.0-20201227073835-cf1acfcdf475 // indirect
	github.com/remyoudompheng/bigfft v0.0.0-20200410134404-eec4a21b6bb0 // indirect
	github.com/rs/cors v1.8.2 // indirect
	github.com/rs/zerolog v1.28.0 // indirect
	github.com/sasha-s/go-deadlock v0.3.1 // indirect
	github.com/sirupsen/logrus v1.9.0 // indirect
	github.com/spacemonkeygo/spacelog v0.0.0-20180420211403-2296661a0572 // indirect
	github.com/spaolacci/murmur3 v1.1.0 // indirect
	github.com/spf13/afero v1.9.2 // indirect
	github.com/spf13/cast v1.5.0 // indirect
	github.com/spf13/cobra v1.6.1 // indirect
	github.com/spf13/jwalterweatherman v1.1.0 // indirect
	github.com/spf13/pflag v1.0.5 // indirect
	github.com/spf13/viper v1.14.0 // indirect
	github.com/subosito/gotenv v1.4.1 // indirect
	github.com/syndtr/goleveldb v1.0.1-0.20220614013038-64ee5596c38a // indirect
	github.com/tendermint/btcd v0.1.1 // indirect
	github.com/tendermint/crypto v0.0.0-20191022145703-50d29ede1e15 // indirect
	github.com/tendermint/go-amino v0.16.0 // indirect
	github.com/tendermint/tm-db v0.6.7 // indirect
	github.com/tidwall/btree v1.5.2 // indirect
	github.com/ulikunitz/xz v0.5.8 // indirect
	github.com/vedhavyas/go-subkey v1.0.3 // indirect
	github.com/zondax/hid v0.9.1 // indirect
	github.com/zondax/ledger-go v0.14.0 // indirect
	go.etcd.io/bbolt v1.3.6 // indirect
	go.opencensus.io v0.23.0 // indirect
	go.uber.org/atomic v1.10.0 // indirect
	go.uber.org/multierr v1.8.0 // indirect
<<<<<<< HEAD
	golang.org/x/crypto v0.4.0 // indirect
	golang.org/x/exp v0.0.0-20221019170559-20944726eadf // indirect
	golang.org/x/net v0.3.0 // indirect
=======
	golang.org/x/crypto v0.2.0 // indirect
	golang.org/x/exp v0.0.0-20220722155223-a9213eeb770e // indirect
	golang.org/x/net v0.4.0 // indirect
>>>>>>> b8e05d39
	golang.org/x/oauth2 v0.0.0-20221014153046-6fdb5e3db783 // indirect
	golang.org/x/sync v0.1.0 // indirect
	golang.org/x/sys v0.3.0 // indirect
	golang.org/x/term v0.3.0 // indirect
	golang.org/x/text v0.5.0 // indirect
	golang.org/x/tools v0.2.0 // indirect
	golang.org/x/xerrors v0.0.0-20220907171357-04be3eba64a2 // indirect
	google.golang.org/api v0.102.0 // indirect
	google.golang.org/appengine v1.6.7 // indirect
	google.golang.org/genproto v0.0.0-20221118155620-16455021b5e6 // indirect
	google.golang.org/protobuf v1.28.2-0.20220831092852-f930b1dc76e8 // indirect
	gopkg.in/ini.v1 v1.67.0 // indirect
	gopkg.in/natefinch/npipe.v2 v2.0.0-20160621034901-c1b8fa8bdcce // indirect
	gopkg.in/yaml.v2 v2.4.0 // indirect
	gopkg.in/yaml.v3 v3.0.1 // indirect
	lukechampine.com/blake3 v1.1.6 // indirect
	lukechampine.com/uint128 v1.1.1 // indirect
	modernc.org/cc/v3 v3.36.0 // indirect
	modernc.org/ccgo/v3 v3.16.6 // indirect
	modernc.org/libc v1.16.7 // indirect
	modernc.org/mathutil v1.4.1 // indirect
	modernc.org/memory v1.1.1 // indirect
	modernc.org/opt v0.1.1 // indirect
	modernc.org/sqlite v1.17.3 // indirect
	modernc.org/strutil v1.1.1 // indirect
	modernc.org/token v1.0.0 // indirect
	nhooyr.io/websocket v1.8.6 // indirect
	pgregory.net/rapid v0.5.3 // indirect
	sigs.k8s.io/yaml v1.3.0 // indirect
)

// TODO: using version v1.0.0 causes a build failure. This is the previous version which compiles successfully.
replace (
	github.com/ChainSafe/go-schnorrkel => github.com/ChainSafe/go-schnorrkel v0.0.0-20200405005733-88cbf1b4c40d
	github.com/ChainSafe/go-schnorrkel/1 => github.com/ChainSafe/go-schnorrkel v1.0.0
	github.com/vedhavyas/go-subkey => github.com/strangelove-ventures/go-subkey v1.0.7
)

// uncomment to use the local version of ibc-go, you will need to run `go mod tidy` in e2e directory.
replace github.com/cosmos/ibc-go/v6 => ../

replace (
	github.com/gogo/protobuf => github.com/regen-network/protobuf v1.3.3-alpha.regen.1
	// ibctest 0.47 @ https://github.com/strangelove-ventures/ibctest/pull/359
	github.com/strangelove-ventures/ibctest/v6 => github.com/strangelove-ventures/ibctest/v6 v6.0.0-20230113051458-0350de5d1025
)<|MERGE_RESOLUTION|>--- conflicted
+++ resolved
@@ -3,22 +3,14 @@
 go 1.19
 
 require (
-<<<<<<< HEAD
 	github.com/cosmos/cosmos-sdk v0.47.0-rc1
 	github.com/cosmos/gogoproto v1.4.3
-=======
-	github.com/cosmos/cosmos-sdk v0.46.7
->>>>>>> b8e05d39
 	github.com/cosmos/ibc-go/v6 v6.0.0
 	github.com/cosmos/interchain-accounts v0.4.0
 	github.com/docker/docker v20.10.19+incompatible
 	github.com/strangelove-ventures/ibctest/v6 v6.0.0-20221213164329-65302bcc9e4c
 	github.com/stretchr/testify v1.8.1
-<<<<<<< HEAD
 	github.com/tendermint/tendermint v0.37.0-rc2
-=======
-	github.com/tendermint/tendermint v0.34.24
->>>>>>> b8e05d39
 	go.uber.org/zap v1.23.0
 	golang.org/x/mod v0.6.0
 	google.golang.org/grpc v1.52.0
@@ -30,12 +22,9 @@
 	cloud.google.com/go/compute/metadata v0.2.1 // indirect
 	cloud.google.com/go/iam v0.7.0 // indirect
 	cloud.google.com/go/storage v1.27.0 // indirect
-<<<<<<< HEAD
 	cosmossdk.io/api v0.2.6 // indirect
 	cosmossdk.io/core v0.3.2 // indirect
 	cosmossdk.io/depinject v1.0.0-alpha.3 // indirect
-=======
->>>>>>> b8e05d39
 	cosmossdk.io/errors v1.0.0-beta.7 // indirect
 	cosmossdk.io/math v1.0.0-beta.4 // indirect
 	cosmossdk.io/tools/rosetta v0.2.0 // indirect
@@ -203,15 +192,9 @@
 	go.opencensus.io v0.23.0 // indirect
 	go.uber.org/atomic v1.10.0 // indirect
 	go.uber.org/multierr v1.8.0 // indirect
-<<<<<<< HEAD
 	golang.org/x/crypto v0.4.0 // indirect
 	golang.org/x/exp v0.0.0-20221019170559-20944726eadf // indirect
-	golang.org/x/net v0.3.0 // indirect
-=======
-	golang.org/x/crypto v0.2.0 // indirect
-	golang.org/x/exp v0.0.0-20220722155223-a9213eeb770e // indirect
 	golang.org/x/net v0.4.0 // indirect
->>>>>>> b8e05d39
 	golang.org/x/oauth2 v0.0.0-20221014153046-6fdb5e3db783 // indirect
 	golang.org/x/sync v0.1.0 // indirect
 	golang.org/x/sys v0.3.0 // indirect
