module github.com/cosmos/ibc-go/e2e

go 1.21

replace github.com/strangelove-ventures/interchaintest/v8 => github.com/DimitrisJim/interchaintest/v8 v8.0.0-20240419095404-2c9270423b9a

require (
	cosmossdk.io/errors v1.0.1
	cosmossdk.io/math v1.3.0
	cosmossdk.io/x/upgrade v0.1.2
	github.com/cometbft/cometbft v0.38.6
	github.com/cosmos/cosmos-sdk v0.50.6
	github.com/cosmos/gogoproto v1.4.12
	github.com/cosmos/ibc-go/modules/light-clients/08-wasm v0.0.0-00010101000000-000000000000
	github.com/cosmos/ibc-go/v8 v8.1.0
	github.com/docker/docker v24.0.7+incompatible
	github.com/strangelove-ventures/interchaintest/v8 v8.2.0
	github.com/stretchr/testify v1.9.0
	go.uber.org/zap v1.27.0
	golang.org/x/mod v0.17.0
	google.golang.org/grpc v1.63.2
	gopkg.in/yaml.v2 v2.4.0
)

require (
	cloud.google.com/go v0.112.0 // indirect
	cloud.google.com/go/compute v1.24.0 // indirect
	cloud.google.com/go/compute/metadata v0.2.3 // indirect
	cloud.google.com/go/iam v1.1.6 // indirect
	cloud.google.com/go/storage v1.36.0 // indirect
	cosmossdk.io/api v0.7.4 // indirect
	cosmossdk.io/client/v2 v2.0.0-beta.1 // indirect
	cosmossdk.io/collections v0.4.0 // indirect
	cosmossdk.io/core v0.11.0 // indirect
	cosmossdk.io/depinject v1.0.0-alpha.4 // indirect
	cosmossdk.io/log v1.3.1 // indirect
	cosmossdk.io/store v1.1.0 // indirect
	cosmossdk.io/x/circuit v0.1.1 // indirect
	cosmossdk.io/x/evidence v0.1.1 // indirect
	cosmossdk.io/x/feegrant v0.1.1 // indirect
	cosmossdk.io/x/tx v0.13.3 // indirect
	filippo.io/edwards25519 v1.1.0 // indirect
	github.com/99designs/go-keychain v0.0.0-20191008050251-8e49817e8af4 // indirect
	github.com/99designs/keyring v1.2.2 // indirect
	github.com/BurntSushi/toml v1.3.2 // indirect
	github.com/ChainSafe/go-schnorrkel v1.1.0 // indirect
	github.com/ChainSafe/go-schnorrkel/1 v0.0.0-00010101000000-000000000000 // indirect
	github.com/ComposableFi/go-subkey/v2 v2.0.0-tm03420 // indirect
	github.com/CosmWasm/wasmvm/v2 v2.0.1 // indirect
	github.com/DataDog/datadog-go v4.8.3+incompatible // indirect
	github.com/DataDog/zstd v1.5.5 // indirect
	github.com/FactomProject/basen v0.0.0-20150613233007-fe3947df716e // indirect
	github.com/FactomProject/btcutilecc v0.0.0-20130527213604-d3a63a5752ec // indirect
	github.com/Microsoft/go-winio v0.6.1 // indirect
	github.com/StirlingMarketingGroup/go-namecase v1.0.0 // indirect
	github.com/avast/retry-go/v4 v4.5.1 // indirect
	github.com/aws/aws-sdk-go v1.49.0 // indirect
	github.com/beorn7/perks v1.0.1 // indirect
	github.com/bgentry/go-netrc v0.0.0-20140422174119-9fd32a8b3d3d // indirect
	github.com/bgentry/speakeasy v0.1.1-0.20220910012023-760eaf8b6816 // indirect
	github.com/bits-and-blooms/bitset v1.12.0 // indirect
	github.com/btcsuite/btcd/btcec/v2 v2.3.2 // indirect
	github.com/cenkalti/backoff/v4 v4.2.1 // indirect
	github.com/cespare/xxhash v1.1.0 // indirect
	github.com/cespare/xxhash/v2 v2.3.0 // indirect
	github.com/chzyer/readline v1.5.1 // indirect
	github.com/cockroachdb/apd/v2 v2.0.2 // indirect
	github.com/cockroachdb/errors v1.11.1 // indirect
	github.com/cockroachdb/logtags v0.0.0-20230118201751-21c54148d20b // indirect
	github.com/cockroachdb/pebble v1.1.0 // indirect
	github.com/cockroachdb/redact v1.1.5 // indirect
	github.com/cockroachdb/tokenbucket v0.0.0-20230807174530-cc333fc44b06 // indirect
	github.com/cometbft/cometbft-db v0.9.1 // indirect
	github.com/cosmos/btcutil v1.0.5 // indirect
	github.com/cosmos/cosmos-db v1.0.2 // indirect
	github.com/cosmos/cosmos-proto v1.0.0-beta.5 // indirect
	github.com/cosmos/go-bip39 v1.0.0 // indirect
	github.com/cosmos/gogogateway v1.2.0 // indirect
	github.com/cosmos/iavl v1.1.2 // indirect
	github.com/cosmos/ibc-go/modules/capability v1.0.0 // indirect
	github.com/cosmos/ics23/go v0.10.0 // indirect
	github.com/cosmos/ledger-cosmos-go v0.13.3 // indirect
	github.com/danieljoos/wincred v1.2.0 // indirect
	github.com/davecgh/go-spew v1.1.2-0.20180830191138-d8f796af33cc // indirect
	github.com/deckarep/golang-set v1.8.0 // indirect
	github.com/decred/base58 v1.0.5 // indirect
	github.com/decred/dcrd/crypto/blake256 v1.0.1 // indirect
	github.com/decred/dcrd/dcrec/secp256k1/v2 v2.0.1 // indirect
	github.com/decred/dcrd/dcrec/secp256k1/v4 v4.2.0 // indirect
	github.com/desertbit/timer v0.0.0-20180107155436-c41aec40b27f // indirect
	github.com/dgraph-io/badger/v2 v2.2007.4 // indirect
	github.com/dgraph-io/ristretto v0.1.1 // indirect
	github.com/dgryski/go-farm v0.0.0-20200201041132-a6ae2369ad13 // indirect
	github.com/distribution/reference v0.5.0 // indirect
	github.com/docker/distribution v2.8.3+incompatible // indirect
	github.com/docker/go-connections v0.5.0 // indirect
	github.com/docker/go-units v0.5.0 // indirect
	github.com/dustin/go-humanize v1.0.1 // indirect
	github.com/dvsekhvalnov/jose2go v1.6.0 // indirect
	github.com/emicklei/dot v1.6.1 // indirect
	github.com/ethereum/go-ethereum v1.13.14 // indirect
	github.com/fatih/color v1.16.0 // indirect
	github.com/felixge/httpsnoop v1.0.4 // indirect
	github.com/fsnotify/fsnotify v1.7.0 // indirect
	github.com/getsentry/sentry-go v0.27.0 // indirect
	github.com/go-kit/kit v0.13.0 // indirect
	github.com/go-kit/log v0.2.1 // indirect
	github.com/go-logfmt/logfmt v0.6.0 // indirect
	github.com/go-logr/logr v1.4.1 // indirect
	github.com/go-logr/stdr v1.2.2 // indirect
	github.com/godbus/dbus v0.0.0-20190726142602-4481cbc300e2 // indirect
	github.com/gogo/googleapis v1.4.1 // indirect
	github.com/gogo/protobuf v1.3.3 // indirect
	github.com/golang/glog v1.2.0 // indirect
	github.com/golang/groupcache v0.0.0-20210331224755-41bb18bfe9da // indirect
	github.com/golang/mock v1.6.0 // indirect
	github.com/golang/protobuf v1.5.4 // indirect
	github.com/golang/snappy v0.0.5-0.20220116011046-fa5810519dcb // indirect
	github.com/google/btree v1.1.2 // indirect
	github.com/google/go-cmp v0.6.0 // indirect
	github.com/google/orderedcode v0.0.1 // indirect
	github.com/google/s2a-go v0.1.7 // indirect
	github.com/google/uuid v1.6.0 // indirect
	github.com/googleapis/enterprise-certificate-proxy v0.3.2 // indirect
	github.com/googleapis/gax-go/v2 v2.12.0 // indirect
	github.com/gorilla/handlers v1.5.2 // indirect
	github.com/gorilla/mux v1.8.1 // indirect
	github.com/gorilla/websocket v1.5.1 // indirect
	github.com/grpc-ecosystem/go-grpc-middleware v1.4.0 // indirect
	github.com/grpc-ecosystem/grpc-gateway v1.16.0 // indirect
	github.com/gsterjov/go-libsecret v0.0.0-20161001094733-a6f4afe4910c // indirect
	github.com/gtank/merlin v0.1.1 // indirect
	github.com/gtank/ristretto255 v0.1.2 // indirect
	github.com/hashicorp/go-cleanhttp v0.5.2 // indirect
	github.com/hashicorp/go-getter v1.7.3 // indirect
	github.com/hashicorp/go-hclog v1.6.1 // indirect
	github.com/hashicorp/go-immutable-radix v1.3.1 // indirect
	github.com/hashicorp/go-metrics v0.5.3 // indirect
	github.com/hashicorp/go-plugin v1.6.0 // indirect
	github.com/hashicorp/go-safetemp v1.0.0 // indirect
	github.com/hashicorp/go-version v1.6.0 // indirect
	github.com/hashicorp/golang-lru v1.0.2 // indirect
	github.com/hashicorp/hcl v1.0.0 // indirect
	github.com/hashicorp/yamux v0.1.1 // indirect
	github.com/hdevalence/ed25519consensus v0.1.0 // indirect
	github.com/holiman/uint256 v1.2.4 // indirect
	github.com/huandu/skiplist v1.2.0 // indirect
	github.com/iancoleman/strcase v0.3.0 // indirect
	github.com/icza/dyno v0.0.0-20230330125955-09f820a8d9c0 // indirect
	github.com/improbable-eng/grpc-web v0.15.0 // indirect
	github.com/inconshreveable/mousetrap v1.1.0 // indirect
	github.com/ipfs/go-cid v0.4.1 // indirect
	github.com/jmespath/go-jmespath v0.4.0 // indirect
	github.com/jmhodges/levigo v1.0.0 // indirect
	github.com/kballard/go-shellquote v0.0.0-20180428030007-95032a82bc51 // indirect
	github.com/klauspost/compress v1.17.7 // indirect
	github.com/klauspost/cpuid/v2 v2.2.6 // indirect
	github.com/kr/pretty v0.3.1 // indirect
	github.com/kr/text v0.2.0 // indirect
	github.com/lib/pq v1.10.9 // indirect
	github.com/libp2p/go-buffer-pool v0.1.0 // indirect
	github.com/libp2p/go-libp2p v0.32.1 // indirect
	github.com/linxGnu/grocksdb v1.8.14 // indirect
	github.com/magiconair/properties v1.8.7 // indirect
	github.com/manifoldco/promptui v0.9.0 // indirect
	github.com/mattn/go-colorable v0.1.13 // indirect
	github.com/mattn/go-isatty v0.0.20 // indirect
	github.com/mimoo/StrobeGo v0.0.0-20220103164710-9a04d6ca976b // indirect
	github.com/minio/highwayhash v1.0.2 // indirect
	github.com/minio/sha256-simd v1.0.1 // indirect
	github.com/misko9/go-substrate-rpc-client/v4 v4.0.0-20230913220906-b988ea7da0c2 // indirect
	github.com/mitchellh/go-homedir v1.1.0 // indirect
	github.com/mitchellh/go-testing-interface v1.14.1 // indirect
	github.com/mitchellh/mapstructure v1.5.0 // indirect
	github.com/mr-tron/base58 v1.2.0 // indirect
	github.com/mtibben/percent v0.2.1 // indirect
	github.com/multiformats/go-base32 v0.1.0 // indirect
	github.com/multiformats/go-base36 v0.2.0 // indirect
	github.com/multiformats/go-multiaddr v0.12.0 // indirect
	github.com/multiformats/go-multibase v0.2.0 // indirect
	github.com/multiformats/go-multicodec v0.9.0 // indirect
	github.com/multiformats/go-multihash v0.2.3 // indirect
	github.com/multiformats/go-varint v0.0.7 // indirect
	github.com/oasisprotocol/curve25519-voi v0.0.0-20230904125328-1f23a7beb09a // indirect
	github.com/oklog/run v1.1.0 // indirect
	github.com/opencontainers/go-digest v1.0.0 // indirect
	github.com/opencontainers/image-spec v1.1.0-rc5 // indirect
	github.com/pelletier/go-toml v1.9.5 // indirect
	github.com/pelletier/go-toml/v2 v2.1.1 // indirect
	github.com/petermattis/goid v0.0.0-20231207134359-e60b3f734c67 // indirect
	github.com/pierrec/xxHash v0.1.5 // indirect
	github.com/pkg/errors v0.9.1 // indirect
	github.com/pmezard/go-difflib v1.0.1-0.20181226105442-5d4384ee4fb2 // indirect
	github.com/prometheus/client_golang v1.19.0 // indirect
	github.com/prometheus/client_model v0.6.1 // indirect
	github.com/prometheus/common v0.52.2 // indirect
	github.com/prometheus/procfs v0.13.0 // indirect
	github.com/rcrowley/go-metrics v0.0.0-20201227073835-cf1acfcdf475 // indirect
	github.com/remyoudompheng/bigfft v0.0.0-20230129092748-24d4a6f8daec // indirect
	github.com/rogpeppe/go-internal v1.12.0 // indirect
	github.com/rs/cors v1.10.1 // indirect
	github.com/rs/zerolog v1.32.0 // indirect
	github.com/sagikazarmark/locafero v0.4.0 // indirect
	github.com/sagikazarmark/slog-shim v0.1.0 // indirect
	github.com/sasha-s/go-deadlock v0.3.1 // indirect
	github.com/sourcegraph/conc v0.3.0 // indirect
	github.com/spaolacci/murmur3 v1.1.0 // indirect
	github.com/spf13/afero v1.11.0 // indirect
	github.com/spf13/cast v1.6.0 // indirect
	github.com/spf13/cobra v1.8.0 // indirect
	github.com/spf13/pflag v1.0.5 // indirect
	github.com/spf13/viper v1.18.2 // indirect
	github.com/subosito/gotenv v1.6.0 // indirect
	github.com/syndtr/goleveldb v1.0.1-0.20220721030215-126854af5e6d // indirect
	github.com/tendermint/go-amino v0.16.0 // indirect
	github.com/tidwall/btree v1.7.0 // indirect
	github.com/tyler-smith/go-bip32 v1.0.0 // indirect
	github.com/tyler-smith/go-bip39 v1.1.0 // indirect
	github.com/ulikunitz/xz v0.5.11 // indirect
	github.com/zondax/hid v0.9.2 // indirect
	github.com/zondax/ledger-go v0.14.3 // indirect
	go.etcd.io/bbolt v1.3.8 // indirect
	go.opencensus.io v0.24.0 // indirect
	go.opentelemetry.io/contrib/instrumentation/google.golang.org/grpc/otelgrpc v0.47.0 // indirect
	go.opentelemetry.io/contrib/instrumentation/net/http/otelhttp v0.47.0 // indirect
	go.opentelemetry.io/otel v1.22.0 // indirect
	go.opentelemetry.io/otel/metric v1.22.0 // indirect
	go.opentelemetry.io/otel/trace v1.22.0 // indirect
	go.uber.org/multierr v1.11.0 // indirect
	golang.org/x/crypto v0.22.0 // indirect
	golang.org/x/exp v0.0.0-20240404231335-c0f41cb1a7a0 // indirect
	golang.org/x/net v0.24.0 // indirect
	golang.org/x/oauth2 v0.18.0 // indirect
	golang.org/x/sync v0.7.0 // indirect
	golang.org/x/sys v0.19.0 // indirect
	golang.org/x/term v0.19.0 // indirect
	golang.org/x/text v0.14.0 // indirect
	golang.org/x/time v0.5.0 // indirect
<<<<<<< HEAD
	golang.org/x/tools v0.18.0 // indirect
=======
	golang.org/x/tools v0.20.0 // indirect
	golang.org/x/xerrors v0.0.0-20231012003039-104605ab7028 // indirect
>>>>>>> 6ceba47c
	google.golang.org/api v0.162.0 // indirect
	google.golang.org/appengine v1.6.8 // indirect
	google.golang.org/genproto v0.0.0-20240227224415-6ceb2ff114de // indirect
	google.golang.org/genproto/googleapis/api v0.0.0-20240227224415-6ceb2ff114de // indirect
	google.golang.org/genproto/googleapis/rpc v0.0.0-20240401170217-c3f982113cda // indirect
	google.golang.org/protobuf v1.33.0 // indirect
	gopkg.in/ini.v1 v1.67.0 // indirect
	gopkg.in/natefinch/npipe.v2 v2.0.0-20160621034901-c1b8fa8bdcce // indirect
	gopkg.in/yaml.v3 v3.0.1 // indirect
	gotest.tools/v3 v3.5.1 // indirect
	lukechampine.com/blake3 v1.2.1 // indirect
	lukechampine.com/uint128 v1.3.0 // indirect
	modernc.org/cc/v3 v3.41.0 // indirect
	modernc.org/ccgo/v3 v3.16.15 // indirect
	modernc.org/libc v1.37.1 // indirect
	modernc.org/mathutil v1.6.0 // indirect
	modernc.org/memory v1.7.2 // indirect
	modernc.org/opt v0.1.3 // indirect
	modernc.org/sqlite v1.28.0 // indirect
	modernc.org/strutil v1.2.0 // indirect
	modernc.org/token v1.1.0 // indirect
	nhooyr.io/websocket v1.8.10 // indirect
	pgregory.net/rapid v1.1.0 // indirect
	sigs.k8s.io/yaml v1.4.0 // indirect
)

// TODO: using version v1.0.0 causes a build failure. This is the previous version which compiles successfully.
replace (
	github.com/ChainSafe/go-schnorrkel => github.com/ChainSafe/go-schnorrkel v0.0.0-20200405005733-88cbf1b4c40d
	github.com/ChainSafe/go-schnorrkel/1 => github.com/ChainSafe/go-schnorrkel v1.0.0
	github.com/vedhavyas/go-subkey => github.com/strangelove-ventures/go-subkey v1.0.7
)

// uncomment to use the local version of ibc-go, you will need to run `go mod tidy` in e2e directory.
replace github.com/cosmos/ibc-go/v8 => ../

replace github.com/cosmos/ibc-go/modules/light-clients/08-wasm => ../modules/light-clients/08-wasm

replace github.com/syndtr/goleveldb => github.com/syndtr/goleveldb v1.0.1-0.20210819022825-2ae1ddf74ef7

replace github.com/gogo/protobuf => github.com/regen-network/protobuf v1.3.3-alpha.regen.1<|MERGE_RESOLUTION|>--- conflicted
+++ resolved
@@ -236,12 +236,7 @@
 	golang.org/x/term v0.19.0 // indirect
 	golang.org/x/text v0.14.0 // indirect
 	golang.org/x/time v0.5.0 // indirect
-<<<<<<< HEAD
-	golang.org/x/tools v0.18.0 // indirect
-=======
 	golang.org/x/tools v0.20.0 // indirect
-	golang.org/x/xerrors v0.0.0-20231012003039-104605ab7028 // indirect
->>>>>>> 6ceba47c
 	google.golang.org/api v0.162.0 // indirect
 	google.golang.org/appengine v1.6.8 // indirect
 	google.golang.org/genproto v0.0.0-20240227224415-6ceb2ff114de // indirect
