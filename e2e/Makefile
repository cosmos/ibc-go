DOCKER := $(shell which docker)
TEST_CONTAINERS=$(shell docker ps --filter "label=ibc-test" -a -q)

cleanup-ibc-test-containers:
	for id in $(TEST_CONTAINERS) ; do \
		$(DOCKER) stop $$id ; \
		$(DOCKER) rm $$id ; \
	done

<<<<<<< HEAD
init:
	./scripts/init.sh

e2e-test: cleanup-ibc-test-containers init
	./scripts/run-e2e.sh $(entrypoint) $(test)
=======
e2e-test: cleanup-ibc-test-containers
	./scripts/run-e2e.sh $(test) $(entrypoint)
>>>>>>> be4c2d0b

compatibility-tests:
	./scripts/run-compatibility-tests.sh $(release_branch)

.PHONY: cleanup-ibc-test-containers e2e-test compatibility-tests init<|MERGE_RESOLUTION|>--- conflicted
+++ resolved
@@ -7,16 +7,11 @@
 		$(DOCKER) rm $$id ; \
 	done
 
-<<<<<<< HEAD
 init:
 	./scripts/init.sh
 
-e2e-test: cleanup-ibc-test-containers init
-	./scripts/run-e2e.sh $(entrypoint) $(test)
-=======
 e2e-test: cleanup-ibc-test-containers
 	./scripts/run-e2e.sh $(test) $(entrypoint)
->>>>>>> be4c2d0b
 
 compatibility-tests:
 	./scripts/run-compatibility-tests.sh $(release_branch)
