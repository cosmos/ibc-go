--- conflicted
+++ resolved
@@ -47,15 +47,10 @@
 	DefaultOpenInitVersion *connectiontypes.Version
 
 	// DefaultTrustLevel sets params variables used to create a TM client
-<<<<<<< HEAD
 	DefaultTrustLevel = ibctmtypes.DefaultTrustLevel
-	TestCoin          = sdk.NewCoin(sdk.DefaultBondDenom, sdk.NewInt(100))
-=======
-	DefaultTrustLevel = ibctm.DefaultTrustLevel
 
 	TestAccAddress = "cosmos17dtl0mjt3t77kpuhg2edqzjpszulwhgzuj9ljs"
 	TestCoin       = sdk.NewCoin(sdk.DefaultBondDenom, sdk.NewInt(100))
->>>>>>> 94d0840 (chore: adding `sdk.Msg` impl for ics27 `MsgRegisterAccount` (#2081))
 
 	UpgradePath = []string{"upgrade", "upgradedIBCState"}
 
