--- conflicted
+++ resolved
@@ -64,14 +64,8 @@
 		if ev.Type == channeltypes.EventTypeSendPacket {
 			packet := channeltypes.Packet{}
 			for _, attr := range ev.Attributes {
-<<<<<<< HEAD
-
-				switch string(attr.Key) {
-				case channeltypes.AttributeKeyData:
-=======
 				switch string(attr.Key) {
 				case channeltypes.AttributeKeyData: //nolint:staticcheck // DEPRECATED
->>>>>>> 59693049
 					packet.Data = attr.Value
 
 				case channeltypes.AttributeKeySequence:
