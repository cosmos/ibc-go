--- conflicted
+++ resolved
@@ -2,6 +2,7 @@
 
 import (
 	"fmt"
+	"slices"
 	"strconv"
 
 	testifysuite "github.com/stretchr/testify/suite"
@@ -244,32 +245,14 @@
 // containsAttribute returns true if the given key/value pair is contained in the given attributes.
 // NOTE: this ignores the indexed field, which can be set or unset depending on how the events are retrieved.
 func containsAttribute(attrs []abci.EventAttribute, key, value string) bool {
-<<<<<<< HEAD
-	for _, attr := range attrs {
-		if attr.Key == key && attr.Value == value {
-			return true
-		}
-	}
-	return false
-=======
 	return slices.ContainsFunc(attrs, func(attr abci.EventAttribute) bool {
 		return attr.Key == key && attr.Value == value
 	})
->>>>>>> f49fd451
 }
 
 // containsAttributeKey returns true if the given key is contained in the given attributes.
 func containsAttributeKey(attrs []abci.EventAttribute, key string) bool {
-<<<<<<< HEAD
-	for _, attr := range attrs {
-		if attr.Key == key {
-			return true
-		}
-	}
-	return false
-=======
 	return slices.ContainsFunc(attrs, func(attr abci.EventAttribute) bool {
 		return attr.Key == key
 	})
->>>>>>> f49fd451
 }