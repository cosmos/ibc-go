--- conflicted
+++ resolved
@@ -2,9 +2,9 @@
 
 import (
 	"fmt"
+	testifysuite "github.com/stretchr/testify/suite"
+	"slices"
 	"strconv"
-
-	testifysuite "github.com/stretchr/testify/suite"
 
 	abci "github.com/cometbft/cometbft/abci/types"
 
@@ -244,32 +244,14 @@
 // containsAttribute returns true if the given key/value pair is contained in the given attributes.
 // NOTE: this ignores the indexed field, which can be set or unset depending on how the events are retrieved.
 func containsAttribute(attrs []abci.EventAttribute, key, value string) bool {
-<<<<<<< HEAD
-	for _, attr := range attrs {
-		if attr.Key == key && attr.Value == value {
-			return true
-		}
-	}
-	return false
-=======
 	return slices.ContainsFunc(attrs, func(attr abci.EventAttribute) bool {
 		return attr.Key == key && attr.Value == value
 	})
->>>>>>> 2c9ad167
 }
 
 // containsAttributeKey returns true if the given key is contained in the given attributes.
 func containsAttributeKey(attrs []abci.EventAttribute, key string) bool {
-<<<<<<< HEAD
-	for _, attr := range attrs {
-		if attr.Key == key {
-			return true
-		}
-	}
-	return false
-=======
 	return slices.ContainsFunc(attrs, func(attr abci.EventAttribute) bool {
 		return attr.Key == key
 	})
->>>>>>> 2c9ad167
 }