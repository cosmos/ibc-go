package ibctesting

import (
	"encoding/hex"
	"fmt"
	"slices"
	"strconv"

	testifysuite "github.com/stretchr/testify/suite"

	abci "github.com/cometbft/cometbft/abci/types"

	clienttypes "github.com/cosmos/ibc-go/v8/modules/core/02-client/types"
	connectiontypes "github.com/cosmos/ibc-go/v8/modules/core/03-connection/types"
	channeltypes "github.com/cosmos/ibc-go/v8/modules/core/04-channel/types"
)

// ParseClientIDFromEvents parses events emitted from a MsgCreateClient and returns the
// client identifier.
func ParseClientIDFromEvents(events []abci.Event) (string, error) {
	for _, ev := range events {
		if ev.Type == clienttypes.EventTypeCreateClient {
			if attribute, found := attributeByKey(clienttypes.AttributeKeyClientID, ev.Attributes); found {
				return attribute.Value, nil
			}
		}
	}
	return "", fmt.Errorf("client identifier event attribute not found")
}

// ParseConnectionIDFromEvents parses events emitted from a MsgConnectionOpenInit or
// MsgConnectionOpenTry and returns the connection identifier.
func ParseConnectionIDFromEvents(events []abci.Event) (string, error) {
	for _, ev := range events {
		if ev.Type == connectiontypes.EventTypeConnectionOpenInit ||
			ev.Type == connectiontypes.EventTypeConnectionOpenTry {
			if attribute, found := attributeByKey(connectiontypes.AttributeKeyConnectionID, ev.Attributes); found {
				return attribute.Value, nil
			}
		}
	}
	return "", fmt.Errorf("connection identifier event attribute not found")
}

// ParseChannelIDFromEvents parses events emitted from a MsgChannelOpenInit or
// MsgChannelOpenTry and returns the channel identifier.
func ParseChannelIDFromEvents(events []abci.Event) (string, error) {
	for _, ev := range events {
		if ev.Type == channeltypes.EventTypeChannelOpenInit || ev.Type == channeltypes.EventTypeChannelOpenTry {
			if attribute, found := attributeByKey(channeltypes.AttributeKeyChannelID, ev.Attributes); found {
				return attribute.Value, nil
			}
		}
	}
	return "", fmt.Errorf("channel identifier event attribute not found")
}

// ParsePacketFromEvents parses events emitted from a MsgRecvPacket and returns
// the first EventTypeSendPacket packet found.
// Returns an error if no packet is found.
func ParsePacketFromEvents(events []abci.Event) (channeltypes.Packet, error) {
	packets, err := ParsePacketsFromEvents(channeltypes.EventTypeSendPacket, events)
	if err != nil {
		return channeltypes.Packet{}, err
	}
	return packets[0], nil
}

// ParseRecvPacketFromEvents parses events emitted from a MsgRecvPacket and returns
// the first EventTypeRecvPacket packet found.
// Returns an error if no packet is found.
func ParseRecvPacketFromEvents(events []abci.Event) (channeltypes.Packet, error) {
	packets, err := ParsePacketsFromEvents(channeltypes.EventTypeRecvPacket, events)
	if err != nil {
		return channeltypes.Packet{}, err
	}
	return packets[0], nil
}

// ParsePacketsFromEvents parses events emitted from a MsgRecvPacket and returns
// all the packets found.
// Returns an error if no packet is found.
func ParsePacketsFromEvents(eventType string, events []abci.Event) ([]channeltypes.Packet, error) {
	ferr := func(err error) ([]channeltypes.Packet, error) {
		return nil, fmt.Errorf("ibctesting.ParsePacketsFromEvents: %w", err)
	}
	var packets []channeltypes.Packet
	for _, ev := range events {
		if ev.Type == eventType {
			var packet channeltypes.Packet
			for _, attr := range ev.Attributes {
				switch attr.Key {
				case channeltypes.AttributeKeyDataHex:
					data, err := hex.DecodeString(attr.Value)
					if err != nil {
						return ferr(err)
					}
					packet.Data = data
				case channeltypes.AttributeKeySequence:
					seq, err := strconv.ParseUint(attr.Value, 10, 64)
					if err != nil {
						return ferr(err)
					}

					packet.Sequence = seq

				case channeltypes.AttributeKeySrcPort:
					packet.SourcePort = attr.Value

				case channeltypes.AttributeKeySrcChannel:
					packet.SourceChannel = attr.Value

				case channeltypes.AttributeKeyDstPort:
					packet.DestinationPort = attr.Value

				case channeltypes.AttributeKeyDstChannel:
					packet.DestinationChannel = attr.Value

				case channeltypes.AttributeKeyTimeoutHeight:
					height, err := clienttypes.ParseHeight(attr.Value)
					if err != nil {
						return ferr(err)
					}

					packet.TimeoutHeight = height

				case channeltypes.AttributeKeyTimeoutTimestamp:
					timestamp, err := strconv.ParseUint(attr.Value, 10, 64)
					if err != nil {
						return ferr(err)
					}

					packet.TimeoutTimestamp = timestamp

				default:
					continue
				}
			}

			packets = append(packets, packet)
		}
	}
	if len(packets) == 0 {
		return ferr(fmt.Errorf("acknowledgement event attribute not found"))
	}
	return packets, nil
}

// ParseAckFromEvents parses events emitted from a MsgRecvPacket and returns the
// acknowledgement.
func ParseAckFromEvents(events []abci.Event) ([]byte, error) {
	for _, ev := range events {
		if ev.Type == channeltypes.EventTypeWriteAck {
<<<<<<< HEAD
			if attribute, found := attributeByKey(channeltypes.AttributeKeyAckHex, ev.Attributes); found {
=======
			if attribute, found := attributeByKey(ev.Attributes, channeltypes.AttributeKeyAckHex); found {
>>>>>>> c02fb3df
				value, err := hex.DecodeString(attribute.Value)
				if err != nil {
					return nil, err
				}
<<<<<<< HEAD
=======

>>>>>>> c02fb3df
				return value, nil
			}
		}
	}
	return nil, fmt.Errorf("acknowledgement event attribute not found")
}

// ParseProposalIDFromEvents parses events emitted from MsgSubmitProposal and returns proposalID
func ParseProposalIDFromEvents(events []abci.Event) (uint64, error) {
	for _, event := range events {
		if attribute, found := attributeByKey(event.Attributes, "proposal_id"); found {
			return strconv.ParseUint(attribute.Value, 10, 64)
		}
	}
	return 0, fmt.Errorf("proposalID event attribute not found")
}

// ParsePacketSequenceFromEvents parses events emitted from MsgRecvPacket and returns the packet sequence
func ParsePacketSequenceFromEvents(events []abci.Event) (uint64, error) {
	for _, event := range events {
		if attribute, found := attributeByKey(event.Attributes, "packet_sequence"); found {
			return strconv.ParseUint(attribute.Value, 10, 64)
		}
	}
	return 0, fmt.Errorf("packet sequence event attribute not found")
}

// AssertEvents asserts that expected events are present in the actual events.
func AssertEvents(
	suite *testifysuite.Suite,
	expected []abci.Event,
	actual []abci.Event,
) {
	foundEvents := make(map[int]bool)

	for i, expectedEvent := range expected {
		for _, actualEvent := range actual {
			if shouldProcessEvent(expectedEvent, actualEvent) {
				attributeMatch := true
				for _, expectedAttr := range expectedEvent.Attributes {
					// any expected attributes that are not contained in the actual events will cause this event
					// not to match
					attributeMatch = attributeMatch && containsAttribute(actualEvent.Attributes, expectedAttr.Key, expectedAttr.Value)
				}

				if attributeMatch {
					foundEvents[i] = true
				}
			}
		}
	}

	for i, expectedEvent := range expected {
		suite.Require().True(foundEvents[i], "event: %s was not found in events", expectedEvent.Type)
	}
}

// shouldProcessEvent returns true if the given expected event should be processed based on event type.
func shouldProcessEvent(expectedEvent abci.Event, actualEvent abci.Event) bool {
	if expectedEvent.Type != actualEvent.Type {
		return false
	}
	// the actual event will have an extra attribute added automatically
	// by Cosmos SDK since v0.50, that's why we subtract 1 when comparing
	// with the number of attributes in the expected event.
	if containsAttributeKey(actualEvent.Attributes, "msg_index") {
		return len(expectedEvent.Attributes) == len(actualEvent.Attributes)-1
	}

	return len(expectedEvent.Attributes) == len(actualEvent.Attributes)
}

// containsAttribute returns true if the given key/value pair is contained in the given attributes.
// NOTE: this ignores the indexed field, which can be set or unset depending on how the events are retrieved.
func containsAttribute(attrs []abci.EventAttribute, key, value string) bool {
	return slices.ContainsFunc(attrs, func(attr abci.EventAttribute) bool {
		return attr.Key == key && attr.Value == value
	})
}

// containsAttributeKey returns true if the given key is contained in the given attributes.
func containsAttributeKey(attrs []abci.EventAttribute, key string) bool {
	_, found := attributeByKey(attrs, key)
	return found
}

// attributeByKey returns the event attribute's value keyed by the given key and a boolean indicating its presence in the given attributes.
func attributeByKey(attributes []abci.EventAttribute, key string) (abci.EventAttribute, bool) {
	idx := slices.IndexFunc(attributes, func(a abci.EventAttribute) bool { return a.Key == key })
	if idx == -1 {
		return abci.EventAttribute{}, false
	}
	return attributes[idx], true
}<|MERGE_RESOLUTION|>--- conflicted
+++ resolved
@@ -20,7 +20,7 @@
 func ParseClientIDFromEvents(events []abci.Event) (string, error) {
 	for _, ev := range events {
 		if ev.Type == clienttypes.EventTypeCreateClient {
-			if attribute, found := attributeByKey(clienttypes.AttributeKeyClientID, ev.Attributes); found {
+			if attribute, found := attributeByKey(ev.Attributes, clienttypes.AttributeKeyClientID); found {
 				return attribute.Value, nil
 			}
 		}
@@ -34,7 +34,7 @@
 	for _, ev := range events {
 		if ev.Type == connectiontypes.EventTypeConnectionOpenInit ||
 			ev.Type == connectiontypes.EventTypeConnectionOpenTry {
-			if attribute, found := attributeByKey(connectiontypes.AttributeKeyConnectionID, ev.Attributes); found {
+			if attribute, found := attributeByKey(ev.Attributes, connectiontypes.AttributeKeyConnectionID); found {
 				return attribute.Value, nil
 			}
 		}
@@ -47,7 +47,7 @@
 func ParseChannelIDFromEvents(events []abci.Event) (string, error) {
 	for _, ev := range events {
 		if ev.Type == channeltypes.EventTypeChannelOpenInit || ev.Type == channeltypes.EventTypeChannelOpenTry {
-			if attribute, found := attributeByKey(channeltypes.AttributeKeyChannelID, ev.Attributes); found {
+			if attribute, found := attributeByKey(ev.Attributes, channeltypes.AttributeKeyChannelID); found {
 				return attribute.Value, nil
 			}
 		}
@@ -151,19 +151,11 @@
 func ParseAckFromEvents(events []abci.Event) ([]byte, error) {
 	for _, ev := range events {
 		if ev.Type == channeltypes.EventTypeWriteAck {
-<<<<<<< HEAD
-			if attribute, found := attributeByKey(channeltypes.AttributeKeyAckHex, ev.Attributes); found {
-=======
 			if attribute, found := attributeByKey(ev.Attributes, channeltypes.AttributeKeyAckHex); found {
->>>>>>> c02fb3df
 				value, err := hex.DecodeString(attribute.Value)
 				if err != nil {
 					return nil, err
 				}
-<<<<<<< HEAD
-=======
-
->>>>>>> c02fb3df
 				return value, nil
 			}
 		}
