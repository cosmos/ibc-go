--- conflicted
+++ resolved
@@ -132,10 +132,7 @@
 		return err
 	}
 
-<<<<<<< HEAD
 	return ep.Counterparty.UpdateClient()
-=======
-	return endpoint.Counterparty.UpdateClient()
 }
 
 // RelayPacket relayes packet that was previously sent on the given endpoint.
@@ -152,5 +149,4 @@
 	}
 
 	return nil
->>>>>>> 2d98792e
 }