package ibctesting

import (
	"encoding/json"
	"testing"
	"time"

<<<<<<< HEAD
	dbm "github.com/cosmos/cosmos-db"
	"github.com/stretchr/testify/require"

	"cosmossdk.io/log"
	sdkmath "cosmossdk.io/math"
	storetypes "cosmossdk.io/store/types"
=======
	"github.com/stretchr/testify/require"

	sdkmath "cosmossdk.io/math"
>>>>>>> 8b82ec4c

	"github.com/cosmos/cosmos-sdk/baseapp"
	"github.com/cosmos/cosmos-sdk/client"
	"github.com/cosmos/cosmos-sdk/codec"
	codectypes "github.com/cosmos/cosmos-sdk/codec/types"
	cryptocodec "github.com/cosmos/cosmos-sdk/crypto/codec"
	servertypes "github.com/cosmos/cosmos-sdk/server/types"
	simtestutil "github.com/cosmos/cosmos-sdk/testutil/sims"
	sdk "github.com/cosmos/cosmos-sdk/types"
	authtypes "github.com/cosmos/cosmos-sdk/x/auth/types"
	banktypes "github.com/cosmos/cosmos-sdk/x/bank/types"
	stakingtypes "github.com/cosmos/cosmos-sdk/x/staking/types"

<<<<<<< HEAD
	abci "github.com/cometbft/cometbft/abci/types"
	cmtproto "github.com/cometbft/cometbft/proto/tendermint/types"
=======
	dbm "github.com/cometbft/cometbft-db"
	abci "github.com/cometbft/cometbft/abci/types"
	"github.com/cometbft/cometbft/libs/log"
	tmproto "github.com/cometbft/cometbft/proto/tendermint/types"
>>>>>>> 8b82ec4c
	tmtypes "github.com/cometbft/cometbft/types"

	capabilitykeeper "github.com/cosmos/ibc-go/modules/capability/keeper"
	"github.com/cosmos/ibc-go/v7/modules/core/keeper"
	"github.com/cosmos/ibc-go/v7/testing/simapp"
	ibctestingtypes "github.com/cosmos/ibc-go/v7/testing/types"
)

var DefaultTestingAppInit = SetupTestingApp

type TestingApp interface {
	servertypes.ABCI
	GetContextForFinalizeBlock(txBytes []byte) sdk.Context
	NewContextLegacy(isCheckTx bool, header cmtproto.Header) sdk.Context
	NewUncachedContext(isCheckTx bool, header cmtproto.Header) sdk.Context

	// ibc-go additions
	GetBaseApp() *baseapp.BaseApp
	GetStakingKeeper() ibctestingtypes.StakingKeeper
	GetIBCKeeper() *keeper.Keeper
	GetScopedIBCKeeper() capabilitykeeper.ScopedKeeper
	GetTxConfig() client.TxConfig

	// Implemented by SimApp
	AppCodec() codec.Codec

	// Implemented by BaseApp
	LastCommitID() storetypes.CommitID
	LastBlockHeight() int64
}

func SetupTestingApp() (TestingApp, map[string]json.RawMessage) {
	db := dbm.NewMemDB()
	app := simapp.NewSimApp(log.NewNopLogger(), db, nil, true, simtestutil.EmptyAppOptions{})
	return app, simapp.NewDefaultGenesisState(app.AppCodec())
}

// SetupWithGenesisValSet initializes a new SimApp with a validator set and genesis accounts
// that also act as delegators. For simplicity, each validator is bonded with a delegation
// of one consensus engine unit (10^6) in the default token of the simapp from first genesis
// account. A Nop logger is set in SimApp.
func SetupWithGenesisValSet(tb testing.TB, valSet *tmtypes.ValidatorSet, genAccs []authtypes.GenesisAccount, chainID string, powerReduction sdkmath.Int, balances ...banktypes.Balance) TestingApp {
	tb.Helper()
	app, genesisState := DefaultTestingAppInit()

	// ensure baseapp has a chain-id set before running InitChain
	baseapp.SetChainID(chainID)(app.GetBaseApp())

	// set genesis accounts
	authGenesis := authtypes.NewGenesisState(authtypes.DefaultParams(), genAccs)
	genesisState[authtypes.ModuleName] = app.AppCodec().MustMarshalJSON(authGenesis)

	validators := make([]stakingtypes.Validator, 0, len(valSet.Validators))
	delegations := make([]stakingtypes.Delegation, 0, len(valSet.Validators))

	bondAmt := sdk.TokensFromConsensusPower(1, powerReduction)

	for _, val := range valSet.Validators {
<<<<<<< HEAD
		pk, err := cryptocodec.FromCmtPubKeyInterface(val.PubKey)
=======
		pk, err := cryptocodec.FromTmPubKeyInterface(val.PubKey)
>>>>>>> 8b82ec4c
		require.NoError(tb, err)
		pkAny, err := codectypes.NewAnyWithValue(pk)
		require.NoError(tb, err)
		validator := stakingtypes.Validator{
			OperatorAddress:   sdk.ValAddress(val.Address).String(),
			ConsensusPubkey:   pkAny,
			Jailed:            false,
			Status:            stakingtypes.Bonded,
			Tokens:            bondAmt,
			DelegatorShares:   sdkmath.LegacyOneDec(),
			Description:       stakingtypes.Description{},
			UnbondingHeight:   int64(0),
			UnbondingTime:     time.Unix(0, 0).UTC(),
			Commission:        stakingtypes.NewCommission(sdkmath.LegacyZeroDec(), sdkmath.LegacyZeroDec(), sdkmath.LegacyZeroDec()),
<<<<<<< HEAD
			MinSelfDelegation: sdk.ZeroInt(),
=======
			MinSelfDelegation: sdkmath.ZeroInt(),
>>>>>>> 8b82ec4c
		}

		validators = append(validators, validator)
		delegations = append(delegations, stakingtypes.NewDelegation(genAccs[0].GetAddress(), val.Address.Bytes(), sdkmath.LegacyOneDec()))
	}

	// set validators and delegations
	var stakingGenesis stakingtypes.GenesisState
	app.AppCodec().MustUnmarshalJSON(genesisState[stakingtypes.ModuleName], &stakingGenesis)

	bondDenom := stakingGenesis.Params.BondDenom

	// add bonded amount to bonded pool module account
	balances = append(balances, banktypes.Balance{
		Address: authtypes.NewModuleAddress(stakingtypes.BondedPoolName).String(),
		Coins:   sdk.Coins{sdk.NewCoin(bondDenom, bondAmt.Mul(sdkmath.NewInt(int64(len(valSet.Validators)))))},
	})

	// set validators and delegations
	stakingGenesis = *stakingtypes.NewGenesisState(stakingGenesis.Params, validators, delegations)
	genesisState[stakingtypes.ModuleName] = app.AppCodec().MustMarshalJSON(&stakingGenesis)

	// update total supply
	bankGenesis := banktypes.NewGenesisState(banktypes.DefaultGenesisState().Params, balances, sdk.NewCoins(), []banktypes.Metadata{}, []banktypes.SendEnabled{})
	genesisState[banktypes.ModuleName] = app.AppCodec().MustMarshalJSON(bankGenesis)

	stateBytes, err := json.MarshalIndent(genesisState, "", " ")
	require.NoError(tb, err)

	// init chain will set the validator set and initialize the genesis accounts
	_, err = app.InitChain(
		&abci.RequestInitChain{
			ChainId:         chainID,
			Validators:      []abci.ValidatorUpdate{},
			AppStateBytes:   stateBytes,
			ConsensusParams: simtestutil.DefaultConsensusParams,
		},
	)
	require.NoError(tb, err)

	_, err = app.FinalizeBlock(&abci.RequestFinalizeBlock{
		Height:             app.LastBlockHeight() + 1,
		Hash:               app.LastCommitID().Hash,
		NextValidatorsHash: valSet.Hash(),
	})
	require.NoError(tb, err)

	return app
}<|MERGE_RESOLUTION|>--- conflicted
+++ resolved
@@ -5,18 +5,12 @@
 	"testing"
 	"time"
 
-<<<<<<< HEAD
 	dbm "github.com/cosmos/cosmos-db"
 	"github.com/stretchr/testify/require"
 
 	"cosmossdk.io/log"
 	sdkmath "cosmossdk.io/math"
 	storetypes "cosmossdk.io/store/types"
-=======
-	"github.com/stretchr/testify/require"
-
-	sdkmath "cosmossdk.io/math"
->>>>>>> 8b82ec4c
 
 	"github.com/cosmos/cosmos-sdk/baseapp"
 	"github.com/cosmos/cosmos-sdk/client"
@@ -30,15 +24,8 @@
 	banktypes "github.com/cosmos/cosmos-sdk/x/bank/types"
 	stakingtypes "github.com/cosmos/cosmos-sdk/x/staking/types"
 
-<<<<<<< HEAD
 	abci "github.com/cometbft/cometbft/abci/types"
 	cmtproto "github.com/cometbft/cometbft/proto/tendermint/types"
-=======
-	dbm "github.com/cometbft/cometbft-db"
-	abci "github.com/cometbft/cometbft/abci/types"
-	"github.com/cometbft/cometbft/libs/log"
-	tmproto "github.com/cometbft/cometbft/proto/tendermint/types"
->>>>>>> 8b82ec4c
 	tmtypes "github.com/cometbft/cometbft/types"
 
 	capabilitykeeper "github.com/cosmos/ibc-go/modules/capability/keeper"
@@ -97,11 +84,7 @@
 	bondAmt := sdk.TokensFromConsensusPower(1, powerReduction)
 
 	for _, val := range valSet.Validators {
-<<<<<<< HEAD
 		pk, err := cryptocodec.FromCmtPubKeyInterface(val.PubKey)
-=======
-		pk, err := cryptocodec.FromTmPubKeyInterface(val.PubKey)
->>>>>>> 8b82ec4c
 		require.NoError(tb, err)
 		pkAny, err := codectypes.NewAnyWithValue(pk)
 		require.NoError(tb, err)
@@ -116,11 +99,7 @@
 			UnbondingHeight:   int64(0),
 			UnbondingTime:     time.Unix(0, 0).UTC(),
 			Commission:        stakingtypes.NewCommission(sdkmath.LegacyZeroDec(), sdkmath.LegacyZeroDec(), sdkmath.LegacyZeroDec()),
-<<<<<<< HEAD
-			MinSelfDelegation: sdk.ZeroInt(),
-=======
 			MinSelfDelegation: sdkmath.ZeroInt(),
->>>>>>> 8b82ec4c
 		}
 
 		validators = append(validators, validator)
