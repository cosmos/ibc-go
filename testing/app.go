--- conflicted
+++ resolved
@@ -99,14 +99,6 @@
 		Coins:   sdk.Coins{sdk.NewCoin(sdk.DefaultBondDenom, bondAmt.Mul(sdk.NewInt(int64(len(valSet.Validators)))))},
 	})
 
-<<<<<<< HEAD
-	for _, b := range balances {
-		// add genesis acc tokens and delegated tokens to total supply
-		totalSupply = totalSupply.Add(b.Coins...)
-	}
-
-=======
->>>>>>> 20dd5cac
 	// set validators and delegations
 	stakingGenesis := stakingtypes.NewGenesisState(stakingtypes.DefaultParams(), validators, delegations)
 	genesisState[stakingtypes.ModuleName] = app.AppCodec().MustMarshalJSON(stakingGenesis)
