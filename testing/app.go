--- conflicted
+++ resolved
@@ -96,15 +96,8 @@
 	// set validators and delegations
 	var stakingGenesis stakingtypes.GenesisState
 	app.AppCodec().MustUnmarshalJSON(genesisState[stakingtypes.ModuleName], &stakingGenesis)
-<<<<<<< HEAD
 
 	bondDenom := stakingGenesis.Params.BondDenom
-
-	totalSupply := sdk.NewCoins()
-=======
-
-	bondDenom := stakingGenesis.Params.BondDenom
->>>>>>> dbd2df26
 
 	// add bonded amount to bonded pool module account
 	balances = append(balances, banktypes.Balance{
