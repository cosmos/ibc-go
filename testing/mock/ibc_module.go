--- conflicted
+++ resolved
@@ -16,19 +16,17 @@
 	"github.com/cosmos/ibc-go/v7/modules/core/exported"
 )
 
-<<<<<<< HEAD
 var (
 	_ porttypes.IBCModule             = (*IBCModule)(nil)
 	_ porttypes.PacketDataUnmarshaler = (*IBCModule)(nil)
 )
-=======
+
 // applicationCallbackError is a custom error type that will be unique for testing purposes.
 type applicationCallbackError struct{}
 
 func (e applicationCallbackError) Error() string {
 	return "mock application callback failed"
 }
->>>>>>> 38d31225
 
 // IBCModule implements the ICS26 callbacks for testing/mock.
 type IBCModule struct {
