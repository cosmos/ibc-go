--- conflicted
+++ resolved
@@ -53,18 +53,7 @@
 	}
 
 	if im.IBCApp.OnChanOpenInit != nil {
-<<<<<<< HEAD
 		return im.IBCApp.OnChanOpenInit(ctx, order, connectionHops, portID, channelID, counterparty, version)
-=======
-		return im.IBCApp.OnChanOpenInit(ctx, order, connectionHops, portID, channelID, chanCap, counterparty, version)
-	}
-
-	if chanCap != nil {
-		// Claim channel capability passed back by IBC module
-		if err := im.IBCApp.ScopedKeeper.ClaimCapability(ctx, chanCap, host.ChannelCapabilityPath(portID, channelID)); err != nil {
-			return "", err
-		}
->>>>>>> 73369b11
 	}
 
 	return version, nil
@@ -76,18 +65,7 @@
 	channelID string, counterparty channeltypes.Counterparty, counterpartyVersion string,
 ) (version string, err error) {
 	if im.IBCApp.OnChanOpenTry != nil {
-<<<<<<< HEAD
 		return im.IBCApp.OnChanOpenTry(ctx, order, connectionHops, portID, channelID, counterparty, counterpartyVersion)
-=======
-		return im.IBCApp.OnChanOpenTry(ctx, order, connectionHops, portID, channelID, chanCap, counterparty, counterpartyVersion)
-	}
-
-	if chanCap != nil {
-		// Claim channel capability passed back by IBC module
-		if err := im.IBCApp.ScopedKeeper.ClaimCapability(ctx, chanCap, host.ChannelCapabilityPath(portID, channelID)); err != nil {
-			return "", err
-		}
->>>>>>> 73369b11
 	}
 
 	return Version, nil
