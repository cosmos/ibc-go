package mock

import (
	sdk "github.com/cosmos/cosmos-sdk/types"
	capabilitykeeper "github.com/cosmos/cosmos-sdk/x/capability/keeper"
	capabilitytypes "github.com/cosmos/cosmos-sdk/x/capability/types"

	"github.com/cosmos/ibc-go/v7/modules/core/04-channel/types"
	channeltypes "github.com/cosmos/ibc-go/v7/modules/core/04-channel/types"
	"github.com/cosmos/ibc-go/v7/modules/core/exported"
)

// IBCApp contains IBC application module callbacks as defined in 05-port.
type IBCApp struct {
	PortID       string
	ScopedKeeper capabilitykeeper.ScopedKeeper

	OnChanOpenInit func(
		ctx sdk.Context,
		order channeltypes.Order,
		connectionHops []string,
		portID string,
		channelID string,
		channelCap *capabilitytypes.Capability,
		counterparty channeltypes.Counterparty,
		version string,
	) (string, error)

	OnChanOpenTry func(
		ctx sdk.Context,
		order channeltypes.Order,
		connectionHops []string,
		portID,
		channelID string,
		channelCap *capabilitytypes.Capability,
		counterparty channeltypes.Counterparty,
		counterpartyVersion string,
	) (version string, err error)

	OnChanOpenAck func(
		ctx sdk.Context,
		portID,
		channelID string,
		counterpartyChannelID string,
		counterpartyVersion string,
	) error

	OnChanOpenConfirm func(
		ctx sdk.Context,
		portID,
		channelID string,
	) error

	OnChanCloseInit func(
		ctx sdk.Context,
		portID,
		channelID string,
	) error

	OnChanCloseConfirm func(
		ctx sdk.Context,
		portID,
		channelID string,
	) error

	// OnRecvPacket must return an acknowledgement that implements the Acknowledgement interface.
	// In the case of an asynchronous acknowledgement, nil should be returned.
	// If the acknowledgement returned is successful, the state changes on callback are written,
	// otherwise the application state changes are discarded. In either case the packet is received
	// and the acknowledgement is written (in synchronous cases).
	OnRecvPacket func(
		ctx sdk.Context,
		packet channeltypes.Packet,
		relayer sdk.AccAddress,
	) exported.Acknowledgement

	OnAcknowledgementPacket func(
		ctx sdk.Context,
		packet channeltypes.Packet,
		acknowledgement []byte,
		relayer sdk.AccAddress,
	) error

	OnTimeoutPacket func(
		ctx sdk.Context,
		packet channeltypes.Packet,
		relayer sdk.AccAddress,
	) error

	OnChanUpgradeInit func(
		ctx sdk.Context,
		portID, channelID string,
		order channeltypes.Order,
		connectionHops []string,
		sequence uint64,
		version, previousVersion string,
	) (string, error)

	OnChanUpgradeTry func(
		ctx sdk.Context,
		portID, channelID string,
		order channeltypes.Order,
		connectionHops []string,
		counterpartyVersion string,
	) (string, error)

	OnChanUpgradeAck func(
		ctx sdk.Context,
		portID,
		channelID,
		counterpartyVersion string,
	) error

	OnChanUpgradeOpen func(
		ctx sdk.Context,
		portID,
		channelID string,
	) error

	OnChanUpgradeRestore func(
		ctx sdk.Context,
		portID,
		channelID string,
	) error
<<<<<<< HEAD
	OnChanUpgradeTimeout func(
		ctx sdk.Context,
		portID, channelID string,
		counterpartyChannel types.Channel,
		prevErrorReceipt types.ErrorReceipt,
=======

	OnChanUpgradeTimeout func(
		ctx sdk.Context,
		portID, channelID string,
		counterpartyChannel channeltypes.Channel,
		prevErrorReceipt channeltypes.ErrorReceipt,
>>>>>>> e201873e
		proofCounterpartyChannel,
		proofErrorReceipt []byte,
		proofHeight exported.Height,
	) error
}

// NewIBCApp returns a IBCApp. An empty PortID indicates the mock app doesn't bind/claim ports.
func NewIBCApp(portID string, scopedKeeper capabilitykeeper.ScopedKeeper) *IBCApp {
	return &IBCApp{
		PortID:       portID,
		ScopedKeeper: scopedKeeper,
	}
}<|MERGE_RESOLUTION|>--- conflicted
+++ resolved
@@ -122,20 +122,12 @@
 		portID,
 		channelID string,
 	) error
-<<<<<<< HEAD
-	OnChanUpgradeTimeout func(
-		ctx sdk.Context,
-		portID, channelID string,
-		counterpartyChannel types.Channel,
-		prevErrorReceipt types.ErrorReceipt,
-=======
 
 	OnChanUpgradeTimeout func(
 		ctx sdk.Context,
 		portID, channelID string,
 		counterpartyChannel channeltypes.Channel,
 		prevErrorReceipt channeltypes.ErrorReceipt,
->>>>>>> e201873e
 		proofCounterpartyChannel,
 		proofErrorReceipt []byte,
 		proofHeight exported.Height,
