package mock

import (
	"encoding/json"
	"fmt"

	"github.com/cosmos/cosmos-sdk/client"
	"github.com/cosmos/cosmos-sdk/codec"
	codectypes "github.com/cosmos/cosmos-sdk/codec/types"
	sdk "github.com/cosmos/cosmos-sdk/types"
	"github.com/cosmos/cosmos-sdk/types/module"
	capabilitytypes "github.com/cosmos/cosmos-sdk/x/capability/types"
	"github.com/grpc-ecosystem/grpc-gateway/runtime"
	"github.com/spf13/cobra"
	abci "github.com/tendermint/tendermint/abci/types"

	channeltypes "github.com/cosmos/ibc-go/v5/modules/core/04-channel/types"
	porttypes "github.com/cosmos/ibc-go/v5/modules/core/05-port/types"
	host "github.com/cosmos/ibc-go/v5/modules/core/24-host"
)

const (
	ModuleName = "mock"

	PortID  = ModuleName
	Version = "mock-version"
)

var (
	MockAcknowledgement             = channeltypes.NewResultAcknowledgement([]byte("mock acknowledgement"))
	MockFailAcknowledgement         = channeltypes.NewErrorAcknowledgement(fmt.Errorf("mock failed acknowledgement"))
	MockPacketData                  = []byte("mock packet data")
	MockFailPacketData              = []byte("mock failed packet data")
	MockAsyncPacketData             = []byte("mock async packet data")
	MockRecvCanaryCapabilityName    = "mock receive canary capability name"
	MockAckCanaryCapabilityName     = "mock acknowledgement canary capability name"
	MockTimeoutCanaryCapabilityName = "mock timeout canary capability name"
)

var _ porttypes.IBCModule = IBCModule{}

// Expected Interface
// PortKeeper defines the expected IBC port keeper
type PortKeeper interface {
	BindPort(ctx sdk.Context, portID string) *capabilitytypes.Capability
	IsBound(ctx sdk.Context, portID string) bool
}

// AppModuleBasic is the mock AppModuleBasic.
type AppModuleBasic struct{}

// Name implements AppModuleBasic interface.
func (AppModuleBasic) Name() string {
	return ModuleName
}

// RegisterLegacyAminoCodec implements AppModuleBasic interface.
func (AppModuleBasic) RegisterLegacyAminoCodec(*codec.LegacyAmino) {}

// RegisterInterfaces implements AppModuleBasic interface.
func (AppModuleBasic) RegisterInterfaces(registry codectypes.InterfaceRegistry) {}

// DefaultGenesis implements AppModuleBasic interface.
func (AppModuleBasic) DefaultGenesis(cdc codec.JSONCodec) json.RawMessage {
	return nil
}

// ValidateGenesis implements the AppModuleBasic interface.
func (AppModuleBasic) ValidateGenesis(codec.JSONCodec, client.TxEncodingConfig, json.RawMessage) error {
	return nil
}

// RegisterGRPCGatewayRoutes implements AppModuleBasic interface.
func (a AppModuleBasic) RegisterGRPCGatewayRoutes(_ client.Context, _ *runtime.ServeMux) {}

// GetTxCmd implements AppModuleBasic interface.
func (AppModuleBasic) GetTxCmd() *cobra.Command {
	return nil
}

// GetQueryCmd implements AppModuleBasic interface.
func (AppModuleBasic) GetQueryCmd() *cobra.Command {
	return nil
}

// AppModule represents the AppModule for the mock module.
type AppModule struct {
	AppModuleBasic
<<<<<<< HEAD
	ibcApps    []*MockIBCApp
=======
	ibcApps    []*IBCApp
>>>>>>> 59693049
	portKeeper PortKeeper
}

// NewAppModule returns a mock AppModule instance.
func NewAppModule(pk PortKeeper) AppModule {
	return AppModule{
		portKeeper: pk,
	}
}

// RegisterInvariants implements the AppModule interface.
func (AppModule) RegisterInvariants(ir sdk.InvariantRegistry) {}

// Route implements the AppModule interface.
func (am AppModule) Route() sdk.Route {
	return sdk.NewRoute(ModuleName, nil)
}

// QuerierRoute implements the AppModule interface.
func (AppModule) QuerierRoute() string {
	return ""
}

// LegacyQuerierHandler implements the AppModule interface.
func (am AppModule) LegacyQuerierHandler(*codec.LegacyAmino) sdk.Querier {
	return nil
}

// RegisterServices implements the AppModule interface.
func (am AppModule) RegisterServices(module.Configurator) {}

// InitGenesis implements the AppModule interface.
func (am AppModule) InitGenesis(ctx sdk.Context, cdc codec.JSONCodec, data json.RawMessage) []abci.ValidatorUpdate {
	for _, ibcApp := range am.ibcApps {
		if ibcApp.PortID != "" && !am.portKeeper.IsBound(ctx, ibcApp.PortID) {
			// bind mock portID
			cap := am.portKeeper.BindPort(ctx, ibcApp.PortID)
<<<<<<< HEAD
			ibcApp.ScopedKeeper.ClaimCapability(ctx, cap, host.PortPath(ibcApp.PortID))
=======
			err := ibcApp.ScopedKeeper.ClaimCapability(ctx, cap, host.PortPath(ibcApp.PortID))
			if err != nil {
				panic(err)
			}
>>>>>>> 59693049
		}
	}

	return []abci.ValidatorUpdate{}
}

// ExportGenesis implements the AppModule interface.
func (am AppModule) ExportGenesis(ctx sdk.Context, cdc codec.JSONCodec) json.RawMessage {
	return nil
}

// ConsensusVersion implements AppModule/ConsensusVersion.
func (AppModule) ConsensusVersion() uint64 { return 1 }

// BeginBlock implements the AppModule interface
func (am AppModule) BeginBlock(ctx sdk.Context, req abci.RequestBeginBlock) {
}

// EndBlock implements the AppModule interface
func (am AppModule) EndBlock(ctx sdk.Context, req abci.RequestEndBlock) []abci.ValidatorUpdate {
	return []abci.ValidatorUpdate{}
}<|MERGE_RESOLUTION|>--- conflicted
+++ resolved
@@ -86,11 +86,7 @@
 // AppModule represents the AppModule for the mock module.
 type AppModule struct {
 	AppModuleBasic
-<<<<<<< HEAD
-	ibcApps    []*MockIBCApp
-=======
 	ibcApps    []*IBCApp
->>>>>>> 59693049
 	portKeeper PortKeeper
 }
 
@@ -128,14 +124,10 @@
 		if ibcApp.PortID != "" && !am.portKeeper.IsBound(ctx, ibcApp.PortID) {
 			// bind mock portID
 			cap := am.portKeeper.BindPort(ctx, ibcApp.PortID)
-<<<<<<< HEAD
-			ibcApp.ScopedKeeper.ClaimCapability(ctx, cap, host.PortPath(ibcApp.PortID))
-=======
 			err := ibcApp.ScopedKeeper.ClaimCapability(ctx, cap, host.PortPath(ibcApp.PortID))
 			if err != nil {
 				panic(err)
 			}
->>>>>>> 59693049
 		}
 	}
 
