package mock

import (
	"encoding/json"

	"github.com/cosmos/cosmos-sdk/client"
	"github.com/cosmos/cosmos-sdk/codec"
	codectypes "github.com/cosmos/cosmos-sdk/codec/types"
	sdk "github.com/cosmos/cosmos-sdk/types"
	"github.com/cosmos/cosmos-sdk/types/module"
	capabilitykeeper "github.com/cosmos/cosmos-sdk/x/capability/keeper"
	capabilitytypes "github.com/cosmos/cosmos-sdk/x/capability/types"
	"github.com/gorilla/mux"
	"github.com/grpc-ecosystem/grpc-gateway/runtime"
	"github.com/spf13/cobra"
	abci "github.com/tendermint/tendermint/abci/types"

	channeltypes "github.com/cosmos/ibc-go/v2/modules/core/04-channel/types"
	porttypes "github.com/cosmos/ibc-go/v2/modules/core/05-port/types"
	host "github.com/cosmos/ibc-go/v2/modules/core/24-host"
)

const (
	ModuleName = "mock"

	Version = "mock-version"
)

var (
	MockAcknowledgement             = channeltypes.NewResultAcknowledgement([]byte("mock acknowledgement"))
	MockFailAcknowledgement         = channeltypes.NewErrorAcknowledgement("mock failed acknowledgement")
	MockPacketData                  = []byte("mock packet data")
	MockFailPacketData              = []byte("mock failed packet data")
	MockAsyncPacketData             = []byte("mock async packet data")
	MockRecvCanaryCapabilityName    = "mock receive canary capability name"
	MockAckCanaryCapabilityName     = "mock acknowledgement canary capability name"
	MockTimeoutCanaryCapabilityName = "mock timeout canary capability name"
)

var _ porttypes.IBCModule = IBCModule{}

// Expected Interface
// PortKeeper defines the expected IBC port keeper
type PortKeeper interface {
	BindPort(ctx sdk.Context, portID string) *capabilitytypes.Capability
}

// AppModuleBasic is the mock AppModuleBasic.
type AppModuleBasic struct{}

// Name implements AppModuleBasic interface.
func (AppModuleBasic) Name() string {
	return ModuleName
}

// RegisterLegacyAminoCodec implements AppModuleBasic interface.
func (AppModuleBasic) RegisterLegacyAminoCodec(*codec.LegacyAmino) {}

// RegisterInterfaces implements AppModuleBasic interface.
func (AppModuleBasic) RegisterInterfaces(registry codectypes.InterfaceRegistry) {}

// DefaultGenesis implements AppModuleBasic interface.
func (AppModuleBasic) DefaultGenesis(cdc codec.JSONCodec) json.RawMessage {
	return nil
}

// ValidateGenesis implements the AppModuleBasic interface.
func (AppModuleBasic) ValidateGenesis(codec.JSONCodec, client.TxEncodingConfig, json.RawMessage) error {
	return nil
}

// RegisterRESTRoutes implements AppModuleBasic interface.
func (AppModuleBasic) RegisterRESTRoutes(clientCtx client.Context, rtr *mux.Router) {}

// RegisterGRPCGatewayRoutes implements AppModuleBasic interface.
func (a AppModuleBasic) RegisterGRPCGatewayRoutes(_ client.Context, _ *runtime.ServeMux) {}

// GetTxCmd implements AppModuleBasic interface.
func (AppModuleBasic) GetTxCmd() *cobra.Command {
	return nil
}

// GetQueryCmd implements AppModuleBasic interface.
func (AppModuleBasic) GetQueryCmd() *cobra.Command {
	return nil
}

// AppModule represents the AppModule for the mock module.
type AppModule struct {
	AppModuleBasic
	scopedKeeper capabilitykeeper.ScopedKeeper
	portKeeper   PortKeeper
<<<<<<< HEAD
	IBCApp       *MockIBCApp // base application of an IBC middleware stack
=======
>>>>>>> 05d434e2
}

// NewAppModule returns a mock AppModule instance.
func NewAppModule(sk capabilitykeeper.ScopedKeeper, pk PortKeeper) AppModule {
	return AppModule{
		scopedKeeper: sk,
		portKeeper:   pk,
		IBCApp:       &MockIBCApp{},
	}
}

// RegisterInvariants implements the AppModule interface.
func (AppModule) RegisterInvariants(ir sdk.InvariantRegistry) {}

// Route implements the AppModule interface.
func (am AppModule) Route() sdk.Route {
	return sdk.NewRoute(ModuleName, nil)
}

// QuerierRoute implements the AppModule interface.
func (AppModule) QuerierRoute() string {
	return ""
}

// LegacyQuerierHandler implements the AppModule interface.
func (am AppModule) LegacyQuerierHandler(*codec.LegacyAmino) sdk.Querier {
	return nil
}

// RegisterServices implements the AppModule interface.
func (am AppModule) RegisterServices(module.Configurator) {}

// InitGenesis implements the AppModule interface.
func (am AppModule) InitGenesis(ctx sdk.Context, cdc codec.JSONCodec, data json.RawMessage) []abci.ValidatorUpdate {
	// bind mock port ID
	cap := am.portKeeper.BindPort(ctx, ModuleName)
	am.scopedKeeper.ClaimCapability(ctx, cap, host.PortPath(ModuleName))

	return []abci.ValidatorUpdate{}
}

// ExportGenesis implements the AppModule interface.
func (am AppModule) ExportGenesis(ctx sdk.Context, cdc codec.JSONCodec) json.RawMessage {
	return nil
}

// ConsensusVersion implements AppModule/ConsensusVersion.
func (AppModule) ConsensusVersion() uint64 { return 1 }

// BeginBlock implements the AppModule interface
func (am AppModule) BeginBlock(ctx sdk.Context, req abci.RequestBeginBlock) {
}

// EndBlock implements the AppModule interface
func (am AppModule) EndBlock(ctx sdk.Context, req abci.RequestEndBlock) []abci.ValidatorUpdate {
	return []abci.ValidatorUpdate{}
<<<<<<< HEAD
}

// OnChanOpenInit implements the IBCModule interface.
func (am AppModule) OnChanOpenInit(
	ctx sdk.Context, order channeltypes.Order, connectionHops []string, portID string,
	channelID string, chanCap *capabilitytypes.Capability, counterparty channeltypes.Counterparty, version string,
) error {
	if am.IBCApp.OnChanOpenInit != nil {
		return am.IBCApp.OnChanOpenInit(ctx, order, connectionHops, portID, channelID, chanCap, counterparty, version)

	}

	// Claim channel capability passed back by IBC module

	if err := am.scopedKeeper.ClaimCapability(ctx, chanCap, host.ChannelCapabilityPath(portID, channelID)); err != nil {
		return err
	}

	return nil
}

// OnChanOpenTry implements the IBCModule interface.
func (am AppModule) OnChanOpenTry(
	ctx sdk.Context, order channeltypes.Order, connectionHops []string, portID string,
	channelID string, chanCap *capabilitytypes.Capability, counterparty channeltypes.Counterparty, version, counterpartyVersion string,
) error {
	if am.IBCApp.OnChanOpenTry != nil {
		return am.IBCApp.OnChanOpenTry(ctx, order, connectionHops, portID, channelID, chanCap, counterparty, version, counterpartyVersion)

	}
	// Claim channel capability passed back by IBC module
	if err := am.scopedKeeper.ClaimCapability(ctx, chanCap, host.ChannelCapabilityPath(portID, channelID)); err != nil {
		return err
	}

	return nil
}

// OnChanOpenAck implements the IBCModule interface.
func (am AppModule) OnChanOpenAck(ctx sdk.Context, portID string, channelID string, counterpartyVersion string) error {
	if am.IBCApp.OnChanOpenAck != nil {
		return am.IBCApp.OnChanOpenAck(ctx, portID, channelID, counterpartyVersion)
	}

	return nil
}

// OnChanOpenConfirm implements the IBCModule interface.
func (am AppModule) OnChanOpenConfirm(ctx sdk.Context, portID, channelID string) error {
	if am.IBCApp.OnChanOpenConfirm != nil {
		return am.IBCApp.OnChanOpenConfirm(ctx, portID, channelID)
	}

	return nil
}

// OnChanCloseInit implements the IBCModule interface.
func (am AppModule) OnChanCloseInit(ctx sdk.Context, portID, channelID string) error {
	if am.IBCApp.OnChanCloseInit != nil {
		return am.IBCApp.OnChanCloseInit(ctx, portID, channelID)
	}

	return nil
}

// OnChanCloseConfirm implements the IBCModule interface.
func (am AppModule) OnChanCloseConfirm(ctx sdk.Context, portID, channelID string) error {
	if am.IBCApp.OnChanCloseConfirm != nil {
		return am.IBCApp.OnChanCloseConfirm(ctx, portID, channelID)
	}

	return nil
}

// OnRecvPacket implements the IBCModule interface.
func (am AppModule) OnRecvPacket(ctx sdk.Context, packet channeltypes.Packet, relayer sdk.AccAddress) exported.Acknowledgement {
	if am.IBCApp.OnRecvPacket != nil {
		return am.IBCApp.OnRecvPacket(ctx, packet, relayer)
	}

	// set state by claiming capability to check if revert happens return
	_, err := am.scopedKeeper.NewCapability(ctx, MockRecvCanaryCapabilityName+strconv.Itoa(int(packet.GetSequence())))
	if err != nil {
		// application callback called twice on same packet sequence
		// must never occur
		panic(err)
	}
	if bytes.Equal(MockPacketData, packet.GetData()) {
		return MockAcknowledgement
	} else if bytes.Equal(MockAsyncPacketData, packet.GetData()) {
		return nil
	}

	return MockFailAcknowledgement
}

// OnAcknowledgementPacket implements the IBCModule interface.
func (am AppModule) OnAcknowledgementPacket(ctx sdk.Context, packet channeltypes.Packet, acknowledgement []byte, relayer sdk.AccAddress) error {
	if am.IBCApp.OnAcknowledgementPacket != nil {
		return am.IBCApp.OnAcknowledgementPacket(ctx, packet, acknowledgement, relayer)
	}

	_, err := am.scopedKeeper.NewCapability(ctx, MockAckCanaryCapabilityName+strconv.Itoa(int(packet.GetSequence())))
	if err != nil {
		// application callback called twice on same packet sequence
		// must never occur
		panic(err)
	}

	return nil
}

// OnTimeoutPacket implements the IBCModule interface.
func (am AppModule) OnTimeoutPacket(ctx sdk.Context, packet channeltypes.Packet, relayer sdk.AccAddress) error {
	if am.IBCApp.OnTimeoutPacket != nil {
		return am.IBCApp.OnTimeoutPacket(ctx, packet, relayer)
	}

	_, err := am.scopedKeeper.NewCapability(ctx, MockTimeoutCanaryCapabilityName+strconv.Itoa(int(packet.GetSequence())))
	if err != nil {
		// application callback called twice on same packet sequence
		// must never occur
		panic(err)
	}

	return nil
}

// NegotiateAppVersion implements the IBCModule interface.
func (am AppModule) NegotiateAppVersion(
	ctx sdk.Context,
	order channeltypes.Order,
	connectionID string,
	portID string,
	counterparty channeltypes.Counterparty,
	proposedVersion string,
) (string, error) {
	if am.IBCApp.NegotiateAppVersion != nil {
		return am.IBCApp.NegotiateAppVersion(ctx, order, connectionID, portID, counterparty, proposedVersion)
	}

	if proposedVersion != Version { // allow testing of error scenarios
		return "", errors.New("failed to negotiate app version")
	}

	return Version, nil
=======
>>>>>>> 05d434e2
}<|MERGE_RESOLUTION|>--- conflicted
+++ resolved
@@ -90,10 +90,6 @@
 	AppModuleBasic
 	scopedKeeper capabilitykeeper.ScopedKeeper
 	portKeeper   PortKeeper
-<<<<<<< HEAD
-	IBCApp       *MockIBCApp // base application of an IBC middleware stack
-=======
->>>>>>> 05d434e2
 }
 
 // NewAppModule returns a mock AppModule instance.
@@ -101,7 +97,6 @@
 	return AppModule{
 		scopedKeeper: sk,
 		portKeeper:   pk,
-		IBCApp:       &MockIBCApp{},
 	}
 }
 
@@ -150,153 +145,4 @@
 // EndBlock implements the AppModule interface
 func (am AppModule) EndBlock(ctx sdk.Context, req abci.RequestEndBlock) []abci.ValidatorUpdate {
 	return []abci.ValidatorUpdate{}
-<<<<<<< HEAD
-}
-
-// OnChanOpenInit implements the IBCModule interface.
-func (am AppModule) OnChanOpenInit(
-	ctx sdk.Context, order channeltypes.Order, connectionHops []string, portID string,
-	channelID string, chanCap *capabilitytypes.Capability, counterparty channeltypes.Counterparty, version string,
-) error {
-	if am.IBCApp.OnChanOpenInit != nil {
-		return am.IBCApp.OnChanOpenInit(ctx, order, connectionHops, portID, channelID, chanCap, counterparty, version)
-
-	}
-
-	// Claim channel capability passed back by IBC module
-
-	if err := am.scopedKeeper.ClaimCapability(ctx, chanCap, host.ChannelCapabilityPath(portID, channelID)); err != nil {
-		return err
-	}
-
-	return nil
-}
-
-// OnChanOpenTry implements the IBCModule interface.
-func (am AppModule) OnChanOpenTry(
-	ctx sdk.Context, order channeltypes.Order, connectionHops []string, portID string,
-	channelID string, chanCap *capabilitytypes.Capability, counterparty channeltypes.Counterparty, version, counterpartyVersion string,
-) error {
-	if am.IBCApp.OnChanOpenTry != nil {
-		return am.IBCApp.OnChanOpenTry(ctx, order, connectionHops, portID, channelID, chanCap, counterparty, version, counterpartyVersion)
-
-	}
-	// Claim channel capability passed back by IBC module
-	if err := am.scopedKeeper.ClaimCapability(ctx, chanCap, host.ChannelCapabilityPath(portID, channelID)); err != nil {
-		return err
-	}
-
-	return nil
-}
-
-// OnChanOpenAck implements the IBCModule interface.
-func (am AppModule) OnChanOpenAck(ctx sdk.Context, portID string, channelID string, counterpartyVersion string) error {
-	if am.IBCApp.OnChanOpenAck != nil {
-		return am.IBCApp.OnChanOpenAck(ctx, portID, channelID, counterpartyVersion)
-	}
-
-	return nil
-}
-
-// OnChanOpenConfirm implements the IBCModule interface.
-func (am AppModule) OnChanOpenConfirm(ctx sdk.Context, portID, channelID string) error {
-	if am.IBCApp.OnChanOpenConfirm != nil {
-		return am.IBCApp.OnChanOpenConfirm(ctx, portID, channelID)
-	}
-
-	return nil
-}
-
-// OnChanCloseInit implements the IBCModule interface.
-func (am AppModule) OnChanCloseInit(ctx sdk.Context, portID, channelID string) error {
-	if am.IBCApp.OnChanCloseInit != nil {
-		return am.IBCApp.OnChanCloseInit(ctx, portID, channelID)
-	}
-
-	return nil
-}
-
-// OnChanCloseConfirm implements the IBCModule interface.
-func (am AppModule) OnChanCloseConfirm(ctx sdk.Context, portID, channelID string) error {
-	if am.IBCApp.OnChanCloseConfirm != nil {
-		return am.IBCApp.OnChanCloseConfirm(ctx, portID, channelID)
-	}
-
-	return nil
-}
-
-// OnRecvPacket implements the IBCModule interface.
-func (am AppModule) OnRecvPacket(ctx sdk.Context, packet channeltypes.Packet, relayer sdk.AccAddress) exported.Acknowledgement {
-	if am.IBCApp.OnRecvPacket != nil {
-		return am.IBCApp.OnRecvPacket(ctx, packet, relayer)
-	}
-
-	// set state by claiming capability to check if revert happens return
-	_, err := am.scopedKeeper.NewCapability(ctx, MockRecvCanaryCapabilityName+strconv.Itoa(int(packet.GetSequence())))
-	if err != nil {
-		// application callback called twice on same packet sequence
-		// must never occur
-		panic(err)
-	}
-	if bytes.Equal(MockPacketData, packet.GetData()) {
-		return MockAcknowledgement
-	} else if bytes.Equal(MockAsyncPacketData, packet.GetData()) {
-		return nil
-	}
-
-	return MockFailAcknowledgement
-}
-
-// OnAcknowledgementPacket implements the IBCModule interface.
-func (am AppModule) OnAcknowledgementPacket(ctx sdk.Context, packet channeltypes.Packet, acknowledgement []byte, relayer sdk.AccAddress) error {
-	if am.IBCApp.OnAcknowledgementPacket != nil {
-		return am.IBCApp.OnAcknowledgementPacket(ctx, packet, acknowledgement, relayer)
-	}
-
-	_, err := am.scopedKeeper.NewCapability(ctx, MockAckCanaryCapabilityName+strconv.Itoa(int(packet.GetSequence())))
-	if err != nil {
-		// application callback called twice on same packet sequence
-		// must never occur
-		panic(err)
-	}
-
-	return nil
-}
-
-// OnTimeoutPacket implements the IBCModule interface.
-func (am AppModule) OnTimeoutPacket(ctx sdk.Context, packet channeltypes.Packet, relayer sdk.AccAddress) error {
-	if am.IBCApp.OnTimeoutPacket != nil {
-		return am.IBCApp.OnTimeoutPacket(ctx, packet, relayer)
-	}
-
-	_, err := am.scopedKeeper.NewCapability(ctx, MockTimeoutCanaryCapabilityName+strconv.Itoa(int(packet.GetSequence())))
-	if err != nil {
-		// application callback called twice on same packet sequence
-		// must never occur
-		panic(err)
-	}
-
-	return nil
-}
-
-// NegotiateAppVersion implements the IBCModule interface.
-func (am AppModule) NegotiateAppVersion(
-	ctx sdk.Context,
-	order channeltypes.Order,
-	connectionID string,
-	portID string,
-	counterparty channeltypes.Counterparty,
-	proposedVersion string,
-) (string, error) {
-	if am.IBCApp.NegotiateAppVersion != nil {
-		return am.IBCApp.NegotiateAppVersion(ctx, order, connectionID, portID, counterparty, proposedVersion)
-	}
-
-	if proposedVersion != Version { // allow testing of error scenarios
-		return "", errors.New("failed to negotiate app version")
-	}
-
-	return Version, nil
-=======
->>>>>>> 05d434e2
 }