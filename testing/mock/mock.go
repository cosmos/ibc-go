--- conflicted
+++ resolved
@@ -1,6 +1,7 @@
 package mock
 
 import (
+	"context"
 	"encoding/json"
 	"errors"
 	"fmt"
@@ -16,12 +17,6 @@
 	sdk "github.com/cosmos/cosmos-sdk/types"
 	"github.com/cosmos/cosmos-sdk/types/module"
 
-<<<<<<< HEAD
-	capabilitytypes "github.com/cosmos/ibc-go/modules/capability/types"
-=======
-	abci "github.com/cometbft/cometbft/abci/types"
-
->>>>>>> 1a5c739d
 	feetypes "github.com/cosmos/ibc-go/v9/modules/apps/29-fee/types"
 	channeltypes "github.com/cosmos/ibc-go/v9/modules/core/04-channel/types"
 	porttypes "github.com/cosmos/ibc-go/v9/modules/core/05-port/types"
@@ -129,24 +124,8 @@
 func (AppModule) RegisterServices(module.Configurator) {}
 
 // InitGenesis implements the AppModule interface.
-<<<<<<< HEAD
-func (am AppModule) InitGenesis(ctx context.Context, data json.RawMessage) error {
-	for _, ibcApp := range am.ibcApps {
-		if ibcApp.PortID != "" && !am.portKeeper.IsBound(ctx, ibcApp.PortID) {
-			// bind mock portID
-			capability := am.portKeeper.BindPort(ctx, ibcApp.PortID)
-			err := ibcApp.ScopedKeeper.ClaimCapability(ctx, capability, host.PortPath(ibcApp.PortID))
-			if err != nil {
-				panic(err)
-			}
-		}
-	}
-
+func (AppModule) InitGenesis(ctx sdk.Context, data json.RawMessage) error {
 	return nil
-=======
-func (AppModule) InitGenesis(ctx sdk.Context, cdc codec.JSONCodec, data json.RawMessage) []abci.ValidatorUpdate {
-	return []abci.ValidatorUpdate{}
->>>>>>> 1a5c739d
 }
 
 // ExportGenesis implements the AppModule interface.
