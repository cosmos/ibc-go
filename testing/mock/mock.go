--- conflicted
+++ resolved
@@ -44,13 +44,10 @@
 	MockRecvCanaryCapabilityName    = "mock receive canary capability name"
 	MockAckCanaryCapabilityName     = "mock acknowledgement canary capability name"
 	MockTimeoutCanaryCapabilityName = "mock timeout canary capability name"
-<<<<<<< HEAD
 	MockCallbackUnauthorizedAddress = "cosmos15ulrf36d4wdtrtqzkgaan9ylwuhs7k7qz753uk"
-=======
 	// MockApplicationCallbackError should be returned when an application callback should fail. It is possible to
 	// test that this error was returned using ErrorIs.
 	MockApplicationCallbackError error = &applicationCallbackError{}
->>>>>>> 38d31225
 )
 
 var _ porttypes.IBCModule = IBCModule{}
