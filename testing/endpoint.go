--- conflicted
+++ resolved
@@ -896,7 +896,15 @@
 	return upgrade
 }
 
-<<<<<<< HEAD
+// UpdateConnection updates the connection associated with the given endpoint. It accepts a
+// closure which takes a connection allowing the caller to modify the connection fields.
+func (endpoint *Endpoint) UpdateConnection(updater func(connection *connectiontypes.ConnectionEnd)) {
+	connection := endpoint.GetConnection()
+	updater(&connection)
+
+	endpoint.SetConnection(connection)
+}
+
 func (endpoint *Endpoint) PopulateClientHeader(header *ibctm.Header, trustedHeight clienttypes.Height) (*ibctm.Header, error) {
 	// Relayer must query for LatestHeight on client to get TrustedHeight if the trusted height is not set
 	if trustedHeight.IsZero() {
@@ -927,13 +935,4 @@
 	header.TrustedValidators = trustedVals
 
 	return header, nil
-=======
-// UpdateConnection updates the connection associated with the given endpoint. It accepts a
-// closure which takes a connection allowing the caller to modify the connection fields.
-func (endpoint *Endpoint) UpdateConnection(updater func(connection *connectiontypes.ConnectionEnd)) {
-	connection := endpoint.GetConnection()
-	updater(&connection)
-
-	endpoint.SetConnection(connection)
->>>>>>> 1c134cf8
 }