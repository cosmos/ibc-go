package ibctesting

import (
	"fmt"
	"strings"

	"github.com/cosmos/cosmos-sdk/baseapp"
	sdk "github.com/cosmos/cosmos-sdk/types"
	"github.com/stretchr/testify/require"

	clienttypes "github.com/cosmos/ibc-go/v7/modules/core/02-client/types"
	connectiontypes "github.com/cosmos/ibc-go/v7/modules/core/03-connection/types"
	channeltypes "github.com/cosmos/ibc-go/v7/modules/core/04-channel/types"
	commitmenttypes "github.com/cosmos/ibc-go/v7/modules/core/23-commitment/types"
	host "github.com/cosmos/ibc-go/v7/modules/core/24-host"
	"github.com/cosmos/ibc-go/v7/modules/core/exported"
	ibctm "github.com/cosmos/ibc-go/v7/modules/light-clients/07-tendermint"
)

// Endpoint is a which represents a channel endpoint and its associated
// client and connections. It contains client, connection, and channel
// configuration parameters. Endpoint functions will utilize the parameters
// set in the configuration structs when executing IBC messages.
type Endpoint struct {
	Chain        *TestChain
	Counterparty *Endpoint
	ClientID     string
	ConnectionID string
	ChannelID    string

	ClientConfig     ClientConfig
	ConnectionConfig *ConnectionConfig
	ChannelConfig    *ChannelConfig
}

// NewEndpoint constructs a new endpoint without the counterparty.
// CONTRACT: the counterparty endpoint must be set by the caller.
func NewEndpoint(
	chain *TestChain, clientConfig ClientConfig,
	connectionConfig *ConnectionConfig, channelConfig *ChannelConfig,
) *Endpoint {
	return &Endpoint{
		Chain:            chain,
		ClientConfig:     clientConfig,
		ConnectionConfig: connectionConfig,
		ChannelConfig:    channelConfig,
	}
}

// NewDefaultEndpoint constructs a new endpoint using default values.
// CONTRACT: the counterparty endpoitn must be set by the caller.
func NewDefaultEndpoint(chain *TestChain) *Endpoint {
	return &Endpoint{
		Chain:            chain,
		ClientConfig:     NewTendermintConfig(),
		ConnectionConfig: NewConnectionConfig(),
		ChannelConfig:    NewChannelConfig(),
	}
}

// QueryProof queries proof associated with this endpoint using the lastest client state
// height on the counterparty chain.
func (endpoint *Endpoint) QueryProof(key []byte) ([]byte, clienttypes.Height) {
	// obtain the counterparty client representing the chain associated with the endpoint
	clientState := endpoint.Counterparty.Chain.GetClientState(endpoint.Counterparty.ClientID)

	// query proof on the counterparty using the latest height of the IBC client
	return endpoint.QueryProofAtHeight(key, clientState.GetLatestHeight().GetRevisionHeight())
}

// QueryProofAtHeight queries proof associated with this endpoint using the proof height
// provided
func (endpoint *Endpoint) QueryProofAtHeight(key []byte, height uint64) ([]byte, clienttypes.Height) {
	// query proof on the counterparty using the latest height of the IBC client
	return endpoint.Chain.QueryProofAtHeight(key, int64(height))
}

// CreateClient creates an IBC client on the endpoint. It will update the
// clientID for the endpoint if the message is successfully executed.
// NOTE: a solo machine client will be created with an empty diversifier.
func (endpoint *Endpoint) CreateClient() (err error) {
	// ensure counterparty has committed state
	endpoint.Chain.Coordinator.CommitBlock(endpoint.Counterparty.Chain)

	var (
		clientState    exported.ClientState
		consensusState exported.ConsensusState
	)

	switch endpoint.ClientConfig.GetClientType() {
	case exported.Tendermint:
		tmConfig, ok := endpoint.ClientConfig.(*TendermintConfig)
		require.True(endpoint.Chain.TB, ok)

		height := endpoint.Counterparty.Chain.LastHeader.GetHeight().(clienttypes.Height)
		clientState = ibctm.NewClientState(
			endpoint.Counterparty.Chain.ChainID, tmConfig.TrustLevel, tmConfig.TrustingPeriod, tmConfig.UnbondingPeriod, tmConfig.MaxClockDrift,
			height, commitmenttypes.GetSDKSpecs(), UpgradePath)
		consensusState = endpoint.Counterparty.Chain.LastHeader.ConsensusState()
	case exported.Solomachine:
		// TODO
		//		solo := NewSolomachine(endpoint.Chain.TB, endpoint.Chain.Codec, clientID, "", 1)
		//		clientState = solo.ClientState()
		//		consensusState = solo.ConsensusState()

	default:
		err = fmt.Errorf("client type %s is not supported", endpoint.ClientConfig.GetClientType())
	}

	if err != nil {
		return err
	}

	msg, err := clienttypes.NewMsgCreateClient(
		clientState, consensusState, endpoint.Chain.SenderAccount.GetAddress().String(),
	)
	require.NoError(endpoint.Chain.TB, err)

	res, err := endpoint.Chain.SendMsgs(msg)
	if err != nil {
		return err
	}

	endpoint.ClientID, err = ParseClientIDFromEvents(res.GetEvents())
	require.NoError(endpoint.Chain.TB, err)

	return nil
}

// UpdateClient updates the IBC client associated with the endpoint.
func (endpoint *Endpoint) UpdateClient() (err error) {
	// ensure counterparty has committed state
	endpoint.Chain.Coordinator.CommitBlock(endpoint.Counterparty.Chain)

	var header exported.ClientMessage

	switch endpoint.ClientConfig.GetClientType() {
	case exported.Tendermint:
		header, err = endpoint.Chain.ConstructUpdateTMClientHeader(endpoint.Counterparty.Chain, endpoint.ClientID)

	default:
		err = fmt.Errorf("client type %s is not supported", endpoint.ClientConfig.GetClientType())
	}

	if err != nil {
		return err
	}

	msg, err := clienttypes.NewMsgUpdateClient(
		endpoint.ClientID, header,
		endpoint.Chain.SenderAccount.GetAddress().String(),
	)
	require.NoError(endpoint.Chain.TB, err)

	return endpoint.Chain.sendMsgs(msg)
}

// UpgradeChain will upgrade a chain's chainID to the next revision number.
// It will also update the counterparty client.
// TODO: implement actual upgrade chain functionality via scheduling an upgrade
// and upgrading the client via MsgUpgradeClient
// see reference https://github.com/cosmos/ibc-go/pull/1169
func (endpoint *Endpoint) UpgradeChain() error {
	if strings.TrimSpace(endpoint.Counterparty.ClientID) == "" {
		return fmt.Errorf("cannot upgrade chain if there is no counterparty client")
	}

	clientState := endpoint.Counterparty.GetClientState().(*ibctm.ClientState)

	// increment revision number in chainID

	oldChainID := clientState.ChainId
	if !clienttypes.IsRevisionFormat(oldChainID) {
		return fmt.Errorf("cannot upgrade chain which is not of revision format: %s", oldChainID)
	}

	revisionNumber := clienttypes.ParseChainID(oldChainID)
	newChainID, err := clienttypes.SetRevisionNumber(oldChainID, revisionNumber+1)
	if err != nil {
		return err
	}

	// update chain
	baseapp.SetChainID(newChainID)(endpoint.Chain.GetSimApp().GetBaseApp())
	endpoint.Chain.ChainID = newChainID
	endpoint.Chain.CurrentHeader.ChainID = newChainID
	endpoint.Chain.NextBlock() // commit changes

	// update counterparty client manually
	clientState.ChainId = newChainID
	clientState.LatestHeight = clienttypes.NewHeight(revisionNumber+1, clientState.LatestHeight.GetRevisionHeight()+1)
	endpoint.Counterparty.SetClientState(clientState)

	consensusState := &ibctm.ConsensusState{
		Timestamp:          endpoint.Chain.LastHeader.GetTime(),
		Root:               commitmenttypes.NewMerkleRoot(endpoint.Chain.LastHeader.Header.GetAppHash()),
		NextValidatorsHash: endpoint.Chain.LastHeader.Header.NextValidatorsHash,
	}
	endpoint.Counterparty.SetConsensusState(consensusState, clientState.GetLatestHeight())

	// ensure the next update isn't identical to the one set in state
	endpoint.Chain.Coordinator.IncrementTime()
	endpoint.Chain.NextBlock()

	return endpoint.Counterparty.UpdateClient()
}

// ConnOpenInit will construct and execute a MsgConnectionOpenInit on the associated endpoint.
func (endpoint *Endpoint) ConnOpenInit() error {
	msg := connectiontypes.NewMsgConnectionOpenInit(
		endpoint.ClientID,
		endpoint.Counterparty.ClientID,
		endpoint.Counterparty.Chain.GetPrefix(), DefaultOpenInitVersion, endpoint.ConnectionConfig.DelayPeriod,
		endpoint.Chain.SenderAccount.GetAddress().String(),
	)
	res, err := endpoint.Chain.SendMsgs(msg)
	if err != nil {
		return err
	}

	endpoint.ConnectionID, err = ParseConnectionIDFromEvents(res.GetEvents())
	require.NoError(endpoint.Chain.TB, err)

	return nil
}

// ConnOpenTry will construct and execute a MsgConnectionOpenTry on the associated endpoint.
func (endpoint *Endpoint) ConnOpenTry() error {
	err := endpoint.UpdateClient()
	require.NoError(endpoint.Chain.TB, err)

	counterpartyClient, proofClient, proofConsensus, consensusHeight, proofInit, proofHeight := endpoint.QueryConnectionHandshakeProof()

	msg := connectiontypes.NewMsgConnectionOpenTry(
		endpoint.ClientID, endpoint.Counterparty.ConnectionID, endpoint.Counterparty.ClientID,
		counterpartyClient, endpoint.Counterparty.Chain.GetPrefix(), []*connectiontypes.Version{ConnectionVersion}, endpoint.ConnectionConfig.DelayPeriod,
		proofInit, proofClient, proofConsensus,
		proofHeight, consensusHeight,
		endpoint.Chain.SenderAccount.GetAddress().String(),
	)
	res, err := endpoint.Chain.SendMsgs(msg)
	if err != nil {
		return err
	}

	if endpoint.ConnectionID == "" {
		endpoint.ConnectionID, err = ParseConnectionIDFromEvents(res.GetEvents())
		require.NoError(endpoint.Chain.TB, err)
	}

	return nil
}

// ConnOpenAck will construct and execute a MsgConnectionOpenAck on the associated endpoint.
func (endpoint *Endpoint) ConnOpenAck() error {
	err := endpoint.UpdateClient()
	require.NoError(endpoint.Chain.TB, err)

	counterpartyClient, proofClient, proofConsensus, consensusHeight, proofTry, proofHeight := endpoint.QueryConnectionHandshakeProof()

	msg := connectiontypes.NewMsgConnectionOpenAck(
		endpoint.ConnectionID, endpoint.Counterparty.ConnectionID, counterpartyClient, // testing doesn't use flexible selection
		proofTry, proofClient, proofConsensus,
		proofHeight, consensusHeight,
		ConnectionVersion,
		endpoint.Chain.SenderAccount.GetAddress().String(),
	)
	return endpoint.Chain.sendMsgs(msg)
}

// ConnOpenConfirm will construct and execute a MsgConnectionOpenConfirm on the associated endpoint.
func (endpoint *Endpoint) ConnOpenConfirm() error {
	err := endpoint.UpdateClient()
	require.NoError(endpoint.Chain.TB, err)

	connectionKey := host.ConnectionKey(endpoint.Counterparty.ConnectionID)
	proof, height := endpoint.Counterparty.Chain.QueryProof(connectionKey)

	msg := connectiontypes.NewMsgConnectionOpenConfirm(
		endpoint.ConnectionID,
		proof, height,
		endpoint.Chain.SenderAccount.GetAddress().String(),
	)
	return endpoint.Chain.sendMsgs(msg)
}

// QueryConnectionHandshakeProof returns all the proofs necessary to execute OpenTry or Open Ack of
// the connection handshakes. It returns the counterparty client state, proof of the counterparty
// client state, proof of the counterparty consensus state, the consensus state height, proof of
// the counterparty connection, and the proof height for all the proofs returned.
func (endpoint *Endpoint) QueryConnectionHandshakeProof() (
	clientState exported.ClientState, proofClient,
	proofConsensus []byte, consensusHeight clienttypes.Height,
	proofConnection []byte, proofHeight clienttypes.Height,
) {
	// obtain the client state on the counterparty chain
	clientState = endpoint.Counterparty.Chain.GetClientState(endpoint.Counterparty.ClientID)

	// query proof for the client state on the counterparty
	clientKey := host.FullClientStateKey(endpoint.Counterparty.ClientID)
	proofClient, proofHeight = endpoint.Counterparty.QueryProof(clientKey)

	consensusHeight = clientState.GetLatestHeight().(clienttypes.Height)

	// query proof for the consensus state on the counterparty
	consensusKey := host.FullConsensusStateKey(endpoint.Counterparty.ClientID, consensusHeight)
	proofConsensus, _ = endpoint.Counterparty.QueryProofAtHeight(consensusKey, proofHeight.GetRevisionHeight())

	// query proof for the connection on the counterparty
	connectionKey := host.ConnectionKey(endpoint.Counterparty.ConnectionID)
	proofConnection, _ = endpoint.Counterparty.QueryProofAtHeight(connectionKey, proofHeight.GetRevisionHeight())

	return
}

// ChanOpenInit will construct and execute a MsgChannelOpenInit on the associated endpoint.
func (endpoint *Endpoint) ChanOpenInit() error {
	msg := channeltypes.NewMsgChannelOpenInit(
		endpoint.ChannelConfig.PortID,
		endpoint.ChannelConfig.Version, endpoint.ChannelConfig.Order, []string{endpoint.ConnectionID},
		endpoint.Counterparty.ChannelConfig.PortID,
		endpoint.Chain.SenderAccount.GetAddress().String(),
	)
	res, err := endpoint.Chain.SendMsgs(msg)
	if err != nil {
		return err
	}

	endpoint.ChannelID, err = ParseChannelIDFromEvents(res.GetEvents())
	require.NoError(endpoint.Chain.TB, err)

	// update version to selected app version
	// NOTE: this update must be performed after SendMsgs()
	endpoint.ChannelConfig.Version = endpoint.GetChannel().Version

	return nil
}

// ChanOpenTry will construct and execute a MsgChannelOpenTry on the associated endpoint.
func (endpoint *Endpoint) ChanOpenTry() error {
	err := endpoint.UpdateClient()
	require.NoError(endpoint.Chain.TB, err)

	channelKey := host.ChannelKey(endpoint.Counterparty.ChannelConfig.PortID, endpoint.Counterparty.ChannelID)
	proof, height := endpoint.Counterparty.Chain.QueryProof(channelKey)

	msg := channeltypes.NewMsgChannelOpenTry(
		endpoint.ChannelConfig.PortID,
		endpoint.ChannelConfig.Version, endpoint.ChannelConfig.Order, []string{endpoint.ConnectionID},
		endpoint.Counterparty.ChannelConfig.PortID, endpoint.Counterparty.ChannelID, endpoint.Counterparty.ChannelConfig.Version,
		proof, height,
		endpoint.Chain.SenderAccount.GetAddress().String(),
	)
	res, err := endpoint.Chain.SendMsgs(msg)
	if err != nil {
		return err
	}

	if endpoint.ChannelID == "" {
		endpoint.ChannelID, err = ParseChannelIDFromEvents(res.GetEvents())
		require.NoError(endpoint.Chain.TB, err)
	}

	// update version to selected app version
	// NOTE: this update must be performed after the endpoint channelID is set
	endpoint.ChannelConfig.Version = endpoint.GetChannel().Version

	return nil
}

// ChanOpenAck will construct and execute a MsgChannelOpenAck on the associated endpoint.
func (endpoint *Endpoint) ChanOpenAck() error {
	err := endpoint.UpdateClient()
	require.NoError(endpoint.Chain.TB, err)

	channelKey := host.ChannelKey(endpoint.Counterparty.ChannelConfig.PortID, endpoint.Counterparty.ChannelID)
	proof, height := endpoint.Counterparty.Chain.QueryProof(channelKey)

	msg := channeltypes.NewMsgChannelOpenAck(
		endpoint.ChannelConfig.PortID, endpoint.ChannelID,
		endpoint.Counterparty.ChannelID, endpoint.Counterparty.ChannelConfig.Version, // testing doesn't use flexible selection
		proof, height,
		endpoint.Chain.SenderAccount.GetAddress().String(),
	)

	if err = endpoint.Chain.sendMsgs(msg); err != nil {
		return err
	}

	endpoint.ChannelConfig.Version = endpoint.GetChannel().Version

	return nil
}

// ChanOpenConfirm will construct and execute a MsgChannelOpenConfirm on the associated endpoint.
func (endpoint *Endpoint) ChanOpenConfirm() error {
	err := endpoint.UpdateClient()
	require.NoError(endpoint.Chain.TB, err)

	channelKey := host.ChannelKey(endpoint.Counterparty.ChannelConfig.PortID, endpoint.Counterparty.ChannelID)
	proof, height := endpoint.Counterparty.Chain.QueryProof(channelKey)

	msg := channeltypes.NewMsgChannelOpenConfirm(
		endpoint.ChannelConfig.PortID, endpoint.ChannelID,
		proof, height,
		endpoint.Chain.SenderAccount.GetAddress().String(),
	)
	return endpoint.Chain.sendMsgs(msg)
}

// ChanCloseInit will construct and execute a MsgChannelCloseInit on the associated endpoint.
//
// NOTE: does not work with ibc-transfer module
func (endpoint *Endpoint) ChanCloseInit() error {
	msg := channeltypes.NewMsgChannelCloseInit(
		endpoint.ChannelConfig.PortID, endpoint.ChannelID,
		endpoint.Chain.SenderAccount.GetAddress().String(),
	)
	return endpoint.Chain.sendMsgs(msg)
}

// SendPacket sends a packet through the channel keeper using the associated endpoint
// The counterparty client is updated so proofs can be sent to the counterparty chain.
// The packet sequence generated for the packet to be sent is returned. An error
// is returned if one occurs.
func (endpoint *Endpoint) SendPacket(
	timeoutHeight clienttypes.Height,
	timeoutTimestamp uint64,
	data []byte,
) (uint64, error) {
	channelCap := endpoint.Chain.GetChannelCapability(endpoint.ChannelConfig.PortID, endpoint.ChannelID)

	// no need to send message, acting as a module
	sequence, err := endpoint.Chain.App.GetIBCKeeper().ChannelKeeper.SendPacket(endpoint.Chain.GetContext(), channelCap, endpoint.ChannelConfig.PortID, endpoint.ChannelID, timeoutHeight, timeoutTimestamp, data)
	if err != nil {
		return 0, err
	}

	// commit changes since no message was sent
	endpoint.Chain.Coordinator.CommitBlock(endpoint.Chain)

	err = endpoint.Counterparty.UpdateClient()
	if err != nil {
		return 0, err
	}

	return sequence, nil
}

// RecvPacket receives a packet on the associated endpoint.
// The counterparty client is updated.
func (endpoint *Endpoint) RecvPacket(packet channeltypes.Packet) error {
	_, err := endpoint.RecvPacketWithResult(packet)
	if err != nil {
		return err
	}

	return nil
}

// RecvPacketWithResult receives a packet on the associated endpoint and the result
// of the transaction is returned. The counterparty client is updated.
func (endpoint *Endpoint) RecvPacketWithResult(packet channeltypes.Packet) (*sdk.Result, error) {
	// get proof of packet commitment on source
	packetKey := host.PacketCommitmentKey(packet.GetSourcePort(), packet.GetSourceChannel(), packet.GetSequence())
	proof, proofHeight := endpoint.Counterparty.Chain.QueryProof(packetKey)

	recvMsg := channeltypes.NewMsgRecvPacket(packet, proof, proofHeight, endpoint.Chain.SenderAccount.GetAddress().String())

	// receive on counterparty and update source client
	res, err := endpoint.Chain.SendMsgs(recvMsg)
	if err != nil {
		return nil, err
	}

	if err := endpoint.Counterparty.UpdateClient(); err != nil {
		return nil, err
	}

	return res, nil
}

// WriteAcknowledgement writes an acknowledgement on the channel associated with the endpoint.
// The counterparty client is updated.
func (endpoint *Endpoint) WriteAcknowledgement(ack exported.Acknowledgement, packet exported.PacketI) error {
	channelCap := endpoint.Chain.GetChannelCapability(packet.GetDestPort(), packet.GetDestChannel())

	// no need to send message, acting as a handler
	err := endpoint.Chain.App.GetIBCKeeper().ChannelKeeper.WriteAcknowledgement(endpoint.Chain.GetContext(), channelCap, packet, ack)
	if err != nil {
		return err
	}

	// commit changes since no message was sent
	endpoint.Chain.Coordinator.CommitBlock(endpoint.Chain)

	return endpoint.Counterparty.UpdateClient()
}

// AcknowledgePacket sends a MsgAcknowledgement to the channel associated with the endpoint.
func (endpoint *Endpoint) AcknowledgePacket(packet channeltypes.Packet, ack []byte) error {
	// get proof of acknowledgement on counterparty
	packetKey := host.PacketAcknowledgementKey(packet.GetDestPort(), packet.GetDestChannel(), packet.GetSequence())
	proof, proofHeight := endpoint.Counterparty.QueryProof(packetKey)

	ackMsg := channeltypes.NewMsgAcknowledgement(packet, ack, proof, proofHeight, endpoint.Chain.SenderAccount.GetAddress().String())

	return endpoint.Chain.sendMsgs(ackMsg)
}

// TimeoutPacket sends a MsgTimeout to the channel associated with the endpoint.
func (endpoint *Endpoint) TimeoutPacket(packet channeltypes.Packet) error {
	// get proof for timeout based on channel order
	var packetKey []byte

	switch endpoint.ChannelConfig.Order {
	case channeltypes.ORDERED:
		packetKey = host.NextSequenceRecvKey(packet.GetDestPort(), packet.GetDestChannel())
	case channeltypes.UNORDERED:
		packetKey = host.PacketReceiptKey(packet.GetDestPort(), packet.GetDestChannel(), packet.GetSequence())
	default:
		return fmt.Errorf("unsupported order type %s", endpoint.ChannelConfig.Order)
	}

	proof, proofHeight := endpoint.Counterparty.QueryProof(packetKey)
	nextSeqRecv, found := endpoint.Counterparty.Chain.App.GetIBCKeeper().ChannelKeeper.GetNextSequenceRecv(endpoint.Counterparty.Chain.GetContext(), endpoint.ChannelConfig.PortID, endpoint.ChannelID)
	require.True(endpoint.Chain.TB, found)

	timeoutMsg := channeltypes.NewMsgTimeout(
		packet, nextSeqRecv,
		proof, proofHeight, endpoint.Chain.SenderAccount.GetAddress().String(),
	)

	return endpoint.Chain.sendMsgs(timeoutMsg)
}

// TimeoutOnClose sends a MsgTimeoutOnClose to the channel associated with the endpoint.
func (endpoint *Endpoint) TimeoutOnClose(packet channeltypes.Packet) error {
	// get proof for timeout based on channel order
	var packetKey []byte

	switch endpoint.ChannelConfig.Order {
	case channeltypes.ORDERED:
		packetKey = host.NextSequenceRecvKey(packet.GetDestPort(), packet.GetDestChannel())
	case channeltypes.UNORDERED:
		packetKey = host.PacketReceiptKey(packet.GetDestPort(), packet.GetDestChannel(), packet.GetSequence())
	default:
		return fmt.Errorf("unsupported order type %s", endpoint.ChannelConfig.Order)
	}

	proof, proofHeight := endpoint.Counterparty.QueryProof(packetKey)

	channelKey := host.ChannelKey(packet.GetDestPort(), packet.GetDestChannel())
	proofClosed, _ := endpoint.Counterparty.QueryProof(channelKey)

	nextSeqRecv, found := endpoint.Counterparty.Chain.App.GetIBCKeeper().ChannelKeeper.GetNextSequenceRecv(endpoint.Counterparty.Chain.GetContext(), endpoint.ChannelConfig.PortID, endpoint.ChannelID)
	require.True(endpoint.Chain.TB, found)

	timeoutOnCloseMsg := channeltypes.NewMsgTimeoutOnClose(
		packet, nextSeqRecv,
		proof, proofClosed, proofHeight, endpoint.Chain.SenderAccount.GetAddress().String(),
	)

	return endpoint.Chain.sendMsgs(timeoutOnCloseMsg)
}

// ChanUpgradeInit sends a MsgChannelUpgradeInit on the associated endpoint.
// A default upgrade proposal is used with overrides from the ProposedUpgrade
// in the channel config.
func (endpoint *Endpoint) ChanUpgradeInit() error {
	upgrade := endpoint.GetProposedUpgrade()

	msg := channeltypes.NewMsgChannelUpgradeInit(
		endpoint.ChannelConfig.PortID,
		endpoint.ChannelID,
<<<<<<< HEAD
		channeltypes.NewUpgradeFields(endpoint.ChannelConfig.Order, []string{endpoint.ConnectionID}, endpoint.ChannelConfig.Version),
		channeltypes.NewTimeout(timeout.Height, timeout.Timestamp),
=======
		upgrade.Fields,
		upgrade.Timeout,
>>>>>>> 8abc983a
		endpoint.Chain.SenderAccount.GetAddress().String(),
	)

	return endpoint.Chain.sendMsgs(msg)
}

// ChanUpgradeTry sends a MsgChannelUpgradeTry on the associated endpoint.
func (endpoint *Endpoint) ChanUpgradeTry(timeout channeltypes.Timeout) error {
	err := endpoint.UpdateClient()
	require.NoError(endpoint.Chain.TB, err)

	counterpartyChannelID := endpoint.Counterparty.ChannelID
	counterpartyPortID := endpoint.Counterparty.ChannelConfig.PortID

	channelKey := host.ChannelKey(counterpartyPortID, counterpartyChannelID)
	proofChannel, height := endpoint.Counterparty.Chain.QueryProof(channelKey)
	upgradeKey := host.ChannelUpgradeKey(counterpartyPortID, counterpartyChannelID)
	proofUpgrade, _ := endpoint.Counterparty.Chain.QueryProof(upgradeKey)

	counterpartyUpgrade, found := endpoint.Counterparty.Chain.App.GetIBCKeeper().ChannelKeeper.GetUpgrade(endpoint.Counterparty.Chain.GetContext(), counterpartyPortID, counterpartyChannelID)
	require.True(endpoint.Chain.TB, found)

	msg := channeltypes.NewMsgChannelUpgradeTry(
		endpoint.ChannelConfig.PortID,
		endpoint.ChannelID,
		[]string{endpoint.ConnectionID},
		timeout,
		counterpartyUpgrade,
		endpoint.Counterparty.GetChannel().UpgradeSequence,
		proofChannel,
		proofUpgrade,
		height,
		endpoint.Chain.SenderAccount.GetAddress().String(),
	)

	return endpoint.Chain.sendMsgs(msg)
}

// SetChannelState sets a channel state
func (endpoint *Endpoint) SetChannelState(state channeltypes.State) error {
	channel := endpoint.GetChannel()

	channel.State = state
	endpoint.Chain.App.GetIBCKeeper().ChannelKeeper.SetChannel(endpoint.Chain.GetContext(), endpoint.ChannelConfig.PortID, endpoint.ChannelID, channel)

	endpoint.Chain.Coordinator.CommitBlock(endpoint.Chain)

	return endpoint.Counterparty.UpdateClient()
}

// GetClientState retrieves the Client State for this endpoint. The
// client state is expected to exist otherwise testing will fail.
func (endpoint *Endpoint) GetClientState() exported.ClientState {
	return endpoint.Chain.GetClientState(endpoint.ClientID)
}

// SetClientState sets the client state for this endpoint.
func (endpoint *Endpoint) SetClientState(clientState exported.ClientState) {
	endpoint.Chain.App.GetIBCKeeper().ClientKeeper.SetClientState(endpoint.Chain.GetContext(), endpoint.ClientID, clientState)
}

// GetConsensusState retrieves the Consensus State for this endpoint at the provided height.
// The consensus state is expected to exist otherwise testing will fail.
func (endpoint *Endpoint) GetConsensusState(height exported.Height) exported.ConsensusState {
	consensusState, found := endpoint.Chain.GetConsensusState(endpoint.ClientID, height)
	require.True(endpoint.Chain.TB, found)

	return consensusState
}

// SetConsensusState sets the consensus state for this endpoint.
func (endpoint *Endpoint) SetConsensusState(consensusState exported.ConsensusState, height exported.Height) {
	endpoint.Chain.App.GetIBCKeeper().ClientKeeper.SetClientConsensusState(endpoint.Chain.GetContext(), endpoint.ClientID, height, consensusState)
}

// GetConnection retrieves an IBC Connection for the endpoint. The
// connection is expected to exist otherwise testing will fail.
func (endpoint *Endpoint) GetConnection() connectiontypes.ConnectionEnd {
	connection, found := endpoint.Chain.App.GetIBCKeeper().ConnectionKeeper.GetConnection(endpoint.Chain.GetContext(), endpoint.ConnectionID)
	require.True(endpoint.Chain.TB, found)

	return connection
}

// SetConnection sets the connection for this endpoint.
func (endpoint *Endpoint) SetConnection(connection connectiontypes.ConnectionEnd) {
	endpoint.Chain.App.GetIBCKeeper().ConnectionKeeper.SetConnection(endpoint.Chain.GetContext(), endpoint.ConnectionID, connection)
}

// GetChannel retrieves an IBC Channel for the endpoint. The channel
// is expected to exist otherwise testing will fail.
func (endpoint *Endpoint) GetChannel() channeltypes.Channel {
	channel, found := endpoint.Chain.App.GetIBCKeeper().ChannelKeeper.GetChannel(endpoint.Chain.GetContext(), endpoint.ChannelConfig.PortID, endpoint.ChannelID)
	require.True(endpoint.Chain.TB, found)

	return channel
}

// SetChannel sets the channel for this endpoint.
func (endpoint *Endpoint) SetChannel(channel channeltypes.Channel) {
	endpoint.Chain.App.GetIBCKeeper().ChannelKeeper.SetChannel(endpoint.Chain.GetContext(), endpoint.ChannelConfig.PortID, endpoint.ChannelID, channel)
}

// QueryClientStateProof performs and abci query for a client stat associated
// with this endpoint and returns the ClientState along with the proof.
func (endpoint *Endpoint) QueryClientStateProof() (exported.ClientState, []byte) {
	// retrieve client state to provide proof for
	clientState := endpoint.GetClientState()

	clientKey := host.FullClientStateKey(endpoint.ClientID)
	proofClient, _ := endpoint.QueryProof(clientKey)

	return clientState, proofClient
}

// GetProposedUpgrade returns a valid upgrade which can be used for UpgradeInit and UpgradeTry.
// By default, the endpoint's existing channel fields will be used for the upgrade fields and
// a sane default timeout will be used by querying the counterparty's latest height.
// If any non-empty values are specified in the ChannelConfig's ProposedUpgrade,
// those values will be used in the returned upgrade.
func (endpoint *Endpoint) GetProposedUpgrade() channeltypes.Upgrade {
	// create a default upgrade
	upgrade := channeltypes.Upgrade{
		Fields: channeltypes.UpgradeFields{
			Ordering:       endpoint.ChannelConfig.Order,
			ConnectionHops: []string{endpoint.ConnectionID},
			Version:        endpoint.ChannelConfig.Version,
		},
		Timeout:            channeltypes.NewUpgradeTimeout(endpoint.Counterparty.Chain.GetTimeoutHeight(), 0),
		LatestSequenceSend: 0,
	}

	override := endpoint.ChannelConfig.ProposedUpgrade
	if override.Timeout.IsValid() {
		upgrade.Timeout = override.Timeout
	}

	if override.Fields.Ordering != channeltypes.NONE {
		upgrade.Fields.Ordering = override.Fields.Ordering
	}

	if override.Fields.Version != "" {
		upgrade.Fields.Version = override.Fields.Version
	}

	if len(override.Fields.ConnectionHops) != 0 {
		upgrade.Fields.ConnectionHops = override.Fields.ConnectionHops
	}

	return upgrade
}<|MERGE_RESOLUTION|>--- conflicted
+++ resolved
@@ -573,13 +573,8 @@
 	msg := channeltypes.NewMsgChannelUpgradeInit(
 		endpoint.ChannelConfig.PortID,
 		endpoint.ChannelID,
-<<<<<<< HEAD
-		channeltypes.NewUpgradeFields(endpoint.ChannelConfig.Order, []string{endpoint.ConnectionID}, endpoint.ChannelConfig.Version),
-		channeltypes.NewTimeout(timeout.Height, timeout.Timestamp),
-=======
 		upgrade.Fields,
 		upgrade.Timeout,
->>>>>>> 8abc983a
 		endpoint.Chain.SenderAccount.GetAddress().String(),
 	)
 
@@ -708,7 +703,7 @@
 			ConnectionHops: []string{endpoint.ConnectionID},
 			Version:        endpoint.ChannelConfig.Version,
 		},
-		Timeout:            channeltypes.NewUpgradeTimeout(endpoint.Counterparty.Chain.GetTimeoutHeight(), 0),
+		Timeout:            channeltypes.NewTimeout(endpoint.Counterparty.Chain.GetTimeoutHeight(), 0),
 		LatestSequenceSend: 0,
 	}
 
