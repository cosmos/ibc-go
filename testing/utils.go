package ibctesting

import (
<<<<<<< HEAD
	"fmt"
=======
	"math/rand"
>>>>>>> 68dba07c
	"testing"

	"github.com/stretchr/testify/require"

	govtypesv1 "github.com/cosmos/cosmos-sdk/x/gov/types/v1"

	abci "github.com/cometbft/cometbft/abci/types"
	tmtypes "github.com/cometbft/cometbft/types"
)

// ApplyValSetChanges takes in tmtypes.ValidatorSet and []abci.ValidatorUpdate and will return a new tmtypes.ValidatorSet which has the
// provided validator updates applied to the provided validator set.
func ApplyValSetChanges(tb testing.TB, valSet *tmtypes.ValidatorSet, valUpdates []abci.ValidatorUpdate) *tmtypes.ValidatorSet {
	tb.Helper()
	updates, err := tmtypes.PB2TM.ValidatorUpdates(valUpdates)
	require.NoError(tb, err)

	// must copy since validator set will mutate with UpdateWithChangeSet
	newVals := valSet.Copy()
	err = newVals.UpdateWithChangeSet(updates)
	require.NoError(tb, err)

	return newVals
}

<<<<<<< HEAD
// VoteAndCheckProposalStatus votes on a gov proposal, checks if the proposal has passed, and returns an error if it has not with the failure reason.
func VoteAndCheckProposalStatus(endpoint *Endpoint, proposalID uint64) error {
	// vote on proposal
	ctx := endpoint.Chain.GetContext()
	require.NoError(endpoint.Chain.TB, endpoint.Chain.GetSimApp().GovKeeper.AddVote(ctx, proposalID, endpoint.Chain.SenderAccount.GetAddress(), govtypesv1.NewNonSplitVoteOption(govtypesv1.OptionYes), ""))

	// fast forward the chain context to end the voting period
	params, err := endpoint.Chain.GetSimApp().GovKeeper.Params.Get(ctx)
	require.NoError(endpoint.Chain.TB, err)

	endpoint.Chain.Coordinator.IncrementTimeBy(*params.VotingPeriod + *params.MaxDepositPeriod)
	endpoint.Chain.NextBlock()

	// check if proposal passed or failed on msg execution
	// we need to grab the context again since the previous context is no longer valid as the chain header time has been incremented
	p, err := endpoint.Chain.GetSimApp().GovKeeper.Proposals.Get(endpoint.Chain.GetContext(), proposalID)
	require.NoError(endpoint.Chain.TB, err)
	if p.Status != govtypesv1.StatusPassed {
		return fmt.Errorf("proposal failed: %s", p.FailedReason)
	}
	return nil
=======
// GenerateString generates a random string of the given length in bytes
func GenerateString(length uint) string {
	bytes := make([]byte, length)
	for i := range bytes {
		bytes[i] = charset[rand.Intn(len(charset))]
	}
	return string(bytes)
>>>>>>> 68dba07c
}<|MERGE_RESOLUTION|>--- conflicted
+++ resolved
@@ -1,11 +1,8 @@
 package ibctesting
 
 import (
-<<<<<<< HEAD
 	"fmt"
-=======
 	"math/rand"
->>>>>>> 68dba07c
 	"testing"
 
 	"github.com/stretchr/testify/require"
@@ -31,7 +28,6 @@
 	return newVals
 }
 
-<<<<<<< HEAD
 // VoteAndCheckProposalStatus votes on a gov proposal, checks if the proposal has passed, and returns an error if it has not with the failure reason.
 func VoteAndCheckProposalStatus(endpoint *Endpoint, proposalID uint64) error {
 	// vote on proposal
@@ -53,7 +49,8 @@
 		return fmt.Errorf("proposal failed: %s", p.FailedReason)
 	}
 	return nil
-=======
+}
+
 // GenerateString generates a random string of the given length in bytes
 func GenerateString(length uint) string {
 	bytes := make([]byte, length)
@@ -61,5 +58,4 @@
 		bytes[i] = charset[rand.Intn(len(charset))]
 	}
 	return string(bytes)
->>>>>>> 68dba07c
 }