package simapp

import (
	"encoding/json"
	"fmt"
	"math/rand"
	"os"
	"runtime/debug"
	"strings"
	"testing"

	"github.com/stretchr/testify/require"

	"github.com/cosmos/cosmos-sdk/baseapp"
	"github.com/cosmos/cosmos-sdk/client/flags"
	"github.com/cosmos/cosmos-sdk/server"
	"github.com/cosmos/cosmos-sdk/store"
	storetypes "github.com/cosmos/cosmos-sdk/store/types"
	simtestutil "github.com/cosmos/cosmos-sdk/testutil/sims"
	sdk "github.com/cosmos/cosmos-sdk/types"
	simtypes "github.com/cosmos/cosmos-sdk/types/simulation"
	authtypes "github.com/cosmos/cosmos-sdk/x/auth/types"
	authzkeeper "github.com/cosmos/cosmos-sdk/x/authz/keeper"
	banktypes "github.com/cosmos/cosmos-sdk/x/bank/types"
	distrtypes "github.com/cosmos/cosmos-sdk/x/distribution/types"
	evidencetypes "github.com/cosmos/cosmos-sdk/x/evidence/types"
	govtypes "github.com/cosmos/cosmos-sdk/x/gov/types"
	minttypes "github.com/cosmos/cosmos-sdk/x/mint/types"
	paramtypes "github.com/cosmos/cosmos-sdk/x/params/types"
	"github.com/cosmos/cosmos-sdk/x/simulation"
	simcli "github.com/cosmos/cosmos-sdk/x/simulation/client/cli"
	slashingtypes "github.com/cosmos/cosmos-sdk/x/slashing/types"
	stakingtypes "github.com/cosmos/cosmos-sdk/x/staking/types"

	dbm "github.com/cometbft/cometbft-db"
	abci "github.com/cometbft/cometbft/abci/types"
	"github.com/cometbft/cometbft/libs/log"
	tmproto "github.com/cometbft/cometbft/proto/tendermint/types"

	capabilitytypes "github.com/cosmos/ibc-go/modules/capability/types"
	ibctransfertypes "github.com/cosmos/ibc-go/v7/modules/apps/transfer/types"
	ibcexported "github.com/cosmos/ibc-go/v7/modules/core/exported"
)

// SimAppChainID hardcoded chainID for simulation
const SimAppChainID = "simulation-app"

// Get flags every time the simulator is run
func init() {
<<<<<<< HEAD
	SimulatorFlags()
=======
	simcli.GetSimulatorFlags()
>>>>>>> d281d840
}

type StoreKeysPrefixes struct {
	A        storetypes.StoreKey
	B        storetypes.StoreKey
	Prefixes [][]byte
}

// fauxMerkleModeOpt returns a BaseApp option to use a dbStoreAdapter instead of
// an IAVLStore for faster simulation speed.
func fauxMerkleModeOpt(bapp *baseapp.BaseApp) {
	bapp.SetFauxMerkleMode()
}

// interBlockCacheOpt returns a BaseApp option function that sets the persistent
// inter-block write-through cache.
func interBlockCacheOpt() func(*baseapp.BaseApp) {
	return baseapp.SetInterBlockCache(store.NewCommitKVStoreCacheManager())
}

func TestFullAppSimulation(t *testing.T) {
	config := simcli.NewConfigFromFlags()
	config.ChainID = SimAppChainID

	db, dir, logger, skip, err := simtestutil.SetupSimulation(config, "leveldb-app-sim", "Simulation", simcli.FlagVerboseValue, simcli.FlagEnabledValue)
	if skip {
		t.Skip("skipping application simulation")
	}
	require.NoError(t, err, "simulation setup failed")

	defer func() {
		require.NoError(t, db.Close())
		require.NoError(t, os.RemoveAll(dir))
	}()

	appOptions := make(simtestutil.AppOptionsMap, 0)
	appOptions[flags.FlagHome] = DefaultNodeHome
	appOptions[server.FlagInvCheckPeriod] = simcli.FlagPeriodValue

	app := NewSimApp(logger, db, nil, true, appOptions, fauxMerkleModeOpt, baseapp.SetChainID(SimAppChainID))
	require.Equal(t, "SimApp", app.Name())

	// run randomized simulation
	_, simParams, simErr := simulation.SimulateFromSeed(
		t,
		os.Stdout,
		app.BaseApp,
		simtestutil.AppStateFn(app.AppCodec(), app.SimulationManager(), app.DefaultGenesis()),
		simtypes.RandomAccounts, // Replace with own random account function if using keys other than secp256k1
		simtestutil.SimulationOperations(app, app.AppCodec(), config),
		BlockedAddresses(),
		config,
		app.AppCodec(),
	)

	// export state and simParams before the simulation error is checked
	err = simtestutil.CheckExportSimulation(app, config, simParams)
	require.NoError(t, err)
	require.NoError(t, simErr)

	if config.Commit {
		simtestutil.PrintStats(db)
	}
}

func TestAppImportExport(t *testing.T) {
	config := simcli.NewConfigFromFlags()
	config.ChainID = SimAppChainID

	db, dir, logger, skip, err := simtestutil.SetupSimulation(config, "leveldb-app-sim", "Simulation", simcli.FlagVerboseValue, simcli.FlagEnabledValue)
	if skip {
		t.Skip("skipping application import/export simulation")
	}
	require.NoError(t, err, "simulation setup failed")

	defer func() {
		require.NoError(t, db.Close())
		require.NoError(t, os.RemoveAll(dir))
	}()

	appOptions := make(simtestutil.AppOptionsMap, 0)
	appOptions[flags.FlagHome] = DefaultNodeHome
	appOptions[server.FlagInvCheckPeriod] = simcli.FlagPeriodValue

	app := NewSimApp(logger, db, nil, true, appOptions, fauxMerkleModeOpt, baseapp.SetChainID(SimAppChainID))
	require.Equal(t, "SimApp", app.Name())

	// Run randomized simulation
	_, simParams, simErr := simulation.SimulateFromSeed(
		t,
		os.Stdout,
		app.BaseApp,
		simtestutil.AppStateFn(app.AppCodec(), app.SimulationManager(), app.DefaultGenesis()),
		simtypes.RandomAccounts, // Replace with own random account function if using keys other than secp256k1
		simtestutil.SimulationOperations(app, app.AppCodec(), config),
		BlockedAddresses(),
		config,
		app.AppCodec(),
	)

	// export state and simParams before the simulation error is checked
	err = simtestutil.CheckExportSimulation(app, config, simParams)
	require.NoError(t, err)
	require.NoError(t, simErr)

	if config.Commit {
		simtestutil.PrintStats(db)
	}

	fmt.Printf("exporting genesis...\n")

	exported, err := app.ExportAppStateAndValidators(false, []string{}, []string{})
	require.NoError(t, err)

	fmt.Printf("importing genesis...\n")

	newDB, newDir, _, _, err := simtestutil.SetupSimulation(config, "leveldb-app-sim-2", "Simulation-2", simcli.FlagVerboseValue, simcli.FlagEnabledValue)
	require.NoError(t, err, "simulation setup failed")

	defer func() {
		require.NoError(t, newDB.Close())
		require.NoError(t, os.RemoveAll(newDir))
	}()

	newApp := NewSimApp(log.NewNopLogger(), newDB, nil, true, appOptions, fauxMerkleModeOpt, baseapp.SetChainID(SimAppChainID))
	require.Equal(t, "SimApp", newApp.Name())

	var genesisState GenesisState
	err = json.Unmarshal(exported.AppState, &genesisState)
	require.NoError(t, err)

	defer func() {
		if r := recover(); r != nil {
			err := fmt.Sprintf("%v", r)
			if !strings.Contains(err, "validator set is empty after InitGenesis") {
				panic(r)
			}
			logger.Info("Skipping simulation as all validators have been unbonded")
			logger.Info("err", err, "stacktrace", string(debug.Stack()))
		}
	}()

	ctxA := app.NewContext(true, tmproto.Header{Height: app.LastBlockHeight()})
	ctxB := newApp.NewContext(true, tmproto.Header{Height: app.LastBlockHeight()})
	newApp.ModuleManager.InitGenesis(ctxB, app.AppCodec(), genesisState)
	newApp.StoreConsensusParams(ctxB, exported.ConsensusParams)

	fmt.Printf("comparing stores...\n")

	storeKeysPrefixes := []StoreKeysPrefixes{
		{app.GetKey(authtypes.StoreKey), newApp.GetKey(authtypes.StoreKey), [][]byte{}},
		{
			app.GetKey(stakingtypes.StoreKey), newApp.GetKey(stakingtypes.StoreKey),
			[][]byte{
				stakingtypes.UnbondingQueueKey, stakingtypes.RedelegationQueueKey, stakingtypes.ValidatorQueueKey,
				stakingtypes.HistoricalInfoKey, stakingtypes.UnbondingIDKey, stakingtypes.UnbondingIndexKey, stakingtypes.UnbondingTypeKey, stakingtypes.ValidatorUpdatesKey,
			},
		}, // ordering may change but it doesn't matter
		{app.GetKey(slashingtypes.StoreKey), newApp.keys[slashingtypes.StoreKey], [][]byte{}},
		{app.GetKey(minttypes.StoreKey), newApp.keys[minttypes.StoreKey], [][]byte{}},
		{app.GetKey(distrtypes.StoreKey), newApp.keys[distrtypes.StoreKey], [][]byte{}},
		{app.GetKey(banktypes.StoreKey), newApp.keys[banktypes.StoreKey], [][]byte{banktypes.BalancesPrefix}},
		{app.GetKey(paramtypes.StoreKey), newApp.keys[paramtypes.StoreKey], [][]byte{}},
		{app.GetKey(govtypes.StoreKey), newApp.keys[govtypes.StoreKey], [][]byte{}},
		{app.GetKey(evidencetypes.StoreKey), newApp.keys[evidencetypes.StoreKey], [][]byte{}},
		{app.GetKey(capabilitytypes.StoreKey), newApp.keys[capabilitytypes.StoreKey], [][]byte{}},
		{app.GetKey(ibcexported.StoreKey), newApp.keys[ibcexported.StoreKey], [][]byte{}},
		{app.GetKey(ibctransfertypes.StoreKey), newApp.keys[ibctransfertypes.StoreKey], [][]byte{}},
		{app.GetKey(authzkeeper.StoreKey), newApp.keys[authzkeeper.StoreKey], [][]byte{}},
	}

	for _, skp := range storeKeysPrefixes {
		storeA := ctxA.KVStore(skp.A)
		storeB := ctxB.KVStore(skp.B)

		failedKVAs, failedKVBs := sdk.DiffKVStores(storeA, storeB, skp.Prefixes)
		require.Equal(t, len(failedKVAs), len(failedKVBs), "unequal sets of key-values to compare")

		fmt.Printf("compared %d different key/value pairs between %s and %s\n", len(failedKVAs), skp.A, skp.B)
		require.Equal(t, 0, len(failedKVAs), simtestutil.GetSimulationLog(skp.A.Name(), app.SimulationManager().StoreDecoders, failedKVAs, failedKVBs))
	}
}

func TestAppSimulationAfterImport(t *testing.T) {
	config := simcli.NewConfigFromFlags()
	config.ChainID = SimAppChainID

	db, dir, logger, skip, err := simtestutil.SetupSimulation(config, "leveldb-app-sim", "Simulation", simcli.FlagVerboseValue, simcli.FlagEnabledValue)
	if skip {
		t.Skip("skipping application simulation after import")
	}
	require.NoError(t, err, "simulation setup failed")

	defer func() {
		require.NoError(t, db.Close())
		require.NoError(t, os.RemoveAll(dir))
	}()

	appOptions := make(simtestutil.AppOptionsMap, 0)
	appOptions[flags.FlagHome] = DefaultNodeHome
	appOptions[server.FlagInvCheckPeriod] = simcli.FlagPeriodValue

	app := NewSimApp(logger, db, nil, true, appOptions, fauxMerkleModeOpt, baseapp.SetChainID(SimAppChainID))
	require.Equal(t, "SimApp", app.Name())

	// Run randomized simulation
	stopEarly, simParams, simErr := simulation.SimulateFromSeed(
		t,
		os.Stdout,
		app.BaseApp,
		simtestutil.AppStateFn(app.AppCodec(), app.SimulationManager(), app.DefaultGenesis()),
		simtypes.RandomAccounts, // Replace with own random account function if using keys other than secp256k1
		simtestutil.SimulationOperations(app, app.AppCodec(), config),
		BlockedAddresses(),
		config,
		app.AppCodec(),
	)

	// export state and simParams before the simulation error is checked
	err = simtestutil.CheckExportSimulation(app, config, simParams)
	require.NoError(t, err)
	require.NoError(t, simErr)

	if config.Commit {
		simtestutil.PrintStats(db)
	}

	if stopEarly {
		fmt.Println("can't export or import a zero-validator genesis, exiting test...")
		return
	}

	fmt.Printf("exporting genesis...\n")

	exported, err := app.ExportAppStateAndValidators(true, []string{}, []string{})
	require.NoError(t, err)

	fmt.Printf("importing genesis...\n")

	newDB, newDir, _, _, err := simtestutil.SetupSimulation(config, "leveldb-app-sim-2", "Simulation-2", simcli.FlagVerboseValue, simcli.FlagEnabledValue)
	require.NoError(t, err, "simulation setup failed")

	defer func() {
		require.NoError(t, newDB.Close())
		require.NoError(t, os.RemoveAll(newDir))
	}()

	newApp := NewSimApp(log.NewNopLogger(), newDB, nil, true, appOptions, fauxMerkleModeOpt, baseapp.SetChainID(SimAppChainID))
	require.Equal(t, "SimApp", newApp.Name())

	newApp.InitChain(abci.RequestInitChain{
		ChainId:       SimAppChainID,
		AppStateBytes: exported.AppState,
	})

	_, _, err = simulation.SimulateFromSeed(
		t,
		os.Stdout,
		newApp.BaseApp,
		simtestutil.AppStateFn(app.AppCodec(), app.SimulationManager(), app.DefaultGenesis()),
		simtypes.RandomAccounts, // Replace with own random account function if using keys other than secp256k1
		simtestutil.SimulationOperations(newApp, newApp.AppCodec(), config),
		BlockedAddresses(),
		config,
		app.AppCodec(),
	)
	require.NoError(t, err)
}

// TODO: Make another test for the fuzzer itself, which just has noOp txs
// and doesn't depend on the application.
func TestAppStateDeterminism(t *testing.T) {
	if !simcli.FlagEnabledValue {
		t.Skip("skipping application simulation")
	}

	config := simcli.NewConfigFromFlags()
	config.InitialBlockHeight = 1
	config.ExportParamsPath = ""
	config.OnOperation = false
	config.AllInvariants = false
	config.ChainID = SimAppChainID

	numSeeds := 3
	numTimesToRunPerSeed := 5

	// We will be overriding the random seed and just run a single simulation on the provided seed value
	if config.Seed != simcli.DefaultSeedValue {
		numSeeds = 1
	}

	appHashList := make([]json.RawMessage, numTimesToRunPerSeed)
	appOptions := make(simtestutil.AppOptionsMap, 0)
	appOptions[flags.FlagHome] = DefaultNodeHome
	appOptions[server.FlagInvCheckPeriod] = simcli.FlagPeriodValue

	for i := 0; i < numSeeds; i++ {
		if config.Seed == simcli.DefaultSeedValue {
			config.Seed = rand.Int63()
		}

		fmt.Println("config.Seed: ", config.Seed)

		for j := 0; j < numTimesToRunPerSeed; j++ {
			var logger log.Logger
			if simcli.FlagVerboseValue {
				logger = log.TestingLogger()
			} else {
				logger = log.NewNopLogger()
			}

			db := dbm.NewMemDB()
			app := NewSimApp(logger, db, nil, true, appOptions, interBlockCacheOpt(), baseapp.SetChainID(SimAppChainID))

			fmt.Printf(
				"running non-determinism simulation; seed %d: %d/%d, attempt: %d/%d\n",
				config.Seed, i+1, numSeeds, j+1, numTimesToRunPerSeed,
			)

			_, _, err := simulation.SimulateFromSeed(
				t,
				os.Stdout,
				app.BaseApp,
				simtestutil.AppStateFn(app.AppCodec(), app.SimulationManager(), app.DefaultGenesis()),
				simtypes.RandomAccounts, // Replace with own random account function if using keys other than secp256k1
				simtestutil.SimulationOperations(app, app.AppCodec(), config),
				BlockedAddresses(),
				config,
				app.AppCodec(),
			)
			require.NoError(t, err)

			if config.Commit {
				simtestutil.PrintStats(db)
			}

			appHash := app.LastCommitID().Hash
			appHashList[j] = appHash

			if j != 0 {
				require.Equal(
					t, string(appHashList[0]), string(appHashList[j]),
					"non-determinism in seed %d: %d/%d, attempt: %d/%d\n", config.Seed, i+1, numSeeds, j+1, numTimesToRunPerSeed,
				)
			}
		}
	}
}<|MERGE_RESOLUTION|>--- conflicted
+++ resolved
@@ -47,11 +47,7 @@
 
 // Get flags every time the simulator is run
 func init() {
-<<<<<<< HEAD
-	SimulatorFlags()
-=======
 	simcli.GetSimulatorFlags()
->>>>>>> d281d840
 }
 
 type StoreKeysPrefixes struct {
