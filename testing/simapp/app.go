--- conflicted
+++ resolved
@@ -141,11 +141,7 @@
 	solomachine "github.com/cosmos/ibc-go/v9/modules/light-clients/06-solomachine"
 	ibctm "github.com/cosmos/ibc-go/v9/modules/light-clients/07-tendermint"
 	ibcmock "github.com/cosmos/ibc-go/v9/testing/mock"
-<<<<<<< HEAD
 	mockv2 "github.com/cosmos/ibc-go/v9/testing/mock/v2"
-	ibctestingtypes "github.com/cosmos/ibc-go/v9/testing/types"
-=======
->>>>>>> 7d86244d
 )
 
 const appName = "SimApp"
@@ -206,19 +202,10 @@
 	GovKeeper             govkeeper.Keeper
 	UpgradeKeeper         *upgradekeeper.Keeper
 	AuthzKeeper           authzkeeper.Keeper
-<<<<<<< HEAD
-	IBCKeeper             *ibckeeper.Keeper // IBC Keeper must be a pointer in the app, so we can SetRouter on it correctly
-	IBCFeeKeeper          ibcfeekeeper.Keeper
-	ICAControllerKeeper   icacontrollerkeeper.Keeper
-	ICAHostKeeper         icahostkeeper.Keeper
-	TransferKeeper        ibctransferkeeper.Keeper
-	TransferKeeperV2      *ibctransferkeeperv2.Keeper
-=======
 	EvidenceKeeper        evidencekeeper.Keeper
 	FeeGrantKeeper        feegrantkeeper.Keeper
 	GroupKeeper           groupkeeper.Keeper
 	NFTKeeper             nftkeeper.Keeper
->>>>>>> 7d86244d
 	ConsensusParamsKeeper consensusparamkeeper.Keeper
 	PoolKeeper            poolkeeper.Keeper
 	EpochsKeeper          *epochskeeper.Keeper
@@ -229,6 +216,7 @@
 	ICAControllerKeeper icacontrollerkeeper.Keeper
 	ICAHostKeeper       icahostkeeper.Keeper
 	TransferKeeper      ibctransferkeeper.Keeper
+	TransferKeeperV2    *ibctransferkeeperv2.Keeper
 
 	// make IBC modules public for test purposes
 	// these modules are never directly routed to by the IBC Router
