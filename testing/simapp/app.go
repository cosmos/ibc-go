package simapp

import (
	"encoding/json"
	"fmt"
	"io"
	"os"
	"path/filepath"

	dbm "github.com/cosmos/cosmos-db"
	"github.com/cosmos/gogoproto/proto"
	"github.com/spf13/cast"

	autocliv1 "cosmossdk.io/api/cosmos/autocli/v1"
	reflectionv1 "cosmossdk.io/api/cosmos/reflection/v1"
	"cosmossdk.io/client/v2/autocli"
	"cosmossdk.io/core/appmodule"
	"cosmossdk.io/log"
	storetypes "cosmossdk.io/store/types"
	"cosmossdk.io/x/tx/signing"
	"cosmossdk.io/x/upgrade"
	upgradekeeper "cosmossdk.io/x/upgrade/keeper"
	upgradetypes "cosmossdk.io/x/upgrade/types"

	"github.com/cosmos/cosmos-sdk/baseapp"
	"github.com/cosmos/cosmos-sdk/client"
	"github.com/cosmos/cosmos-sdk/client/flags"
	"github.com/cosmos/cosmos-sdk/client/grpc/cmtservice"
	nodeservice "github.com/cosmos/cosmos-sdk/client/grpc/node"
	"github.com/cosmos/cosmos-sdk/codec"
	"github.com/cosmos/cosmos-sdk/codec/address"
	"github.com/cosmos/cosmos-sdk/codec/types"
	"github.com/cosmos/cosmos-sdk/runtime"
	runtimeservices "github.com/cosmos/cosmos-sdk/runtime/services"
	"github.com/cosmos/cosmos-sdk/server"
	"github.com/cosmos/cosmos-sdk/server/api"
	"github.com/cosmos/cosmos-sdk/server/config"
	servertypes "github.com/cosmos/cosmos-sdk/server/types"
	"github.com/cosmos/cosmos-sdk/std"
	"github.com/cosmos/cosmos-sdk/testutil/testdata/testpb"
	sdk "github.com/cosmos/cosmos-sdk/types"
	"github.com/cosmos/cosmos-sdk/types/module"
	"github.com/cosmos/cosmos-sdk/types/msgservice"
	"github.com/cosmos/cosmos-sdk/version"
	"github.com/cosmos/cosmos-sdk/x/auth"
	"github.com/cosmos/cosmos-sdk/x/auth/ante"
	authcodec "github.com/cosmos/cosmos-sdk/x/auth/codec"
	authkeeper "github.com/cosmos/cosmos-sdk/x/auth/keeper"
	"github.com/cosmos/cosmos-sdk/x/auth/posthandler"
	authsims "github.com/cosmos/cosmos-sdk/x/auth/simulation"
	authtx "github.com/cosmos/cosmos-sdk/x/auth/tx"
	authtypes "github.com/cosmos/cosmos-sdk/x/auth/types"
	"github.com/cosmos/cosmos-sdk/x/auth/vesting"
	vestingtypes "github.com/cosmos/cosmos-sdk/x/auth/vesting/types"
	"github.com/cosmos/cosmos-sdk/x/authz"
	authzkeeper "github.com/cosmos/cosmos-sdk/x/authz/keeper"
	authzmodule "github.com/cosmos/cosmos-sdk/x/authz/module"
	"github.com/cosmos/cosmos-sdk/x/bank"
	bankkeeper "github.com/cosmos/cosmos-sdk/x/bank/keeper"
	banktypes "github.com/cosmos/cosmos-sdk/x/bank/types"
	"github.com/cosmos/cosmos-sdk/x/consensus"
	consensusparamkeeper "github.com/cosmos/cosmos-sdk/x/consensus/keeper"
	consensusparamtypes "github.com/cosmos/cosmos-sdk/x/consensus/types"
	distr "github.com/cosmos/cosmos-sdk/x/distribution"
	distrkeeper "github.com/cosmos/cosmos-sdk/x/distribution/keeper"
	distrtypes "github.com/cosmos/cosmos-sdk/x/distribution/types"
	"github.com/cosmos/cosmos-sdk/x/genutil"
	genutiltypes "github.com/cosmos/cosmos-sdk/x/genutil/types"
	"github.com/cosmos/cosmos-sdk/x/gov"
	govclient "github.com/cosmos/cosmos-sdk/x/gov/client"
	govkeeper "github.com/cosmos/cosmos-sdk/x/gov/keeper"
	govtypes "github.com/cosmos/cosmos-sdk/x/gov/types"
	"github.com/cosmos/cosmos-sdk/x/group"
	"github.com/cosmos/cosmos-sdk/x/mint"
	mintkeeper "github.com/cosmos/cosmos-sdk/x/mint/keeper"
	minttypes "github.com/cosmos/cosmos-sdk/x/mint/types"
	"github.com/cosmos/cosmos-sdk/x/params"
	paramsclient "github.com/cosmos/cosmos-sdk/x/params/client"
	paramskeeper "github.com/cosmos/cosmos-sdk/x/params/keeper"
	paramstypes "github.com/cosmos/cosmos-sdk/x/params/types"
	"github.com/cosmos/cosmos-sdk/x/slashing"
	slashingkeeper "github.com/cosmos/cosmos-sdk/x/slashing/keeper"
	slashingtypes "github.com/cosmos/cosmos-sdk/x/slashing/types"
	"github.com/cosmos/cosmos-sdk/x/staking"
	stakingkeeper "github.com/cosmos/cosmos-sdk/x/staking/keeper"
	stakingtypes "github.com/cosmos/cosmos-sdk/x/staking/types"

	abci "github.com/cometbft/cometbft/abci/types"

	"github.com/cosmos/ibc-go/modules/capability"
	capabilitykeeper "github.com/cosmos/ibc-go/modules/capability/keeper"
	capabilitytypes "github.com/cosmos/ibc-go/modules/capability/types"
	ica "github.com/cosmos/ibc-go/v9/modules/apps/27-interchain-accounts"
	icacontroller "github.com/cosmos/ibc-go/v9/modules/apps/27-interchain-accounts/controller"
	icacontrollerkeeper "github.com/cosmos/ibc-go/v9/modules/apps/27-interchain-accounts/controller/keeper"
	icacontrollertypes "github.com/cosmos/ibc-go/v9/modules/apps/27-interchain-accounts/controller/types"
	icahost "github.com/cosmos/ibc-go/v9/modules/apps/27-interchain-accounts/host"
	icahostkeeper "github.com/cosmos/ibc-go/v9/modules/apps/27-interchain-accounts/host/keeper"
	icahosttypes "github.com/cosmos/ibc-go/v9/modules/apps/27-interchain-accounts/host/types"
	icatypes "github.com/cosmos/ibc-go/v9/modules/apps/27-interchain-accounts/types"
	ibcfee "github.com/cosmos/ibc-go/v9/modules/apps/29-fee"
	ibcfeekeeper "github.com/cosmos/ibc-go/v9/modules/apps/29-fee/keeper"
	ibcfeetypes "github.com/cosmos/ibc-go/v9/modules/apps/29-fee/types"
	"github.com/cosmos/ibc-go/v9/modules/apps/transfer"
	ibctransferkeeper "github.com/cosmos/ibc-go/v9/modules/apps/transfer/keeper"
	ibctransfertypes "github.com/cosmos/ibc-go/v9/modules/apps/transfer/types"
	ibc "github.com/cosmos/ibc-go/v9/modules/core"
	ibcclienttypes "github.com/cosmos/ibc-go/v9/modules/core/02-client/types"
	ibcconnectiontypes "github.com/cosmos/ibc-go/v9/modules/core/03-connection/types"
	porttypes "github.com/cosmos/ibc-go/v9/modules/core/05-port/types"
	ibcexported "github.com/cosmos/ibc-go/v9/modules/core/exported"
	ibckeeper "github.com/cosmos/ibc-go/v9/modules/core/keeper"
	packetserverkeeper "github.com/cosmos/ibc-go/v9/modules/core/packet-server/keeper"
	solomachine "github.com/cosmos/ibc-go/v9/modules/light-clients/06-solomachine"
	ibctm "github.com/cosmos/ibc-go/v9/modules/light-clients/07-tendermint"
	ibcmock "github.com/cosmos/ibc-go/v9/testing/mock"
	ibctestingtypes "github.com/cosmos/ibc-go/v9/testing/types"
)

const appName = "SimApp"

// IBC application testing ports
const (
	MockFeePort string = ibcmock.ModuleName + ibcfeetypes.ModuleName
)

var (
	// DefaultNodeHome default home directories for the application daemon
	DefaultNodeHome string

	// module account permissions
	maccPerms = map[string][]string{
		authtypes.FeeCollectorName:     nil,
		distrtypes.ModuleName:          nil,
		minttypes.ModuleName:           {authtypes.Minter},
		stakingtypes.BondedPoolName:    {authtypes.Burner, authtypes.Staking},
		stakingtypes.NotBondedPoolName: {authtypes.Burner, authtypes.Staking},
		govtypes.ModuleName:            {authtypes.Burner},
		ibctransfertypes.ModuleName:    {authtypes.Minter, authtypes.Burner},
		ibcfeetypes.ModuleName:         nil,
		icatypes.ModuleName:            nil,
		ibcmock.ModuleName:             nil,
	}
)

var _ servertypes.Application = (*SimApp)(nil)

// SimApp extends an ABCI application, but with most of its parameters exported.
// They are exported for convenience in creating helper functions, as object
// capabilities aren't needed for testing.
type SimApp struct {
	*baseapp.BaseApp
	legacyAmino       *codec.LegacyAmino
	appCodec          codec.Codec
	txConfig          client.TxConfig
	interfaceRegistry types.InterfaceRegistry

	// keys to access the substores
	keys    map[string]*storetypes.KVStoreKey
	tkeys   map[string]*storetypes.TransientStoreKey
	memKeys map[string]*storetypes.MemoryStoreKey

	// keepers
	AccountKeeper         authkeeper.AccountKeeper
	BankKeeper            bankkeeper.Keeper
	CapabilityKeeper      *capabilitykeeper.Keeper
	StakingKeeper         *stakingkeeper.Keeper
	SlashingKeeper        slashingkeeper.Keeper
	MintKeeper            mintkeeper.Keeper
	DistrKeeper           distrkeeper.Keeper
	GovKeeper             govkeeper.Keeper
	UpgradeKeeper         *upgradekeeper.Keeper
	ParamsKeeper          paramskeeper.Keeper
	AuthzKeeper           authzkeeper.Keeper
	IBCKeeper             *ibckeeper.Keeper // IBC Keeper must be a pointer in the app, so we can SetRouter on it correctly
	IBCFeeKeeper          ibcfeekeeper.Keeper
	ICAControllerKeeper   icacontrollerkeeper.Keeper
	ICAHostKeeper         icahostkeeper.Keeper
	TransferKeeper        ibctransferkeeper.Keeper
	ConsensusParamsKeeper consensusparamkeeper.Keeper
<<<<<<< HEAD
	PacketServer          *packetserver.Keeper
=======
	PacketServer          *packetserverkeeper.Keeper
>>>>>>> dcff30b4

	// make scoped keepers public for test purposes
	ScopedIBCKeeper           capabilitykeeper.ScopedKeeper
	ScopedTransferKeeper      capabilitykeeper.ScopedKeeper
	ScopedFeeMockKeeper       capabilitykeeper.ScopedKeeper
	ScopedICAControllerKeeper capabilitykeeper.ScopedKeeper
	ScopedICAHostKeeper       capabilitykeeper.ScopedKeeper
	ScopedIBCMockKeeper       capabilitykeeper.ScopedKeeper
	ScopedICAMockKeeper       capabilitykeeper.ScopedKeeper

	// make IBC modules public for test purposes
	// these modules are never directly routed to by the IBC Router
	IBCMockModule ibcmock.IBCModule
	ICAAuthModule ibcmock.IBCModule
	FeeMockModule ibcmock.IBCModule

	// the module manager
	ModuleManager      *module.Manager
	BasicModuleManager module.BasicManager

	// simulation manager
	simulationManager *module.SimulationManager

	// module configurator
	configurator module.Configurator
}

func init() {
	userHomeDir, err := os.UserHomeDir()
	if err != nil {
		panic(err)
	}

	DefaultNodeHome = filepath.Join(userHomeDir, ".simapp")
}

// NewSimApp returns a reference to an initialized SimApp.
func NewSimApp(
	logger log.Logger,
	db dbm.DB,
	traceStore io.Writer,
	loadLatest bool,
	appOpts servertypes.AppOptions,
	baseAppOptions ...func(*baseapp.BaseApp),
) *SimApp {
	interfaceRegistry, _ := types.NewInterfaceRegistryWithOptions(types.InterfaceRegistryOptions{
		ProtoFiles: proto.HybridResolver,
		SigningOptions: signing.Options{
			AddressCodec: address.Bech32Codec{
				Bech32Prefix: sdk.GetConfig().GetBech32AccountAddrPrefix(),
			},
			ValidatorAddressCodec: address.Bech32Codec{
				Bech32Prefix: sdk.GetConfig().GetBech32ValidatorAddrPrefix(),
			},
		},
	})
	appCodec := codec.NewProtoCodec(interfaceRegistry)
	legacyAmino := codec.NewLegacyAmino()
	txConfig := authtx.NewTxConfig(appCodec, authtx.DefaultSignModes)

	std.RegisterLegacyAminoCodec(legacyAmino)
	std.RegisterInterfaces(interfaceRegistry)

	// Below we could construct and set an application specific mempool and
	// ABCI 1.0 PrepareProposal and ProcessProposal handlers. These defaults are
	// already set in the SDK's BaseApp, this shows an example of how to override
	// them.
	//
	// Example:
	//
	// bApp := baseapp.NewBaseApp(...)
	// nonceMempool := mempool.NewSenderNonceMempool()
	// abciPropHandler := NewDefaultProposalHandler(nonceMempool, bApp)
	//
	// bApp.SetMempool(nonceMempool)
	// bApp.SetPrepareProposal(abciPropHandler.PrepareProposalHandler())
	// bApp.SetProcessProposal(abciPropHandler.ProcessProposalHandler())
	//
	// Alternatively, you can construct BaseApp options, append those to
	// baseAppOptions and pass them to NewBaseApp.
	//
	// Example:
	//
	// prepareOpt = func(app *baseapp.BaseApp) {
	// 	abciPropHandler := baseapp.NewDefaultProposalHandler(nonceMempool, app)
	// 	app.SetPrepareProposal(abciPropHandler.PrepareProposalHandler())
	// }
	// baseAppOptions = append(baseAppOptions, prepareOpt)

	bApp := baseapp.NewBaseApp(appName, logger, db, txConfig.TxDecoder(), baseAppOptions...)
	bApp.SetCommitMultiStoreTracer(traceStore)
	bApp.SetVersion(version.Version)
	bApp.SetInterfaceRegistry(interfaceRegistry)
	bApp.SetTxEncoder(txConfig.TxEncoder())

	keys := storetypes.NewKVStoreKeys(
		authtypes.StoreKey, banktypes.StoreKey, stakingtypes.StoreKey,
		minttypes.StoreKey, distrtypes.StoreKey, slashingtypes.StoreKey,
		govtypes.StoreKey, group.StoreKey, paramstypes.StoreKey, ibcexported.StoreKey, upgradetypes.StoreKey,
		ibctransfertypes.StoreKey, icacontrollertypes.StoreKey, icahosttypes.StoreKey, capabilitytypes.StoreKey,
		authzkeeper.StoreKey, ibcfeetypes.StoreKey, consensusparamtypes.StoreKey,
	)

	// register streaming services
	if err := bApp.RegisterStreamingServices(appOpts, keys); err != nil {
		panic(err)
	}

	tkeys := storetypes.NewTransientStoreKeys(paramstypes.TStoreKey)
	memKeys := storetypes.NewMemoryStoreKeys(capabilitytypes.MemStoreKey, ibcmock.MemStoreKey)

	app := &SimApp{
		BaseApp:           bApp,
		legacyAmino:       legacyAmino,
		appCodec:          appCodec,
		txConfig:          txConfig,
		interfaceRegistry: interfaceRegistry,
		keys:              keys,
		tkeys:             tkeys,
		memKeys:           memKeys,
	}

	app.ParamsKeeper = initParamsKeeper(appCodec, legacyAmino, keys[paramstypes.StoreKey], tkeys[paramstypes.TStoreKey])

	// set the BaseApp's parameter store
	app.ConsensusParamsKeeper = consensusparamkeeper.NewKeeper(appCodec, runtime.NewKVStoreService(keys[consensusparamtypes.StoreKey]), authtypes.NewModuleAddress(govtypes.ModuleName).String(), runtime.EventService{})
	bApp.SetParamStore(app.ConsensusParamsKeeper.ParamsStore)

	// add capability keeper and ScopeToModule for ibc module
	app.CapabilityKeeper = capabilitykeeper.NewKeeper(appCodec, keys[capabilitytypes.StoreKey], memKeys[capabilitytypes.MemStoreKey])

	scopedIBCKeeper := app.CapabilityKeeper.ScopeToModule(ibcexported.ModuleName)
	scopedTransferKeeper := app.CapabilityKeeper.ScopeToModule(ibctransfertypes.ModuleName)
	scopedICAControllerKeeper := app.CapabilityKeeper.ScopeToModule(icacontrollertypes.SubModuleName)
	scopedICAHostKeeper := app.CapabilityKeeper.ScopeToModule(icahosttypes.SubModuleName)

	// NOTE: the IBC mock keeper and application module is used only for testing core IBC. Do
	// not replicate if you do not need to test core IBC or light clients.
	scopedIBCMockKeeper := app.CapabilityKeeper.ScopeToModule(ibcmock.ModuleName)
	scopedIBCMockBlockUpgradeKeeper := app.CapabilityKeeper.ScopeToModule(ibcmock.MockBlockUpgrade)
	scopedFeeMockKeeper := app.CapabilityKeeper.ScopeToModule(MockFeePort)
	scopedICAMockKeeper := app.CapabilityKeeper.ScopeToModule(ibcmock.ModuleName + icacontrollertypes.SubModuleName)

	// seal capability keeper after scoping modules
	// Applications that wish to enforce statically created ScopedKeepers should call `Seal` after creating
	// their scoped modules in `NewApp` with `ScopeToModule`
	app.CapabilityKeeper.Seal()

	// SDK module keepers

	// add keepers
	app.AccountKeeper = authkeeper.NewAccountKeeper(appCodec, runtime.NewKVStoreService(keys[authtypes.StoreKey]), authtypes.ProtoBaseAccount, maccPerms, authcodec.NewBech32Codec(sdk.Bech32MainPrefix), sdk.Bech32MainPrefix, authtypes.NewModuleAddress(govtypes.ModuleName).String())

	app.BankKeeper = bankkeeper.NewBaseKeeper(
		appCodec,
		runtime.NewKVStoreService(keys[banktypes.StoreKey]),
		app.AccountKeeper,
		BlockedAddresses(),
		authtypes.NewModuleAddress(govtypes.ModuleName).String(),
		logger,
	)
	app.StakingKeeper = stakingkeeper.NewKeeper(
		appCodec, runtime.NewKVStoreService(keys[stakingtypes.StoreKey]), app.AccountKeeper, app.BankKeeper, authtypes.NewModuleAddress(govtypes.ModuleName).String(), authcodec.NewBech32Codec(sdk.Bech32PrefixValAddr), authcodec.NewBech32Codec(sdk.Bech32PrefixConsAddr),
	)
	app.MintKeeper = mintkeeper.NewKeeper(appCodec, runtime.NewKVStoreService(keys[minttypes.StoreKey]), app.StakingKeeper, app.AccountKeeper, app.BankKeeper, authtypes.FeeCollectorName, authtypes.NewModuleAddress(govtypes.ModuleName).String())

	app.DistrKeeper = distrkeeper.NewKeeper(appCodec, runtime.NewKVStoreService(keys[distrtypes.StoreKey]), app.AccountKeeper, app.BankKeeper, app.StakingKeeper, authtypes.FeeCollectorName, authtypes.NewModuleAddress(govtypes.ModuleName).String())

	app.SlashingKeeper = slashingkeeper.NewKeeper(
		appCodec, legacyAmino, runtime.NewKVStoreService(keys[slashingtypes.StoreKey]), app.StakingKeeper, authtypes.NewModuleAddress(govtypes.ModuleName).String(),
	)

	// register the staking hooks
	// NOTE: stakingKeeper above is passed by reference, so that it will contain these hooks
	app.StakingKeeper.SetHooks(
		stakingtypes.NewMultiStakingHooks(app.DistrKeeper.Hooks(), app.SlashingKeeper.Hooks()),
	)

	app.AuthzKeeper = authzkeeper.NewKeeper(runtime.NewKVStoreService(keys[authzkeeper.StoreKey]), appCodec, app.MsgServiceRouter(), app.AccountKeeper)

	// get skipUpgradeHeights from the app options
	skipUpgradeHeights := map[int64]bool{}
	for _, h := range cast.ToIntSlice(appOpts.Get(server.FlagUnsafeSkipUpgrades)) {
		skipUpgradeHeights[int64(h)] = true
	}
	homePath := cast.ToString(appOpts.Get(flags.FlagHome))
	// set the governance module account as the authority for conducting upgrades
	app.UpgradeKeeper = upgradekeeper.NewKeeper(skipUpgradeHeights, runtime.NewKVStoreService(keys[upgradetypes.StoreKey]), appCodec, homePath, app.BaseApp, authtypes.NewModuleAddress(govtypes.ModuleName).String())

	app.IBCKeeper = ibckeeper.NewKeeper(
		appCodec, keys[ibcexported.StoreKey], app.GetSubspace(ibcexported.ModuleName), ibctm.NewConsensusHost(app.StakingKeeper), app.UpgradeKeeper, scopedIBCKeeper, authtypes.NewModuleAddress(govtypes.ModuleName).String(),
	)

	// Setup packet server to call on Eureka tests
	app.PacketServer = packetserverkeeper.NewKeeper(appCodec, app.IBCKeeper.ChannelKeeper, app.IBCKeeper.ClientKeeper)

	govConfig := govtypes.DefaultConfig()
	/*
		Example of setting gov params:
		govConfig.MaxMetadataLen = 10000
	*/
	govKeeper := govkeeper.NewKeeper(
		appCodec, runtime.NewKVStoreService(keys[govtypes.StoreKey]), app.AccountKeeper, app.BankKeeper,
		app.StakingKeeper, app.DistrKeeper, app.MsgServiceRouter(), govConfig, authtypes.NewModuleAddress(govtypes.ModuleName).String(),
	)

	app.GovKeeper = *govKeeper.SetHooks(
		govtypes.NewMultiGovHooks(
		// register the governance hooks
		),
	)

	// IBC Fee Module keeper
	app.IBCFeeKeeper = ibcfeekeeper.NewKeeper(
		appCodec, keys[ibcfeetypes.StoreKey],
		app.IBCKeeper.ChannelKeeper, // may be replaced with IBC middleware
		app.IBCKeeper.ChannelKeeper,
		app.IBCKeeper.PortKeeper, app.AccountKeeper, app.BankKeeper,
	)

	// ICA Controller keeper
	app.ICAControllerKeeper = icacontrollerkeeper.NewKeeper(
		appCodec, keys[icacontrollertypes.StoreKey], app.GetSubspace(icacontrollertypes.SubModuleName),
		app.IBCFeeKeeper, // use ics29 fee as ics4Wrapper in middleware stack
		app.IBCKeeper.ChannelKeeper, app.IBCKeeper.PortKeeper,
		scopedICAControllerKeeper, app.MsgServiceRouter(),
		authtypes.NewModuleAddress(govtypes.ModuleName).String(),
	)

	// ICA Host keeper
	app.ICAHostKeeper = icahostkeeper.NewKeeper(
		appCodec, keys[icahosttypes.StoreKey], app.GetSubspace(icahosttypes.SubModuleName),
		app.IBCFeeKeeper, // use ics29 fee as ics4Wrapper in middleware stack
		app.IBCKeeper.ChannelKeeper, app.IBCKeeper.PortKeeper, app.AccountKeeper,
		scopedICAHostKeeper, app.MsgServiceRouter(), app.GRPCQueryRouter(),
		authtypes.NewModuleAddress(govtypes.ModuleName).String(),
	)

	// Create IBC Router
	ibcRouter := porttypes.NewRouter()

	// Middleware Stacks

	// Create Transfer Keeper and pass IBCFeeKeeper as expected Channel and PortKeeper
	// since fee middleware will wrap the IBCKeeper for underlying application.
	app.TransferKeeper = ibctransferkeeper.NewKeeper(
		appCodec, keys[ibctransfertypes.StoreKey], app.GetSubspace(ibctransfertypes.ModuleName),
		app.IBCFeeKeeper, // ISC4 Wrapper: fee IBC middleware
		app.IBCKeeper.ChannelKeeper, app.IBCKeeper.PortKeeper,
		app.AccountKeeper, app.BankKeeper, scopedTransferKeeper,
		authtypes.NewModuleAddress(govtypes.ModuleName).String(),
	)

	// Mock Module Stack

	// Mock Module setup for testing IBC and also acts as the interchain accounts authentication module
	// NOTE: the IBC mock keeper and application module is used only for testing core IBC. Do
	// not replicate if you do not need to test core IBC or light clients.
	mockModule := ibcmock.NewAppModule(app.IBCKeeper.PortKeeper)

	// The mock module is used for testing IBC
	mockIBCModule := ibcmock.NewIBCModule(&mockModule, ibcmock.NewIBCApp(ibcmock.ModuleName, scopedIBCMockKeeper))
	app.IBCMockModule = mockIBCModule
	ibcRouter.AddRoute(ibcmock.ModuleName, mockIBCModule)

	// Mock IBC app wrapped with a middleware which does not implement the UpgradeableModule interface.
	// NOTE: this is used to test integration with apps which do not yet fulfill the UpgradeableModule interface and error when
	// an upgrade is tried on the channel.
	mockBlockUpgradeIBCModule := ibcmock.NewIBCModule(&mockModule, ibcmock.NewIBCApp(ibcmock.MockBlockUpgrade, scopedIBCMockBlockUpgradeKeeper))
	mockBlockUpgradeMw := ibcmock.NewBlockUpgradeMiddleware(&mockModule, mockBlockUpgradeIBCModule.IBCApp)
	ibcRouter.AddRoute(ibcmock.MockBlockUpgrade, mockBlockUpgradeMw)

	// Create Transfer Stack
	// SendPacket, since it is originating from the application to core IBC:
	// transferKeeper.SendPacket -> fee.SendPacket -> channel.SendPacket

	// RecvPacket, message that originates from core IBC and goes down to app, the flow is the other way
	// channel.RecvPacket -> fee.OnRecvPacket -> transfer.OnRecvPacket

	// transfer stack contains (from top to bottom):
	// - IBC Fee Middleware
	// - Transfer

	// create IBC module from bottom to top of stack
	var transferStack porttypes.IBCModule
	transferStack = transfer.NewIBCModule(app.TransferKeeper)
	transferStack = ibcfee.NewIBCMiddleware(transferStack, app.IBCFeeKeeper)

	// Add transfer stack to IBC Router
	ibcRouter.AddRoute(ibctransfertypes.ModuleName, transferStack)

	// Create Interchain Accounts Stack
	// SendPacket, since it is originating from the application to core IBC:
	// icaControllerKeeper.SendTx -> fee.SendPacket -> channel.SendPacket

	// initialize ICA module with mock module as the authentication module on the controller side
	var icaControllerStack porttypes.IBCModule
	icaControllerStack = ibcmock.NewIBCModule(&mockModule, ibcmock.NewIBCApp("", scopedICAMockKeeper))
	var ok bool
	app.ICAAuthModule, ok = icaControllerStack.(ibcmock.IBCModule)
	if !ok {
		panic(fmt.Errorf("cannot convert %T into %T", icaControllerStack, app.ICAAuthModule))
	}
	icaControllerStack = icacontroller.NewIBCMiddlewareWithAuth(icaControllerStack, app.ICAControllerKeeper)
	icaControllerStack = ibcfee.NewIBCMiddleware(icaControllerStack, app.IBCFeeKeeper)

	// RecvPacket, message that originates from core IBC and goes down to app, the flow is:
	// channel.RecvPacket -> fee.OnRecvPacket -> icaHost.OnRecvPacket

	var icaHostStack porttypes.IBCModule
	icaHostStack = icahost.NewIBCModule(app.ICAHostKeeper)
	icaHostStack = ibcfee.NewIBCMiddleware(icaHostStack, app.IBCFeeKeeper)

	// Add host, controller & ica auth modules to IBC router
	ibcRouter.
		// the ICA Controller middleware needs to be explicitly added to the IBC Router because the
		// ICA controller module owns the port capability for ICA. The ICA authentication module
		// owns the channel capability.
		AddRoute(icacontrollertypes.SubModuleName, icaControllerStack).
		AddRoute(icahosttypes.SubModuleName, icaHostStack).
		AddRoute(ibcmock.ModuleName+icacontrollertypes.SubModuleName, icaControllerStack) // ica with mock auth module stack route to ica (top level of middleware stack)

	// Create Mock IBC Fee module stack for testing
	// SendPacket, mock module cannot send packets

	// OnRecvPacket, message that originates from core IBC and goes down to app, the flow is the otherway
	// channel.RecvPacket -> fee.OnRecvPacket -> mockModule.OnRecvPacket

	// OnAcknowledgementPacket as this is where fee's are paid out
	// mockModule.OnAcknowledgementPacket -> fee.OnAcknowledgementPacket -> channel.OnAcknowledgementPacket

	// create fee wrapped mock module
	feeMockModule := ibcmock.NewIBCModule(&mockModule, ibcmock.NewIBCApp(MockFeePort, scopedFeeMockKeeper))
	app.FeeMockModule = feeMockModule
	feeWithMockModule := ibcfee.NewIBCMiddleware(feeMockModule, app.IBCFeeKeeper)
	ibcRouter.AddRoute(MockFeePort, feeWithMockModule)

	// Seal the IBC Router
	app.IBCKeeper.SetRouter(ibcRouter)

	clientKeeper := app.IBCKeeper.ClientKeeper
	storeProvider := app.IBCKeeper.ClientKeeper.GetStoreProvider()

	tmLightClientModule := ibctm.NewLightClientModule(appCodec, storeProvider)
	clientKeeper.AddRoute(ibctm.ModuleName, &tmLightClientModule)

	smLightClientModule := solomachine.NewLightClientModule(appCodec, storeProvider)
	clientKeeper.AddRoute(solomachine.ModuleName, &smLightClientModule)

	// Set Packet Keeper for Eureka tests
	app.PacketServer = packetserver.NewKeeper(appCodec, app.IBCKeeper.ChannelKeeper, app.IBCKeeper.ClientKeeper)

	// ****  Module Options ****

	// NOTE: Any module instantiated in the module manager that is later modified
	// must be passed by reference here.
	app.ModuleManager = module.NewManager(
		genutil.NewAppModule(
			app.AccountKeeper, app.StakingKeeper, app,
			txConfig,
		),
		auth.NewAppModule(appCodec, app.AccountKeeper, authsims.RandomGenesisAccounts, app.GetSubspace(authtypes.ModuleName)),
		vesting.NewAppModule(app.AccountKeeper, app.BankKeeper),
		bank.NewAppModule(appCodec, app.BankKeeper, app.AccountKeeper, app.GetSubspace(banktypes.ModuleName)),
		capability.NewAppModule(appCodec, *app.CapabilityKeeper, false),
		gov.NewAppModule(appCodec, &app.GovKeeper, app.AccountKeeper, app.BankKeeper, app.GetSubspace(govtypes.ModuleName)),
		mint.NewAppModule(appCodec, app.MintKeeper, app.AccountKeeper, nil, app.GetSubspace(minttypes.ModuleName)),
		slashing.NewAppModule(appCodec, app.SlashingKeeper, app.AccountKeeper, app.BankKeeper, app.StakingKeeper, app.GetSubspace(slashingtypes.ModuleName), app.interfaceRegistry),
		distr.NewAppModule(appCodec, app.DistrKeeper, app.AccountKeeper, app.BankKeeper, app.StakingKeeper, app.GetSubspace(distrtypes.ModuleName)),
		staking.NewAppModule(appCodec, app.StakingKeeper, app.AccountKeeper, app.BankKeeper, app.GetSubspace(stakingtypes.ModuleName)),
		upgrade.NewAppModule(app.UpgradeKeeper, app.AccountKeeper.AddressCodec()),
		params.NewAppModule(app.ParamsKeeper),
		authzmodule.NewAppModule(appCodec, app.AuthzKeeper, app.AccountKeeper, app.BankKeeper, app.interfaceRegistry),
		consensus.NewAppModule(appCodec, app.ConsensusParamsKeeper),

		// IBC modules
		ibc.NewAppModule(app.IBCKeeper),
		transfer.NewAppModule(app.TransferKeeper),
		ibcfee.NewAppModule(app.IBCFeeKeeper),
		ica.NewAppModule(&app.ICAControllerKeeper, &app.ICAHostKeeper),
		mockModule,

		// IBC light clients
		ibctm.NewAppModule(tmLightClientModule),
		solomachine.NewAppModule(smLightClientModule),
	)

	// BasicModuleManager defines the module BasicManager is in charge of setting up basic,
	// non-dependant module elements, such as codec registration and genesis verification.
	// By default it is composed of all the module from the module manager.
	// Additionally, app module basics can be overwritten by passing them as argument.
	app.BasicModuleManager = module.NewBasicManagerFromManager(
		app.ModuleManager,
		map[string]module.AppModuleBasic{
			genutiltypes.ModuleName: genutil.NewAppModuleBasic(genutiltypes.DefaultMessageValidator),
			govtypes.ModuleName: gov.NewAppModuleBasic(
				[]govclient.ProposalHandler{
					paramsclient.ProposalHandler,
				},
			),
		})
	app.BasicModuleManager.RegisterLegacyAminoCodec(legacyAmino)
	app.BasicModuleManager.RegisterInterfaces(interfaceRegistry)

	// NOTE: upgrade module is required to be prioritized
	app.ModuleManager.SetOrderPreBlockers(
		upgradetypes.ModuleName,
	)

	// During begin block slashing happens after distr.BeginBlocker so that
	// there is nothing left over in the validator fee pool, so as to keep the
	// CanWithdrawInvariant invariant.
	// NOTE: staking module is required if HistoricalEntries param > 0
	// NOTE: capability module's beginblocker must come before any modules using capabilities (e.g. IBC)
	app.ModuleManager.SetOrderBeginBlockers(
		capabilitytypes.ModuleName,
		minttypes.ModuleName,
		distrtypes.ModuleName,
		slashingtypes.ModuleName,
		stakingtypes.ModuleName,
		ibcexported.ModuleName,
		ibctransfertypes.ModuleName,
		genutiltypes.ModuleName,
		authz.ModuleName,
		icatypes.ModuleName,
		ibcfeetypes.ModuleName,
		ibcmock.ModuleName,
	)
	app.ModuleManager.SetOrderEndBlockers(
		govtypes.ModuleName,
		stakingtypes.ModuleName,
		ibcexported.ModuleName,
		ibctransfertypes.ModuleName,
		capabilitytypes.ModuleName,
		genutiltypes.ModuleName,
		icatypes.ModuleName,
		ibcfeetypes.ModuleName,
		ibcmock.ModuleName,
		group.ModuleName,
	)

	// NOTE: The genutils module must occur after staking so that pools are
	// properly initialized with tokens from genesis accounts.
	// NOTE: The genutils module must also occur after auth so that it can access the params from auth.
	// NOTE: Capability module must occur first so that it can initialize any capabilities
	// so that other modules that want to create or claim capabilities afterwards in InitChain
	// can do so safely.
	genesisModuleOrder := []string{
		capabilitytypes.ModuleName,
		authtypes.ModuleName,
		banktypes.ModuleName, distrtypes.ModuleName, stakingtypes.ModuleName,
		slashingtypes.ModuleName, govtypes.ModuleName, minttypes.ModuleName,
		ibcexported.ModuleName, genutiltypes.ModuleName, authz.ModuleName, ibctransfertypes.ModuleName,
		icatypes.ModuleName, ibcfeetypes.ModuleName, ibcmock.ModuleName, paramstypes.ModuleName, upgradetypes.ModuleName,
		vestingtypes.ModuleName, group.ModuleName, consensusparamtypes.ModuleName,
	}
	app.ModuleManager.SetOrderInitGenesis(genesisModuleOrder...)
	app.ModuleManager.SetOrderExportGenesis(genesisModuleOrder...)

	// Uncomment if you want to set a custom migration order here.
	// app.ModuleManager.SetOrderMigrations(custom order)

	app.configurator = module.NewConfigurator(app.appCodec, app.MsgServiceRouter(), app.GRPCQueryRouter())
	err := app.ModuleManager.RegisterServices(app.configurator)
	if err != nil {
		panic(err)
	}

	autocliv1.RegisterQueryServer(app.GRPCQueryRouter(), runtimeservices.NewAutoCLIQueryService(app.ModuleManager.Modules))

	reflectionSvc, err := runtimeservices.NewReflectionService()
	if err != nil {
		panic(err)
	}
	reflectionv1.RegisterReflectionServiceServer(app.GRPCQueryRouter(), reflectionSvc)

	// add test gRPC service for testing gRPC queries in isolation
	testpb.RegisterQueryServer(app.GRPCQueryRouter(), testpb.QueryImpl{})

	// create the simulation manager and define the order of the modules for deterministic simulations
	//
	// NOTE: this is not required apps that don't use the simulator for fuzz testing
	// transactions
	overrideModules := map[string]module.AppModuleSimulation{
		authtypes.ModuleName: auth.NewAppModule(app.appCodec, app.AccountKeeper, authsims.RandomGenesisAccounts, app.GetSubspace(authtypes.ModuleName)),
	}
	app.simulationManager = module.NewSimulationManagerFromAppModules(app.ModuleManager.Modules, overrideModules)

	app.simulationManager.RegisterStoreDecoders()

	// initialize stores
	app.MountKVStores(keys)
	app.MountTransientStores(tkeys)
	app.MountMemoryStores(memKeys)

	// initialize BaseApp
	app.SetInitChainer(app.InitChainer)
	app.SetPreBlocker(app.PreBlocker)
	app.SetBeginBlocker(app.BeginBlocker)
	app.SetEndBlocker(app.EndBlocker)
	app.setAnteHandler(txConfig)

	// In v0.46, the SDK introduces _postHandlers_. PostHandlers are like
	// antehandlers, but are run _after_ the `runMsgs` execution. They are also
	// defined as a chain, and have the same signature as antehandlers.
	//
	// In baseapp, postHandlers are run in the same store branch as `runMsgs`,
	// meaning that both `runMsgs` and `postHandler` state will be committed if
	// both are successful, and both will be reverted if any of the two fails.
	//
	// The SDK exposes a default postHandlers chain, which is comprised of only
	// one decorator: the Transaction Tips decorator. However, some chains do
	// not need it by default, so feel free to comment the next line if you do
	// not need tips.
	// To read more about tips:
	// https://docs.cosmos.network/main/core/tips.html
	//
	// Please note that changing any of the anteHandler or postHandler chain is
	// likely to be a state-machine breaking change, which needs a coordinated
	// upgrade.
	app.setPostHandler()

	// At startup, after all modules have been registered, check that all proto
	// annotations are correct.
	protoFiles, err := proto.MergedRegistry()
	if err != nil {
		panic(err)
	}
	err = msgservice.ValidateProtoAnnotations(protoFiles)
	if err != nil {
		// Once we switch to using protoreflect-based antehandlers, we might
		// want to panic here instead of logging a warning.
		_, err := fmt.Fprintln(os.Stderr, err.Error())
		if err != nil {
			fmt.Println("could not write to stderr")
		}
	}

	if loadLatest {
		if err := app.LoadLatestVersion(); err != nil {
			panic(fmt.Errorf("error loading last version: %w", err))
		}
	}

	app.ScopedIBCKeeper = scopedIBCKeeper
	app.ScopedTransferKeeper = scopedTransferKeeper
	app.ScopedICAControllerKeeper = scopedICAControllerKeeper
	app.ScopedICAHostKeeper = scopedICAHostKeeper

	// NOTE: the IBC mock keeper and application module is used only for testing core IBC. Do
	// note replicate if you do not need to test core IBC or light clients.
	app.ScopedIBCMockKeeper = scopedIBCMockKeeper
	app.ScopedICAMockKeeper = scopedICAMockKeeper
	app.ScopedFeeMockKeeper = scopedFeeMockKeeper

	return app
}

func (app *SimApp) setAnteHandler(txConfig client.TxConfig) {
	anteHandler, err := NewAnteHandler(
		HandlerOptions{
			ante.HandlerOptions{
				AccountKeeper:   app.AccountKeeper,
				BankKeeper:      app.BankKeeper,
				SignModeHandler: txConfig.SignModeHandler(),
				SigGasConsumer:  ante.DefaultSigVerificationGasConsumer,
			},
			app.IBCKeeper,
		},
	)
	if err != nil {
		panic(err)
	}

	// Set the AnteHandler for the app
	app.SetAnteHandler(anteHandler)
}

func (app *SimApp) setPostHandler() {
	postHandler, err := posthandler.NewPostHandler(
		posthandler.HandlerOptions{},
	)
	if err != nil {
		panic(err)
	}

	app.SetPostHandler(postHandler)
}

// Name returns the name of the App
func (app *SimApp) Name() string { return app.BaseApp.Name() }

// PreBlocker application updates every pre block
func (app *SimApp) PreBlocker(ctx sdk.Context, _ *abci.RequestFinalizeBlock) (*sdk.ResponsePreBlock, error) {
	return app.ModuleManager.PreBlock(ctx)
}

// BeginBlocker application updates every begin block
func (app *SimApp) BeginBlocker(ctx sdk.Context) (sdk.BeginBlock, error) {
	return app.ModuleManager.BeginBlock(ctx)
}

// EndBlocker application updates every end block
func (app *SimApp) EndBlocker(ctx sdk.Context) (sdk.EndBlock, error) {
	return app.ModuleManager.EndBlock(ctx)
}

// Configurator returns the configurator for the app
func (app *SimApp) Configurator() module.Configurator {
	return app.configurator
}

// InitChainer application update at chain initialization
func (app *SimApp) InitChainer(ctx sdk.Context, req *abci.RequestInitChain) (*abci.ResponseInitChain, error) {
	var genesisState GenesisState
	if err := json.Unmarshal(req.AppStateBytes, &genesisState); err != nil {
		panic(err)
	}
	if err := app.UpgradeKeeper.SetModuleVersionMap(ctx, app.ModuleManager.GetVersionMap()); err != nil {
		panic(err)
	}
	return app.ModuleManager.InitGenesis(ctx, app.appCodec, genesisState)
}

// LoadHeight loads a particular height
func (app *SimApp) LoadHeight(height int64) error {
	return app.LoadVersion(height)
}

// LegacyAmino returns SimApp's amino codec.
//
// NOTE: This is solely to be used for testing purposes as it may be desirable
// for modules to register their own custom testing types.
func (app *SimApp) LegacyAmino() *codec.LegacyAmino {
	return app.legacyAmino
}

// AppCodec returns SimApp's app codec.
//
// NOTE: This is solely to be used for testing purposes as it may be desirable
// for modules to register their own custom testing types.
func (app *SimApp) AppCodec() codec.Codec {
	return app.appCodec
}

// InterfaceRegistry returns SimApp's InterfaceRegistry
func (app *SimApp) InterfaceRegistry() types.InterfaceRegistry {
	return app.interfaceRegistry
}

// TxConfig returns SimApp's TxConfig
func (app *SimApp) TxConfig() client.TxConfig {
	return app.txConfig
}

// AutoCliOpts returns the autocli options for the app.
func (app *SimApp) AutoCliOpts() autocli.AppOptions {
	modules := make(map[string]appmodule.AppModule, 0)
	for _, m := range app.ModuleManager.Modules {
		if moduleWithName, ok := m.(module.HasName); ok {
			moduleName := moduleWithName.Name()
			if appModule, ok := moduleWithName.(appmodule.AppModule); ok {
				modules[moduleName] = appModule
			}
		}
	}

	return autocli.AppOptions{
		Modules:       modules,
		ModuleOptions: runtimeservices.ExtractAutoCLIOptions(app.ModuleManager.Modules),
	}
}

// DefaultGenesis returns a default genesis from the registered AppModuleBasic's.
func (app *SimApp) DefaultGenesis() map[string]json.RawMessage {
	return app.BasicModuleManager.DefaultGenesis(app.appCodec)
}

// GetKey returns the KVStoreKey for the provided store key.
//
// NOTE: This is solely to be used for testing purposes.
func (app *SimApp) GetKey(storeKey string) *storetypes.KVStoreKey {
	return app.keys[storeKey]
}

// GetStoreKeys returns all the stored store keys.
func (app *SimApp) GetStoreKeys() []storetypes.StoreKey {
	keys := make([]storetypes.StoreKey, 0, len(app.keys))
	for _, key := range app.keys {
		keys = append(keys, key)
	}

	return keys
}

// GetSubspace returns a param subspace for a given module name.
//
// NOTE: This is solely to be used for testing purposes.
func (app *SimApp) GetSubspace(moduleName string) paramstypes.Subspace {
	subspace, _ := app.ParamsKeeper.GetSubspace(moduleName)
	return subspace
}

// SimulationManager implements the SimulationApp interface
func (app *SimApp) SimulationManager() *module.SimulationManager {
	return app.simulationManager
}

// RegisterAPIRoutes registers all application module routes with the provided
// API server.
func (app *SimApp) RegisterAPIRoutes(apiSvr *api.Server, apiConfig config.APIConfig) {
	clientCtx := apiSvr.ClientCtx
	// Register new tx routes from grpc-gateway.
	authtx.RegisterGRPCGatewayRoutes(clientCtx, apiSvr.GRPCGatewayRouter)

	// Register new CometBFT queries routes from grpc-gateway.
	cmtservice.RegisterGRPCGatewayRoutes(clientCtx, apiSvr.GRPCGatewayRouter)

	// Register node gRPC service for grpc-gateway.
	nodeservice.RegisterGRPCGatewayRoutes(clientCtx, apiSvr.GRPCGatewayRouter)

	// Register grpc-gateway routes for all modules.
	app.BasicModuleManager.RegisterGRPCGatewayRoutes(clientCtx, apiSvr.GRPCGatewayRouter)

	// register swagger API from root so that other applications can override easily
	if err := server.RegisterSwaggerAPI(apiSvr.ClientCtx, apiSvr.Router, apiConfig.Swagger); err != nil {
		panic(err)
	}
}

// RegisterTxService implements the Application.RegisterTxService method.
func (app *SimApp) RegisterTxService(clientCtx client.Context) {
	authtx.RegisterTxService(app.BaseApp.GRPCQueryRouter(), clientCtx, app.BaseApp.Simulate, app.interfaceRegistry)
}

// RegisterTendermintService implements the Application.RegisterTendermintService method.
func (app *SimApp) RegisterTendermintService(clientCtx client.Context) {
	cmtApp := server.NewCometABCIWrapper(app)
	cmtservice.RegisterTendermintService(
		clientCtx,
		app.BaseApp.GRPCQueryRouter(),
		app.interfaceRegistry,
		cmtApp.Query,
	)
}

func (app *SimApp) RegisterNodeService(clientCtx client.Context, cfg config.Config) {
	nodeservice.RegisterNodeService(clientCtx, app.GRPCQueryRouter(), cfg)
}

// GetMaccPerms returns a copy of the module account permissions
//
// NOTE: This is solely to be used for testing purposes.
func GetMaccPerms() map[string][]string {
	dupMaccPerms := make(map[string][]string)
	for k, v := range maccPerms {
		dupMaccPerms[k] = v
	}

	return dupMaccPerms
}

// BlockedAddresses returns all the app's blocked account addresses.
func BlockedAddresses() map[string]bool {
	modAccAddrs := make(map[string]bool)
	for acc := range GetMaccPerms() {
		modAccAddrs[authtypes.NewModuleAddress(acc).String()] = true
	}

	// allow the following addresses to receive funds
	delete(modAccAddrs, authtypes.NewModuleAddress(govtypes.ModuleName).String())
	delete(modAccAddrs, authtypes.NewModuleAddress(ibcmock.ModuleName).String())

	return modAccAddrs
}

// initParamsKeeper init params keeper and its subspaces
func initParamsKeeper(appCodec codec.BinaryCodec, legacyAmino *codec.LegacyAmino, key, tkey storetypes.StoreKey) paramskeeper.Keeper {
	paramsKeeper := paramskeeper.NewKeeper(appCodec, legacyAmino, key, tkey)

	// register the key tables for legacy param subspaces
	keyTable := ibcclienttypes.ParamKeyTable()
	keyTable.RegisterParamSet(&ibcconnectiontypes.Params{})
	paramsKeeper.Subspace(ibcexported.ModuleName).WithKeyTable(keyTable)
	paramsKeeper.Subspace(ibctransfertypes.ModuleName).WithKeyTable(ibctransfertypes.ParamKeyTable())
	paramsKeeper.Subspace(icacontrollertypes.SubModuleName).WithKeyTable(icacontrollertypes.ParamKeyTable())
	paramsKeeper.Subspace(icahosttypes.SubModuleName).WithKeyTable(icahosttypes.ParamKeyTable())

	return paramsKeeper
}

// IBC TestingApp functions

// GetBaseApp implements the TestingApp interface.
func (app *SimApp) GetBaseApp() *baseapp.BaseApp {
	return app.BaseApp
}

// GetStakingKeeper implements the TestingApp interface.
func (app *SimApp) GetStakingKeeper() ibctestingtypes.StakingKeeper {
	return app.StakingKeeper
}

// GetIBCKeeper implements the TestingApp interface.
func (app *SimApp) GetIBCKeeper() *ibckeeper.Keeper {
	return app.IBCKeeper
}

// GetPacketServer implements the TestingApp interface
func (app *SimApp) GetPacketServer() *packetserverkeeper.Keeper {
	return app.PacketServer
}

// GetScopedIBCKeeper implements the TestingApp interface.
func (app *SimApp) GetScopedIBCKeeper() capabilitykeeper.ScopedKeeper {
	return app.ScopedIBCKeeper
}

// GetTxConfig implements the TestingApp interface.
func (app *SimApp) GetTxConfig() client.TxConfig {
	return app.txConfig
}

// GetMemKey returns the MemStoreKey for the provided mem key.
//
// NOTE: This is solely used for testing purposes.
func (app *SimApp) GetMemKey(storeKey string) *storetypes.MemoryStoreKey {
	return app.memKeys[storeKey]
}<|MERGE_RESOLUTION|>--- conflicted
+++ resolved
@@ -178,11 +178,7 @@
 	ICAHostKeeper         icahostkeeper.Keeper
 	TransferKeeper        ibctransferkeeper.Keeper
 	ConsensusParamsKeeper consensusparamkeeper.Keeper
-<<<<<<< HEAD
-	PacketServer          *packetserver.Keeper
-=======
 	PacketServer          *packetserverkeeper.Keeper
->>>>>>> dcff30b4
 
 	// make scoped keepers public for test purposes
 	ScopedIBCKeeper           capabilitykeeper.ScopedKeeper
