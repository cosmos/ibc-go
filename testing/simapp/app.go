package simapp

import (
	"encoding/json"
	"io"
	"net/http"
	"os"
	"path/filepath"

	"github.com/gorilla/mux"
	"github.com/rakyll/statik/fs"
	"github.com/spf13/cast"
	abci "github.com/tendermint/tendermint/abci/types"
	"github.com/tendermint/tendermint/libs/log"
	tmos "github.com/tendermint/tendermint/libs/os"
	dbm "github.com/tendermint/tm-db"

	"github.com/cosmos/cosmos-sdk/baseapp"
	"github.com/cosmos/cosmos-sdk/client"
	"github.com/cosmos/cosmos-sdk/client/grpc/tmservice"
	"github.com/cosmos/cosmos-sdk/client/rpc"
	"github.com/cosmos/cosmos-sdk/codec"
	"github.com/cosmos/cosmos-sdk/codec/types"
	"github.com/cosmos/cosmos-sdk/server/api"
	"github.com/cosmos/cosmos-sdk/server/config"
	servertypes "github.com/cosmos/cosmos-sdk/server/types"
	"github.com/cosmos/cosmos-sdk/testutil/testdata"
	sdk "github.com/cosmos/cosmos-sdk/types"
	"github.com/cosmos/cosmos-sdk/types/module"
	"github.com/cosmos/cosmos-sdk/version"
	"github.com/cosmos/cosmos-sdk/x/auth"
	"github.com/cosmos/cosmos-sdk/x/auth/ante"
	authrest "github.com/cosmos/cosmos-sdk/x/auth/client/rest"
	authkeeper "github.com/cosmos/cosmos-sdk/x/auth/keeper"
	authsims "github.com/cosmos/cosmos-sdk/x/auth/simulation"
	authtx "github.com/cosmos/cosmos-sdk/x/auth/tx"
	authtypes "github.com/cosmos/cosmos-sdk/x/auth/types"
	"github.com/cosmos/cosmos-sdk/x/auth/vesting"
	"github.com/cosmos/cosmos-sdk/x/bank"
	bankkeeper "github.com/cosmos/cosmos-sdk/x/bank/keeper"
	banktypes "github.com/cosmos/cosmos-sdk/x/bank/types"
	"github.com/cosmos/cosmos-sdk/x/capability"
	capabilitykeeper "github.com/cosmos/cosmos-sdk/x/capability/keeper"
	capabilitytypes "github.com/cosmos/cosmos-sdk/x/capability/types"
	simappparams "github.com/cosmos/ibc-go/v2/testing/simapp/params"

	"github.com/cosmos/cosmos-sdk/x/crisis"
	crisiskeeper "github.com/cosmos/cosmos-sdk/x/crisis/keeper"
	crisistypes "github.com/cosmos/cosmos-sdk/x/crisis/types"
	distr "github.com/cosmos/cosmos-sdk/x/distribution"
	distrclient "github.com/cosmos/cosmos-sdk/x/distribution/client"
	distrkeeper "github.com/cosmos/cosmos-sdk/x/distribution/keeper"
	distrtypes "github.com/cosmos/cosmos-sdk/x/distribution/types"
	"github.com/cosmos/cosmos-sdk/x/evidence"
	evidencekeeper "github.com/cosmos/cosmos-sdk/x/evidence/keeper"
	evidencetypes "github.com/cosmos/cosmos-sdk/x/evidence/types"
	"github.com/cosmos/cosmos-sdk/x/feegrant"
	feegrantkeeper "github.com/cosmos/cosmos-sdk/x/feegrant/keeper"
	feegrantmodule "github.com/cosmos/cosmos-sdk/x/feegrant/module"
	"github.com/cosmos/cosmos-sdk/x/genutil"
	genutiltypes "github.com/cosmos/cosmos-sdk/x/genutil/types"
	"github.com/cosmos/cosmos-sdk/x/gov"
	govkeeper "github.com/cosmos/cosmos-sdk/x/gov/keeper"
	govtypes "github.com/cosmos/cosmos-sdk/x/gov/types"
	"github.com/cosmos/cosmos-sdk/x/mint"
	mintkeeper "github.com/cosmos/cosmos-sdk/x/mint/keeper"
	minttypes "github.com/cosmos/cosmos-sdk/x/mint/types"
	"github.com/cosmos/cosmos-sdk/x/params"
	paramsclient "github.com/cosmos/cosmos-sdk/x/params/client"
	paramskeeper "github.com/cosmos/cosmos-sdk/x/params/keeper"
	paramstypes "github.com/cosmos/cosmos-sdk/x/params/types"
	paramproposal "github.com/cosmos/cosmos-sdk/x/params/types/proposal"
	"github.com/cosmos/cosmos-sdk/x/slashing"
	slashingkeeper "github.com/cosmos/cosmos-sdk/x/slashing/keeper"
	slashingtypes "github.com/cosmos/cosmos-sdk/x/slashing/types"
	"github.com/cosmos/cosmos-sdk/x/staking"
	stakingkeeper "github.com/cosmos/cosmos-sdk/x/staking/keeper"
	stakingtypes "github.com/cosmos/cosmos-sdk/x/staking/types"
	"github.com/cosmos/cosmos-sdk/x/upgrade"
	upgradeclient "github.com/cosmos/cosmos-sdk/x/upgrade/client"
	upgradekeeper "github.com/cosmos/cosmos-sdk/x/upgrade/keeper"
	upgradetypes "github.com/cosmos/cosmos-sdk/x/upgrade/types"
	ica "github.com/cosmos/ibc-go/v2/modules/apps/27-interchain-accounts"
	icakeeper "github.com/cosmos/ibc-go/v2/modules/apps/27-interchain-accounts/keeper"
	icatypes "github.com/cosmos/ibc-go/v2/modules/apps/27-interchain-accounts/types"
	transfer "github.com/cosmos/ibc-go/v2/modules/apps/transfer"
	ibctransferkeeper "github.com/cosmos/ibc-go/v2/modules/apps/transfer/keeper"
	ibctransfertypes "github.com/cosmos/ibc-go/v2/modules/apps/transfer/types"
	ibc "github.com/cosmos/ibc-go/v2/modules/core"
	ibcclient "github.com/cosmos/ibc-go/v2/modules/core/02-client"
	ibcclientclient "github.com/cosmos/ibc-go/v2/modules/core/02-client/client"
	ibcclienttypes "github.com/cosmos/ibc-go/v2/modules/core/02-client/types"
	porttypes "github.com/cosmos/ibc-go/v2/modules/core/05-port/types"
	ibchost "github.com/cosmos/ibc-go/v2/modules/core/24-host"
	ibckeeper "github.com/cosmos/ibc-go/v2/modules/core/keeper"
	ibcmock "github.com/cosmos/ibc-go/v2/testing/mock"

	authz "github.com/cosmos/cosmos-sdk/x/authz"
	authzkeeper "github.com/cosmos/cosmos-sdk/x/authz/keeper"
	authzmodule "github.com/cosmos/cosmos-sdk/x/authz/module"

	// unnamed import of statik for swagger UI support
	_ "github.com/cosmos/cosmos-sdk/client/docs/statik"
)

const appName = "SimApp"

var (
	// DefaultNodeHome default home directories for the application daemon
	DefaultNodeHome string

	// ModuleBasics defines the module BasicManager is in charge of setting up basic,
	// non-dependant module elements, such as codec registration
	// and genesis verification.
	ModuleBasics = module.NewBasicManager(
		auth.AppModuleBasic{},
		genutil.AppModuleBasic{},
		bank.AppModuleBasic{},
		capability.AppModuleBasic{},
		staking.AppModuleBasic{},
		mint.AppModuleBasic{},
		distr.AppModuleBasic{},
		gov.NewAppModuleBasic(
			paramsclient.ProposalHandler, distrclient.ProposalHandler, upgradeclient.ProposalHandler, upgradeclient.CancelProposalHandler,
			ibcclientclient.UpdateClientProposalHandler, ibcclientclient.UpgradeProposalHandler,
		),
		params.AppModuleBasic{},
		crisis.AppModuleBasic{},
		slashing.AppModuleBasic{},
		ibc.AppModuleBasic{},
		feegrantmodule.AppModuleBasic{},
		upgrade.AppModuleBasic{},
		evidence.AppModuleBasic{},
		transfer.AppModuleBasic{},
		ibcmock.AppModuleBasic{},
		ica.AppModuleBasic{},
		authzmodule.AppModuleBasic{},
		vesting.AppModuleBasic{},
	)

	// module account permissions
	maccPerms = map[string][]string{
		authtypes.FeeCollectorName:     nil,
		distrtypes.ModuleName:          nil,
		minttypes.ModuleName:           {authtypes.Minter},
		stakingtypes.BondedPoolName:    {authtypes.Burner, authtypes.Staking},
		stakingtypes.NotBondedPoolName: {authtypes.Burner, authtypes.Staking},
		govtypes.ModuleName:            {authtypes.Burner},
		ibctransfertypes.ModuleName:    {authtypes.Minter, authtypes.Burner},
		icatypes.ModuleName:            nil,
	}
)

var (
	_ App                     = (*SimApp)(nil)
	_ servertypes.Application = (*SimApp)(nil)
)

// SimApp extends an ABCI application, but with most of its parameters exported.
// They are exported for convenience in creating helper functions, as object
// capabilities aren't needed for testing.
type SimApp struct {
	*baseapp.BaseApp
	legacyAmino       *codec.LegacyAmino
	appCodec          codec.Codec
	interfaceRegistry types.InterfaceRegistry

	invCheckPeriod uint

	// keys to access the substores
	keys    map[string]*sdk.KVStoreKey
	tkeys   map[string]*sdk.TransientStoreKey
	memKeys map[string]*sdk.MemoryStoreKey

	// keepers
	AccountKeeper    authkeeper.AccountKeeper
	BankKeeper       bankkeeper.Keeper
	CapabilityKeeper *capabilitykeeper.Keeper
	StakingKeeper    stakingkeeper.Keeper
	SlashingKeeper   slashingkeeper.Keeper
	MintKeeper       mintkeeper.Keeper
	DistrKeeper      distrkeeper.Keeper
	GovKeeper        govkeeper.Keeper
	CrisisKeeper     crisiskeeper.Keeper
	UpgradeKeeper    upgradekeeper.Keeper
	ParamsKeeper     paramskeeper.Keeper
	AuthzKeeper      authzkeeper.Keeper
	IBCKeeper        *ibckeeper.Keeper // IBC Keeper must be a pointer in the app, so we can SetRouter on it correctly
	ICAKeeper        icakeeper.Keeper
	EvidenceKeeper   evidencekeeper.Keeper
	TransferKeeper   ibctransferkeeper.Keeper
	FeeGrantKeeper   feegrantkeeper.Keeper

	// make scoped keepers public for test purposes
	ScopedIBCKeeper      capabilitykeeper.ScopedKeeper
	ScopedTransferKeeper capabilitykeeper.ScopedKeeper
	ScopedICAKeeper      capabilitykeeper.ScopedKeeper
	ScopedIBCMockKeeper  capabilitykeeper.ScopedKeeper
	ScopedICAMockKeeper  capabilitykeeper.ScopedKeeper

	// the module manager
	mm *module.Manager

	// simulation manager
	sm *module.SimulationManager

	// the configurator
	configurator module.Configurator
}

func init() {
	userHomeDir, err := os.UserHomeDir()
	if err != nil {
		panic(err)
	}

	DefaultNodeHome = filepath.Join(userHomeDir, ".simapp")
}

// NewSimApp returns a reference to an initialized SimApp.
func NewSimApp(
	logger log.Logger, db dbm.DB, traceStore io.Writer, loadLatest bool, skipUpgradeHeights map[int64]bool,
	homePath string, invCheckPeriod uint, encodingConfig simappparams.EncodingConfig,
	appOpts servertypes.AppOptions, baseAppOptions ...func(*baseapp.BaseApp),
) *SimApp {

	appCodec := encodingConfig.Marshaler
	legacyAmino := encodingConfig.Amino
	interfaceRegistry := encodingConfig.InterfaceRegistry

	bApp := baseapp.NewBaseApp(appName, logger, db, encodingConfig.TxConfig.TxDecoder(), baseAppOptions...)
	bApp.SetCommitMultiStoreTracer(traceStore)
	bApp.SetVersion(version.Version)
	bApp.SetInterfaceRegistry(interfaceRegistry)

	keys := sdk.NewKVStoreKeys(
		authtypes.StoreKey, banktypes.StoreKey, stakingtypes.StoreKey,
		minttypes.StoreKey, distrtypes.StoreKey, slashingtypes.StoreKey,
		govtypes.StoreKey, paramstypes.StoreKey, ibchost.StoreKey, upgradetypes.StoreKey, feegrant.StoreKey,
		evidencetypes.StoreKey, ibctransfertypes.StoreKey, icatypes.StoreKey, capabilitytypes.StoreKey,
		authzkeeper.StoreKey,
	)
	tkeys := sdk.NewTransientStoreKeys(paramstypes.TStoreKey)
	memKeys := sdk.NewMemoryStoreKeys(capabilitytypes.MemStoreKey)

	app := &SimApp{
		BaseApp:           bApp,
		legacyAmino:       legacyAmino,
		appCodec:          appCodec,
		interfaceRegistry: interfaceRegistry,
		invCheckPeriod:    invCheckPeriod,
		keys:              keys,
		tkeys:             tkeys,
		memKeys:           memKeys,
	}

	app.ParamsKeeper = initParamsKeeper(appCodec, legacyAmino, keys[paramstypes.StoreKey], tkeys[paramstypes.TStoreKey])

	// set the BaseApp's parameter store
	bApp.SetParamStore(app.ParamsKeeper.Subspace(baseapp.Paramspace).WithKeyTable(paramskeeper.ConsensusParamsKeyTable()))

	// add capability keeper and ScopeToModule for ibc module
	app.CapabilityKeeper = capabilitykeeper.NewKeeper(appCodec, keys[capabilitytypes.StoreKey], memKeys[capabilitytypes.MemStoreKey])
	scopedIBCKeeper := app.CapabilityKeeper.ScopeToModule(ibchost.ModuleName)
	scopedTransferKeeper := app.CapabilityKeeper.ScopeToModule(ibctransfertypes.ModuleName)
	scopedICAKeeper := app.CapabilityKeeper.ScopeToModule(icatypes.ModuleName)

	// NOTE: the IBC mock keeper and application module is used only for testing core IBC. Do
	// note replicate if you do not need to test core IBC or light clients.
	scopedIBCMockKeeper := app.CapabilityKeeper.ScopeToModule(ibcmock.ModuleName)
	scopedICAMockKeeper := app.CapabilityKeeper.ScopeToModule(ibcmock.ModuleName + icatypes.ModuleName)

	// seal capability keeper after scoping modules
	app.CapabilityKeeper.Seal()

	// add keepers
	app.AccountKeeper = authkeeper.NewAccountKeeper(
		appCodec, keys[authtypes.StoreKey], app.GetSubspace(authtypes.ModuleName), authtypes.ProtoBaseAccount, maccPerms,
	)
	app.BankKeeper = bankkeeper.NewBaseKeeper(
		appCodec, keys[banktypes.StoreKey], app.AccountKeeper, app.GetSubspace(banktypes.ModuleName), app.ModuleAccountAddrs(),
	)
	stakingKeeper := stakingkeeper.NewKeeper(
		appCodec, keys[stakingtypes.StoreKey], app.AccountKeeper, app.BankKeeper, app.GetSubspace(stakingtypes.ModuleName),
	)
	app.MintKeeper = mintkeeper.NewKeeper(
		appCodec, keys[minttypes.StoreKey], app.GetSubspace(minttypes.ModuleName), &stakingKeeper,
		app.AccountKeeper, app.BankKeeper, authtypes.FeeCollectorName,
	)
	app.DistrKeeper = distrkeeper.NewKeeper(
		appCodec, keys[distrtypes.StoreKey], app.GetSubspace(distrtypes.ModuleName), app.AccountKeeper, app.BankKeeper,
		&stakingKeeper, authtypes.FeeCollectorName, app.ModuleAccountAddrs(),
	)
	app.SlashingKeeper = slashingkeeper.NewKeeper(
		appCodec, keys[slashingtypes.StoreKey], &stakingKeeper, app.GetSubspace(slashingtypes.ModuleName),
	)
	app.CrisisKeeper = crisiskeeper.NewKeeper(
		app.GetSubspace(crisistypes.ModuleName), invCheckPeriod, app.BankKeeper, authtypes.FeeCollectorName,
	)

	app.FeeGrantKeeper = feegrantkeeper.NewKeeper(appCodec, keys[feegrant.StoreKey], app.AccountKeeper)
	app.UpgradeKeeper = upgradekeeper.NewKeeper(skipUpgradeHeights, keys[upgradetypes.StoreKey], appCodec, homePath, app.BaseApp)

	// register the staking hooks
	// NOTE: stakingKeeper above is passed by reference, so that it will contain these hooks
	app.StakingKeeper = *stakingKeeper.SetHooks(
		stakingtypes.NewMultiStakingHooks(app.DistrKeeper.Hooks(), app.SlashingKeeper.Hooks()),
	)

	// Create IBC Keeper
	app.IBCKeeper = ibckeeper.NewKeeper(
		appCodec, keys[ibchost.StoreKey], app.GetSubspace(ibchost.ModuleName), app.StakingKeeper, app.UpgradeKeeper, scopedIBCKeeper,
	)

	app.AuthzKeeper = authzkeeper.NewKeeper(keys[authzkeeper.StoreKey], appCodec, app.BaseApp.MsgServiceRouter())

	// register the proposal types
	govRouter := govtypes.NewRouter()
	govRouter.AddRoute(govtypes.RouterKey, govtypes.ProposalHandler).
		AddRoute(paramproposal.RouterKey, params.NewParamChangeProposalHandler(app.ParamsKeeper)).
		AddRoute(distrtypes.RouterKey, distr.NewCommunityPoolSpendProposalHandler(app.DistrKeeper)).
		AddRoute(upgradetypes.RouterKey, upgrade.NewSoftwareUpgradeProposalHandler(app.UpgradeKeeper)).
		AddRoute(ibcclienttypes.RouterKey, ibcclient.NewClientProposalHandler(app.IBCKeeper.ClientKeeper))
	app.GovKeeper = govkeeper.NewKeeper(
		appCodec, keys[govtypes.StoreKey], app.GetSubspace(govtypes.ModuleName), app.AccountKeeper, app.BankKeeper,
		&stakingKeeper, govRouter,
	)

	// Create Transfer Keepers
	app.TransferKeeper = ibctransferkeeper.NewKeeper(
		appCodec, keys[ibctransfertypes.StoreKey], app.GetSubspace(ibctransfertypes.ModuleName),
		app.IBCKeeper.ChannelKeeper, &app.IBCKeeper.PortKeeper,
		app.AccountKeeper, app.BankKeeper, scopedTransferKeeper,
	)
	transferModule := transfer.NewAppModule(app.TransferKeeper)
	transferIBCModule := transfer.NewIBCModule(app.TransferKeeper)

	// NOTE: the IBC mock keeper and application module is used only for testing core IBC. Do
	// note replicate if you do not need to test core IBC or light clients.
	mockModule := ibcmock.NewAppModule(scopedIBCMockKeeper, &app.IBCKeeper.PortKeeper)
	icaMockModule := ibcmock.NewAppModule(scopedICAMockKeeper, &app.IBCKeeper.PortKeeper)

	app.ICAKeeper = icakeeper.NewKeeper(
		appCodec, keys[icatypes.StoreKey],
		app.IBCKeeper.ChannelKeeper, &app.IBCKeeper.PortKeeper,
		app.AccountKeeper, scopedICAKeeper, app.MsgServiceRouter(),
	)
	icaModule := ica.NewAppModule(app.ICAKeeper)
<<<<<<< HEAD
	icaIBCModule := ica.NewIBCModule(app.ICAKeeper, icaMockModule)
=======
	icaIBCModule := ica.NewIBCModule(app.ICAKeeper, nil)

	// NOTE: the IBC mock keeper and application module is used only for testing core IBC. Do
	// note replicate if you do not need to test core IBC or light clients.
	mockModule := ibcmock.NewAppModule(scopedIBCMockKeeper, &app.IBCKeeper.PortKeeper)
	mockIBCModule := ibcmock.NewIBCModule(&ibcmock.MockIBCApp{}, scopedIBCMockKeeper)
>>>>>>> 05d434e2

	// Create static IBC router, add transfer route, then set and seal it
	ibcRouter := porttypes.NewRouter()
	ibcRouter.AddRoute(icatypes.ModuleName, icaIBCModule)
<<<<<<< HEAD
	ibcRouter.AddRoute(ibcmock.ModuleName+icatypes.ModuleName, icaIBCModule) // ica + mock stack route to ica
	ibcRouter.AddRoute(ibcmock.ModuleName, mockModule)
=======
	ibcRouter.AddRoute(ibctransfertypes.ModuleName, transferIBCModule)
	ibcRouter.AddRoute(ibcmock.ModuleName, mockIBCModule)
>>>>>>> 05d434e2
	app.IBCKeeper.SetRouter(ibcRouter)

	// create evidence keeper with router
	evidenceKeeper := evidencekeeper.NewKeeper(
		appCodec, keys[evidencetypes.StoreKey], &app.StakingKeeper, app.SlashingKeeper,
	)
	// If evidence needs to be handled for the app, set routes in router here and seal
	app.EvidenceKeeper = *evidenceKeeper

	/****  Module Options ****/

	// NOTE: we may consider parsing `appOpts` inside module constructors. For the moment
	// we prefer to be more strict in what arguments the modules expect.
	var skipGenesisInvariants = cast.ToBool(appOpts.Get(crisis.FlagSkipGenesisInvariants))

	// NOTE: Any module instantiated in the module manager that is later modified
	// must be passed by reference here.
	app.mm = module.NewManager(
		genutil.NewAppModule(
			app.AccountKeeper, app.StakingKeeper, app.BaseApp.DeliverTx,
			encodingConfig.TxConfig,
		),
		auth.NewAppModule(appCodec, app.AccountKeeper, authsims.RandomGenesisAccounts),
		vesting.NewAppModule(app.AccountKeeper, app.BankKeeper),
		bank.NewAppModule(appCodec, app.BankKeeper, app.AccountKeeper),
		capability.NewAppModule(appCodec, *app.CapabilityKeeper),
		crisis.NewAppModule(&app.CrisisKeeper, skipGenesisInvariants),
		feegrantmodule.NewAppModule(appCodec, app.AccountKeeper, app.BankKeeper, app.FeeGrantKeeper, app.interfaceRegistry),
		gov.NewAppModule(appCodec, app.GovKeeper, app.AccountKeeper, app.BankKeeper),
		mint.NewAppModule(appCodec, app.MintKeeper, app.AccountKeeper),
		slashing.NewAppModule(appCodec, app.SlashingKeeper, app.AccountKeeper, app.BankKeeper, app.StakingKeeper),
		distr.NewAppModule(appCodec, app.DistrKeeper, app.AccountKeeper, app.BankKeeper, app.StakingKeeper),
		staking.NewAppModule(appCodec, app.StakingKeeper, app.AccountKeeper, app.BankKeeper),
		upgrade.NewAppModule(app.UpgradeKeeper),
		evidence.NewAppModule(app.EvidenceKeeper),
		ibc.NewAppModule(app.IBCKeeper),
		params.NewAppModule(app.ParamsKeeper),
		authzmodule.NewAppModule(appCodec, app.AuthzKeeper, app.AccountKeeper, app.BankKeeper, app.interfaceRegistry),
		transferModule,
		icaModule,
		mockModule,
	)

	// During begin block slashing happens after distr.BeginBlocker so that
	// there is nothing left over in the validator fee pool, so as to keep the
	// CanWithdrawInvariant invariant.
	// NOTE: staking module is required if HistoricalEntries param > 0
	// NOTE: capability module's beginblocker must come before any modules using capabilities (e.g. IBC)
	app.mm.SetOrderBeginBlockers(
		upgradetypes.ModuleName, capabilitytypes.ModuleName, minttypes.ModuleName, distrtypes.ModuleName, slashingtypes.ModuleName,
		evidencetypes.ModuleName, stakingtypes.ModuleName, ibchost.ModuleName,
	)
	app.mm.SetOrderEndBlockers(crisistypes.ModuleName, govtypes.ModuleName, stakingtypes.ModuleName)

	// NOTE: The genutils module must occur after staking so that pools are
	// properly initialized with tokens from genesis accounts.
	// NOTE: Capability module must occur first so that it can initialize any capabilities
	// so that other modules that want to create or claim capabilities afterwards in InitChain
	// can do so safely.
	app.mm.SetOrderInitGenesis(
		capabilitytypes.ModuleName, authtypes.ModuleName, banktypes.ModuleName, distrtypes.ModuleName, stakingtypes.ModuleName,
		slashingtypes.ModuleName, govtypes.ModuleName, minttypes.ModuleName, crisistypes.ModuleName,
		ibchost.ModuleName, genutiltypes.ModuleName, evidencetypes.ModuleName, authz.ModuleName, ibctransfertypes.ModuleName,
		icatypes.ModuleName, ibcmock.ModuleName, feegrant.ModuleName,
	)

	app.mm.RegisterInvariants(&app.CrisisKeeper)
	app.mm.RegisterRoutes(app.Router(), app.QueryRouter(), encodingConfig.Amino)
	app.configurator = module.NewConfigurator(app.appCodec, app.MsgServiceRouter(), app.GRPCQueryRouter())
	app.mm.RegisterServices(app.configurator)

	// add test gRPC service for testing gRPC queries in isolation
	testdata.RegisterQueryServer(app.GRPCQueryRouter(), testdata.QueryImpl{})

	// create the simulation manager and define the order of the modules for deterministic simulations
	//
	// NOTE: this is not required apps that don't use the simulator for fuzz testing
	// transactions
	app.sm = module.NewSimulationManager(
		auth.NewAppModule(appCodec, app.AccountKeeper, authsims.RandomGenesisAccounts),
		bank.NewAppModule(appCodec, app.BankKeeper, app.AccountKeeper),
		capability.NewAppModule(appCodec, *app.CapabilityKeeper),
		feegrantmodule.NewAppModule(appCodec, app.AccountKeeper, app.BankKeeper, app.FeeGrantKeeper, app.interfaceRegistry),
		gov.NewAppModule(appCodec, app.GovKeeper, app.AccountKeeper, app.BankKeeper),
		mint.NewAppModule(appCodec, app.MintKeeper, app.AccountKeeper),
		staking.NewAppModule(appCodec, app.StakingKeeper, app.AccountKeeper, app.BankKeeper),
		distr.NewAppModule(appCodec, app.DistrKeeper, app.AccountKeeper, app.BankKeeper, app.StakingKeeper),
		slashing.NewAppModule(appCodec, app.SlashingKeeper, app.AccountKeeper, app.BankKeeper, app.StakingKeeper),
		params.NewAppModule(app.ParamsKeeper),
		evidence.NewAppModule(app.EvidenceKeeper),
		authzmodule.NewAppModule(appCodec, app.AuthzKeeper, app.AccountKeeper, app.BankKeeper, app.interfaceRegistry),
		ibc.NewAppModule(app.IBCKeeper),
		transferModule,
	)

	app.sm.RegisterStoreDecoders()

	// initialize stores
	app.MountKVStores(keys)
	app.MountTransientStores(tkeys)
	app.MountMemoryStores(memKeys)

	// initialize BaseApp
	app.SetInitChainer(app.InitChainer)
	app.SetBeginBlocker(app.BeginBlocker)
	anteHandler, err := ante.NewAnteHandler(
		ante.HandlerOptions{
			AccountKeeper:   app.AccountKeeper,
			BankKeeper:      app.BankKeeper,
			SignModeHandler: encodingConfig.TxConfig.SignModeHandler(),
			FeegrantKeeper:  app.FeeGrantKeeper,
			SigGasConsumer:  ante.DefaultSigVerificationGasConsumer,
		},
	)
	if err != nil {
		panic(err)
	}

	app.SetAnteHandler(anteHandler)

	app.SetEndBlocker(app.EndBlocker)

	if loadLatest {
		if err := app.LoadLatestVersion(); err != nil {
			tmos.Exit(err.Error())
		}
	}

	app.ScopedIBCKeeper = scopedIBCKeeper
	app.ScopedTransferKeeper = scopedTransferKeeper
	app.ScopedICAKeeper = scopedICAKeeper

	// NOTE: the IBC mock keeper and application module is used only for testing core IBC. Do
	// note replicate if you do not need to test core IBC or light clients.
	app.ScopedIBCMockKeeper = scopedIBCMockKeeper
	app.ScopedICAMockKeeper = scopedICAMockKeeper

	return app
}

// Name returns the name of the App
func (app *SimApp) Name() string { return app.BaseApp.Name() }

// BeginBlocker application updates every begin block
func (app *SimApp) BeginBlocker(ctx sdk.Context, req abci.RequestBeginBlock) abci.ResponseBeginBlock {
	return app.mm.BeginBlock(ctx, req)
}

// EndBlocker application updates every end block
func (app *SimApp) EndBlocker(ctx sdk.Context, req abci.RequestEndBlock) abci.ResponseEndBlock {
	return app.mm.EndBlock(ctx, req)
}

// InitChainer application update at chain initialization
func (app *SimApp) InitChainer(ctx sdk.Context, req abci.RequestInitChain) abci.ResponseInitChain {
	var genesisState GenesisState
	if err := json.Unmarshal(req.AppStateBytes, &genesisState); err != nil {
		panic(err)
	}
	app.UpgradeKeeper.SetModuleVersionMap(ctx, app.mm.GetVersionMap())
	return app.mm.InitGenesis(ctx, app.appCodec, genesisState)
}

// LoadHeight loads a particular height
func (app *SimApp) LoadHeight(height int64) error {
	return app.LoadVersion(height)
}

// ModuleAccountAddrs returns all the app's module account addresses.
func (app *SimApp) ModuleAccountAddrs() map[string]bool {
	modAccAddrs := make(map[string]bool)
	for acc := range maccPerms {
		modAccAddrs[authtypes.NewModuleAddress(acc).String()] = true
	}

	return modAccAddrs
}

// LegacyAmino returns SimApp's amino codec.
//
// NOTE: This is solely to be used for testing purposes as it may be desirable
// for modules to register their own custom testing types.
func (app *SimApp) LegacyAmino() *codec.LegacyAmino {
	return app.legacyAmino
}

// AppCodec returns SimApp's app codec.
//
// NOTE: This is solely to be used for testing purposes as it may be desirable
// for modules to register their own custom testing types.
func (app *SimApp) AppCodec() codec.Codec {
	return app.appCodec
}

// InterfaceRegistry returns SimApp's InterfaceRegistry
func (app *SimApp) InterfaceRegistry() types.InterfaceRegistry {
	return app.interfaceRegistry
}

// GetKey returns the KVStoreKey for the provided store key.
//
// NOTE: This is solely to be used for testing purposes.
func (app *SimApp) GetKey(storeKey string) *sdk.KVStoreKey {
	return app.keys[storeKey]
}

// GetTKey returns the TransientStoreKey for the provided store key.
//
// NOTE: This is solely to be used for testing purposes.
func (app *SimApp) GetTKey(storeKey string) *sdk.TransientStoreKey {
	return app.tkeys[storeKey]
}

// GetMemKey returns the MemStoreKey for the provided mem key.
//
// NOTE: This is solely used for testing purposes.
func (app *SimApp) GetMemKey(storeKey string) *sdk.MemoryStoreKey {
	return app.memKeys[storeKey]
}

// GetSubspace returns a param subspace for a given module name.
//
// NOTE: This is solely to be used for testing purposes.
func (app *SimApp) GetSubspace(moduleName string) paramstypes.Subspace {
	subspace, _ := app.ParamsKeeper.GetSubspace(moduleName)
	return subspace
}

// TestingApp functions

// GetBaseApp implements the TestingApp interface.
func (app *SimApp) GetBaseApp() *baseapp.BaseApp {
	return app.BaseApp
}

// GetStakingKeeper implements the TestingApp interface.
func (app *SimApp) GetStakingKeeper() stakingkeeper.Keeper {
	return app.StakingKeeper
}

// GetIBCKeeper implements the TestingApp interface.
func (app *SimApp) GetIBCKeeper() *ibckeeper.Keeper {
	return app.IBCKeeper
}

// GetScopedIBCKeeper implements the TestingApp interface.
func (app *SimApp) GetScopedIBCKeeper() capabilitykeeper.ScopedKeeper {
	return app.ScopedIBCKeeper
}

// GetMockModule returns the mock module in the testing application
func (app *SimApp) GetMockModule() ibcmock.AppModule {
	return app.mm.Modules[ibcmock.ModuleName].(ibcmock.AppModule)
}

// GetTxConfig implements the TestingApp interface.
func (app *SimApp) GetTxConfig() client.TxConfig {
	return MakeTestEncodingConfig().TxConfig
}

// SimulationManager implements the SimulationApp interface
func (app *SimApp) SimulationManager() *module.SimulationManager {
	return app.sm
}

// RegisterAPIRoutes registers all application module routes with the provided
// API server.
func (app *SimApp) RegisterAPIRoutes(apiSvr *api.Server, apiConfig config.APIConfig) {
	clientCtx := apiSvr.ClientCtx
	rpc.RegisterRoutes(clientCtx, apiSvr.Router)
	// Register legacy tx routes.
	authrest.RegisterTxRoutes(clientCtx, apiSvr.Router)
	// Register new tx routes from grpc-gateway.
	authtx.RegisterGRPCGatewayRoutes(clientCtx, apiSvr.GRPCGatewayRouter)
	// Register new tendermint queries routes from grpc-gateway.
	tmservice.RegisterGRPCGatewayRoutes(clientCtx, apiSvr.GRPCGatewayRouter)

	// Register legacy and grpc-gateway routes for all modules.
	ModuleBasics.RegisterRESTRoutes(clientCtx, apiSvr.Router)
	ModuleBasics.RegisterGRPCGatewayRoutes(clientCtx, apiSvr.GRPCGatewayRouter)

	// register swagger API from root so that other applications can override easily
	if apiConfig.Swagger {
		RegisterSwaggerAPI(clientCtx, apiSvr.Router)
	}
}

// RegisterTxService implements the Application.RegisterTxService method.
func (app *SimApp) RegisterTxService(clientCtx client.Context) {
	authtx.RegisterTxService(app.BaseApp.GRPCQueryRouter(), clientCtx, app.BaseApp.Simulate, app.interfaceRegistry)
}

// RegisterTendermintService implements the Application.RegisterTendermintService method.
func (app *SimApp) RegisterTendermintService(clientCtx client.Context) {
	tmservice.RegisterTendermintService(app.BaseApp.GRPCQueryRouter(), clientCtx, app.interfaceRegistry)
}

// RegisterSwaggerAPI registers swagger route with API Server
func RegisterSwaggerAPI(ctx client.Context, rtr *mux.Router) {
	statikFS, err := fs.New()
	if err != nil {
		panic(err)
	}

	staticServer := http.FileServer(statikFS)
	rtr.PathPrefix("/swagger/").Handler(http.StripPrefix("/swagger/", staticServer))
}

// GetMaccPerms returns a copy of the module account permissions
func GetMaccPerms() map[string][]string {
	dupMaccPerms := make(map[string][]string)
	for k, v := range maccPerms {
		dupMaccPerms[k] = v
	}
	return dupMaccPerms
}

// initParamsKeeper init params keeper and its subspaces
func initParamsKeeper(appCodec codec.BinaryCodec, legacyAmino *codec.LegacyAmino, key, tkey sdk.StoreKey) paramskeeper.Keeper {
	paramsKeeper := paramskeeper.NewKeeper(appCodec, legacyAmino, key, tkey)

	paramsKeeper.Subspace(authtypes.ModuleName)
	paramsKeeper.Subspace(banktypes.ModuleName)
	paramsKeeper.Subspace(stakingtypes.ModuleName)
	paramsKeeper.Subspace(minttypes.ModuleName)
	paramsKeeper.Subspace(distrtypes.ModuleName)
	paramsKeeper.Subspace(slashingtypes.ModuleName)
	paramsKeeper.Subspace(govtypes.ModuleName).WithKeyTable(govtypes.ParamKeyTable())
	paramsKeeper.Subspace(crisistypes.ModuleName)
	paramsKeeper.Subspace(ibctransfertypes.ModuleName)
	paramsKeeper.Subspace(ibchost.ModuleName)

	return paramsKeeper
}<|MERGE_RESOLUTION|>--- conflicted
+++ resolved
@@ -338,7 +338,7 @@
 	// NOTE: the IBC mock keeper and application module is used only for testing core IBC. Do
 	// note replicate if you do not need to test core IBC or light clients.
 	mockModule := ibcmock.NewAppModule(scopedIBCMockKeeper, &app.IBCKeeper.PortKeeper)
-	icaMockModule := ibcmock.NewAppModule(scopedICAMockKeeper, &app.IBCKeeper.PortKeeper)
+	mockIBCModule := ibcmock.NewIBCModule(&ibcmock.MockIBCApp{}, scopedIBCMockKeeper)
 
 	app.ICAKeeper = icakeeper.NewKeeper(
 		appCodec, keys[icatypes.StoreKey],
@@ -346,27 +346,17 @@
 		app.AccountKeeper, scopedICAKeeper, app.MsgServiceRouter(),
 	)
 	icaModule := ica.NewAppModule(app.ICAKeeper)
-<<<<<<< HEAD
-	icaIBCModule := ica.NewIBCModule(app.ICAKeeper, icaMockModule)
-=======
-	icaIBCModule := ica.NewIBCModule(app.ICAKeeper, nil)
-
-	// NOTE: the IBC mock keeper and application module is used only for testing core IBC. Do
-	// note replicate if you do not need to test core IBC or light clients.
-	mockModule := ibcmock.NewAppModule(scopedIBCMockKeeper, &app.IBCKeeper.PortKeeper)
-	mockIBCModule := ibcmock.NewIBCModule(&ibcmock.MockIBCApp{}, scopedIBCMockKeeper)
->>>>>>> 05d434e2
+
+	// initialize ICA module with mock module as the authentication module on the controller side
+	icaAuthModule := ibcmock.NewIBCModule(&ibcmock.MockIBCApp{}, scopedIBCMockKeeper)
+	icaIBCModule := ica.NewIBCModule(app.ICAKeeper, icaAuthModule)
 
 	// Create static IBC router, add transfer route, then set and seal it
 	ibcRouter := porttypes.NewRouter()
-	ibcRouter.AddRoute(icatypes.ModuleName, icaIBCModule)
-<<<<<<< HEAD
-	ibcRouter.AddRoute(ibcmock.ModuleName+icatypes.ModuleName, icaIBCModule) // ica + mock stack route to ica
-	ibcRouter.AddRoute(ibcmock.ModuleName, mockModule)
-=======
-	ibcRouter.AddRoute(ibctransfertypes.ModuleName, transferIBCModule)
-	ibcRouter.AddRoute(ibcmock.ModuleName, mockIBCModule)
->>>>>>> 05d434e2
+	ibcRouter.AddRoute(icatypes.ModuleName, icaIBCModule).
+		AddRoute(ibcmock.ModuleName+icatypes.ModuleName, icaIBCModule). // ica + mock stack route to ica
+		AddRoute(ibctransfertypes.ModuleName, transferIBCModule).
+		AddRoute(ibcmock.ModuleName, mockIBCModule)
 	app.IBCKeeper.SetRouter(ibcRouter)
 
 	// create evidence keeper with router
