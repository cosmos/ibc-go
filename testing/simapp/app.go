--- conflicted
+++ resolved
@@ -279,13 +279,8 @@
 	appOpts servertypes.AppOptions,
 	baseAppOptions ...func(*baseapp.BaseApp),
 ) *SimApp {
-<<<<<<< HEAD
 	encodingConfig := makeEncodingConfig()
-
-	appCodec := encodingConfig.Marshaler
-=======
 	appCodec := encodingConfig.Codec
->>>>>>> 3559e586
 	legacyAmino := encodingConfig.Amino
 	interfaceRegistry := encodingConfig.InterfaceRegistry
 	txConfig := encodingConfig.TxConfig
