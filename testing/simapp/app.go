package simapp

import (
	"encoding/json"
	"fmt"
	"io"
	"os"
	"path/filepath"

	"github.com/spf13/cast"

	_ "github.com/cosmos/cosmos-sdk/client/docs/statik" // this is used for serving docs

	autocliv1 "cosmossdk.io/api/cosmos/autocli/v1"
	reflectionv1 "cosmossdk.io/api/cosmos/reflection/v1"

	"github.com/cosmos/cosmos-sdk/baseapp"
	"github.com/cosmos/cosmos-sdk/client"
	"github.com/cosmos/cosmos-sdk/client/flags"
	nodeservice "github.com/cosmos/cosmos-sdk/client/grpc/node"
	"github.com/cosmos/cosmos-sdk/client/grpc/tmservice"
	"github.com/cosmos/cosmos-sdk/codec"
	"github.com/cosmos/cosmos-sdk/codec/types"
	"github.com/cosmos/cosmos-sdk/runtime"
	runtimeservices "github.com/cosmos/cosmos-sdk/runtime/services"
	"github.com/cosmos/cosmos-sdk/server"
	"github.com/cosmos/cosmos-sdk/server/api"
	"github.com/cosmos/cosmos-sdk/server/config"
	servertypes "github.com/cosmos/cosmos-sdk/server/types"
	"github.com/cosmos/cosmos-sdk/std"
	"github.com/cosmos/cosmos-sdk/store/streaming"
	storetypes "github.com/cosmos/cosmos-sdk/store/types"
	testdatapb "github.com/cosmos/cosmos-sdk/testutil/testdata/testpb"
	sdk "github.com/cosmos/cosmos-sdk/types"
	"github.com/cosmos/cosmos-sdk/types/module"
	"github.com/cosmos/cosmos-sdk/version"
	"github.com/cosmos/cosmos-sdk/x/auth"
	"github.com/cosmos/cosmos-sdk/x/auth/ante"
	authkeeper "github.com/cosmos/cosmos-sdk/x/auth/keeper"
	"github.com/cosmos/cosmos-sdk/x/auth/posthandler"
	authsims "github.com/cosmos/cosmos-sdk/x/auth/simulation"
	authtx "github.com/cosmos/cosmos-sdk/x/auth/tx"
	authtypes "github.com/cosmos/cosmos-sdk/x/auth/types"
	"github.com/cosmos/cosmos-sdk/x/auth/vesting"
	vestingtypes "github.com/cosmos/cosmos-sdk/x/auth/vesting/types"
	"github.com/cosmos/cosmos-sdk/x/authz"
	authzkeeper "github.com/cosmos/cosmos-sdk/x/authz/keeper"
	authzmodule "github.com/cosmos/cosmos-sdk/x/authz/module"
	"github.com/cosmos/cosmos-sdk/x/bank"
	bankkeeper "github.com/cosmos/cosmos-sdk/x/bank/keeper"
	banktypes "github.com/cosmos/cosmos-sdk/x/bank/types"
	"github.com/cosmos/cosmos-sdk/x/consensus"
	consensusparamkeeper "github.com/cosmos/cosmos-sdk/x/consensus/keeper"
	consensusparamtypes "github.com/cosmos/cosmos-sdk/x/consensus/types"
	"github.com/cosmos/cosmos-sdk/x/crisis"
	crisiskeeper "github.com/cosmos/cosmos-sdk/x/crisis/keeper"
	crisistypes "github.com/cosmos/cosmos-sdk/x/crisis/types"
	distr "github.com/cosmos/cosmos-sdk/x/distribution"
	distrkeeper "github.com/cosmos/cosmos-sdk/x/distribution/keeper"
	distrtypes "github.com/cosmos/cosmos-sdk/x/distribution/types"
	"github.com/cosmos/cosmos-sdk/x/evidence"
	evidencekeeper "github.com/cosmos/cosmos-sdk/x/evidence/keeper"
	evidencetypes "github.com/cosmos/cosmos-sdk/x/evidence/types"
	"github.com/cosmos/cosmos-sdk/x/feegrant"
	feegrantkeeper "github.com/cosmos/cosmos-sdk/x/feegrant/keeper"
	feegrantmodule "github.com/cosmos/cosmos-sdk/x/feegrant/module"
	"github.com/cosmos/cosmos-sdk/x/genutil"
	genutiltypes "github.com/cosmos/cosmos-sdk/x/genutil/types"
	"github.com/cosmos/cosmos-sdk/x/gov"
	govclient "github.com/cosmos/cosmos-sdk/x/gov/client"
	govkeeper "github.com/cosmos/cosmos-sdk/x/gov/keeper"
	govtypes "github.com/cosmos/cosmos-sdk/x/gov/types"
	govv1beta1 "github.com/cosmos/cosmos-sdk/x/gov/types/v1beta1"
	"github.com/cosmos/cosmos-sdk/x/group"
	groupkeeper "github.com/cosmos/cosmos-sdk/x/group/keeper"
	groupmodule "github.com/cosmos/cosmos-sdk/x/group/module"
	"github.com/cosmos/cosmos-sdk/x/mint"
	mintkeeper "github.com/cosmos/cosmos-sdk/x/mint/keeper"
	minttypes "github.com/cosmos/cosmos-sdk/x/mint/types"
	"github.com/cosmos/cosmos-sdk/x/params"
	paramsclient "github.com/cosmos/cosmos-sdk/x/params/client"
	paramskeeper "github.com/cosmos/cosmos-sdk/x/params/keeper"
	paramstypes "github.com/cosmos/cosmos-sdk/x/params/types"
	paramproposal "github.com/cosmos/cosmos-sdk/x/params/types/proposal"
	"github.com/cosmos/cosmos-sdk/x/slashing"
	slashingkeeper "github.com/cosmos/cosmos-sdk/x/slashing/keeper"
	slashingtypes "github.com/cosmos/cosmos-sdk/x/slashing/types"
	"github.com/cosmos/cosmos-sdk/x/staking"
	stakingkeeper "github.com/cosmos/cosmos-sdk/x/staking/keeper"
	stakingtypes "github.com/cosmos/cosmos-sdk/x/staking/types"
	"github.com/cosmos/cosmos-sdk/x/upgrade"
	upgradeclient "github.com/cosmos/cosmos-sdk/x/upgrade/client"
	upgradekeeper "github.com/cosmos/cosmos-sdk/x/upgrade/keeper"
	upgradetypes "github.com/cosmos/cosmos-sdk/x/upgrade/types"

	dbm "github.com/cometbft/cometbft-db"
	abci "github.com/cometbft/cometbft/abci/types"
	"github.com/cometbft/cometbft/libs/log"
	tmos "github.com/cometbft/cometbft/libs/os"

	"github.com/cosmos/ibc-go/modules/capability"
	capabilitykeeper "github.com/cosmos/ibc-go/modules/capability/keeper"
	capabilitytypes "github.com/cosmos/ibc-go/modules/capability/types"
	ica "github.com/cosmos/ibc-go/v7/modules/apps/27-interchain-accounts"
	icacontroller "github.com/cosmos/ibc-go/v7/modules/apps/27-interchain-accounts/controller"
	icacontrollerkeeper "github.com/cosmos/ibc-go/v7/modules/apps/27-interchain-accounts/controller/keeper"
	icacontrollertypes "github.com/cosmos/ibc-go/v7/modules/apps/27-interchain-accounts/controller/types"
	icahost "github.com/cosmos/ibc-go/v7/modules/apps/27-interchain-accounts/host"
	icahostkeeper "github.com/cosmos/ibc-go/v7/modules/apps/27-interchain-accounts/host/keeper"
	icahosttypes "github.com/cosmos/ibc-go/v7/modules/apps/27-interchain-accounts/host/types"
	icatypes "github.com/cosmos/ibc-go/v7/modules/apps/27-interchain-accounts/types"
	ibcfee "github.com/cosmos/ibc-go/v7/modules/apps/29-fee"
	ibcfeekeeper "github.com/cosmos/ibc-go/v7/modules/apps/29-fee/keeper"
	ibcfeetypes "github.com/cosmos/ibc-go/v7/modules/apps/29-fee/types"
	transfer "github.com/cosmos/ibc-go/v7/modules/apps/transfer"
	ibctransferkeeper "github.com/cosmos/ibc-go/v7/modules/apps/transfer/keeper"
	ibctransfertypes "github.com/cosmos/ibc-go/v7/modules/apps/transfer/types"
	ibc "github.com/cosmos/ibc-go/v7/modules/core"
	ibcclient "github.com/cosmos/ibc-go/v7/modules/core/02-client"
	ibcclientclient "github.com/cosmos/ibc-go/v7/modules/core/02-client/client"
	ibcclienttypes "github.com/cosmos/ibc-go/v7/modules/core/02-client/types"
	porttypes "github.com/cosmos/ibc-go/v7/modules/core/05-port/types"
	ibcexported "github.com/cosmos/ibc-go/v7/modules/core/exported"
	ibckeeper "github.com/cosmos/ibc-go/v7/modules/core/keeper"
	solomachine "github.com/cosmos/ibc-go/v7/modules/light-clients/06-solomachine"
	ibctm "github.com/cosmos/ibc-go/v7/modules/light-clients/07-tendermint"
	ibcmock "github.com/cosmos/ibc-go/v7/testing/mock"
	simappparams "github.com/cosmos/ibc-go/v7/testing/simapp/params"
	upgrades "github.com/cosmos/ibc-go/v7/testing/simapp/upgrades"
	ibctestingtypes "github.com/cosmos/ibc-go/v7/testing/types"
)

const appName = "SimApp"

// IBC application testing ports
const (
	MockFeePort string = ibcmock.ModuleName + ibcfeetypes.ModuleName
)

var (
	// DefaultNodeHome default home directories for the application daemon
	DefaultNodeHome string

	// ModuleBasics defines the module BasicManager is in charge of setting up basic,
	// non-dependant module elements, such as codec registration
	// and genesis verification.
	ModuleBasics = module.NewBasicManager(
		auth.AppModuleBasic{},
		genutil.NewAppModuleBasic(genutiltypes.DefaultMessageValidator),
		bank.AppModuleBasic{},
		capability.AppModuleBasic{},
		staking.AppModuleBasic{},
		mint.AppModuleBasic{},
		distr.AppModuleBasic{},
		gov.NewAppModuleBasic(
			[]govclient.ProposalHandler{
				paramsclient.ProposalHandler,
				upgradeclient.LegacyProposalHandler,
				upgradeclient.LegacyCancelProposalHandler,
				ibcclientclient.UpdateClientProposalHandler,
				ibcclientclient.UpgradeProposalHandler,
			},
		),
		groupmodule.AppModuleBasic{},
		params.AppModuleBasic{},
		crisis.AppModuleBasic{},
		slashing.AppModuleBasic{},
		ibc.AppModuleBasic{},
		ibctm.AppModuleBasic{},
		solomachine.AppModuleBasic{},
		feegrantmodule.AppModuleBasic{},
		upgrade.AppModuleBasic{},
		evidence.AppModuleBasic{},
		transfer.AppModuleBasic{},
		ibcmock.AppModuleBasic{},
		ica.AppModuleBasic{},
		authzmodule.AppModuleBasic{},
		vesting.AppModuleBasic{},
		ibcfee.AppModuleBasic{},
		consensus.AppModuleBasic{},
	)

	// module account permissions
	maccPerms = map[string][]string{
		authtypes.FeeCollectorName:     nil,
		distrtypes.ModuleName:          nil,
		minttypes.ModuleName:           {authtypes.Minter},
		stakingtypes.BondedPoolName:    {authtypes.Burner, authtypes.Staking},
		stakingtypes.NotBondedPoolName: {authtypes.Burner, authtypes.Staking},
		govtypes.ModuleName:            {authtypes.Burner},
		ibctransfertypes.ModuleName:    {authtypes.Minter, authtypes.Burner},
		ibcfeetypes.ModuleName:         nil,
		icatypes.ModuleName:            nil,
		ibcmock.ModuleName:             nil,
	}
)

var (
	_ runtime.AppI            = (*SimApp)(nil)
	_ servertypes.Application = (*SimApp)(nil)
)

// SimApp extends an ABCI application, but with most of its parameters exported.
// They are exported for convenience in creating helper functions, as object
// capabilities aren't needed for testing.
type SimApp struct {
	*baseapp.BaseApp
	legacyAmino       *codec.LegacyAmino
	appCodec          codec.Codec
	txConfig          client.TxConfig
	interfaceRegistry types.InterfaceRegistry

	// keys to access the substores
	keys    map[string]*storetypes.KVStoreKey
	tkeys   map[string]*storetypes.TransientStoreKey
	memKeys map[string]*storetypes.MemoryStoreKey

	// keepers
	AccountKeeper         authkeeper.AccountKeeper
	BankKeeper            bankkeeper.Keeper
	CapabilityKeeper      *capabilitykeeper.Keeper
	StakingKeeper         *stakingkeeper.Keeper
	SlashingKeeper        slashingkeeper.Keeper
	MintKeeper            mintkeeper.Keeper
	DistrKeeper           distrkeeper.Keeper
	GovKeeper             govkeeper.Keeper
	CrisisKeeper          *crisiskeeper.Keeper
	UpgradeKeeper         *upgradekeeper.Keeper
	ParamsKeeper          paramskeeper.Keeper
	AuthzKeeper           authzkeeper.Keeper
	IBCKeeper             *ibckeeper.Keeper // IBC Keeper must be a pointer in the app, so we can SetRouter on it correctly
	IBCFeeKeeper          ibcfeekeeper.Keeper
	ICAControllerKeeper   icacontrollerkeeper.Keeper
	ICAHostKeeper         icahostkeeper.Keeper
	EvidenceKeeper        evidencekeeper.Keeper
	TransferKeeper        ibctransferkeeper.Keeper
	FeeGrantKeeper        feegrantkeeper.Keeper
	GroupKeeper           groupkeeper.Keeper
	ConsensusParamsKeeper consensusparamkeeper.Keeper

	// make scoped keepers public for test purposes
	ScopedIBCKeeper           capabilitykeeper.ScopedKeeper
	ScopedTransferKeeper      capabilitykeeper.ScopedKeeper
	ScopedFeeMockKeeper       capabilitykeeper.ScopedKeeper
	ScopedICAControllerKeeper capabilitykeeper.ScopedKeeper
	ScopedICAHostKeeper       capabilitykeeper.ScopedKeeper
	ScopedIBCMockKeeper       capabilitykeeper.ScopedKeeper
	ScopedICAMockKeeper       capabilitykeeper.ScopedKeeper

	// make IBC modules public for test purposes
	// these modules are never directly routed to by the IBC Router
	ICAAuthModule ibcmock.IBCModule
	FeeMockModule ibcmock.IBCModule

	// the module manager
	ModuleManager *module.Manager

	// simulation manager
	simulationManager *module.SimulationManager

	// module configurator
	configurator module.Configurator
}

func init() {
	userHomeDir, err := os.UserHomeDir()
	if err != nil {
		panic(err)
	}

	DefaultNodeHome = filepath.Join(userHomeDir, ".simapp")
}

// NewSimApp returns a reference to an initialized SimApp.
func NewSimApp(
	logger log.Logger,
	db dbm.DB,
	traceStore io.Writer,
	loadLatest bool,
	appOpts servertypes.AppOptions,
	baseAppOptions ...func(*baseapp.BaseApp),
) *SimApp {
	encodingConfig := makeEncodingConfig()

	appCodec := encodingConfig.Codec
	legacyAmino := encodingConfig.Amino
	interfaceRegistry := encodingConfig.InterfaceRegistry
	txConfig := encodingConfig.TxConfig

	// Below we could construct and set an application specific mempool and
	// ABCI 1.0 PrepareProposal and ProcessProposal handlers. These defaults are
	// already set in the SDK's BaseApp, this shows an example of how to override
	// them.
	//
	// Example:
	//
	// bApp := baseapp.NewBaseApp(...)
	// nonceMempool := mempool.NewSenderNonceMempool()
	// abciPropHandler := NewDefaultProposalHandler(nonceMempool, bApp)
	//
	// bApp.SetMempool(nonceMempool)
	// bApp.SetPrepareProposal(abciPropHandler.PrepareProposalHandler())
	// bApp.SetProcessProposal(abciPropHandler.ProcessProposalHandler())
	//
	// Alternatively, you can construct BaseApp options, append those to
	// baseAppOptions and pass them to NewBaseApp.
	//
	// Example:
	//
	// prepareOpt = func(app *baseapp.BaseApp) {
	// 	abciPropHandler := baseapp.NewDefaultProposalHandler(nonceMempool, app)
	// 	app.SetPrepareProposal(abciPropHandler.PrepareProposalHandler())
	// }
	// baseAppOptions = append(baseAppOptions, prepareOpt)

	bApp := baseapp.NewBaseApp(appName, logger, db, txConfig.TxDecoder(), baseAppOptions...)
	bApp.SetCommitMultiStoreTracer(traceStore)
	bApp.SetVersion(version.Version)
	bApp.SetInterfaceRegistry(interfaceRegistry)
	bApp.SetTxEncoder(txConfig.TxEncoder())

	keys := sdk.NewKVStoreKeys(
		authtypes.StoreKey, banktypes.StoreKey, stakingtypes.StoreKey, crisistypes.StoreKey,
		minttypes.StoreKey, distrtypes.StoreKey, slashingtypes.StoreKey,
		govtypes.StoreKey, group.StoreKey, paramstypes.StoreKey,
		upgradetypes.StoreKey, feegrant.StoreKey,
		evidencetypes.StoreKey, consensusparamtypes.StoreKey, authzkeeper.StoreKey,
		ibctransfertypes.StoreKey, icacontrollertypes.StoreKey, icahosttypes.StoreKey, capabilitytypes.StoreKey,
		ibcfeetypes.StoreKey, ibcexported.StoreKey,
	)

	tkeys := sdk.NewTransientStoreKeys(paramstypes.TStoreKey)
	// NOTE: The ibcmock.MemStoreKey is just mounted for testing purposes. Actual applications should
	// not include this key.
	memKeys := sdk.NewMemoryStoreKeys(capabilitytypes.MemStoreKey, ibcmock.MemStoreKey)

	// load state streaming if enabled
	if _, _, err := streaming.LoadStreamingServices(bApp, appOpts, appCodec, logger, keys); err != nil {
		logger.Error("failed to load state streaming", "err", err)
		os.Exit(1)
	}

	app := &SimApp{
		BaseApp:           bApp,
		legacyAmino:       legacyAmino,
		appCodec:          appCodec,
		txConfig:          txConfig,
		interfaceRegistry: interfaceRegistry,
		keys:              keys,
		tkeys:             tkeys,
		memKeys:           memKeys,
	}

	app.ParamsKeeper = initParamsKeeper(appCodec, legacyAmino, keys[paramstypes.StoreKey], tkeys[paramstypes.TStoreKey])

	// set the BaseApp's parameter store
	app.ConsensusParamsKeeper = consensusparamkeeper.NewKeeper(appCodec, keys[consensusparamtypes.StoreKey], authtypes.NewModuleAddress(govtypes.ModuleName).String())
	bApp.SetParamStore(&app.ConsensusParamsKeeper)

	// add capability keeper and ScopeToModule for ibc module
	app.CapabilityKeeper = capabilitykeeper.NewKeeper(appCodec, keys[capabilitytypes.StoreKey], memKeys[capabilitytypes.MemStoreKey])

	scopedIBCKeeper := app.CapabilityKeeper.ScopeToModule(ibcexported.ModuleName)
	scopedTransferKeeper := app.CapabilityKeeper.ScopeToModule(ibctransfertypes.ModuleName)
	scopedICAControllerKeeper := app.CapabilityKeeper.ScopeToModule(icacontrollertypes.SubModuleName)
	scopedICAHostKeeper := app.CapabilityKeeper.ScopeToModule(icahosttypes.SubModuleName)

	// NOTE: the IBC mock keeper and application module is used only for testing core IBC. Do
	// not replicate if you do not need to test core IBC or light clients.
	scopedIBCMockKeeper := app.CapabilityKeeper.ScopeToModule(ibcmock.ModuleName)
	scopedFeeMockKeeper := app.CapabilityKeeper.ScopeToModule(MockFeePort)
	scopedICAMockKeeper := app.CapabilityKeeper.ScopeToModule(ibcmock.ModuleName + icacontrollertypes.SubModuleName)

	// seal capability keeper after scoping modules
	// Applications that wish to enforce statically created ScopedKeepers should call `Seal` after creating
	// their scoped modules in `NewApp` with `ScopeToModule`
	app.CapabilityKeeper.Seal()

	// SDK module keepers
	app.AccountKeeper = authkeeper.NewAccountKeeper(appCodec, keys[authtypes.StoreKey], authtypes.ProtoBaseAccount, maccPerms, sdk.GetConfig().GetBech32AccountAddrPrefix(), authtypes.NewModuleAddress(govtypes.ModuleName).String())

	app.BankKeeper = bankkeeper.NewBaseKeeper(
		appCodec,
		keys[banktypes.StoreKey],
		app.AccountKeeper,
		BlockedAddresses(),
		authtypes.NewModuleAddress(govtypes.ModuleName).String(),
	)

	// register the staking hooks
	// NOTE: stakingKeeper above is passed by reference, so that it will contain these hooks
	app.StakingKeeper = stakingkeeper.NewKeeper(
		appCodec, keys[stakingtypes.StoreKey], app.AccountKeeper, app.BankKeeper, authtypes.NewModuleAddress(govtypes.ModuleName).String(),
	)
	app.MintKeeper = mintkeeper.NewKeeper(appCodec, keys[minttypes.StoreKey], app.StakingKeeper, app.AccountKeeper, app.BankKeeper, authtypes.FeeCollectorName, authtypes.NewModuleAddress(govtypes.ModuleName).String())

	app.DistrKeeper = distrkeeper.NewKeeper(appCodec, keys[distrtypes.StoreKey], app.AccountKeeper, app.BankKeeper, app.StakingKeeper, authtypes.FeeCollectorName, authtypes.NewModuleAddress(govtypes.ModuleName).String())

	app.SlashingKeeper = slashingkeeper.NewKeeper(
		appCodec, legacyAmino, keys[slashingtypes.StoreKey], app.StakingKeeper, authtypes.NewModuleAddress(govtypes.ModuleName).String(),
	)

	invCheckPeriod := cast.ToUint(appOpts.Get(server.FlagInvCheckPeriod))
	app.CrisisKeeper = crisiskeeper.NewKeeper(appCodec, keys[crisistypes.StoreKey], invCheckPeriod,
		app.BankKeeper, authtypes.FeeCollectorName, authtypes.NewModuleAddress(govtypes.ModuleName).String())

	app.FeeGrantKeeper = feegrantkeeper.NewKeeper(appCodec, keys[feegrant.StoreKey], app.AccountKeeper)

	// register the staking hooks
	// NOTE: stakingKeeper above is passed by reference, so that it will contain these hooks
	app.StakingKeeper.SetHooks(
		stakingtypes.NewMultiStakingHooks(app.DistrKeeper.Hooks(), app.SlashingKeeper.Hooks()),
	)

	app.AuthzKeeper = authzkeeper.NewKeeper(keys[authzkeeper.StoreKey], appCodec, app.MsgServiceRouter(), app.AccountKeeper)

	groupConfig := group.DefaultConfig()
	/*
		Example of setting group params:
		groupConfig.MaxMetadataLen = 1000
	*/
	app.GroupKeeper = groupkeeper.NewKeeper(keys[group.StoreKey], appCodec, app.MsgServiceRouter(), app.AccountKeeper, groupConfig)

	skipUpgradeHeights := map[int64]bool{}
	for _, h := range cast.ToIntSlice(appOpts.Get(server.FlagUnsafeSkipUpgrades)) {
		skipUpgradeHeights[int64(h)] = true
	}
	homePath := cast.ToString(appOpts.Get(flags.FlagHome))
	// set the governance module account as the authority for conducting upgrades
	app.UpgradeKeeper = upgradekeeper.NewKeeper(skipUpgradeHeights, keys[upgradetypes.StoreKey], appCodec, homePath, app.BaseApp, authtypes.NewModuleAddress(govtypes.ModuleName).String())

	// IBC Keepers

	app.IBCKeeper = ibckeeper.NewKeeper(
		appCodec, keys[ibcexported.StoreKey], app.GetSubspace(ibcexported.ModuleName), app.StakingKeeper, app.UpgradeKeeper, scopedIBCKeeper, authtypes.NewModuleAddress(govtypes.ModuleName).String(),
	)

	// register the proposal types
	govRouter := govv1beta1.NewRouter()
	govRouter.AddRoute(govtypes.RouterKey, govv1beta1.ProposalHandler).
		AddRoute(paramproposal.RouterKey, params.NewParamChangeProposalHandler(app.ParamsKeeper)).
		AddRoute(upgradetypes.RouterKey, upgrade.NewSoftwareUpgradeProposalHandler(app.UpgradeKeeper)).
		AddRoute(ibcclienttypes.RouterKey, ibcclient.NewClientProposalHandler(app.IBCKeeper.ClientKeeper))

	govConfig := govtypes.DefaultConfig()
	/*
		Example of setting gov params:
		govConfig.MaxMetadataLen = 10000
	*/
	govKeeper := govkeeper.NewKeeper(
		appCodec, keys[govtypes.StoreKey], app.AccountKeeper, app.BankKeeper,
		app.StakingKeeper, app.MsgServiceRouter(), govConfig, authtypes.NewModuleAddress(govtypes.ModuleName).String(),
	)

	// Set legacy router for backwards compatibility with gov v1beta1
	govKeeper.SetLegacyRouter(govRouter)

	app.GovKeeper = *govKeeper.SetHooks(
		govtypes.NewMultiGovHooks(
		// register the governance hooks
		),
	)

	// IBC Fee Module keeper
	app.IBCFeeKeeper = ibcfeekeeper.NewKeeper(
		appCodec, keys[ibcfeetypes.StoreKey],
		app.IBCKeeper.ChannelKeeper, // may be replaced with IBC middleware
		app.IBCKeeper.ChannelKeeper,
		&app.IBCKeeper.PortKeeper, app.AccountKeeper, app.BankKeeper,
	)

	// ICA Controller keeper
	app.ICAControllerKeeper = icacontrollerkeeper.NewKeeper(
		appCodec, keys[icacontrollertypes.StoreKey], app.GetSubspace(icacontrollertypes.SubModuleName),
		app.IBCFeeKeeper, // use ics29 fee as ics4Wrapper in middleware stack
		app.IBCKeeper.ChannelKeeper, &app.IBCKeeper.PortKeeper,
		scopedICAControllerKeeper, app.MsgServiceRouter(),
		authtypes.NewModuleAddress(govtypes.ModuleName).String(),
	)

	// ICA Host keeper
	app.ICAHostKeeper = icahostkeeper.NewKeeper(
		appCodec, keys[icahosttypes.StoreKey], app.GetSubspace(icahosttypes.SubModuleName),
		app.IBCFeeKeeper, // use ics29 fee as ics4Wrapper in middleware stack
		app.IBCKeeper.ChannelKeeper, &app.IBCKeeper.PortKeeper,
		app.AccountKeeper, scopedICAHostKeeper, app.MsgServiceRouter(),
		authtypes.NewModuleAddress(govtypes.ModuleName).String(),
	)

	// Create IBC Router
	ibcRouter := porttypes.NewRouter()

	// Middleware Stacks

	// Create Transfer Keeper and pass IBCFeeKeeper as expected Channel and PortKeeper
	// since fee middleware will wrap the IBCKeeper for underlying application.
	app.TransferKeeper = ibctransferkeeper.NewKeeper(
		appCodec, keys[ibctransfertypes.StoreKey], app.GetSubspace(ibctransfertypes.ModuleName),
		app.IBCFeeKeeper, // ISC4 Wrapper: fee IBC middleware
		app.IBCKeeper.ChannelKeeper, &app.IBCKeeper.PortKeeper,
		app.AccountKeeper, app.BankKeeper, scopedTransferKeeper,
		authtypes.NewModuleAddress(govtypes.ModuleName).String(),
	)

	// Mock Module Stack

	// Mock Module setup for testing IBC and also acts as the interchain accounts authentication module
	// NOTE: the IBC mock keeper and application module is used only for testing core IBC. Do
	// not replicate if you do not need to test core IBC or light clients.
	mockModule := ibcmock.NewAppModule(&app.IBCKeeper.PortKeeper)

	// The mock module is used for testing IBC
	mockIBCModule := ibcmock.NewIBCModule(&mockModule, ibcmock.NewIBCApp(ibcmock.ModuleName, scopedIBCMockKeeper))
	ibcRouter.AddRoute(ibcmock.ModuleName, mockIBCModule)

	// Create Transfer Stack
	// SendPacket, since it is originating from the application to core IBC:
	// transferKeeper.SendPacket -> fee.SendPacket -> channel.SendPacket

	// RecvPacket, message that originates from core IBC and goes down to app, the flow is the other way
	// channel.RecvPacket -> fee.OnRecvPacket -> transfer.OnRecvPacket

	// transfer stack contains (from top to bottom):
	// - IBC Fee Middleware
	// - Transfer

	// create IBC module from bottom to top of stack
	var transferStack porttypes.IBCModule
	transferStack = transfer.NewIBCModule(app.TransferKeeper)
	transferStack = ibcfee.NewIBCMiddleware(transferStack, app.IBCFeeKeeper)

	// Add transfer stack to IBC Router
	ibcRouter.AddRoute(ibctransfertypes.ModuleName, transferStack)

	// Create Interchain Accounts Stack
	// SendPacket, since it is originating from the application to core IBC:
	// icaAuthModuleKeeper.SendTx -> icaController.SendPacket -> fee.SendPacket -> channel.SendPacket

	// initialize ICA module with mock module as the authentication module on the controller side
	var icaControllerStack porttypes.IBCModule
	icaControllerStack = ibcmock.NewIBCModule(&mockModule, ibcmock.NewIBCApp("", scopedICAMockKeeper))
	app.ICAAuthModule = icaControllerStack.(ibcmock.IBCModule)
	icaControllerStack = icacontroller.NewIBCMiddleware(icaControllerStack, app.ICAControllerKeeper)
	icaControllerStack = ibcfee.NewIBCMiddleware(icaControllerStack, app.IBCFeeKeeper)

	// RecvPacket, message that originates from core IBC and goes down to app, the flow is:
	// channel.RecvPacket -> fee.OnRecvPacket -> icaHost.OnRecvPacket

	var icaHostStack porttypes.IBCModule
	icaHostStack = icahost.NewIBCModule(app.ICAHostKeeper)
	icaHostStack = ibcfee.NewIBCMiddleware(icaHostStack, app.IBCFeeKeeper)

	// Add host, controller & ica auth modules to IBC router
	ibcRouter.
		// the ICA Controller middleware needs to be explicitly added to the IBC Router because the
		// ICA controller module owns the port capability for ICA. The ICA authentication module
		// owns the channel capability.
		AddRoute(icacontrollertypes.SubModuleName, icaControllerStack).
		AddRoute(icahosttypes.SubModuleName, icaHostStack).
		AddRoute(ibcmock.ModuleName+icacontrollertypes.SubModuleName, icaControllerStack) // ica with mock auth module stack route to ica (top level of middleware stack)

	// Create Mock IBC Fee module stack for testing
	// SendPacket, since it is originating from the application to core IBC:
	// mockModule.SendPacket -> fee.SendPacket -> channel.SendPacket

	// OnRecvPacket, message that originates from core IBC and goes down to app, the flow is the otherway
	// channel.RecvPacket -> fee.OnRecvPacket -> mockModule.OnRecvPacket

	// OnAcknowledgementPacket as this is where fee's are paid out
	// mockModule.OnAcknowledgementPacket -> fee.OnAcknowledgementPacket -> channel.OnAcknowledgementPacket

	// create fee wrapped mock module
	feeMockModule := ibcmock.NewIBCModule(&mockModule, ibcmock.NewIBCApp(MockFeePort, scopedFeeMockKeeper))
	app.FeeMockModule = feeMockModule
	feeWithMockModule := ibcfee.NewIBCMiddleware(feeMockModule, app.IBCFeeKeeper)
	ibcRouter.AddRoute(MockFeePort, feeWithMockModule)

	// Seal the IBC Router
	app.IBCKeeper.SetRouter(ibcRouter)

	// create evidence keeper with router
	evidenceKeeper := evidencekeeper.NewKeeper(
		appCodec, keys[evidencetypes.StoreKey], app.StakingKeeper, app.SlashingKeeper,
	)
	// If evidence needs to be handled for the app, set routes in router here and seal
	app.EvidenceKeeper = *evidenceKeeper

	// ****  Module Options ****

	// NOTE: we may consider parsing `appOpts` inside module constructors. For the moment
	// we prefer to be more strict in what arguments the modules expect.
	skipGenesisInvariants := cast.ToBool(appOpts.Get(crisis.FlagSkipGenesisInvariants))

	// NOTE: Any module instantiated in the module manager that is later modified
	// must be passed by reference here.
	app.ModuleManager = module.NewManager(
		// SDK app modules
		genutil.NewAppModule(
			app.AccountKeeper, app.StakingKeeper, app.BaseApp.DeliverTx,
			encodingConfig.TxConfig,
		),
		auth.NewAppModule(appCodec, app.AccountKeeper, authsims.RandomGenesisAccounts, app.GetSubspace(authtypes.ModuleName)),
		vesting.NewAppModule(app.AccountKeeper, app.BankKeeper),
		bank.NewAppModule(appCodec, app.BankKeeper, app.AccountKeeper, app.GetSubspace(banktypes.ModuleName)),
		capability.NewAppModule(appCodec, *app.CapabilityKeeper, false),
		crisis.NewAppModule(app.CrisisKeeper, skipGenesisInvariants, app.GetSubspace(crisistypes.ModuleName)),
		feegrantmodule.NewAppModule(appCodec, app.AccountKeeper, app.BankKeeper, app.FeeGrantKeeper, app.interfaceRegistry),
		gov.NewAppModule(appCodec, &app.GovKeeper, app.AccountKeeper, app.BankKeeper, app.GetSubspace(govtypes.ModuleName)),
		mint.NewAppModule(appCodec, app.MintKeeper, app.AccountKeeper, nil, app.GetSubspace(minttypes.ModuleName)),
		slashing.NewAppModule(appCodec, app.SlashingKeeper, app.AccountKeeper, app.BankKeeper, app.StakingKeeper, app.GetSubspace(slashingtypes.ModuleName)),
		distr.NewAppModule(appCodec, app.DistrKeeper, app.AccountKeeper, app.BankKeeper, app.StakingKeeper, app.GetSubspace(distrtypes.ModuleName)),
		staking.NewAppModule(appCodec, app.StakingKeeper, app.AccountKeeper, app.BankKeeper, app.GetSubspace(stakingtypes.ModuleName)),
		upgrade.NewAppModule(app.UpgradeKeeper),
		evidence.NewAppModule(app.EvidenceKeeper),
		params.NewAppModule(app.ParamsKeeper),
		authzmodule.NewAppModule(appCodec, app.AuthzKeeper, app.AccountKeeper, app.BankKeeper, app.interfaceRegistry),
		groupmodule.NewAppModule(appCodec, app.GroupKeeper, app.AccountKeeper, app.BankKeeper, app.interfaceRegistry),
		consensus.NewAppModule(appCodec, app.ConsensusParamsKeeper),

		// IBC modules
		ibc.NewAppModule(app.IBCKeeper),
		transfer.NewAppModule(app.TransferKeeper),
		ibcfee.NewAppModule(app.IBCFeeKeeper),
		ica.NewAppModule(&app.ICAControllerKeeper, &app.ICAHostKeeper),
		mockModule,
	)

	// During begin block slashing happens after distr.BeginBlocker so that
	// there is nothing left over in the validator fee pool, so as to keep the
	// CanWithdrawInvariant invariant.
	// NOTE: staking module is required if HistoricalEntries param > 0
	// NOTE: capability module's beginblocker must come before any modules using capabilities (e.g. IBC)
	app.ModuleManager.SetOrderBeginBlockers(
		upgradetypes.ModuleName, capabilitytypes.ModuleName, minttypes.ModuleName, distrtypes.ModuleName, slashingtypes.ModuleName,
		evidencetypes.ModuleName, stakingtypes.ModuleName, ibcexported.ModuleName, ibctransfertypes.ModuleName, authtypes.ModuleName,
		banktypes.ModuleName, govtypes.ModuleName, crisistypes.ModuleName, genutiltypes.ModuleName, authz.ModuleName, feegrant.ModuleName,
		paramstypes.ModuleName, vestingtypes.ModuleName, icatypes.ModuleName, ibcfeetypes.ModuleName, ibcmock.ModuleName, group.ModuleName, consensusparamtypes.ModuleName,
	)

	app.ModuleManager.SetOrderEndBlockers(
		crisistypes.ModuleName, govtypes.ModuleName, stakingtypes.ModuleName, ibcexported.ModuleName, ibctransfertypes.ModuleName,
		capabilitytypes.ModuleName, authtypes.ModuleName, banktypes.ModuleName, distrtypes.ModuleName, slashingtypes.ModuleName,
		minttypes.ModuleName, genutiltypes.ModuleName, evidencetypes.ModuleName, authz.ModuleName, feegrant.ModuleName, paramstypes.ModuleName,
		upgradetypes.ModuleName, vestingtypes.ModuleName, icatypes.ModuleName, ibcfeetypes.ModuleName, ibcmock.ModuleName, group.ModuleName, consensusparamtypes.ModuleName,
	)

	// NOTE: The genutils module must occur after staking so that pools are
	// properly initialized with tokens from genesis accounts.
	// NOTE: The genutils module must also occur after auth so that it can access the params from auth.
	// NOTE: Capability module must occur first so that it can initialize any capabilities
	// so that other modules that want to create or claim capabilities afterwards in InitChain
	// can do so safely.

	genesisModuleOrder := []string{
		capabilitytypes.ModuleName, authtypes.ModuleName, banktypes.ModuleName, distrtypes.ModuleName, stakingtypes.ModuleName,
		slashingtypes.ModuleName, govtypes.ModuleName, minttypes.ModuleName, crisistypes.ModuleName,
		ibcexported.ModuleName, genutiltypes.ModuleName, evidencetypes.ModuleName, authz.ModuleName, ibctransfertypes.ModuleName,
		icatypes.ModuleName, ibcfeetypes.ModuleName, ibcmock.ModuleName, feegrant.ModuleName, paramstypes.ModuleName, upgradetypes.ModuleName,
		vestingtypes.ModuleName, group.ModuleName, consensusparamtypes.ModuleName,
	}
	app.ModuleManager.SetOrderInitGenesis(genesisModuleOrder...)
	app.ModuleManager.SetOrderExportGenesis(genesisModuleOrder...)

	// Uncomment if you want to set a custom migration order here.
	// app.ModuleManager.SetOrderMigrations(custom order)

	app.ModuleManager.RegisterInvariants(app.CrisisKeeper)
	app.configurator = module.NewConfigurator(app.appCodec, app.MsgServiceRouter(), app.GRPCQueryRouter())
	app.ModuleManager.RegisterServices(app.configurator)

	autocliv1.RegisterQueryServer(app.GRPCQueryRouter(), runtimeservices.NewAutoCLIQueryService(app.ModuleManager.Modules))

	reflectionSvc, err := runtimeservices.NewReflectionService()
	if err != nil {
		panic(err)
	}
	reflectionv1.RegisterReflectionServiceServer(app.GRPCQueryRouter(), reflectionSvc)

	// add test gRPC service for testing gRPC queries in isolation
	testdatapb.RegisterQueryServer(app.GRPCQueryRouter(), testdatapb.QueryImpl{})

	// create the simulation manager and define the order of the modules for deterministic simulations
	//
	// NOTE: this is not required apps that don't use the simulator for fuzz testing
	// transactions
	overrideModules := map[string]module.AppModuleSimulation{
		authtypes.ModuleName: auth.NewAppModule(app.appCodec, app.AccountKeeper, authsims.RandomGenesisAccounts, app.GetSubspace(authtypes.ModuleName)),
	}
	app.simulationManager = module.NewSimulationManagerFromAppModules(app.ModuleManager.Modules, overrideModules)

	app.simulationManager.RegisterStoreDecoders()

	// initialize stores
	app.MountKVStores(keys)
	app.MountTransientStores(tkeys)
	app.MountMemoryStores(memKeys)

	// initialize BaseApp
	app.SetInitChainer(app.InitChainer)
	app.SetBeginBlocker(app.BeginBlocker)
	app.SetEndBlocker(app.EndBlocker)
	app.setAnteHandler(encodingConfig.TxConfig)

	// In v0.46, the SDK introduces _postHandlers_. PostHandlers are like
	// antehandlers, but are run _after_ the `runMsgs` execution. They are also
	// defined as a chain, and have the same signature as antehandlers.
	//
	// In baseapp, postHandlers are run in the same store branch as `runMsgs`,
	// meaning that both `runMsgs` and `postHandler` state will be committed if
	// both are successful, and both will be reverted if any of the two fails.
	//
	// The SDK exposes a default postHandlers chain, which comprises of only
	// one decorator: the Transaction Tips decorator. However, some chains do
	// not need it by default, so feel free to comment the next line if you do
	// not need tips.
	// To read more about tips:
	// https://docs.cosmos.network/main/core/tips.html
	//
	// Please note that changing any of the anteHandler or postHandler chain is
	// likely to be a state-machine breaking change, which needs a coordinated
	// upgrade.
	app.setPostHandler()

	app.setupUpgradeHandlers()
	app.setupUpgradeStoreLoaders()

	if loadLatest {
		if err := app.LoadLatestVersion(); err != nil {
			logger.Error("error on loading last version", "err", err)
			os.Exit(1)
		}
	}

	app.ScopedIBCKeeper = scopedIBCKeeper
	app.ScopedTransferKeeper = scopedTransferKeeper
	app.ScopedICAControllerKeeper = scopedICAControllerKeeper
	app.ScopedICAHostKeeper = scopedICAHostKeeper

	// NOTE: the IBC mock keeper and application module is used only for testing core IBC. Do
	// note replicate if you do not need to test core IBC or light clients.
	app.ScopedIBCMockKeeper = scopedIBCMockKeeper
	app.ScopedICAMockKeeper = scopedICAMockKeeper
	app.ScopedFeeMockKeeper = scopedFeeMockKeeper

	return app
}

func (app *SimApp) setAnteHandler(txConfig client.TxConfig) {
	anteHandler, err := NewAnteHandler(
		HandlerOptions{
			HandlerOptions: ante.HandlerOptions{
				AccountKeeper:   app.AccountKeeper,
				BankKeeper:      app.BankKeeper,
				SignModeHandler: txConfig.SignModeHandler(),
				FeegrantKeeper:  app.FeeGrantKeeper,
				SigGasConsumer:  ante.DefaultSigVerificationGasConsumer,
			},
			IBCKeeper: app.IBCKeeper,
		},
	)
	if err != nil {
		panic(err)
	}

	app.SetAnteHandler(anteHandler)
}

func (app *SimApp) setPostHandler() {
	postHandler, err := posthandler.NewPostHandler(
		posthandler.HandlerOptions{},
	)
	if err != nil {
		panic(err)
	}

	app.SetPostHandler(postHandler)
}

// Name returns the name of the App
func (app *SimApp) Name() string { return app.BaseApp.Name() }

// BeginBlocker application updates every begin block
func (app *SimApp) BeginBlocker(ctx sdk.Context, req abci.RequestBeginBlock) abci.ResponseBeginBlock {
	return app.ModuleManager.BeginBlock(ctx, req)
}

// EndBlocker application updates every end block
func (app *SimApp) EndBlocker(ctx sdk.Context, req abci.RequestEndBlock) abci.ResponseEndBlock {
	return app.ModuleManager.EndBlock(ctx, req)
}

// Configurator returns the configurator for the app
func (a *SimApp) Configurator() module.Configurator {
	return a.configurator
}

// InitChainer application update at chain initialization
func (app *SimApp) InitChainer(ctx sdk.Context, req abci.RequestInitChain) abci.ResponseInitChain {
	var genesisState GenesisState
	if err := json.Unmarshal(req.AppStateBytes, &genesisState); err != nil {
		panic(err)
	}
	app.UpgradeKeeper.SetModuleVersionMap(ctx, app.ModuleManager.GetVersionMap())
	return app.ModuleManager.InitGenesis(ctx, app.appCodec, genesisState)
}

// LoadHeight loads a particular height
func (app *SimApp) LoadHeight(height int64) error {
	return app.LoadVersion(height)
}

<<<<<<< HEAD
// ModuleAccountAddrs returns all the app's module account addresses.
func (*SimApp) ModuleAccountAddrs() map[string]bool {
	modAccAddrs := make(map[string]bool)
	for acc := range maccPerms {
		// do not add the following modules to blocked addresses
		// this is only used for testing
		if acc == ibcmock.ModuleName {
			continue
		}

		modAccAddrs[authtypes.NewModuleAddress(acc).String()] = true
	}

	return modAccAddrs
}

// GetModuleManager returns the app module manager
// NOTE: used for testing purposes
func (app *SimApp) GetModuleManager() *module.Manager {
	return app.mm
}

=======
>>>>>>> d281d840
// LegacyAmino returns SimApp's amino codec.
//
// NOTE: This is solely to be used for testing purposes as it may be desirable
// for modules to register their own custom testing types.
func (app *SimApp) LegacyAmino() *codec.LegacyAmino {
	return app.legacyAmino
}

// AppCodec returns SimApp's app codec.
//
// NOTE: This is solely to be used for testing purposes as it may be desirable
// for modules to register their own custom testing types.
func (app *SimApp) AppCodec() codec.Codec {
	return app.appCodec
}

// InterfaceRegistry returns SimApp's InterfaceRegistry
func (app *SimApp) InterfaceRegistry() types.InterfaceRegistry {
	return app.interfaceRegistry
}

// TxConfig returns SimApp's TxConfig
func (app *SimApp) TxConfig() client.TxConfig {
	return app.txConfig
}

// DefaultGenesis returns a default genesis from the registered AppModuleBasic's.
func (a *SimApp) DefaultGenesis() map[string]json.RawMessage {
	return ModuleBasics.DefaultGenesis(a.appCodec)
}

// GetKey returns the KVStoreKey for the provided store key.
//
// NOTE: This is solely to be used for testing purposes.
func (app *SimApp) GetKey(storeKey string) *storetypes.KVStoreKey {
	return app.keys[storeKey]
}

// GetTKey returns the TransientStoreKey for the provided store key.
//
// NOTE: This is solely to be used for testing purposes.
func (app *SimApp) GetTKey(storeKey string) *storetypes.TransientStoreKey {
	return app.tkeys[storeKey]
}

// GetMemKey returns the MemStoreKey for the provided mem key.
//
// NOTE: This is solely used for testing purposes.
func (app *SimApp) GetMemKey(storeKey string) *storetypes.MemoryStoreKey {
	return app.memKeys[storeKey]
}

// GetSubspace returns a param subspace for a given module name.
//
// NOTE: This is solely to be used for testing purposes.
func (app *SimApp) GetSubspace(moduleName string) paramstypes.Subspace {
	subspace, _ := app.ParamsKeeper.GetSubspace(moduleName)
	return subspace
}

// SimulationManager implements the SimulationApp interface
func (app *SimApp) SimulationManager() *module.SimulationManager {
	return app.simulationManager
}

// RegisterAPIRoutes registers all application module routes with the provided
// API server.
func (*SimApp) RegisterAPIRoutes(apiSvr *api.Server, apiConfig config.APIConfig) {
	clientCtx := apiSvr.ClientCtx
	// Register new tx routes from grpc-gateway.
	authtx.RegisterGRPCGatewayRoutes(clientCtx, apiSvr.GRPCGatewayRouter)

	// Register new tendermint queries routes from grpc-gateway.
	tmservice.RegisterGRPCGatewayRoutes(clientCtx, apiSvr.GRPCGatewayRouter)

	// Register node gRPC service for grpc-gateway.
	nodeservice.RegisterGRPCGatewayRoutes(clientCtx, apiSvr.GRPCGatewayRouter)

	// Register grpc-gateway routes for all modules.
	ModuleBasics.RegisterGRPCGatewayRoutes(clientCtx, apiSvr.GRPCGatewayRouter)

	// register swagger API from root so that other applications can override easily
	if err := server.RegisterSwaggerAPI(apiSvr.ClientCtx, apiSvr.Router, apiConfig.Swagger); err != nil {
		panic(err)
	}
}

// RegisterTxService implements the Application.RegisterTxService method.
func (app *SimApp) RegisterTxService(clientCtx client.Context) {
	authtx.RegisterTxService(app.BaseApp.GRPCQueryRouter(), clientCtx, app.BaseApp.Simulate, app.interfaceRegistry)
}

// RegisterTendermintService implements the Application.RegisterTendermintService method.
func (app *SimApp) RegisterTendermintService(clientCtx client.Context) {
	tmservice.RegisterTendermintService(
		clientCtx,
		app.BaseApp.GRPCQueryRouter(),
		app.interfaceRegistry,
		app.Query,
	)
}

func (app *SimApp) RegisterNodeService(clientCtx client.Context) {
	nodeservice.RegisterNodeService(clientCtx, app.GRPCQueryRouter())
}

// GetMaccPerms returns a copy of the module account permissions
//
// NOTE: This is solely to be used for testing purposes.
func GetMaccPerms() map[string][]string {
	dupMaccPerms := make(map[string][]string)
	for k, v := range maccPerms {
		dupMaccPerms[k] = v
	}

	return dupMaccPerms
}

// BlockedAddresses returns all the app's blocked account addresses.
func BlockedAddresses() map[string]bool {
	modAccAddrs := make(map[string]bool)
	for acc := range GetMaccPerms() {
		modAccAddrs[authtypes.NewModuleAddress(acc).String()] = true
	}

	// allow the following addresses to receive funds
	delete(modAccAddrs, authtypes.NewModuleAddress(govtypes.ModuleName).String())
	delete(modAccAddrs, authtypes.NewModuleAddress(ibcmock.ModuleName).String())

	return modAccAddrs
}

// initParamsKeeper init params keeper and its subspaces
func initParamsKeeper(appCodec codec.BinaryCodec, legacyAmino *codec.LegacyAmino, key, tkey storetypes.StoreKey) paramskeeper.Keeper {
	paramsKeeper := paramskeeper.NewKeeper(appCodec, legacyAmino, key, tkey)

	// TODO: ibc module subspaces can be removed after migration of params
	// https://github.com/cosmos/ibc-go/issues/2010
	paramsKeeper.Subspace(ibctransfertypes.ModuleName)
	paramsKeeper.Subspace(ibcexported.ModuleName)
	paramsKeeper.Subspace(icacontrollertypes.SubModuleName)
	paramsKeeper.Subspace(icahosttypes.SubModuleName)

	return paramsKeeper
}

func makeEncodingConfig() simappparams.EncodingConfig {
	encodingConfig := simappparams.MakeTestEncodingConfig()
	std.RegisterLegacyAminoCodec(encodingConfig.Amino)
	std.RegisterInterfaces(encodingConfig.InterfaceRegistry)
	ModuleBasics.RegisterLegacyAminoCodec(encodingConfig.Amino)
	ModuleBasics.RegisterInterfaces(encodingConfig.InterfaceRegistry)
	return encodingConfig
}

// IBC Upgrade examples
// setupUpgradeHandlers sets all necessary upgrade handlers for testing purposes
func (app *SimApp) setupUpgradeHandlers() {
	app.UpgradeKeeper.SetUpgradeHandler(
		upgrades.V5,
		upgrades.CreateDefaultUpgradeHandler(app.ModuleManager, app.configurator),
	)

	// NOTE: The moduleName arg of v6.CreateUpgradeHandler refers to the auth module ScopedKeeper name to which the channel capability should be migrated from.
	// This should be the same string value provided upon instantiation of the ScopedKeeper with app.CapabilityKeeper.ScopeToModule()
	// See: https://github.com/cosmos/ibc-go/blob/v6.1.0/testing/simapp/app.go#L310
	app.UpgradeKeeper.SetUpgradeHandler(
		upgrades.V6,
		upgrades.CreateV6UpgradeHandler(
			app.ModuleManager,
			app.configurator,
			app.appCodec,
			app.keys[capabilitytypes.ModuleName],
			app.CapabilityKeeper,
			ibcmock.ModuleName+icacontrollertypes.SubModuleName,
		),
	)

	app.UpgradeKeeper.SetUpgradeHandler(
		upgrades.V7,
		upgrades.CreateV7UpgradeHandler(
			app.ModuleManager,
			app.configurator,
			app.appCodec,
			app.IBCKeeper.ClientKeeper,
			app.ConsensusParamsKeeper,
			app.ParamsKeeper,
		),
	)

	app.UpgradeKeeper.SetUpgradeHandler(
		upgrades.V7_1,
		upgrades.CreateV7LocalhostUpgradeHandler(app.ModuleManager, app.configurator, app.IBCKeeper.ClientKeeper),
	)
}

// setupUpgradeStoreLoaders sets all necessary store loaders required by upgrades.
func (app *SimApp) setupUpgradeStoreLoaders() {
	upgradeInfo, err := app.UpgradeKeeper.ReadUpgradeInfoFromDisk()
	if err != nil {
		tmos.Exit(fmt.Sprintf("failed to read upgrade info from disk %s", err))
	}

	if upgradeInfo.Name == upgrades.V7 && !app.UpgradeKeeper.IsSkipHeight(upgradeInfo.Height) {
		storeUpgrades := storetypes.StoreUpgrades{
			Added: []string{
				consensusparamtypes.StoreKey,
				crisistypes.StoreKey,
			},
		}

		// configure store loader that checks if version == upgradeHeight and applies store upgrades
		app.SetStoreLoader(upgradetypes.UpgradeStoreLoader(upgradeInfo.Height, &storeUpgrades))
	}
}

// IBC TestingApp functions

// GetBaseApp implements the TestingApp interface.
func (app *SimApp) GetBaseApp() *baseapp.BaseApp {
	return app.BaseApp
}

// GetStakingKeeper implements the TestingApp interface.
func (app *SimApp) GetStakingKeeper() ibctestingtypes.StakingKeeper {
	return app.StakingKeeper
}

// GetIBCKeeper implements the TestingApp interface.
func (app *SimApp) GetIBCKeeper() *ibckeeper.Keeper {
	return app.IBCKeeper
}

// GetScopedIBCKeeper implements the TestingApp interface.
func (app *SimApp) GetScopedIBCKeeper() capabilitykeeper.ScopedKeeper {
	return app.ScopedIBCKeeper
}

// GetTxConfig implements the TestingApp interface.
func (app *SimApp) GetTxConfig() client.TxConfig {
	return app.txConfig
}<|MERGE_RESOLUTION|>--- conflicted
+++ resolved
@@ -809,31 +809,6 @@
 	return app.LoadVersion(height)
 }
 
-<<<<<<< HEAD
-// ModuleAccountAddrs returns all the app's module account addresses.
-func (*SimApp) ModuleAccountAddrs() map[string]bool {
-	modAccAddrs := make(map[string]bool)
-	for acc := range maccPerms {
-		// do not add the following modules to blocked addresses
-		// this is only used for testing
-		if acc == ibcmock.ModuleName {
-			continue
-		}
-
-		modAccAddrs[authtypes.NewModuleAddress(acc).String()] = true
-	}
-
-	return modAccAddrs
-}
-
-// GetModuleManager returns the app module manager
-// NOTE: used for testing purposes
-func (app *SimApp) GetModuleManager() *module.Manager {
-	return app.mm
-}
-
-=======
->>>>>>> d281d840
 // LegacyAmino returns SimApp's amino codec.
 //
 // NOTE: This is solely to be used for testing purposes as it may be desirable
@@ -901,7 +876,7 @@
 
 // RegisterAPIRoutes registers all application module routes with the provided
 // API server.
-func (*SimApp) RegisterAPIRoutes(apiSvr *api.Server, apiConfig config.APIConfig) {
+func (app *SimApp) RegisterAPIRoutes(apiSvr *api.Server, apiConfig config.APIConfig) {
 	clientCtx := apiSvr.ClientCtx
 	// Register new tx routes from grpc-gateway.
 	authtx.RegisterGRPCGatewayRoutes(clientCtx, apiSvr.GRPCGatewayRouter)
