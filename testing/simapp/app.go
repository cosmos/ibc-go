--- conflicted
+++ resolved
@@ -890,13 +890,8 @@
 }
 
 // DefaultGenesis returns a default genesis from the registered AppModuleBasic's.
-<<<<<<< HEAD
 func (a *SimApp) DefaultGenesis() map[string]json.RawMessage {
 	return a.BasicModuleManager.DefaultGenesis(a.appCodec)
-=======
-func (app *SimApp) DefaultGenesis() map[string]json.RawMessage {
-	return ModuleBasics.DefaultGenesis(app.appCodec)
->>>>>>> a4ca39c5
 }
 
 // GetKey returns the KVStoreKey for the provided store key.
@@ -931,7 +926,7 @@
 
 // RegisterAPIRoutes registers all application module routes with the provided
 // API server.
-func (*SimApp) RegisterAPIRoutes(apiSvr *api.Server, apiConfig config.APIConfig) {
+func (app *SimApp) RegisterAPIRoutes(apiSvr *api.Server, apiConfig config.APIConfig) {
 	clientCtx := apiSvr.ClientCtx
 	// Register new tx routes from grpc-gateway.
 	authtx.RegisterGRPCGatewayRoutes(clientCtx, apiSvr.GRPCGatewayRouter)
