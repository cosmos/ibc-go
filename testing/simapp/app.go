--- conflicted
+++ resolved
@@ -201,18 +201,10 @@
 	GovKeeper             govkeeper.Keeper
 	UpgradeKeeper         *upgradekeeper.Keeper
 	AuthzKeeper           authzkeeper.Keeper
-<<<<<<< HEAD
-	IBCKeeper             *ibckeeper.Keeper // IBC Keeper must be a pointer in the app, so we can SetRouter on it correctly
-	IBCFeeKeeper          ibcfeekeeper.Keeper
-	ICAControllerKeeper   icacontrollerkeeper.Keeper
-	ICAHostKeeper         icahostkeeper.Keeper
-	TransferKeeper        ibctransferkeeper.Keeper
-=======
 	EvidenceKeeper        evidencekeeper.Keeper
 	FeeGrantKeeper        feegrantkeeper.Keeper
 	GroupKeeper           groupkeeper.Keeper
 	NFTKeeper             nftkeeper.Keeper
->>>>>>> 9b38e61d
 	ConsensusParamsKeeper consensusparamkeeper.Keeper
 	PoolKeeper            poolkeeper.Keeper
 	EpochsKeeper          *epochskeeper.Keeper
@@ -223,7 +215,6 @@
 	ICAControllerKeeper icacontrollerkeeper.Keeper
 	ICAHostKeeper       icahostkeeper.Keeper
 	TransferKeeper      ibctransferkeeper.Keeper
-	TransferKeeperV2    *ibctransferkeeperv2.Keeper
 
 	// make IBC modules public for test purposes
 	// these modules are never directly routed to by the IBC Router
