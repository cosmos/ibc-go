--- conflicted
+++ resolved
@@ -157,16 +157,10 @@
 	UpgradeKeeper         *upgradekeeper.Keeper
 	AuthzKeeper           authzkeeper.Keeper
 	IBCKeeper             *ibckeeper.Keeper // IBC Keeper must be a pointer in the app, so we can SetRouter on it correctly
-<<<<<<< HEAD
-	ICAControllerKeeper   icacontrollerkeeper.Keeper
-	ICAHostKeeper         icahostkeeper.Keeper
-	GMPKeeper             gmpkeeper.Keeper
-	TransferKeeper        ibctransferkeeper.Keeper
-=======
 	ICAControllerKeeper   *icacontrollerkeeper.Keeper
 	ICAHostKeeper         *icahostkeeper.Keeper
+	GMPKeeper             *gmpkeeper.Keeper
 	TransferKeeper        *ibctransferkeeper.Keeper
->>>>>>> 24b29e50
 	ConsensusParamsKeeper consensusparamkeeper.Keeper
 	PFMKeeper             *packetforwardkeeper.Keeper
 	RateLimitKeeper       *ratelimitkeeper.Keeper
@@ -261,13 +255,8 @@
 	keys := storetypes.NewKVStoreKeys(
 		authtypes.StoreKey, banktypes.StoreKey, stakingtypes.StoreKey,
 		minttypes.StoreKey, distrtypes.StoreKey, slashingtypes.StoreKey,
-<<<<<<< HEAD
-		govtypes.StoreKey, group.StoreKey, paramstypes.StoreKey, ibcexported.StoreKey, upgradetypes.StoreKey,
-		ibctransfertypes.StoreKey, icacontrollertypes.StoreKey, icahosttypes.StoreKey, gmptypes.StoreKey,
-=======
-		govtypes.StoreKey, ibcexported.StoreKey, upgradetypes.StoreKey,
+		govtypes.StoreKey, ibcexported.StoreKey, upgradetypes.StoreKey, gmptypes.StoreKey,
 		packetforwardtypes.StoreKey, ibctransfertypes.StoreKey, icacontrollertypes.StoreKey, icahosttypes.StoreKey,
->>>>>>> 24b29e50
 		authzkeeper.StoreKey, consensusparamtypes.StoreKey,
 		ratelimittypes.StoreKey,
 	)
@@ -514,13 +503,9 @@
 		// IBC modules
 		ibc.NewAppModule(app.IBCKeeper),
 		transfer.NewAppModule(app.TransferKeeper),
-<<<<<<< HEAD
-		ica.NewAppModule(&app.ICAControllerKeeper, &app.ICAHostKeeper),
-		gmp.NewAppModule(app.GMPKeeper),
-=======
 		ratelimiting.NewAppModule(app.RateLimitKeeper),
 		ica.NewAppModule(app.ICAControllerKeeper, app.ICAHostKeeper),
->>>>>>> 24b29e50
+		gmp.NewAppModule(app.GMPKeeper),
 		mockModule,
 		packetforward.NewAppModule(app.PFMKeeper),
 
@@ -563,11 +548,8 @@
 		genutiltypes.ModuleName,
 		authz.ModuleName,
 		icatypes.ModuleName,
-<<<<<<< HEAD
 		gmptypes.ModuleName,
-=======
 		ratelimittypes.ModuleName,
->>>>>>> 24b29e50
 		ibcmock.ModuleName,
 	)
 	app.ModuleManager.SetOrderEndBlockers(
@@ -589,15 +571,9 @@
 		authtypes.ModuleName,
 		banktypes.ModuleName, distrtypes.ModuleName, stakingtypes.ModuleName,
 		slashingtypes.ModuleName, govtypes.ModuleName, minttypes.ModuleName,
-<<<<<<< HEAD
-		ibcexported.ModuleName, genutiltypes.ModuleName, authz.ModuleName, ibctransfertypes.ModuleName,
-		icatypes.ModuleName, gmptypes.ModuleName, ibcmock.ModuleName, paramstypes.ModuleName,
-		upgradetypes.ModuleName, vestingtypes.ModuleName, group.ModuleName, consensusparamtypes.ModuleName,
-=======
 		ibcexported.ModuleName, genutiltypes.ModuleName, authz.ModuleName, ibctransfertypes.ModuleName, ratelimittypes.ModuleName,
-		packetforwardtypes.ModuleName, icatypes.ModuleName, ibcmock.ModuleName, upgradetypes.ModuleName,
+		packetforwardtypes.ModuleName, icatypes.ModuleName, ibcmock.ModuleName, upgradetypes.ModuleName, gmptypes.ModuleName,
 		vestingtypes.ModuleName, consensusparamtypes.ModuleName,
->>>>>>> 24b29e50
 	}
 	app.ModuleManager.SetOrderInitGenesis(genesisModuleOrder...)
 	app.ModuleManager.SetOrderExportGenesis(genesisModuleOrder...)
