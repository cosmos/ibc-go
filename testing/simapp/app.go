--- conflicted
+++ resolved
@@ -651,10 +651,6 @@
 	app.ModuleManager.SetOrderPreBlockers(
 		upgradetypes.ModuleName,
 	)
-<<<<<<< HEAD
-=======
-
->>>>>>> 7415669b
 	// During begin block slashing happens after distr.BeginBlocker so that
 	// there is nothing left over in the validator fee pool, so as to keep the
 	// CanWithdrawInvariant invariant.
