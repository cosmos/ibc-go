--- conflicted
+++ resolved
@@ -11,10 +11,6 @@
 
 	"cosmossdk.io/log"
 	confixcmd "cosmossdk.io/tools/confix/cmd"
-<<<<<<< HEAD
-	rosettaCmd "cosmossdk.io/tools/rosetta/cmd"
-=======
->>>>>>> d0ab8285
 
 	"github.com/cosmos/cosmos-sdk/client"
 	"github.com/cosmos/cosmos-sdk/client/config"
@@ -209,22 +205,12 @@
 
 	// add keybase, auxiliary RPC, query, genesis, and tx child commands
 	rootCmd.AddCommand(
-<<<<<<< HEAD
-		rpc.StatusCommand(),
-		genesisCommand(encodingConfig, basicManager),
-		txCommand(),
-		queryCommand(),
-		keys.Commands(simapp.DefaultNodeHome),
-=======
 		server.StatusCommand(),
 		genesisCommand(encodingConfig, basicManager),
 		txCommand(),
 		queryCommand(),
 		keys.Commands(),
->>>>>>> d0ab8285
-	)
-
-	rootCmd.AddCommand(rosettaCmd.RosettaCommand(encodingConfig.InterfaceRegistry, encodingConfig.Codec))
+	)
 }
 
 func addModuleInitFlags(startCmd *cobra.Command) {
