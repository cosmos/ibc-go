package cmd

// DONTCOVER

import (
	"bufio"
	"encoding/json"
	"fmt"
	"net"
	"os"
	"path/filepath"

	"github.com/spf13/cobra"
	tmconfig "github.com/tendermint/tendermint/config"
	tmos "github.com/tendermint/tendermint/libs/os"
	tmrand "github.com/tendermint/tendermint/libs/rand"
	"github.com/tendermint/tendermint/types"
	tmtime "github.com/tendermint/tendermint/types/time"

	"github.com/cosmos/cosmos-sdk/client"
	"github.com/cosmos/cosmos-sdk/client/flags"
	"github.com/cosmos/cosmos-sdk/client/tx"
	"github.com/cosmos/cosmos-sdk/crypto/hd"
	"github.com/cosmos/cosmos-sdk/crypto/keyring"
	cryptotypes "github.com/cosmos/cosmos-sdk/crypto/types"
	"github.com/cosmos/cosmos-sdk/server"
	srvconfig "github.com/cosmos/cosmos-sdk/server/config"
	"github.com/cosmos/cosmos-sdk/testutil"
	sdk "github.com/cosmos/cosmos-sdk/types"
	"github.com/cosmos/cosmos-sdk/types/module"
	authtypes "github.com/cosmos/cosmos-sdk/x/auth/types"
	banktypes "github.com/cosmos/cosmos-sdk/x/bank/types"
	"github.com/cosmos/cosmos-sdk/x/genutil"
	genutiltypes "github.com/cosmos/cosmos-sdk/x/genutil/types"
	stakingtypes "github.com/cosmos/cosmos-sdk/x/staking/types"
)

var (
	flagNodeDirPrefix     = "node-dir-prefix"
	flagNumValidators     = "v"
	flagOutputDir         = "output-dir"
	flagNodeDaemonHome    = "node-daemon-home"
	flagStartingIPAddress = "starting-ip-address"
)

// get cmd to initialize all files for tendermint testnet and application
func testnetCmd(mbm module.BasicManager, genBalIterator banktypes.GenesisBalancesIterator) *cobra.Command {
	cmd := &cobra.Command{
		Use:   "testnet",
		Short: "Initialize files for a simapp testnet",
		Long: `testnet will create "v" number of directories and populate each with
necessary files (private validator, genesis, config, etc.).

Note, strict routability for addresses is turned off in the config file.

Example:
	simd testnet --v 4 --output-dir ./output --starting-ip-address 192.168.10.2
	`,
		RunE: func(cmd *cobra.Command, _ []string) error {
			clientCtx, err := client.GetClientQueryContext(cmd)
			if err != nil {
				return err
			}

			serverCtx := server.GetServerContextFromCmd(cmd)
			config := serverCtx.Config

			outputDir, _ := cmd.Flags().GetString(flagOutputDir)
			keyringBackend, _ := cmd.Flags().GetString(flags.FlagKeyringBackend)
			chainID, _ := cmd.Flags().GetString(flags.FlagChainID)
			minGasPrices, _ := cmd.Flags().GetString(server.FlagMinGasPrices)
			nodeDirPrefix, _ := cmd.Flags().GetString(flagNodeDirPrefix)
			nodeDaemonHome, _ := cmd.Flags().GetString(flagNodeDaemonHome)
			startingIPAddress, _ := cmd.Flags().GetString(flagStartingIPAddress)
			numValidators, _ := cmd.Flags().GetInt(flagNumValidators)
			algo, _ := cmd.Flags().GetString(flags.FlagKeyAlgorithm)

			return InitTestnet(
				clientCtx, cmd, config, mbm, genBalIterator, outputDir, chainID, minGasPrices,
				nodeDirPrefix, nodeDaemonHome, startingIPAddress, keyringBackend, algo, numValidators,
			)
		},
	}

	cmd.Flags().Int(flagNumValidators, 4, "Number of validators to initialize the testnet with")
	cmd.Flags().StringP(flagOutputDir, "o", "./mytestnet", "Directory to store initialization data for the testnet")
	cmd.Flags().String(flagNodeDirPrefix, "node", "Prefix the directory name for each node with (node results in node0, node1, ...)")
	cmd.Flags().String(flagNodeDaemonHome, "simd", "Home directory of the node's daemon configuration")
	cmd.Flags().String(flagStartingIPAddress, "192.168.0.1", "Starting IP address (192.168.0.1 results in persistent peers list ID0@192.168.0.1:46656, ID1@192.168.0.2:46656, ...)")
	cmd.Flags().String(flags.FlagChainID, "", "genesis file chain-id, if left blank will be randomly created")
	cmd.Flags().String(server.FlagMinGasPrices, fmt.Sprintf("0.000006%s", sdk.DefaultBondDenom), "Minimum gas prices to accept for transactions; All fees in a tx must meet this minimum (e.g. 0.01photino,0.001stake)")
	cmd.Flags().String(flags.FlagKeyringBackend, flags.DefaultKeyringBackend, "Select keyring's backend (os|file|test)")
	cmd.Flags().String(flags.FlagKeyAlgorithm, string(hd.Secp256k1Type), "Key signing algorithm to generate keys for")

	return cmd
}

const nodeDirPerm = 0o755

// Initialize the testnet
func InitTestnet(
	clientCtx client.Context,
	cmd *cobra.Command,
	nodeConfig *tmconfig.Config,
	mbm module.BasicManager,
	genBalIterator banktypes.GenesisBalancesIterator,
	outputDir,
	chainID,
	minGasPrices,
	nodeDirPrefix,
	nodeDaemonHome,
	startingIPAddress,
	keyringBackend,
	algoStr string,
	numValidators int,
) error {
	if chainID == "" {
		chainID = "chain-" + tmrand.NewRand().Str(6)
	}

	nodeIDs := make([]string, numValidators)
	valPubKeys := make([]cryptotypes.PubKey, numValidators)

	simappConfig := srvconfig.DefaultConfig()
	simappConfig.MinGasPrices = minGasPrices
	simappConfig.API.Enable = true
	simappConfig.Telemetry.Enabled = true
	simappConfig.Telemetry.PrometheusRetentionTime = 60
	simappConfig.Telemetry.EnableHostnameLabel = false
	simappConfig.Telemetry.GlobalLabels = [][]string{{"chain_id", chainID}}

	var (
		genAccounts []authtypes.GenesisAccount
		genBalances []banktypes.Balance
		genFiles    []string
	)

	inBuf := bufio.NewReader(cmd.InOrStdin())
	// generate private keys, node IDs, and initial transactions
	for i := 0; i < numValidators; i++ {
		nodeDirName := fmt.Sprintf("%s%d", nodeDirPrefix, i)
		nodeDir := filepath.Join(outputDir, nodeDirName, nodeDaemonHome)
		gentxsDir := filepath.Join(outputDir, "gentxs")

		nodeConfig.SetRoot(nodeDir)
		nodeConfig.RPC.ListenAddress = "tcp://0.0.0.0:26657"

		if err := os.MkdirAll(filepath.Join(nodeDir, "config"), nodeDirPerm); err != nil {
			_ = os.RemoveAll(outputDir)
			return err
		}

		nodeConfig.Moniker = nodeDirName

		ip, err := getIP(i, startingIPAddress)
		if err != nil {
			_ = os.RemoveAll(outputDir)
			return err
		}

		nodeIDs[i], valPubKeys[i], err = genutil.InitializeNodeValidatorFiles(nodeConfig)
		if err != nil {
			_ = os.RemoveAll(outputDir)
			return err
		}

		memo := fmt.Sprintf("%s@%s:26656", nodeIDs[i], ip)
		genFiles = append(genFiles, nodeConfig.GenesisFile())

		kb, err := keyring.New(sdk.KeyringServiceName(), keyringBackend, nodeDir, inBuf, clientCtx.Codec)
		if err != nil {
			return err
		}

		keyringAlgos, _ := kb.SupportedAlgorithms()
		algo, err := keyring.NewSigningAlgoFromString(algoStr, keyringAlgos)
		if err != nil {
			return err
		}

<<<<<<< HEAD
		addr, secret, err := testutil.GenerateSaveCoinKey(kb, nodeDirName, "", true, algo)
=======
		addr, secret, err := testutil.GenerateSaveCoinKey(kb, nodeDirName, "test", true, algo)
>>>>>>> 031f6a39
		if err != nil {
			_ = os.RemoveAll(outputDir)
			return err
		}

		info := map[string]string{"secret": secret}

		cliPrint, err := json.Marshal(info)
		if err != nil {
			return err
		}

		// save private key seed words
		if err := writeFile(fmt.Sprintf("%v.json", "key_seed"), nodeDir, cliPrint); err != nil {
			return err
		}

		accTokens := sdk.TokensFromConsensusPower(1000, sdk.DefaultPowerReduction)
		accStakingTokens := sdk.TokensFromConsensusPower(500, sdk.DefaultPowerReduction)
		coins := sdk.Coins{
			sdk.NewCoin(fmt.Sprintf("%stoken", nodeDirName), accTokens),
			sdk.NewCoin(sdk.DefaultBondDenom, accStakingTokens),
		}

		genBalances = append(genBalances, banktypes.Balance{Address: addr.String(), Coins: coins.Sort()})
		genAccounts = append(genAccounts, authtypes.NewBaseAccount(addr, nil, 0, 0))

		valTokens := sdk.TokensFromConsensusPower(100, sdk.DefaultPowerReduction)
		createValMsg, err := stakingtypes.NewMsgCreateValidator(
			sdk.ValAddress(addr),
			valPubKeys[i],
			sdk.NewCoin(sdk.DefaultBondDenom, valTokens),
			stakingtypes.NewDescription(nodeDirName, "", "", "", ""),
			stakingtypes.NewCommissionRates(sdk.OneDec(), sdk.OneDec(), sdk.OneDec()),
			sdk.OneInt(),
		)
		if err != nil {
			return err
		}

		txBuilder := clientCtx.TxConfig.NewTxBuilder()
		if err := txBuilder.SetMsgs(createValMsg); err != nil {
			return err
		}

		txBuilder.SetMemo(memo)

		txFactory := tx.Factory{}
		txFactory = txFactory.
			WithChainID(chainID).
			WithMemo(memo).
			WithKeybase(kb).
			WithTxConfig(clientCtx.TxConfig)

		if err := tx.Sign(txFactory, nodeDirName, txBuilder, true); err != nil {
			return err
		}

		txBz, err := clientCtx.TxConfig.TxJSONEncoder()(txBuilder.GetTx())
		if err != nil {
			return err
		}

		if err := writeFile(fmt.Sprintf("%v.json", nodeDirName), gentxsDir, txBz); err != nil {
			return err
		}

		srvconfig.WriteConfigFile(filepath.Join(nodeDir, "config/app.toml"), simappConfig)
	}

	if err := initGenFiles(clientCtx, mbm, chainID, genAccounts, genBalances, genFiles, numValidators); err != nil {
		return err
	}

	err := collectGenFiles(
		clientCtx, nodeConfig, chainID, nodeIDs, valPubKeys, numValidators,
		outputDir, nodeDirPrefix, nodeDaemonHome, genBalIterator,
	)
	if err != nil {
		return err
	}

	cmd.PrintErrf("Successfully initialized %d node directories\n", numValidators)
	return nil
}

func initGenFiles(
	clientCtx client.Context, mbm module.BasicManager, chainID string,
	genAccounts []authtypes.GenesisAccount, genBalances []banktypes.Balance,
	genFiles []string, numValidators int,
) error {
	appGenState := mbm.DefaultGenesis(clientCtx.Codec)

	// set the accounts in the genesis state
	var authGenState authtypes.GenesisState
	clientCtx.Codec.MustUnmarshalJSON(appGenState[authtypes.ModuleName], &authGenState)

	accounts, err := authtypes.PackAccounts(genAccounts)
	if err != nil {
		return err
	}

	authGenState.Accounts = accounts
	appGenState[authtypes.ModuleName] = clientCtx.Codec.MustMarshalJSON(&authGenState)

	// set the balances in the genesis state
	var bankGenState banktypes.GenesisState
	clientCtx.Codec.MustUnmarshalJSON(appGenState[banktypes.ModuleName], &bankGenState)

	bankGenState.Balances = genBalances
	appGenState[banktypes.ModuleName] = clientCtx.Codec.MustMarshalJSON(&bankGenState)

	appGenStateJSON, err := json.MarshalIndent(appGenState, "", "  ")
	if err != nil {
		return err
	}

	genDoc := types.GenesisDoc{
		ChainID:    chainID,
		AppState:   appGenStateJSON,
		Validators: nil,
	}

	// generate empty genesis files for each validator and save
	for i := 0; i < numValidators; i++ {
		if err := genDoc.SaveAs(genFiles[i]); err != nil {
			return err
		}
	}
	return nil
}

func collectGenFiles(
	clientCtx client.Context, nodeConfig *tmconfig.Config, chainID string,
	nodeIDs []string, valPubKeys []cryptotypes.PubKey, numValidators int,
	outputDir, nodeDirPrefix, nodeDaemonHome string, genBalIterator banktypes.GenesisBalancesIterator,
) error {
	var appState json.RawMessage
	genTime := tmtime.Now()

	for i := 0; i < numValidators; i++ {
		nodeDirName := fmt.Sprintf("%s%d", nodeDirPrefix, i)
		nodeDir := filepath.Join(outputDir, nodeDirName, nodeDaemonHome)
		gentxsDir := filepath.Join(outputDir, "gentxs")
		nodeConfig.Moniker = nodeDirName

		nodeConfig.SetRoot(nodeDir)

		nodeID, valPubKey := nodeIDs[i], valPubKeys[i]
		initCfg := genutiltypes.NewInitConfig(chainID, gentxsDir, nodeID, valPubKey)

		genDoc, err := types.GenesisDocFromFile(nodeConfig.GenesisFile())
		if err != nil {
			return err
		}

		nodeAppState, err := genutil.GenAppStateFromConfig(clientCtx.Codec, clientCtx.TxConfig, nodeConfig, initCfg, *genDoc, genBalIterator)
		if err != nil {
			return err
		}

		if appState == nil {
			// set the canonical application state (they should not differ)
			appState = nodeAppState
		}

		genFile := nodeConfig.GenesisFile()

		// overwrite each validator's genesis file to have a canonical genesis time
		if err := genutil.ExportGenesisFileWithTime(genFile, chainID, nil, appState, genTime); err != nil {
			return err
		}
	}

	return nil
}

func getIP(i int, startingIPAddr string) (ip string, err error) {
	if len(startingIPAddr) == 0 {
		ip, err = server.ExternalIP()
		if err != nil {
			return "", err
		}
		return ip, nil
	}
	return calculateIP(startingIPAddr, i)
}

func calculateIP(ip string, i int) (string, error) {
	ipv4 := net.ParseIP(ip).To4()
	if ipv4 == nil {
		return "", fmt.Errorf("%v: non ipv4 address", ip)
	}

	for j := 0; j < i; j++ {
		ipv4[3]++
	}

	return ipv4.String(), nil
}

func writeFile(name string, dir string, contents []byte) error {
	writePath := filepath.Dir(dir)
	file := filepath.Join(writePath, name)

	err := tmos.EnsureDir(writePath, 0o755)
	if err != nil {
		return err
	}

	err = tmos.WriteFile(file, contents, 0o644)
	if err != nil {
		return err
	}

	return nil
}<|MERGE_RESOLUTION|>--- conflicted
+++ resolved
@@ -178,11 +178,7 @@
 			return err
 		}
 
-<<<<<<< HEAD
-		addr, secret, err := testutil.GenerateSaveCoinKey(kb, nodeDirName, "", true, algo)
-=======
 		addr, secret, err := testutil.GenerateSaveCoinKey(kb, nodeDirName, "test", true, algo)
->>>>>>> 031f6a39
 		if err != nil {
 			_ = os.RemoveAll(outputDir)
 			return err
