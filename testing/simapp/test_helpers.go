--- conflicted
+++ resolved
@@ -113,43 +113,6 @@
 	return app
 }
 
-<<<<<<< HEAD
-// SetupWithGenesisAccounts initializes a new SimApp with the provided genesis
-// accounts and possible balances.
-func SetupWithGenesisAccounts(genAccs []authtypes.GenesisAccount, balances ...banktypes.Balance) *SimApp {
-	app, genesisState := initSetup(true, 0)
-	authGenesis := authtypes.NewGenesisState(authtypes.DefaultParams(), genAccs)
-	genesisState[authtypes.ModuleName] = app.AppCodec().MustMarshalJSON(authGenesis)
-
-	totalSupply := sdk.NewCoins()
-	for _, b := range balances {
-		totalSupply = totalSupply.Add(b.Coins...)
-	}
-
-	bankGenesis := banktypes.NewGenesisState(banktypes.DefaultGenesisState().Params, balances, totalSupply, []banktypes.Metadata{}, []banktypes.SendEnabled{})
-	genesisState[banktypes.ModuleName] = app.AppCodec().MustMarshalJSON(bankGenesis)
-
-	stateBytes, err := json.MarshalIndent(genesisState, "", " ")
-	if err != nil {
-		panic(err)
-	}
-
-	app.InitChain(
-		abci.RequestInitChain{
-			Validators:      []abci.ValidatorUpdate{},
-			ConsensusParams: simtestutil.DefaultConsensusParams,
-			AppStateBytes:   stateBytes,
-		},
-	)
-
-	app.Commit()
-	app.BeginBlock(abci.RequestBeginBlock{Header: tmproto.Header{Height: app.LastBlockHeight() + 1}})
-
-	return app
-}
-
-=======
->>>>>>> 730aa160
 // SignAndDeliver signs and delivers a transaction. No simulation occurs as the
 // ibc testing package causes checkState and deliverState to diverge in block time.
 //
