--- conflicted
+++ resolved
@@ -53,12 +53,7 @@
 
 	app := NewSimApp(log.NewNopLogger(), db, nil, true, appOptions)
 	if withGenesis {
-<<<<<<< HEAD
 		return app, app.DefaultGenesis()
-=======
-		return app, NewDefaultGenesisState(encCdc.Codec)
->>>>>>> 3559e586
-	}
 	return app, GenesisState{}
 }
 
