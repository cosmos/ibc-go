--- conflicted
+++ resolved
@@ -2,9 +2,7 @@
 
 import (
 	"encoding/json"
-	"fmt"
 	"math/rand"
-	"os"
 	"testing"
 	"time"
 
@@ -13,7 +11,6 @@
 
 	"cosmossdk.io/log"
 	sdkmath "cosmossdk.io/math"
-	pruningtypes "cosmossdk.io/store/pruning/types"
 
 	bam "github.com/cosmos/cosmos-sdk/baseapp"
 	"github.com/cosmos/cosmos-sdk/client"
@@ -23,22 +20,12 @@
 	"github.com/cosmos/cosmos-sdk/server"
 	servertypes "github.com/cosmos/cosmos-sdk/server/types"
 	"github.com/cosmos/cosmos-sdk/testutil/mock"
-<<<<<<< HEAD
-	"github.com/cosmos/cosmos-sdk/testutil/network"
-=======
->>>>>>> d0ab8285
 	simtestutil "github.com/cosmos/cosmos-sdk/testutil/sims"
 	sdk "github.com/cosmos/cosmos-sdk/types"
-	"github.com/cosmos/cosmos-sdk/types/module/testutil"
 	authtypes "github.com/cosmos/cosmos-sdk/x/auth/types"
 	banktypes "github.com/cosmos/cosmos-sdk/x/bank/types"
-	minttypes "github.com/cosmos/cosmos-sdk/x/mint/types"
 
 	abci "github.com/cometbft/cometbft/abci/types"
-<<<<<<< HEAD
-	cmtjson "github.com/cometbft/cometbft/libs/json"
-=======
->>>>>>> d0ab8285
 	cmttypes "github.com/cometbft/cometbft/types"
 )
 
@@ -62,47 +49,6 @@
 		return app, app.DefaultGenesis()
 	}
 	return app, GenesisState{}
-}
-
-// NewSimappWithCustomOptions initializes a new SimApp with custom options.
-func NewSimappWithCustomOptions(t *testing.T, isCheckTx bool, options SetupOptions) *SimApp {
-	t.Helper()
-
-	privVal := mock.NewPV()
-	pubKey, err := privVal.GetPubKey()
-	require.NoError(t, err)
-	// create validator set with single validator
-	validator := cmttypes.NewValidator(pubKey, 1)
-	valSet := cmttypes.NewValidatorSet([]*cmttypes.Validator{validator})
-
-	// generate genesis account
-	senderPrivKey := secp256k1.GenPrivKey()
-	acc := authtypes.NewBaseAccount(senderPrivKey.PubKey().Address().Bytes(), senderPrivKey.PubKey(), 0, 0)
-	balance := banktypes.Balance{
-		Address: acc.GetAddress().String(),
-		Coins:   sdk.NewCoins(sdk.NewCoin(sdk.DefaultBondDenom, sdkmath.NewInt(100000000000000))),
-	}
-
-	app := NewSimApp(options.Logger, options.DB, nil, true, options.AppOpts)
-	genesisState := app.DefaultGenesis()
-	genesisState, err = simtestutil.GenesisStateWithValSet(app.AppCodec(), genesisState, valSet, []authtypes.GenesisAccount{acc}, balance)
-	require.NoError(t, err)
-
-	if !isCheckTx {
-		// init chain must be called to stop deliverState from being nil
-		stateBytes, err := cmtjson.MarshalIndent(genesisState, "", " ")
-		require.NoError(t, err)
-
-		// Initialize the chain
-		_, err = app.InitChain(&abci.RequestInitChain{
-			Validators:      []abci.ValidatorUpdate{},
-			ConsensusParams: simtestutil.DefaultConsensusParams,
-			AppStateBytes:   stateBytes,
-		})
-		require.NoError(t, err)
-	}
-
-	return app
 }
 
 // Setup initializes a new SimApp. A Nop logger is set in SimApp.
@@ -152,116 +98,8 @@
 	},
 	)
 	require.NoError(t, err)
-<<<<<<< HEAD
-
-	require.NoError(t, err)
-	_, err = app.FinalizeBlock(&abci.RequestFinalizeBlock{
-		Height:             app.LastBlockHeight() + 1,
-		Hash:               app.LastCommitID().Hash,
-		NextValidatorsHash: valSet.Hash(),
-	})
-	require.NoError(t, err)
 
 	return app
-}
-
-// GenesisStateWithSingleValidator initializes GenesisState with a single validator and genesis accounts
-// that also act as delegators.
-func GenesisStateWithSingleValidator(t *testing.T, app *SimApp) GenesisState {
-	t.Helper()
-
-	privVal := mock.NewPV()
-	pubKey, err := privVal.GetPubKey()
-	require.NoError(t, err)
-
-	// create validator set with single validator
-	validator := cmttypes.NewValidator(pubKey, 1)
-	valSet := cmttypes.NewValidatorSet([]*cmttypes.Validator{validator})
-
-	// generate genesis account
-	senderPrivKey := secp256k1.GenPrivKey()
-	acc := authtypes.NewBaseAccount(senderPrivKey.PubKey().Address().Bytes(), senderPrivKey.PubKey(), 0, 0)
-	balances := []banktypes.Balance{
-		{
-			Address: acc.GetAddress().String(),
-			Coins:   sdk.NewCoins(sdk.NewCoin(sdk.DefaultBondDenom, sdkmath.NewInt(100000000000000))),
-		},
-	}
-
-	genesisState := app.DefaultGenesis()
-	genesisState, err = simtestutil.GenesisStateWithValSet(app.AppCodec(), genesisState, valSet, []authtypes.GenesisAccount{acc}, balances...)
-	require.NoError(t, err)
-
-	return genesisState
-}
-
-// AddTestAddrsIncremental constructs and returns accNum amount of accounts with an
-// initial balance of accAmt in random order
-func AddTestAddrsIncremental(app *SimApp, ctx sdk.Context, accNum int, accAmt sdkmath.Int) []sdk.AccAddress {
-	return addTestAddrs(app, ctx, accNum, accAmt, simtestutil.CreateIncrementalAccounts)
-}
-
-func addTestAddrs(app *SimApp, ctx sdk.Context, accNum int, accAmt sdkmath.Int, strategy simtestutil.GenerateAccountStrategy) []sdk.AccAddress {
-	testAddrs := strategy(accNum)
-
-	bondDenom, err := app.StakingKeeper.BondDenom(ctx)
-	if err != nil {
-		panic(err)
-	}
-
-	initCoins := sdk.NewCoins(sdk.NewCoin(bondDenom, accAmt))
-
-	for _, addr := range testAddrs {
-		initAccountWithCoins(app, ctx, addr, initCoins)
-	}
-
-	return testAddrs
-}
-
-func initAccountWithCoins(app *SimApp, ctx sdk.Context, addr sdk.AccAddress, coins sdk.Coins) {
-	err := app.BankKeeper.MintCoins(ctx, minttypes.ModuleName, coins)
-	if err != nil {
-		panic(err)
-	}
-
-	err = app.BankKeeper.SendCoinsFromModuleToAccount(ctx, minttypes.ModuleName, addr, coins)
-	if err != nil {
-		panic(err)
-	}
-}
-
-// NewTestNetworkFixture returns a new simapp AppConstructor for network simulation tests
-func NewTestNetworkFixture() network.TestFixture {
-	dir, err := os.MkdirTemp("", "simapp")
-	if err != nil {
-		panic(fmt.Sprintf("failed creating temporary directory: %v", err))
-	}
-	defer os.RemoveAll(dir)
-
-	app := NewSimApp(log.NewNopLogger(), dbm.NewMemDB(), nil, true, simtestutil.NewAppOptionsWithFlagHome(dir))
-=======
->>>>>>> d0ab8285
-
-	appCtr := func(val network.ValidatorI) servertypes.Application {
-		return NewSimApp(
-			val.GetCtx().Logger, dbm.NewMemDB(), nil, true,
-			simtestutil.NewAppOptionsWithFlagHome(val.GetCtx().Config.RootDir),
-			bam.SetPruning(pruningtypes.NewPruningOptionsFromString(val.GetAppConfig().Pruning)),
-			bam.SetMinGasPrices(val.GetAppConfig().MinGasPrices),
-			bam.SetChainID(val.GetCtx().Viper.GetString(flags.FlagChainID)),
-		)
-	}
-
-	return network.TestFixture{
-		AppConstructor: appCtr,
-		GenesisState:   app.DefaultGenesis(),
-		EncodingConfig: testutil.TestEncodingConfig{
-			InterfaceRegistry: app.InterfaceRegistry(),
-			Codec:             app.AppCodec(),
-			TxConfig:          app.TxConfig(),
-			Amino:             app.LegacyAmino(),
-		},
-	}
 }
 
 // SignAndDeliver signs and delivers a transaction. No simulation occurs as the
