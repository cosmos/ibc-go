package simapp

import (
	"encoding/json"
	"log"

	storetypes "cosmossdk.io/store/types"

	servertypes "github.com/cosmos/cosmos-sdk/server/types"
	sdk "github.com/cosmos/cosmos-sdk/types"
	slashingtypes "github.com/cosmos/cosmos-sdk/x/slashing/types"
	"github.com/cosmos/cosmos-sdk/x/staking"
	stakingtypes "github.com/cosmos/cosmos-sdk/x/staking/types"
)

// ExportAppStateAndValidators exports the state of the application for a genesis
// file.
func (app *SimApp) ExportAppStateAndValidators(
	forZeroHeight bool, jailAllowedAddrs []string, modulesToExport []string,
) (servertypes.ExportedApp, error) {
	// as if they could withdraw from the start of the next block
	ctx := app.NewContext(true)

	// We export at last height + 1, because that's the height at which
	// Tendermint will start InitChain.
	height := app.LastBlockHeight() + 1
	if forZeroHeight {
		height = 0
		app.prepForZeroHeightGenesis(ctx, jailAllowedAddrs)
	}

	genState, err := app.ModuleManager.ExportGenesis(ctx, app.appCodec)
	if err != nil {
		return servertypes.ExportedApp{}, err
	}
	appState, err := json.MarshalIndent(genState, "", "  ")
	if err != nil {
		return servertypes.ExportedApp{}, err
	}

	validators, err := staking.WriteValidators(ctx, app.StakingKeeper)
	return servertypes.ExportedApp{
		AppState:        appState,
		Validators:      validators,
		Height:          height,
		ConsensusParams: app.BaseApp.GetConsensusParams(ctx),
	}, err
}

// prepare for fresh start at zero height
// NOTE zero height genesis is a temporary feature which will be deprecated
// in favour of export at a block height
func (app *SimApp) prepForZeroHeightGenesis(ctx sdk.Context, jailAllowedAddrs []string) {
	applyAllowedAddrs := false

	// check if there is a allowed address list
	if len(jailAllowedAddrs) > 0 {
		applyAllowedAddrs = true
	}

	allowedAddrsMap := make(map[string]bool)

	for _, addr := range jailAllowedAddrs {
		_, err := sdk.ValAddressFromBech32(addr)
		if err != nil {
			log.Fatal(err)
		}
		allowedAddrsMap[addr] = true
	}

	/* Just to be safe, assert the invariants on current state. */
	app.CrisisKeeper.AssertInvariants(ctx)

	/* Handle fee distribution state. */

	// withdraw all validator commission
	err := app.StakingKeeper.IterateValidators(ctx, func(_ int64, val stakingtypes.ValidatorI) (stop bool) {
<<<<<<< HEAD
		_, _ = app.DistrKeeper.WithdrawValidatorCommission(ctx, val.GetOperator())
=======
		valBz, err := app.StakingKeeper.ValidatorAddressCodec().StringToBytes(val.GetOperator())
		if err != nil {
			panic(err)
		}
		_, _ = app.DistrKeeper.WithdrawValidatorCommission(ctx, valBz)
>>>>>>> d0ab8285
		return false
	})
	if err != nil {
		panic(err)
	}

	// withdraw all delegator rewards
	dels, err := app.StakingKeeper.GetAllDelegations(ctx)
	if err != nil {
		panic(err)
	}

	for _, delegation := range dels {
		valAddr, err := sdk.ValAddressFromBech32(delegation.ValidatorAddress)
		if err != nil {
			panic(err)
		}

		delAddr, err := sdk.AccAddressFromBech32(delegation.DelegatorAddress)
		if err != nil {
			panic(err)
		}
		_, _ = app.DistrKeeper.WithdrawDelegationRewards(ctx, delAddr, valAddr)
	}

	// clear validator slash events
	app.DistrKeeper.DeleteAllValidatorSlashEvents(ctx)

	// clear validator historical rewards
	app.DistrKeeper.DeleteAllValidatorHistoricalRewards(ctx)

	// set context height to zero
	height := ctx.BlockHeight()
	ctx = ctx.WithBlockHeight(0)

	// reinitialize all validators
	err = app.StakingKeeper.IterateValidators(ctx, func(_ int64, val stakingtypes.ValidatorI) (stop bool) {
<<<<<<< HEAD
		// donate any unwithdrawn outstanding reward fraction tokens to the community pool
		scraps, err := app.DistrKeeper.GetValidatorOutstandingRewardsCoins(ctx, val.GetOperator())
=======
		valBz, err := sdk.ValAddressFromBech32(val.GetOperator())
		if err != nil {
			panic(err)
		}
		// donate any unwithdrawn outstanding reward fraction tokens to the community pool
		scraps, err := app.DistrKeeper.GetValidatorOutstandingRewardsCoins(ctx, valBz)
>>>>>>> d0ab8285
		if err != nil {
			panic(err)
		}
		feePool, err := app.DistrKeeper.FeePool.Get(ctx)
		if err != nil {
			panic(err)
		}
		feePool.CommunityPool = feePool.CommunityPool.Add(scraps...)
<<<<<<< HEAD
		err = app.DistrKeeper.FeePool.Set(ctx, feePool)
		if err != nil {
			panic(err)
		}

		err = app.DistrKeeper.Hooks().AfterValidatorCreated(ctx, val.GetOperator())
		if err != nil {
			panic(err)
		}

=======
		if err := app.DistrKeeper.FeePool.Set(ctx, feePool); err != nil {
			panic(err)
		}

		if err := app.DistrKeeper.Hooks().AfterValidatorCreated(ctx, valBz); err != nil {
			panic(err)
		}
>>>>>>> d0ab8285
		return false
	})
	if err != nil {
		panic(err)
	}

	// reinitialize all delegations
	for _, del := range dels {
		valAddr, err := sdk.ValAddressFromBech32(del.ValidatorAddress)
		if err != nil {
			panic(err)
		}
		delAddr, err := sdk.AccAddressFromBech32(del.DelegatorAddress)
		if err != nil {
			panic(err)
		}
		err = app.DistrKeeper.Hooks().BeforeDelegationCreated(ctx, delAddr, valAddr)
		if err != nil {
			panic(err)
		}
		err = app.DistrKeeper.Hooks().AfterDelegationModified(ctx, delAddr, valAddr)
		if err != nil {
			panic(err)
		}
	}

	// reset context height
	ctx = ctx.WithBlockHeight(height)

	/* Handle staking state. */

	// iterate through redelegations, reset creation height
	err = app.StakingKeeper.IterateRedelegations(ctx, func(_ int64, red stakingtypes.Redelegation) (stop bool) {
		for i := range red.Entries {
			red.Entries[i].CreationHeight = 0
		}
		err = app.StakingKeeper.SetRedelegation(ctx, red)
		if err != nil {
			panic(err)
		}
		return false
	})
	if err != nil {
		panic(err)
	}

	// iterate through unbonding delegations, reset creation height
	err = app.StakingKeeper.IterateUnbondingDelegations(ctx, func(_ int64, ubd stakingtypes.UnbondingDelegation) (stop bool) {
		for i := range ubd.Entries {
			ubd.Entries[i].CreationHeight = 0
		}
		err = app.StakingKeeper.SetUnbondingDelegation(ctx, ubd)
		if err != nil {
			panic(err)
		}
		return false
	})
	if err != nil {
		panic(err)
	}

	// Iterate through validators by power descending, reset bond heights, and
	// update bond intra-tx counters.
	store := ctx.KVStore(app.keys[stakingtypes.StoreKey])
	iter := storetypes.KVStoreReversePrefixIterator(store, stakingtypes.ValidatorsKey)
	counter := int16(0)

	for ; iter.Valid(); iter.Next() {
		addr := sdk.ValAddress(stakingtypes.AddressFromValidatorsKey(iter.Key()))
		validator, err := app.StakingKeeper.GetValidator(ctx, addr)
		if err != nil {
			panic("expected validator, not found")
		}

		validator.UnbondingHeight = 0
		if applyAllowedAddrs && !allowedAddrsMap[addr.String()] {
			validator.Jailed = true
		}

		err = app.StakingKeeper.SetValidator(ctx, validator)
		if err != nil {
			panic("couldn't set validator")
		}
		counter++
	}

	iter.Close()

	_, err = app.StakingKeeper.ApplyAndReturnValidatorSetUpdates(ctx)
	if err != nil {
		log.Fatal(err)
	}

	/* Handle slashing state. */

	// reset start height on signing infos
	err = app.SlashingKeeper.IterateValidatorSigningInfos(
		ctx,
		func(addr sdk.ConsAddress, info slashingtypes.ValidatorSigningInfo) (stop bool) {
			info.StartHeight = 0
			err = app.SlashingKeeper.SetValidatorSigningInfo(ctx, addr, info)
			if err != nil {
				panic(err)
			}
			return false
		},
	)
	if err != nil {
		log.Fatal(err)
	}
}<|MERGE_RESOLUTION|>--- conflicted
+++ resolved
@@ -75,15 +75,11 @@
 
 	// withdraw all validator commission
 	err := app.StakingKeeper.IterateValidators(ctx, func(_ int64, val stakingtypes.ValidatorI) (stop bool) {
-<<<<<<< HEAD
-		_, _ = app.DistrKeeper.WithdrawValidatorCommission(ctx, val.GetOperator())
-=======
 		valBz, err := app.StakingKeeper.ValidatorAddressCodec().StringToBytes(val.GetOperator())
 		if err != nil {
 			panic(err)
 		}
 		_, _ = app.DistrKeeper.WithdrawValidatorCommission(ctx, valBz)
->>>>>>> d0ab8285
 		return false
 	})
 	if err != nil {
@@ -121,17 +117,12 @@
 
 	// reinitialize all validators
 	err = app.StakingKeeper.IterateValidators(ctx, func(_ int64, val stakingtypes.ValidatorI) (stop bool) {
-<<<<<<< HEAD
-		// donate any unwithdrawn outstanding reward fraction tokens to the community pool
-		scraps, err := app.DistrKeeper.GetValidatorOutstandingRewardsCoins(ctx, val.GetOperator())
-=======
 		valBz, err := sdk.ValAddressFromBech32(val.GetOperator())
 		if err != nil {
 			panic(err)
 		}
 		// donate any unwithdrawn outstanding reward fraction tokens to the community pool
 		scraps, err := app.DistrKeeper.GetValidatorOutstandingRewardsCoins(ctx, valBz)
->>>>>>> d0ab8285
 		if err != nil {
 			panic(err)
 		}
@@ -140,18 +131,6 @@
 			panic(err)
 		}
 		feePool.CommunityPool = feePool.CommunityPool.Add(scraps...)
-<<<<<<< HEAD
-		err = app.DistrKeeper.FeePool.Set(ctx, feePool)
-		if err != nil {
-			panic(err)
-		}
-
-		err = app.DistrKeeper.Hooks().AfterValidatorCreated(ctx, val.GetOperator())
-		if err != nil {
-			panic(err)
-		}
-
-=======
 		if err := app.DistrKeeper.FeePool.Set(ctx, feePool); err != nil {
 			panic(err)
 		}
@@ -159,7 +138,6 @@
 		if err := app.DistrKeeper.Hooks().AfterValidatorCreated(ctx, valBz); err != nil {
 			panic(err)
 		}
->>>>>>> d0ab8285
 		return false
 	})
 	if err != nil {
