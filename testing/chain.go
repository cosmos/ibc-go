package ibctesting

import (
	"fmt"
	"testing"
	"time"

	"github.com/cosmos/cosmos-sdk/client"
	"github.com/cosmos/cosmos-sdk/codec"
	"github.com/cosmos/cosmos-sdk/crypto/keys/secp256k1"
	cryptotypes "github.com/cosmos/cosmos-sdk/crypto/types"
	sdk "github.com/cosmos/cosmos-sdk/types"
	sdkerrors "github.com/cosmos/cosmos-sdk/types/errors"
	authtypes "github.com/cosmos/cosmos-sdk/x/auth/types"
	banktypes "github.com/cosmos/cosmos-sdk/x/bank/types"
	capabilitykeeper "github.com/cosmos/cosmos-sdk/x/capability/keeper"
	capabilitytypes "github.com/cosmos/cosmos-sdk/x/capability/types"
	"github.com/cosmos/cosmos-sdk/x/staking/teststaking"
	stakingtypes "github.com/cosmos/cosmos-sdk/x/staking/types"
	"github.com/stretchr/testify/require"
	abci "github.com/tendermint/tendermint/abci/types"
	"github.com/tendermint/tendermint/crypto/tmhash"
	tmproto "github.com/tendermint/tendermint/proto/tendermint/types"
	tmprotoversion "github.com/tendermint/tendermint/proto/tendermint/version"
	tmtypes "github.com/tendermint/tendermint/types"
	tmversion "github.com/tendermint/tendermint/version"

	clienttypes "github.com/cosmos/ibc-go/v3/modules/core/02-client/types"
	commitmenttypes "github.com/cosmos/ibc-go/v3/modules/core/23-commitment/types"
	host "github.com/cosmos/ibc-go/v3/modules/core/24-host"
	"github.com/cosmos/ibc-go/v3/modules/core/exported"
	"github.com/cosmos/ibc-go/v3/modules/core/types"
	ibctmtypes "github.com/cosmos/ibc-go/v3/modules/light-clients/07-tendermint/types"
	"github.com/cosmos/ibc-go/v3/testing/mock"
	"github.com/cosmos/ibc-go/v3/testing/simapp"
)

var MaxAccounts = 10

type SenderAccount struct {
	SenderPrivKey cryptotypes.PrivKey
	SenderAccount authtypes.AccountI
}

// TestChain is a testing struct that wraps a simapp with the last TM Header, the current ABCI
// header and the validators of the TestChain. It also contains a field called ChainID. This
// is the clientID that *other* chains use to refer to this TestChain. The SenderAccount
// is used for delivering transactions through the application state.
// NOTE: the actual application uses an empty chain-id for ease of testing.
type TestChain struct {
	*testing.T

	Coordinator   *Coordinator
	App           TestingApp
	ChainID       string
	LastHeader    *ibctmtypes.Header // header for last block height committed
	CurrentHeader tmproto.Header     // header for current block height
	QueryServer   types.QueryServer
	TxConfig      client.TxConfig
	Codec         codec.BinaryCodec

	Vals     *tmtypes.ValidatorSet
	NextVals *tmtypes.ValidatorSet
	Signers  map[string]tmtypes.PrivValidator

	// autogenerated sender private key
	SenderPrivKey cryptotypes.PrivKey
	SenderAccount authtypes.AccountI

	SenderAccounts []SenderAccount
}

// NewTestChainWithValSet initializes a new TestChain instance with the given validator set
// and signer array. It also initializes 10 Sender accounts with a balance of 10000000000000000000 coins of
// bond denom to use for tests.
//
// The first block height is committed to state in order to allow for client creations on
// counterparty chains. The TestChain will return with a block height starting at 2.
//
// Time management is handled by the Coordinator in order to ensure synchrony between chains.
// Each update of any chain increments the block header time for all chains by 5 seconds.
//
// NOTE: to use a custom sender privkey and account for testing purposes, replace and modify this
// constructor function.
//
// CONTRACT: Validator and signer array must be provided in the order expected by Tendermint.
// i.e. sorted first by power and then lexicographically by address.
<<<<<<< HEAD
func NewTestChainWithValSet(t *testing.T, coord *Coordinator, chainID string, valSet *tmtypes.ValidatorSet, signers map[string]tmtypes.PrivValidator) *TestChain {

=======
func NewTestChainWithValSet(t *testing.T, coord *Coordinator, chainID string, valSet *tmtypes.ValidatorSet, signers []tmtypes.PrivValidator) *TestChain {
>>>>>>> 6d6888b9
	genAccs := []authtypes.GenesisAccount{}
	genBals := []banktypes.Balance{}
	senderAccs := []SenderAccount{}

	// generate genesis accounts
	for i := 0; i < MaxAccounts; i++ {
		senderPrivKey := secp256k1.GenPrivKey()
		acc := authtypes.NewBaseAccount(senderPrivKey.PubKey().Address().Bytes(), senderPrivKey.PubKey(), uint64(i), 0)
		amount, ok := sdk.NewIntFromString("10000000000000000000")
		require.True(t, ok)

		balance := banktypes.Balance{
			Address: acc.GetAddress().String(),
			Coins:   sdk.NewCoins(sdk.NewCoin(sdk.DefaultBondDenom, amount)),
		}

		genAccs = append(genAccs, acc)
		genBals = append(genBals, balance)

		senderAcc := SenderAccount{
			SenderAccount: acc,
			SenderPrivKey: senderPrivKey,
		}

		senderAccs = append(senderAccs, senderAcc)
	}

	app := SetupWithGenesisValSet(t, valSet, genAccs, chainID, genBals...)

	// create current header and call begin block
	header := tmproto.Header{
		ChainID: chainID,
		Height:  1,
		Time:    coord.CurrentTime.UTC(),
	}

	txConfig := app.GetTxConfig()

	// create an account to send transactions from
	chain := &TestChain{
		T:              t,
		Coordinator:    coord,
		ChainID:        chainID,
		App:            app,
		CurrentHeader:  header,
		QueryServer:    app.GetIBCKeeper(),
		TxConfig:       txConfig,
		Codec:          app.AppCodec(),
		Vals:           valSet,
		NextVals:       valSet,
		Signers:        signers,
		SenderPrivKey:  senderAccs[0].SenderPrivKey,
		SenderAccount:  senderAccs[0].SenderAccount,
		SenderAccounts: senderAccs,
	}

	coord.CommitBlock(chain)

	return chain
}

// NewTestChain initializes a new test chain with a default of 4 validators
// Use this function if the tests do not need custom control over the validator set
func NewTestChain(t *testing.T, coord *Coordinator, chainID string) *TestChain {
	// generate validators private/public key
	var (
		validatorsPerChain = 4
		validators         []*tmtypes.Validator
		signersByAddress   = make(map[string]tmtypes.PrivValidator, validatorsPerChain)
	)

	for i := 0; i < validatorsPerChain; i++ {
		privVal := mock.NewPV()
		pubKey, err := privVal.GetPubKey()
		require.NoError(t, err)
		validators = append(validators, tmtypes.NewValidator(pubKey, 1))
		signersByAddress[pubKey.Address().String()] = privVal
	}

	// construct validator set;
	// Note that the validators are sorted by voting power
	// or, if equal, by address lexical order
	valSet := tmtypes.NewValidatorSet(validators)

	return NewTestChainWithValSet(t, coord, chainID, valSet, signersByAddress)
}

// GetContext returns the current context for the application.
func (chain *TestChain) GetContext() sdk.Context {
	return chain.App.GetBaseApp().NewContext(false, chain.CurrentHeader)
}

// GetSimApp returns the SimApp to allow usage ofnon-interface fields.
// CONTRACT: This function should not be called by third parties implementing
// their own SimApp.
func (chain *TestChain) GetSimApp() *simapp.SimApp {
	app, ok := chain.App.(*simapp.SimApp)
	require.True(chain.T, ok)

	return app
}

// QueryProof performs an abci query with the given key and returns the proto encoded merkle proof
// for the query and the height at which the proof will succeed on a tendermint verifier.
func (chain *TestChain) QueryProof(key []byte) ([]byte, clienttypes.Height) {
	return chain.QueryProofAtHeight(key, chain.App.LastBlockHeight())
}

// QueryProof performs an abci query with the given key and returns the proto encoded merkle proof
// for the query and the height at which the proof will succeed on a tendermint verifier.
func (chain *TestChain) QueryProofAtHeight(key []byte, height int64) ([]byte, clienttypes.Height) {
	res := chain.App.Query(abci.RequestQuery{
		Path:   fmt.Sprintf("store/%s/key", host.StoreKey),
		Height: height - 1,
		Data:   key,
		Prove:  true,
	})

	merkleProof, err := commitmenttypes.ConvertProofs(res.ProofOps)
	require.NoError(chain.T, err)

	proof, err := chain.App.AppCodec().Marshal(&merkleProof)
	require.NoError(chain.T, err)

	revision := clienttypes.ParseChainID(chain.ChainID)

	// proof height + 1 is returned as the proof created corresponds to the height the proof
	// was created in the IAVL tree. Tendermint and subsequently the clients that rely on it
	// have heights 1 above the IAVL tree. Thus we return proof height + 1
	return proof, clienttypes.NewHeight(revision, uint64(res.Height)+1)
}

// QueryUpgradeProof performs an abci query with the given key and returns the proto encoded merkle proof
// for the query and the height at which the proof will succeed on a tendermint verifier.
func (chain *TestChain) QueryUpgradeProof(key []byte, height uint64) ([]byte, clienttypes.Height) {
	res := chain.App.Query(abci.RequestQuery{
		Path:   "store/upgrade/key",
		Height: int64(height - 1),
		Data:   key,
		Prove:  true,
	})

	merkleProof, err := commitmenttypes.ConvertProofs(res.ProofOps)
	require.NoError(chain.T, err)

	proof, err := chain.App.AppCodec().Marshal(&merkleProof)
	require.NoError(chain.T, err)

	revision := clienttypes.ParseChainID(chain.ChainID)

	// proof height + 1 is returned as the proof created corresponds to the height the proof
	// was created in the IAVL tree. Tendermint and subsequently the clients that rely on it
	// have heights 1 above the IAVL tree. Thus we return proof height + 1
	return proof, clienttypes.NewHeight(revision, uint64(res.Height+1))
}

// QueryConsensusStateProof performs an abci query for a consensus state
// stored on the given clientID. The proof and consensusHeight are returned.
func (chain *TestChain) QueryConsensusStateProof(clientID string) ([]byte, clienttypes.Height) {
	clientState := chain.GetClientState(clientID)

	consensusHeight := clientState.GetLatestHeight().(clienttypes.Height)
	consensusKey := host.FullConsensusStateKey(clientID, consensusHeight)
	proofConsensus, _ := chain.QueryProof(consensusKey)

	return proofConsensus, consensusHeight
}

// NextBlock sets the last header to the current header and increments the current header to be
// at the next block height. It does not update the time as that is handled by the Coordinator.
func (chain *TestChain) NextBlock() {
	res := chain.App.EndBlock(abci.RequestEndBlock{Height: chain.CurrentHeader.Height})

	chain.App.Commit()

	// set the last header to the current header
	// use nil trusted fields
	chain.LastHeader = chain.CurrentTMClientHeader()

	chain.Vals = chain.NextVals
	chain.NextVals = ApplyValSetChanges(chain.t, chain.Vals, res.ValidatorUpdates)

	// increment the current header
	chain.CurrentHeader = tmproto.Header{
		ChainID: chain.ChainID,
		Height:  chain.App.LastBlockHeight() + 1,
		AppHash: chain.App.LastCommitID().Hash,
		// NOTE: the time is increased by the coordinator to maintain time synchrony amongst
		// chains.
		Time:               chain.CurrentHeader.Time,
		ValidatorsHash:     chain.Vals.Hash(),
		NextValidatorsHash: chain.NextVals.Hash(),
	}

	chain.App.BeginBlock(abci.RequestBeginBlock{Header: chain.CurrentHeader})
}

// sendMsgs delivers a transaction through the application without returning the result.
func (chain *TestChain) sendMsgs(msgs ...sdk.Msg) error {
	_, err := chain.SendMsgs(msgs...)
	return err
}

// SendMsgs delivers a transaction through the application. It updates the senders sequence
// number and updates the TestChain's headers. It returns the result and error if one
// occurred.
func (chain *TestChain) SendMsgs(msgs ...sdk.Msg) (*sdk.Result, error) {
	// ensure the chain has the latest time
	chain.Coordinator.UpdateTimeForChain(chain)

	_, r, err := simapp.SignAndDeliver(
		chain.T,
		chain.TxConfig,
		chain.App.GetBaseApp(),
		chain.GetContext().BlockHeader(),
		msgs,
		chain.ChainID,
		[]uint64{chain.SenderAccount.GetAccountNumber()},
		[]uint64{chain.SenderAccount.GetSequence()},
		true, true, chain.SenderPrivKey,
	)
	if err != nil {
		return nil, err
	}

	// NextBlock app.Commit()
	chain.NextBlock()

	// increment sequence for successful transaction execution
	chain.SenderAccount.SetSequence(chain.SenderAccount.GetSequence() + 1)

	chain.Coordinator.IncrementTime()

	return r, nil
}

// GetClientState retrieves the client state for the provided clientID. The client is
// expected to exist otherwise testing will fail.
func (chain *TestChain) GetClientState(clientID string) exported.ClientState {
	clientState, found := chain.App.GetIBCKeeper().ClientKeeper.GetClientState(chain.GetContext(), clientID)
	require.True(chain.T, found)

	return clientState
}

// GetConsensusState retrieves the consensus state for the provided clientID and height.
// It will return a success boolean depending on if consensus state exists or not.
func (chain *TestChain) GetConsensusState(clientID string, height exported.Height) (exported.ConsensusState, bool) {
	return chain.App.GetIBCKeeper().ClientKeeper.GetClientConsensusState(chain.GetContext(), clientID, height)
}

// GetValsAtHeight will return the validator set of the chain at a given height. It will return
// a success boolean depending on if the validator set exists or not at that height.
func (chain *TestChain) GetValsAtHeight(height int64) (*tmtypes.ValidatorSet, bool) {
	histInfo, ok := chain.App.GetStakingKeeper().GetHistoricalInfo(chain.GetContext(), height)
	if !ok {
		return nil, false
	}

	valSet := stakingtypes.Validators(histInfo.Valset)

	tmValidators, err := teststaking.ToTmValidators(valSet, sdk.DefaultPowerReduction)
	if err != nil {
		panic(err)
	}
	return tmtypes.NewValidatorSet(tmValidators), true
}

// GetAcknowledgement retrieves an acknowledgement for the provided packet. If the
// acknowledgement does not exist then testing will fail.
func (chain *TestChain) GetAcknowledgement(packet exported.PacketI) []byte {
	ack, found := chain.App.GetIBCKeeper().ChannelKeeper.GetPacketAcknowledgement(chain.GetContext(), packet.GetDestPort(), packet.GetDestChannel(), packet.GetSequence())
	require.True(chain.T, found)

	return ack
}

// GetPrefix returns the prefix for used by a chain in connection creation
func (chain *TestChain) GetPrefix() commitmenttypes.MerklePrefix {
	return commitmenttypes.NewMerklePrefix(chain.App.GetIBCKeeper().ConnectionKeeper.GetCommitmentPrefix().Bytes())
}

// ConstructUpdateTMClientHeader will construct a valid 07-tendermint Header to update the
// light client on the source chain.
func (chain *TestChain) ConstructUpdateTMClientHeader(counterparty *TestChain, clientID string) (*ibctmtypes.Header, error) {
	return chain.ConstructUpdateTMClientHeaderWithTrustedHeight(counterparty, clientID, clienttypes.ZeroHeight())
}

// ConstructUpdateTMClientHeader will construct a valid 07-tendermint Header to update the
// light client on the source chain.
func (chain *TestChain) ConstructUpdateTMClientHeaderWithTrustedHeight(counterparty *TestChain, clientID string, trustedHeight clienttypes.Height) (*ibctmtypes.Header, error) {
	header := counterparty.LastHeader
	// Relayer must query for LatestHeight on client to get TrustedHeight if the trusted height is not set
	if trustedHeight.IsZero() {
		trustedHeight = chain.GetClientState(clientID).GetLatestHeight().(clienttypes.Height)
	}
	var (
		tmTrustedVals *tmtypes.ValidatorSet
		ok            bool
	)
	// Once we get TrustedHeight from client, we must query the validators from the counterparty chain
	// If the LatestHeight == LastHeader.Height, then TrustedValidators are current validators
	// If LatestHeight < LastHeader.Height, we can query the historical validator set from HistoricalInfo
	if trustedHeight == counterparty.LastHeader.GetHeight() {
		tmTrustedVals = counterparty.Vals
	} else {
		// NOTE: We need to get validators from counterparty at height: trustedHeight+1
		// since the last trusted validators for a header at height h
		// is the NextValidators at h+1 committed to in header h by
		// NextValidatorsHash
		tmTrustedVals, ok = counterparty.GetValsAtHeight(int64(trustedHeight.RevisionHeight + 1))
		if !ok {
			return nil, sdkerrors.Wrapf(ibctmtypes.ErrInvalidHeaderHeight, "could not retrieve trusted validators at trustedHeight: %d", trustedHeight)
		}
	}
	// inject trusted fields into last header
	// for now assume revision number is 0
	header.TrustedHeight = trustedHeight

	trustedVals, err := tmTrustedVals.ToProto()
	if err != nil {
		return nil, err
	}
	header.TrustedValidators = trustedVals

	return header, nil
}

// ExpireClient fast forwards the chain's block time by the provided amount of time which will
// expire any clients with a trusting period less than or equal to this amount of time.
func (chain *TestChain) ExpireClient(amount time.Duration) {
	chain.Coordinator.IncrementTimeBy(amount)
}

// CurrentTMClientHeader creates a TM header using the current header parameters
// on the chain. The trusted fields in the header are set to nil.
func (chain *TestChain) CurrentTMClientHeader() *ibctmtypes.Header {
	return chain.CreateTMClientHeader(chain.ChainID, chain.CurrentHeader.Height, clienttypes.Height{}, chain.CurrentHeader.Time, chain.Vals, chain.NextVals, nil, chain.Signers)
}

// CreateTMClientHeader creates a TM header to update the TM client. Args are passed in to allow
// caller flexibility to use params that differ from the chain.
func (chain *TestChain) CreateTMClientHeader(chainID string, blockHeight int64, trustedHeight clienttypes.Height, timestamp time.Time, tmValSet, nextVals, tmTrustedVals *tmtypes.ValidatorSet, signers map[string]tmtypes.PrivValidator) *ibctmtypes.Header {
	var (
		valSet      *tmproto.ValidatorSet
		trustedVals *tmproto.ValidatorSet
	)
	require.NotNil(chain.T, tmValSet)

	vsetHash := tmValSet.Hash()
	nextValHash := nextVals.Hash()

	tmHeader := tmtypes.Header{
		Version:            tmprotoversion.Consensus{Block: tmversion.BlockProtocol, App: 2},
		ChainID:            chainID,
		Height:             blockHeight,
		Time:               timestamp,
		LastBlockID:        MakeBlockID(make([]byte, tmhash.Size), 10_000, make([]byte, tmhash.Size)),
		LastCommitHash:     chain.App.LastCommitID().Hash,
		DataHash:           tmhash.Sum([]byte("data_hash")),
		ValidatorsHash:     vsetHash,
		NextValidatorsHash: nextValHash,
		ConsensusHash:      tmhash.Sum([]byte("consensus_hash")),
		AppHash:            chain.CurrentHeader.AppHash,
		LastResultsHash:    tmhash.Sum([]byte("last_results_hash")),
		EvidenceHash:       tmhash.Sum([]byte("evidence_hash")),
		ProposerAddress:    tmValSet.Proposer.Address, //nolint:staticcheck
	}
	hhash := tmHeader.Hash()
	blockID := MakeBlockID(hhash, 3, tmhash.Sum([]byte("part_set")))
	voteSet := tmtypes.NewVoteSet(chainID, blockHeight, 1, tmproto.PrecommitType, tmValSet)

<<<<<<< HEAD
	var signerArr []tmtypes.PrivValidator
	for _, v := range tmValSet.Validators {
		signerArr = append(signerArr, signers[v.Address.String()])
	}

	commit, err := tmtypes.MakeCommit(blockID, blockHeight, 1, voteSet, signerArr, timestamp)
	require.NoError(chain.t, err)
=======
	commit, err := tmtypes.MakeCommit(blockID, blockHeight, 1, voteSet, signers, timestamp)
	require.NoError(chain.T, err)
>>>>>>> 6d6888b9

	signedHeader := &tmproto.SignedHeader{
		Header: tmHeader.ToProto(),
		Commit: commit.ToProto(),
	}

	if tmValSet != nil {
		valSet, err = tmValSet.ToProto()
		if err != nil {
			panic(err)
		}
	}

	if tmTrustedVals != nil {
		trustedVals, err = tmTrustedVals.ToProto()
		if err != nil {
			panic(err)
		}
	}

	// The trusted fields may be nil. They may be filled before relaying messages to a client.
	// The relayer is responsible for querying client and injecting appropriate trusted fields.
	return &ibctmtypes.Header{
		SignedHeader:      signedHeader,
		ValidatorSet:      valSet,
		TrustedHeight:     trustedHeight,
		TrustedValidators: trustedVals,
	}
}

// MakeBlockID copied unimported test functions from tmtypes to use them here
func MakeBlockID(hash []byte, partSetSize uint32, partSetHash []byte) tmtypes.BlockID {
	return tmtypes.BlockID{
		Hash: hash,
		PartSetHeader: tmtypes.PartSetHeader{
			Total: partSetSize,
			Hash:  partSetHash,
		},
	}
}

// CreatePortCapability binds and claims a capability for the given portID if it does not
// already exist. This function will fail testing on any resulting error.
// NOTE: only creation of a capability for a transfer or mock port is supported
// Other applications must bind to the port in InitGenesis or modify this code.
func (chain *TestChain) CreatePortCapability(scopedKeeper capabilitykeeper.ScopedKeeper, portID string) {
	// check if the portId is already binded, if not bind it
	_, ok := chain.App.GetScopedIBCKeeper().GetCapability(chain.GetContext(), host.PortPath(portID))
	if !ok {
		// create capability using the IBC capability keeper
		cap, err := chain.App.GetScopedIBCKeeper().NewCapability(chain.GetContext(), host.PortPath(portID))
		require.NoError(chain.T, err)

		// claim capability using the scopedKeeper
		err = scopedKeeper.ClaimCapability(chain.GetContext(), cap, host.PortPath(portID))
		require.NoError(chain.T, err)
	}

	chain.NextBlock()
}

// GetPortCapability returns the port capability for the given portID. The capability must
// exist, otherwise testing will fail.
func (chain *TestChain) GetPortCapability(portID string) *capabilitytypes.Capability {
	cap, ok := chain.App.GetScopedIBCKeeper().GetCapability(chain.GetContext(), host.PortPath(portID))
	require.True(chain.T, ok)

	return cap
}

// CreateChannelCapability binds and claims a capability for the given portID and channelID
// if it does not already exist. This function will fail testing on any resulting error. The
// scoped keeper passed in will claim the new capability.
func (chain *TestChain) CreateChannelCapability(scopedKeeper capabilitykeeper.ScopedKeeper, portID, channelID string) {
	capName := host.ChannelCapabilityPath(portID, channelID)
	// check if the portId is already binded, if not bind it
	_, ok := chain.App.GetScopedIBCKeeper().GetCapability(chain.GetContext(), capName)
	if !ok {
		cap, err := chain.App.GetScopedIBCKeeper().NewCapability(chain.GetContext(), capName)
		require.NoError(chain.T, err)
		err = scopedKeeper.ClaimCapability(chain.GetContext(), cap, capName)
		require.NoError(chain.T, err)
	}

	chain.NextBlock()
}

// GetChannelCapability returns the channel capability for the given portID and channelID.
// The capability must exist, otherwise testing will fail.
func (chain *TestChain) GetChannelCapability(portID, channelID string) *capabilitytypes.Capability {
	cap, ok := chain.App.GetScopedIBCKeeper().GetCapability(chain.GetContext(), host.ChannelCapabilityPath(portID, channelID))
	require.True(chain.T, ok)

	return cap
}<|MERGE_RESOLUTION|>--- conflicted
+++ resolved
@@ -83,14 +83,9 @@
 // NOTE: to use a custom sender privkey and account for testing purposes, replace and modify this
 // constructor function.
 //
-// CONTRACT: Validator and signer array must be provided in the order expected by Tendermint.
+// CONTRACT: Validator array must be provided in the order expected by Tendermint.
 // i.e. sorted first by power and then lexicographically by address.
-<<<<<<< HEAD
 func NewTestChainWithValSet(t *testing.T, coord *Coordinator, chainID string, valSet *tmtypes.ValidatorSet, signers map[string]tmtypes.PrivValidator) *TestChain {
-
-=======
-func NewTestChainWithValSet(t *testing.T, coord *Coordinator, chainID string, valSet *tmtypes.ValidatorSet, signers []tmtypes.PrivValidator) *TestChain {
->>>>>>> 6d6888b9
 	genAccs := []authtypes.GenesisAccount{}
 	genBals := []banktypes.Balance{}
 	senderAccs := []SenderAccount{}
@@ -463,18 +458,13 @@
 	blockID := MakeBlockID(hhash, 3, tmhash.Sum([]byte("part_set")))
 	voteSet := tmtypes.NewVoteSet(chainID, blockHeight, 1, tmproto.PrecommitType, tmValSet)
 
-<<<<<<< HEAD
 	var signerArr []tmtypes.PrivValidator
 	for _, v := range tmValSet.Validators {
 		signerArr = append(signerArr, signers[v.Address.String()])
 	}
 
 	commit, err := tmtypes.MakeCommit(blockID, blockHeight, 1, voteSet, signerArr, timestamp)
-	require.NoError(chain.t, err)
-=======
-	commit, err := tmtypes.MakeCommit(blockID, blockHeight, 1, voteSet, signers, timestamp)
 	require.NoError(chain.T, err)
->>>>>>> 6d6888b9
 
 	signedHeader := &tmproto.SignedHeader{
 		Header: tmHeader.ToProto(),
