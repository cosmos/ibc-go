package ibctesting

import (
	"fmt"
	"testing"
	"time"

	"github.com/stretchr/testify/require"

	errorsmod "cosmossdk.io/errors"
	sdkmath "cosmossdk.io/math"

	"github.com/cosmos/cosmos-sdk/client"
	"github.com/cosmos/cosmos-sdk/codec"
	"github.com/cosmos/cosmos-sdk/crypto/keys/secp256k1"
	cryptotypes "github.com/cosmos/cosmos-sdk/crypto/types"
	sdk "github.com/cosmos/cosmos-sdk/types"
	authtypes "github.com/cosmos/cosmos-sdk/x/auth/types"
	banktypes "github.com/cosmos/cosmos-sdk/x/bank/types"
	"github.com/cosmos/cosmos-sdk/x/staking/testutil"
	stakingtypes "github.com/cosmos/cosmos-sdk/x/staking/types"

	abci "github.com/cometbft/cometbft/abci/types"
	"github.com/cometbft/cometbft/crypto/tmhash"
	cmtproto "github.com/cometbft/cometbft/proto/tendermint/types"
	cmtprotoversion "github.com/cometbft/cometbft/proto/tendermint/version"
	cmttypes "github.com/cometbft/cometbft/types"
	cmtversion "github.com/cometbft/cometbft/version"

	capabilitykeeper "github.com/cosmos/ibc-go/modules/capability/keeper"
	capabilitytypes "github.com/cosmos/ibc-go/modules/capability/types"
	clienttypes "github.com/cosmos/ibc-go/v7/modules/core/02-client/types"
	commitmenttypes "github.com/cosmos/ibc-go/v7/modules/core/23-commitment/types"
	host "github.com/cosmos/ibc-go/v7/modules/core/24-host"
	"github.com/cosmos/ibc-go/v7/modules/core/exported"
	"github.com/cosmos/ibc-go/v7/modules/core/types"
	ibctm "github.com/cosmos/ibc-go/v7/modules/light-clients/07-tendermint"
	"github.com/cosmos/ibc-go/v7/testing/simapp"
)

var MaxAccounts = 10

type SenderAccount struct {
	SenderPrivKey cryptotypes.PrivKey
	SenderAccount sdk.AccountI
}

// TestChain is a testing struct that wraps a simapp with the last TM Header, the current ABCI
// header and the validators of the TestChain. It also contains a field called ChainID. This
// is the clientID that *other* chains use to refer to this TestChain. The SenderAccount
// is used for delivering transactions through the application state.
// NOTE: the actual application uses an empty chain-id for ease of testing.
type TestChain struct {
	testing.TB

	Coordinator   *Coordinator
	App           TestingApp
	ChainID       string
	LastHeader    *ibctm.Header   // header for last block height committed
	CurrentHeader cmtproto.Header // header for current block height
	QueryServer   types.QueryServer
	TxConfig      client.TxConfig
	Codec         codec.Codec

	Vals     *cmttypes.ValidatorSet
	NextVals *cmttypes.ValidatorSet

	// Signers is a map from validator address to the PrivValidator
	// The map is converted into an array that is the same order as the validators right before signing commit
	// This ensures that signers will always be in correct order even as validator powers change.
	// If a test adds a new validator after chain creation, then the signer map must be updated to include
	// the new PrivValidator entry.
	Signers map[string]cmttypes.PrivValidator

	// autogenerated sender private key
	SenderPrivKey cryptotypes.PrivKey
	SenderAccount sdk.AccountI

	SenderAccounts []SenderAccount

	// Short-term solution to override the logic of the standard SendMsgs function.
	// See issue https://github.com/cosmos/ibc-go/issues/3123 for more information.
	SendMsgsOverride func(msgs ...sdk.Msg) (*abci.ExecTxResult, error)
}

// NewTestChainWithValSet initializes a new TestChain instance with the given validator set
// and signer array. It also initializes 10 Sender accounts with a balance of 10000000000000000000 coins of
// bond denom to use for tests.
//
// The first block height is committed to state in order to allow for client creations on
// counterparty chains. The TestChain will return with a block height starting at 2.
//
// Time management is handled by the Coordinator in order to ensure synchrony between chains.
// Each update of any chain increments the block header time for all chains by 5 seconds.
//
// NOTE: to use a custom sender privkey and account for testing purposes, replace and modify this
// constructor function.
//
// CONTRACT: Validator array must be provided in the order expected by Tendermint.
// i.e. sorted first by power and then lexicographically by address.
func NewTestChainWithValSet(tb testing.TB, coord *Coordinator, chainID string, valSet *cmttypes.ValidatorSet, signers map[string]cmttypes.PrivValidator) *TestChain {
	tb.Helper()
	genAccs := []authtypes.GenesisAccount{}
	genBals := []banktypes.Balance{}
	senderAccs := []SenderAccount{}

	// generate genesis accounts
	for i := 0; i < MaxAccounts; i++ {
		senderPrivKey := secp256k1.GenPrivKey()
		acc := authtypes.NewBaseAccount(senderPrivKey.PubKey().Address().Bytes(), senderPrivKey.PubKey(), uint64(i), 0)
		amount, ok := sdkmath.NewIntFromString("10000000000000000000")
		require.True(tb, ok)

		// add sender account
		balance := banktypes.Balance{
			Address: acc.GetAddress().String(),
			Coins:   sdk.NewCoins(sdk.NewCoin(sdk.DefaultBondDenom, amount)),
		}

		genAccs = append(genAccs, acc)
		genBals = append(genBals, balance)

		senderAcc := SenderAccount{
			SenderAccount: acc,
			SenderPrivKey: senderPrivKey,
		}

		senderAccs = append(senderAccs, senderAcc)
	}

	app := SetupWithGenesisValSet(tb, valSet, genAccs, chainID, sdk.DefaultPowerReduction, genBals...)

	// create current header and call begin block
	header := cmtproto.Header{
		ChainID: chainID,
		Height:  1,
		Time:    coord.CurrentTime.UTC(),
	}

	txConfig := app.GetTxConfig()

	// create an account to send transactions from
	chain := &TestChain{
		TB:             tb,
		Coordinator:    coord,
		ChainID:        chainID,
		App:            app,
		CurrentHeader:  header,
		QueryServer:    app.GetIBCKeeper(),
		TxConfig:       txConfig,
		Codec:          app.AppCodec(),
		Vals:           valSet,
		NextVals:       valSet,
		Signers:        signers,
		SenderPrivKey:  senderAccs[0].SenderPrivKey,
		SenderAccount:  senderAccs[0].SenderAccount,
		SenderAccounts: senderAccs,
	}

	// commit genesis block
	chain.NextBlock()

	return chain
}

// NewTestChain initializes a new test chain with a default of 4 validators
// Use this function if the tests do not need custom control over the validator set
func NewTestChain(t *testing.T, coord *Coordinator, chainID string) *TestChain {
	t.Helper()
	// generate validators private/public key
	var (
		validatorsPerChain = 4
		validators         []*cmttypes.Validator
		signersByAddress   = make(map[string]cmttypes.PrivValidator, validatorsPerChain)
	)

	for i := 0; i < validatorsPerChain; i++ {
		_, privVal := cmttypes.RandValidator(false, 100)
		pubKey, err := privVal.GetPubKey()
		require.NoError(t, err)
		validators = append(validators, cmttypes.NewValidator(pubKey, 1))
		signersByAddress[pubKey.Address().String()] = privVal
	}

	// construct validator set;
	// Note that the validators are sorted by voting power
	// or, if equal, by address lexical order
	valSet := cmttypes.NewValidatorSet(validators)

	return NewTestChainWithValSet(t, coord, chainID, valSet, signersByAddress)
}

// GetContext returns the current context for the application.
func (chain *TestChain) GetContext() sdk.Context {
	return chain.App.GetBaseApp().NewUncachedContext(false, chain.CurrentHeader)
}

// GetSimApp returns the SimApp to allow usage ofnon-interface fields.
// CONTRACT: This function should not be called by third parties implementing
// their own SimApp.
func (chain *TestChain) GetSimApp() *simapp.SimApp {
	app, ok := chain.App.(*simapp.SimApp)
	require.True(chain.TB, ok)

	return app
}

// QueryProof performs an abci query with the given key and returns the proto encoded merkle proof
// for the query and the height at which the proof will succeed on a tendermint verifier.
func (chain *TestChain) QueryProof(key []byte) ([]byte, clienttypes.Height) {
	return chain.QueryProofAtHeight(key, chain.App.LastBlockHeight())
}

// QueryProofAtHeight performs an abci query with the given key and returns the proto encoded merkle proof
// for the query and the height at which the proof will succeed on a tendermint verifier. Only the IBC
// store is supported
func (chain *TestChain) QueryProofAtHeight(key []byte, height int64) ([]byte, clienttypes.Height) {
	return chain.QueryProofForStore(exported.StoreKey, key, height)
}

// QueryProofForStore performs an abci query with the given key and returns the proto encoded merkle proof
// for the query and the height at which the proof will succeed on a tendermint verifier.
func (chain *TestChain) QueryProofForStore(storeKey string, key []byte, height int64) ([]byte, clienttypes.Height) {
	res, err := chain.App.Query(
		chain.GetContext().Context(),
		&abci.RequestQuery{
			Path:   fmt.Sprintf("store/%s/key", storeKey),
			Height: height - 1,
			Data:   key,
			Prove:  true,
		})
	require.NoError(chain.TB, err)

	merkleProof, err := commitmenttypes.ConvertProofs(res.ProofOps)
	require.NoError(chain.TB, err)

	proof, err := chain.App.AppCodec().Marshal(&merkleProof)
	require.NoError(chain.TB, err)

	revision := clienttypes.ParseChainID(chain.ChainID)

	// proof height + 1 is returned as the proof created corresponds to the height the proof
	// was created in the IAVL tree. Tendermint and subsequently the clients that rely on it
	// have heights 1 above the IAVL tree. Thus we return proof height + 1
	return proof, clienttypes.NewHeight(revision, uint64(res.Height)+1)
}

// QueryUpgradeProof performs an abci query with the given key and returns the proto encoded merkle proof
// for the query and the height at which the proof will succeed on a tendermint verifier.
func (chain *TestChain) QueryUpgradeProof(key []byte, height uint64) ([]byte, clienttypes.Height) {
	res, err := chain.App.Query(
		chain.GetContext().Context(),
		&abci.RequestQuery{
			Path:   "store/upgrade/key",
			Height: int64(height - 1),
			Data:   key,
			Prove:  true,
		})
	require.NoError(chain.TB, err)

	merkleProof, err := commitmenttypes.ConvertProofs(res.ProofOps)
	require.NoError(chain.TB, err)

	proof, err := chain.App.AppCodec().Marshal(&merkleProof)
	require.NoError(chain.TB, err)

	revision := clienttypes.ParseChainID(chain.ChainID)

	// proof height + 1 is returned as the proof created corresponds to the height the proof
	// was created in the IAVL tree. Tendermint and subsequently the clients that rely on it
	// have heights 1 above the IAVL tree. Thus we return proof height + 1
	return proof, clienttypes.NewHeight(revision, uint64(res.Height+1))
}

// QueryConsensusStateProof performs an abci query for a consensus state
// stored on the given clientID. The proof and consensusHeight are returned.
func (chain *TestChain) QueryConsensusStateProof(clientID string) ([]byte, clienttypes.Height) {
	clientState := chain.GetClientState(clientID)

	consensusHeight := clientState.GetLatestHeight().(clienttypes.Height)
	consensusKey := host.FullConsensusStateKey(clientID, consensusHeight)
	proofConsensus, _ := chain.QueryProof(consensusKey)

	return proofConsensus, consensusHeight
}

// NextBlock sets the last header to the current header and increments the current header to be
// at the next block height. It does not update the time as that is handled by the Coordinator.
// It will call FinalizeBlock and Commit and apply the validator set changes to the next validators
// of the next block being created. This follows the Tendermint protocol of applying valset changes
// returned on block `n` to the validators of block `n+2`.
// It calls BeginBlock with the new block created before returning.
func (chain *TestChain) NextBlock() {
	res, err := chain.App.FinalizeBlock(&abci.RequestFinalizeBlock{
		Height:             chain.CurrentHeader.Height,
		Time:               chain.CurrentHeader.GetTime(),
		NextValidatorsHash: chain.NextVals.Hash(),
	})
	require.NoError(chain.TB, err)
	chain.commitBlock(res)
}

func (chain *TestChain) commitBlock(res *abci.ResponseFinalizeBlock) {
	_, err := chain.App.Commit()
	require.NoError(chain.TB, err)

	// set the last header to the current header
	// use nil trusted fields
	chain.LastHeader = chain.CurrentTMClientHeader()

	// val set changes returned from previous block get applied to the next validators
	// of this block. See tendermint spec for details.
	chain.Vals = chain.NextVals
	chain.NextVals = ApplyValSetChanges(chain, chain.Vals, res.ValidatorUpdates)

	// increment the current header
	chain.CurrentHeader = cmtproto.Header{
		ChainID: chain.ChainID,
		Height:  chain.App.LastBlockHeight() + 1,
		AppHash: chain.App.LastCommitID().Hash,
		// NOTE: the time is increased by the coordinator to maintain time synchrony amongst
		// chains.
		Time:               chain.CurrentHeader.Time,
		ValidatorsHash:     chain.Vals.Hash(),
		NextValidatorsHash: chain.NextVals.Hash(),
		ProposerAddress:    chain.CurrentHeader.ProposerAddress,
	}
}

// sendMsgs delivers a transaction through the application without returning the result.
func (chain *TestChain) sendMsgs(msgs ...sdk.Msg) error {
	_, err := chain.SendMsgs(msgs...)
	return err
}

// SendMsgs delivers a transaction through the application. It updates the senders sequence
// number and updates the TestChain's headers. It returns the result and error if one
// occurred.
func (chain *TestChain) SendMsgs(msgs ...sdk.Msg) (*abci.ExecTxResult, error) {
	if chain.SendMsgsOverride != nil {
		return chain.SendMsgsOverride(msgs...)
	}

	// ensure the chain has the latest time
	chain.Coordinator.UpdateTimeForChain(chain)

	resp, err := simapp.SignAndDeliver(
		chain.TB,
		chain.TxConfig,
		chain.App.GetBaseApp(),
		msgs,
		chain.ChainID,
		[]uint64{chain.SenderAccount.GetAccountNumber()},
		[]uint64{chain.SenderAccount.GetSequence()},
		true,
		chain.CurrentHeader.GetTime(),
		chain.NextVals.Hash(),
		chain.SenderPrivKey,
	)
	if err != nil {
		return nil, err
	}

	chain.commitBlock(resp)

	require.Len(chain.TB, resp.TxResults, 1)
	txResult := resp.TxResults[0]

	if txResult.Code != 0 {
		return txResult, fmt.Errorf("%s/%d: %q", txResult.Codespace, txResult.Code, txResult.Log)
	}

	// increment sequence for successful transaction execution
	err = chain.SenderAccount.SetSequence(chain.SenderAccount.GetSequence() + 1)
	if err != nil {
		return nil, err
	}

	chain.Coordinator.IncrementTime()

	return txResult, nil
}

// GetClientState retrieves the client state for the provided clientID. The client is
// expected to exist otherwise testing will fail.
func (chain *TestChain) GetClientState(clientID string) exported.ClientState {
	clientState, found := chain.App.GetIBCKeeper().ClientKeeper.GetClientState(chain.GetContext(), clientID)
	require.True(chain.TB, found)

	return clientState
}

// GetConsensusState retrieves the consensus state for the provided clientID and height.
// It will return a success boolean depending on if consensus state exists or not.
func (chain *TestChain) GetConsensusState(clientID string, height exported.Height) (exported.ConsensusState, bool) {
	return chain.App.GetIBCKeeper().ClientKeeper.GetClientConsensusState(chain.GetContext(), clientID, height)
}

// GetValsAtHeight will return the validator set of the chain at a given height. It will return
// a success boolean depending on if the validator set exists or not at that height.
func (chain *TestChain) GetValsAtHeight(height int64) (*cmttypes.ValidatorSet, bool) {
<<<<<<< HEAD
=======
	// if the current uncommitted header equals the requested height, then we can return
	// the current validator set as this validator set will be stored in the historical info
	// when the block height is executed
>>>>>>> 2ac55069
	if height == chain.CurrentHeader.Height {
		return chain.Vals, true
	}

<<<<<<< HEAD
	histInfo, err := chain.App.GetStakingKeeper().GetHistoricalInfo(chain.GetContext(), height)
	if err != nil {
=======
	histInfo, ok := chain.App.GetStakingKeeper().GetHistoricalInfo(chain.GetContext(), height)
	if !ok {
>>>>>>> 2ac55069
		return nil, false
	}

	valSet := stakingtypes.Validators(histInfo.Valset)

	tmValidators, err := testutil.ToCmtValidators(valSet, sdk.DefaultPowerReduction)
	if err != nil {
		panic(err)
	}
	return cmttypes.NewValidatorSet(tmValidators), true
}

// GetAcknowledgement retrieves an acknowledgement for the provided packet. If the
// acknowledgement does not exist then testing will fail.
func (chain *TestChain) GetAcknowledgement(packet exported.PacketI) []byte {
	ack, found := chain.App.GetIBCKeeper().ChannelKeeper.GetPacketAcknowledgement(chain.GetContext(), packet.GetDestPort(), packet.GetDestChannel(), packet.GetSequence())
	require.True(chain.TB, found)

	return ack
}

// GetPrefix returns the prefix for used by a chain in connection creation
func (chain *TestChain) GetPrefix() commitmenttypes.MerklePrefix {
	return commitmenttypes.NewMerklePrefix(chain.App.GetIBCKeeper().ConnectionKeeper.GetCommitmentPrefix().Bytes())
}

// ConstructUpdateTMClientHeader will construct a valid 07-tendermint Header to update the
// light client on the source chain.
func (chain *TestChain) ConstructUpdateTMClientHeader(counterparty *TestChain, clientID string) (*ibctm.Header, error) {
	return chain.ConstructUpdateTMClientHeaderWithTrustedHeight(counterparty, clientID, clienttypes.ZeroHeight())
}

// ConstructUpdateTMClientHeader will construct a valid 07-tendermint Header to update the
// light client on the source chain.
func (chain *TestChain) ConstructUpdateTMClientHeaderWithTrustedHeight(counterparty *TestChain, clientID string, trustedHeight clienttypes.Height) (*ibctm.Header, error) {
	header := counterparty.LastHeader
	// Relayer must query for LatestHeight on client to get TrustedHeight if the trusted height is not set
	if trustedHeight.IsZero() {
		trustedHeight = chain.GetClientState(clientID).GetLatestHeight().(clienttypes.Height)
	}
	var (
		tmTrustedVals *cmttypes.ValidatorSet
		ok            bool
	)

	// NOTE: We need to get validators from counterparty at height: trustedHeight+1
	// since the last trusted validators for a header at height h
	// is the NextValidators at h+1 committed to in header h via the NextValidatorsHash field
	tmTrustedVals, ok = counterparty.GetValsAtHeight(int64(trustedHeight.RevisionHeight + 1))
	if !ok {
		return nil, errorsmod.Wrapf(ibctm.ErrInvalidHeaderHeight, "could not retrieve trusted validators at trustedHeight: %d", trustedHeight)
	}
	// inject trusted fields into last header
	// for now assume revision number is 0
	header.TrustedHeight = trustedHeight

	trustedVals, err := tmTrustedVals.ToProto()
	if err != nil {
		return nil, err
	}
	header.TrustedValidators = trustedVals

	return header, nil
}

// ExpireClient fast forwards the chain's block time by the provided amount of time which will
// expire any clients with a trusting period less than or equal to this amount of time.
func (chain *TestChain) ExpireClient(amount time.Duration) {
	chain.Coordinator.IncrementTimeBy(amount)
}

// CurrentTMClientHeader creates a TM header using the current header parameters
// on the chain. The trusted fields in the header are set to nil.
func (chain *TestChain) CurrentTMClientHeader() *ibctm.Header {
	return chain.CreateTMClientHeader(
		chain.ChainID,
		chain.CurrentHeader.Height,
		clienttypes.Height{},
		chain.CurrentHeader.Time,
		chain.Vals,
		chain.NextVals,
		nil,
		chain.Signers,
	)
}

// CreateTMClientHeader creates a TM header to update the TM client. Args are passed in to allow
// caller flexibility to use params that differ from the chain.
func (chain *TestChain) CreateTMClientHeader(chainID string, blockHeight int64, trustedHeight clienttypes.Height, timestamp time.Time, cmtValSet, nextVals, tmTrustedVals *cmttypes.ValidatorSet, signers map[string]cmttypes.PrivValidator) *ibctm.Header {
	var (
		valSet      *cmtproto.ValidatorSet
		trustedVals *cmtproto.ValidatorSet
	)
	require.NotNil(chain.TB, cmtValSet)

	tmHeader := cmttypes.Header{
		Version:            cmtprotoversion.Consensus{Block: cmtversion.BlockProtocol, App: 2},
		ChainID:            chainID,
		Height:             blockHeight,
		Time:               timestamp,
		LastBlockID:        MakeBlockID(make([]byte, tmhash.Size), 10_000, make([]byte, tmhash.Size)),
		LastCommitHash:     chain.App.LastCommitID().Hash,
		DataHash:           tmhash.Sum([]byte("data_hash")),
		ValidatorsHash:     cmtValSet.Hash(),
		NextValidatorsHash: nextVals.Hash(),
		ConsensusHash:      tmhash.Sum([]byte("consensus_hash")),
		AppHash:            chain.CurrentHeader.AppHash,
		LastResultsHash:    tmhash.Sum([]byte("last_results_hash")),
		EvidenceHash:       tmhash.Sum([]byte("evidence_hash")),
		ProposerAddress:    cmtValSet.Proposer.Address, //nolint:staticcheck
	}

	hhash := tmHeader.Hash()
	blockID := MakeBlockID(hhash, 3, tmhash.Sum([]byte("part_set")))
	voteSet := cmttypes.NewExtendedVoteSet(chainID, blockHeight, 1, cmtproto.PrecommitType, cmtValSet)

	// MakeCommit expects a signer array in the same order as the validator array.
	// Thus we iterate over the ordered validator set and construct a signer array
	// from the signer map in the same order.
	var signerArr []cmttypes.PrivValidator   //nolint:prealloc // using prealloc here would be needlessly complex
	for _, v := range cmtValSet.Validators { //nolint:staticcheck // need to check for nil validator set
		signerArr = append(signerArr, signers[v.Address.String()])
	}

	extCommit, err := cmttypes.MakeExtCommit(blockID, blockHeight, 1, voteSet, signerArr, timestamp, true)
	require.NoError(chain.TB, err)

	signedHeader := &cmtproto.SignedHeader{
		Header: tmHeader.ToProto(),
		Commit: extCommit.ToCommit().ToProto(),
	}

	if cmtValSet != nil { //nolint:staticcheck
		valSet, err = cmtValSet.ToProto()
		require.NoError(chain.TB, err)
	}

	if tmTrustedVals != nil {
		trustedVals, err = tmTrustedVals.ToProto()
		require.NoError(chain.TB, err)
	}

	// The trusted fields may be nil. They may be filled before relaying messages to a client.
	// The relayer is responsible for querying client and injecting appropriate trusted fields.
	return &ibctm.Header{
		SignedHeader:      signedHeader,
		ValidatorSet:      valSet,
		TrustedHeight:     trustedHeight,
		TrustedValidators: trustedVals,
	}
}

// MakeBlockID copied unimported test functions from cmttypes to use them here
func MakeBlockID(hash []byte, partSetSize uint32, partSetHash []byte) cmttypes.BlockID {
	return cmttypes.BlockID{
		Hash: hash,
		PartSetHeader: cmttypes.PartSetHeader{
			Total: partSetSize,
			Hash:  partSetHash,
		},
	}
}

// CreatePortCapability binds and claims a capability for the given portID if it does not
// already exist. This function will fail testing on any resulting error.
// NOTE: only creation of a capability for a transfer or mock port is supported
// Other applications must bind to the port in InitGenesis or modify this code.
func (chain *TestChain) CreatePortCapability(scopedKeeper capabilitykeeper.ScopedKeeper, portID string) {
	// check if the portId is already binded, if not bind it
	_, ok := chain.App.GetScopedIBCKeeper().GetCapability(chain.GetContext(), host.PortPath(portID))
	if !ok {
		// create capability using the IBC capability keeper
		capability, err := chain.App.GetScopedIBCKeeper().NewCapability(chain.GetContext(), host.PortPath(portID))
		require.NoError(chain.TB, err)

		// claim capability using the scopedKeeper
		err = scopedKeeper.ClaimCapability(chain.GetContext(), capability, host.PortPath(portID))
		require.NoError(chain.TB, err)
	}

	chain.NextBlock()
}

// GetPortCapability returns the port capability for the given portID. The capability must
// exist, otherwise testing will fail.
func (chain *TestChain) GetPortCapability(portID string) *capabilitytypes.Capability {
	capability, ok := chain.App.GetScopedIBCKeeper().GetCapability(chain.GetContext(), host.PortPath(portID))
	require.True(chain.TB, ok)

	return capability
}

// CreateChannelCapability binds and claims a capability for the given portID and channelID
// if it does not already exist. This function will fail testing on any resulting error. The
// scoped keeper passed in will claim the new capability.
func (chain *TestChain) CreateChannelCapability(scopedKeeper capabilitykeeper.ScopedKeeper, portID, channelID string) {
	capName := host.ChannelCapabilityPath(portID, channelID)
	// check if the portId is already binded, if not bind it
	_, ok := chain.App.GetScopedIBCKeeper().GetCapability(chain.GetContext(), capName)
	if !ok {
		capability, err := chain.App.GetScopedIBCKeeper().NewCapability(chain.GetContext(), capName)
		require.NoError(chain.TB, err)
		err = scopedKeeper.ClaimCapability(chain.GetContext(), capability, capName)
		require.NoError(chain.TB, err)
	}

	chain.NextBlock()
}

// GetChannelCapability returns the channel capability for the given portID and channelID.
// The capability must exist, otherwise testing will fail.
func (chain *TestChain) GetChannelCapability(portID, channelID string) *capabilitytypes.Capability {
	capability, ok := chain.App.GetScopedIBCKeeper().GetCapability(chain.GetContext(), host.ChannelCapabilityPath(portID, channelID))
	require.True(chain.TB, ok)

	return capability
}

// GetTimeoutHeight is a convenience function which returns a IBC packet timeout height
// to be used for testing. It returns the current IBC height + 100 blocks
func (chain *TestChain) GetTimeoutHeight() clienttypes.Height {
	return clienttypes.NewHeight(clienttypes.ParseChainID(chain.ChainID), uint64(chain.GetContext().BlockHeight())+100)
}<|MERGE_RESOLUTION|>--- conflicted
+++ resolved
@@ -399,23 +399,15 @@
 // GetValsAtHeight will return the validator set of the chain at a given height. It will return
 // a success boolean depending on if the validator set exists or not at that height.
 func (chain *TestChain) GetValsAtHeight(height int64) (*cmttypes.ValidatorSet, bool) {
-<<<<<<< HEAD
-=======
 	// if the current uncommitted header equals the requested height, then we can return
 	// the current validator set as this validator set will be stored in the historical info
 	// when the block height is executed
->>>>>>> 2ac55069
 	if height == chain.CurrentHeader.Height {
 		return chain.Vals, true
 	}
 
-<<<<<<< HEAD
 	histInfo, err := chain.App.GetStakingKeeper().GetHistoricalInfo(chain.GetContext(), height)
 	if err != nil {
-=======
-	histInfo, ok := chain.App.GetStakingKeeper().GetHistoricalInfo(chain.GetContext(), height)
-	if !ok {
->>>>>>> 2ac55069
 		return nil, false
 	}
 
