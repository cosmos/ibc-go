--- conflicted
+++ resolved
@@ -71,22 +71,6 @@
 - Use [goimports](https://godoc.org/golang.org/x/tools/cmd/goimports).
 - Separate imports into blocks: one for the standard lib, one for external libs and one for application libs. For example:
 
-<<<<<<< HEAD
-```go
-import (
-  // standard library imports
-  "fmt"
-  "testing"
-      
-  // external library imports
-  "github.com/stretchr/testify/require"
-  abci "github.com/tendermint/tendermint/abci/types"
-      
-  // ibc-go library imports
-  "github.com/cosmos/ibc-go/modules/core/23-commitment/types"
-)
-```
-=======
 	```go
 	import (
 		// standard library imports
@@ -101,7 +85,6 @@
 		"github.com/cosmos/ibc-go/modules/core/23-commitment/types"
 	)
 	```
->>>>>>> 2b69d18d
 
 ## Dependencies
 
@@ -122,16 +105,6 @@
 - Panic is appropriate when an internal invariant of a system is broken, while all other cases (in particular, incorrect or invalid usage) should return errors.
 - Error messages should be formatted as following:
 
-<<<<<<< HEAD
-```go
-sdkerrors.Wrapf(
-  <most specific error type possible>,
-  "<optional text description ended by colon and space>expected %s, got %s",
-  <value 1>,
-  <value 2>
-)
-```
-=======
 	```go
 	sdkerrors.Wrapf(
 		<most specific error type possible>,
@@ -139,5 +112,4 @@
 		<value 1>,
 		<value 2>
 	)
-	```
->>>>>>> 2b69d18d
+	```