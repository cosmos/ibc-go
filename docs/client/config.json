{
  "swagger": "2.0",
  "info": {
    "title": "IBC-GO - gRPC Gateway docs",
    "description": "A REST interface for state queries",
    "version": "1.0.0"
  },
  "apis": [
    {
      "url": "./tmp-swagger-gen/ibc/applications/transfer/v1/query.swagger.json",
      "operationIds": {
        "rename": {
          "Params": "TransferParams"
        }
      }
    },
    {
<<<<<<< HEAD
      "url": "./tmp-swagger-gen/ibc/applications/fee/v1/query.swagger.json",
      "operationIds": {
        "rename": {
          "Params": "FeeParams"
=======
      "url": "./tmp-swagger-gen/ibc/applications/interchain_accounts/controller/v1/query.swagger.json",
      "operationIds": {
        "rename": {
          "Params": "InterchainAccountsControllerParams"
        }
      }
    },
    {
      "url": "./tmp-swagger-gen/ibc/applications/interchain_accounts/host/v1/query.swagger.json",
      "operationIds": {
        "rename": {
          "Params": "InterchainAccountsHostParams"
>>>>>>> b57e6dd1
        }
      }
    },
    {
      "url": "./tmp-swagger-gen/ibc/core/client/v1/query.swagger.json",
      "operationIds": {
        "rename": {
          "Params": "ClientParams"
        }
      }
    },
    {
      "url": "./tmp-swagger-gen/ibc/core/connection/v1/query.swagger.json",
      "operationIds": {
        "rename": {
          "Params": "ConnectionParams"
        }
      }
    },
    {
      "url": "./tmp-swagger-gen/ibc/core/channel/v1/query.swagger.json",
      "operationIds": {
        "rename": {
          "Params": "ChannelParams"
        }
      }
    },
  ]
}<|MERGE_RESOLUTION|>--- conflicted
+++ resolved
@@ -15,12 +15,6 @@
       }
     },
     {
-<<<<<<< HEAD
-      "url": "./tmp-swagger-gen/ibc/applications/fee/v1/query.swagger.json",
-      "operationIds": {
-        "rename": {
-          "Params": "FeeParams"
-=======
       "url": "./tmp-swagger-gen/ibc/applications/interchain_accounts/controller/v1/query.swagger.json",
       "operationIds": {
         "rename": {
@@ -33,7 +27,6 @@
       "operationIds": {
         "rename": {
           "Params": "InterchainAccountsHostParams"
->>>>>>> b57e6dd1
         }
       }
     },
