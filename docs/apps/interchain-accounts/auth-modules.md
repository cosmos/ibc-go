<!--
order: 3
-->

# Building an authentication module

Authentication modules enable application developers to perform custom logic when interacting with the Interchain Accounts controller sumbmodule's `MsgServer`. {synopsis}

The controller submodule is used for account registration and packet sending. It executes only logic required of all controllers of interchain accounts. The type of authentication used to manage the interchain accounts remains unspecified. There may exist many different types of authentication which are desirable for different use cases. Thus the purpose of the authentication module is to wrap the controller submodule with custom authentication logic.

In ibc-go, authentication modules can communicate with the controller submodule by passing messages through `baseapp`'s `MsgServiceRouter`. To implement an authentication module, the `IBCModule` interface need not be fulfilled; it is only required to fulfill Cosmos SDK's `AppModuleBasic` interface, just like any regular Cosmos SDK application module.

The authentication module must:

- Authenticate interchain account owners.
- Track the associated interchain account address for an owner.
- Send packets on behalf of an owner (after authentication).

## Integration into `app.go` file

<<<<<<< HEAD
```go
// OnChanOpenInit implements the IBCModule interface
func (im IBCModule) OnChanOpenInit(
    ctx sdk.Context,
    order channeltypes.Order,
    connectionHops []string,
    portID string,
    channelID string,
    chanCap *capabilitytypes.Capability,
    counterparty channeltypes.Counterparty,
    version string,
) (string, error) {
    // the authentication module *must* claim the channel capability on OnChanOpenInit
    if err := im.keeper.ClaimCapability(ctx, chanCap, host.ChannelCapabilityPath(portID, channelID)); err != nil {
        return version, err
    }

    // perform custom logic

    return version, nil
}

// OnChanOpenAck implements the IBCModule interface
func (im IBCModule) OnChanOpenAck(
    ctx sdk.Context,
    portID,
    channelID string,
    counterpartyVersion string,
) error {
    // perform custom logic

    return nil
}

// OnChanCloseConfirm implements the IBCModule interface
func (im IBCModule) OnChanCloseConfirm(
    ctx sdk.Context,
    portID,
    channelID string,
) error {
    // perform custom logic

    return nil
}

// OnAcknowledgementPacket implements the IBCModule interface
func (im IBCModule) OnAcknowledgementPacket(
    ctx sdk.Context,
    packet channeltypes.Packet,
    acknowledgement []byte,
    relayer sdk.AccAddress,
) error {
    // perform custom logic

    return nil
}

// OnTimeoutPacket implements the IBCModule interface.
func (im IBCModule) OnTimeoutPacket(
    ctx sdk.Context,
    packet channeltypes.Packet,
    relayer sdk.AccAddress,
) error {
    // perform custom logic

    return nil
}
```

**Note**: The channel capability must be claimed by the authentication module in `OnChanOpenInit` otherwise the authentication module will not be able to send packets on the channel created for the associated interchain account. 

The following functions must be defined to fulfill the `IBCModule` interface, but they will never be called by the controller module so they may error or panic.

```go
// OnChanOpenTry implements the IBCModule interface
func (im IBCModule) OnChanOpenTry(
    ctx sdk.Context,
    order channeltypes.Order,
    connectionHops []string,
    portID,
    channelID string,
    chanCap *capabilitytypes.Capability,
    counterparty channeltypes.Counterparty,
    counterpartyVersion string,
) (string, error) {
    panic("UNIMPLEMENTED")
}

// OnChanOpenConfirm implements the IBCModule interface
func (im IBCModule) OnChanOpenConfirm(
    ctx sdk.Context,
    portID,
    channelID string,
) error {
    panic("UNIMPLEMENTED")
}

// OnChanCloseInit implements the IBCModule interface
func (im IBCModule) OnChanCloseInit(
    ctx sdk.Context,
    portID,
    channelID string,
) error {
    panic("UNIMPLEMENTED")
}

// OnRecvPacket implements the IBCModule interface. A successful acknowledgement
// is returned if the packet data is succesfully decoded and the receive application
// logic returns without error.
func (im IBCModule) OnRecvPacket(
    ctx sdk.Context,
    packet channeltypes.Packet,
    relayer sdk.AccAddress,
) ibcexported.Acknowledgement {
    panic("UNIMPLEMENTED")
}
```

## `RegisterInterchainAccount`

The authentication module can begin registering interchain accounts by calling `RegisterInterchainAccount`:

```go
if err := keeper.icaControllerKeeper.RegisterInterchainAccount(ctx, connectionID, owner.String(), version); err != nil {
    return err
}

return nil
```

The `version` argument is used to support ICS29 fee middleware for relayer incentivization of ICS27 packets. Consumers of the `RegisterInterchainAccount` are expected to build the appropriate JSON encoded version string themselves and pass it accordingly. If an empty string is passed in the `version` argument, then the version will be initialized to a default value in the `OnChanOpenInit` callback of the controller's handler, so that channel handshake can proceed.

The following code snippet illustrates how to construct an appropriate interchain accounts `Metadata` and encode it as a JSON bytestring:

```go
icaMetadata := icatypes.Metadata{
    Version:                icatypes.Version,
    ControllerConnectionId: controllerConnectionID,
    HostConnectionId:       hostConnectionID,
    Encoding:               icatypes.EncodingProtobuf,
    TxType:                 icatypes.TxTypeSDKMultiMsg,
}

appVersion, err := icatypes.ModuleCdc.MarshalJSON(&icaMetadata)
if err != nil {
    return err
}

if err := keeper.icaControllerKeeper.RegisterInterchainAccount(ctx, controllerConnectionID, owner.String(), string(appVersion)); err != nil {
    return err
}
```

Similarly, if the application stack is configured to route through ICS29 fee middleware and a fee enabled channel is desired, construct the appropriate ICS29 `Metadata` type:

```go
icaMetadata := icatypes.Metadata{
    Version:                icatypes.Version,
    ControllerConnectionId: controllerConnectionID,
    HostConnectionId:       hostConnectionID,
    Encoding:               icatypes.EncodingProtobuf,
    TxType:                 icatypes.TxTypeSDKMultiMsg,
}

appVersion, err := icatypes.ModuleCdc.MarshalJSON(&icaMetadata)
if err != nil {
    return err
}

feeMetadata := feetypes.Metadata{
    AppVersion: string(appVersion),
    FeeVersion: feetypes.Version,
}

feeEnabledVersion, err := feetypes.ModuleCdc.MarshalJSON(&feeMetadata)
if err != nil {
    return err
}

if err := keeper.icaControllerKeeper.RegisterInterchainAccount(ctx, controllerConnectionID, owner.String(), string(feeEnabledVersion)); err != nil {
    return err
}
```

## `SendTx`

The authentication module can attempt to send a packet by calling `SendTx`:
```go

// Authenticate owner
// perform custom logic
    
// Construct controller portID based on interchain account owner address
portID, err := icatypes.NewControllerPortID(owner.String())
if err != nil {
    return err
}

channelID, found := keeper.icaControllerKeeper.GetActiveChannelID(ctx, portID)
if !found {
    return sdkerrors.Wrapf(icatypes.ErrActiveChannelNotFound, "failed to retrieve active channel for port %s", portID)
}
    
// Obtain the channel capability, claimed in OnChanOpenInit
chanCap, found := keeper.scopedKeeper.GetCapability(ctx, host.ChannelCapabilityPath(portID, channelID))
if !found {
    return sdkerrors.Wrap(channeltypes.ErrChannelCapabilityNotFound, "module does not own channel capability")
}
    
// Obtain data to be sent to the host chain. 
// In this example, the owner of the interchain account would like to send a bank MsgSend to the host chain. 
// The appropriate serialization function should be called. The host chain must be able to deserialize the transaction. 
// If the host chain is using the ibc-go host module, `SerializeCosmosTx` should be used. 
msg := &banktypes.MsgSend{FromAddress: fromAddr, ToAddress: toAddr, Amount: amt}
data, err := icatypes.SerializeCosmosTx(keeper.cdc, []sdk.Msg{msg})
if err != nil {
    return err
}

// Construct packet data
packetData := icatypes.InterchainAccountPacketData{
    Type: icatypes.EXECUTE_TX,
    Data: data,
}

// Obtain timeout timestamp
// An appropriate timeout timestamp must be determined based on the usage of the interchain account.
// If the packet times out, the channel will be closed requiring a new channel to be created 
timeoutTimestamp := obtainTimeoutTimestamp()

// Send the interchain accounts packet, returning the packet sequence
seq, err = keeper.icaControllerKeeper.SendTx(ctx, chanCap, portID, packetData, timeoutTimestamp)
```

The data within an `InterchainAccountPacketData` must be serialized using a format supported by the host chain. 
If the host chain is using the ibc-go host chain submodule, `SerializeCosmosTx` should be used. If the `InterchainAccountPacketData.Data` is serialized using a format not support by the host chain, the packet will not be successfully received.  

## `OnAcknowledgementPacket`

Controller chains will be able to access the acknowledgement written into the host chain state once a relayer relays the acknowledgement. 
The acknowledgement bytes will be passed to the auth module via the `OnAcknowledgementPacket` callback. 
Auth modules are expected to know how to decode the acknowledgement. 

If the controller chain is connected to a host chain using the host module on ibc-go, it may interpret the acknowledgement bytes as follows:

Begin by unmarshaling the acknowledgement into sdk.TxMsgData:
```go
var ack channeltypes.Acknowledgement
if err := channeltypes.SubModuleCdc.UnmarshalJSON(acknowledgement, &ack); err != nil {
    return err
}

txMsgData := &sdk.TxMsgData{}
if err := proto.Unmarshal(ack.GetResult(), txMsgData); err != nil {
    return err
}
```

If the txMsgData.Data field is non nil, the host chain is using SDK version <= v0.45. 
The auth module should interpret the txMsgData.Data as follows:

```go
switch len(txMsgData.Data) {
case 0:
    // see documentation below for SDK 0.46.x or greater
default:
    for _, msgData := range txMsgData.Data {
        if err := handler(msgData); err != nil {
            return err
        }
    }
...
}            
```

A handler will be needed to interpret what actions to perform based on the message type sent.
A router could be used, or more simply a switch statement.

```go
func handler(msgData sdk.MsgData) error {
switch msgData.MsgType {
case sdk.MsgTypeURL(&banktypes.MsgSend{}):
    msgResponse := &banktypes.MsgSendResponse{}
    if err := proto.Unmarshal(msgData.Data, msgResponse}; err != nil {
        return err
    }

    handleBankSendMsg(msgResponse)

case sdk.MsgTypeURL(&stakingtypes.MsgDelegate{}):
    msgResponse := &stakingtypes.MsgDelegateResponse{}
    if err := proto.Unmarshal(msgData.Data, msgResponse}; err != nil {
        return err
    }

    handleStakingDelegateMsg(msgResponse)

case sdk.MsgTypeURL(&transfertypes.MsgTransfer{}):
    msgResponse := &transfertypes.MsgTransferResponse{}
    if err := proto.Unmarshal(msgData.Data, msgResponse}; err != nil {
        return err
    }

    handleIBCTransferMsg(msgResponse)
 
default:
    return
}
```

If the txMsgData.Data is empty, the host chain is using SDK version > v0.45.
The auth module should interpret the txMsgData.Responses as follows:

```go
...
// switch statement from above
case 0:
    for _, any := range txMsgData.MsgResponses {
        if err := handleAny(any); err != nil {
            return err
        }
    }
}
``` 

A handler will be needed to interpret what actions to perform based on the type url of the Any. 
A router could be used, or more simply a switch statement. 
It may be possible to deduplicate logic between `handler` and `handleAny`.

```go
func handleAny(any *codectypes.Any) error {
switch any.TypeURL {
case banktypes.MsgSend:
    msgResponse, err := unpackBankMsgSendResponse(any)
    if err != nil {
        return err
    }

    handleBankSendMsg(msgResponse)

case stakingtypes.MsgDelegate:
    msgResponse, err := unpackStakingDelegateResponse(any)
    if err != nil {
        return err
    }

    handleStakingDelegateMsg(msgResponse)

    case transfertypes.MsgTransfer:
    msgResponse, err := unpackIBCTransferMsgResponse(any)
    if err != nil {
        return err
    }

    handleIBCTransferMsg(msgResponse)
 
default:
    return
}
```

### Integration into `app.go` file

To integrate the authentication module into your chain, please follow the steps outlined above in [app.go integration](./integration.md#example-integration).
=======
To integrate the authentication module into your chain, please follow the steps outlined in [`app.go` integration](./integration.md#example-integration).
>>>>>>> 682ba550
<|MERGE_RESOLUTION|>--- conflicted
+++ resolved
@@ -18,371 +18,4 @@
 
 ## Integration into `app.go` file
 
-<<<<<<< HEAD
-```go
-// OnChanOpenInit implements the IBCModule interface
-func (im IBCModule) OnChanOpenInit(
-    ctx sdk.Context,
-    order channeltypes.Order,
-    connectionHops []string,
-    portID string,
-    channelID string,
-    chanCap *capabilitytypes.Capability,
-    counterparty channeltypes.Counterparty,
-    version string,
-) (string, error) {
-    // the authentication module *must* claim the channel capability on OnChanOpenInit
-    if err := im.keeper.ClaimCapability(ctx, chanCap, host.ChannelCapabilityPath(portID, channelID)); err != nil {
-        return version, err
-    }
-
-    // perform custom logic
-
-    return version, nil
-}
-
-// OnChanOpenAck implements the IBCModule interface
-func (im IBCModule) OnChanOpenAck(
-    ctx sdk.Context,
-    portID,
-    channelID string,
-    counterpartyVersion string,
-) error {
-    // perform custom logic
-
-    return nil
-}
-
-// OnChanCloseConfirm implements the IBCModule interface
-func (im IBCModule) OnChanCloseConfirm(
-    ctx sdk.Context,
-    portID,
-    channelID string,
-) error {
-    // perform custom logic
-
-    return nil
-}
-
-// OnAcknowledgementPacket implements the IBCModule interface
-func (im IBCModule) OnAcknowledgementPacket(
-    ctx sdk.Context,
-    packet channeltypes.Packet,
-    acknowledgement []byte,
-    relayer sdk.AccAddress,
-) error {
-    // perform custom logic
-
-    return nil
-}
-
-// OnTimeoutPacket implements the IBCModule interface.
-func (im IBCModule) OnTimeoutPacket(
-    ctx sdk.Context,
-    packet channeltypes.Packet,
-    relayer sdk.AccAddress,
-) error {
-    // perform custom logic
-
-    return nil
-}
-```
-
-**Note**: The channel capability must be claimed by the authentication module in `OnChanOpenInit` otherwise the authentication module will not be able to send packets on the channel created for the associated interchain account. 
-
-The following functions must be defined to fulfill the `IBCModule` interface, but they will never be called by the controller module so they may error or panic.
-
-```go
-// OnChanOpenTry implements the IBCModule interface
-func (im IBCModule) OnChanOpenTry(
-    ctx sdk.Context,
-    order channeltypes.Order,
-    connectionHops []string,
-    portID,
-    channelID string,
-    chanCap *capabilitytypes.Capability,
-    counterparty channeltypes.Counterparty,
-    counterpartyVersion string,
-) (string, error) {
-    panic("UNIMPLEMENTED")
-}
-
-// OnChanOpenConfirm implements the IBCModule interface
-func (im IBCModule) OnChanOpenConfirm(
-    ctx sdk.Context,
-    portID,
-    channelID string,
-) error {
-    panic("UNIMPLEMENTED")
-}
-
-// OnChanCloseInit implements the IBCModule interface
-func (im IBCModule) OnChanCloseInit(
-    ctx sdk.Context,
-    portID,
-    channelID string,
-) error {
-    panic("UNIMPLEMENTED")
-}
-
-// OnRecvPacket implements the IBCModule interface. A successful acknowledgement
-// is returned if the packet data is succesfully decoded and the receive application
-// logic returns without error.
-func (im IBCModule) OnRecvPacket(
-    ctx sdk.Context,
-    packet channeltypes.Packet,
-    relayer sdk.AccAddress,
-) ibcexported.Acknowledgement {
-    panic("UNIMPLEMENTED")
-}
-```
-
-## `RegisterInterchainAccount`
-
-The authentication module can begin registering interchain accounts by calling `RegisterInterchainAccount`:
-
-```go
-if err := keeper.icaControllerKeeper.RegisterInterchainAccount(ctx, connectionID, owner.String(), version); err != nil {
-    return err
-}
-
-return nil
-```
-
-The `version` argument is used to support ICS29 fee middleware for relayer incentivization of ICS27 packets. Consumers of the `RegisterInterchainAccount` are expected to build the appropriate JSON encoded version string themselves and pass it accordingly. If an empty string is passed in the `version` argument, then the version will be initialized to a default value in the `OnChanOpenInit` callback of the controller's handler, so that channel handshake can proceed.
-
-The following code snippet illustrates how to construct an appropriate interchain accounts `Metadata` and encode it as a JSON bytestring:
-
-```go
-icaMetadata := icatypes.Metadata{
-    Version:                icatypes.Version,
-    ControllerConnectionId: controllerConnectionID,
-    HostConnectionId:       hostConnectionID,
-    Encoding:               icatypes.EncodingProtobuf,
-    TxType:                 icatypes.TxTypeSDKMultiMsg,
-}
-
-appVersion, err := icatypes.ModuleCdc.MarshalJSON(&icaMetadata)
-if err != nil {
-    return err
-}
-
-if err := keeper.icaControllerKeeper.RegisterInterchainAccount(ctx, controllerConnectionID, owner.String(), string(appVersion)); err != nil {
-    return err
-}
-```
-
-Similarly, if the application stack is configured to route through ICS29 fee middleware and a fee enabled channel is desired, construct the appropriate ICS29 `Metadata` type:
-
-```go
-icaMetadata := icatypes.Metadata{
-    Version:                icatypes.Version,
-    ControllerConnectionId: controllerConnectionID,
-    HostConnectionId:       hostConnectionID,
-    Encoding:               icatypes.EncodingProtobuf,
-    TxType:                 icatypes.TxTypeSDKMultiMsg,
-}
-
-appVersion, err := icatypes.ModuleCdc.MarshalJSON(&icaMetadata)
-if err != nil {
-    return err
-}
-
-feeMetadata := feetypes.Metadata{
-    AppVersion: string(appVersion),
-    FeeVersion: feetypes.Version,
-}
-
-feeEnabledVersion, err := feetypes.ModuleCdc.MarshalJSON(&feeMetadata)
-if err != nil {
-    return err
-}
-
-if err := keeper.icaControllerKeeper.RegisterInterchainAccount(ctx, controllerConnectionID, owner.String(), string(feeEnabledVersion)); err != nil {
-    return err
-}
-```
-
-## `SendTx`
-
-The authentication module can attempt to send a packet by calling `SendTx`:
-```go
-
-// Authenticate owner
-// perform custom logic
-    
-// Construct controller portID based on interchain account owner address
-portID, err := icatypes.NewControllerPortID(owner.String())
-if err != nil {
-    return err
-}
-
-channelID, found := keeper.icaControllerKeeper.GetActiveChannelID(ctx, portID)
-if !found {
-    return sdkerrors.Wrapf(icatypes.ErrActiveChannelNotFound, "failed to retrieve active channel for port %s", portID)
-}
-    
-// Obtain the channel capability, claimed in OnChanOpenInit
-chanCap, found := keeper.scopedKeeper.GetCapability(ctx, host.ChannelCapabilityPath(portID, channelID))
-if !found {
-    return sdkerrors.Wrap(channeltypes.ErrChannelCapabilityNotFound, "module does not own channel capability")
-}
-    
-// Obtain data to be sent to the host chain. 
-// In this example, the owner of the interchain account would like to send a bank MsgSend to the host chain. 
-// The appropriate serialization function should be called. The host chain must be able to deserialize the transaction. 
-// If the host chain is using the ibc-go host module, `SerializeCosmosTx` should be used. 
-msg := &banktypes.MsgSend{FromAddress: fromAddr, ToAddress: toAddr, Amount: amt}
-data, err := icatypes.SerializeCosmosTx(keeper.cdc, []sdk.Msg{msg})
-if err != nil {
-    return err
-}
-
-// Construct packet data
-packetData := icatypes.InterchainAccountPacketData{
-    Type: icatypes.EXECUTE_TX,
-    Data: data,
-}
-
-// Obtain timeout timestamp
-// An appropriate timeout timestamp must be determined based on the usage of the interchain account.
-// If the packet times out, the channel will be closed requiring a new channel to be created 
-timeoutTimestamp := obtainTimeoutTimestamp()
-
-// Send the interchain accounts packet, returning the packet sequence
-seq, err = keeper.icaControllerKeeper.SendTx(ctx, chanCap, portID, packetData, timeoutTimestamp)
-```
-
-The data within an `InterchainAccountPacketData` must be serialized using a format supported by the host chain. 
-If the host chain is using the ibc-go host chain submodule, `SerializeCosmosTx` should be used. If the `InterchainAccountPacketData.Data` is serialized using a format not support by the host chain, the packet will not be successfully received.  
-
-## `OnAcknowledgementPacket`
-
-Controller chains will be able to access the acknowledgement written into the host chain state once a relayer relays the acknowledgement. 
-The acknowledgement bytes will be passed to the auth module via the `OnAcknowledgementPacket` callback. 
-Auth modules are expected to know how to decode the acknowledgement. 
-
-If the controller chain is connected to a host chain using the host module on ibc-go, it may interpret the acknowledgement bytes as follows:
-
-Begin by unmarshaling the acknowledgement into sdk.TxMsgData:
-```go
-var ack channeltypes.Acknowledgement
-if err := channeltypes.SubModuleCdc.UnmarshalJSON(acknowledgement, &ack); err != nil {
-    return err
-}
-
-txMsgData := &sdk.TxMsgData{}
-if err := proto.Unmarshal(ack.GetResult(), txMsgData); err != nil {
-    return err
-}
-```
-
-If the txMsgData.Data field is non nil, the host chain is using SDK version <= v0.45. 
-The auth module should interpret the txMsgData.Data as follows:
-
-```go
-switch len(txMsgData.Data) {
-case 0:
-    // see documentation below for SDK 0.46.x or greater
-default:
-    for _, msgData := range txMsgData.Data {
-        if err := handler(msgData); err != nil {
-            return err
-        }
-    }
-...
-}            
-```
-
-A handler will be needed to interpret what actions to perform based on the message type sent.
-A router could be used, or more simply a switch statement.
-
-```go
-func handler(msgData sdk.MsgData) error {
-switch msgData.MsgType {
-case sdk.MsgTypeURL(&banktypes.MsgSend{}):
-    msgResponse := &banktypes.MsgSendResponse{}
-    if err := proto.Unmarshal(msgData.Data, msgResponse}; err != nil {
-        return err
-    }
-
-    handleBankSendMsg(msgResponse)
-
-case sdk.MsgTypeURL(&stakingtypes.MsgDelegate{}):
-    msgResponse := &stakingtypes.MsgDelegateResponse{}
-    if err := proto.Unmarshal(msgData.Data, msgResponse}; err != nil {
-        return err
-    }
-
-    handleStakingDelegateMsg(msgResponse)
-
-case sdk.MsgTypeURL(&transfertypes.MsgTransfer{}):
-    msgResponse := &transfertypes.MsgTransferResponse{}
-    if err := proto.Unmarshal(msgData.Data, msgResponse}; err != nil {
-        return err
-    }
-
-    handleIBCTransferMsg(msgResponse)
- 
-default:
-    return
-}
-```
-
-If the txMsgData.Data is empty, the host chain is using SDK version > v0.45.
-The auth module should interpret the txMsgData.Responses as follows:
-
-```go
-...
-// switch statement from above
-case 0:
-    for _, any := range txMsgData.MsgResponses {
-        if err := handleAny(any); err != nil {
-            return err
-        }
-    }
-}
-``` 
-
-A handler will be needed to interpret what actions to perform based on the type url of the Any. 
-A router could be used, or more simply a switch statement. 
-It may be possible to deduplicate logic between `handler` and `handleAny`.
-
-```go
-func handleAny(any *codectypes.Any) error {
-switch any.TypeURL {
-case banktypes.MsgSend:
-    msgResponse, err := unpackBankMsgSendResponse(any)
-    if err != nil {
-        return err
-    }
-
-    handleBankSendMsg(msgResponse)
-
-case stakingtypes.MsgDelegate:
-    msgResponse, err := unpackStakingDelegateResponse(any)
-    if err != nil {
-        return err
-    }
-
-    handleStakingDelegateMsg(msgResponse)
-
-    case transfertypes.MsgTransfer:
-    msgResponse, err := unpackIBCTransferMsgResponse(any)
-    if err != nil {
-        return err
-    }
-
-    handleIBCTransferMsg(msgResponse)
- 
-default:
-    return
-}
-```
-
-### Integration into `app.go` file
-
-To integrate the authentication module into your chain, please follow the steps outlined above in [app.go integration](./integration.md#example-integration).
-=======
-To integrate the authentication module into your chain, please follow the steps outlined in [`app.go` integration](./integration.md#example-integration).
->>>>>>> 682ba550
+To integrate the authentication module into your chain, please follow the steps outlined in [`app.go` integration](./integration.md#example-integration).