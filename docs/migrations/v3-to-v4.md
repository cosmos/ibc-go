# Migrating from ibc-go v3 to v4

This document is intended to highlight significant changes which may require more information than presented in the CHANGELOG.
Any changes that must be done by a user of ibc-go should be documented here.

There are four sections based on the four potential user groups of this document:
- Chains
- IBC Apps
- Relayers
- IBC Light Clients

**Note:** ibc-go supports golang semantic versioning and therefore all imports must be updated to bump the version number on major releases.
```go
github.com/cosmos/ibc-go/v5 -> github.com/cosmos/ibc-go/v4
```

No genesis or in-place migrations required when upgrading from v1 or v2 of ibc-go.

## Chains

<<<<<<< HEAD
### IS04 - Channel
=======
### Migration to fix support for base denoms with slashes

As part of [v1.5.0](https://github.com/cosmos/ibc-go/releases/tag/v1.5.0), [v2.3.0](https://github.com/cosmos/ibc-go/releases/tag/v2.3.0) and [v3.1.0](https://github.com/cosmos/ibc-go/releases/tag/v3.1.0) some [migration handler code sample was documented](https://github.com/cosmos/ibc-go/blob/main/docs/migrations/support-denoms-with-slashes.md#upgrade-proposal) that needs to run in order to correct the trace information of coins transferred using ICS20 whose base denom contains slashes.

Based on feedback from the community we add now an improved solution to run the same migration that does not require copying a large piece of code over from the migration document, but instead requires only adding a one-line upgrade handler.

If the chain will migrate to supporting base denoms with slashes, it must set the appropriate params during the execution of the upgrade handler in `app.go`: 
```go
app.UpgradeKeeper.SetUpgradeHandler("MigrateTraces",
    func(ctx sdk.Context, _ upgradetypes.Plan, fromVM module.VersionMap) (module.VersionMap, error) {
        // transfer module consensus version has been bumped to 2
        return app.mm.RunMigrations(ctx, app.configurator, fromVM)
    })

```

If a chain receives coins of a base denom with slashes before it upgrades to supporting it, the receive may pass however the trace information will be incorrect.

E.g. If a base denom of `testcoin/testcoin/testcoin` is sent to a chain that does not support slashes in the base denom, the receive will be successful. However, the trace information stored on the receiving chain will be: `Trace: "transfer/{channel-id}/testcoin/testcoin", BaseDenom: "testcoin"`.

This incorrect trace information must be corrected when the chain does upgrade to fully supporting denominations with slashes.

## IBC Apps

### ICS03 - Connection

Crossing hellos have been removed from 03-connection handshake negotiation. 
`PreviousConnectionId` in `MsgConnectionOpenTry` has been deprecated and is no longer used by core IBC.

`NewMsgConnectionOpenTry` no longer takes in the `PreviousConnectionId` as crossing hellos are no longer supported. A non-empty `PreviousConnectionId` will fail basic validation for this message.

### ICS04 - Channel 
>>>>>>> 59693049

The `WriteAcknowledgement` API now takes the `exported.Acknowledgement` type instead of passing in the acknowledgement byte array directly.
This is an API breaking change and as such IBC application developers will have to update any calls to `WriteAcknowledgement`.

<<<<<<< HEAD
## IBC Light Clients
=======
The `OnChanOpenInit` application callback has been modified.
The return signature now includes the application version as detailed in the latest IBC [spec changes](https://github.com/cosmos/ibc/pull/629).

The `NewErrorAcknowledgement` method signature has changed.
It now accepts an `error` rather than a `string`. This was done in order to prevent accidental state changes.
All error acknowledgements now contain a deterministic ABCI code and error message. It is the responsibility of the application developer to emit error details in events.

Crossing hellos have been removed from 04-channel handshake negotiation. 
IBC Applications no longer need to account from already claimed capabilities in the `OnChanOpenTry` callback. The capability provided by core IBC must be able to be claimed with error. 
`PreviousChannelId` in `MsgChannelOpenTry` has been deprecated and is no longer used by core IBC.

`NewMsgChannelOpenTry` no longer takes in the `PreviousChannelId` as crossing hellos are no longer supported. A non-empty `PreviousChannelId` will fail basic validation for this message. 

### ICS27 - Interchain Accounts

The `RegisterInterchainAccount` API has been modified to include an additional `version` argument. This change has been made in order to support ICS29 fee middleware, for relayer incentivization of ICS27 packets.
Consumers of the `RegisterInterchainAccount` are now expected to build the appropriate JSON encoded version string themselves and pass it accordingly. 
This should be constructed within the interchain accounts authentication module which leverages the APIs exposed via the interchain accounts `controllerKeeper`. If an empty string is passed in the `version` argument, then the version will be initialized to a default value in the `OnChanOpenInit` callback of the controller's handler, so that channel handshake can proceed.

The following code snippet illustrates how to construct an appropriate interchain accounts `Metadata` and encode it as a JSON bytestring:

```go
icaMetadata := icatypes.Metadata{
    Version:                icatypes.Version,
    ControllerConnectionId: controllerConnectionID,
    HostConnectionId:       hostConnectionID,
    Encoding:               icatypes.EncodingProtobuf,
    TxType:                 icatypes.TxTypeSDKMultiMsg,
}

appVersion, err := icatypes.ModuleCdc.MarshalJSON(&icaMetadata)
if err != nil {
    return err
}

if err := k.icaControllerKeeper.RegisterInterchainAccount(ctx, msg.ConnectionId, msg.Owner, string(appVersion)); err != nil {
    return err
}
```

Similarly, if the application stack is configured to route through ICS29 fee middleware and a fee enabled channel is desired, construct the appropriate ICS29 `Metadata` type:

```go
icaMetadata := icatypes.Metadata{
    Version:                icatypes.Version,
    ControllerConnectionId: controllerConnectionID,
    HostConnectionId:       hostConnectionID,
    Encoding:               icatypes.EncodingProtobuf,
    TxType:                 icatypes.TxTypeSDKMultiMsg,
}

appVersion, err := icatypes.ModuleCdc.MarshalJSON(&icaMetadata)
if err != nil {
    return err
}

feeMetadata := feetypes.Metadata{
    AppVersion: string(appVersion),
    FeeVersion: feetypes.Version,
}

feeEnabledVersion, err := feetypes.ModuleCdc.MarshalJSON(&feeMetadata)
if err != nil {
    return err
}

if err := k.icaControllerKeeper.RegisterInterchainAccount(ctx, msg.ConnectionId, msg.Owner, string(feeEnabledVersion)); err != nil {
    return err
}
```

## Relayers

When using the `DenomTrace` gRPC, the full IBC denomination with the `ibc/` prefix may now be passed in.

Crossing hellos are no longer supported by core IBC for 03-connection and 04-channel. The handshake should be completed in the logical 4 step process (INIT, TRY, ACK, CONFIRM).
>>>>>>> 59693049
<|MERGE_RESOLUTION|>--- conflicted
+++ resolved
@@ -18,9 +18,6 @@
 
 ## Chains
 
-<<<<<<< HEAD
-### IS04 - Channel
-=======
 ### Migration to fix support for base denoms with slashes
 
 As part of [v1.5.0](https://github.com/cosmos/ibc-go/releases/tag/v1.5.0), [v2.3.0](https://github.com/cosmos/ibc-go/releases/tag/v2.3.0) and [v3.1.0](https://github.com/cosmos/ibc-go/releases/tag/v3.1.0) some [migration handler code sample was documented](https://github.com/cosmos/ibc-go/blob/main/docs/migrations/support-denoms-with-slashes.md#upgrade-proposal) that needs to run in order to correct the trace information of coins transferred using ICS20 whose base denom contains slashes.
@@ -53,14 +50,10 @@
 `NewMsgConnectionOpenTry` no longer takes in the `PreviousConnectionId` as crossing hellos are no longer supported. A non-empty `PreviousConnectionId` will fail basic validation for this message.
 
 ### ICS04 - Channel 
->>>>>>> 59693049
 
-The `WriteAcknowledgement` API now takes the `exported.Acknowledgement` type instead of passing in the acknowledgement byte array directly.
-This is an API breaking change and as such IBC application developers will have to update any calls to `WriteAcknowledgement`.
+The `WriteAcknowledgement` API now takes the `exported.Acknowledgement` type instead of passing in the acknowledgement byte array directly. 
+This is an API breaking change and as such IBC application developers will have to update any calls to `WriteAcknowledgement`. 
 
-<<<<<<< HEAD
-## IBC Light Clients
-=======
 The `OnChanOpenInit` application callback has been modified.
 The return signature now includes the application version as detailed in the latest IBC [spec changes](https://github.com/cosmos/ibc/pull/629).
 
@@ -136,5 +129,4 @@
 
 When using the `DenomTrace` gRPC, the full IBC denomination with the `ibc/` prefix may now be passed in.
 
-Crossing hellos are no longer supported by core IBC for 03-connection and 04-channel. The handshake should be completed in the logical 4 step process (INIT, TRY, ACK, CONFIRM).
->>>>>>> 59693049
+Crossing hellos are no longer supported by core IBC for 03-connection and 04-channel. The handshake should be completed in the logical 4 step process (INIT, TRY, ACK, CONFIRM).