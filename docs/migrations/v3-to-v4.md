# Migrating from ibc-go v3 to v4

This document is intended to highlight significant changes which may require more information than presented in the CHANGELOG.
Any changes that must be done by a user of ibc-go should be documented here.

There are four sections based on the four potential user groups of this document:
- Chains
- IBC Apps
- Relayers
- IBC Light Clients

**Note:** ibc-go supports golang semantic versioning and therefore all imports must be updated to bump the version number on major releases.
```go
github.com/cosmos/ibc-go/v3 -> github.com/cosmos/ibc-go/v4
```

No genesis or in-place migrations required when upgrading from v1 or v2 of ibc-go.

## Chains

### ICS04 - Channel 

The `WriteAcknowledgement` API now takes the `exported.Acknowledgement` type instead of passing in the acknowledgement byte array directly. 
This is an API breaking change and as such IBC application developers will have to update any calls to `WriteAcknowledgement`. 

The `OnChanOpenInit` application callback has been modified.
The return signature now includes the application version as detailed in the latest IBC [spec changes](https://github.com/cosmos/ibc/pull/629).

### ICS27 - Interchain Accounts

The `RegisterInterchainAccount` API has been modified to include an additional `version` argument. This change has been made in order to support ICS29 fee middelware, for relayer incentivization of ICS27 packets.
Consumers of the `RegisterInterchainAccount` are now expected to build the appropriate JSON encoded version string themselves and pass it accordingly. 
This should be constructed within the interchain accounts authentication module which leverages the APIs exposed via the interchain accounts `controllerKeeper`. 

<<<<<<< HEAD
The following code snippet illustrates how to construct an appropriate interchain accounts Metadata and encode it as a JSON bytestring:
=======
The following code snippet illustrates how to construct an appropriate interchain accounts `Metadata` and encode it as a JSON bytestring:
>>>>>>> 15a32809

```go
icaMetadata := icatypes.Metadata{
    Version:                icatypes.Version,
    ControllerConnectionId: controllerConnectionID,
    HostConnectionId:       hostConnectionID,
    Encoding:               icatypes.EncodingProtobuf,
    TxType:                 icatypes.TxTypeSDKMultiMsg,
}

appVersion, err := icatypes.ModuleCdc.MarshalJSON(&icaMetadata)
if err != nil {
<<<<<<< HEAD
    retutn err
=======
    return err
>>>>>>> 15a32809
}

if err := k.icaControllerKeeper.RegisterInterchainAccount(ctx, msg.ConnectionId, msg.Owner, string(appVersion)); err != nil {
    return err
}
```

<<<<<<< HEAD
Similarly, if the application stack is configured to route through ICS29 fee middleware and a fee enabled channel is desired, construct the appropriate ICS29 Metadata type:
=======
Similarly, if the application stack is configured to route through ICS29 fee middleware and a fee enabled channel is desired, construct the appropriate ICS29 `Metadata` type:
>>>>>>> 15a32809

```go
icaMetadata := icatypes.Metadata{
    Version:                icatypes.Version,
    ControllerConnectionId: controllerConnectionID,
    HostConnectionId:       hostConnectionID,
    Encoding:               icatypes.EncodingProtobuf,
    TxType:                 icatypes.TxTypeSDKMultiMsg,
}

appVersion, err := icatypes.ModuleCdc.MarshalJSON(&icaMetadata)
if err != nil {
    return err
}

feeMetadata := feetypes.Metadata{
    AppVersion: string(appVersion),
    FeeVersion: feetypes.Version,
}

feeEnabledVersion, err := feetypes.ModuleCdc.MarshalJSON(&feeMetadata)
if err != nil {
    return err
}

if err := k.icaControllerKeeper.RegisterInterchainAccount(ctx, msg.ConnectionId, msg.Owner, string(feeEnabledVersion)); err != nil {
    return err
}
```

## Relayers

When using the `DenomTrace` gRPC, the full IBC denomination with the `ibc/` prefix may now be passed in.<|MERGE_RESOLUTION|>--- conflicted
+++ resolved
@@ -32,11 +32,7 @@
 Consumers of the `RegisterInterchainAccount` are now expected to build the appropriate JSON encoded version string themselves and pass it accordingly. 
 This should be constructed within the interchain accounts authentication module which leverages the APIs exposed via the interchain accounts `controllerKeeper`. 
 
-<<<<<<< HEAD
-The following code snippet illustrates how to construct an appropriate interchain accounts Metadata and encode it as a JSON bytestring:
-=======
 The following code snippet illustrates how to construct an appropriate interchain accounts `Metadata` and encode it as a JSON bytestring:
->>>>>>> 15a32809
 
 ```go
 icaMetadata := icatypes.Metadata{
@@ -49,11 +45,7 @@
 
 appVersion, err := icatypes.ModuleCdc.MarshalJSON(&icaMetadata)
 if err != nil {
-<<<<<<< HEAD
-    retutn err
-=======
     return err
->>>>>>> 15a32809
 }
 
 if err := k.icaControllerKeeper.RegisterInterchainAccount(ctx, msg.ConnectionId, msg.Owner, string(appVersion)); err != nil {
@@ -61,11 +53,7 @@
 }
 ```
 
-<<<<<<< HEAD
-Similarly, if the application stack is configured to route through ICS29 fee middleware and a fee enabled channel is desired, construct the appropriate ICS29 Metadata type:
-=======
 Similarly, if the application stack is configured to route through ICS29 fee middleware and a fee enabled channel is desired, construct the appropriate ICS29 `Metadata` type:
->>>>>>> 15a32809
 
 ```go
 icaMetadata := icatypes.Metadata{
