--- conflicted
+++ resolved
@@ -34,14 +34,12 @@
 It now accepts an `error` rather than a `string`. This was done in order to prevent accidental state changes.
 All error acknowledgements now contain a deterministic ABCI code and error message. It is the responsibility of the application developer to emit error details in events.
 
-<<<<<<< HEAD
 Crossing hellos have been removed from 03-connection handshake negotiation. 
 `PreviousConnectionId` in `MsgConnectionOpenTry` has been deprecated and is no longer used by core IBC.
-=======
+
 Crossing hellos have been removed from 04-channel handshake negotiation. 
 IBC Applications no longer need to account from already claimed capabilities in the `OnChanOpenTry` callback. The capability provided by core IBC must be able to be claimed with error. 
 `PreviousChannelId` in `MsgChannelOpenTry` has been deprecated and is no longer used by core IBC.
->>>>>>> 7370a8b4
 
 ### ICS27 - Interchain Accounts
 
@@ -105,8 +103,4 @@
 
 When using the `DenomTrace` gRPC, the full IBC denomination with the `ibc/` prefix may now be passed in.
 
-<<<<<<< HEAD
-Crossing hellos are no longer supported by core IBC for 03-connection and 04-channel. The handshake should be completed in the logical 4 step process (INIT, TRY, ACK, CONFIRM).
-=======
-Crossing hellos are no longer supported by core IBC. The handshake should be completed in the logical 4 step process (INIT, TRY, ACK, CONFIRM).
->>>>>>> 7370a8b4
+Crossing hellos are no longer supported by core IBC for 03-connection and 04-channel. The handshake should be completed in the logical 4 step process (INIT, TRY, ACK, CONFIRM).