--- conflicted
+++ resolved
@@ -20,38 +20,6 @@
 
 ## Chains
 
-<<<<<<< HEAD
-### Migration to fix support for base denoms with slashes
-
-As part of [v1.5.0](https://github.com/cosmos/ibc-go/releases/tag/v1.5.0), [v2.3.0](https://github.com/cosmos/ibc-go/releases/tag/v2.3.0) and [v3.1.0](https://github.com/cosmos/ibc-go/releases/tag/v3.1.0) some [migration handler code sample was documented](https://github.com/cosmos/ibc-go/blob/main/docs/migrations/support-denoms-with-slashes.md#upgrade-proposal) that needs to run in order to correct the trace information of coins transferred using ICS20 whose base denom contains slashes.
-
-Based on feedback from the community we add now an improved solution to run the same migration that does not require copying a large piece of code over from the migration document, but instead requires only adding a one-line upgrade handler.
-
-If the chain will migrate to supporting base denoms with slashes, it must set the appropriate params during the execution of the upgrade handler in `app.go`: 
-```go
-app.UpgradeKeeper.SetUpgradeHandler("MigrateTraces",
-    func(ctx sdk.Context, _ upgradetypes.Plan, fromVM module.VersionMap) (module.VersionMap, error) {
-        // transfer module consensus version has been bumped to 2
-        return app.mm.RunMigrations(ctx, app.configurator, fromVM)
-    })
-
-```
-
-If a chain receives coins of a base denom with slashes before it upgrades to supporting it, the receive may pass however the trace information will be incorrect.
-
-E.g. If a base denom of `testcoin/testcoin/testcoin` is sent to a chain that does not support slashes in the base denom, the receive will be successful. However, the trace information stored on the receiving chain will be: `Trace: "transfer/{channel-id}/testcoin/testcoin", BaseDenom: "testcoin"`.
-
-This incorrect trace information must be corrected when the chain does upgrade to fully supporting denominations with slashes.
-
-## IBC Apps
-
-### ICS03 - Connection
-
-Crossing hellos have been removed from 03-connection handshake negotiation. 
-`PreviousConnectionId` in `MsgConnectionOpenTry` has been deprecated and is no longer used by core IBC.
-
-### ICS04 - Channel 
-=======
 ### ICS27 - Interchain Accounts
 
 The controller submodule implements now the 05-port `Middleware` interface instead of the 05-port `IBCModule` interface. Chains that integrate the controller submodule, need to create it with the `NewIBCMiddleware` constructor function. For example:
@@ -78,7 +46,6 @@
 Based on feedback from the community we add now an improved solution to run the same migration that does not require copying a large piece of code over from the migration document, but instead requires only adding a one-line upgrade handler.
 
 If the chain will migrate to supporting base denoms with slashes, it must set the appropriate params during the execution of the upgrade handler in `app.go`:
->>>>>>> 682ba550
 
 ```go
 app.UpgradeKeeper.SetUpgradeHandler("MigrateTraces",
@@ -115,16 +82,6 @@
 It now accepts an `error` rather than a `string`. This was done in order to prevent accidental state changes.
 All error acknowledgements now contain a deterministic ABCI code and error message. It is the responsibility of the application developer to emit error details in events.
 
-<<<<<<< HEAD
-Crossing hellos have been removed from 04-channel handshake negotiation. 
-IBC Applications no longer need to account from already claimed capabilities in the `OnChanOpenTry` callback. The capability provided by core IBC must be able to be claimed with error. 
-`PreviousChannelId` in `MsgChannelOpenTry` has been deprecated and is no longer used by core IBC.
-
-### ICS27 - Interchain Accounts
-
-The `RegisterInterchainAccount` API has been modified to include an additional `version` argument. This change has been made in order to support ICS29 fee middleware, for relayer incentivization of ICS27 packets.
-Consumers of the `RegisterInterchainAccount` are now expected to build the appropriate JSON encoded version string themselves and pass it accordingly. 
-=======
 Crossing hellos have been removed from 04-channel handshake negotiation.
 IBC Applications no longer need to account from already claimed capabilities in the `OnChanOpenTry` callback. The capability provided by core IBC must be able to be claimed with error.
 `PreviousChannelId` in `MsgChannelOpenTry` has been deprecated and is no longer used by core IBC.
@@ -135,7 +92,6 @@
 
 The `RegisterInterchainAccount` API has been modified to include an additional `version` argument. This change has been made in order to support ICS29 fee middleware, for relayer incentivization of ICS27 packets.
 Consumers of the `RegisterInterchainAccount` are now expected to build the appropriate JSON encoded version string themselves and pass it accordingly.
->>>>>>> 682ba550
 This should be constructed within the interchain accounts authentication module which leverages the APIs exposed via the interchain accounts `controllerKeeper`. If an empty string is passed in the `version` argument, then the version will be initialized to a default value in the `OnChanOpenInit` callback of the controller's handler, so that channel handshake can proceed.
 
 The following code snippet illustrates how to construct an appropriate interchain accounts `Metadata` and encode it as a JSON bytestring:
