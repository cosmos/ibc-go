--- conflicted
+++ resolved
@@ -239,17 +239,10 @@
 for i, msg := range msgs {
   // message validation
 
-<<<<<<< HEAD
-   protoAny, err := k.executeMsg(cacheCtx, msg)
-   // return if err != nil
-
-   txMsgData.MsgResponses[i] = protoAny
-=======
-  any, err := k.executeMsg(cacheCtx, msg)
+  protoAny, err := k.executeMsg(cacheCtx, msg)
   // return if err != nil
 
-  txMsgData.MsgResponses[i] = any
->>>>>>> 0c5af264
+  txMsgData.MsgResponses[i] = protoAny
 }
 
 // emit events
