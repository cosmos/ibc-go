--- conflicted
+++ resolved
@@ -13,7 +13,32 @@
 
 ## Chains
 
-<<<<<<< HEAD
+Chains will perform automatic migrations to remove existing localhost clients and to migrate the solomachine to v3 of the protobuf definition. 
+
+An optional upgrade handler has been added to prune expired tendermint consensus states. It may be used during any upgrade (from v7 onwards).
+Add the following to the function call to the upgrade handler in `app/app.go`, to perform the optional state pruning.
+
+```go
+import (
+    // ...
+    ibctm "github.com/cosmos/ibc-go/v6/modules/light-clients/07-tendermint"
+)
+
+// ...
+
+app.UpgradeKeeper.SetUpgradeHandler(
+    upgradeName,
+    func(ctx sdk.Context, _ upgradetypes.Plan, _ module.VersionMap) (module.VersionMap, error) {
+        // prune expired tendermint consensus states to save storage space
+        ibctm.PruneTendermintConsensusStates(ctx, app.Codec, appCodec, keys[ibchost.StoreKey])
+
+        return app.mm.RunMigrations(ctx, app.configurator, fromVM)
+    },
+)
+```
+
+Checkout the logs to see how many consensus states are pruned.
+
 ### Light client registration
 
 Chains must explicitly register the types of any light client modules it wishes to integrate. 
@@ -39,33 +64,6 @@
 ```
 
 It may be useful to reference the [PR](https://github.com/cosmos/ibc-go/pull/2825) which added the `AppModuleBasic` for the tendermint client.
-=======
-Chains will perform automatic migrations to remove existing localhost clients and to migrate the solomachine to v3 of the protobuf definition. 
-
-An optional upgrade handler has been added to prune expired tendermint consensus states. It may be used during any upgrade (from v7 onwards).
-Add the following to the function call to the upgrade handler in `app/app.go`, to perform the optional state pruning.
-
-```go
-import (
-    // ...
-    ibctm "github.com/cosmos/ibc-go/v6/modules/light-clients/07-tendermint"
-)
-
-// ...
-
-app.UpgradeKeeper.SetUpgradeHandler(
-    upgradeName,
-    func(ctx sdk.Context, _ upgradetypes.Plan, _ module.VersionMap) (module.VersionMap, error) {
-        // prune expired tendermint consensus states to save storage space
-        ibctm.PruneTendermintConsensusStates(ctx, app.Codec, appCodec, keys[ibchost.StoreKey])
-
-        return app.mm.RunMigrations(ctx, app.configurator, fromVM)
-    },
-)
-```
-
-Checkout the logs to see how many consensus states are pruned.
->>>>>>> 9720607d
 
 ## IBC Apps
 
