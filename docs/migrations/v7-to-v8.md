--- conflicted
+++ resolved
@@ -82,11 +82,8 @@
 
 ## Relayers
 
-<<<<<<< HEAD
-`channeltypes.EventTypeTimeoutPacketOnClose` (where `channeltypes` is an import alias for `"github.com/cosmos/ibc-go/v8/modules/core/04-channel"`) has been removed, since core IBC does not emit any event with this key.
-=======
 - Getter functions in `MsgChannelOpenInitResponse`, `MsgChannelOpenTryResponse`, `MsgTransferResponse`, `MsgRegisterInterchainAccountResponse` and `MsgSendTxResponse` have been removed. The fields can be accessed directly.
->>>>>>> a88fc76f
+- `channeltypes.EventTypeTimeoutPacketOnClose` (where `channeltypes` is an import alias for `"github.com/cosmos/ibc-go/v8/modules/core/04-channel"`) has been removed, since core IBC does not emit any event with this key.
 
 ## IBC Light Clients
 
