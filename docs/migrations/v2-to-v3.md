--- conflicted
+++ resolved
@@ -58,13 +58,8 @@
 
 ```
 
-<<<<<<< HEAD
-The host and controller submodule params only need to be set if you integrate those submodules. 
-For example, if a chain chooses not to integrate a controller submodule, it does not need to set the controller params. 
-=======
 The host and controller submodule params only need to be set if the chain integrates those submodules. 
 For example, if a chain chooses not to integrate a controller submodule, it may pass empty params into `InitModule`.
->>>>>>> dbd2df26
 
 #### Add `StoreUpgrades` for ICS27 module
 
@@ -81,12 +76,9 @@
 ```
 
 This ensures that the new module's stores are added to the multistore before the migrations begin. 
-<<<<<<< HEAD
-=======
 The host and controller submodule keys only need to be added if the chain integrates those submodules.
 For example, if a chain chooses not to integrate a controller submodule, it does not need to add the controller key to the `Added` field.
 
->>>>>>> dbd2df26
 
 ### Genesis migrations
 
