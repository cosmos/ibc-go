# Migrating from ibc-go v2 to v3

This document is intended to highlight significant changes which may require more information than presented in the CHANGELOG.
Any changes that must be done by a user of ibc-go should be documented here.

There are four sections based on the four potential user groups of this document:
- Chains
- IBC Apps
- Relayers
- IBC Light Clients

**Note:** ibc-go supports golang semantic versioning and therefore all imports must be updated to bump the version number on major releases.
```go
github.com/cosmos/ibc-go/v2 -> github.com/cosmos/ibc-go/v5
```

No genesis or in-place migrations are required when upgrading from v1 or v2 of ibc-go.

## Chains

### ICS20

The `transferkeeper.NewKeeper(...)` now takes in an ICS4Wrapper. 
The ICS4Wrapper should be the IBC Channel Keeper unless ICS 20 is being connected to a middleware application.

### ICS27

ICS27 Interchain Accounts has been added as a supported IBC application of ibc-go.
Please see the [ICS27 documentation](../apps/interchain-accounts/overview.md) for more information.

### Upgrade Proposal

If the chain will adopt ICS27, it must set the appropriate params during the execution of the upgrade handler in `app.go`: 
```go
app.UpgradeKeeper.SetUpgradeHandler("v3",
    func(ctx sdk.Context, _ upgradetypes.Plan, fromVM module.VersionMap) (module.VersionMap, error) {
        // set the ICS27 consensus version so InitGenesis is not run
        fromVM[icatypes.ModuleName] = icamodule.ConsensusVersion()
        
        // create ICS27 Controller submodule params
        controllerParams := icacontrollertypes.Params{
            ControllerEnabled: true, 
        }

        // create ICS27 Host submodule params
        hostParams := icahosttypes.Params{
            HostEnabled: true, 
            AllowMessages: []string{"/cosmos.bank.v1beta1.MsgSend", ...}, 
        }
        
        // initialize ICS27 module
        icamodule.InitModule(ctx, controllerParams, hostParams)
        
        ...

        return app.mm.RunMigrations(ctx, app.configurator, fromVM)
    })

```

The host and controller submodule params only need to be set if the chain integrates those submodules. 
For example, if a chain chooses not to integrate a controller submodule, it may pass empty params into `InitModule`.

#### Add `StoreUpgrades` for ICS27 module

For ICS27 it is also necessary to [manually add store upgrades](https://docs.cosmos.network/v0.44/core/upgrade.html#add-storeupgrades-for-new-modules) for the new ICS27 module and then configure the store loader to apply those upgrades in `app.go`:

```go
if upgradeInfo.Name == "v3" && !app.UpgradeKeeper.IsSkipHeight(upgradeInfo.Height) {
    storeUpgrades := store.StoreUpgrades{
        Added: []string{icacontrollertypes.StoreKey, icahosttypes.StoreKey},
    }

    app.SetStoreLoader(upgradetypes.UpgradeStoreLoader(upgradeInfo.Height, &storeUpgrades))
}
```

This ensures that the new module's stores are added to the multistore before the migrations begin. 
The host and controller submodule keys only need to be added if the chain integrates those submodules.
For example, if a chain chooses not to integrate a controller submodule, it does not need to add the controller key to the `Added` field.


### Genesis migrations

If the chain will adopt ICS27 and chooses to upgrade via a genesis export, then the ICS27 parameters must be set during genesis migration. 

The migration code required may look like:

```go
    controllerGenesisState := icatypes.DefaultControllerGenesis()
    // overwrite parameters as desired
    controllerGenesisState.Params = icacontrollertypes.Params{
        ControllerEnabled: true, 
    } 

    hostGenesisState := icatypes.DefaultHostGenesis()
    // overwrite parameters as desired
    hostGenesisState.Params = icahosttypes.Params{
        HostEnabled: true, 
        AllowMessages: []string{"/cosmos.bank.v1beta1.MsgSend", ...}, 
    }

    icaGenesisState := icatypes.NewGenesisState(controllerGenesisState, hostGenesisState)

    // set new ics27 genesis state
<<<<<<< HEAD
    appState[icatypes.ModuleName] = clientCtx.JSONCodec.MustMarshalJSON(icaGenesisState)
=======
    appState[icatypes.ModuleName] = clientCtx.Codec.MustMarshalJSON(icaGenesisState)
>>>>>>> 59693049
```

### Ante decorator

The field of type `channelkeeper.Keeper` in the `AnteDecorator` structure has been replaced with a field of type `*keeper.Keeper`:

```diff
type AnteDecorator struct {
-    k channelkeeper.Keeper
+    k *keeper.Keeper
}

- func NewAnteDecorator(k channelkeeper.Keeper) AnteDecorator {
+ func NewAnteDecorator(k *keeper.Keeper) AnteDecorator {
    return AnteDecorator{k: k}
}
```

## IBC Apps


### `OnChanOpenTry` must return negotiated application version

The `OnChanOpenTry` application callback has been modified.
The return signature now includes the application version. 
IBC applications must perform application version negoitation in `OnChanOpenTry` using the counterparty version. 
The negotiated application version then must be returned in `OnChanOpenTry` to core IBC.
Core IBC will set this version in the TRYOPEN channel.

### `OnChanOpenAck` will take additional `counterpartyChannelID` argument
The `OnChanOpenAck` application callback has been modified.
The arguments now include the counterparty channel id.

### `NegotiateAppVersion` removed from `IBCModule` interface

Previously this logic was handled by the `NegotiateAppVersion` function.
Relayers would query this function before calling `ChanOpenTry`.
Applications would then need to verify that the passed in version was correct.
Now applications will perform this version negotiation during the channel handshake, thus removing the need for `NegotiateAppVersion`.

### Channel state will not be set before application callback

The channel handshake logic has been reorganized within core IBC. 
Channel state will not be set in state after the application callback is performed.
Applications must rely only on the passed in channel parameters instead of querying the channel keeper for channel state.

### IBC application callbacks moved from `AppModule` to `IBCModule`

Previously, IBC module callbacks were apart of the `AppModule` type. 
The recommended approach is to create an `IBCModule` type and move the IBC module callbacks from `AppModule` to `IBCModule` in a separate file `ibc_module.go`. 

The mock module go API has been broken in this release by applying the above format. 
The IBC module callbacks have been moved from the mock modules `AppModule` into a new type `IBCModule`. 

As apart of this release, the mock module now supports middleware testing. Please see the [README](../../testing/README.md#middleware-testing) for more information.

Please review the [mock](../../testing/mock/ibc_module.go) and [transfer](../../modules/apps/transfer/ibc_module.go) modules as examples. Additionally, [simapp](../../testing/simapp/app.go) provides an example of how `IBCModule` types should now be added to the IBC router in favour of `AppModule`.

### IBC testing package

`TestChain`s are now created with chainID's beginning from an index of 1. Any calls to `GetChainID(0)` will now fail. Please increment all calls to `GetChainID` by 1. 

## Relayers

`AppVersion` gRPC has been removed.
The `version` string in `MsgChanOpenTry` has been deprecated and will be ignored by core IBC. 
Relayers no longer need to determine the version to use on the `ChanOpenTry` step.
IBC applications will determine the correct version using the counterparty version. 

## IBC Light Clients

The `GetProofSpecs` function has been removed from the `ClientState` interface. This function was previously unused by core IBC. Light clients which don't use this function may remove it. 
<|MERGE_RESOLUTION|>--- conflicted
+++ resolved
@@ -103,11 +103,7 @@
     icaGenesisState := icatypes.NewGenesisState(controllerGenesisState, hostGenesisState)
 
     // set new ics27 genesis state
-<<<<<<< HEAD
-    appState[icatypes.ModuleName] = clientCtx.JSONCodec.MustMarshalJSON(icaGenesisState)
-=======
     appState[icatypes.ModuleName] = clientCtx.Codec.MustMarshalJSON(icaGenesisState)
->>>>>>> 59693049
 ```
 
 ### Ante decorator
