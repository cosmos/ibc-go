--- conflicted
+++ resolved
@@ -11,40 +11,6 @@
 Learn how to upgrade existing IBC channels.
 :::
 
-<<<<<<< HEAD
-## Channel State and Packet Flushing
-
-`FLUSHING` and `FLUSHCOMPLETE` are additional states which have been added to enable the upgrade feature.
-
-This is found in the channel state on  `Channel`:
-
-```go
-type Channel struct {
-	// current state of the channel end
-	State State `protobuf:"varint,1,opt,name=state,proto3,enum=ibc.core.channel.v1.State" json:"state,omitempty"`
-	// whether the channel is ordered or unordered
-	Ordering Order `protobuf:"varint,2,opt,name=ordering,proto3,enum=ibc.core.channel.v1.Order" json:"ordering,omitempty"`
-	// counterparty channel end
-	Counterparty Counterparty `protobuf:"bytes,3,opt,name=counterparty,proto3" json:"counterparty"`
-	// list of connection identifiers, in order, along which packets sent on
-	// this channel will travel
-	ConnectionHops []string `protobuf:"bytes,4,rep,name=connection_hops,json=connectionHops,proto3" json:"connection_hops,omitempty"`
-	// opaque channel version, which is agreed upon during the handshake
-	Version string `protobuf:"bytes,5,opt,name=version,proto3" json:"version,omitempty"`
-	// upgrade sequence indicates the latest upgrade attempt performed by this channel
-	// the value of 0 indicates the channel has never been upgraded
-	UpgradeSequence uint64 `protobuf:"varint,6,opt,name=upgrade_sequence,json=upgradeSequence,proto3" json:"upgrade_sequence,omitempty"`
-}
-```
-
-`startFlushing` is the specific method which is called in `ChanUpgradeTry` and `ChanUpgradeAck` to update the state on the channel end. This will set the timeout on the upgrade and update the channel state to `FLUSHING` which will block the upgrade from continuing until all in-flight packets have been flushed. 
-
-This will also set the upgrade timeout for the counterparty (i.e. the timeout before which the counterparty chain must move from `FLUSHING` to `FLUSHCOMPLETE`; if it doesn't then the chain will cancel the upgrade and write an error receipt). The timeout is a relative time duration in nanoseconds that can be changed with MsgUpdateParams and by default is 10 minutes.
-
-The state will change to `FLUSHCOMPLETE` once there are no in-flight packets left and the channel end is ready to move to `OPEN`. This flush state will also have an impact on how a channel ugrade can be cancelled, as detailed below.
-
-All other parameters will remain the same during the upgrade handshake until the upgrade handshake completes. When the channel is reset to `OPEN` on a successful upgrade handshake, the relevant fields on the channel end will be switched over to the `UpgradeFields` specified in the upgrade.
-=======
 Channel upgradability is an IBC-level protocol that allows chains to leverage new application and channel features without having to create new channels or perform a network-wide upgrade. 
 
 Prior to this feature, developers who wanted to update an application module or add a middleware to their application flow would need to create a new channel in order to use the updated application feature/middleware, resulting in a loss of the accumulated state/liquidity, token fungibility (as the channel ID is encoded in the IBC denom), and any other larger network effects of losing usage of the existing channel from relayers monitoring, etc.
@@ -100,7 +66,39 @@
 The message signer for `MsgChanUpgradeInit` must be the address which has been designated as the `authority` of the `IBCKeeper`. If this proposal passes, the counterparty's channel will upgrade by default.
 
 If chains want to initiate the upgrade of many channels, they will need to submit a governance proposal with multiple `MsgChanUpgradeInit`  messages, one for each channel they would like to upgrade, again with message signer as the designated `authority` of the `IBCKeeper`
->>>>>>> 01c3699c
+
+## Channel State and Packet Flushing
+
+`FLUSHING` and `FLUSHCOMPLETE` are additional states which have been added to enable the upgrade feature.
+
+This is found in the channel state on  `Channel`:
+
+```go
+type Channel struct {
+	// current state of the channel end
+	State State `protobuf:"varint,1,opt,name=state,proto3,enum=ibc.core.channel.v1.State" json:"state,omitempty"`
+	// whether the channel is ordered or unordered
+	Ordering Order `protobuf:"varint,2,opt,name=ordering,proto3,enum=ibc.core.channel.v1.Order" json:"ordering,omitempty"`
+	// counterparty channel end
+	Counterparty Counterparty `protobuf:"bytes,3,opt,name=counterparty,proto3" json:"counterparty"`
+	// list of connection identifiers, in order, along which packets sent on
+	// this channel will travel
+	ConnectionHops []string `protobuf:"bytes,4,rep,name=connection_hops,json=connectionHops,proto3" json:"connection_hops,omitempty"`
+	// opaque channel version, which is agreed upon during the handshake
+	Version string `protobuf:"bytes,5,opt,name=version,proto3" json:"version,omitempty"`
+	// upgrade sequence indicates the latest upgrade attempt performed by this channel
+	// the value of 0 indicates the channel has never been upgraded
+	UpgradeSequence uint64 `protobuf:"varint,6,opt,name=upgrade_sequence,json=upgradeSequence,proto3" json:"upgrade_sequence,omitempty"`
+}
+```
+
+`startFlushing` is the specific method which is called in `ChanUpgradeTry` and `ChanUpgradeAck` to update the state on the channel end. This will set the timeout on the upgrade and update the channel state to `FLUSHING` which will block the upgrade from continuing until all in-flight packets have been flushed. 
+
+This will also set the upgrade timeout for the counterparty (i.e. the timeout before which the counterparty chain must move from `FLUSHING` to `FLUSHCOMPLETE`; if it doesn't then the chain will cancel the upgrade and write an error receipt). The timeout is a relative time duration in nanoseconds that can be changed with MsgUpdateParams and by default is 10 minutes.
+
+The state will change to `FLUSHCOMPLETE` once there are no in-flight packets left and the channel end is ready to move to `OPEN`. This flush state will also have an impact on how a channel ugrade can be cancelled, as detailed below.
+
+All other parameters will remain the same during the upgrade handshake until the upgrade handshake completes. When the channel is reset to `OPEN` on a successful upgrade handshake, the relevant fields on the channel end will be switched over to the `UpgradeFields` specified in the upgrade.
 
 ## Cancelling a Channel Upgrade
 
