--- conflicted
+++ resolved
@@ -64,12 +64,8 @@
 - If the channel state has reached FLUSHCOMPLETE, an existence proof of an `ErrorReceipt` on the counterparty chain is provided at our upgrade sequence or greater
 
 It is possible for a relayer to cancel an in-progress channel upgrade if the following are true:
-<<<<<<< HEAD
-- An existence proof of an `ErrorReceipt` on the counterparty chain is provided at our upgrade sequence or gr   eater
-=======
 
 - An existence proof of an `ErrorReceipt` on the counterparty chain is provided at our upgrade sequence or greater
->>>>>>> b3f5fc1e
 
 > Note: if the signer is the authority, e.g. the `gov` address, no `ErrorReceipt` or proof is required if the current channel state is not in FLUSHCOMPLETE.
 > These can be left empty in the `MsgChannelUpgradeCancel` message in that case.
