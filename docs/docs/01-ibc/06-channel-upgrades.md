--- conflicted
+++ resolved
@@ -147,7 +147,24 @@
 
 It will then be possible to re-initiate an upgrade by sending a `MsgChannelOpenInit` message.
 
-<<<<<<< HEAD
+## IBC App Recommendations
+
+IBC application callbacks should be primarily used to validate data fields and do compatibility checks.
+
+`OnChanUpgradeInit` should validate the proposed version, order, and connection hops, and should return the application version to upgrade to.
+
+`OnChanUpgradeTry` should validate the proposed version (provided by the counterparty), order, and connection hops. The desired upgrade version should be returned.
+
+`OnChanUpgradeAck` should validate the version proposed by the counterparty.
+
+`OnChanUpgradeOpen` should perform any logic associated with changing of the channel fields.
+
+`OnChanUpgradeRestore`  should perform any logic that needs to be executed when an upgrade attempt fails as is reverted.
+
+> IBC applications should not attempt to process any packet data under the new conditions until after `OnChanUpgradeOpen`
+> has been executed, as up until this point it is still possible for the upgrade handshake to fail and for the channel
+> to remain in the pre-upgraded state. 
+
 ## Upgrade existing transfer stack to be fee enabled
 
 ### Wire up the transfer stack and middleware in app.go
@@ -237,23 +254,4 @@
 
 ```shell
 simd tx submit-proposal proposal.json --from <key_or_address>
-```
-=======
-## IBC App Recommendations
-
-IBC application callbacks should be primarily used to validate data fields and do compatibility checks.
-
-`OnChanUpgradeInit` should validate the proposed version, order, and connection hops, and should return the application version to upgrade to.
-
-`OnChanUpgradeTry` should validate the proposed version (provided by the counterparty), order, and connection hops. The desired upgrade version should be returned.
-
-`OnChanUpgradeAck` should validate the version proposed by the counterparty.
-
-`OnChanUpgradeOpen` should perform any logic associated with changing of the channel fields.
-
-`OnChanUpgradeRestore`  should perform any logic that needs to be executed when an upgrade attempt fails as is reverted.
-
-> IBC applications should not attempt to process any packet data under the new conditions until after `OnChanUpgradeOpen`
-> has been executed, as up until this point it is still possible for the upgrade handshake to fail and for the channel
-> to remain in the pre-upgraded state. 
->>>>>>> fadf8f2b
+```