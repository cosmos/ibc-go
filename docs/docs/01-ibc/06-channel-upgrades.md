---
title: Channel Upgrades
sidebar_label: Channel Upgrades
sidebar_position: 6
slug: /ibc/channel-upgrades
---

# Channel Upgrades

:::note Synopsis
Learn how to upgrade existing IBC channels.
:::

Channel upgradability is an IBC-level protocol that allows chains to leverage new application and channel features without having to create new channels or perform a network-wide upgrade. 

Prior to this feature, developers who wanted to update an application module or add a middleware to their application flow would need to create a new channel in order to use the updated application feature/middleware, resulting in a loss of the accumulated state/liquidity, token fungibility (as the channel ID is encoded in the IBC denom), and any other larger network effects of losing usage of the existing channel from relayers monitoring, etc.

With channel upgradability, applications will be able to implement features such as but not limited to: potentially adding [denom metadata to tokens](https://github.com/cosmos/ibc/discussions/719), or utilizing the [fee middleware](https://github.com/cosmos/ibc/tree/main/spec/app/ics-029-fee-payment), all while maintaining the channels on which they currently operate.

This document outlines the channel upgrade feature, and the multiple steps used in the upgrade process.

## Channel Upgrade Handshake

Channel upgrades will be achieved using a handshake process that is designed to be similar to the standard connection/channel opening handshake.

```go
type Channel struct {
  // current state of the channel end
  State State `protobuf:"varint,1,opt,name=state,proto3,enum=ibc.core.channel.v1.State" json:"state,omitempty"`
  // whether the channel is ordered or unordered
  Ordering Order `protobuf:"varint,2,opt,name=ordering,proto3,enum=ibc.core.channel.v1.Order" json:"ordering,omitempty"`
  // counterparty channel end
  Counterparty Counterparty `protobuf:"bytes,3,opt,name=counterparty,proto3" json:"counterparty"`
  // list of connection identifiers, in order, along which packets sent on
  // this channel will travel
  ConnectionHops []string `protobuf:"bytes,4,rep,name=connection_hops,json=connectionHops,proto3" json:"connection_hops,omitempty"`
  // opaque channel version, which is agreed upon during the handshake
  Version string `protobuf:"bytes,5,opt,name=version,proto3" json:"version,omitempty"`
  // upgrade sequence indicates the latest upgrade attempt performed by this channel
  // the value of 0 indicates the channel has never been upgraded
  UpgradeSequence uint64 `protobuf:"varint,6,opt,name=upgrade_sequence,json=upgradeSequence,proto3" json:"upgrade_sequence,omitempty"`
}
```

The version, connection hops, and channel ordering are fields in this channel struct which can be changed. For example, the fee middleware can be added to an application module by updating the version string [shown here](https://github.com/cosmos/ibc-go/blob/995b647381b909e9d6065d6c21004f18fab37f55/modules/apps/29-fee/types/metadata.pb.go#L28). However, although connection hops can change in a channel upgrade, both sides must still be each other's counterparty. This is enforced by the upgrade protocol and upgrade attempts which try to alter an expected counterparty will fail.

On a high level, successful handshake process for channel upgrades works as follows:

1. The chain initiating the upgrade process will propose an upgrade.
2. If the counterparty agrees with the proposal, it will block sends and begin flushing any in-flight packets on its channel end. This flushing process will be covered in more detail below.
3. Upon successful completion of the previous step, the initiating chain will also block packet sends and begin flushing any in-flight packets on its channel end. 
4. Once both channel ends have completed flushing packets within the upgrade timeout window, both channel ends can be opened and upgraded to the new channel fields. 

Each handshake step will be documented below in greater detail.

## Initializing a Channel Upgrade

A channel upgrade is initialised by submitting the `MsgChannelUpgradeInit` message, which can be submitted only by the chain itself upon governance authorization. It is possible to upgrade the channel ordering, the channel connection hops, and the channel version, which can be found in the `UpgradeFields`. 

```go
type MsgChannelUpgradeInit struct {
  PortId    string
  ChannelId string
  Fields    UpgradeFields
  Signer    string
}
```

As part of the handling of the `MsgChannelUpgradeInit` message, the application's `OnChanUpgradeInit` callback will be triggered as well.

After this message is handled successfully, the channel's upgrade sequence will be incremented. This upgrade sequence will serve as a nonce for the upgrade process to provide replay protection.

### Governance gating on `ChanUpgradeInit`

The message signer for `MsgChannelUpgradeInit` must be the address which has been designated as the `authority` of the `IBCKeeper`. If this proposal passes, the counterparty's channel will upgrade by default.

If chains want to initiate the upgrade of many channels, they will need to submit a governance proposal with multiple `MsgChannelUpgradeInit`  messages, one for each channel they would like to upgrade, again with message signer as the designated `authority` of the `IBCKeeper`

## Channel State and Packet Flushing

`FLUSHING` and `FLUSHCOMPLETE` are additional channel states which have been added to enable the upgrade feature.

These states may consist of: 

```go
const (
  // Default State
  UNINITIALIZED State = 0
  // A channel has just started the opening handshake.
  INIT State = 1
  // A channel has acknowledged the handshake step on the counterparty chain.
  TRYOPEN State = 2
  // A channel has completed the handshake. Open channels are
  // ready to send and receive packets.
  OPEN State = 3
  // A channel has been closed and can no longer be used to send or receive
  // packets.
  CLOSED State = 4
  // A channel has just accepted the upgrade handshake attempt and is flushing in-flight packets.
  FLUSHING State = 5
  // A channel has just completed flushing any in-flight packets.
  FLUSHCOMPLETE State = 6
)
```

These are found in `State` on the `Channel` struct:

```go
type Channel struct {
  // current state of the channel end
  State State `protobuf:"varint,1,opt,name=state,proto3,enum=ibc.core.channel.v1.State" json:"state,omitempty"`
  // whether the channel is ordered or unordered
  Ordering Order `protobuf:"varint,2,opt,name=ordering,proto3,enum=ibc.core.channel.v1.Order" json:"ordering,omitempty"`
  // counterparty channel end
  Counterparty Counterparty `protobuf:"bytes,3,opt,name=counterparty,proto3" json:"counterparty"`
  // list of connection identifiers, in order, along which packets sent on
  // this channel will travel
  ConnectionHops []string `protobuf:"bytes,4,rep,name=connection_hops,json=connectionHops,proto3" json:"connection_hops,omitempty"`
  // opaque channel version, which is agreed upon during the handshake
  Version string `protobuf:"bytes,5,opt,name=version,proto3" json:"version,omitempty"`
  // upgrade sequence indicates the latest upgrade attempt performed by this channel
  // the value of 0 indicates the channel has never been upgraded
  UpgradeSequence uint64 `protobuf:"varint,6,opt,name=upgrade_sequence,json=upgradeSequence,proto3" json:"upgrade_sequence,omitempty"`
}
```

`startFlushing` is the specific method which is called in `ChanUpgradeTry` and `ChanUpgradeAck` to update the state on the channel end. This will set the timeout on the upgrade and update the channel state to `FLUSHING` which will block the upgrade from continuing until all in-flight packets have been flushed. 

This will also set the upgrade timeout for the counterparty (i.e. the timeout before which the counterparty chain must move from `FLUSHING` to `FLUSHCOMPLETE`; if it doesn't then the chain will cancel the upgrade and write an error receipt). The timeout is a relative time duration in nanoseconds that can be changed with `MsgUpdateParams` and by default is 10 minutes.

The state will change to `FLUSHCOMPLETE` once there are no in-flight packets left and the channel end is ready to move to `OPEN`. This flush state will also have an impact on how a channel ugrade can be cancelled, as detailed below.

All other parameters will remain the same during the upgrade handshake until the upgrade handshake completes. When the channel is reset to `OPEN` on a successful upgrade handshake, the relevant fields on the channel end will be switched over to the `UpgradeFields` specified in the upgrade.

## Cancelling a Channel Upgrade

Channel upgrade cancellation is performed by submitting a `MsgChannelUpgradeCancel` message.

It is possible for the authority to cancel an in-progress channel upgrade if the following are true:

- The signer is the authority
- The channel state has not reached FLUSHCOMPLETE
- If the channel state has reached FLUSHCOMPLETE, an existence proof of an `ErrorReceipt` on the counterparty chain is provided at our upgrade sequence or greater

It is possible for a relayer to cancel an in-progress channel upgrade if the following are true:

- An existence proof of an `ErrorReceipt` on the counterparty chain is provided at our upgrade sequence or greater

> Note: if the signer is the authority, e.g. the `gov` address, no `ErrorReceipt` or proof is required if the current channel state is not in FLUSHCOMPLETE.
> These can be left empty in the `MsgChannelUpgradeCancel` message in that case.

Upon cancelling a channel upgrade, an `ErrorReceipt` will be written with the channel's current upgrade sequence, and
the channel will move back to `OPEN` state keeping its original parameters.

The application's `OnChanUpgradeRestore` callback method will be invoked.

It will then be possible to re-initiate an upgrade by sending a `MsgChannelOpenInit` message.

<<<<<<< HEAD
## Timing Out a Channel Upgrade

Timing out an outstanding channel upgrade may be necessary during the flushing packet stage of the channel upgrade process. As stated above, with `ChanUpgradeTry` or `ChanUpgradeAck`, the channel state has been changed from `OPEN` to `FLUSHING`, so no new packets will be allowed to be sent over this channel while flushing. If upgrades cannot be performed in a timely manner (due to unforeseen flushing issues), upgrade timeouts allow the channel to avoid blocking packet sends indefinitely. If flushing exceeds the time limit set in the `UpgradeTimeout` channel `Params`, the upgrade process will need to be timed out to abort the upgrade attempt and resume normal channel processing.

Channel upgrades require setting a valid timeout value in the channel `Params` before submitting a `MsgChannelUpgradeTry` or `MsgChannelUpgradeAck` message (by default, 10 minutes): 

```go
type Params struct {
  UpgradeTimeout Timeout 
}
```

A valid Timeout contains either one or both of a timestamp and block height (sequence).

```go
type Timeout struct {
  // block height after which the packet or upgrade times out
  Height types.Height
  // block timestamp (in nanoseconds) after which the packet or upgrade times out
  Timestamp uint64
}
```

This timeout will then be set as a field on the `Upgrade` struct itself when flushing is started.

```go
type Upgrade struct {
  Fields           UpgradeFields 
  Timeout          Timeout       
  NextSequenceSend uint64        
}
```

If the timeout has been exceeded during flushing, a chain can then submit the `MsgChannelUpgradeTimeout` to timeout the channel upgrade process:

```go
type MsgChannelUpgradeTimeout struct {
  PortId              string    
  ChannelId           string
  CounterpartyChannel Channel 
  ProofChannel        []byte
  ProofHeight         types.Height
  Signer              string 
}
```

An `ErrorReceipt` will be written with the channel's current upgrade sequence, and the channel will move back to `OPEN` state keeping its original parameters.

The application's `OnChanUpgradeRestore` callback method will also be invoked.

Note that timing out a channel upgrade will end the upgrade process, and a new `MsgChannelUpgradeInit` will have to be submitted via governance in order to restart the upgrade process.

=======
## Pruning Acknowledgements

Acknowledgements can be pruned by broadcasting the `MsgPruneAcknowledgements` message.

> Note: It is only possible to prune acknowledgements after a channel has been upgraded, so pruning will fail
> if the channel has not yet been upgraded.

```protobuf
// MsgPruneAcknowledgements defines the request type for the PruneAcknowledgements rpc.
message MsgPruneAcknowledgements {
  option (cosmos.msg.v1.signer)      = "signer";
  option (gogoproto.goproto_getters) = false;

  string port_id    = 1;
  string channel_id = 2;
  uint64 limit      = 3;
  string signer     = 4;
}
```

The `port_id` and `channel_id` specify the port and channel to act on, and the `limit` specifies the upper bound for the number
of acknowledgements and packet receipts to prune.

### CLI Usage

Acknowledgements can be pruned via the cli with the `prune-acknowledgements` command.

```bash
simd tx ibc channel prune-acknowledgements [port] [channel] [limit]
```

>>>>>>> e096fc63
## IBC App Recommendations

IBC application callbacks should be primarily used to validate data fields and do compatibility checks.

`OnChanUpgradeInit` should validate the proposed version, order, and connection hops, and should return the application version to upgrade to.

`OnChanUpgradeTry` should validate the proposed version (provided by the counterparty), order, and connection hops. The desired upgrade version should be returned.

`OnChanUpgradeAck` should validate the version proposed by the counterparty.

`OnChanUpgradeOpen` should perform any logic associated with changing of the channel fields.

`OnChanUpgradeRestore`  should perform any logic that needs to be executed when an upgrade attempt fails as is reverted.

> IBC applications should not attempt to process any packet data under the new conditions until after `OnChanUpgradeOpen`
> has been executed, as up until this point it is still possible for the upgrade handshake to fail and for the channel
> to remain in the pre-upgraded state. 

## Upgrade an existing transfer application stack to use 29-fee middleware

### Wire up the transfer stack and middleware in app.go

In app.go, the existing transfer stack must be wrapped with the fee middleware.

```golang

import (
  // ... 
  ibcfee "github.com/cosmos/ibc-go/v8/modules/apps/29-fee"
  ibctransferkeeper "github.com/cosmos/ibc-go/v8/modules/apps/transfer/keeper"
  transfer "github.com/cosmos/ibc-go/v8/modules/apps/transfer"
  porttypes "github.com/cosmos/ibc-go/v8/modules/core/05-port/types"
  // ...
)

type App struct {
  // ...
  TransferKeeper        ibctransferkeeper.Keeper
  IBCFeeKeeper          ibcfeekeeper.Keeper
  // ..
}

// ...

app.IBCFeeKeeper = ibcfeekeeper.NewKeeper(
  appCodec, keys[ibcfeetypes.StoreKey],
  app.IBCKeeper.ChannelKeeper, // may be replaced with IBC middleware
  app.IBCKeeper.ChannelKeeper,
  app.IBCKeeper.PortKeeper, app.AccountKeeper, app.BankKeeper,
)

// Create Transfer Keeper and pass IBCFeeKeeper as expected Channel and PortKeeper
// since fee middleware will wrap the IBCKeeper for underlying application.
app.TransferKeeper = ibctransferkeeper.NewKeeper(
  appCodec, keys[ibctransfertypes.StoreKey], app.GetSubspace(ibctransfertypes.ModuleName),
  app.IBCFeeKeeper, // ISC4 Wrapper: fee IBC middleware
  app.IBCKeeper.ChannelKeeper, app.IBCKeeper.PortKeeper,
  app.AccountKeeper, app.BankKeeper, scopedTransferKeeper,
  authtypes.NewModuleAddress(govtypes.ModuleName).String(),
)


ibcRouter := porttypes.NewRouter()

// create IBC module from bottom to top of stack
var transferStack porttypes.IBCModule
transferStack = transfer.NewIBCModule(app.TransferKeeper)
transferStack = ibcfee.NewIBCMiddleware(transferStack, app.IBCFeeKeeper)

// Add transfer stack to IBC Router
ibcRouter.AddRoute(ibctransfertypes.ModuleName, transferStack)
```

### Submit a governance proposal to execute a MsgChannelUpgradeInit message

> This process can be performed with the new CLI that has been added
> outlined [here](#upgrading-channels-with-the-cli).

Only the configured authority for the ibc module is able to initiate a channel upgrade by submitting a `MsgChannelUpgradeInit` message.

Execute a governance proposal specifying the relevant fields to perform a channel upgrade.

Update the following json sample, and copy the contents into `proposal.json`.

```json
{
  "title": "Channel upgrade init",
  "summary": "Channel upgrade init",
  "messages": [
    {
      "@type": "/ibc.core.channel.v1.MsgChannelUpgradeInit",
      "signer": "<gov-address>",
      "port_id": "transfer",
      "channel_id": "channel-...",
      "fields": {
        "ordering": "ORDER_UNORDERED",
        "connection_hops": ["connection-0"],
        "version": "{\"fee_version\":\"ics29-1\",\"app_version\":\"ics20-1\"}"
      }
    }
  ],
  "metadata": "<metadata>",
  "deposit": "10stake"
}
```

> Note: ensure the correct fields.version is specified. This is the new version that the channels will be upgraded to.

### Submit the proposal

```shell
simd tx submit-proposal proposal.json --from <key_or_address>
```


## Upgrading channels with the CLI

A new cli has been added which enables either
    - submitting a governance proposal which contains a `MsgChannelUpgradeInit` for every channel to be upgraded.
    - generating a `proposal.json` file which contains the proposal contents to be edited/submitted at a later date.

The following example, would submit a governance proposal with the specified deposit, title and summary which would
contain a `MsgChannelUpgradeInit` for all `OPEN` channels whose port matches the regular expression `transfer`.

> Note: by adding the `--json` flag, the command would instead output the contents of the proposal which could be 
> stored in a `proposal.json` file to be edited and submitted at a later date.

```bash
simd tx ibc channel upgrade-channels "{\"fee_version\":\"ics29-1\",\"app_version\":\"ics20-1\"}" \
  --deposit "10stake" \
  --title "Channel Upgrades Governance Proposal" \
  --summary "Upgrade all transfer channels to be fee enabled" \
  --port-pattern "transfer"
```

It is also possible to explicitly list a comma separated string of channel IDs. It is important to note that the 
regular expression matching specified by `--port-pattern` (which defaults to `transfer`) still applies.

For example the following command would generate the contents of a `proposal.json` file which would attempt to upgrade
channels with a port ID of `transfer` and a channelID of `channel-0`, `channel-1` or `channel-2`.

```bash
simd tx ibc channel upgrade-channels "{\"fee_version\":\"ics29-1\",\"app_version\":\"ics20-1\"}" \
  --deposit "10stake" \
  --title "Channel Upgrades Governance Proposal" \
  --summary "Upgrade all transfer channels to be fee enabled" \
  --port-pattern "transfer" \
  --channel-ids "channel-0,channel-1,channel-2" \
  --json
```<|MERGE_RESOLUTION|>--- conflicted
+++ resolved
@@ -156,7 +156,6 @@
 
 It will then be possible to re-initiate an upgrade by sending a `MsgChannelOpenInit` message.
 
-<<<<<<< HEAD
 ## Timing Out a Channel Upgrade
 
 Timing out an outstanding channel upgrade may be necessary during the flushing packet stage of the channel upgrade process. As stated above, with `ChanUpgradeTry` or `ChanUpgradeAck`, the channel state has been changed from `OPEN` to `FLUSHING`, so no new packets will be allowed to be sent over this channel while flushing. If upgrades cannot be performed in a timely manner (due to unforeseen flushing issues), upgrade timeouts allow the channel to avoid blocking packet sends indefinitely. If flushing exceeds the time limit set in the `UpgradeTimeout` channel `Params`, the upgrade process will need to be timed out to abort the upgrade attempt and resume normal channel processing.
@@ -209,7 +208,6 @@
 
 Note that timing out a channel upgrade will end the upgrade process, and a new `MsgChannelUpgradeInit` will have to be submitted via governance in order to restart the upgrade process.
 
-=======
 ## Pruning Acknowledgements
 
 Acknowledgements can be pruned by broadcasting the `MsgPruneAcknowledgements` message.
@@ -241,7 +239,6 @@
 simd tx ibc channel prune-acknowledgements [port] [channel] [limit]
 ```
 
->>>>>>> e096fc63
 ## IBC App Recommendations
 
 IBC application callbacks should be primarily used to validate data fields and do compatibility checks.
