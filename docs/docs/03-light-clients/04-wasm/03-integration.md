---
title: Integration
sidebar_label: Integration
sidebar_position: 3
slug: /ibc/light-clients/wasm/integration
---

# Integration

Learn how to integrate the `08-wasm` module in a chain binary and about the recommended approaches depending on whether the [`x/wasm` module](https://github.com/CosmWasm/wasmd/tree/main/x/wasm) is already used in the chain. The following document only applies for Cosmos SDK chains. 

## `app.go` setup

The sample code below shows the relevant integration points in `app.go` required to setup the `08-wasm` module in a chain binary. Since `08-wasm` is a light client module itself, please check out as well the section [Integrating light clients](../../01-ibc/02-integration.md#integrating-light-clients) for more information:

```go
// app.go
import (
  ...
  "github.com/cosmos/cosmos-sdk/runtime"

  cmtos "github.com/cometbft/cometbft/libs/os"

  ibcwasm "github.com/cosmos/ibc-go/modules/light-clients/08-wasm"
  ibcwasmkeeper "github.com/cosmos/ibc-go/modules/light-clients/08-wasm/keeper"
  ibcwasmtypes "github.com/cosmos/ibc-go/modules/light-clients/08-wasm/types"
  ...
)

...

// Register the AppModule for the 08-wasm module
ModuleBasics = module.NewBasicManager(
  ...
  ibcwasm.AppModuleBasic{},
  ...
)

// Add 08-wasm Keeper
type SimApp struct {
  ...
  WasmClientKeeper ibcwasmkeeper.Keeper
  ...
}

func NewSimApp(
  logger log.Logger,
  db dbm.DB,
  traceStore io.Writer,
  loadLatest bool,
  appOpts servertypes.AppOptions,
  baseAppOptions ...func(*baseapp.BaseApp),
) *SimApp {
  ...
  keys := sdk.NewKVStoreKeys(
    ...
    ibcwasmtypes.StoreKey,
  )

  // Instantiate 08-wasm's keeper
  // This sample code uses a constructor function that
  // accepts a pointer to an existing instance of Wasm VM.
  // This is the recommended approach when the chain
  // also uses `x/wasm`, and then the Wasm VM instance
  // can be shared.
  app.WasmClientKeeper = ibcwasmkeeper.NewKeeperWithVM(
    appCodec,
    runtime.NewKVStoreService(keys[ibcwasmtypes.StoreKey]),
    app.IBCKeeper.ClientKeeper,
    authtypes.NewModuleAddress(govtypes.ModuleName).String(),
    wasmVM,
    app.GRPCQueryRouter(),
  )
  app.ModuleManager = module.NewManager(
    // SDK app modules
    ...
    ibcwasm.NewAppModule(app.WasmClientKeeper),
  )
  app.ModuleManager.SetOrderBeginBlockers(
    ...
    ibcwasmtypes.ModuleName,
    ...
  )
  app.ModuleManager.SetOrderEndBlockers(
    ...
    ibcwasmtypes.ModuleName,
    ...
  )
  genesisModuleOrder := []string{
    ...
    ibcwasmtypes.ModuleName,
    ...
  }
  app.ModuleManager.SetOrderInitGenesis(genesisModuleOrder...)
  app.ModuleManager.SetOrderExportGenesis(genesisModuleOrder...)
  ...

  // initialize BaseApp
  app.SetInitChainer(app.InitChainer)
  ...

  // must be before Loading version
  if manager := app.SnapshotManager(); manager != nil {
    err := manager.RegisterExtensions(
      ibcwasmkeeper.NewWasmSnapshotter(app.CommitMultiStore(), &app.WasmClientKeeper),
    )
    if err != nil {
      panic(fmt.Errorf("failed to register snapshot extension: %s", err))
    }
  }
  ...

  if loadLatest {
    ...

    ctx := app.BaseApp.NewUncachedContext(true, cmtproto.Header{})

    // Initialize pinned codes in wasmvm as they are not persisted there
    if err := ibcwasmkeeper.InitializePinnedCodes(ctx); err != nil {
      cmtos.Exit(fmt.Sprintf("failed initialize pinned codes %s", err))
    }
  }
}
```

## Keeper instantiation

When it comes to instantiating `08-wasm`'s keeper there are two recommended ways of doing it. Choosing one or the other will depend on whether the chain already integrates [`x/wasm`](https://github.com/CosmWasm/wasmd/tree/main/x/wasm) or not.

### If `x/wasm` is present

If the chain where the module is integrated uses `x/wasm` then we recommend that both `08-wasm` and `x/wasm` share the same Wasm VM instance. Having two separate Wasm VM instances is still possible, but care should be taken to make sure that both instances do not share the directory when the VM stores blobs and various caches, otherwise unexpected behaviour is likely to happen.

In order to share the Wasm VM instance please follow the guideline below. Please note that this requires `x/wasm`v0.41 or above.

- Instantiate the Wasm VM in `app.go` with the parameters of your choice.
- [Create an `Option` with this Wasm VM instance](https://github.com/CosmWasm/wasmd/blob/db93d7b6c7bb6f4a340d74b96a02cec885729b59/x/wasm/keeper/options.go#L21-L25).
- Add the option created in the previous step to a slice and [pass it to the `x/wasm NewKeeper` constructor function](https://github.com/CosmWasm/wasmd/blob/db93d7b6c7bb6f4a340d74b96a02cec885729b59/x/wasm/keeper/keeper_cgo.go#L36).
- Pass the pointer to the Wasm VM instance to `08-wasm` [`NewKeeperWithVM` constructor function](https://github.com/cosmos/ibc-go/blob/57fcdb9a9a9db9b206f7df2f955866dc4e10fef4/modules/light-clients/08-wasm/keeper/keeper.go#L39-L47).

The code to set this up would look something like this:

```go
// app.go
import (
  ...
  "github.com/cosmos/cosmos-sdk/runtime"

<<<<<<< HEAD
  wasmvm "github.com/CosmWasm/wasmvm/v2"
  ibcwasmkeeper "github.com/CosmWasm/wasmd/x/wasm/keeper"
=======
  wasmvm "github.com/CosmWasm/wasmvm"
  wasmkeeper "github.com/CosmWasm/wasmd/x/wasm/keeper"
  wasmtypes "github.com/CosmWasm/wasmd/x/wasm/types"

  ibcwasmkeeper "github.com/cosmos/ibc-go/modules/light-clients/08-wasm/keeper"
  ibcwasmtypes "github.com/cosmos/ibc-go/modules/light-clients/08-wasm/types"
>>>>>>> 1ebede6c
  ...
)

...

// instantiate the Wasm VM with the chosen parameters
wasmer, err := wasmvm.NewVM(
  dataDir,
  availableCapabilities,
  contractMemoryLimit, // default of 32
  contractDebugMode,
  memoryCacheSize,
)
if err != nil {
  panic(err)
}

// create an Option slice (or append to an existing one)
// with the option to use a custom Wasm VM instance
wasmOpts = []wasmkeeper.Option{
  wasmkeeper.WithWasmEngine(wasmer),
}

// the keeper will use the provided Wasm VM instance,
// instead of instantiating a new one
app.WasmKeeper = wasmkeeper.NewKeeper(
  appCodec,
  keys[wasmtypes.StoreKey],
  app.AccountKeeper,
  app.BankKeeper,
  app.StakingKeeper,
  distrkeeper.NewQuerier(app.DistrKeeper),
  app.IBCFeeKeeper, // ISC4 Wrapper: fee IBC middleware
  app.IBCKeeper.ChannelKeeper,
  &app.IBCKeeper.PortKeeper,
  scopedWasmKeeper,
  app.TransferKeeper,
  app.MsgServiceRouter(),
  app.GRPCQueryRouter(),
  wasmDir,
  wasmConfig,
  availableCapabilities,
  authtypes.NewModuleAddress(govtypes.ModuleName).String(),
  wasmOpts...,
)

app.WasmClientKeeper = ibcwasmkeeper.NewKeeperWithVM(
  appCodec,
  runtime.NewKVStoreService(keys[ibcwasmtypes.StoreKey]),
  app.IBCKeeper.ClientKeeper,
  authtypes.NewModuleAddress(govtypes.ModuleName).String(),
  wasmer, // pass the Wasm VM instance to `08-wasm` keeper constructor
  app.GRPCQueryRouter(),
)
...
```

### If `x/wasm` is not present

If the chain does not use [`x/wasm`](https://github.com/CosmWasm/wasmd/tree/main/x/wasm), even though it is still possible to use the method above from the previous section
(e.g. instantiating a Wasm VM in app.go an pass it to 08-wasm's [`NewKeeperWithVM` constructor function](https://github.com/cosmos/ibc-go/blob/57fcdb9a9a9db9b206f7df2f955866dc4e10fef4/modules/light-clients/08-wasm/keeper/keeper.go#L39-L47), since there would be no need in this case to share the Wasm VM instance with another module, you can use the [`NewKeeperWithConfig` constructor function](https://github.com/cosmos/ibc-go/blob/57fcdb9a9a9db9b206f7df2f955866dc4e10fef4/modules/light-clients/08-wasm/keeper/keeper.go#L88-L96) and provide the Wasm VM configuration parameters of your choice instead. A Wasm VM instance will be created in `NewKeeperWithConfig`. The parameters that can set are:

- `DataDir` is the [directory for Wasm blobs and various caches](https://github.com/CosmWasm/wasmvm/blob/1638725b25d799f078d053391945399cb35664b1/lib.go#L25). In `wasmd` this is set to the [`wasm` folder under the home directory](https://github.com/CosmWasm/wasmd/blob/36416def20effe47fb77f29f5ba35a003970fdba/app/app.go#L578).
- `SupportedCapabilities` is a comma separated [list of capabilities supported by the chain](https://github.com/CosmWasm/wasmvm/blob/1638725b25d799f078d053391945399cb35664b1/lib.go#L26). [`wasmd` sets this to all the available capabilities](https://github.com/CosmWasm/wasmd/blob/36416def20effe47fb77f29f5ba35a003970fdba/app/app.go#L586), but 08-wasm only requires `iterator`.
- `MemoryCacheSize` sets [the size in MiB of an in-memory cache for e.g. module caching](https://github.com/CosmWasm/wasmvm/blob/1638725b25d799f078d053391945399cb35664b1/lib.go#L29C16-L29C104). It is not consensus-critical and should be defined on a per-node basis, often in the range 100 to 1000 MB. [`wasmd` reads this value of](https://github.com/CosmWasm/wasmd/blob/36416def20effe47fb77f29f5ba35a003970fdba/app/app.go#L579). Default value is 256.
- `ContractDebugMode` is a [flag to enable/disable printing debug logs from the contract to STDOUT](https://github.com/CosmWasm/wasmvm/blob/1638725b25d799f078d053391945399cb35664b1/lib.go#L28). This should be false in production environments. Default value is false.

Another configuration parameter of the Wasm VM is the contract memory limit (in MiB), which is [set to 32](https://github.com/cosmos/ibc-go/blob/57fcdb9a9a9db9b206f7df2f955866dc4e10fef4/modules/light-clients/08-wasm/types/config.go#L8), [following the example of `wasmd`](https://github.com/CosmWasm/wasmd/blob/36416def20effe47fb77f29f5ba35a003970fdba/x/wasm/keeper/keeper.go#L32-L34). This parameter is not configurable by users of `08-wasm`.

The following sample code shows how the keeper would be constructed using this method:

```go
// app.go
import (
  ...
  "github.com/cosmos/cosmos-sdk/runtime"

  ibcwasmkeeper "github.com/cosmos/ibc-go/modules/light-clients/08-wasm/keeper"
  ibcwasmtypes "github.com/cosmos/ibc-go/modules/light-clients/08-wasm/types"
  ...
)

...

// homePath is the path to the directory where the data
// directory for Wasm blobs and caches will be created
wasmConfig := ibcwasmtypes.WasmConfig{
<<<<<<< HEAD
  DataDir:               "ibc_08-wasm_client_data",
  SupportedCapabilities: []string{"iterator"},
=======
  DataDir:               filepath.Join(homePath, "ibc_08-wasm_client_data"),
  SupportedCapabilities: "iterator",
>>>>>>> 1ebede6c
  ContractDebugMode:     false,
}
app.WasmClientKeeper = ibcwasmkeeper.NewKeeperWithConfig(
  appCodec,
  runtime.NewKVStoreService(keys[ibcwasmtypes.StoreKey]),
  app.IBCKeeper.ClientKeeper,
  authtypes.NewModuleAddress(govtypes.ModuleName).String(),
  wasmConfig,
  app.GRPCQueryRouter(),
)
```

Check out also the [`WasmConfig` type definition](https://github.com/cosmos/ibc-go/blob/57fcdb9a9a9db9b206f7df2f955866dc4e10fef4/modules/light-clients/08-wasm/types/config.go#L21-L31) for more information on each of the configurable parameters. Some parameters allow node-level configurations. There is additionally the function [`DefaultWasmConfig`](https://github.com/cosmos/ibc-go/blob/57fcdb9a9a9db9b206f7df2f955866dc4e10fef4/modules/light-clients/08-wasm/types/config.go#L36-L42) available that returns a configuration with the default values.

### Options

The `08-wasm` module comes with an options API inspired by the one in `x/wasm`.
Currently the only option available is the `WithQueryPlugins` option, which allows registration of custom query plugins for the `08-wasm` module. The use of this API is optional and it is only required if the chain wants to register custom query plugins for the `08-wasm` module.

#### `WithQueryPlugins`

By default, the `08-wasm` module does not configure any querier options for light client contracts. However, it is possible to register custom query plugins for [`QueryRequest::Custom`](https://github.com/CosmWasm/cosmwasm/blob/v1.5.0/packages/std/src/query/mod.rs#L45) and [`QueryRequest::Stargate`](https://github.com/CosmWasm/cosmwasm/blob/v1.5.0/packages/std/src/query/mod.rs#L54-L61).

Assuming that the keeper is not yet instantiated, the following sample code shows how to register query plugins for the `08-wasm` module.

We first construct a [`QueryPlugins`](https://github.com/cosmos/ibc-go/blob/57fcdb9a9a9db9b206f7df2f955866dc4e10fef4/modules/light-clients/08-wasm/types/querier.go#L78-L87) object with the desired query plugins:

```go
queryPlugins := ibcwasmtypes.QueryPlugins {
  Custom: MyCustomQueryPlugin(),
  // `myAcceptList` is a `[]string` containing the list of gRPC query paths that the chain wants to allow for the `08-wasm` module to query.
  // These queries must be registered in the chain's gRPC query router, be deterministic, and track their gas usage.
  // The `AcceptListStargateQuerier` function will return a query plugin that will only allow queries for the paths in the `myAcceptList`.
  // The query responses are encoded in protobuf unlike the implementation in `x/wasm`.
  Stargate: ibcwasmtypes.AcceptListStargateQuerier(myAcceptList),
}
```

Note that the `Stargate` querier appends the user defined accept list of query routes to a default list defined by the `08-wasm` module.
The `defaultAcceptList` defines a single query route: `"/ibc.core.client.v1.Query/VerifyMembership"`. This allows for light client smart contracts to delegate parts of their workflow to other light clients for auxiliary proof verification. For example, proof of inclusion of block and tx data by a data availability provider.

```go
// defaultAcceptList defines a set of default allowed queries made available to the Querier.
var defaultAcceptList = []string{
  "/ibc.core.client.v1.Query/VerifyMembership",
}
```

You may leave any of the fields in the `QueryPlugins` object as `nil` if you do not want to register a query plugin for that query type.

Then, we pass the `QueryPlugins` object to the `WithQueryPlugins` option:

```go
querierOption := ibcwasmkeeper.WithQueryPlugins(&queryPlugins)
```

Finally, we pass the option to the `NewKeeperWithConfig` or `NewKeeperWithVM` constructor function during [Keeper instantiation](#keeper-instantiation):

```diff
app.WasmClientKeeper = ibcwasmkeeper.NewKeeperWithConfig(
  appCodec,
  runtime.NewKVStoreService(keys[ibcwasmtypes.StoreKey]),
  app.IBCKeeper.ClientKeeper,
  authtypes.NewModuleAddress(govtypes.ModuleName).String(),
  wasmConfig,
  app.GRPCQueryRouter(),
+ querierOption,
)
```

```diff
app.WasmClientKeeper = ibcwasmkeeper.NewKeeperWithVM(
  appCodec,
  runtime.NewKVStoreService(keys[ibcwasmtypes.StoreKey]),
  app.IBCKeeper.ClientKeeper,
  authtypes.NewModuleAddress(govtypes.ModuleName).String(),
  wasmer, // pass the Wasm VM instance to `08-wasm` keeper constructor
  app.GRPCQueryRouter(),
+ querierOption,
)
```

## Updating `AllowedClients`

If the chain's 02-client submodule parameter `AllowedClients` contains the single wildcard `"*"` element, then it is not necessary to do anything in order to allow the creation of `08-wasm` clients. However, if the parameter contains a list of client types (e.g. `["06-solomachine", "07-tendermint"]`), then in order to use the `08-wasm` module chains must update the [`AllowedClients` parameter](https://github.com/cosmos/ibc-go/blob/v8.0.0/proto/ibc/core/client/v1/client.proto#L64) of core IBC. This can be configured directly in the application upgrade handler with the sample code below:

```go
import (
  ...
  ibcwasmtypes "github.com/cosmos/ibc-go/modules/light-clients/08-wasm/types"
  ...
)

...

func CreateWasmUpgradeHandler(
  mm *module.Manager,
  configurator module.Configurator,
  clientKeeper clientkeeper.Keeper,
) upgradetypes.UpgradeHandler {
  return func(ctx context.Context, _ upgradetypes.Plan, vm module.VersionMap) (module.VersionMap, error) {
    sdkCtx := sdk.UnwrapSDKContext(ctx)
    // explicitly update the IBC 02-client params, adding the wasm client type
    params := clientKeeper.GetParams(ctx)
    params.AllowedClients = append(params.AllowedClients, ibcwasmtypes.Wasm)
    clientKeeper.SetParams(ctx, params)

    return mm.RunMigrations(ctx, configurator, vm)
  }
}
```

Or alternatively the parameter can be updated via a governance proposal (see at the bottom of section [`Creating clients`](../01-developer-guide/08-setup.md#creating-clients) for an example of how to do this).

## Adding the module to the store

As part of the upgrade migration you must also add the module to the upgrades store.

```go
func (app SimApp) RegisterUpgradeHandlers() {

  ...

  if upgradeInfo.Name == UpgradeName && !app.UpgradeKeeper.IsSkipHeight(upgradeInfo.Height) {
    storeUpgrades := storetypes.StoreUpgrades{
      Added: []string{
        ibcwasmtypes.ModuleName,
      },
    }

    // configure store loader that checks if version == upgradeHeight and applies store upgrades
    app.SetStoreLoader(upgradetypes.UpgradeStoreLoader(upgradeInfo.Height, &storeUpgrades))
  }
}
```

## Adding snapshot support

In order to use the `08-wasm` module chains are required to register the `WasmSnapshotter` extension in the snapshot manager. This snapshotter takes care of persisting the external state, in the form of contract code, of the Wasm VM instance to disk when the chain is snapshotted. [This code](https://github.com/cosmos/ibc-go/blob/57fcdb9a9a9db9b206f7df2f955866dc4e10fef4/modules/light-clients/08-wasm/testing/simapp/app.go#L775-L782) should be placed in `NewSimApp` function in `app.go`.

## Pin byte codes at start

Wasm byte codes should be pinned to the WasmVM cache on every application start, therefore [this code](https://github.com/cosmos/ibc-go/blob/57fcdb9a9a9db9b206f7df2f955866dc4e10fef4/modules/light-clients/08-wasm/testing/simapp/app.go#L825-L830) should be placed in `NewSimApp` function in `app.go`.<|MERGE_RESOLUTION|>--- conflicted
+++ resolved
@@ -146,17 +146,12 @@
   ...
   "github.com/cosmos/cosmos-sdk/runtime"
 
-<<<<<<< HEAD
-  wasmvm "github.com/CosmWasm/wasmvm/v2"
-  ibcwasmkeeper "github.com/CosmWasm/wasmd/x/wasm/keeper"
-=======
   wasmvm "github.com/CosmWasm/wasmvm"
   wasmkeeper "github.com/CosmWasm/wasmd/x/wasm/keeper"
   wasmtypes "github.com/CosmWasm/wasmd/x/wasm/types"
 
   ibcwasmkeeper "github.com/cosmos/ibc-go/modules/light-clients/08-wasm/keeper"
   ibcwasmtypes "github.com/cosmos/ibc-go/modules/light-clients/08-wasm/types"
->>>>>>> 1ebede6c
   ...
 )
 
@@ -244,13 +239,8 @@
 // homePath is the path to the directory where the data
 // directory for Wasm blobs and caches will be created
 wasmConfig := ibcwasmtypes.WasmConfig{
-<<<<<<< HEAD
-  DataDir:               "ibc_08-wasm_client_data",
+  DataDir:               filepath.Join(homePath, "ibc_08-wasm_client_data"),
   SupportedCapabilities: []string{"iterator"},
-=======
-  DataDir:               filepath.Join(homePath, "ibc_08-wasm_client_data"),
-  SupportedCapabilities: "iterator",
->>>>>>> 1ebede6c
   ContractDebugMode:     false,
 }
 app.WasmClientKeeper = ibcwasmkeeper.NewKeeperWithConfig(
