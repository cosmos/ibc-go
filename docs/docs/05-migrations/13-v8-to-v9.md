---
title: IBC-Go v8 to v9
sidebar_label: IBC-Go v8 to v9
sidebar_position: 13
slug: /migrations/v8-to-v9
---

# Migrating from v8 to v9

This guide provides instructions for migrating to a new version of ibc-go.

There are four sections based on the four potential user groups of this document:

- [Chains](#chains)
- [IBC Apps](#ibc-apps)
- [Relayers](#relayers)
- [IBC Light Clients](#ibc-light-clients)

**Note:** ibc-go supports golang semantic versioning and therefore all imports must be updated on major version releases.

## Chains

- No relevant changes were made in this release.

## IBC Apps

### API removals

The `exported.ChannelI` interface has been removed. Please use the concrete type. 

<<<<<<< HEAD
The functions `GetState()`, `GetOrdering()`, `GetCounterparty()`, `GetConnectionHops()`, `GetVersion()` of the `Channel` type have been removed.
=======
### API deprecation notice

The testing package functions `coordinator.Setup`, `coordinator.SetupClients`, `coordinator.SetupConnections`, `coordinator.CreateConnections`, and `coordinator.CreateChannels` have been deprecated and will be removed in v10.
Please use the new functions `path.Setup`, `path.SetupClients`, `path.SetupConnections`, `path.CreateConnections`, `path.CreateChannels`.
>>>>>>> bd27f580

## Relayers

- Renaming of event attribute keys in [#5603](https://github.com/cosmos/ibc-go/pull/5603).

## IBC Light Clients

- No relevant changes were made in this release.<|MERGE_RESOLUTION|>--- conflicted
+++ resolved
@@ -28,14 +28,12 @@
 
 The `exported.ChannelI` interface has been removed. Please use the concrete type. 
 
-<<<<<<< HEAD
 The functions `GetState()`, `GetOrdering()`, `GetCounterparty()`, `GetConnectionHops()`, `GetVersion()` of the `Channel` type have been removed.
-=======
+
 ### API deprecation notice
 
 The testing package functions `coordinator.Setup`, `coordinator.SetupClients`, `coordinator.SetupConnections`, `coordinator.CreateConnections`, and `coordinator.CreateChannels` have been deprecated and will be removed in v10.
 Please use the new functions `path.Setup`, `path.SetupClients`, `path.SetupConnections`, `path.CreateConnections`, `path.CreateChannels`.
->>>>>>> bd27f580
 
 ## Relayers
 
