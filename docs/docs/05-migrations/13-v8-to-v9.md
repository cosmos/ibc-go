---
title: IBC-Go v8 to v9
sidebar_label: IBC-Go v8 to v9
sidebar_position: 13
slug: /migrations/v8-to-v9
---

# Migrating from v8 to v9

This guide provides instructions for migrating to a new version of ibc-go.

There are four sections based on the four potential user groups of this document:

- [Chains](#chains)
- [IBC Apps](#ibc-apps)
- [Relayers](#relayers)
- [IBC Light Clients](#ibc-light-clients)

**Note:** ibc-go supports golang semantic versioning and therefore all imports must be updated on major version releases.

## Chains

- No relevant changes were made in this release.

## IBC Apps

### API removals

The `exported.ChannelI` and `exported.CounterpartyChannelI` interfaces have been removed. Please use the concrete types.
The `exported.ConnectionI` and `exported.CounterpartyConnectionI` interfaces have been removed. Please use the concrete types.

The functions `GetState()`, `GetOrdering()`, `GetCounterparty()`, `GetConnectionHops()`, `GetVersion()` of the `Channel` type have been removed.
The functions `GetPortID()`, `GetChannelID()` of the `CounterpartyChannel` type have been removed.
The functions `GetClientID()`, `GetState()`, `GetCounterparty()`, `GetVersions()`, and `GetDelayPeriod` of the `Connection` type have been removed. 
The functions `GetClientID()`, `GetConnectionID()`, and `GetPrefix()` of the `CounterpartyConnection` type have been removed. 

### API deprecation notice

The testing package functions `coordinator.Setup`, `coordinator.SetupClients`, `coordinator.SetupConnections`, `coordinator.CreateConnections`, and `coordinator.CreateChannels` have been deprecated and will be removed in v10.
Please use the new functions `path.Setup`, `path.SetupClients`, `path.SetupConnections`, `path.CreateConnections`, `path.CreateChannels`.

### IBC testing package

- The `mock.PV` type has been removed in favour of [`cmttypes.MockPV`](https://github.com/cometbft/cometbft/blob/v0.38.5/types/priv_validator.go#L50) ([#5709](https://github.com/cosmos/ibc-go/pull/5709)).
- Functions `ConstructUpdateTMClientHeader` and `ConstructUpdateTMClientHeaderWithTrustedHeight` of `TestChain` type have been replaced with `IBCClientHeader`. This function will construct a `07-tendermint` header to update the light client on the counterparty chain. The trusted height must be passed in as a non-zero height.
- `GetValsAtHeight` has been renamed to `GetTrustedValidators`

## Relayers

- Renaming of event attribute keys in [#5603](https://github.com/cosmos/ibc-go/pull/5603).

## IBC Light Clients

### API removals

<<<<<<< HEAD
The `ExportMetadata` interface function has been removed from the `ClientState` interface. Core IBC will export all key/value's within the 02-client store.  

### 08-wasm

The `ExportMetadataMsg` has been removed and is no longer required for contracts to implement. Core IBC will handle exporting all key/value's written to the store by a light client contract.
=======
The `ZeroCustomFields` interface function has been removed from the `ClientState` interface. Core IBC only used this function to set tendermint client states when scheduling an IBC software upgrade. The interface function has been replaced by a type assertion.  
>>>>>>> 3d106ac6
<|MERGE_RESOLUTION|>--- conflicted
+++ resolved
@@ -53,12 +53,9 @@
 
 ### API removals
 
-<<<<<<< HEAD
 The `ExportMetadata` interface function has been removed from the `ClientState` interface. Core IBC will export all key/value's within the 02-client store.  
 
 ### 08-wasm
 
 The `ExportMetadataMsg` has been removed and is no longer required for contracts to implement. Core IBC will handle exporting all key/value's written to the store by a light client contract.
-=======
-The `ZeroCustomFields` interface function has been removed from the `ClientState` interface. Core IBC only used this function to set tendermint client states when scheduling an IBC software upgrade. The interface function has been replaced by a type assertion.  
->>>>>>> 3d106ac6
+The `ZeroCustomFields` interface function has been removed from the `ClientState` interface. Core IBC only used this function to set tendermint client states when scheduling an IBC software upgrade. The interface function has been replaced by a type assertion.  