---
title: IBC-Go v8 to v9
sidebar_label: IBC-Go v8 to v9
sidebar_position: 13
slug: /migrations/v8-to-v9
---

# Migrating from v8 to v9

This guide provides instructions for migrating to a new version of ibc-go.

There are four sections based on the four potential user groups of this document:

- [Chains](#chains)
- [IBC Apps](#ibc-apps)
- [Relayers](#relayers)
- [IBC Light Clients](#ibc-light-clients)

**Note:** ibc-go supports golang semantic versioning and therefore all imports must be updated on major version releases.

## Chains

- No relevant changes were made in this release.

## IBC Apps

### ICS27 - Interchain Accounts

In [#5785](https://github.com/cosmos/ibc-go/pull/5785) the list of arguments of the `NewKeeper` constructor function of the host submodule was extended with an extra argument for the gRPC query router that the submodule uses when executing a [`MsgModuleQuerySafe`](https://github.com/cosmos/ibc-go/blob/eecfa5c09a4c38a5c9f2cc2a322d2286f45911da/proto/ibc/applications/interchain_accounts/host/v1/tx.proto#L41-L51) to perform queries that are module safe:

```diff
func NewKeeper(
  cdc codec.Codec, key storetypes.StoreKey, legacySubspace icatypes.ParamSubspace,
  ics4Wrapper porttypes.ICS4Wrapper, channelKeeper icatypes.ChannelKeeper,
  portKeeper icatypes.PortKeeper,	accountKeeper icatypes.AccountKeeper, 
  scopedKeeper exported.ScopedKeeper, msgRouter icatypes.MessageRouter,
+ queryRouter icatypes.QueryRouter, 
  authority string,
) Keeper
```

The legacy function `RegisterInterchainAccount` now takes an extra parameter to specify the ordering of new ICA channels:

```diff
func (k Keeper) RegisterInterchainAccount(
  ctx sdk.Context,
  connectionID, owner,
  version string,
+ ordering channeltypes.Order
) error {
```

## IBC core

### API removals

- The `exported.ChannelI` and `exported.CounterpartyChannelI` interfaces have been removed. Please use the concrete types.
- The `exported.ConnectionI` and `exported.CounterpartyConnectionI` interfaces have been removed. Please use the concrete types.
- The `exported.Proof` interface has been removed. Please use the `MerkleProof` concrete type.
- The functions `GetState()`, `GetOrdering()`, `GetCounterparty()`, `GetConnectionHops()`, `GetVersion()` of the `Channel` type have been removed.
- The functions `GetPortID()`, `GetChannelID()` of the `CounterpartyChannel` type have been removed.
- The functions `GetClientID()`, `GetState()`, `GetCounterparty()`, `GetVersions()`, and `GetDelayPeriod` of the `Connection` type have been removed. 
- The functions `GetClientID()`, `GetConnectionID()`, and `GetPrefix()` of the `CounterpartyConnection` type have been removed. 
- The utility function `QueryLatestConsensusState` of `04-channel` CLI has been removed.
- `UnmarshalPacketData` now takes in the context, portID, and channelID. This allows the packet data to be unmarshaled based on the channel version.
- `Router` reference has been removed from IBC core keeper: [#6138](https://github.com/cosmos/ibc-go/pull/6138). Please use `PortKeeper.Router` instead.

### 02-client

- The `QueryVerifyMembershipRequest` protobuf message has been modified to include `commitment.v2.MerklePath`. The deprecated `commitment.v1.MerklePath` field has been `reserved`. [See 23-commitment](#23-commitment)

### 23-commitment

- The `MerklePath` type has been deprecated and a new `commitment.v2.MerklePath` type has been introduced (ref: [#6644](https://github.com/cosmos/ibc-go/pull/6644)). The new `commitment.v2.MerklePath` contains `repeated bytes` in favour of `repeated string`. This allows users to prove values stored under keys which contain non-utf8 encoded symbols. As a result, changes have been made to the 02-client `Query` service and 08-wasm contract API messages for JSON blobs. See [02-client](#02-client) and [08-wasm](#08-wasm), respectively.

### IBC testing package

- The `mock.PV` type has been removed in favour of [`cmttypes.MockPV`](https://github.com/cometbft/cometbft/blob/v0.38.5/types/priv_validator.go#L50) ([#5709](https://github.com/cosmos/ibc-go/pull/5709)).
- Functions `ConstructUpdateTMClientHeader` and `ConstructUpdateTMClientHeaderWithTrustedHeight` of `TestChain` type have been replaced with `IBCClientHeader`. This function will construct a `07-tendermint` header to update the light client on the counterparty chain. The trusted height must be passed in as a non-zero height.
- `GetValsAtHeight` has been renamed to `GetTrustedValidators`
- `AssertEventsLegacy` function of `ibctesting` package (alias for `"github.com/cosmos/ibc-go/v9/testing"`)  has been removed and `AssertEvents` function should be used instead (ref: [#6070](https://github.com/cosmos/ibc-go/pull/6070)).

```diff
// testing/events.go
- func AssertEventsLegacy(
-   suite *testifysuite.Suite,
-   expected EventsMap,
-   actual []abci.Event,
- )

func AssertEvents(
  suite *testifysuite.Suite,
  expected []abci.Event,
  actual []abci.Event,
)
```

#### API deprecation notice

<<<<<<< HEAD
The testing package functions `coordinator.Setup`, `coordinator.SetupClients`, `coordinator.SetupConnections`, `coordinator.CreateConnections`, and `coordinator.CreateChannels` have been deprecated and will be removed in v10.
Please use the new functions `path.Setup`, `path.SetupClients`, `path.SetupConnections`, `path.CreateConnections`, `path.CreateChannels`.
=======
- `UnmarshalPacketData` now takes in the context, portID, and channelID. This allows the packet data to be unmarshaled based on the channel version.
- `Router` reference has been removed from IBC core keeper: [#6138](https://github.com/cosmos/ibc-go/pull/6138)

### ICS20 - Transfer

- With support for multidenom transfer packets, the `NewMsgTransfer` constructor function to create a new `MsgTransfer` instance now accepts multiple coins instead of just one:

```diff
func NewMsgTransfer(
  sourcePort, sourceChannel string,
- token sdk.Coin, 
+ tokens sdk.Coins,
  sender, receiver string,
  timeoutHeight clienttypes.Height, timeoutTimestamp uint64,
  memo string,
)
```

- The `ibc_transfer` and `fungible_token_packet` events do not include the attributes `denom` and `amount` anymore; instead they include the attribute `tokens` with the list of coins transferred in the packet. 
- The helper function [`GetTransferCoin`](https://github.com/cosmos/ibc-go/blob/v8.0.0/modules/apps/transfer/types/coin.go#L46) has been removed.
- The helper function [`GetDenomPrefix`](https://github.com/cosmos/ibc-go/blob/v8.0.0/modules/apps/transfer/types/coin.go#L35) has been removed.
- The helper function [`GetPrefixedDenom`](https://github.com/cosmos/ibc-go/blob/v8.0.0/modules/apps/transfer/types/coin.go#L40) has been removed. Please construct the denom using the new [`Denom` type](https://github.com/cosmos/ibc-go/blob/7068760f7277cab75b760a0d6ca95ccbfe2f78ae/modules/apps/transfer/types/token.pb.go#L82).

### `DenomTrace` type

- The [`DenomTrace`](https://github.com/cosmos/ibc-go/blob/v8.0.0/modules/apps/transfer/types/transfer.pb.go#L25-L33) type has been made private and will be completely removed in a later release. 
- The [`DenomTrace` and `DenomTraces` gRPCs](https://github.com/cosmos/ibc-go/blob/v8.0.0/modules/apps/transfer/keeper/grpc_query.go#L22-L75) have therefore been removed as well. Please use the [`Denom` type](https://github.com/cosmos/ibc-go/blob/14fedae884e541779eefd01fc4aab5fe194856bc/modules/apps/transfer/types/token.pb.go#L81-L87) instead, and the [`Denom` and `Denoms` gRPCs](https://github.com/cosmos/ibc-go/blob/14fedae884e541779eefd01fc4aab5fe194856bc/modules/apps/transfer/keeper/grpc_query.go#L27-L80).
- An [automatic migration handler](https://github.com/cosmos/ibc-go/blob/14fedae884e541779eefd01fc4aab5fe194856bc/modules/apps/transfer/keeper/migrations.go#L75-L113) is also configured to migrate the storage from using `DenomTrace` to `Denom`.
- The [`denomination_trace` event emitted in the `OnRecvPacket` callback](https://github.com/cosmos/ibc-go/blob/v8.0.0/modules/apps/transfer/keeper/relay.go#L268-L274) has been replaced with the [`denom` event](https://github.com/cosmos/ibc-go/blob/18121380dec5cff5ec803f1088fd409e069c2c9e/modules/apps/transfer/keeper/relay.go#L247).
- The functions [`SenderChainIsSource` and `ReceiverChainIsSource`](https://github.com/cosmos/ibc-go/blob/v8.0.0/modules/apps/transfer/types/coin.go#L12-L32) have been replaced with the function `HasPrefix` of the newly added `Denom` type.

### ICS27 - Interchain Accounts

In [#5785](https://github.com/cosmos/ibc-go/pull/5785) the list of arguments of the `NewKeeper` constructor function of the host submodule was extended with an extra argument for the gRPC query router that the submodule uses when executing a [`MsgModuleQuerySafe`](https://github.com/cosmos/ibc-go/blob/eecfa5c09a4c38a5c9f2cc2a322d2286f45911da/proto/ibc/applications/interchain_accounts/host/v1/tx.proto#L41-L51) to perform queries that are module safe:

```diff
func NewKeeper(
  cdc codec.Codec, key storetypes.StoreKey, legacySubspace icatypes.ParamSubspace,
  ics4Wrapper porttypes.ICS4Wrapper, channelKeeper icatypes.ChannelKeeper,
  portKeeper icatypes.PortKeeper,	accountKeeper icatypes.AccountKeeper, 
  scopedKeeper exported.ScopedKeeper, msgRouter icatypes.MessageRouter,
+ queryRouter icatypes.QueryRouter, 
  authority string,
) Keeper
```

The legacy function `RegisterInterchainAccount` now takes an extra parameter to specify the ordering of new ICA channels:

```diff
func (k Keeper) RegisterInterchainAccount(
  ctx sdk.Context,
  connectionID, owner,
  version string,
+ ordering channeltypes.Order
) error {
```
>>>>>>> ad2ba784

The `requests` repeated field of `MsgModuleQuerySafe` has been marked non-nullable, and therefore the signature of the constructor function `NewMsgModuleQuerySafe` has been updated:

```diff
func NewMsgModuleQuerySafe(
  signer string, 
- requests []*QueryRequest,
+ requests []QueryRequest,
) *MsgModuleQuerySafe {
```

## Relayers

- Renaming of event attribute keys in [#5603](https://github.com/cosmos/ibc-go/pull/5603).
- Removal of duplicate non-hexlified event attributes in [#6023](https://github.com/cosmos/ibc-go/pull/6023).

## IBC Light Clients

### API removals

The `ExportMetadata` interface function has been removed from the `ClientState` interface. Core IBC will export all key/value's within the 02-client store.  

The `ZeroCustomFields` interface function has been removed from the `ClientState` interface.

The following functions have also been removed from the `ClientState` interface: `Initialize`, `Status`, `GetLatestHeight`, `GetTimestampAtHeight`, `VerifyClientMessage`, `VerifyMembership`, `VerifyNonMembership`, `CheckForMisbehaviour`, `UpdateState`, `UpdateStateOnMisbehaviour`,  `CheckSubstituteAndUpdateState` and `VerifyUpgradeAndUpdateState`. ibc-go v9 decouples routing at the `02-client` layer from the light clients' encoding structure (i.e. every light client implementation of the `ClientState` interface is not used anymore to route the requests to the right light client at the `02-client` layer, instead a *light client module* is registered for every light client type and `02-client` routes the requests to the right light client module based on the client ID). Light client developers must implement the newly introduced `LightClientModule` interface and are encouraged to move the logic implemented in the functions of their light client's implementation of the `ClientState` interface to the equivalent function in the `LightClientModule` interface. The table below shows the equivalence between the `ClientState` interface functions that have been removed and the functions in the `LightClientModule` interface:

|`ClientState` interface|`LightClientModule` interface|
|-----------------------|-----------------------------|
|`Initialize`                   |`Initialize`                 |
|`Status`                       |`Status`                     |
|`GetLatestHeight`              |`LatestHeight`               |
|`GetTimestampAtHeight`         |`TimestampAtHeight`          |
|`VerifyClientMessage`          |`VerifyClientMessage`        |
|`VerifyMembership`             |`VerifyMembership`           |
|`VerifyNonMembership`          |`VerifyNonMembership`        |
|`CheckForMisbehaviour`         |`CheckForMisbehaviour`       |
|`UpdateState`                  |`UpdateState`                |
|`UpdateStateOnMisbehaviour`    |`UpdateStateOnMisbehaviour`  |
|`CheckSubstituteAndUpdateState`|`RecoverClient`              |
|`VerifyUpgradeAndUpdateState`  |`VerifyUpgradeAndUpdateState`|
|`ExportMetadata`               |                             |
|`ZeroCustomFields`             |                             |

Please check also the [Light client developer guide](../03-light-clients/01-developer-guide/01-overview.md) for more information. The light client module implementation for `07-tendermint` may also be useful as reference.

### 06-solomachine

The `Initialize`, `Status`, `GetTimestampAtHeight` and `UpdateStateOnMisbehaviour` functions in `ClientState` have been removed and all their logic has been moved to functions of the `LightClientModule`.

### 07-tendermint

The `IterateConsensusMetadata` function has been removed.

### 08-wasm

- The `VerifyMembershipMsg` and `VerifyNonMembershipMsg` payloads for `SudoMsg` have been extended to include a new field, `MerklePath`. The existing `Path` field will remain the same. The new `MerklePath` field is used if and only if the provided key path contains non-utf8 encoded symbols, and as a result will encode the JSON field `merkle_path` as a base64 encoded bytestring. See [23-commitment](#23-commitment).
- The `ExportMetadataMsg` struct has been removed and is no longer required for contracts to implement. Core IBC will handle exporting all key/value's written to the store by a light client contract.
- The `ZeroCustomFields` interface function has been removed from the `ClientState` interface. Core IBC only used this function to set tendermint client states when scheduling an IBC software upgrade. The interface function has been replaced by a type assertion.  <|MERGE_RESOLUTION|>--- conflicted
+++ resolved
@@ -24,85 +24,6 @@
 
 ## IBC Apps
 
-### ICS27 - Interchain Accounts
-
-In [#5785](https://github.com/cosmos/ibc-go/pull/5785) the list of arguments of the `NewKeeper` constructor function of the host submodule was extended with an extra argument for the gRPC query router that the submodule uses when executing a [`MsgModuleQuerySafe`](https://github.com/cosmos/ibc-go/blob/eecfa5c09a4c38a5c9f2cc2a322d2286f45911da/proto/ibc/applications/interchain_accounts/host/v1/tx.proto#L41-L51) to perform queries that are module safe:
-
-```diff
-func NewKeeper(
-  cdc codec.Codec, key storetypes.StoreKey, legacySubspace icatypes.ParamSubspace,
-  ics4Wrapper porttypes.ICS4Wrapper, channelKeeper icatypes.ChannelKeeper,
-  portKeeper icatypes.PortKeeper,	accountKeeper icatypes.AccountKeeper, 
-  scopedKeeper exported.ScopedKeeper, msgRouter icatypes.MessageRouter,
-+ queryRouter icatypes.QueryRouter, 
-  authority string,
-) Keeper
-```
-
-The legacy function `RegisterInterchainAccount` now takes an extra parameter to specify the ordering of new ICA channels:
-
-```diff
-func (k Keeper) RegisterInterchainAccount(
-  ctx sdk.Context,
-  connectionID, owner,
-  version string,
-+ ordering channeltypes.Order
-) error {
-```
-
-## IBC core
-
-### API removals
-
-- The `exported.ChannelI` and `exported.CounterpartyChannelI` interfaces have been removed. Please use the concrete types.
-- The `exported.ConnectionI` and `exported.CounterpartyConnectionI` interfaces have been removed. Please use the concrete types.
-- The `exported.Proof` interface has been removed. Please use the `MerkleProof` concrete type.
-- The functions `GetState()`, `GetOrdering()`, `GetCounterparty()`, `GetConnectionHops()`, `GetVersion()` of the `Channel` type have been removed.
-- The functions `GetPortID()`, `GetChannelID()` of the `CounterpartyChannel` type have been removed.
-- The functions `GetClientID()`, `GetState()`, `GetCounterparty()`, `GetVersions()`, and `GetDelayPeriod` of the `Connection` type have been removed. 
-- The functions `GetClientID()`, `GetConnectionID()`, and `GetPrefix()` of the `CounterpartyConnection` type have been removed. 
-- The utility function `QueryLatestConsensusState` of `04-channel` CLI has been removed.
-- `UnmarshalPacketData` now takes in the context, portID, and channelID. This allows the packet data to be unmarshaled based on the channel version.
-- `Router` reference has been removed from IBC core keeper: [#6138](https://github.com/cosmos/ibc-go/pull/6138). Please use `PortKeeper.Router` instead.
-
-### 02-client
-
-- The `QueryVerifyMembershipRequest` protobuf message has been modified to include `commitment.v2.MerklePath`. The deprecated `commitment.v1.MerklePath` field has been `reserved`. [See 23-commitment](#23-commitment)
-
-### 23-commitment
-
-- The `MerklePath` type has been deprecated and a new `commitment.v2.MerklePath` type has been introduced (ref: [#6644](https://github.com/cosmos/ibc-go/pull/6644)). The new `commitment.v2.MerklePath` contains `repeated bytes` in favour of `repeated string`. This allows users to prove values stored under keys which contain non-utf8 encoded symbols. As a result, changes have been made to the 02-client `Query` service and 08-wasm contract API messages for JSON blobs. See [02-client](#02-client) and [08-wasm](#08-wasm), respectively.
-
-### IBC testing package
-
-- The `mock.PV` type has been removed in favour of [`cmttypes.MockPV`](https://github.com/cometbft/cometbft/blob/v0.38.5/types/priv_validator.go#L50) ([#5709](https://github.com/cosmos/ibc-go/pull/5709)).
-- Functions `ConstructUpdateTMClientHeader` and `ConstructUpdateTMClientHeaderWithTrustedHeight` of `TestChain` type have been replaced with `IBCClientHeader`. This function will construct a `07-tendermint` header to update the light client on the counterparty chain. The trusted height must be passed in as a non-zero height.
-- `GetValsAtHeight` has been renamed to `GetTrustedValidators`
-- `AssertEventsLegacy` function of `ibctesting` package (alias for `"github.com/cosmos/ibc-go/v9/testing"`)  has been removed and `AssertEvents` function should be used instead (ref: [#6070](https://github.com/cosmos/ibc-go/pull/6070)).
-
-```diff
-// testing/events.go
-- func AssertEventsLegacy(
--   suite *testifysuite.Suite,
--   expected EventsMap,
--   actual []abci.Event,
-- )
-
-func AssertEvents(
-  suite *testifysuite.Suite,
-  expected []abci.Event,
-  actual []abci.Event,
-)
-```
-
-#### API deprecation notice
-
-<<<<<<< HEAD
-The testing package functions `coordinator.Setup`, `coordinator.SetupClients`, `coordinator.SetupConnections`, `coordinator.CreateConnections`, and `coordinator.CreateChannels` have been deprecated and will be removed in v10.
-Please use the new functions `path.Setup`, `path.SetupClients`, `path.SetupConnections`, `path.CreateConnections`, `path.CreateChannels`.
-=======
-- `UnmarshalPacketData` now takes in the context, portID, and channelID. This allows the packet data to be unmarshaled based on the channel version.
-- `Router` reference has been removed from IBC core keeper: [#6138](https://github.com/cosmos/ibc-go/pull/6138)
 
 ### ICS20 - Transfer
 
@@ -157,7 +78,6 @@
 + ordering channeltypes.Order
 ) error {
 ```
->>>>>>> ad2ba784
 
 The `requests` repeated field of `MsgModuleQuerySafe` has been marked non-nullable, and therefore the signature of the constructor function `NewMsgModuleQuerySafe` has been updated:
 
@@ -168,6 +88,56 @@
 + requests []QueryRequest,
 ) *MsgModuleQuerySafe {
 ```
+
+### IBC core
+
+### API removals
+
+- The `exported.ChannelI` and `exported.CounterpartyChannelI` interfaces have been removed. Please use the concrete types.
+- The `exported.ConnectionI` and `exported.CounterpartyConnectionI` interfaces have been removed. Please use the concrete types.
+- The `exported.Proof` interface has been removed. Please use the `MerkleProof` concrete type.
+- The functions `GetState()`, `GetOrdering()`, `GetCounterparty()`, `GetConnectionHops()`, `GetVersion()` of the `Channel` type have been removed.
+- The functions `GetPortID()`, `GetChannelID()` of the `CounterpartyChannel` type have been removed.
+- The functions `GetClientID()`, `GetState()`, `GetCounterparty()`, `GetVersions()`, and `GetDelayPeriod` of the `Connection` type have been removed. 
+- The functions `GetClientID()`, `GetConnectionID()`, and `GetPrefix()` of the `CounterpartyConnection` type have been removed. 
+- The utility function `QueryLatestConsensusState` of `04-channel` CLI has been removed.
+- `UnmarshalPacketData` now takes in the context, portID, and channelID. This allows the packet data to be unmarshaled based on the channel version.
+- `Router` reference has been removed from IBC core keeper: [#6138](https://github.com/cosmos/ibc-go/pull/6138). Please use `PortKeeper.Router` instead.
+
+### 02-client
+
+- The `QueryVerifyMembershipRequest` protobuf message has been modified to include `commitment.v2.MerklePath`. The deprecated `commitment.v1.MerklePath` field has been `reserved`. [See 23-commitment](#23-commitment)
+
+### 23-commitment
+
+- The `MerklePath` type has been deprecated and a new `commitment.v2.MerklePath` type has been introduced (ref: [#6644](https://github.com/cosmos/ibc-go/pull/6644)). The new `commitment.v2.MerklePath` contains `repeated bytes` in favour of `repeated string`. This allows users to prove values stored under keys which contain non-utf8 encoded symbols. As a result, changes have been made to the 02-client `Query` service and 08-wasm contract API messages for JSON blobs. See [02-client](#02-client) and [08-wasm](#08-wasm), respectively.
+
+### IBC testing package
+
+- The `mock.PV` type has been removed in favour of [`cmttypes.MockPV`](https://github.com/cometbft/cometbft/blob/v0.38.5/types/priv_validator.go#L50) ([#5709](https://github.com/cosmos/ibc-go/pull/5709)).
+- Functions `ConstructUpdateTMClientHeader` and `ConstructUpdateTMClientHeaderWithTrustedHeight` of `TestChain` type have been replaced with `IBCClientHeader`. This function will construct a `07-tendermint` header to update the light client on the counterparty chain. The trusted height must be passed in as a non-zero height.
+- `GetValsAtHeight` has been renamed to `GetTrustedValidators`
+- `AssertEventsLegacy` function of `ibctesting` package (alias for `"github.com/cosmos/ibc-go/v9/testing"`)  has been removed and `AssertEvents` function should be used instead (ref: [#6070](https://github.com/cosmos/ibc-go/pull/6070)).
+
+```diff
+// testing/events.go
+- func AssertEventsLegacy(
+-   suite *testifysuite.Suite,
+-   expected EventsMap,
+-   actual []abci.Event,
+- )
+
+func AssertEvents(
+  suite *testifysuite.Suite,
+  expected []abci.Event,
+  actual []abci.Event,
+)
+```
+
+#### API deprecation notice
+
+The testing package functions `coordinator.Setup`, `coordinator.SetupClients`, `coordinator.SetupConnections`, `coordinator.CreateConnections`, and `coordinator.CreateChannels` have been deprecated and will be removed in v10.
+Please use the new functions `path.Setup`, `path.SetupClients`, `path.SetupConnections`, `path.CreateConnections`, `path.CreateChannels`.
 
 ## Relayers
 
