--- conflicted
+++ resolved
@@ -239,15 +239,13 @@
                   path: "/middleware/ics29-fee/integration.html"
                 },
                 {
-<<<<<<< HEAD
                   title: "Fee Messages",
                   directory: false,
                   path: "/middleware/ics29-fee/msgs.html"
-=======
+                }
                   title: "Fee Distribution",
                   directory: false,
                   path: "/middleware/ics29-fee/fee-distribution.html"
->>>>>>> 8be6a10f
                 },
               ]
             },
