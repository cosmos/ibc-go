module.exports = {
  theme: "cosmos",
  title: "IBC-Go",
  locales: {
    "/": {
      lang: "en-US",
    },
  },
  base: process.env.VUEPRESS_BASE || "/",
  head: [
    [
      "link",
      {
        rel: "apple-touch-icon",
        sizes: "180x180",
        href: "/apple-touch-icon.png",
      },
    ],
    [
      "link",
      {
        rel: "icon",
        type: "image/png",
        sizes: "32x32",
        href: "/favicon-32x32.png",
      },
    ],
    [
      "link",
      {
        rel: "icon",
        type: "image/png",
        sizes: "16x16",
        href: "/favicon-16x16.png",
      },
    ],
    ["link", { rel: "manifest", href: "/site.webmanifest" }],
    ["meta", { name: "msapplication-TileColor", content: "#2e3148" }],
    ["meta", { name: "theme-color", content: "#ffffff" }],
    ["link", { rel: "icon", type: "image/svg+xml", href: "/favicon-svg.svg" }],
    [
      "link",
      {
        rel: "apple-touch-icon-precomposed",
        href: "/apple-touch-icon-precomposed.png",
      },
    ],
  ],
  themeConfig: {
    repo: "cosmos/ibc-go",
    docsRepo: "cosmos/ibc-go",
    docsBranch: "main",
    docsDir: "docs",
    editLinks: true,
    label: "ibc",
    // TODO
    //algolia: {
    //  id: "BH4D9OD16A",
    //  key: "ac317234e6a42074175369b2f42e9754",
    //  index: "ibc-go"
    //},
    versions: [
      {
        label: "main",
        key: "main",
<<<<<<< HEAD
      },
      {
        label: "v1.1.0",
        key: "v1.1.0",
      },
      {
        label: "v1.2.0",
        key: "v1.2.0",
      },
      {
        label: "v1.3.0",
        key: "v1.3.0",
      },
      {
        label: "v1.5.0",
        key: "v1.5.0",
      },
      {
        label: "v1.4.0",
        key: "v1.4.0",
      },
      {
        label: "v2.0.0",
        key: "v2.0.0",
      },
      {
        label: "v2.1.0",
        key: "v2.1.0",
      },
      {
        label: "v2.2.0",
        key: "v2.2.0",
      },
      {
        label: "v2.3.0",
        key: "v2.3.0",
      },
      {
        label: "v3.0.0",
        key: "v3.0.0",
      },
      {
        label: "v3.1.0",
        key: "v3.1.0",
=======
      },
      {
        label: "v1.1.0",
        key: "v1.1.0",
      },
      {
        label: "v1.2.0",
        key: "v1.2.0",
      },
      {
        label: "v1.3.0",
        key: "v1.3.0",
      },
      {
        label: "v1.5.0",
        key: "v1.5.0",
      },
      {
        label: "v1.4.0",
        key: "v1.4.0",
      },
      {
        label: "v2.0.0",
        key: "v2.0.0",
      },
      {
        label: "v2.1.0",
        key: "v2.1.0",
      },
      {
        label: "v2.2.0",
        key: "v2.2.0",
      },
      {
        label: "v2.3.0",
        key: "v2.3.0",
      },
      {
        label: "v2.4.0",
        key: "v2.4.0",
      },
      {
        label: "v2.5.0",
        key: "v2.5.0",
      },
      {
        label: "v3.0.0",
        key: "v3.0.0",
      },
      {
        label: "v3.1.0",
        key: "v3.1.0",
      },
      {
        label: "v3.2.0",
        key: "v3.2.0",
      },
      {
        label: "v3.3.0",
        key: "v3.3.0",
      },
      {
        label: "v3.4.0",
        key: "v3.4.0",
      },
      {
        label: "v4.0.0",
        key: "v4.0.0",
      },
      {
        label: "v4.1.0",
        key: "v4.1.0",
      },
      {
        label: "v4.2.0",
        key: "v4.2.0",
      },
      {
        label: "v4.3.0",
        key: "v4.3.0",
      },
      {
        label: "v5.0.0",
        key: "v5.0.0",
      },
      {
        label: "v5.1.0",
        key: "v5.1.0",
      },
      {
        label: "v5.2.0",
        key: "v5.2.0",
      },
      {
        label: "v6.1.0",
        key: "v6.1.0",
>>>>>>> 682ba550
      },
    ],
    topbar: {
      banner: true,
    },
    sidebar: {
      auto: false,
      nav: [
        {
          title: "Using IBC-Go",
          children: [
            {
              title: "Overview",
              directory: false,
              path: "/ibc/overview.html",
            },
            {
              title: "Integration",
              directory: false,
              path: "/ibc/integration.html",
            },
            {
              title: "Applications",
              directory: true,
              path: "/ibc/apps",
            },
            {
              title: "Middleware",
              directory: true,
              path: "/ibc/middleware",
            },
            {
              title: "Upgrades",
              directory: true,
              path: "/ibc/upgrades",
            },
            {
              title: "Governance Proposals",
              directory: false,
              path: "/ibc/proposals.html",
            },
            {
              title: "Relayer",
              directory: false,
              path: "/ibc/relayer.html",
            },
            {
              title: "Protobuf Documentation",
              directory: false,
              path: "/ibc/proto-docs.html",
            },
            {
              title: "Roadmap",
              directory: false,
              path: "/roadmap/roadmap.html",
            },
          ],
        },
        {
          title: "IBC Application Modules",
          children: [
            {
              title: "Interchain Accounts",
              directory: true,
              path: "/apps",
              children: [
                {
                  title: "Overview",
                  directory: false,
                  path: "/apps/interchain-accounts/overview.html",
                },
                {
                  title: "Development Use Cases",
                  directory: false,
<<<<<<< HEAD
                  path: "/apps/interchain-accounts/auth-modules.html",
=======
                  path: "/apps/interchain-accounts/development.html",
>>>>>>> 682ba550
                },
                {
                  title: "Authentication Modules",
                  directory: false,
<<<<<<< HEAD
                  path: "/apps/interchain-accounts/active-channels.html",
=======
                  path: "/apps/interchain-accounts/auth-modules.html",
>>>>>>> 682ba550
                },
                {
                  title: "Integration",
                  directory: false,
                  path: "/apps/interchain-accounts/integration.html",
<<<<<<< HEAD
=======
                },
                {
                  title: "Messages",
                  directory: false,
                  path: "/apps/interchain-accounts/messages.html",
>>>>>>> 682ba550
                },
                {
                  title: "Parameters",
                  directory: false,
                  path: "/apps/interchain-accounts/parameters.html",
                },
                {
                  title: "Client",
                  directory: false,
<<<<<<< HEAD
                  path: "/apps/interchain-accounts/transactions.html",
                },
=======
                  path: "/apps/interchain-accounts/client.html",
                },
                {
                  title: "Active Channels",
                  directory: false,
                  path: "/apps/interchain-accounts/active-channels.html",
                },
                {
                  title: "Legacy",
                  directory: true,
                  path: "/apps/interchain-accounts",
                  children: [
                    {
                      title: "Authentication Modules",
                      directory: false,
                      path: "/apps/interchain-accounts/legacy/auth-modules.html",
                    },
                    {
                      title: "Integration",
                      directory: false,
                      path: "/apps/interchain-accounts/legacy/integration.html",
                    },
                    {
                      title: "Keeper API",
                      directory: false,
                      path: "/apps/interchain-accounts/legacy/keeper-api.html",
                    },
                  ]
                },
>>>>>>> 682ba550
              ],
            },
            {
              title: "Transfer",
              directory: true,
              path: "/apps",
              children: [
                {
                  title: "Overview",
                  directory: false,
                  path: "/apps/transfer/overview.html",
                },
                {
                  title: "State",
                  directory: false,
                  path: "/apps/transfer/state.html",
                },
                {
                  title: "State Transitions",
                  directory: false,
                  path: "/apps/transfer/state-transitions.html",
                },
                {
                  title: "Messages",
                  directory: false,
                  path: "/apps/transfer/messages.html",
                },
                {
                  title: "Events",
                  directory: false,
                  path: "/apps/transfer/events.html",
                },
                {
                  title: "Metrics",
                  directory: false,
                  path: "/apps/transfer/metrics.html",
                },
                {
                  title: "Params",
                  directory: false,
                  path: "/apps/transfer/params.html",
<<<<<<< HEAD
                },
              ],
            },
=======
                },
                {
                  title: "Authorizations",
                  directory: false,
                  path: "/apps/transfer/authorizations.html",
                },
              ],
            },
          ],
        },
        {
          title: "IBC Light Clients",
          children: [
            {
              title: "Developer Guide",
              directory: true,
              path: "/ibc/light-clients",
              children: [
                {
                  title: "Overview",
                  directory: false,
                  path: "/ibc/light-clients/overview.html",
                },
                {
                  title: "Client State interface",
                  directory: false,
                  path: "/ibc/light-clients/client-state.html",
                },
                {
                  title: "Consensus State interface",
                  directory: false,
                  path: "/ibc/light-clients/consensus-state.html",
                },
                {
                  title: "Handling Updates and Misbehaviour",
                  directory: false,
                  path: "/ibc/light-clients/updates-and-misbehaviour.html",
                },
                {
                  title: "Handling Upgrades",
                  directory: false,
                  path: "/ibc/light-clients/upgrades.html",
                },
                {
                  title: "Existence/Non-Existence Proofs",
                  directory: false,
                  path: "/ibc/light-clients/proofs.html",
                },
                {
                  title: "Handling Proposals",
                  directory: false,
                  path: "/ibc/light-clients/proposals.html",
                },
                {
                  title: "Handling Genesis",
                  directory: false,
                  path: "/ibc/light-clients/genesis.html",
                },
                {
                  title: "Setup",
                  directory: false,
                  path: "/ibc/light-clients/setup.html",
                },
              ]
            },
            {
              title: "Solomachine",
              directory: true,
              path: "/ibc/light-clients/solomachine",
              children: [
                {
                  title: "Solomachine",
                  directory: false,
                  path: "/ibc/light-clients/solomachine/solomachine.html",
                },
                {
                  title: "Concepts",
                  directory: false,
                  path: "/ibc/light-clients/solomachine/concepts.html",
                },
                {
                  title: "State",
                  directory: false,
                  path: "/ibc/light-clients/solomachine/state.html",
                },
                {
                  title: "State Transitions",
                  directory: false,
                  path: "/ibc/light-clients/solomachine/state_transitions.html",
                },
              ],
            },
>>>>>>> 682ba550
          ],
        },
        {
          title: "IBC Middleware Modules",
          children: [
            {
              title: "Fee Middleware",
              directory: true,
              path: "/middleware",
              children: [
                {
                  title: "Overview",
                  directory: false,
                  path: "/middleware/ics29-fee/overview.html",
                },
                {
                  title: "Integration",
                  directory: false,
                  path: "/middleware/ics29-fee/integration.html",
                },
                {
                  title: "Fee Messages",
                  directory: false,
                  path: "/middleware/ics29-fee/msgs.html",
                },
                {
                  title: "Fee Distribution",
                  directory: false,
                  path: "/middleware/ics29-fee/fee-distribution.html",
                },
                {
                  title: "Events",
                  directory: false,
                  path: "/middleware/ics29-fee/events.html",
                },
                {
                  title: "End Users",
                  directory: false,
                  path: "/middleware/ics29-fee/end-users.html",
                },
              ],
            },
          ],
        },
        {
          title: "Migrations",
          children: [
            {
              title:
                "Support transfer of coins whose base denom contains slashes",
              directory: false,
              path: "/migrations/support-denoms-with-slashes.html",
            },
            {
              title: "SDK v0.43 to IBC-Go v1",
              directory: false,
              path: "/migrations/sdk-to-v1.html",
            },
            {
              title: "IBC-Go v1 to v2",
              directory: false,
              path: "/migrations/v1-to-v2.html",
            },
            {
              title: "IBC-Go v2 to v3",
              directory: false,
              path: "/migrations/v2-to-v3.html",
            },
            {
              title: "IBC-Go v3 to v4",
              directory: false,
              path: "/migrations/v3-to-v4.html",
            },
<<<<<<< HEAD
=======
            {
              title: "IBC-Go v4 to v5",
              directory: false,
              path: "/migrations/v4-to-v5.html",
            },
            {
              title: "IBC-Go v5 to v6",
              directory: false,
              path: "/migrations/v5-to-v6.html",
            },
            {
              title: "IBC-Go v6 to v7",
              directory: false,
              path: "/migrations/v6-to-v7.html",
            },
>>>>>>> 682ba550
          ],
        },
        {
          title: "Resources",
          children: [
            {
              title: "IBC Specification",
              path: "https://github.com/cosmos/ibc",
            },
          ],
        },
      ],
    },
    gutter: {
      title: "Help & Support",
      editLink: true,
      chat: {
        title: "Discord",
        text: "Chat with IBC developers on Discord.",
        url: "https://discordapp.com/channels/669268347736686612",
        bg: "linear-gradient(225.11deg, #2E3148 0%, #161931 95.68%)",
      },
      github: {
        title: "Found an Issue?",
        text: "Help us improve this page by suggesting edits on GitHub.",
      },
    },
    footer: {
      question: {
        text: "Chat with IBC developers in <a href='https://discord.gg/W8trcGV' target='_blank'>Discord</a>.",
      },
      textLink: {
<<<<<<< HEAD
        text: "ibcprotocol.org",
        url: "https://ibcprotocol.org",
=======
        text: "ibcprotocol.dev",
        url: "https://ibcprotocol.dev",
>>>>>>> 682ba550
      },
      services: [
        {
          service: "medium",
          url: "https://blog.cosmos.network/",
        },
        {
          service: "twitter",
          url: "https://twitter.com/cosmos",
        },
        {
          service: "linkedin",
          url: "https://www.linkedin.com/company/interchain-gmbh",
        },
        {
          service: "reddit",
          url: "https://reddit.com/r/cosmosnetwork",
        },
        {
          service: "telegram",
          url: "https://t.me/cosmosproject",
        },
        {
          service: "youtube",
          url: "https://www.youtube.com/c/CosmosProject",
        },
      ],
      smallprint:
        "The development of IBC-Go is led primarily by [Interchain GmbH](https://interchain.berlin/). Funding for this development comes primarily from the Interchain Foundation, a Swiss non-profit.",
      links: [
        {
          title: "Documentation",
          children: [
            {
              title: "Cosmos SDK",
              url: "https://docs.cosmos.network",
            },
            {
              title: "Cosmos Hub",
              url: "https://hub.cosmos.network",
            },
            {
              title: "Tendermint Core",
              url: "https://docs.tendermint.com",
            },
          ],
        },
        {
          title: "Community",
          children: [
            {
              title: "Cosmos blog",
              url: "https://blog.cosmos.network",
            },
            {
              title: "Forum",
              url: "https://forum.cosmos.network",
            },
            {
              title: "Chat",
              url: "https://discord.gg/W8trcGV",
            },
          ],
        },
        {
          title: "Contributing",
          children: [
            {
              title: "Contributing to the docs",
              url: "https://github.com/cosmos/ibc-go/blob/main/docs/DOCS_README.md",
            },
            {
              title: "Source code on GitHub",
              url: "https://github.com/cosmos/ibc-go/",
            },
          ],
        },
      ],
    },
  },
  plugins: [
    [
      "@vuepress/google-analytics",
      {
        ga: "UA-51029217-2",
      },
    ],
    [
      "sitemap",
      {
        hostname: "https://ibc.cosmos.network",
      },
    ],
  ],
};<|MERGE_RESOLUTION|>--- conflicted
+++ resolved
@@ -63,7 +63,6 @@
       {
         label: "main",
         key: "main",
-<<<<<<< HEAD
       },
       {
         label: "v1.1.0",
@@ -102,65 +101,20 @@
         key: "v2.3.0",
       },
       {
+        label: "v2.4.0",
+        key: "v2.4.0",
+      },
+      {
+        label: "v2.5.0",
+        key: "v2.5.0",
+      },
+      {
         label: "v3.0.0",
         key: "v3.0.0",
       },
       {
         label: "v3.1.0",
         key: "v3.1.0",
-=======
-      },
-      {
-        label: "v1.1.0",
-        key: "v1.1.0",
-      },
-      {
-        label: "v1.2.0",
-        key: "v1.2.0",
-      },
-      {
-        label: "v1.3.0",
-        key: "v1.3.0",
-      },
-      {
-        label: "v1.5.0",
-        key: "v1.5.0",
-      },
-      {
-        label: "v1.4.0",
-        key: "v1.4.0",
-      },
-      {
-        label: "v2.0.0",
-        key: "v2.0.0",
-      },
-      {
-        label: "v2.1.0",
-        key: "v2.1.0",
-      },
-      {
-        label: "v2.2.0",
-        key: "v2.2.0",
-      },
-      {
-        label: "v2.3.0",
-        key: "v2.3.0",
-      },
-      {
-        label: "v2.4.0",
-        key: "v2.4.0",
-      },
-      {
-        label: "v2.5.0",
-        key: "v2.5.0",
-      },
-      {
-        label: "v3.0.0",
-        key: "v3.0.0",
-      },
-      {
-        label: "v3.1.0",
-        key: "v3.1.0",
       },
       {
         label: "v3.2.0",
@@ -205,7 +159,6 @@
       {
         label: "v6.1.0",
         key: "v6.1.0",
->>>>>>> 682ba550
       },
     ],
     topbar: {
@@ -280,33 +233,22 @@
                 {
                   title: "Development Use Cases",
                   directory: false,
-<<<<<<< HEAD
+                  path: "/apps/interchain-accounts/development.html",
+                },
+                {
+                  title: "Authentication Modules",
+                  directory: false,
                   path: "/apps/interchain-accounts/auth-modules.html",
-=======
-                  path: "/apps/interchain-accounts/development.html",
->>>>>>> 682ba550
-                },
-                {
-                  title: "Authentication Modules",
-                  directory: false,
-<<<<<<< HEAD
-                  path: "/apps/interchain-accounts/active-channels.html",
-=======
-                  path: "/apps/interchain-accounts/auth-modules.html",
->>>>>>> 682ba550
                 },
                 {
                   title: "Integration",
                   directory: false,
                   path: "/apps/interchain-accounts/integration.html",
-<<<<<<< HEAD
-=======
                 },
                 {
                   title: "Messages",
                   directory: false,
                   path: "/apps/interchain-accounts/messages.html",
->>>>>>> 682ba550
                 },
                 {
                   title: "Parameters",
@@ -316,10 +258,6 @@
                 {
                   title: "Client",
                   directory: false,
-<<<<<<< HEAD
-                  path: "/apps/interchain-accounts/transactions.html",
-                },
-=======
                   path: "/apps/interchain-accounts/client.html",
                 },
                 {
@@ -349,7 +287,6 @@
                     },
                   ]
                 },
->>>>>>> 682ba550
               ],
             },
             {
@@ -391,11 +328,6 @@
                   title: "Params",
                   directory: false,
                   path: "/apps/transfer/params.html",
-<<<<<<< HEAD
-                },
-              ],
-            },
-=======
                 },
                 {
                   title: "Authorizations",
@@ -488,7 +420,6 @@
                 },
               ],
             },
->>>>>>> 682ba550
           ],
         },
         {
@@ -562,8 +493,6 @@
               directory: false,
               path: "/migrations/v3-to-v4.html",
             },
-<<<<<<< HEAD
-=======
             {
               title: "IBC-Go v4 to v5",
               directory: false,
@@ -579,7 +508,6 @@
               directory: false,
               path: "/migrations/v6-to-v7.html",
             },
->>>>>>> 682ba550
           ],
         },
         {
@@ -612,13 +540,8 @@
         text: "Chat with IBC developers in <a href='https://discord.gg/W8trcGV' target='_blank'>Discord</a>.",
       },
       textLink: {
-<<<<<<< HEAD
-        text: "ibcprotocol.org",
-        url: "https://ibcprotocol.org",
-=======
         text: "ibcprotocol.dev",
         url: "https://ibcprotocol.dev",
->>>>>>> 682ba550
       },
       services: [
         {
