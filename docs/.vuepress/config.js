module.exports = {
  theme: "cosmos",
  title: "IBC-Go",
  locales: {
    "/": {
      lang: "en-US",
    },
  },
  base: process.env.VUEPRESS_BASE || "/",
  head: [
    [
      "link",
      {
        rel: "apple-touch-icon",
        sizes: "180x180",
        href: "/apple-touch-icon.png",
      },
    ],
    [
      "link",
      {
        rel: "icon",
        type: "image/png",
        sizes: "32x32",
        href: "/favicon-32x32.png",
      },
    ],
    [
      "link",
      {
        rel: "icon",
        type: "image/png",
        sizes: "16x16",
        href: "/favicon-16x16.png",
      },
    ],
    ["link", { rel: "manifest", href: "/site.webmanifest" }],
    ["meta", { name: "msapplication-TileColor", content: "#2e3148" }],
    ["meta", { name: "theme-color", content: "#ffffff" }],
    ["link", { rel: "icon", type: "image/svg+xml", href: "/favicon-svg.svg" }],
    [
      "link",
      {
        rel: "apple-touch-icon-precomposed",
        href: "/apple-touch-icon-precomposed.png",
      },
    ],
  ],
  themeConfig: {
    repo: "cosmos/ibc-go",
    docsRepo: "cosmos/ibc-go",
    docsBranch: "main",
    docsDir: "docs",
    editLinks: true,
    label: "ibc",
    // TODO
    //algolia: {
    //  id: "BH4D9OD16A",
    //  key: "ac317234e6a42074175369b2f42e9754",
    //  index: "ibc-go"
    //},
    versions: [
      {
        label: "main",
        key: "main",
      },
      {
        label: "v1.1.0",
        key: "v1.1.0",
      },
      {
        label: "v1.2.0",
        key: "v1.2.0",
      },
      {
        label: "v1.3.0",
        key: "v1.3.0",
      },
      {
        label: "v1.5.0",
        key: "v1.5.0",
      },
      {
        label: "v1.4.0",
        key: "v1.4.0",
      },
      {
        label: "v2.0.0",
        key: "v2.0.0",
      },
      {
        label: "v2.1.0",
        key: "v2.1.0",
      },
      {
        label: "v2.2.0",
        key: "v2.2.0",
      },
      {
        label: "v2.3.0",
        key: "v2.3.0",
      },
      {
        label: "v2.4.0",
        key: "v2.4.0",
      },
      {
        label: "v2.5.0",
        key: "v2.5.0",
      },
      {
        label: "v3.0.0",
        key: "v3.0.0",
      },
      {
        label: "v3.1.0",
        key: "v3.1.0",
      },
      {
        label: "v3.2.0",
        key: "v3.2.0",
      },
      {
        label: "v3.3.0",
        key: "v3.3.0",
      },
      {
        label: "v3.4.0",
        key: "v3.4.0",
      },
      {
        label: "v4.0.0",
        key: "v4.0.0",
      },
      {
        label: "v4.1.0",
        key: "v4.1.0",
      },
      {
        label: "v4.2.0",
        key: "v4.2.0",
      },
      {
        label: "v5.0.0",
        key: "v5.0.0",
      },
      {
        label: "v5.1.0",
        key: "v5.1.0",
      },
    ],
    topbar: {
      banner: true,
    },
    sidebar: {
      auto: false,
      nav: [
        {
          title: "Using IBC-Go",
          children: [
            {
              title: "Overview",
              directory: false,
              path: "/ibc/overview.html",
            },
            {
              title: "Integration",
              directory: false,
              path: "/ibc/integration.html",
            },
            {
              title: "Applications",
              directory: true,
              path: "/ibc/apps",
            },
            {
              title: "Middleware",
              directory: true,
              path: "/ibc/middleware",
            },
            {
              title: "Upgrades",
              directory: true,
              path: "/ibc/upgrades",
            },
            {
              title: "Governance Proposals",
              directory: false,
              path: "/ibc/proposals.html",
            },
            {
              title: "Relayer",
              directory: false,
              path: "/ibc/relayer.html",
            },
            {
              title: "Protobuf Documentation",
              directory: false,
              path: "/ibc/proto-docs.html",
            },
            {
              title: "Roadmap",
              directory: false,
              path: "/roadmap/roadmap.html",
            },
          ],
        },
        {
          title: "IBC Application Modules",
          children: [
            {
              title: "Interchain Accounts",
              directory: true,
              path: "/apps",
              children: [
                {
                  title: "Overview",
                  directory: false,
                  path: "/apps/interchain-accounts/overview.html",
                },
                {
                  title: "Development Use Cases",
                  directory: false,
                  path: "/apps/interchain-accounts/development.html",
                },
                {
                  title: "Authentication Modules",
                  directory: false,
                  path: "/apps/interchain-accounts/auth-modules.html",
                },
                {
                  title: "Integration",
                  directory: false,
                  path: "/apps/interchain-accounts/integration.html",
                },
                {
                  title: "Messages",
                  directory: false,
                  path: "/apps/interchain-accounts/messages.html",
                },
                {
                  title: "Parameters",
                  directory: false,
                  path: "/apps/interchain-accounts/parameters.html",
                },
                {
                  title: "Client",
                  directory: false,
                  path: "/apps/interchain-accounts/client.html",
                },
                {
                  title: "Active Channels",
                  directory: false,
                  path: "/apps/interchain-accounts/active-channels.html",
                },
                {
                  title: "Legacy",
                  directory: true,
                  path: "/apps/interchain-accounts",
                  children: [
                    {
                      title: "Authentication Modules",
                      directory: false,
                      path: "/apps/interchain-accounts/legacy/auth-modules.html",
                    },
                    {
                      title: "Integration",
                      directory: false,
                      path: "/apps/interchain-accounts/legacy/integration.html",
                    },
                    {
                      title: "Keeper API",
                      directory: false,
                      path: "/apps/interchain-accounts/legacy/keeper-api.html",
                    },
                  ]
                },
              ],
            },
            {
              title: "Transfer",
              directory: true,
              path: "/apps",
              children: [
                {
                  title: "Overview",
                  directory: false,
                  path: "/apps/transfer/overview.html",
                },
                {
                  title: "State",
                  directory: false,
                  path: "/apps/transfer/state.html",
                },
                {
                  title: "State Transitions",
                  directory: false,
                  path: "/apps/transfer/state-transitions.html",
                },
                {
                  title: "Messages",
                  directory: false,
                  path: "/apps/transfer/messages.html",
                },
                {
                  title: "Events",
                  directory: false,
                  path: "/apps/transfer/events.html",
                },
                {
                  title: "Metrics",
                  directory: false,
                  path: "/apps/transfer/metrics.html",
                },
                {
                  title: "Params",
                  directory: false,
                  path: "/apps/transfer/params.html",
                },
              ],
            },
          ],
        },
        {
          title: "IBC Light Clients",
          children: [
            {
<<<<<<< HEAD
              title: "Overview",
              directory: false,
              path: "/ibc/light-clients/overview.html",
            },
            {
              title: "ClientState",
              directory: false,
              path: "light-clients/client-state.html",
            },
            {
              title: "ConsensusState",
              directory: false,
              path: "/light-clients/consensus-state.html",
            },
            {
              title: "Existence/Non-Existence Proofs",
              directory: false,
              path: "/light-clients/proofs.html",
            },
            {
              title: "Updates Handling",
              directory: false,
              path: "/light-clients/update.html",
            },
            {
              title: "Misbehaviour Handling",
              directory: false,
              path: "/light-clients/misbehaviour.html",
            },
            {
              title: "Upgrades Handling",
              directory: false,
              path: "/light-clients/upgrade.html",
            },
            {
              title: "Proposal Handling",
              directory: false,
              path: "/light-clients/proposal.html",
=======
              title: "Developer Guide",
              directory: true,
              path: "/ibc/light-clients",
              children: [
                {
                  title: "Overview",
                  directory: false,
                  path: "/ibc/light-clients/overview.html",
                },
                {
                  title: "ClientState",
                  directory: false,
                  path: "/ibc/light-clients/client-state.html",
                },
                {
                  title: "ConsensusState",
                  directory: false,
                  path: "/ibc/light-clients/consensus-state.html",
                },
                {
                  title: "Existence/Non-Existence Proofs",
                  directory: false,
                  path: "/ibc/light-clients/proofs.html",
                },
                {
                  title: "Updates Handling",
                  directory: false,
                  path: "/ibc/light-clients/update.html",
                },
                {
                  title: "Misbehaviour Handling",
                  directory: false,
                  path: "/ibc/light-clients/misbehaviour.html",
                },
                {
                  title: "Upgrades Handling",
                  directory: false,
                  path: "/ibc/light-clients/upgrade.html",
                },
                {
                  title: "Proposal Handling",
                  directory: false,
                  path: "/ibc/light-clients/proposal.html",
                },
                {
                  title: "Genesis Handling",
                  directory: false,
                  path: "/ibc/light-clients/genesis.html",
                },
              ]
>>>>>>> 7ae97694
            },
            {
              title: "Solomachine",
              directory: true,
              path: "/ibc/light-clients/solomachine",
              children: [
                {
                  title: "Solomachine",
                  directory: false,
                  path: "/ibc/light-clients/solomachine/solomachine.html",
                },
                {
                  title: "Concepts",
                  directory: false,
                  path: "/ibc/light-clients/solomachine/concepts.html",
                },
                {
                  title: "State",
                  directory: false,
                  path: "/ibc/light-clients/solomachine/state.html",
                },
                {
                  title: "State Transitions",
                  directory: false,
                  path: "/ibc/light-clients/solomachine/state_transitions.html",
                },
              ],
            },
          ],
        },
        {
          title: "IBC Middleware Modules",
          children: [
            {
              title: "Fee Middleware",
              directory: true,
              path: "/middleware",
              children: [
                {
                  title: "Overview",
                  directory: false,
                  path: "/middleware/ics29-fee/overview.html",
                },
                {
                  title: "Integration",
                  directory: false,
                  path: "/middleware/ics29-fee/integration.html",
                },
                {
                  title: "Fee Messages",
                  directory: false,
                  path: "/middleware/ics29-fee/msgs.html",
                },
                {
                  title: "Fee Distribution",
                  directory: false,
                  path: "/middleware/ics29-fee/fee-distribution.html",
                },
                {
                  title: "Events",
                  directory: false,
                  path: "/middleware/ics29-fee/events.html",
                },
                {
                  title: "End Users",
                  directory: false,
                  path: "/middleware/ics29-fee/end-users.html",
                },
              ],
            },
          ],
        },
        {
          title: "Migrations",
          children: [
            {
              title:
                "Support transfer of coins whose base denom contains slashes",
              directory: false,
              path: "/migrations/support-denoms-with-slashes.html",
            },
            {
              title: "SDK v0.43 to IBC-Go v1",
              directory: false,
              path: "/migrations/sdk-to-v1.html",
            },
            {
              title: "IBC-Go v1 to v2",
              directory: false,
              path: "/migrations/v1-to-v2.html",
            },
            {
              title: "IBC-Go v2 to v3",
              directory: false,
              path: "/migrations/v2-to-v3.html",
            },
            {
              title: "IBC-Go v3 to v4",
              directory: false,
              path: "/migrations/v3-to-v4.html",
            },
            {
              title: "IBC-Go v4 to v5",
              directory: false,
              path: "/migrations/v4-to-v5.html",
            },
            {
              title: "IBC-Go v5 to v6",
              directory: false,
              path: "/migrations/v5-to-v6.html",
            },
            {
              title: "IBC-Go v6 to v7",
              directory: false,
              path: "/migrations/v6-to-v7.html",
            },
          ],
        },
        {
          title: "Resources",
          children: [
            {
              title: "IBC Specification",
              path: "https://github.com/cosmos/ibc",
            },
          ],
        },
      ],
    },
    gutter: {
      title: "Help & Support",
      editLink: true,
      chat: {
        title: "Discord",
        text: "Chat with IBC developers on Discord.",
        url: "https://discordapp.com/channels/669268347736686612",
        bg: "linear-gradient(225.11deg, #2E3148 0%, #161931 95.68%)",
      },
      github: {
        title: "Found an Issue?",
        text: "Help us improve this page by suggesting edits on GitHub.",
      },
    },
    footer: {
      question: {
        text: "Chat with IBC developers in <a href='https://discord.gg/W8trcGV' target='_blank'>Discord</a>.",
      },
      textLink: {
        text: "ibcprotocol.dev",
        url: "https://ibcprotocol.dev",
      },
      services: [
        {
          service: "medium",
          url: "https://blog.cosmos.network/",
        },
        {
          service: "twitter",
          url: "https://twitter.com/cosmos",
        },
        {
          service: "linkedin",
          url: "https://www.linkedin.com/company/interchain-gmbh",
        },
        {
          service: "reddit",
          url: "https://reddit.com/r/cosmosnetwork",
        },
        {
          service: "telegram",
          url: "https://t.me/cosmosproject",
        },
        {
          service: "youtube",
          url: "https://www.youtube.com/c/CosmosProject",
        },
      ],
      smallprint:
        "The development of IBC-Go is led primarily by [Interchain GmbH](https://interchain.berlin/). Funding for this development comes primarily from the Interchain Foundation, a Swiss non-profit.",
      links: [
        {
          title: "Documentation",
          children: [
            {
              title: "Cosmos SDK",
              url: "https://docs.cosmos.network",
            },
            {
              title: "Cosmos Hub",
              url: "https://hub.cosmos.network",
            },
            {
              title: "Tendermint Core",
              url: "https://docs.tendermint.com",
            },
          ],
        },
        {
          title: "Community",
          children: [
            {
              title: "Cosmos blog",
              url: "https://blog.cosmos.network",
            },
            {
              title: "Forum",
              url: "https://forum.cosmos.network",
            },
            {
              title: "Chat",
              url: "https://discord.gg/W8trcGV",
            },
          ],
        },
        {
          title: "Contributing",
          children: [
            {
              title: "Contributing to the docs",
              url: "https://github.com/cosmos/ibc-go/blob/main/docs/DOCS_README.md",
            },
            {
              title: "Source code on GitHub",
              url: "https://github.com/cosmos/ibc-go/",
            },
          ],
        },
      ],
    },
  },
  plugins: [
    [
      "@vuepress/google-analytics",
      {
        ga: "UA-51029217-2",
      },
    ],
    [
      "sitemap",
      {
        hostname: "https://ibc.cosmos.network",
      },
    ],
  ],
};<|MERGE_RESOLUTION|>--- conflicted
+++ resolved
@@ -325,46 +325,6 @@
           title: "IBC Light Clients",
           children: [
             {
-<<<<<<< HEAD
-              title: "Overview",
-              directory: false,
-              path: "/ibc/light-clients/overview.html",
-            },
-            {
-              title: "ClientState",
-              directory: false,
-              path: "light-clients/client-state.html",
-            },
-            {
-              title: "ConsensusState",
-              directory: false,
-              path: "/light-clients/consensus-state.html",
-            },
-            {
-              title: "Existence/Non-Existence Proofs",
-              directory: false,
-              path: "/light-clients/proofs.html",
-            },
-            {
-              title: "Updates Handling",
-              directory: false,
-              path: "/light-clients/update.html",
-            },
-            {
-              title: "Misbehaviour Handling",
-              directory: false,
-              path: "/light-clients/misbehaviour.html",
-            },
-            {
-              title: "Upgrades Handling",
-              directory: false,
-              path: "/light-clients/upgrade.html",
-            },
-            {
-              title: "Proposal Handling",
-              directory: false,
-              path: "/light-clients/proposal.html",
-=======
               title: "Developer Guide",
               directory: true,
               path: "/ibc/light-clients",
@@ -415,7 +375,6 @@
                   path: "/ibc/light-clients/genesis.html",
                 },
               ]
->>>>>>> 7ae97694
             },
             {
               title: "Solomachine",
