--- conflicted
+++ resolved
@@ -97,31 +97,6 @@
         key: "v2.2.0",
       },
       {
-<<<<<<< HEAD
-        "label": "v1.3.0",
-        "key": "v1.3.0"
-      },
-      {
-        "label": "v1.4.0",
-        "key": "v1.4.0"
-      },
-      {
-        "label": "v2.0.0",
-        "key": "v2.0.0"
-      } ,
-      {
-        "label": "v2.1.0",
-        "key": "v2.1.0"
-      }, 
-      { 
-        "label": "v2.2.0",
-        "key": "v2.2.0"
-      },
-      {
-        "label": "v3.0.0",
-        "key": "v3.0.0"
-      }
-=======
         label: "v2.3.0",
         key: "v2.3.0",
       },
@@ -133,7 +108,6 @@
         label: "v3.1.0",
         key: "v3.1.0",
       },
->>>>>>> 59693049
     ],
     topbar: {
       banner: true,
@@ -200,60 +174,33 @@
               path: "/apps",
               children: [
                 {
-<<<<<<< HEAD
-                    title: "Overview",
-                    directory: false,
-                    path: "/apps/interchain-accounts/overview.html"
-                }, 
+                  title: "Overview",
+                  directory: false,
+                  path: "/apps/interchain-accounts/overview.html",
+                },
                 {
                   title: "Authentication Modules",
                   directory: false,
-                  path: "/apps/interchain-accounts/auth-modules.html"
-=======
-                  title: "Overview",
-                  directory: false,
-                  path: "/apps/interchain-accounts/overview.html",
-                },
-                {
-                  title: "Authentication Modules",
-                  directory: false,
                   path: "/apps/interchain-accounts/auth-modules.html",
->>>>>>> 59693049
                 },
                 {
                   title: "Active Channels",
                   directory: false,
-<<<<<<< HEAD
-                  path: "/apps/interchain-accounts/active-channels.html"
-                },
-                {
-                    title: "Integration",
-                    directory: false,
-                    path: "/apps/interchain-accounts/integration.html"
-=======
                   path: "/apps/interchain-accounts/active-channels.html",
                 },
                 {
                   title: "Integration",
                   directory: false,
                   path: "/apps/interchain-accounts/integration.html",
->>>>>>> 59693049
                 },
                 {
                   title: "Parameters",
                   directory: false,
-<<<<<<< HEAD
-                  path: "/apps/interchain-accounts/parameters.html"
-=======
                   path: "/apps/interchain-accounts/parameters.html",
->>>>>>> 59693049
                 },
                 {
                   title: "Transactions",
                   directory: false,
-<<<<<<< HEAD
-                  path: "/apps/interchain-accounts/transactions.html"
-=======
                   path: "/apps/interchain-accounts/transactions.html",
                 },
               ],
@@ -292,7 +239,6 @@
                   title: "Metrics",
                   directory: false,
                   path: "/apps/transfer/metrics.html",
->>>>>>> 59693049
                 },
                 {
                   title: "Params",
