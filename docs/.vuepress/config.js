--- conflicted
+++ resolved
@@ -67,7 +67,6 @@
       {
         label: "v1.1.0",
         key: "v1.1.0",
-<<<<<<< HEAD
       },
       {
         label: "v1.2.0",
@@ -146,86 +145,6 @@
         key: "v4.3.0",
       },
       {
-=======
-      },
-      {
-        label: "v1.2.0",
-        key: "v1.2.0",
-      },
-      {
-        label: "v1.3.0",
-        key: "v1.3.0",
-      },
-      {
-        label: "v1.5.0",
-        key: "v1.5.0",
-      },
-      {
-        label: "v1.4.0",
-        key: "v1.4.0",
-      },
-      {
-        label: "v2.0.0",
-        key: "v2.0.0",
-      },
-      {
-        label: "v2.1.0",
-        key: "v2.1.0",
-      },
-      {
-        label: "v2.2.0",
-        key: "v2.2.0",
-      },
-      {
-        label: "v2.3.0",
-        key: "v2.3.0",
-      },
-      {
-        label: "v2.4.0",
-        key: "v2.4.0",
-      },
-      {
-        label: "v2.5.0",
-        key: "v2.5.0",
-      },
-      {
-        label: "v3.0.0",
-        key: "v3.0.0",
-      },
-      {
-        label: "v3.1.0",
-        key: "v3.1.0",
-      },
-      {
-        label: "v3.2.0",
-        key: "v3.2.0",
-      },
-      {
-        label: "v3.3.0",
-        key: "v3.3.0",
-      },
-      {
-        label: "v3.4.0",
-        key: "v3.4.0",
-      },
-      {
-        label: "v4.0.0",
-        key: "v4.0.0",
-      },
-      {
-        label: "v4.1.0",
-        key: "v4.1.0",
-      },
-      {
-        label: "v4.2.0",
-        key: "v4.2.0",
-      },
-      {
-        label: "v4.3.0",
-        key: "v4.3.0",
-      },
-      {
->>>>>>> ea732c13
         label: "v5.0.0",
         key: "v5.0.0",
       },
@@ -295,14 +214,11 @@
               title: "Roadmap",
               directory: false,
               path: "/roadmap/roadmap.html",
-<<<<<<< HEAD
-=======
             },
             {
               title: "Troubleshooting",
               directory: false,
               path: "/ibc/troubleshooting.html",
->>>>>>> ea732c13
             },
           ],
         },
@@ -422,7 +338,6 @@
                   title: "Authorizations",
                   directory: false,
                   path: "/apps/transfer/authorizations.html",
-<<<<<<< HEAD
                 },
               ],
             },
@@ -483,67 +398,6 @@
                 },
               ]
             },
-=======
-                },
-              ],
-            },
-          ],
-        },
-        {
-          title: "IBC Light Clients",
-          children: [
-            {
-              title: "Developer Guide",
-              directory: true,
-              path: "/ibc/light-clients",
-              children: [
-                {
-                  title: "Overview",
-                  directory: false,
-                  path: "/ibc/light-clients/overview.html",
-                },
-                {
-                  title: "Client State interface",
-                  directory: false,
-                  path: "/ibc/light-clients/client-state.html",
-                },
-                {
-                  title: "Consensus State interface",
-                  directory: false,
-                  path: "/ibc/light-clients/consensus-state.html",
-                },
-                {
-                  title: "Handling Updates and Misbehaviour",
-                  directory: false,
-                  path: "/ibc/light-clients/updates-and-misbehaviour.html",
-                },
-                {
-                  title: "Handling Upgrades",
-                  directory: false,
-                  path: "/ibc/light-clients/upgrades.html",
-                },
-                {
-                  title: "Existence/Non-Existence Proofs",
-                  directory: false,
-                  path: "/ibc/light-clients/proofs.html",
-                },
-                {
-                  title: "Handling Proposals",
-                  directory: false,
-                  path: "/ibc/light-clients/proposals.html",
-                },
-                {
-                  title: "Handling Genesis",
-                  directory: false,
-                  path: "/ibc/light-clients/genesis.html",
-                },
-                {
-                  title: "Setup",
-                  directory: false,
-                  path: "/ibc/light-clients/setup.html",
-                },
-              ]
-            },
             {
               title: "Localhost",
               directory: true,
@@ -576,7 +430,6 @@
                 },
               ],
             },
->>>>>>> ea732c13
             {
               title: "Solomachine",
               directory: true,
@@ -676,7 +529,6 @@
               title: "IBC-Go v3 to v4",
               directory: false,
               path: "/migrations/v3-to-v4.html",
-<<<<<<< HEAD
             },
             {
               title: "IBC-Go v4 to v5",
@@ -684,15 +536,6 @@
               path: "/migrations/v4-to-v5.html",
             },
             {
-=======
-            },
-            {
-              title: "IBC-Go v4 to v5",
-              directory: false,
-              path: "/migrations/v4-to-v5.html",
-            },
-            {
->>>>>>> ea732c13
               title: "IBC-Go v5 to v6",
               directory: false,
               path: "/migrations/v5-to-v6.html",
@@ -702,14 +545,11 @@
               directory: false,
               path: "/migrations/v6-to-v7.html",
             },
-<<<<<<< HEAD
-=======
             {
               title: "IBC-Go v7 to v7.1",
               directory: false,
               path: "/migrations/v7-to-v7_1.html",
             },
->>>>>>> ea732c13
           ],
         },
         {
