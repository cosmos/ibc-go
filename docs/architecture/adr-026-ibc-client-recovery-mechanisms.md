--- conflicted
+++ resolved
@@ -56,11 +56,7 @@
 
     In addition, `TrustingPeriod` was initally not allowed to be updated by a client upgrade proposal. However, due to the number of situations experienced in production where the `TrustingPeriod` of a client should be allowed to be updated because of ie: initial misconfiguration for a canonical channel, governance should be allowed to update this client parameter.
 
-<<<<<<< HEAD
-    In versions older than ibc-go v8, `MsgRecoverClient` was a governance proposal type `ClientUpdateProposal`. It has been removed and replaced by `MsgRecoverClient` in the migration from goverance v1beta1 to governacne v1.
-=======
     In versions older than ibc-go v8, `MsgRecoverClient` was a governance proposal type `ClientUpdateProposal`. It has been removed and replaced by `MsgRecoverClient` in the migration from governance v1beta1 to governance v1.
->>>>>>> 26f7fe33
 
     Note that this should NOT be lightly updated, as there may be a gap in time between when misbehaviour has occured and when the evidence of misbehaviour is submitted. For example, if the `UnbondingPeriod` is 2 weeks and the `TrustingPeriod` has also been set to two weeks, a validator could wait until right before `UnbondingPeriod` finishes, submit false information, then unbond and exit without being slashed for misbehaviour. Therefore, we recommend that the trusting period for the 07-tendermint client be set to 2/3 of the `UnbondingPeriod`.
 
