<!--
order: 3
-->

# IBC Applications

Learn how to configure your application to use IBC and send data packets to other chains. {synopsis}

This document serves as a guide for developers who want to write their own Inter-blockchain
Communication Protocol (IBC) applications for custom use cases.

Due to the modular design of the IBC protocol, IBC
application developers do not need to concern themselves with the low-level details of clients,
connections, and proof verification. Nevertheless a brief explanation of the lower levels of the
stack is given so that application developers may have a high-level understanding of the IBC
protocol. Then the document goes into detail on the abstraction layer most relevant for application
developers (channels and ports), and describes how to define your own custom packets, and
`IBCModule` callbacks.

To have your module interact over IBC you must: bind to a port(s), define your own packet data and acknowledgement structs as well as how to encode/decode them, and implement the
`IBCModule` interface. Below is a more detailed explanation of how to write an IBC application
module correctly.

## Pre-requisites Readings

- [IBC Overview](./overview.md)) {prereq}
- [IBC default integration](./integration.md) {prereq}

## Create a custom IBC application module

### Implement `IBCModule` Interface and callbacks

The Cosmos SDK expects all IBC modules to implement the [`IBCModule`
interface](https://github.com/cosmos/ibc-go/tree/main/modules/core/05-port/types/module.go). This
interface contains all of the callbacks IBC expects modules to implement. This section will describe
the callbacks that are called during channel handshake execution.

Here are the channel handshake callbacks that modules are expected to implement:

```go
// Called by IBC Handler on MsgOpenInit
func (k Keeper) OnChanOpenInit(ctx sdk.Context,
  order channeltypes.Order,
  connectionHops []string,
  portID string,
  channelID string,
  channelCap *capabilitytypes.Capability,
  counterparty channeltypes.Counterparty,
  version string,
) error {
  // OpenInit must claim the channelCapability that IBC passes into the callback
  if err := k.ClaimCapability(ctx, chanCap, host.ChannelCapabilityPath(portID, channelID)); err != nil {
    return err
 }

  // ... do custom initialization logic

  // Use above arguments to determine if we want to abort handshake
  // Examples: Abort if order == UNORDERED,
  // Abort if version is unsupported
  err := checkArguments(args)
  return err
}

// Called by IBC Handler on MsgOpenTry
OnChanOpenTry(
  ctx sdk.Context,
  order channeltypes.Order,
  connectionHops []string,
  portID,
  channelID string,
  channelCap *capabilitytypes.Capability,
  counterparty channeltypes.Counterparty,
  counterpartyVersion string,
) (string, error) {
<<<<<<< HEAD
    // OpenTry must claim the channelCapability that IBC passes into the callback
    if err := k.scopedKeeper.ClaimCapability(ctx, chanCap, host.ChannelCapabilityPath(portID, channelID)); err != nil {
        return err
    }
    
    // ... do custom initialization logic

    // Use above arguments to determine if we want to abort handshake
    if err := checkArguments(args); err != nil {
        return err
    }

    // Construct application version 
    // IBC applications must return the appropriate application version
    // This can be a simple string or it can be a complex version constructed
    // from the counterpartyVersion and other arguments. 
    // The version returned will be the channel version used for both channel ends. 
    appVersion := negotiateAppVersion(counterpartyVersion, args)
    
    return appVersion, nil
=======
  // OpenTry must claim the channelCapability that IBC passes into the callback
  if err := k.scopedKeeper.ClaimCapability(ctx, chanCap, host.ChannelCapabilityPath(portID, channelID)); err != nil {
    return err
  }
  
  // ... do custom initialization logic

  // Use above arguments to determine if we want to abort handshake
  if err := checkArguments(args); err != nil {
    return err
  }

  // Construct application version 
  // IBC applications must return the appropriate application version
  // This can be a simple string or it can be a complex version constructed
  // from the counterpartyVersion and other arguments. 
  // The version returned will be the channel version used for both channel ends. 
  appVersion := negotiateAppVersion(counterpartyVersion, args)
  
  return appVersion, nil
>>>>>>> 682ba550
}

// Called by IBC Handler on MsgOpenAck
OnChanOpenAck(
  ctx sdk.Context,
  portID,
  channelID string,
  counterpartyVersion string,
) error {
  // ... do custom initialization logic

  // Use above arguments to determine if we want to abort handshake
  err := checkArguments(args)
  return err
}

// Called by IBC Handler on MsgOpenConfirm
OnChanOpenConfirm(
  ctx sdk.Context,
  portID,
  channelID string,
) error {
  // ... do custom initialization logic

  // Use above arguments to determine if we want to abort handshake
  err := checkArguments(args)
  return err
}
```

The channel closing handshake will also invoke module callbacks that can return errors to abort the
closing handshake. Closing a channel is a 2-step handshake, the initiating chain calls
`ChanCloseInit` and the finalizing chain calls `ChanCloseConfirm`.

```go
// Called by IBC Handler on MsgCloseInit
OnChanCloseInit(
  ctx sdk.Context,
  portID,
  channelID string,
) error {
  // ... do custom finalization logic

  // Use above arguments to determine if we want to abort handshake
  err := checkArguments(args)
  return err
}

// Called by IBC Handler on MsgCloseConfirm
OnChanCloseConfirm(
  ctx sdk.Context,
  portID,
  channelID string,
) error {
  // ... do custom finalization logic

  // Use above arguments to determine if we want to abort handshake
  err := checkArguments(args)
  return err
}
```

#### Channel Handshake Version Negotiation

Application modules are expected to verify versioning used during the channel handshake procedure.

- `ChanOpenInit` callback should verify that the `MsgChanOpenInit.Version` is valid
- `ChanOpenTry` callback should construct the application version used for both channel ends. If no application version can be constructed, it must return an error.
- `ChanOpenAck` callback should verify that the `MsgChanOpenAck.CounterpartyVersion` is valid and supported.

IBC expects application modules to perform application version negotiation in `OnChanOpenTry`. The negotiated version
must be returned to core IBC. If the version cannot be negotiated, an error should be returned.

Versions must be strings but can implement any versioning structure. If your application plans to
have linear releases then semantic versioning is recommended. If your application plans to release
various features in between major releases then it is advised to use the same versioning scheme
as IBC. This versioning scheme specifies a version identifier and compatible feature set with
that identifier. Valid version selection includes selecting a compatible version identifier with
a subset of features supported by your application for that version. The struct is used for this
scheme can be found in `03-connection/types`.

Since the version type is a string, applications have the ability to do simple version verification
via string matching or they can use the already impelemented versioning system and pass the proto
encoded version into each handhshake call as necessary.

ICS20 currently implements basic string matching with a single supported version.

### Bind Ports

Currently, ports must be bound on app initialization. A module may bind to ports in `InitGenesis`
like so:

```go
func InitGenesis(ctx sdk.Context, keeper keeper.Keeper, state types.GenesisState) {
  // ... other initialization logic

  // Only try to bind to port if it is not already bound, since we may already own
  // port capability from capability InitGenesis
  if !isBound(ctx, state.PortID) {
    // module binds to desired ports on InitChain
    // and claims returned capabilities
    cap1 := keeper.IBCPortKeeper.BindPort(ctx, port1)
    cap2 := keeper.IBCPortKeeper.BindPort(ctx, port2)
    cap3 := keeper.IBCPortKeeper.BindPort(ctx, port3)

    // NOTE: The module's scoped capability keeper must be private
    keeper.scopedKeeper.ClaimCapability(cap1)
    keeper.scopedKeeper.ClaimCapability(cap2)
    keeper.scopedKeeper.ClaimCapability(cap3)
  }

  // ... more initialization logic
}
```

### Custom Packets

Modules connected by a channel must agree on what application data they are sending over the
channel, as well as how they will encode/decode it. This process is not specified by IBC as it is up
to each application module to determine how to implement this agreement. However, for most
applications this will happen as a version negotiation during the channel handshake. While more
complex version negotiation is possible to implement inside the channel opening handshake, a very
simple version negotation is implemented in the [ibc-transfer module](https://github.com/cosmos/ibc-go/tree/main/modules/apps/transfer/module.go).

Thus, a module must define its a custom packet data structure, along with a well-defined way to
encode and decode it to and from `[]byte`.

```go
// Custom packet data defined in application module
type CustomPacketData struct {
  // Custom fields ...
}

EncodePacketData(packetData CustomPacketData) []byte {
  // encode packetData to bytes
}

DecodePacketData(encoded []byte) (CustomPacketData) {
  // decode from bytes to packet data
}
```

Then a module must encode its packet data before sending it through IBC.

```go
// retrieve the dynamic capability for this channel
channelCap := scopedKeeper.GetCapability(ctx, channelCapName)
// Sending custom application packet data
data := EncodePacketData(customPacketData)
packet.Data = data
// Send packet to IBC, authenticating with channelCap
sequence, err := IBCChannelKeeper.SendPacket(
  ctx, 
  channelCap, 
  sourcePort, 
  sourceChannel, 
  timeoutHeight, 
  timeoutTimestamp, 
  data,
)
```

A module receiving a packet must decode the `PacketData` into a structure it expects so that it can
act on it.

```go
// Receiving custom application packet data (in OnRecvPacket)
packetData := DecodePacketData(packet.Data)
// handle received custom packet data
```

#### Packet Flow Handling

Just as IBC expected modules to implement callbacks for channel handshakes, IBC also expects modules
to implement callbacks for handling the packet flow through a channel.

Once a module A and module B are connected to each other, relayers can start relaying packets and
acknowledgements back and forth on the channel.

![IBC packet flow diagram](https://media.githubusercontent.com/media/cosmos/ibc/old/spec/ics-004-channel-and-packet-semantics/channel-state-machine.png)

Briefly, a successful packet flow works as follows:

1. module A sends a packet through the IBC module
2. the packet is received by module B
3. if module B writes an acknowledgement of the packet then module A will process the
   acknowledgement
4. if the packet is not successfully received before the timeout, then module A processes the
   packet's timeout.

##### Sending Packets

Modules do not send packets through callbacks, since the modules initiate the action of sending
packets to the IBC module, as opposed to other parts of the packet flow where msgs sent to the IBC
module must trigger execution on the port-bound module through the use of callbacks. Thus, to send a
packet a module simply needs to call `SendPacket` on the `IBCChannelKeeper`.

```go
// retrieve the dynamic capability for this channel
channelCap := scopedKeeper.GetCapability(ctx, channelCapName)
// Sending custom application packet data
data := EncodePacketData(customPacketData)
// Send packet to IBC, authenticating with channelCap
sequence, err := IBCChannelKeeper.SendPacket(
  ctx, 
  channelCap, 
  sourcePort, 
  sourceChannel, 
  timeoutHeight, 
  timeoutTimestamp, 
  data,
)
```

::: warning
In order to prevent modules from sending packets on channels they do not own, IBC expects
modules to pass in the correct channel capability for the packet's source channel.
:::

##### Receiving Packets

To handle receiving packets, the module must implement the `OnRecvPacket` callback. This gets
invoked by the IBC module after the packet has been proved valid and correctly processed by the IBC
keepers. Thus, the `OnRecvPacket` callback only needs to worry about making the appropriate state
changes given the packet data without worrying about whether the packet is valid or not.

Modules may return to the IBC handler an acknowledgement which implements the Acknowledgement interface.
The IBC handler will then commit this acknowledgement of the packet so that a relayer may relay the
acknowledgement back to the sender module.

The state changes that occurred during this callback will only be written if:

- the acknowledgement was successful as indicated by the `Success()` function of the acknowledgement
- if the acknowledgement returned is nil indicating that an asynchronous process is occurring

NOTE: Applications which process asynchronous acknowledgements must handle reverting state changes
when appropriate. Any state changes that occurred during the `OnRecvPacket` callback will be written
for asynchronous acknowledgements.

```go
OnRecvPacket(
  ctx sdk.Context,
  packet channeltypes.Packet,
) ibcexported.Acknowledgement {
  // Decode the packet data
  packetData := DecodePacketData(packet.Data)

  // do application state changes based on packet data and return the acknowledgement
  // NOTE: The acknowledgement will indicate to the IBC handler if the application 
  // state changes should be written via the `Success()` function. Application state
  // changes are only written if the acknowledgement is successful or the acknowledgement
  // returned is nil indicating that an asynchronous acknowledgement will occur.
  ack := processPacket(ctx, packet, packetData)

  return ack
}
```

The Acknowledgement interface:

```go
// Acknowledgement defines the interface used to return
// acknowledgements in the OnRecvPacket callback.
type Acknowledgement interface {
  Success() bool
  Acknowledgement() []byte
}
```

### Acknowledgements

Modules may commit an acknowledgement upon receiving and processing a packet in the case of synchronous packet processing.
In the case where a packet is processed at some later point after the packet has been received (asynchronous execution), the acknowledgement
will be written once the packet has been processed by the application which may be well after the packet receipt.

NOTE: Most blockchain modules will want to use the synchronous execution model in which the module processes and writes the acknowledgement
for a packet as soon as it has been received from the IBC module.

This acknowledgement can then be relayed back to the original sender chain, which can take action
depending on the contents of the acknowledgement.

Just as packet data was opaque to IBC, acknowledgements are similarly opaque. Modules must pass and
receive acknowledegments with the IBC modules as byte strings.

Thus, modules must agree on how to encode/decode acknowledgements. The process of creating an
acknowledgement struct along with encoding and decoding it, is very similar to the packet data
example above. [ICS 04](https://github.com/cosmos/ibc/blob/master/spec/core/ics-004-channel-and-packet-semantics#acknowledgement-envelope)
specifies a recommended format for acknowledgements. This acknowledgement type can be imported from
[channel types](https://github.com/cosmos/ibc-go/tree/main/modules/core/04-channel/types).

While modules may choose arbitrary acknowledgement structs, a default acknowledgement types is provided by IBC [here](https://github.com/cosmos/ibc-go/blob/main/proto/ibc/core/channel/v1/channel.proto):

```proto
// Acknowledgement is the recommended acknowledgement format to be used by
// app-specific protocols.
// NOTE: The field numbers 21 and 22 were explicitly chosen to avoid accidental
// conflicts with other protobuf message formats used for acknowledgements.
// The first byte of any message with this format will be the non-ASCII values
// `0xaa` (result) or `0xb2` (error). Implemented as defined by ICS:
// https://github.com/cosmos/ibc/tree/master/spec/core/ics-004-channel-and-packet-semantics#acknowledgement-envelope
message Acknowledgement {
  // response contains either a result or an error and must be non-empty
  oneof response {
    bytes  result = 21;
    string error  = 22;
  }
}
```

#### Acknowledging Packets

After a module writes an acknowledgement, a relayer can relay back the acknowledgement to the sender module. The sender module can
then process the acknowledgement using the `OnAcknowledgementPacket` callback. The contents of the
acknowledgement is entirely upto the modules on the channel (just like the packet data); however, it
may often contain information on whether the packet was successfully processed along
with some additional data that could be useful for remediation if the packet processing failed.

Since the modules are responsible for agreeing on an encoding/decoding standard for packet data and
acknowledgements, IBC will pass in the acknowledgements as `[]byte` to this callback. The callback
is responsible for decoding the acknowledgement and processing it.

```go
OnAcknowledgementPacket(
  ctx sdk.Context,
  packet channeltypes.Packet,
  acknowledgement []byte,
) (*sdk.Result, error) {
  // Decode acknowledgement
  ack := DecodeAcknowledgement(acknowledgement)

  // process ack
  res, err := processAck(ack)
  return res, err
}
```

#### Timeout Packets

If the timeout for a packet is reached before the packet is successfully received or the
counterparty channel end is closed before the packet is successfully received, then the receiving
chain can no longer process it. Thus, the sending chain must process the timeout using
`OnTimeoutPacket` to handle this situation. Again the IBC module will verify that the timeout is
indeed valid, so our module only needs to implement the state machine logic for what to do once a
timeout is reached and the packet can no longer be received.

```go
OnTimeoutPacket(
  ctx sdk.Context,
  packet channeltypes.Packet,
) (*sdk.Result, error) {
  // do custom timeout logic
}
```

### Routing

As mentioned above, modules must implement the IBC module interface (which contains both channel
handshake callbacks and packet handling callbacks). The concrete implementation of this interface
must be registered with the module name as a route on the IBC `Router`.

```go
// app.go
func NewApp(...args) *App {
// ...

// Create static IBC router, add module routes, then set and seal it
ibcRouter := port.NewRouter()

ibcRouter.AddRoute(ibctransfertypes.ModuleName, transferModule)
// Note: moduleCallbacks must implement IBCModule interface
ibcRouter.AddRoute(moduleName, moduleCallbacks)

// Setting Router will finalize all routes by sealing router
// No more routes can be added
app.IBCKeeper.SetRouter(ibcRouter)
```

## Working Example

For a real working example of an IBC application, you can look through the `ibc-transfer` module
which implements everything discussed above.

Here are the useful parts of the module to look at:

[Binding to transfer
port](https://github.com/cosmos/ibc-go/blob/main/modules/apps/transfer/keeper/genesis.go)

[Sending transfer
packets](https://github.com/cosmos/ibc-go/blob/main/modules/apps/transfer/keeper/relay.go)

[Implementing IBC
callbacks](https://github.com/cosmos/ibc-go/blob/main/modules/apps/transfer/ibc_module.go)

## Next {hide}

Learn about [building modules](https://github.com/cosmos/cosmos-sdk/blob/main/docs/docs/building-modules/01-intro.md) {hide}<|MERGE_RESOLUTION|>--- conflicted
+++ resolved
@@ -73,28 +73,6 @@
   counterparty channeltypes.Counterparty,
   counterpartyVersion string,
 ) (string, error) {
-<<<<<<< HEAD
-    // OpenTry must claim the channelCapability that IBC passes into the callback
-    if err := k.scopedKeeper.ClaimCapability(ctx, chanCap, host.ChannelCapabilityPath(portID, channelID)); err != nil {
-        return err
-    }
-    
-    // ... do custom initialization logic
-
-    // Use above arguments to determine if we want to abort handshake
-    if err := checkArguments(args); err != nil {
-        return err
-    }
-
-    // Construct application version 
-    // IBC applications must return the appropriate application version
-    // This can be a simple string or it can be a complex version constructed
-    // from the counterpartyVersion and other arguments. 
-    // The version returned will be the channel version used for both channel ends. 
-    appVersion := negotiateAppVersion(counterpartyVersion, args)
-    
-    return appVersion, nil
-=======
   // OpenTry must claim the channelCapability that IBC passes into the callback
   if err := k.scopedKeeper.ClaimCapability(ctx, chanCap, host.ChannelCapabilityPath(portID, channelID)); err != nil {
     return err
@@ -115,7 +93,6 @@
   appVersion := negotiateAppVersion(counterpartyVersion, args)
   
   return appVersion, nil
->>>>>>> 682ba550
 }
 
 // Called by IBC Handler on MsgOpenAck
