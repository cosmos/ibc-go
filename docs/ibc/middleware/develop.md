<!--
order: 2
-->

# Create a custom IBC middleware

IBC middleware will wrap over an underlying IBC application (a base application or downstream middleware) and sits between core IBC and the base application.

<<<<<<< HEAD
The interfaces a middleware must implement are found [here](https://github.com/cosmos/ibc-go/blob/v7.0.0-rc0/modules/core/05-port/types/module.go).
=======
This document serves as a guide for middleware developers who want to write their own middleware and for chain developers who want to use IBC middleware on their chains.

IBC applications are designed to be self-contained modules that implement their own application-specific logic through a set of interfaces with the core IBC handlers. These core IBC handlers, in turn, are designed to enforce the correctness properties of IBC (transport, authentication, ordering) while delegating all application-specific handling to the IBC application modules. However, there are cases where some functionality may be desired by many applications, yet not appropriate to place in core IBC.

Middleware allows developers to define the extensions as separate modules that can wrap over the base application. This middleware can thus perform its own custom logic, and pass data into the application so that it may run its logic without being aware of the middleware's existence. This allows both the application and the middleware to implement its own isolated logic while still being able to run as part of a single packet flow.

## Pre-requisite readings

- [IBC Overview](../overview.md) {prereq}
- [IBC Integration](../integration.md) {prereq}
- [IBC Application Developer Guide](../apps/apps.md) {prereq}

## Definitions

`Middleware`: A self-contained module that sits between core IBC and an underlying IBC application during packet execution. All messages between core IBC and underlying application must flow through middleware, which may perform its own custom logic.

`Underlying Application`: An underlying application is the application that is directly connected to the middleware in question. This underlying application may itself be middleware that is chained to a base application.

`Base Application`: A base application is an IBC application that does not contain any middleware. It may be nested by 0 or multiple middleware to form an application stack.

`Application Stack (or stack)`: A stack is the complete set of application logic (middleware(s) + base application) that gets connected to core IBC. A stack may be just a base application, or it may be a series of middlewares that nest a base application.

## Create a custom IBC middleware

IBC middleware will wrap over an underlying IBC application and sits between core IBC and the application. It has complete control in modifying any message coming from IBC to the application, and any message coming from the application to core IBC. Thus, middleware must be completely trusted by chain developers who wish to integrate them, however this gives them complete flexibility in modifying the application(s) they wrap.

### Interfaces
>>>>>>> 25e2c455

```go
// Middleware implements the ICS26 Module interface
type Middleware interface {
  IBCModule // middleware has acccess to an underlying application which may be wrapped by more middleware
  ICS4Wrapper // middleware has access to ICS4Wrapper which may be core IBC Channel Handler or a higher-level middleware that wraps this middleware.
}
```

An `IBCMiddleware` struct implementing the `Middleware` interface, can be defined with its constructor as follows:

```go
// @ x/module_name/ibc_middleware.go

// IBCMiddleware implements the ICS26 callbacks and ICS4Wrapper for the fee middleware given the
// fee keeper and the underlying application.
type IBCMiddleware struct {
  app    porttypes.IBCModule
  keeper keeper.Keeper
}

// NewIBCMiddleware creates a new IBCMiddlware given the keeper and underlying application
func NewIBCMiddleware(app porttypes.IBCModule, k keeper.Keeper) IBCMiddleware {
  return IBCMiddleware{
    app:    app,
    keeper: k,
  }
}
```

## Implement `IBCModule` interface

`IBCMiddleware` is a struct that implements the [ICS-26 `IBCModule` interface (`porttypes.IBCModule`)](https://github.com/cosmos/ibc-go/blob/v7.0.0-rc0/modules/core/05-port/types/module.go#L14-L107). It is recommended to separate these callbacks into a separate file `ibc_middleware.go`. 

> Note how this is analogous to implementing the same interfaces for IBC applications that act as base applications.

As will be mentioned in the [integration section](./integration.md), this struct should be different than the struct that implements `AppModule` in case the middleware maintains its own internal state and processes separate SDK messages.

The middleware must have access to the underlying application, and be called before it during all ICS-26 callbacks. It may execute custom logic during these callbacks, and then call the underlying application's callback.

> Middleware **may** choose not to call the underlying application's callback at all. Though these should generally be limited to error cases.

The `IBCModule` interface consists of the channel handshake callbacks and packet callbacks. Most of the custom logic will be performed in the packet callbacks, in the case of the channel handshake callbacks, introducing the middleware requires consideration to the version negotiation and passing of capabilities.

### Channel handshake callbacks

#### Version negotiation

In the case where the IBC middleware expects to speak to a compatible IBC middleware on the counterparty chain, they must use the channel handshake to negotiate the middleware version without interfering in the version negotiation of the underlying application.

Middleware accomplishes this by formatting the version in a JSON-encoded string containing the middleware version and the application version. The application version may as well be a JSON-encoded string, possibly including further middleware and app versions, if the application stack consists of multiple milddlewares wrapping a base application. The format of the version is specified in ICS-30 as the following:

```json
{
  "<middleware_version_key>": "<middleware_version_value>",
  "app_version": "<application_version_value>"
}
```

The `<middleware_version_key>` key in the JSON struct should be replaced by the actual name of the key for the corresponding middleware (e.g. `fee_version`).

During the handshake callbacks, the middleware can unmarshal the version string and retrieve the middleware and application versions. It can do its negotiation logic on `<middleware_version_value>`, and pass the `<application_version_value>` to the underlying application.

> **NOTE**: Middleware that does not need to negotiate with a counterparty middleware on the remote stack will not implement the version unmarshalling and negotiation, and will simply perform its own custom logic on the callbacks without relying on the counterparty behaving similarly.

#### `OnChanOpenInit`

```go
func (im IBCMiddleware) OnChanOpenInit(
  ctx sdk.Context,
  order channeltypes.Order,
  connectionHops []string,
  portID string,
  channelID string,
  channelCap *capabilitytypes.Capability,
  counterparty channeltypes.Counterparty,
  version string,
) (string, error) {
  if version != "" {
    // try to unmarshal JSON-encoded version string and pass
    // the app-specific version to app callback.
    // otherwise, pass version directly to app callback.
    metadata, err := Unmarshal(version)
    if err != nil {
      // Since it is valid for fee version to not be specified,
      // the above middleware version may be for another middleware.
      // Pass the entire version string onto the underlying application.
      return im.app.OnChanOpenInit(
        ctx,
        order,
        connectionHops,
        portID,
        channelID,
        channelCap,
        counterparty,
        version,
      )
    }
    else {
      metadata = {
        // set middleware version to default value
        MiddlewareVersion: defaultMiddlewareVersion,
        // allow application to return its default version
        AppVersion: "",
      }
    }
  }

  doCustomLogic()

  // if the version string is empty, OnChanOpenInit is expected to return
  // a default version string representing the version(s) it supports
  appVersion, err := im.app.OnChanOpenInit(
    ctx,
    order,
    connectionHops,
        portID,
        channelID,
        channelCap,
        counterparty,
        metadata.AppVersion, // note we only pass app version here
    )
    if err != nil {
    // Since it is valid for fee version to not be specified,
    // the above middleware version may be for another middleware.
    // Pass the entire version string onto the underlying application.
    return im.app.OnChanOpenInit(
      ctx,
      order,
      connectionHops,
      portID,
      channelID,
      channelCap,
      counterparty,
      version,
    )
  }
  else {
    metadata = {
      // set middleware version to default value
      MiddlewareVersion: defaultMiddlewareVersion,
      // allow application to return its default version
      AppVersion: "",
    }
  }

  doCustomLogic()

  // if the version string is empty, OnChanOpenInit is expected to return
  // a default version string representing the version(s) it supports
  appVersion, err := im.app.OnChanOpenInit(
    ctx,
    order,
    connectionHops,
    portID,
    channelID,
    channelCap,
    counterparty,
    metadata.AppVersion, // note we only pass app version here
  )
  if err != nil {
    return "", err
  }

  version := constructVersion(metadata.MiddlewareVersion, appVersion)

  return version, nil
}
```

See [here](https://github.com/cosmos/ibc-go/blob/v7.0.0-rc0/modules/apps/29-fee/ibc_middleware.go#L36-L83) an example implementation of this callback for the ICS-29 Fee Middleware module.

#### `OnChanOpenTry`

```go
func (im IBCMiddleware) OnChanOpenTry(
  ctx sdk.Context,
  order channeltypes.Order,
  connectionHops []string,
  portID,
  channelID string,
  channelCap *capabilitytypes.Capability,
  counterparty channeltypes.Counterparty,
  counterpartyVersion string,
) (string, error) {
  // try to unmarshal JSON-encoded version string and pass
  // the app-specific version to app callback.
  // otherwise, pass version directly to app callback.
  cpMetadata, err := Unmarshal(counterpartyVersion)
  if err != nil {
    return app.OnChanOpenTry(
      ctx,
      order,
      connectionHops,
      portID,
      channelID,
      channelCap,
      counterparty,
      counterpartyVersion,
    )
  }

  doCustomLogic()

  // Call the underlying application's OnChanOpenTry callback.
  // The try callback must select the final app-specific version string and return it.
  appVersion, err := app.OnChanOpenTry(
    ctx,
    order,
    connectionHops,
    portID,
    channelID,
    channelCap,
    counterparty,
    cpMetadata.AppVersion, // note we only pass counterparty app version here
  )
  if err != nil {
    return "", err
  }

  // negotiate final middleware version
  middlewareVersion := negotiateMiddlewareVersion(cpMetadata.MiddlewareVersion)
  version := constructVersion(middlewareVersion, appVersion)

  return version, nil
}
```

See [here](https://github.com/cosmos/ibc-go/blob/v7.0.0-rc0/modules/apps/29-fee/ibc_middleware.go#L88-L125) an example implementation of this callback for the ICS-29 Fee Middleware module.

#### `OnChanOpenAck`

```go
func (im IBCMiddleware) OnChanOpenAck(
  ctx sdk.Context,
  portID,
  channelID string,
  counterpartyChannelID string,
  counterpartyVersion string,
) error {
  // try to unmarshal JSON-encoded version string and pass
  // the app-specific version to app callback.
  // otherwise, pass version directly to app callback.
  cpMetadata, err = UnmarshalJSON(counterpartyVersion)
  if err != nil {
    return app.OnChanOpenAck(ctx, portID, channelID, counterpartyChannelID, counterpartyVersion)
  }

  if !isCompatible(cpMetadata.MiddlewareVersion) {
    return error
  }
  doCustomLogic()

  // call the underlying application's OnChanOpenTry callback
  return app.OnChanOpenAck(ctx, portID, channelID, counterpartyChannelID, cpMetadata.AppVersion)
}
```

See [here](https://github.com/cosmos/ibc-go/blob/v7.0.0-rc0/modules/apps/29-fee/ibc_middleware.go#L128-L153)) an example implementation of this callback for the ICS-29 Fee Middleware module.

#### `OnChanOpenConfirm`

```go
func OnChanOpenConfirm(
  ctx sdk.Context,
  portID,
  channelID string,
) error {
  doCustomLogic()

  return app.OnChanOpenConfirm(ctx, portID, channelID)
}
```

See [here](https://github.com/cosmos/ibc-go/blob/v7.0.0-rc0/modules/apps/29-fee/ibc_middleware.go#L156-L163) an example implementation of this callback for the ICS-29 Fee Middleware module.

#### `OnChanCloseInit`

```go
func OnChanCloseInit(
  ctx sdk.Context,
  portID,
  channelID string,
) error {
  doCustomLogic()

  return app.OnChanCloseInit(ctx, portID, channelID)
}
```

See [here](https://github.com/cosmos/ibc-go/blob/v7.0.0-rc0/modules/apps/29-fee/ibc_middleware.go#L166-L188) an example implementation of this callback for the ICS-29 Fee Middleware module.

#### `OnChanCloseConfirm`

```go
func OnChanCloseConfirm(
  ctx sdk.Context,
  portID,
  channelID string,
) error {
  doCustomLogic()

  return app.OnChanCloseConfirm(ctx, portID, channelID)
}
```

See [here](https://github.com/cosmos/ibc-go/blob/v7.0.0-rc0/modules/apps/29-fee/ibc_middleware.go#L191-L213) an example implementation of this callback for the ICS-29 Fee Middleware module.

#### Capabilities

The middleware should simply pass the capability in the callback arguments along to the underlying application so that it may be claimed by the base application. The base application will then pass the capability up the stack in order to authenticate an outgoing packet/acknowledgement, which you can check in the [`ICS4Wrapper` section](./develop.md#ics-4-wrappers).

In the case where the middleware wishes to send a packet or acknowledgment without the involvement of the underlying application, it should be given access to the same `scopedKeeper` as the base application so that it can retrieve the capabilities by itself.

### Packet callbacks

The packet callbacks just like the handshake callbacks wrap the application's packet callbacks. The packet callbacks are where the middleware performs most of its custom logic. The middleware may read the packet flow data and perform some additional packet handling, or it may modify the incoming data before it reaches the underlying application. This enables a wide degree of usecases, as a simple base application like token-transfer can be transformed for a variety of usecases by combining it with custom middleware.

#### `OnRecvPacket`

```go
func (im IBCMiddleware) OnRecvPacket(
  ctx sdk.Context,
  packet channeltypes.Packet,
  relayer sdk.AccAddress,
) ibcexported.Acknowledgement {
  doCustomLogic(packet)

  ack := app.OnRecvPacket(ctx, packet, relayer)

  doCustomLogic(ack) // middleware may modify outgoing ack
    
  return ack
}
```

See [here](https://github.com/cosmos/ibc-go/blob/v7.0.0-rc0/modules/apps/29-fee/ibc_middleware.go#L217-L238) an example implementation of this callback for the ICS-29 Fee Middleware module.

#### `OnAcknowledgementPacket`

```go
func (im IBCMiddleware) OnAcknowledgementPacket(
  ctx sdk.Context,
  packet channeltypes.Packet,
  acknowledgement []byte,
  relayer sdk.AccAddress,
) error {
  doCustomLogic(packet, ack)

  return app.OnAcknowledgementPacket(ctx, packet, ack, relayer)
}
```

See [here](https://github.com/cosmos/ibc-go/blob/v7.0.0-rc0/modules/apps/29-fee/ibc_middleware.go#L242-L293) an example implementation of this callback for the ICS-29 Fee Middleware module.

#### `OnTimeoutPacket`

```go
func (im IBCMiddleware) OnTimeoutPacket(
  ctx sdk.Context,
  packet channeltypes.Packet,
  relayer sdk.AccAddress,
) error {
  doCustomLogic(packet)

  return app.OnTimeoutPacket(ctx, packet, relayer)
}
```

See [here](https://github.com/cosmos/ibc-go/blob/v7.0.0-rc0/modules/apps/29-fee/ibc_middleware.go#L297-L335) an example implementation of this callback for the ICS-29 Fee Middleware module.

## ICS-04 wrappers

Middleware must also wrap ICS-04 so that any communication from the application to the `channelKeeper` goes through the middleware first. Similar to the packet callbacks, the middleware may modify outgoing acknowledgements and packets in any way it wishes.

To ensure optimal generalisability, the `ICS4Wrapper` abstraction serves to abstract away whether a middleware is the topmost middleware (and thus directly caling into the ICS-04 `channelKeeper`) or itself being wrapped by another middleware.

Remember that middleware can be stateful or stateless. When defining the stateful middleware's keeper, the `ics4Wrapper` field is included. Then the appropriate keeper can be passed when instantiating the middleware's keeper in `app.go`

```go
type Keeper struct {
  storeKey storetypes.StoreKey
  cdc      codec.BinaryCodec

  ics4Wrapper   porttypes.ICS4Wrapper
  channelKeeper types.ChannelKeeper
  portKeeper    types.PortKeeper
  ...
}
```

For stateless middleware, the `ics4Wrapper` can be passed on directly without having to instantiate a keeper struct for the middleware.

[The interface](https://github.com/cosmos/ibc-go/blob/v7.0.0-rc0/modules/core/05-port/types/module.go#L110-L133) looks as follows:

```go
// This is implemented by ICS4 and all middleware that are wrapping base application.
// The base application will call `sendPacket` or `writeAcknowledgement` of the middleware directly above them
// which will call the next middleware until it reaches the core IBC handler.
type ICS4Wrapper interface {
  SendPacket(
    ctx sdk.Context,
    chanCap *capabilitytypes.Capability,
    sourcePort string,
    sourceChannel string,
    timeoutHeight clienttypes.Height,
    timeoutTimestamp uint64,
    data []byte,
  ) (sequence uint64, err error)

  WriteAcknowledgement(
    ctx sdk.Context,
    chanCap *capabilitytypes.Capability,
    packet exported.PacketI,
    ack exported.Acknowledgement,
  ) error

  GetAppVersion(
    ctx sdk.Context,
    portID,
    channelID string,
  ) (string, bool)
}
```

:warning: In the following paragraphs, the methods are presented in pseudo code which has been kept general, not stating whether the middleware is stateful or stateless. Remember that when the middleware is stateful, `ics4Wrapper` can be accessed through the keeper.

Check out the references provided for an actual implementation to clarify, where the `ics4Wrapper` methods in `ibc_middleware.go` simply call the equivalent keeper methods where the actual logic resides.

### `SendPacket`

```go
func SendPacket(
  ctx sdk.Context,
  chanCap *capabilitytypes.Capability,
  sourcePort string,
  sourceChannel string,
  timeoutHeight clienttypes.Height,
  timeoutTimestamp uint64,
  appData []byte,
) (uint64, error) {
  // middleware may modify data
  data = doCustomLogic(appData)

  return ics4Wrapper.SendPacket(
    ctx, 
    chanCap, 
    sourcePort, 
    sourceChannel, 
    timeoutHeight, 
    timeoutTimestamp, 
    data,
  )
}
```

See [here](https://github.com/cosmos/ibc-go/blob/v7.0.0-rc0/modules/apps/29-fee/keeper/relay.go#L17-L27) an example implementation of this function for the ICS-29 Fee Middleware module.

### `WriteAcknowledgement`

```go
// only called for async acks
func WriteAcknowledgement(
  ctx sdk.Context,
  chanCap *capabilitytypes.Capability,
  packet exported.PacketI,
  ack exported.Acknowledgement,
) error {
  // middleware may modify acknowledgement
  ack_bytes = doCustomLogic(ack)

  return ics4Wrapper.WriteAcknowledgement(packet, ack_bytes)
}
```

See [here](https://github.com/cosmos/ibc-go/blob/v7.0.0-rc0/modules/apps/29-fee/keeper/relay.go#L31-L55) an example implementation of this function for the ICS-29 Fee Middleware module.

### `GetAppVersion`

```go
// middleware must return the underlying application version
func GetAppVersion(
  ctx sdk.Context,
  portID,
  channelID string,
) (string, bool) {
  version, found := ics4Wrapper.GetAppVersion(ctx, portID, channelID)
  if !found {
    return "", false
  }

  if !MiddlewareEnabled {
    return version, true
  }

  // unwrap channel version
  metadata, err := Unmarshal(version)
  if err != nil {
    panic(fmt.Errof("unable to unmarshal version: %w", err))
  }

  return metadata.AppVersion, true
}
```

See [here](https://github.com/cosmos/ibc-go/blob/v7.0.0-rc0/modules/apps/29-fee/keeper/relay.go#L58-L74) an example implementation of this function for the ICS-29 Fee Middleware module.<|MERGE_RESOLUTION|>--- conflicted
+++ resolved
@@ -6,37 +6,7 @@
 
 IBC middleware will wrap over an underlying IBC application (a base application or downstream middleware) and sits between core IBC and the base application.
 
-<<<<<<< HEAD
 The interfaces a middleware must implement are found [here](https://github.com/cosmos/ibc-go/blob/v7.0.0-rc0/modules/core/05-port/types/module.go).
-=======
-This document serves as a guide for middleware developers who want to write their own middleware and for chain developers who want to use IBC middleware on their chains.
-
-IBC applications are designed to be self-contained modules that implement their own application-specific logic through a set of interfaces with the core IBC handlers. These core IBC handlers, in turn, are designed to enforce the correctness properties of IBC (transport, authentication, ordering) while delegating all application-specific handling to the IBC application modules. However, there are cases where some functionality may be desired by many applications, yet not appropriate to place in core IBC.
-
-Middleware allows developers to define the extensions as separate modules that can wrap over the base application. This middleware can thus perform its own custom logic, and pass data into the application so that it may run its logic without being aware of the middleware's existence. This allows both the application and the middleware to implement its own isolated logic while still being able to run as part of a single packet flow.
-
-## Pre-requisite readings
-
-- [IBC Overview](../overview.md) {prereq}
-- [IBC Integration](../integration.md) {prereq}
-- [IBC Application Developer Guide](../apps/apps.md) {prereq}
-
-## Definitions
-
-`Middleware`: A self-contained module that sits between core IBC and an underlying IBC application during packet execution. All messages between core IBC and underlying application must flow through middleware, which may perform its own custom logic.
-
-`Underlying Application`: An underlying application is the application that is directly connected to the middleware in question. This underlying application may itself be middleware that is chained to a base application.
-
-`Base Application`: A base application is an IBC application that does not contain any middleware. It may be nested by 0 or multiple middleware to form an application stack.
-
-`Application Stack (or stack)`: A stack is the complete set of application logic (middleware(s) + base application) that gets connected to core IBC. A stack may be just a base application, or it may be a series of middlewares that nest a base application.
-
-## Create a custom IBC middleware
-
-IBC middleware will wrap over an underlying IBC application and sits between core IBC and the application. It has complete control in modifying any message coming from IBC to the application, and any message coming from the application to core IBC. Thus, middleware must be completely trusted by chain developers who wish to integrate them, however this gives them complete flexibility in modifying the application(s) they wrap.
-
-### Interfaces
->>>>>>> 25e2c455
 
 ```go
 // Middleware implements the ICS26 Module interface
@@ -69,7 +39,7 @@
 
 ## Implement `IBCModule` interface
 
-`IBCMiddleware` is a struct that implements the [ICS-26 `IBCModule` interface (`porttypes.IBCModule`)](https://github.com/cosmos/ibc-go/blob/v7.0.0-rc0/modules/core/05-port/types/module.go#L14-L107). It is recommended to separate these callbacks into a separate file `ibc_middleware.go`. 
+`IBCMiddleware` is a struct that implements the [ICS-26 `IBCModule` interface (`porttypes.IBCModule`)](https://github.com/cosmos/ibc-go/blob/v7.0.0-rc0/modules/core/05-port/types/module.go#L14-L107). It is recommended to separate these callbacks into a separate file `ibc_middleware.go`.
 
 > Note how this is analogous to implementing the same interfaces for IBC applications that act as base applications.
 
