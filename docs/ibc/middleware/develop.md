--- conflicted
+++ resolved
@@ -11,7 +11,6 @@
 ```go
 // Middleware implements the ICS26 Module interface
 type Middleware interface {
-<<<<<<< HEAD
     IBCModule // middleware has acccess to an underlying application which may be wrapped by more middleware
     ICS4Wrapper // middleware has access to ICS4Wrapper which may be core IBC Channel Handler or a higher-level middleware that wraps this middleware.
 }
@@ -35,40 +34,6 @@
         app:    app,
         keeper: k,
     }
-=======
-  porttypes.IBCModule // middleware has acccess to an underlying application which may be wrapped by more middleware
-  ics4Wrapper: ICS4Wrapper // middleware has access to ICS4Wrapper which may be core IBC Channel Handler or a higher-level middleware that wraps this middleware.
-}
-```
-
-```typescript
-// This is implemented by ICS4 and all middleware that are wrapping base application.
-// The base application will call `sendPacket` or `writeAcknowledgement` of the middleware directly above them
-// which will call the next middleware until it reaches the core IBC handler.
-type ICS4Wrapper interface {
-  SendPacket(
-    ctx sdk.Context,
-    chanCap *capabilitytypes.Capability,
-    sourcePort string,
-    sourceChannel string,
-    timeoutHeight clienttypes.Height,
-    timeoutTimestamp uint64,
-    data []byte,
-  ) (sequence uint64, err error)
-
-  WriteAcknowledgement(
-    ctx sdk.Context,
-    chanCap *capabilitytypes.Capability,
-    packet exported.PacketI,
-    ack exported.Acknowledgement,
-  ) error
-
-  GetAppVersion(
-    ctx sdk.Context,
-    portID,
-    channelID string,
-  ) (string, bool)
->>>>>>> 24001d43
 }
 ```
 
@@ -109,7 +74,6 @@
 #### `OnChanOpenInit`
 
 ```go
-<<<<<<< HEAD
 func (im IBCMiddleware) OnChanOpenInit(
     ctx sdk.Context,
     order channeltypes.Order,
@@ -164,23 +128,6 @@
         counterparty,
         metadata.AppVersion, // note we only pass app version here
     )
-=======
-func (im IBCModule) OnChanOpenInit(
-  ctx sdk.Context,
-  order channeltypes.Order,
-  connectionHops []string,
-  portID string,
-  channelID string,
-  channelCap *capabilitytypes.Capability,
-  counterparty channeltypes.Counterparty,
-  version string,
-) (string, error) {
-  if version != "" {
-    // try to unmarshal JSON-encoded version string and pass
-    // the app-specific version to app callback.
-    // otherwise, pass version directly to app callback.
-    metadata, err := Unmarshal(version)
->>>>>>> 24001d43
     if err != nil {
     // Since it is valid for fee version to not be specified,
     // the above middleware version may be for another middleware.
@@ -234,7 +181,6 @@
 #### `OnChanOpenTry`
 
 ```go
-<<<<<<< HEAD
 func (im IBCMiddleware) OnChanOpenTry(
     ctx sdk.Context,
     order channeltypes.Order,
@@ -244,17 +190,6 @@
     channelCap *capabilitytypes.Capability,
     counterparty channeltypes.Counterparty,
     counterpartyVersion string,
-=======
-func OnChanOpenTry(
-  ctx sdk.Context,
-  order channeltypes.Order,
-  connectionHops []string,
-  portID,
-  channelID string,
-  channelCap *capabilitytypes.Capability,
-  counterparty channeltypes.Counterparty,
-  counterpartyVersion string,
->>>>>>> 24001d43
 ) (string, error) {
   // try to unmarshal JSON-encoded version string and pass
   // the app-specific version to app callback.
@@ -304,21 +239,12 @@
 #### `OnChanOpenAck`
 
 ```go
-<<<<<<< HEAD
 func (im IBCMiddleware) OnChanOpenAck(
     ctx sdk.Context,
     portID,
     channelID string,
     counterpartyChannelID string,
     counterpartyVersion string,
-=======
-func OnChanOpenAck(
-  ctx sdk.Context,
-  portID,
-  channelID string,
-  counterpartyChannelID string,
-  counterpartyVersion string,
->>>>>>> 24001d43
 ) error {
   // try to unmarshal JSON-encoded version string and pass
   // the app-specific version to app callback.
@@ -401,30 +327,18 @@
 #### `OnRecvPacket`
 
 ```go
-<<<<<<< HEAD
 func (im IBCMiddleware) OnRecvPacket(
     ctx sdk.Context,
     packet channeltypes.Packet,
     relayer sdk.AccAddress,
-=======
-func OnRecvPacket(
-  ctx sdk.Context,
-  packet channeltypes.Packet,
-  relayer sdk.AccAddress,
->>>>>>> 24001d43
 ) ibcexported.Acknowledgement {
   doCustomLogic(packet)
 
   ack := app.OnRecvPacket(ctx, packet, relayer)
 
-<<<<<<< HEAD
     doCustomLogic(ack) // middleware may modify outgoing ack
     
     return ack
-=======
-  doCustomLogic(ack) // middleware may modify outgoing ack
-  return ack
->>>>>>> 24001d43
 }
 ```
 
@@ -433,19 +347,11 @@
 #### `OnAcknowledgementPacket`
 
 ```go
-<<<<<<< HEAD
 func (im IBCMiddleware) OnAcknowledgementPacket(
     ctx sdk.Context,
     packet channeltypes.Packet,
     acknowledgement []byte,
     relayer sdk.AccAddress,
-=======
-func OnAcknowledgementPacket(
-  ctx sdk.Context,
-  packet channeltypes.Packet,
-  acknowledgement []byte,
-  relayer sdk.AccAddress,
->>>>>>> 24001d43
 ) error {
   doCustomLogic(packet, ack)
 
@@ -458,17 +364,10 @@
 #### `OnTimeoutPacket`
 
 ```go
-<<<<<<< HEAD
 func (im IBCMiddleware) OnTimeoutPacket(
     ctx sdk.Context,
     packet channeltypes.Packet,
     relayer sdk.AccAddress,
-=======
-func OnTimeoutPacket(
-  ctx sdk.Context,
-  packet channeltypes.Packet,
-  relayer sdk.AccAddress,
->>>>>>> 24001d43
 ) error {
   doCustomLogic(packet)
 
@@ -548,7 +447,6 @@
   timeoutTimestamp uint64,
   appData []byte,
 ) {
-<<<<<<< HEAD
     // middleware may modify data
     data = doCustomLogic(appData)
 
@@ -561,20 +459,6 @@
         timeoutTimestamp, 
         data,
     )
-=======
-  // middleware may modify data
-  data = doCustomLogic(appData)
-
-  return ics4Keeper.SendPacket(
-    ctx, 
-    chanCap, 
-    sourcePort, 
-    sourceChannel, 
-    timeoutHeight, 
-    timeoutTimestamp, 
-    data,
-  )
->>>>>>> 24001d43
 }
 ```
 
@@ -593,11 +477,7 @@
   // middleware may modify acknowledgement
   ack_bytes = doCustomLogic(ack)
 
-<<<<<<< HEAD
     return ics4Wrapper.WriteAcknowledgement(packet, ack_bytes)
-=======
-  return ics4Keeper.WriteAcknowledgement(packet, ack_bytes)
->>>>>>> 24001d43
 }
 ```
 
@@ -612,7 +492,6 @@
   portID,
   channelID string,
 ) (string, bool) {
-<<<<<<< HEAD
     version, found := ics4Wrapper.GetAppVersion(ctx, portID, channelID)
     if !found {
         return "", false
@@ -629,44 +508,6 @@
     }
 
     return metadata.AppVersion, true
-=======
-  version, found := ics4Keeper.GetAppVersion(ctx, portID, channelID)
-  if !found {
-    return "", false
-  }
-
-  if !MiddlewareEnabled {
-    return version, true
-  }
-
-  // unwrap channel version
-  metadata, err := Unmarshal(version)
-  if err != nil {
-    panic(fmt.Errof("unable to unmarshal version: %w", err))
-  }
-
-  return metadata.AppVersion, true
-}
-
-// middleware must return the underlying application version 
-func GetAppVersion(ctx sdk.Context, portID, channelID string) (string, bool) {
-  version, found := ics4Keeper.GetAppVersion(ctx, portID, channelID)
-  if !found {
-    return "", false
-  }
-
-  if !MiddlewareEnabled {
-    return version, true
-  }
-
-  // unwrap channel version
-  metadata, err := Unmarshal(version)
-  if err != nil {
-    panic(fmt.Errof("unable to unmarshal version: %w", err))
-  }
-
-  return metadata.AppVersion, true
->>>>>>> 24001d43
 }
 ```
 
