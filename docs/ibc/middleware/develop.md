--- conflicted
+++ resolved
@@ -48,13 +48,8 @@
 // which will call the next middleware until it reaches the core IBC handler.
 type ICS4Wrapper interface {
     SendPacket(ctx sdk.Context, chanCap *capabilitytypes.Capability, packet exported.Packet) error
-<<<<<<< HEAD
-    WriteAcknowledgement(ctx sdk.Context, chanCap *capabilitytypes.Capability, packet exported.Packet, ack []byte) error
-    GetAppVersion(ctx sdk.Context, portID, channelID string) (string, bool) 
-=======
     WriteAcknowledgement(ctx sdk.Context, chanCap *capabilitytypes.Capability, packet exported.Packet, ack exported.Acknowledgement) error
     GetAppVersion(ctx sdk.Context, portID, channelID string) (string, bool)
->>>>>>> 59693049
 }
 ```
 
@@ -413,7 +408,6 @@
 
     return metadata.AppVersion, true
 }
-<<<<<<< HEAD
 
 // middleware must return the underlying application version 
 func GetAppVersion(ctx sdk.Context, portID, channelID string) (string, bool) {
@@ -435,8 +429,5 @@
     return metadata.AppVersion, true
 }
 ```
-=======
-```
-
-See [here](https://github.com/cosmos/ibc-go/blob/48a6ae512b4ea42c29fdf6c6f5363f50645591a2/modules/apps/29-fee/ibc_middleware.go#L355-L358) an example implementation of this function for the ICS29 Fee Middleware module.
->>>>>>> 59693049
+
+See [here](https://github.com/cosmos/ibc-go/blob/48a6ae512b4ea42c29fdf6c6f5363f50645591a2/modules/apps/29-fee/ibc_middleware.go#L355-L358) an example implementation of this function for the ICS29 Fee Middleware module.