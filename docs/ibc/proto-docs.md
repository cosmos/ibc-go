<!-- This file is auto-generated. Please do not modify it yourself. -->
# Protobuf Documentation
<a name="top"></a>

## Table of Contents

- [ibc/applications/interchain_accounts/v1/account.proto](#ibc/applications/interchain_accounts/v1/account.proto)
    - [InterchainAccount](#ibc.applications.interchain_accounts.v1.InterchainAccount)
  
- [ibc/applications/interchain_accounts/v1/genesis.proto](#ibc/applications/interchain_accounts/v1/genesis.proto)
    - [ActiveChannel](#ibc.applications.interchain_accounts.v1.ActiveChannel)
    - [ControllerGenesisState](#ibc.applications.interchain_accounts.v1.ControllerGenesisState)
    - [GenesisState](#ibc.applications.interchain_accounts.v1.GenesisState)
    - [HostGenesisState](#ibc.applications.interchain_accounts.v1.HostGenesisState)
    - [RegisteredInterchainAccount](#ibc.applications.interchain_accounts.v1.RegisteredInterchainAccount)
  
- [ibc/applications/interchain_accounts/v1/packet.proto](#ibc/applications/interchain_accounts/v1/packet.proto)
    - [CosmosTx](#ibc.applications.interchain_accounts.v1.CosmosTx)
    - [InterchainAccountPacketData](#ibc.applications.interchain_accounts.v1.InterchainAccountPacketData)
  
    - [Type](#ibc.applications.interchain_accounts.v1.Type)
  
- [ibc/applications/transfer/v1/transfer.proto](#ibc/applications/transfer/v1/transfer.proto)
    - [DenomTrace](#ibc.applications.transfer.v1.DenomTrace)
    - [Params](#ibc.applications.transfer.v1.Params)
  
- [ibc/applications/transfer/v1/genesis.proto](#ibc/applications/transfer/v1/genesis.proto)
    - [GenesisState](#ibc.applications.transfer.v1.GenesisState)
  
- [ibc/applications/transfer/v1/query.proto](#ibc/applications/transfer/v1/query.proto)
    - [QueryDenomTraceRequest](#ibc.applications.transfer.v1.QueryDenomTraceRequest)
    - [QueryDenomTraceResponse](#ibc.applications.transfer.v1.QueryDenomTraceResponse)
    - [QueryDenomTracesRequest](#ibc.applications.transfer.v1.QueryDenomTracesRequest)
    - [QueryDenomTracesResponse](#ibc.applications.transfer.v1.QueryDenomTracesResponse)
    - [QueryParamsRequest](#ibc.applications.transfer.v1.QueryParamsRequest)
    - [QueryParamsResponse](#ibc.applications.transfer.v1.QueryParamsResponse)
  
    - [Query](#ibc.applications.transfer.v1.Query)
  
- [ibc/core/client/v1/client.proto](#ibc/core/client/v1/client.proto)
    - [ClientConsensusStates](#ibc.core.client.v1.ClientConsensusStates)
    - [ClientUpdateProposal](#ibc.core.client.v1.ClientUpdateProposal)
    - [ConsensusStateWithHeight](#ibc.core.client.v1.ConsensusStateWithHeight)
    - [Height](#ibc.core.client.v1.Height)
    - [IdentifiedClientState](#ibc.core.client.v1.IdentifiedClientState)
    - [Params](#ibc.core.client.v1.Params)
    - [UpgradeProposal](#ibc.core.client.v1.UpgradeProposal)
  
- [ibc/applications/transfer/v1/tx.proto](#ibc/applications/transfer/v1/tx.proto)
    - [MsgTransfer](#ibc.applications.transfer.v1.MsgTransfer)
    - [MsgTransferResponse](#ibc.applications.transfer.v1.MsgTransferResponse)
  
    - [Msg](#ibc.applications.transfer.v1.Msg)
  
- [ibc/applications/transfer/v2/packet.proto](#ibc/applications/transfer/v2/packet.proto)
    - [FungibleTokenPacketData](#ibc.applications.transfer.v2.FungibleTokenPacketData)
  
- [ibc/core/channel/v1/channel.proto](#ibc/core/channel/v1/channel.proto)
    - [Acknowledgement](#ibc.core.channel.v1.Acknowledgement)
    - [Channel](#ibc.core.channel.v1.Channel)
    - [Counterparty](#ibc.core.channel.v1.Counterparty)
    - [IdentifiedChannel](#ibc.core.channel.v1.IdentifiedChannel)
    - [Packet](#ibc.core.channel.v1.Packet)
    - [PacketState](#ibc.core.channel.v1.PacketState)
  
    - [Order](#ibc.core.channel.v1.Order)
    - [State](#ibc.core.channel.v1.State)
  
- [ibc/core/channel/v1/genesis.proto](#ibc/core/channel/v1/genesis.proto)
    - [GenesisState](#ibc.core.channel.v1.GenesisState)
    - [PacketSequence](#ibc.core.channel.v1.PacketSequence)
  
- [ibc/core/channel/v1/query.proto](#ibc/core/channel/v1/query.proto)
    - [QueryChannelClientStateRequest](#ibc.core.channel.v1.QueryChannelClientStateRequest)
    - [QueryChannelClientStateResponse](#ibc.core.channel.v1.QueryChannelClientStateResponse)
    - [QueryChannelConsensusStateRequest](#ibc.core.channel.v1.QueryChannelConsensusStateRequest)
    - [QueryChannelConsensusStateResponse](#ibc.core.channel.v1.QueryChannelConsensusStateResponse)
    - [QueryChannelRequest](#ibc.core.channel.v1.QueryChannelRequest)
    - [QueryChannelResponse](#ibc.core.channel.v1.QueryChannelResponse)
    - [QueryChannelsRequest](#ibc.core.channel.v1.QueryChannelsRequest)
    - [QueryChannelsResponse](#ibc.core.channel.v1.QueryChannelsResponse)
    - [QueryConnectionChannelsRequest](#ibc.core.channel.v1.QueryConnectionChannelsRequest)
    - [QueryConnectionChannelsResponse](#ibc.core.channel.v1.QueryConnectionChannelsResponse)
    - [QueryNextSequenceReceiveRequest](#ibc.core.channel.v1.QueryNextSequenceReceiveRequest)
    - [QueryNextSequenceReceiveResponse](#ibc.core.channel.v1.QueryNextSequenceReceiveResponse)
    - [QueryPacketAcknowledgementRequest](#ibc.core.channel.v1.QueryPacketAcknowledgementRequest)
    - [QueryPacketAcknowledgementResponse](#ibc.core.channel.v1.QueryPacketAcknowledgementResponse)
    - [QueryPacketAcknowledgementsRequest](#ibc.core.channel.v1.QueryPacketAcknowledgementsRequest)
    - [QueryPacketAcknowledgementsResponse](#ibc.core.channel.v1.QueryPacketAcknowledgementsResponse)
    - [QueryPacketCommitmentRequest](#ibc.core.channel.v1.QueryPacketCommitmentRequest)
    - [QueryPacketCommitmentResponse](#ibc.core.channel.v1.QueryPacketCommitmentResponse)
    - [QueryPacketCommitmentsRequest](#ibc.core.channel.v1.QueryPacketCommitmentsRequest)
    - [QueryPacketCommitmentsResponse](#ibc.core.channel.v1.QueryPacketCommitmentsResponse)
    - [QueryPacketReceiptRequest](#ibc.core.channel.v1.QueryPacketReceiptRequest)
    - [QueryPacketReceiptResponse](#ibc.core.channel.v1.QueryPacketReceiptResponse)
    - [QueryUnreceivedAcksRequest](#ibc.core.channel.v1.QueryUnreceivedAcksRequest)
    - [QueryUnreceivedAcksResponse](#ibc.core.channel.v1.QueryUnreceivedAcksResponse)
    - [QueryUnreceivedPacketsRequest](#ibc.core.channel.v1.QueryUnreceivedPacketsRequest)
    - [QueryUnreceivedPacketsResponse](#ibc.core.channel.v1.QueryUnreceivedPacketsResponse)
  
    - [Query](#ibc.core.channel.v1.Query)
  
- [ibc/core/channel/v1/tx.proto](#ibc/core/channel/v1/tx.proto)
    - [MsgAcknowledgement](#ibc.core.channel.v1.MsgAcknowledgement)
    - [MsgAcknowledgementResponse](#ibc.core.channel.v1.MsgAcknowledgementResponse)
    - [MsgChannelCloseConfirm](#ibc.core.channel.v1.MsgChannelCloseConfirm)
    - [MsgChannelCloseConfirmResponse](#ibc.core.channel.v1.MsgChannelCloseConfirmResponse)
    - [MsgChannelCloseInit](#ibc.core.channel.v1.MsgChannelCloseInit)
    - [MsgChannelCloseInitResponse](#ibc.core.channel.v1.MsgChannelCloseInitResponse)
    - [MsgChannelOpenAck](#ibc.core.channel.v1.MsgChannelOpenAck)
    - [MsgChannelOpenAckResponse](#ibc.core.channel.v1.MsgChannelOpenAckResponse)
    - [MsgChannelOpenConfirm](#ibc.core.channel.v1.MsgChannelOpenConfirm)
    - [MsgChannelOpenConfirmResponse](#ibc.core.channel.v1.MsgChannelOpenConfirmResponse)
    - [MsgChannelOpenInit](#ibc.core.channel.v1.MsgChannelOpenInit)
    - [MsgChannelOpenInitResponse](#ibc.core.channel.v1.MsgChannelOpenInitResponse)
    - [MsgChannelOpenTry](#ibc.core.channel.v1.MsgChannelOpenTry)
    - [MsgChannelOpenTryResponse](#ibc.core.channel.v1.MsgChannelOpenTryResponse)
    - [MsgRecvPacket](#ibc.core.channel.v1.MsgRecvPacket)
    - [MsgRecvPacketResponse](#ibc.core.channel.v1.MsgRecvPacketResponse)
    - [MsgTimeout](#ibc.core.channel.v1.MsgTimeout)
    - [MsgTimeoutOnClose](#ibc.core.channel.v1.MsgTimeoutOnClose)
    - [MsgTimeoutOnCloseResponse](#ibc.core.channel.v1.MsgTimeoutOnCloseResponse)
    - [MsgTimeoutResponse](#ibc.core.channel.v1.MsgTimeoutResponse)
  
    - [Msg](#ibc.core.channel.v1.Msg)
  
- [ibc/core/client/v1/genesis.proto](#ibc/core/client/v1/genesis.proto)
    - [GenesisMetadata](#ibc.core.client.v1.GenesisMetadata)
    - [GenesisState](#ibc.core.client.v1.GenesisState)
    - [IdentifiedGenesisMetadata](#ibc.core.client.v1.IdentifiedGenesisMetadata)
  
- [ibc/core/client/v1/query.proto](#ibc/core/client/v1/query.proto)
    - [QueryClientParamsRequest](#ibc.core.client.v1.QueryClientParamsRequest)
    - [QueryClientParamsResponse](#ibc.core.client.v1.QueryClientParamsResponse)
    - [QueryClientStateRequest](#ibc.core.client.v1.QueryClientStateRequest)
    - [QueryClientStateResponse](#ibc.core.client.v1.QueryClientStateResponse)
    - [QueryClientStatesRequest](#ibc.core.client.v1.QueryClientStatesRequest)
    - [QueryClientStatesResponse](#ibc.core.client.v1.QueryClientStatesResponse)
    - [QueryClientStatusRequest](#ibc.core.client.v1.QueryClientStatusRequest)
    - [QueryClientStatusResponse](#ibc.core.client.v1.QueryClientStatusResponse)
    - [QueryConsensusStateRequest](#ibc.core.client.v1.QueryConsensusStateRequest)
    - [QueryConsensusStateResponse](#ibc.core.client.v1.QueryConsensusStateResponse)
    - [QueryConsensusStatesRequest](#ibc.core.client.v1.QueryConsensusStatesRequest)
    - [QueryConsensusStatesResponse](#ibc.core.client.v1.QueryConsensusStatesResponse)
    - [QueryUpgradedClientStateRequest](#ibc.core.client.v1.QueryUpgradedClientStateRequest)
    - [QueryUpgradedClientStateResponse](#ibc.core.client.v1.QueryUpgradedClientStateResponse)
    - [QueryUpgradedConsensusStateRequest](#ibc.core.client.v1.QueryUpgradedConsensusStateRequest)
    - [QueryUpgradedConsensusStateResponse](#ibc.core.client.v1.QueryUpgradedConsensusStateResponse)
  
    - [Query](#ibc.core.client.v1.Query)
  
- [ibc/core/client/v1/tx.proto](#ibc/core/client/v1/tx.proto)
    - [MsgCreateClient](#ibc.core.client.v1.MsgCreateClient)
    - [MsgCreateClientResponse](#ibc.core.client.v1.MsgCreateClientResponse)
    - [MsgSubmitMisbehaviour](#ibc.core.client.v1.MsgSubmitMisbehaviour)
    - [MsgSubmitMisbehaviourResponse](#ibc.core.client.v1.MsgSubmitMisbehaviourResponse)
    - [MsgUpdateClient](#ibc.core.client.v1.MsgUpdateClient)
    - [MsgUpdateClientResponse](#ibc.core.client.v1.MsgUpdateClientResponse)
    - [MsgUpgradeClient](#ibc.core.client.v1.MsgUpgradeClient)
    - [MsgUpgradeClientResponse](#ibc.core.client.v1.MsgUpgradeClientResponse)
  
    - [Msg](#ibc.core.client.v1.Msg)
  
- [ibc/core/commitment/v1/commitment.proto](#ibc/core/commitment/v1/commitment.proto)
    - [MerklePath](#ibc.core.commitment.v1.MerklePath)
    - [MerklePrefix](#ibc.core.commitment.v1.MerklePrefix)
    - [MerkleProof](#ibc.core.commitment.v1.MerkleProof)
    - [MerkleRoot](#ibc.core.commitment.v1.MerkleRoot)
  
- [ibc/core/connection/v1/connection.proto](#ibc/core/connection/v1/connection.proto)
    - [ClientPaths](#ibc.core.connection.v1.ClientPaths)
    - [ConnectionEnd](#ibc.core.connection.v1.ConnectionEnd)
    - [ConnectionPaths](#ibc.core.connection.v1.ConnectionPaths)
    - [Counterparty](#ibc.core.connection.v1.Counterparty)
    - [IdentifiedConnection](#ibc.core.connection.v1.IdentifiedConnection)
    - [Params](#ibc.core.connection.v1.Params)
    - [Version](#ibc.core.connection.v1.Version)
  
    - [State](#ibc.core.connection.v1.State)
  
- [ibc/core/connection/v1/genesis.proto](#ibc/core/connection/v1/genesis.proto)
    - [GenesisState](#ibc.core.connection.v1.GenesisState)
  
- [ibc/core/connection/v1/query.proto](#ibc/core/connection/v1/query.proto)
    - [QueryClientConnectionsRequest](#ibc.core.connection.v1.QueryClientConnectionsRequest)
    - [QueryClientConnectionsResponse](#ibc.core.connection.v1.QueryClientConnectionsResponse)
    - [QueryConnectionClientStateRequest](#ibc.core.connection.v1.QueryConnectionClientStateRequest)
    - [QueryConnectionClientStateResponse](#ibc.core.connection.v1.QueryConnectionClientStateResponse)
    - [QueryConnectionConsensusStateRequest](#ibc.core.connection.v1.QueryConnectionConsensusStateRequest)
    - [QueryConnectionConsensusStateResponse](#ibc.core.connection.v1.QueryConnectionConsensusStateResponse)
    - [QueryConnectionRequest](#ibc.core.connection.v1.QueryConnectionRequest)
    - [QueryConnectionResponse](#ibc.core.connection.v1.QueryConnectionResponse)
    - [QueryConnectionsRequest](#ibc.core.connection.v1.QueryConnectionsRequest)
    - [QueryConnectionsResponse](#ibc.core.connection.v1.QueryConnectionsResponse)
  
    - [Query](#ibc.core.connection.v1.Query)
  
- [ibc/core/connection/v1/tx.proto](#ibc/core/connection/v1/tx.proto)
    - [MsgConnectionOpenAck](#ibc.core.connection.v1.MsgConnectionOpenAck)
    - [MsgConnectionOpenAckResponse](#ibc.core.connection.v1.MsgConnectionOpenAckResponse)
    - [MsgConnectionOpenConfirm](#ibc.core.connection.v1.MsgConnectionOpenConfirm)
    - [MsgConnectionOpenConfirmResponse](#ibc.core.connection.v1.MsgConnectionOpenConfirmResponse)
    - [MsgConnectionOpenInit](#ibc.core.connection.v1.MsgConnectionOpenInit)
    - [MsgConnectionOpenInitResponse](#ibc.core.connection.v1.MsgConnectionOpenInitResponse)
    - [MsgConnectionOpenTry](#ibc.core.connection.v1.MsgConnectionOpenTry)
    - [MsgConnectionOpenTryResponse](#ibc.core.connection.v1.MsgConnectionOpenTryResponse)
  
    - [Msg](#ibc.core.connection.v1.Msg)
  
- [ibc/core/port/v1/query.proto](#ibc/core/port/v1/query.proto)
    - [QueryAppVersionRequest](#ibc.core.port.v1.QueryAppVersionRequest)
    - [QueryAppVersionResponse](#ibc.core.port.v1.QueryAppVersionResponse)
  
    - [Query](#ibc.core.port.v1.Query)
  
- [ibc/core/types/v1/genesis.proto](#ibc/core/types/v1/genesis.proto)
    - [GenesisState](#ibc.core.types.v1.GenesisState)
  
- [ibc/lightclients/beefy/v1/beefy.proto](#ibc/lightclients/beefy/v1/beefy.proto)
    - [BeefyAuthoritySet](#ibc.lightclients.beefy.v1.BeefyAuthoritySet)
    - [BeefyMmrLeaf](#ibc.lightclients.beefy.v1.BeefyMmrLeaf)
    - [BeefyMmrLeafPartial](#ibc.lightclients.beefy.v1.BeefyMmrLeafPartial)
    - [ClientState](#ibc.lightclients.beefy.v1.ClientState)
    - [Commitment](#ibc.lightclients.beefy.v1.Commitment)
    - [CommitmentSignature](#ibc.lightclients.beefy.v1.CommitmentSignature)
    - [ConsensusState](#ibc.lightclients.beefy.v1.ConsensusState)
    - [Header](#ibc.lightclients.beefy.v1.Header)
    - [Misbehaviour](#ibc.lightclients.beefy.v1.Misbehaviour)
    - [MmrUpdateProof](#ibc.lightclients.beefy.v1.MmrUpdateProof)
    - [ParachainHeader](#ibc.lightclients.beefy.v1.ParachainHeader)
    - [PayloadItem](#ibc.lightclients.beefy.v1.PayloadItem)
    - [SignedCommitment](#ibc.lightclients.beefy.v1.SignedCommitment)
    - [TimestampExtrinsic](#ibc.lightclients.beefy.v1.TimestampExtrinsic)
  
- [ibc/lightclients/localhost/v1/localhost.proto](#ibc/lightclients/localhost/v1/localhost.proto)
    - [ClientState](#ibc.lightclients.localhost.v1.ClientState)
  
- [ibc/lightclients/solomachine/v1/solomachine.proto](#ibc/lightclients/solomachine/v1/solomachine.proto)
    - [ChannelStateData](#ibc.lightclients.solomachine.v1.ChannelStateData)
    - [ClientState](#ibc.lightclients.solomachine.v1.ClientState)
    - [ClientStateData](#ibc.lightclients.solomachine.v1.ClientStateData)
    - [ConnectionStateData](#ibc.lightclients.solomachine.v1.ConnectionStateData)
    - [ConsensusState](#ibc.lightclients.solomachine.v1.ConsensusState)
    - [ConsensusStateData](#ibc.lightclients.solomachine.v1.ConsensusStateData)
    - [Header](#ibc.lightclients.solomachine.v1.Header)
    - [HeaderData](#ibc.lightclients.solomachine.v1.HeaderData)
    - [Misbehaviour](#ibc.lightclients.solomachine.v1.Misbehaviour)
    - [NextSequenceRecvData](#ibc.lightclients.solomachine.v1.NextSequenceRecvData)
    - [PacketAcknowledgementData](#ibc.lightclients.solomachine.v1.PacketAcknowledgementData)
    - [PacketCommitmentData](#ibc.lightclients.solomachine.v1.PacketCommitmentData)
    - [PacketReceiptAbsenceData](#ibc.lightclients.solomachine.v1.PacketReceiptAbsenceData)
    - [SignBytes](#ibc.lightclients.solomachine.v1.SignBytes)
    - [SignatureAndData](#ibc.lightclients.solomachine.v1.SignatureAndData)
    - [TimestampedSignatureData](#ibc.lightclients.solomachine.v1.TimestampedSignatureData)
  
    - [DataType](#ibc.lightclients.solomachine.v1.DataType)
  
- [ibc/lightclients/solomachine/v2/solomachine.proto](#ibc/lightclients/solomachine/v2/solomachine.proto)
    - [ChannelStateData](#ibc.lightclients.solomachine.v2.ChannelStateData)
    - [ClientState](#ibc.lightclients.solomachine.v2.ClientState)
    - [ClientStateData](#ibc.lightclients.solomachine.v2.ClientStateData)
    - [ConnectionStateData](#ibc.lightclients.solomachine.v2.ConnectionStateData)
    - [ConsensusState](#ibc.lightclients.solomachine.v2.ConsensusState)
    - [ConsensusStateData](#ibc.lightclients.solomachine.v2.ConsensusStateData)
    - [Header](#ibc.lightclients.solomachine.v2.Header)
    - [HeaderData](#ibc.lightclients.solomachine.v2.HeaderData)
    - [Misbehaviour](#ibc.lightclients.solomachine.v2.Misbehaviour)
    - [NextSequenceRecvData](#ibc.lightclients.solomachine.v2.NextSequenceRecvData)
    - [PacketAcknowledgementData](#ibc.lightclients.solomachine.v2.PacketAcknowledgementData)
    - [PacketCommitmentData](#ibc.lightclients.solomachine.v2.PacketCommitmentData)
    - [PacketReceiptAbsenceData](#ibc.lightclients.solomachine.v2.PacketReceiptAbsenceData)
    - [SignBytes](#ibc.lightclients.solomachine.v2.SignBytes)
    - [SignatureAndData](#ibc.lightclients.solomachine.v2.SignatureAndData)
    - [TimestampedSignatureData](#ibc.lightclients.solomachine.v2.TimestampedSignatureData)
  
    - [DataType](#ibc.lightclients.solomachine.v2.DataType)
  
- [ibc/lightclients/tendermint/v1/tendermint.proto](#ibc/lightclients/tendermint/v1/tendermint.proto)
    - [ClientState](#ibc.lightclients.tendermint.v1.ClientState)
    - [ConsensusState](#ibc.lightclients.tendermint.v1.ConsensusState)
    - [Fraction](#ibc.lightclients.tendermint.v1.Fraction)
    - [Header](#ibc.lightclients.tendermint.v1.Header)
    - [Misbehaviour](#ibc.lightclients.tendermint.v1.Misbehaviour)
  
- [Scalar Value Types](#scalar-value-types)



<a name="ibc/applications/interchain_accounts/v1/account.proto"></a>
<p align="right"><a href="#top">Top</a></p>

## ibc/applications/interchain_accounts/v1/account.proto



<a name="ibc.applications.interchain_accounts.v1.InterchainAccount"></a>

### InterchainAccount
An InterchainAccount is defined as a BaseAccount & the address of the account owner on the controller chain


| Field | Type | Label | Description |
| ----- | ---- | ----- | ----------- |
| `base_account` | [cosmos.auth.v1beta1.BaseAccount](#cosmos.auth.v1beta1.BaseAccount) |  |  |
| `account_owner` | [string](#string) |  |  |





 <!-- end messages -->

 <!-- end enums -->

 <!-- end HasExtensions -->

 <!-- end services -->



<a name="ibc/applications/interchain_accounts/v1/genesis.proto"></a>
<p align="right"><a href="#top">Top</a></p>

## ibc/applications/interchain_accounts/v1/genesis.proto



<a name="ibc.applications.interchain_accounts.v1.ActiveChannel"></a>

### ActiveChannel
ActiveChannel contains a pairing of port ID and channel ID for an active interchain accounts channel


| Field | Type | Label | Description |
| ----- | ---- | ----- | ----------- |
| `port_id` | [string](#string) |  |  |
| `channel_id` | [string](#string) |  |  |






<a name="ibc.applications.interchain_accounts.v1.ControllerGenesisState"></a>

### ControllerGenesisState
ControllerGenesisState defines the interchain accounts controller genesis state


| Field | Type | Label | Description |
| ----- | ---- | ----- | ----------- |
| `active_channels` | [ActiveChannel](#ibc.applications.interchain_accounts.v1.ActiveChannel) | repeated |  |
| `interchain_accounts` | [RegisteredInterchainAccount](#ibc.applications.interchain_accounts.v1.RegisteredInterchainAccount) | repeated |  |
| `ports` | [string](#string) | repeated |  |
| `params` | [ibc.applications.interchain_accounts.controller.v1.Params](#ibc.applications.interchain_accounts.controller.v1.Params) |  |  |






<a name="ibc.applications.interchain_accounts.v1.GenesisState"></a>

### GenesisState
GenesisState defines the interchain accounts genesis state


| Field | Type | Label | Description |
| ----- | ---- | ----- | ----------- |
| `controller_genesis_state` | [ControllerGenesisState](#ibc.applications.interchain_accounts.v1.ControllerGenesisState) |  |  |
| `host_genesis_state` | [HostGenesisState](#ibc.applications.interchain_accounts.v1.HostGenesisState) |  |  |






<a name="ibc.applications.interchain_accounts.v1.HostGenesisState"></a>

### HostGenesisState
HostGenesisState defines the interchain accounts host genesis state


| Field | Type | Label | Description |
| ----- | ---- | ----- | ----------- |
| `active_channels` | [ActiveChannel](#ibc.applications.interchain_accounts.v1.ActiveChannel) | repeated |  |
| `interchain_accounts` | [RegisteredInterchainAccount](#ibc.applications.interchain_accounts.v1.RegisteredInterchainAccount) | repeated |  |
| `port` | [string](#string) |  |  |
| `params` | [ibc.applications.interchain_accounts.host.v1.Params](#ibc.applications.interchain_accounts.host.v1.Params) |  |  |






<a name="ibc.applications.interchain_accounts.v1.RegisteredInterchainAccount"></a>

### RegisteredInterchainAccount
RegisteredInterchainAccount contains a pairing of controller port ID and associated interchain account address


| Field | Type | Label | Description |
| ----- | ---- | ----- | ----------- |
| `port_id` | [string](#string) |  |  |
| `account_address` | [string](#string) |  |  |





 <!-- end messages -->

 <!-- end enums -->

 <!-- end HasExtensions -->

 <!-- end services -->



<a name="ibc/applications/interchain_accounts/v1/packet.proto"></a>
<p align="right"><a href="#top">Top</a></p>

## ibc/applications/interchain_accounts/v1/packet.proto



<a name="ibc.applications.interchain_accounts.v1.CosmosTx"></a>

### CosmosTx
CosmosTx contains a list of sdk.Msg's. It should be used when sending transactions to an SDK host chain.


| Field | Type | Label | Description |
| ----- | ---- | ----- | ----------- |
| `messages` | [google.protobuf.Any](#google.protobuf.Any) | repeated |  |






<a name="ibc.applications.interchain_accounts.v1.InterchainAccountPacketData"></a>

### InterchainAccountPacketData
InterchainAccountPacketData is comprised of a raw transaction, type of transaction and optional memo field.


| Field | Type | Label | Description |
| ----- | ---- | ----- | ----------- |
| `type` | [Type](#ibc.applications.interchain_accounts.v1.Type) |  |  |
| `data` | [bytes](#bytes) |  |  |
| `memo` | [string](#string) |  |  |





 <!-- end messages -->


<a name="ibc.applications.interchain_accounts.v1.Type"></a>

### Type
Type defines a classification of message issued from a controller chain to its associated interchain accounts
host

| Name | Number | Description |
| ---- | ------ | ----------- |
| TYPE_UNSPECIFIED | 0 | Default zero value enumeration |
| TYPE_EXECUTE_TX | 1 | Execute a transaction on an interchain accounts host chain |


 <!-- end enums -->

 <!-- end HasExtensions -->

 <!-- end services -->



<a name="ibc/applications/transfer/v1/transfer.proto"></a>
<p align="right"><a href="#top">Top</a></p>

## ibc/applications/transfer/v1/transfer.proto



<a name="ibc.applications.transfer.v1.DenomTrace"></a>

### DenomTrace
DenomTrace contains the base denomination for ICS20 fungible tokens and the
source tracing information path.


| Field | Type | Label | Description |
| ----- | ---- | ----- | ----------- |
| `path` | [string](#string) |  | path defines the chain of port/channel identifiers used for tracing the source of the fungible token. |
| `base_denom` | [string](#string) |  | base denomination of the relayed fungible token. |






<a name="ibc.applications.transfer.v1.Params"></a>

### Params
Params defines the set of IBC transfer parameters.
NOTE: To prevent a single token from being transferred, set the
TransfersEnabled parameter to true and then set the bank module's SendEnabled
parameter for the denomination to false.


| Field | Type | Label | Description |
| ----- | ---- | ----- | ----------- |
| `send_enabled` | [bool](#bool) |  | send_enabled enables or disables all cross-chain token transfers from this chain. |
| `receive_enabled` | [bool](#bool) |  | receive_enabled enables or disables all cross-chain token transfers to this chain. |





 <!-- end messages -->

 <!-- end enums -->

 <!-- end HasExtensions -->

 <!-- end services -->



<a name="ibc/applications/transfer/v1/genesis.proto"></a>
<p align="right"><a href="#top">Top</a></p>

## ibc/applications/transfer/v1/genesis.proto



<a name="ibc.applications.transfer.v1.GenesisState"></a>

### GenesisState
GenesisState defines the ibc-transfer genesis state


| Field | Type | Label | Description |
| ----- | ---- | ----- | ----------- |
| `port_id` | [string](#string) |  |  |
| `denom_traces` | [DenomTrace](#ibc.applications.transfer.v1.DenomTrace) | repeated |  |
| `params` | [Params](#ibc.applications.transfer.v1.Params) |  |  |





 <!-- end messages -->

 <!-- end enums -->

 <!-- end HasExtensions -->

 <!-- end services -->



<a name="ibc/applications/transfer/v1/query.proto"></a>
<p align="right"><a href="#top">Top</a></p>

## ibc/applications/transfer/v1/query.proto



<a name="ibc.applications.transfer.v1.QueryDenomTraceRequest"></a>

### QueryDenomTraceRequest
QueryDenomTraceRequest is the request type for the Query/DenomTrace RPC
method


| Field | Type | Label | Description |
| ----- | ---- | ----- | ----------- |
| `hash` | [string](#string) |  | hash (in hex format) of the denomination trace information. |






<a name="ibc.applications.transfer.v1.QueryDenomTraceResponse"></a>

### QueryDenomTraceResponse
QueryDenomTraceResponse is the response type for the Query/DenomTrace RPC
method.


| Field | Type | Label | Description |
| ----- | ---- | ----- | ----------- |
| `denom_trace` | [DenomTrace](#ibc.applications.transfer.v1.DenomTrace) |  | denom_trace returns the requested denomination trace information. |






<a name="ibc.applications.transfer.v1.QueryDenomTracesRequest"></a>

### QueryDenomTracesRequest
QueryConnectionsRequest is the request type for the Query/DenomTraces RPC
method


| Field | Type | Label | Description |
| ----- | ---- | ----- | ----------- |
| `pagination` | [cosmos.base.query.v1beta1.PageRequest](#cosmos.base.query.v1beta1.PageRequest) |  | pagination defines an optional pagination for the request. |






<a name="ibc.applications.transfer.v1.QueryDenomTracesResponse"></a>

### QueryDenomTracesResponse
QueryConnectionsResponse is the response type for the Query/DenomTraces RPC
method.


| Field | Type | Label | Description |
| ----- | ---- | ----- | ----------- |
| `denom_traces` | [DenomTrace](#ibc.applications.transfer.v1.DenomTrace) | repeated | denom_traces returns all denominations trace information. |
| `pagination` | [cosmos.base.query.v1beta1.PageResponse](#cosmos.base.query.v1beta1.PageResponse) |  | pagination defines the pagination in the response. |






<a name="ibc.applications.transfer.v1.QueryParamsRequest"></a>

### QueryParamsRequest
QueryParamsRequest is the request type for the Query/Params RPC method.






<a name="ibc.applications.transfer.v1.QueryParamsResponse"></a>

### QueryParamsResponse
QueryParamsResponse is the response type for the Query/Params RPC method.


| Field | Type | Label | Description |
| ----- | ---- | ----- | ----------- |
| `params` | [Params](#ibc.applications.transfer.v1.Params) |  | params defines the parameters of the module. |





 <!-- end messages -->

 <!-- end enums -->

 <!-- end HasExtensions -->


<a name="ibc.applications.transfer.v1.Query"></a>

### Query
Query provides defines the gRPC querier service.

| Method Name | Request Type | Response Type | Description | HTTP Verb | Endpoint |
| ----------- | ------------ | ------------- | ------------| ------- | -------- |
| `DenomTrace` | [QueryDenomTraceRequest](#ibc.applications.transfer.v1.QueryDenomTraceRequest) | [QueryDenomTraceResponse](#ibc.applications.transfer.v1.QueryDenomTraceResponse) | DenomTrace queries a denomination trace information. | GET|/ibc/apps/transfer/v1/denom_traces/{hash}|
| `DenomTraces` | [QueryDenomTracesRequest](#ibc.applications.transfer.v1.QueryDenomTracesRequest) | [QueryDenomTracesResponse](#ibc.applications.transfer.v1.QueryDenomTracesResponse) | DenomTraces queries all denomination traces. | GET|/ibc/apps/transfer/v1/denom_traces|
| `Params` | [QueryParamsRequest](#ibc.applications.transfer.v1.QueryParamsRequest) | [QueryParamsResponse](#ibc.applications.transfer.v1.QueryParamsResponse) | Params queries all parameters of the ibc-transfer module. | GET|/ibc/apps/transfer/v1/params|

 <!-- end services -->



<a name="ibc/core/client/v1/client.proto"></a>
<p align="right"><a href="#top">Top</a></p>

## ibc/core/client/v1/client.proto



<a name="ibc.core.client.v1.ClientConsensusStates"></a>

### ClientConsensusStates
ClientConsensusStates defines all the stored consensus states for a given
client.


| Field | Type | Label | Description |
| ----- | ---- | ----- | ----------- |
| `client_id` | [string](#string) |  | client identifier |
| `consensus_states` | [ConsensusStateWithHeight](#ibc.core.client.v1.ConsensusStateWithHeight) | repeated | consensus states and their heights associated with the client |






<a name="ibc.core.client.v1.ClientUpdateProposal"></a>

### ClientUpdateProposal
ClientUpdateProposal is a governance proposal. If it passes, the substitute
client's latest consensus state is copied over to the subject client. The proposal
handler may fail if the subject and the substitute do not match in client and
chain parameters (with exception to latest height, frozen height, and chain-id).


| Field | Type | Label | Description |
| ----- | ---- | ----- | ----------- |
| `title` | [string](#string) |  | the title of the update proposal |
| `description` | [string](#string) |  | the description of the proposal |
| `subject_client_id` | [string](#string) |  | the client identifier for the client to be updated if the proposal passes |
| `substitute_client_id` | [string](#string) |  | the substitute client identifier for the client standing in for the subject client |






<a name="ibc.core.client.v1.ConsensusStateWithHeight"></a>

### ConsensusStateWithHeight
ConsensusStateWithHeight defines a consensus state with an additional height
field.


| Field | Type | Label | Description |
| ----- | ---- | ----- | ----------- |
| `height` | [Height](#ibc.core.client.v1.Height) |  | consensus state height |
| `consensus_state` | [google.protobuf.Any](#google.protobuf.Any) |  | consensus state |






<a name="ibc.core.client.v1.Height"></a>

### Height
Height is a monotonically increasing data type
that can be compared against another Height for the purposes of updating and
freezing clients

Normally the RevisionHeight is incremented at each height while keeping
RevisionNumber the same. However some consensus algorithms may choose to
reset the height in certain conditions e.g. hard forks, state-machine
breaking changes In these cases, the RevisionNumber is incremented so that
height continues to be monitonically increasing even as the RevisionHeight
gets reset


| Field | Type | Label | Description |
| ----- | ---- | ----- | ----------- |
| `revision_number` | [uint64](#uint64) |  | the revision that the client is currently on |
| `revision_height` | [uint64](#uint64) |  | the height within the given revision |






<a name="ibc.core.client.v1.IdentifiedClientState"></a>

### IdentifiedClientState
IdentifiedClientState defines a client state with an additional client
identifier field.


| Field | Type | Label | Description |
| ----- | ---- | ----- | ----------- |
| `client_id` | [string](#string) |  | client identifier |
| `client_state` | [google.protobuf.Any](#google.protobuf.Any) |  | client state |






<a name="ibc.core.client.v1.Params"></a>

### Params
Params defines the set of IBC light client parameters.


| Field | Type | Label | Description |
| ----- | ---- | ----- | ----------- |
| `allowed_clients` | [string](#string) | repeated | allowed_clients defines the list of allowed client state types. |






<a name="ibc.core.client.v1.UpgradeProposal"></a>

### UpgradeProposal
UpgradeProposal is a gov Content type for initiating an IBC breaking
upgrade.


| Field | Type | Label | Description |
| ----- | ---- | ----- | ----------- |
| `title` | [string](#string) |  |  |
| `description` | [string](#string) |  |  |
| `plan` | [cosmos.upgrade.v1beta1.Plan](#cosmos.upgrade.v1beta1.Plan) |  |  |
| `upgraded_client_state` | [google.protobuf.Any](#google.protobuf.Any) |  | An UpgradedClientState must be provided to perform an IBC breaking upgrade. This will make the chain commit to the correct upgraded (self) client state before the upgrade occurs, so that connecting chains can verify that the new upgraded client is valid by verifying a proof on the previous version of the chain. This will allow IBC connections to persist smoothly across planned chain upgrades |





 <!-- end messages -->

 <!-- end enums -->

 <!-- end HasExtensions -->

 <!-- end services -->



<a name="ibc/applications/transfer/v1/tx.proto"></a>
<p align="right"><a href="#top">Top</a></p>

## ibc/applications/transfer/v1/tx.proto



<a name="ibc.applications.transfer.v1.MsgTransfer"></a>

### MsgTransfer
MsgTransfer defines a msg to transfer fungible tokens (i.e Coins) between
ICS20 enabled chains. See ICS Spec here:
https://github.com/cosmos/ibc/tree/master/spec/app/ics-020-fungible-token-transfer#data-structures


| Field | Type | Label | Description |
| ----- | ---- | ----- | ----------- |
| `source_port` | [string](#string) |  | the port on which the packet will be sent |
| `source_channel` | [string](#string) |  | the channel by which the packet will be sent |
| `token` | [cosmos.base.v1beta1.Coin](#cosmos.base.v1beta1.Coin) |  | the tokens to be transferred |
| `sender` | [string](#string) |  | the sender address |
| `receiver` | [string](#string) |  | the recipient address on the destination chain |
| `timeout_height` | [ibc.core.client.v1.Height](#ibc.core.client.v1.Height) |  | Timeout height relative to the current block height. The timeout is disabled when set to 0. |
| `timeout_timestamp` | [uint64](#uint64) |  | Timeout timestamp (in nanoseconds) relative to the current block timestamp. The timeout is disabled when set to 0. |






<a name="ibc.applications.transfer.v1.MsgTransferResponse"></a>

### MsgTransferResponse
MsgTransferResponse defines the Msg/Transfer response type.





 <!-- end messages -->

 <!-- end enums -->

 <!-- end HasExtensions -->


<a name="ibc.applications.transfer.v1.Msg"></a>

### Msg
Msg defines the ibc/transfer Msg service.

| Method Name | Request Type | Response Type | Description | HTTP Verb | Endpoint |
| ----------- | ------------ | ------------- | ------------| ------- | -------- |
| `Transfer` | [MsgTransfer](#ibc.applications.transfer.v1.MsgTransfer) | [MsgTransferResponse](#ibc.applications.transfer.v1.MsgTransferResponse) | Transfer defines a rpc handler method for MsgTransfer. | |

 <!-- end services -->



<a name="ibc/applications/transfer/v2/packet.proto"></a>
<p align="right"><a href="#top">Top</a></p>

## ibc/applications/transfer/v2/packet.proto



<a name="ibc.applications.transfer.v2.FungibleTokenPacketData"></a>

### FungibleTokenPacketData
FungibleTokenPacketData defines a struct for the packet payload
See FungibleTokenPacketData spec:
https://github.com/cosmos/ibc/tree/master/spec/app/ics-020-fungible-token-transfer#data-structures


| Field | Type | Label | Description |
| ----- | ---- | ----- | ----------- |
| `denom` | [string](#string) |  | the token denomination to be transferred |
| `amount` | [string](#string) |  | the token amount to be transferred |
| `sender` | [string](#string) |  | the sender address |
| `receiver` | [string](#string) |  | the recipient address on the destination chain |





 <!-- end messages -->

 <!-- end enums -->

 <!-- end HasExtensions -->

 <!-- end services -->



<a name="ibc/core/channel/v1/channel.proto"></a>
<p align="right"><a href="#top">Top</a></p>

## ibc/core/channel/v1/channel.proto



<a name="ibc.core.channel.v1.Acknowledgement"></a>

### Acknowledgement
Acknowledgement is the recommended acknowledgement format to be used by
app-specific protocols.
NOTE: The field numbers 21 and 22 were explicitly chosen to avoid accidental
conflicts with other protobuf message formats used for acknowledgements.
The first byte of any message with this format will be the non-ASCII values
`0xaa` (result) or `0xb2` (error). Implemented as defined by ICS:
https://github.com/cosmos/ibc/tree/master/spec/core/ics-004-channel-and-packet-semantics#acknowledgement-envelope


| Field | Type | Label | Description |
| ----- | ---- | ----- | ----------- |
| `result` | [bytes](#bytes) |  |  |
| `error` | [string](#string) |  |  |






<a name="ibc.core.channel.v1.Channel"></a>

### Channel
Channel defines pipeline for exactly-once packet delivery between specific
modules on separate blockchains, which has at least one end capable of
sending packets and one end capable of receiving packets.


| Field | Type | Label | Description |
| ----- | ---- | ----- | ----------- |
| `state` | [State](#ibc.core.channel.v1.State) |  | current state of the channel end |
| `ordering` | [Order](#ibc.core.channel.v1.Order) |  | whether the channel is ordered or unordered |
| `counterparty` | [Counterparty](#ibc.core.channel.v1.Counterparty) |  | counterparty channel end |
| `connection_hops` | [string](#string) | repeated | list of connection identifiers, in order, along which packets sent on this channel will travel |
| `version` | [string](#string) |  | opaque channel version, which is agreed upon during the handshake |






<a name="ibc.core.channel.v1.Counterparty"></a>

### Counterparty
Counterparty defines a channel end counterparty


| Field | Type | Label | Description |
| ----- | ---- | ----- | ----------- |
| `port_id` | [string](#string) |  | port on the counterparty chain which owns the other end of the channel. |
| `channel_id` | [string](#string) |  | channel end on the counterparty chain |






<a name="ibc.core.channel.v1.IdentifiedChannel"></a>

### IdentifiedChannel
IdentifiedChannel defines a channel with additional port and channel
identifier fields.


| Field | Type | Label | Description |
| ----- | ---- | ----- | ----------- |
| `state` | [State](#ibc.core.channel.v1.State) |  | current state of the channel end |
| `ordering` | [Order](#ibc.core.channel.v1.Order) |  | whether the channel is ordered or unordered |
| `counterparty` | [Counterparty](#ibc.core.channel.v1.Counterparty) |  | counterparty channel end |
| `connection_hops` | [string](#string) | repeated | list of connection identifiers, in order, along which packets sent on this channel will travel |
| `version` | [string](#string) |  | opaque channel version, which is agreed upon during the handshake |
| `port_id` | [string](#string) |  | port identifier |
| `channel_id` | [string](#string) |  | channel identifier |






<a name="ibc.core.channel.v1.Packet"></a>

### Packet
Packet defines a type that carries data across different chains through IBC


| Field | Type | Label | Description |
| ----- | ---- | ----- | ----------- |
| `sequence` | [uint64](#uint64) |  | number corresponds to the order of sends and receives, where a Packet with an earlier sequence number must be sent and received before a Packet with a later sequence number. |
| `source_port` | [string](#string) |  | identifies the port on the sending chain. |
| `source_channel` | [string](#string) |  | identifies the channel end on the sending chain. |
| `destination_port` | [string](#string) |  | identifies the port on the receiving chain. |
| `destination_channel` | [string](#string) |  | identifies the channel end on the receiving chain. |
| `data` | [bytes](#bytes) |  | actual opaque bytes transferred directly to the application module |
| `timeout_height` | [ibc.core.client.v1.Height](#ibc.core.client.v1.Height) |  | block height after which the packet times out |
| `timeout_timestamp` | [uint64](#uint64) |  | block timestamp (in nanoseconds) after which the packet times out |






<a name="ibc.core.channel.v1.PacketState"></a>

### PacketState
PacketState defines the generic type necessary to retrieve and store
packet commitments, acknowledgements, and receipts.
Caller is responsible for knowing the context necessary to interpret this
state as a commitment, acknowledgement, or a receipt.


| Field | Type | Label | Description |
| ----- | ---- | ----- | ----------- |
| `port_id` | [string](#string) |  | channel port identifier. |
| `channel_id` | [string](#string) |  | channel unique identifier. |
| `sequence` | [uint64](#uint64) |  | packet sequence. |
| `data` | [bytes](#bytes) |  | embedded data that represents packet state. |





 <!-- end messages -->


<a name="ibc.core.channel.v1.Order"></a>

### Order
Order defines if a channel is ORDERED or UNORDERED

| Name | Number | Description |
| ---- | ------ | ----------- |
| ORDER_NONE_UNSPECIFIED | 0 | zero-value for channel ordering |
| ORDER_UNORDERED | 1 | packets can be delivered in any order, which may differ from the order in which they were sent. |
| ORDER_ORDERED | 2 | packets are delivered exactly in the order which they were sent |



<a name="ibc.core.channel.v1.State"></a>

### State
State defines if a channel is in one of the following states:
CLOSED, INIT, TRYOPEN, OPEN or UNINITIALIZED.

| Name | Number | Description |
| ---- | ------ | ----------- |
| STATE_UNINITIALIZED_UNSPECIFIED | 0 | Default State |
| STATE_INIT | 1 | A channel has just started the opening handshake. |
| STATE_TRYOPEN | 2 | A channel has acknowledged the handshake step on the counterparty chain. |
| STATE_OPEN | 3 | A channel has completed the handshake. Open channels are ready to send and receive packets. |
| STATE_CLOSED | 4 | A channel has been closed and can no longer be used to send or receive packets. |


 <!-- end enums -->

 <!-- end HasExtensions -->

 <!-- end services -->



<a name="ibc/core/channel/v1/genesis.proto"></a>
<p align="right"><a href="#top">Top</a></p>

## ibc/core/channel/v1/genesis.proto



<a name="ibc.core.channel.v1.GenesisState"></a>

### GenesisState
GenesisState defines the ibc channel submodule's genesis state.


| Field | Type | Label | Description |
| ----- | ---- | ----- | ----------- |
| `channels` | [IdentifiedChannel](#ibc.core.channel.v1.IdentifiedChannel) | repeated |  |
| `acknowledgements` | [PacketState](#ibc.core.channel.v1.PacketState) | repeated |  |
| `commitments` | [PacketState](#ibc.core.channel.v1.PacketState) | repeated |  |
| `receipts` | [PacketState](#ibc.core.channel.v1.PacketState) | repeated |  |
| `send_sequences` | [PacketSequence](#ibc.core.channel.v1.PacketSequence) | repeated |  |
| `recv_sequences` | [PacketSequence](#ibc.core.channel.v1.PacketSequence) | repeated |  |
| `ack_sequences` | [PacketSequence](#ibc.core.channel.v1.PacketSequence) | repeated |  |
| `next_channel_sequence` | [uint64](#uint64) |  | the sequence for the next generated channel identifier |






<a name="ibc.core.channel.v1.PacketSequence"></a>

### PacketSequence
PacketSequence defines the genesis type necessary to retrieve and store
next send and receive sequences.


| Field | Type | Label | Description |
| ----- | ---- | ----- | ----------- |
| `port_id` | [string](#string) |  |  |
| `channel_id` | [string](#string) |  |  |
| `sequence` | [uint64](#uint64) |  |  |





 <!-- end messages -->

 <!-- end enums -->

 <!-- end HasExtensions -->

 <!-- end services -->



<a name="ibc/core/channel/v1/query.proto"></a>
<p align="right"><a href="#top">Top</a></p>

## ibc/core/channel/v1/query.proto



<a name="ibc.core.channel.v1.QueryChannelClientStateRequest"></a>

### QueryChannelClientStateRequest
QueryChannelClientStateRequest is the request type for the Query/ClientState
RPC method


| Field | Type | Label | Description |
| ----- | ---- | ----- | ----------- |
| `port_id` | [string](#string) |  | port unique identifier |
| `channel_id` | [string](#string) |  | channel unique identifier |






<a name="ibc.core.channel.v1.QueryChannelClientStateResponse"></a>

### QueryChannelClientStateResponse
QueryChannelClientStateResponse is the Response type for the
Query/QueryChannelClientState RPC method


| Field | Type | Label | Description |
| ----- | ---- | ----- | ----------- |
| `identified_client_state` | [ibc.core.client.v1.IdentifiedClientState](#ibc.core.client.v1.IdentifiedClientState) |  | client state associated with the channel |
| `proof` | [bytes](#bytes) |  | merkle proof of existence |
| `proof_height` | [ibc.core.client.v1.Height](#ibc.core.client.v1.Height) |  | height at which the proof was retrieved |






<a name="ibc.core.channel.v1.QueryChannelConsensusStateRequest"></a>

### QueryChannelConsensusStateRequest
QueryChannelConsensusStateRequest is the request type for the
Query/ConsensusState RPC method


| Field | Type | Label | Description |
| ----- | ---- | ----- | ----------- |
| `port_id` | [string](#string) |  | port unique identifier |
| `channel_id` | [string](#string) |  | channel unique identifier |
| `revision_number` | [uint64](#uint64) |  | revision number of the consensus state |
| `revision_height` | [uint64](#uint64) |  | revision height of the consensus state |






<a name="ibc.core.channel.v1.QueryChannelConsensusStateResponse"></a>

### QueryChannelConsensusStateResponse
QueryChannelClientStateResponse is the Response type for the
Query/QueryChannelClientState RPC method


| Field | Type | Label | Description |
| ----- | ---- | ----- | ----------- |
| `consensus_state` | [google.protobuf.Any](#google.protobuf.Any) |  | consensus state associated with the channel |
| `client_id` | [string](#string) |  | client ID associated with the consensus state |
| `proof` | [bytes](#bytes) |  | merkle proof of existence |
| `proof_height` | [ibc.core.client.v1.Height](#ibc.core.client.v1.Height) |  | height at which the proof was retrieved |






<a name="ibc.core.channel.v1.QueryChannelRequest"></a>

### QueryChannelRequest
QueryChannelRequest is the request type for the Query/Channel RPC method


| Field | Type | Label | Description |
| ----- | ---- | ----- | ----------- |
| `port_id` | [string](#string) |  | port unique identifier |
| `channel_id` | [string](#string) |  | channel unique identifier |






<a name="ibc.core.channel.v1.QueryChannelResponse"></a>

### QueryChannelResponse
QueryChannelResponse is the response type for the Query/Channel RPC method.
Besides the Channel end, it includes a proof and the height from which the
proof was retrieved.


| Field | Type | Label | Description |
| ----- | ---- | ----- | ----------- |
| `channel` | [Channel](#ibc.core.channel.v1.Channel) |  | channel associated with the request identifiers |
| `proof` | [bytes](#bytes) |  | merkle proof of existence |
| `proof_height` | [ibc.core.client.v1.Height](#ibc.core.client.v1.Height) |  | height at which the proof was retrieved |






<a name="ibc.core.channel.v1.QueryChannelsRequest"></a>

### QueryChannelsRequest
QueryChannelsRequest is the request type for the Query/Channels RPC method


| Field | Type | Label | Description |
| ----- | ---- | ----- | ----------- |
| `pagination` | [cosmos.base.query.v1beta1.PageRequest](#cosmos.base.query.v1beta1.PageRequest) |  | pagination request |






<a name="ibc.core.channel.v1.QueryChannelsResponse"></a>

### QueryChannelsResponse
QueryChannelsResponse is the response type for the Query/Channels RPC method.


| Field | Type | Label | Description |
| ----- | ---- | ----- | ----------- |
| `channels` | [IdentifiedChannel](#ibc.core.channel.v1.IdentifiedChannel) | repeated | list of stored channels of the chain. |
| `pagination` | [cosmos.base.query.v1beta1.PageResponse](#cosmos.base.query.v1beta1.PageResponse) |  | pagination response |
| `height` | [ibc.core.client.v1.Height](#ibc.core.client.v1.Height) |  | query block height |






<a name="ibc.core.channel.v1.QueryConnectionChannelsRequest"></a>

### QueryConnectionChannelsRequest
QueryConnectionChannelsRequest is the request type for the
Query/QueryConnectionChannels RPC method


| Field | Type | Label | Description |
| ----- | ---- | ----- | ----------- |
| `connection` | [string](#string) |  | connection unique identifier |
| `pagination` | [cosmos.base.query.v1beta1.PageRequest](#cosmos.base.query.v1beta1.PageRequest) |  | pagination request |






<a name="ibc.core.channel.v1.QueryConnectionChannelsResponse"></a>

### QueryConnectionChannelsResponse
QueryConnectionChannelsResponse is the Response type for the
Query/QueryConnectionChannels RPC method


| Field | Type | Label | Description |
| ----- | ---- | ----- | ----------- |
| `channels` | [IdentifiedChannel](#ibc.core.channel.v1.IdentifiedChannel) | repeated | list of channels associated with a connection. |
| `pagination` | [cosmos.base.query.v1beta1.PageResponse](#cosmos.base.query.v1beta1.PageResponse) |  | pagination response |
| `height` | [ibc.core.client.v1.Height](#ibc.core.client.v1.Height) |  | query block height |






<a name="ibc.core.channel.v1.QueryNextSequenceReceiveRequest"></a>

### QueryNextSequenceReceiveRequest
QueryNextSequenceReceiveRequest is the request type for the
Query/QueryNextSequenceReceiveRequest RPC method


| Field | Type | Label | Description |
| ----- | ---- | ----- | ----------- |
| `port_id` | [string](#string) |  | port unique identifier |
| `channel_id` | [string](#string) |  | channel unique identifier |






<a name="ibc.core.channel.v1.QueryNextSequenceReceiveResponse"></a>

### QueryNextSequenceReceiveResponse
QuerySequenceResponse is the request type for the
Query/QueryNextSequenceReceiveResponse RPC method


| Field | Type | Label | Description |
| ----- | ---- | ----- | ----------- |
| `next_sequence_receive` | [uint64](#uint64) |  | next sequence receive number |
| `proof` | [bytes](#bytes) |  | merkle proof of existence |
| `proof_height` | [ibc.core.client.v1.Height](#ibc.core.client.v1.Height) |  | height at which the proof was retrieved |






<a name="ibc.core.channel.v1.QueryPacketAcknowledgementRequest"></a>

### QueryPacketAcknowledgementRequest
QueryPacketAcknowledgementRequest is the request type for the
Query/PacketAcknowledgement RPC method


| Field | Type | Label | Description |
| ----- | ---- | ----- | ----------- |
| `port_id` | [string](#string) |  | port unique identifier |
| `channel_id` | [string](#string) |  | channel unique identifier |
| `sequence` | [uint64](#uint64) |  | packet sequence |






<a name="ibc.core.channel.v1.QueryPacketAcknowledgementResponse"></a>

### QueryPacketAcknowledgementResponse
QueryPacketAcknowledgementResponse defines the client query response for a
packet which also includes a proof and the height from which the
proof was retrieved


| Field | Type | Label | Description |
| ----- | ---- | ----- | ----------- |
| `acknowledgement` | [bytes](#bytes) |  | packet associated with the request fields |
| `proof` | [bytes](#bytes) |  | merkle proof of existence |
| `proof_height` | [ibc.core.client.v1.Height](#ibc.core.client.v1.Height) |  | height at which the proof was retrieved |






<a name="ibc.core.channel.v1.QueryPacketAcknowledgementsRequest"></a>

### QueryPacketAcknowledgementsRequest
QueryPacketAcknowledgementsRequest is the request type for the
Query/QueryPacketCommitments RPC method


| Field | Type | Label | Description |
| ----- | ---- | ----- | ----------- |
| `port_id` | [string](#string) |  | port unique identifier |
| `channel_id` | [string](#string) |  | channel unique identifier |
| `pagination` | [cosmos.base.query.v1beta1.PageRequest](#cosmos.base.query.v1beta1.PageRequest) |  | pagination request |
| `packet_commitment_sequences` | [uint64](#uint64) | repeated | list of packet sequences |






<a name="ibc.core.channel.v1.QueryPacketAcknowledgementsResponse"></a>

### QueryPacketAcknowledgementsResponse
QueryPacketAcknowledgemetsResponse is the request type for the
Query/QueryPacketAcknowledgements RPC method


| Field | Type | Label | Description |
| ----- | ---- | ----- | ----------- |
| `acknowledgements` | [PacketState](#ibc.core.channel.v1.PacketState) | repeated |  |
| `pagination` | [cosmos.base.query.v1beta1.PageResponse](#cosmos.base.query.v1beta1.PageResponse) |  | pagination response |
| `height` | [ibc.core.client.v1.Height](#ibc.core.client.v1.Height) |  | query block height |






<a name="ibc.core.channel.v1.QueryPacketCommitmentRequest"></a>

### QueryPacketCommitmentRequest
QueryPacketCommitmentRequest is the request type for the
Query/PacketCommitment RPC method


| Field | Type | Label | Description |
| ----- | ---- | ----- | ----------- |
| `port_id` | [string](#string) |  | port unique identifier |
| `channel_id` | [string](#string) |  | channel unique identifier |
| `sequence` | [uint64](#uint64) |  | packet sequence |






<a name="ibc.core.channel.v1.QueryPacketCommitmentResponse"></a>

### QueryPacketCommitmentResponse
QueryPacketCommitmentResponse defines the client query response for a packet
which also includes a proof and the height from which the proof was
retrieved


| Field | Type | Label | Description |
| ----- | ---- | ----- | ----------- |
| `commitment` | [bytes](#bytes) |  | packet associated with the request fields |
| `proof` | [bytes](#bytes) |  | merkle proof of existence |
| `proof_height` | [ibc.core.client.v1.Height](#ibc.core.client.v1.Height) |  | height at which the proof was retrieved |






<a name="ibc.core.channel.v1.QueryPacketCommitmentsRequest"></a>

### QueryPacketCommitmentsRequest
QueryPacketCommitmentsRequest is the request type for the
Query/QueryPacketCommitments RPC method


| Field | Type | Label | Description |
| ----- | ---- | ----- | ----------- |
| `port_id` | [string](#string) |  | port unique identifier |
| `channel_id` | [string](#string) |  | channel unique identifier |
| `pagination` | [cosmos.base.query.v1beta1.PageRequest](#cosmos.base.query.v1beta1.PageRequest) |  | pagination request |






<a name="ibc.core.channel.v1.QueryPacketCommitmentsResponse"></a>

### QueryPacketCommitmentsResponse
QueryPacketCommitmentsResponse is the request type for the
Query/QueryPacketCommitments RPC method


| Field | Type | Label | Description |
| ----- | ---- | ----- | ----------- |
| `commitments` | [PacketState](#ibc.core.channel.v1.PacketState) | repeated |  |
| `pagination` | [cosmos.base.query.v1beta1.PageResponse](#cosmos.base.query.v1beta1.PageResponse) |  | pagination response |
| `height` | [ibc.core.client.v1.Height](#ibc.core.client.v1.Height) |  | query block height |






<a name="ibc.core.channel.v1.QueryPacketReceiptRequest"></a>

### QueryPacketReceiptRequest
QueryPacketReceiptRequest is the request type for the
Query/PacketReceipt RPC method


| Field | Type | Label | Description |
| ----- | ---- | ----- | ----------- |
| `port_id` | [string](#string) |  | port unique identifier |
| `channel_id` | [string](#string) |  | channel unique identifier |
| `sequence` | [uint64](#uint64) |  | packet sequence |






<a name="ibc.core.channel.v1.QueryPacketReceiptResponse"></a>

### QueryPacketReceiptResponse
QueryPacketReceiptResponse defines the client query response for a packet
receipt which also includes a proof, and the height from which the proof was
retrieved


| Field | Type | Label | Description |
| ----- | ---- | ----- | ----------- |
| `received` | [bool](#bool) |  | success flag for if receipt exists |
| `proof` | [bytes](#bytes) |  | merkle proof of existence |
| `proof_height` | [ibc.core.client.v1.Height](#ibc.core.client.v1.Height) |  | height at which the proof was retrieved |






<a name="ibc.core.channel.v1.QueryUnreceivedAcksRequest"></a>

### QueryUnreceivedAcksRequest
QueryUnreceivedAcks is the request type for the
Query/UnreceivedAcks RPC method


| Field | Type | Label | Description |
| ----- | ---- | ----- | ----------- |
| `port_id` | [string](#string) |  | port unique identifier |
| `channel_id` | [string](#string) |  | channel unique identifier |
| `packet_ack_sequences` | [uint64](#uint64) | repeated | list of acknowledgement sequences |






<a name="ibc.core.channel.v1.QueryUnreceivedAcksResponse"></a>

### QueryUnreceivedAcksResponse
QueryUnreceivedAcksResponse is the response type for the
Query/UnreceivedAcks RPC method


| Field | Type | Label | Description |
| ----- | ---- | ----- | ----------- |
| `sequences` | [uint64](#uint64) | repeated | list of unreceived acknowledgement sequences |
| `height` | [ibc.core.client.v1.Height](#ibc.core.client.v1.Height) |  | query block height |






<a name="ibc.core.channel.v1.QueryUnreceivedPacketsRequest"></a>

### QueryUnreceivedPacketsRequest
QueryUnreceivedPacketsRequest is the request type for the
Query/UnreceivedPackets RPC method


| Field | Type | Label | Description |
| ----- | ---- | ----- | ----------- |
| `port_id` | [string](#string) |  | port unique identifier |
| `channel_id` | [string](#string) |  | channel unique identifier |
| `packet_commitment_sequences` | [uint64](#uint64) | repeated | list of packet sequences |






<a name="ibc.core.channel.v1.QueryUnreceivedPacketsResponse"></a>

### QueryUnreceivedPacketsResponse
QueryUnreceivedPacketsResponse is the response type for the
Query/UnreceivedPacketCommitments RPC method


| Field | Type | Label | Description |
| ----- | ---- | ----- | ----------- |
| `sequences` | [uint64](#uint64) | repeated | list of unreceived packet sequences |
| `height` | [ibc.core.client.v1.Height](#ibc.core.client.v1.Height) |  | query block height |





 <!-- end messages -->

 <!-- end enums -->

 <!-- end HasExtensions -->


<a name="ibc.core.channel.v1.Query"></a>

### Query
Query provides defines the gRPC querier service

| Method Name | Request Type | Response Type | Description | HTTP Verb | Endpoint |
| ----------- | ------------ | ------------- | ------------| ------- | -------- |
| `Channel` | [QueryChannelRequest](#ibc.core.channel.v1.QueryChannelRequest) | [QueryChannelResponse](#ibc.core.channel.v1.QueryChannelResponse) | Channel queries an IBC Channel. | GET|/ibc/core/channel/v1/channels/{channel_id}/ports/{port_id}|
| `Channels` | [QueryChannelsRequest](#ibc.core.channel.v1.QueryChannelsRequest) | [QueryChannelsResponse](#ibc.core.channel.v1.QueryChannelsResponse) | Channels queries all the IBC channels of a chain. | GET|/ibc/core/channel/v1/channels|
| `ConnectionChannels` | [QueryConnectionChannelsRequest](#ibc.core.channel.v1.QueryConnectionChannelsRequest) | [QueryConnectionChannelsResponse](#ibc.core.channel.v1.QueryConnectionChannelsResponse) | ConnectionChannels queries all the channels associated with a connection end. | GET|/ibc/core/channel/v1/connections/{connection}/channels|
| `ChannelClientState` | [QueryChannelClientStateRequest](#ibc.core.channel.v1.QueryChannelClientStateRequest) | [QueryChannelClientStateResponse](#ibc.core.channel.v1.QueryChannelClientStateResponse) | ChannelClientState queries for the client state for the channel associated with the provided channel identifiers. | GET|/ibc/core/channel/v1/channels/{channel_id}/ports/{port_id}/client_state|
| `ChannelConsensusState` | [QueryChannelConsensusStateRequest](#ibc.core.channel.v1.QueryChannelConsensusStateRequest) | [QueryChannelConsensusStateResponse](#ibc.core.channel.v1.QueryChannelConsensusStateResponse) | ChannelConsensusState queries for the consensus state for the channel associated with the provided channel identifiers. | GET|/ibc/core/channel/v1/channels/{channel_id}/ports/{port_id}/consensus_state/revision/{revision_number}/height/{revision_height}|
| `PacketCommitment` | [QueryPacketCommitmentRequest](#ibc.core.channel.v1.QueryPacketCommitmentRequest) | [QueryPacketCommitmentResponse](#ibc.core.channel.v1.QueryPacketCommitmentResponse) | PacketCommitment queries a stored packet commitment hash. | GET|/ibc/core/channel/v1/channels/{channel_id}/ports/{port_id}/packet_commitments/{sequence}|
| `PacketCommitments` | [QueryPacketCommitmentsRequest](#ibc.core.channel.v1.QueryPacketCommitmentsRequest) | [QueryPacketCommitmentsResponse](#ibc.core.channel.v1.QueryPacketCommitmentsResponse) | PacketCommitments returns all the packet commitments hashes associated with a channel. | GET|/ibc/core/channel/v1/channels/{channel_id}/ports/{port_id}/packet_commitments|
| `PacketReceipt` | [QueryPacketReceiptRequest](#ibc.core.channel.v1.QueryPacketReceiptRequest) | [QueryPacketReceiptResponse](#ibc.core.channel.v1.QueryPacketReceiptResponse) | PacketReceipt queries if a given packet sequence has been received on the queried chain | GET|/ibc/core/channel/v1/channels/{channel_id}/ports/{port_id}/packet_receipts/{sequence}|
| `PacketAcknowledgement` | [QueryPacketAcknowledgementRequest](#ibc.core.channel.v1.QueryPacketAcknowledgementRequest) | [QueryPacketAcknowledgementResponse](#ibc.core.channel.v1.QueryPacketAcknowledgementResponse) | PacketAcknowledgement queries a stored packet acknowledgement hash. | GET|/ibc/core/channel/v1/channels/{channel_id}/ports/{port_id}/packet_acks/{sequence}|
| `PacketAcknowledgements` | [QueryPacketAcknowledgementsRequest](#ibc.core.channel.v1.QueryPacketAcknowledgementsRequest) | [QueryPacketAcknowledgementsResponse](#ibc.core.channel.v1.QueryPacketAcknowledgementsResponse) | PacketAcknowledgements returns all the packet acknowledgements associated with a channel. | GET|/ibc/core/channel/v1/channels/{channel_id}/ports/{port_id}/packet_acknowledgements|
| `UnreceivedPackets` | [QueryUnreceivedPacketsRequest](#ibc.core.channel.v1.QueryUnreceivedPacketsRequest) | [QueryUnreceivedPacketsResponse](#ibc.core.channel.v1.QueryUnreceivedPacketsResponse) | UnreceivedPackets returns all the unreceived IBC packets associated with a channel and sequences. | GET|/ibc/core/channel/v1/channels/{channel_id}/ports/{port_id}/packet_commitments/{packet_commitment_sequences}/unreceived_packets|
| `UnreceivedAcks` | [QueryUnreceivedAcksRequest](#ibc.core.channel.v1.QueryUnreceivedAcksRequest) | [QueryUnreceivedAcksResponse](#ibc.core.channel.v1.QueryUnreceivedAcksResponse) | UnreceivedAcks returns all the unreceived IBC acknowledgements associated with a channel and sequences. | GET|/ibc/core/channel/v1/channels/{channel_id}/ports/{port_id}/packet_commitments/{packet_ack_sequences}/unreceived_acks|
| `NextSequenceReceive` | [QueryNextSequenceReceiveRequest](#ibc.core.channel.v1.QueryNextSequenceReceiveRequest) | [QueryNextSequenceReceiveResponse](#ibc.core.channel.v1.QueryNextSequenceReceiveResponse) | NextSequenceReceive returns the next receive sequence for a given channel. | GET|/ibc/core/channel/v1/channels/{channel_id}/ports/{port_id}/next_sequence|

 <!-- end services -->



<a name="ibc/core/channel/v1/tx.proto"></a>
<p align="right"><a href="#top">Top</a></p>

## ibc/core/channel/v1/tx.proto



<a name="ibc.core.channel.v1.MsgAcknowledgement"></a>

### MsgAcknowledgement
MsgAcknowledgement receives incoming IBC acknowledgement


| Field | Type | Label | Description |
| ----- | ---- | ----- | ----------- |
| `packet` | [Packet](#ibc.core.channel.v1.Packet) |  |  |
| `acknowledgement` | [bytes](#bytes) |  |  |
| `proof_acked` | [bytes](#bytes) |  |  |
| `proof_height` | [ibc.core.client.v1.Height](#ibc.core.client.v1.Height) |  |  |
| `signer` | [string](#string) |  |  |






<a name="ibc.core.channel.v1.MsgAcknowledgementResponse"></a>

### MsgAcknowledgementResponse
MsgAcknowledgementResponse defines the Msg/Acknowledgement response type.






<a name="ibc.core.channel.v1.MsgChannelCloseConfirm"></a>

### MsgChannelCloseConfirm
MsgChannelCloseConfirm defines a msg sent by a Relayer to Chain B
to acknowledge the change of channel state to CLOSED on Chain A.


| Field | Type | Label | Description |
| ----- | ---- | ----- | ----------- |
| `port_id` | [string](#string) |  |  |
| `channel_id` | [string](#string) |  |  |
| `proof_init` | [bytes](#bytes) |  |  |
| `proof_height` | [ibc.core.client.v1.Height](#ibc.core.client.v1.Height) |  |  |
| `signer` | [string](#string) |  |  |






<a name="ibc.core.channel.v1.MsgChannelCloseConfirmResponse"></a>

### MsgChannelCloseConfirmResponse
MsgChannelCloseConfirmResponse defines the Msg/ChannelCloseConfirm response
type.






<a name="ibc.core.channel.v1.MsgChannelCloseInit"></a>

### MsgChannelCloseInit
MsgChannelCloseInit defines a msg sent by a Relayer to Chain A
to close a channel with Chain B.


| Field | Type | Label | Description |
| ----- | ---- | ----- | ----------- |
| `port_id` | [string](#string) |  |  |
| `channel_id` | [string](#string) |  |  |
| `signer` | [string](#string) |  |  |






<a name="ibc.core.channel.v1.MsgChannelCloseInitResponse"></a>

### MsgChannelCloseInitResponse
MsgChannelCloseInitResponse defines the Msg/ChannelCloseInit response type.






<a name="ibc.core.channel.v1.MsgChannelOpenAck"></a>

### MsgChannelOpenAck
MsgChannelOpenAck defines a msg sent by a Relayer to Chain A to acknowledge
the change of channel state to TRYOPEN on Chain B.


| Field | Type | Label | Description |
| ----- | ---- | ----- | ----------- |
| `port_id` | [string](#string) |  |  |
| `channel_id` | [string](#string) |  |  |
| `counterparty_channel_id` | [string](#string) |  |  |
| `counterparty_version` | [string](#string) |  |  |
| `proof_try` | [bytes](#bytes) |  |  |
| `proof_height` | [ibc.core.client.v1.Height](#ibc.core.client.v1.Height) |  |  |
| `signer` | [string](#string) |  |  |






<a name="ibc.core.channel.v1.MsgChannelOpenAckResponse"></a>

### MsgChannelOpenAckResponse
MsgChannelOpenAckResponse defines the Msg/ChannelOpenAck response type.






<a name="ibc.core.channel.v1.MsgChannelOpenConfirm"></a>

### MsgChannelOpenConfirm
MsgChannelOpenConfirm defines a msg sent by a Relayer to Chain B to
acknowledge the change of channel state to OPEN on Chain A.


| Field | Type | Label | Description |
| ----- | ---- | ----- | ----------- |
| `port_id` | [string](#string) |  |  |
| `channel_id` | [string](#string) |  |  |
| `proof_ack` | [bytes](#bytes) |  |  |
| `proof_height` | [ibc.core.client.v1.Height](#ibc.core.client.v1.Height) |  |  |
| `signer` | [string](#string) |  |  |






<a name="ibc.core.channel.v1.MsgChannelOpenConfirmResponse"></a>

### MsgChannelOpenConfirmResponse
MsgChannelOpenConfirmResponse defines the Msg/ChannelOpenConfirm response
type.






<a name="ibc.core.channel.v1.MsgChannelOpenInit"></a>

### MsgChannelOpenInit
MsgChannelOpenInit defines an sdk.Msg to initialize a channel handshake. It
is called by a relayer on Chain A.


| Field | Type | Label | Description |
| ----- | ---- | ----- | ----------- |
| `port_id` | [string](#string) |  |  |
| `channel` | [Channel](#ibc.core.channel.v1.Channel) |  |  |
| `signer` | [string](#string) |  |  |






<a name="ibc.core.channel.v1.MsgChannelOpenInitResponse"></a>

### MsgChannelOpenInitResponse
MsgChannelOpenInitResponse defines the Msg/ChannelOpenInit response type.






<a name="ibc.core.channel.v1.MsgChannelOpenTry"></a>

### MsgChannelOpenTry
MsgChannelOpenInit defines a msg sent by a Relayer to try to open a channel
on Chain B.


| Field | Type | Label | Description |
| ----- | ---- | ----- | ----------- |
| `port_id` | [string](#string) |  |  |
| `previous_channel_id` | [string](#string) |  | in the case of crossing hello's, when both chains call OpenInit, we need the channel identifier of the previous channel in state INIT |
| `channel` | [Channel](#ibc.core.channel.v1.Channel) |  |  |
| `counterparty_version` | [string](#string) |  |  |
| `proof_init` | [bytes](#bytes) |  |  |
| `proof_height` | [ibc.core.client.v1.Height](#ibc.core.client.v1.Height) |  |  |
| `signer` | [string](#string) |  |  |






<a name="ibc.core.channel.v1.MsgChannelOpenTryResponse"></a>

### MsgChannelOpenTryResponse
MsgChannelOpenTryResponse defines the Msg/ChannelOpenTry response type.






<a name="ibc.core.channel.v1.MsgRecvPacket"></a>

### MsgRecvPacket
MsgRecvPacket receives incoming IBC packet


| Field | Type | Label | Description |
| ----- | ---- | ----- | ----------- |
| `packet` | [Packet](#ibc.core.channel.v1.Packet) |  |  |
| `proof_commitment` | [bytes](#bytes) |  |  |
| `proof_height` | [ibc.core.client.v1.Height](#ibc.core.client.v1.Height) |  |  |
| `signer` | [string](#string) |  |  |






<a name="ibc.core.channel.v1.MsgRecvPacketResponse"></a>

### MsgRecvPacketResponse
MsgRecvPacketResponse defines the Msg/RecvPacket response type.






<a name="ibc.core.channel.v1.MsgTimeout"></a>

### MsgTimeout
MsgTimeout receives timed-out packet


| Field | Type | Label | Description |
| ----- | ---- | ----- | ----------- |
| `packet` | [Packet](#ibc.core.channel.v1.Packet) |  |  |
| `proof_unreceived` | [bytes](#bytes) |  |  |
| `proof_height` | [ibc.core.client.v1.Height](#ibc.core.client.v1.Height) |  |  |
| `next_sequence_recv` | [uint64](#uint64) |  |  |
| `signer` | [string](#string) |  |  |






<a name="ibc.core.channel.v1.MsgTimeoutOnClose"></a>

### MsgTimeoutOnClose
MsgTimeoutOnClose timed-out packet upon counterparty channel closure.


| Field | Type | Label | Description |
| ----- | ---- | ----- | ----------- |
| `packet` | [Packet](#ibc.core.channel.v1.Packet) |  |  |
| `proof_unreceived` | [bytes](#bytes) |  |  |
| `proof_close` | [bytes](#bytes) |  |  |
| `proof_height` | [ibc.core.client.v1.Height](#ibc.core.client.v1.Height) |  |  |
| `next_sequence_recv` | [uint64](#uint64) |  |  |
| `signer` | [string](#string) |  |  |






<a name="ibc.core.channel.v1.MsgTimeoutOnCloseResponse"></a>

### MsgTimeoutOnCloseResponse
MsgTimeoutOnCloseResponse defines the Msg/TimeoutOnClose response type.






<a name="ibc.core.channel.v1.MsgTimeoutResponse"></a>

### MsgTimeoutResponse
MsgTimeoutResponse defines the Msg/Timeout response type.





 <!-- end messages -->

 <!-- end enums -->

 <!-- end HasExtensions -->


<a name="ibc.core.channel.v1.Msg"></a>

### Msg
Msg defines the ibc/channel Msg service.

| Method Name | Request Type | Response Type | Description | HTTP Verb | Endpoint |
| ----------- | ------------ | ------------- | ------------| ------- | -------- |
| `ChannelOpenInit` | [MsgChannelOpenInit](#ibc.core.channel.v1.MsgChannelOpenInit) | [MsgChannelOpenInitResponse](#ibc.core.channel.v1.MsgChannelOpenInitResponse) | ChannelOpenInit defines a rpc handler method for MsgChannelOpenInit. | |
| `ChannelOpenTry` | [MsgChannelOpenTry](#ibc.core.channel.v1.MsgChannelOpenTry) | [MsgChannelOpenTryResponse](#ibc.core.channel.v1.MsgChannelOpenTryResponse) | ChannelOpenTry defines a rpc handler method for MsgChannelOpenTry. | |
| `ChannelOpenAck` | [MsgChannelOpenAck](#ibc.core.channel.v1.MsgChannelOpenAck) | [MsgChannelOpenAckResponse](#ibc.core.channel.v1.MsgChannelOpenAckResponse) | ChannelOpenAck defines a rpc handler method for MsgChannelOpenAck. | |
| `ChannelOpenConfirm` | [MsgChannelOpenConfirm](#ibc.core.channel.v1.MsgChannelOpenConfirm) | [MsgChannelOpenConfirmResponse](#ibc.core.channel.v1.MsgChannelOpenConfirmResponse) | ChannelOpenConfirm defines a rpc handler method for MsgChannelOpenConfirm. | |
| `ChannelCloseInit` | [MsgChannelCloseInit](#ibc.core.channel.v1.MsgChannelCloseInit) | [MsgChannelCloseInitResponse](#ibc.core.channel.v1.MsgChannelCloseInitResponse) | ChannelCloseInit defines a rpc handler method for MsgChannelCloseInit. | |
| `ChannelCloseConfirm` | [MsgChannelCloseConfirm](#ibc.core.channel.v1.MsgChannelCloseConfirm) | [MsgChannelCloseConfirmResponse](#ibc.core.channel.v1.MsgChannelCloseConfirmResponse) | ChannelCloseConfirm defines a rpc handler method for MsgChannelCloseConfirm. | |
| `RecvPacket` | [MsgRecvPacket](#ibc.core.channel.v1.MsgRecvPacket) | [MsgRecvPacketResponse](#ibc.core.channel.v1.MsgRecvPacketResponse) | RecvPacket defines a rpc handler method for MsgRecvPacket. | |
| `Timeout` | [MsgTimeout](#ibc.core.channel.v1.MsgTimeout) | [MsgTimeoutResponse](#ibc.core.channel.v1.MsgTimeoutResponse) | Timeout defines a rpc handler method for MsgTimeout. | |
| `TimeoutOnClose` | [MsgTimeoutOnClose](#ibc.core.channel.v1.MsgTimeoutOnClose) | [MsgTimeoutOnCloseResponse](#ibc.core.channel.v1.MsgTimeoutOnCloseResponse) | TimeoutOnClose defines a rpc handler method for MsgTimeoutOnClose. | |
| `Acknowledgement` | [MsgAcknowledgement](#ibc.core.channel.v1.MsgAcknowledgement) | [MsgAcknowledgementResponse](#ibc.core.channel.v1.MsgAcknowledgementResponse) | Acknowledgement defines a rpc handler method for MsgAcknowledgement. | |

 <!-- end services -->



<a name="ibc/core/client/v1/genesis.proto"></a>
<p align="right"><a href="#top">Top</a></p>

## ibc/core/client/v1/genesis.proto



<a name="ibc.core.client.v1.GenesisMetadata"></a>

### GenesisMetadata
GenesisMetadata defines the genesis type for metadata that clients may return
with ExportMetadata


| Field | Type | Label | Description |
| ----- | ---- | ----- | ----------- |
| `key` | [bytes](#bytes) |  | store key of metadata without clientID-prefix |
| `value` | [bytes](#bytes) |  | metadata value |






<a name="ibc.core.client.v1.GenesisState"></a>

### GenesisState
GenesisState defines the ibc client submodule's genesis state.


| Field | Type | Label | Description |
| ----- | ---- | ----- | ----------- |
| `clients` | [IdentifiedClientState](#ibc.core.client.v1.IdentifiedClientState) | repeated | client states with their corresponding identifiers |
| `clients_consensus` | [ClientConsensusStates](#ibc.core.client.v1.ClientConsensusStates) | repeated | consensus states from each client |
| `clients_metadata` | [IdentifiedGenesisMetadata](#ibc.core.client.v1.IdentifiedGenesisMetadata) | repeated | metadata from each client |
| `params` | [Params](#ibc.core.client.v1.Params) |  |  |
| `create_localhost` | [bool](#bool) |  | create localhost on initialization |
| `next_client_sequence` | [uint64](#uint64) |  | the sequence for the next generated client identifier |






<a name="ibc.core.client.v1.IdentifiedGenesisMetadata"></a>

### IdentifiedGenesisMetadata
IdentifiedGenesisMetadata has the client metadata with the corresponding
client id.


| Field | Type | Label | Description |
| ----- | ---- | ----- | ----------- |
| `client_id` | [string](#string) |  |  |
| `client_metadata` | [GenesisMetadata](#ibc.core.client.v1.GenesisMetadata) | repeated |  |





 <!-- end messages -->

 <!-- end enums -->

 <!-- end HasExtensions -->

 <!-- end services -->



<a name="ibc/core/client/v1/query.proto"></a>
<p align="right"><a href="#top">Top</a></p>

## ibc/core/client/v1/query.proto



<a name="ibc.core.client.v1.QueryClientParamsRequest"></a>

### QueryClientParamsRequest
QueryClientParamsRequest is the request type for the Query/ClientParams RPC
method.






<a name="ibc.core.client.v1.QueryClientParamsResponse"></a>

### QueryClientParamsResponse
QueryClientParamsResponse is the response type for the Query/ClientParams RPC
method.


| Field | Type | Label | Description |
| ----- | ---- | ----- | ----------- |
| `params` | [Params](#ibc.core.client.v1.Params) |  | params defines the parameters of the module. |






<a name="ibc.core.client.v1.QueryClientStateRequest"></a>

### QueryClientStateRequest
QueryClientStateRequest is the request type for the Query/ClientState RPC
method


| Field | Type | Label | Description |
| ----- | ---- | ----- | ----------- |
| `client_id` | [string](#string) |  | client state unique identifier |






<a name="ibc.core.client.v1.QueryClientStateResponse"></a>

### QueryClientStateResponse
QueryClientStateResponse is the response type for the Query/ClientState RPC
method. Besides the client state, it includes a proof and the height from
which the proof was retrieved.


| Field | Type | Label | Description |
| ----- | ---- | ----- | ----------- |
| `client_state` | [google.protobuf.Any](#google.protobuf.Any) |  | client state associated with the request identifier |
| `proof` | [bytes](#bytes) |  | merkle proof of existence |
| `proof_height` | [Height](#ibc.core.client.v1.Height) |  | height at which the proof was retrieved |






<a name="ibc.core.client.v1.QueryClientStatesRequest"></a>

### QueryClientStatesRequest
QueryClientStatesRequest is the request type for the Query/ClientStates RPC
method


| Field | Type | Label | Description |
| ----- | ---- | ----- | ----------- |
| `pagination` | [cosmos.base.query.v1beta1.PageRequest](#cosmos.base.query.v1beta1.PageRequest) |  | pagination request |






<a name="ibc.core.client.v1.QueryClientStatesResponse"></a>

### QueryClientStatesResponse
QueryClientStatesResponse is the response type for the Query/ClientStates RPC
method.


| Field | Type | Label | Description |
| ----- | ---- | ----- | ----------- |
| `client_states` | [IdentifiedClientState](#ibc.core.client.v1.IdentifiedClientState) | repeated | list of stored ClientStates of the chain. |
| `pagination` | [cosmos.base.query.v1beta1.PageResponse](#cosmos.base.query.v1beta1.PageResponse) |  | pagination response |






<a name="ibc.core.client.v1.QueryClientStatusRequest"></a>

### QueryClientStatusRequest
QueryClientStatusRequest is the request type for the Query/ClientStatus RPC
method


| Field | Type | Label | Description |
| ----- | ---- | ----- | ----------- |
| `client_id` | [string](#string) |  | client unique identifier |






<a name="ibc.core.client.v1.QueryClientStatusResponse"></a>

### QueryClientStatusResponse
QueryClientStatusResponse is the response type for the Query/ClientStatus RPC
method. It returns the current status of the IBC client.


| Field | Type | Label | Description |
| ----- | ---- | ----- | ----------- |
| `status` | [string](#string) |  |  |






<a name="ibc.core.client.v1.QueryConsensusStateRequest"></a>

### QueryConsensusStateRequest
QueryConsensusStateRequest is the request type for the Query/ConsensusState
RPC method. Besides the consensus state, it includes a proof and the height
from which the proof was retrieved.


| Field | Type | Label | Description |
| ----- | ---- | ----- | ----------- |
| `client_id` | [string](#string) |  | client identifier |
| `revision_number` | [uint64](#uint64) |  | consensus state revision number |
| `revision_height` | [uint64](#uint64) |  | consensus state revision height |
| `latest_height` | [bool](#bool) |  | latest_height overrrides the height field and queries the latest stored ConsensusState |






<a name="ibc.core.client.v1.QueryConsensusStateResponse"></a>

### QueryConsensusStateResponse
QueryConsensusStateResponse is the response type for the Query/ConsensusState
RPC method


| Field | Type | Label | Description |
| ----- | ---- | ----- | ----------- |
| `consensus_state` | [google.protobuf.Any](#google.protobuf.Any) |  | consensus state associated with the client identifier at the given height |
| `proof` | [bytes](#bytes) |  | merkle proof of existence |
| `proof_height` | [Height](#ibc.core.client.v1.Height) |  | height at which the proof was retrieved |






<a name="ibc.core.client.v1.QueryConsensusStatesRequest"></a>

### QueryConsensusStatesRequest
QueryConsensusStatesRequest is the request type for the Query/ConsensusStates
RPC method.


| Field | Type | Label | Description |
| ----- | ---- | ----- | ----------- |
| `client_id` | [string](#string) |  | client identifier |
| `pagination` | [cosmos.base.query.v1beta1.PageRequest](#cosmos.base.query.v1beta1.PageRequest) |  | pagination request |






<a name="ibc.core.client.v1.QueryConsensusStatesResponse"></a>

### QueryConsensusStatesResponse
QueryConsensusStatesResponse is the response type for the
Query/ConsensusStates RPC method


| Field | Type | Label | Description |
| ----- | ---- | ----- | ----------- |
| `consensus_states` | [ConsensusStateWithHeight](#ibc.core.client.v1.ConsensusStateWithHeight) | repeated | consensus states associated with the identifier |
| `pagination` | [cosmos.base.query.v1beta1.PageResponse](#cosmos.base.query.v1beta1.PageResponse) |  | pagination response |






<a name="ibc.core.client.v1.QueryUpgradedClientStateRequest"></a>

### QueryUpgradedClientStateRequest
QueryUpgradedClientStateRequest is the request type for the
Query/UpgradedClientState RPC method






<a name="ibc.core.client.v1.QueryUpgradedClientStateResponse"></a>

### QueryUpgradedClientStateResponse
QueryUpgradedClientStateResponse is the response type for the
Query/UpgradedClientState RPC method.


| Field | Type | Label | Description |
| ----- | ---- | ----- | ----------- |
| `upgraded_client_state` | [google.protobuf.Any](#google.protobuf.Any) |  | client state associated with the request identifier |






<a name="ibc.core.client.v1.QueryUpgradedConsensusStateRequest"></a>

### QueryUpgradedConsensusStateRequest
QueryUpgradedConsensusStateRequest is the request type for the
Query/UpgradedConsensusState RPC method






<a name="ibc.core.client.v1.QueryUpgradedConsensusStateResponse"></a>

### QueryUpgradedConsensusStateResponse
QueryUpgradedConsensusStateResponse is the response type for the
Query/UpgradedConsensusState RPC method.


| Field | Type | Label | Description |
| ----- | ---- | ----- | ----------- |
| `upgraded_consensus_state` | [google.protobuf.Any](#google.protobuf.Any) |  | Consensus state associated with the request identifier |





 <!-- end messages -->

 <!-- end enums -->

 <!-- end HasExtensions -->


<a name="ibc.core.client.v1.Query"></a>

### Query
Query provides defines the gRPC querier service

| Method Name | Request Type | Response Type | Description | HTTP Verb | Endpoint |
| ----------- | ------------ | ------------- | ------------| ------- | -------- |
| `ClientState` | [QueryClientStateRequest](#ibc.core.client.v1.QueryClientStateRequest) | [QueryClientStateResponse](#ibc.core.client.v1.QueryClientStateResponse) | ClientState queries an IBC light client. | GET|/ibc/core/client/v1/client_states/{client_id}|
| `ClientStates` | [QueryClientStatesRequest](#ibc.core.client.v1.QueryClientStatesRequest) | [QueryClientStatesResponse](#ibc.core.client.v1.QueryClientStatesResponse) | ClientStates queries all the IBC light clients of a chain. | GET|/ibc/core/client/v1/client_states|
| `ConsensusState` | [QueryConsensusStateRequest](#ibc.core.client.v1.QueryConsensusStateRequest) | [QueryConsensusStateResponse](#ibc.core.client.v1.QueryConsensusStateResponse) | ConsensusState queries a consensus state associated with a client state at a given height. | GET|/ibc/core/client/v1/consensus_states/{client_id}/revision/{revision_number}/height/{revision_height}|
| `ConsensusStates` | [QueryConsensusStatesRequest](#ibc.core.client.v1.QueryConsensusStatesRequest) | [QueryConsensusStatesResponse](#ibc.core.client.v1.QueryConsensusStatesResponse) | ConsensusStates queries all the consensus state associated with a given client. | GET|/ibc/core/client/v1/consensus_states/{client_id}|
| `ClientStatus` | [QueryClientStatusRequest](#ibc.core.client.v1.QueryClientStatusRequest) | [QueryClientStatusResponse](#ibc.core.client.v1.QueryClientStatusResponse) | Status queries the status of an IBC client. | GET|/ibc/core/client/v1/client_status/{client_id}|
| `ClientParams` | [QueryClientParamsRequest](#ibc.core.client.v1.QueryClientParamsRequest) | [QueryClientParamsResponse](#ibc.core.client.v1.QueryClientParamsResponse) | ClientParams queries all parameters of the ibc client. | GET|/ibc/client/v1/params|
| `UpgradedClientState` | [QueryUpgradedClientStateRequest](#ibc.core.client.v1.QueryUpgradedClientStateRequest) | [QueryUpgradedClientStateResponse](#ibc.core.client.v1.QueryUpgradedClientStateResponse) | UpgradedClientState queries an Upgraded IBC light client. | GET|/ibc/core/client/v1/upgraded_client_states|
| `UpgradedConsensusState` | [QueryUpgradedConsensusStateRequest](#ibc.core.client.v1.QueryUpgradedConsensusStateRequest) | [QueryUpgradedConsensusStateResponse](#ibc.core.client.v1.QueryUpgradedConsensusStateResponse) | UpgradedConsensusState queries an Upgraded IBC consensus state. | GET|/ibc/core/client/v1/upgraded_consensus_states|

 <!-- end services -->



<a name="ibc/core/client/v1/tx.proto"></a>
<p align="right"><a href="#top">Top</a></p>

## ibc/core/client/v1/tx.proto



<a name="ibc.core.client.v1.MsgCreateClient"></a>

### MsgCreateClient
MsgCreateClient defines a message to create an IBC client


| Field | Type | Label | Description |
| ----- | ---- | ----- | ----------- |
| `client_state` | [google.protobuf.Any](#google.protobuf.Any) |  | light client state |
| `consensus_state` | [google.protobuf.Any](#google.protobuf.Any) |  | consensus state associated with the client that corresponds to a given height. |
| `signer` | [string](#string) |  | signer address |






<a name="ibc.core.client.v1.MsgCreateClientResponse"></a>

### MsgCreateClientResponse
MsgCreateClientResponse defines the Msg/CreateClient response type.






<a name="ibc.core.client.v1.MsgSubmitMisbehaviour"></a>

### MsgSubmitMisbehaviour
MsgSubmitMisbehaviour defines an sdk.Msg type that submits Evidence for
light client misbehaviour.


| Field | Type | Label | Description |
| ----- | ---- | ----- | ----------- |
| `client_id` | [string](#string) |  | client unique identifier |
| `misbehaviour` | [google.protobuf.Any](#google.protobuf.Any) |  | misbehaviour used for freezing the light client |
| `signer` | [string](#string) |  | signer address |






<a name="ibc.core.client.v1.MsgSubmitMisbehaviourResponse"></a>

### MsgSubmitMisbehaviourResponse
MsgSubmitMisbehaviourResponse defines the Msg/SubmitMisbehaviour response
type.






<a name="ibc.core.client.v1.MsgUpdateClient"></a>

### MsgUpdateClient
MsgUpdateClient defines an sdk.Msg to update a IBC client state using
the given header.


| Field | Type | Label | Description |
| ----- | ---- | ----- | ----------- |
| `client_id` | [string](#string) |  | client unique identifier |
| `header` | [google.protobuf.Any](#google.protobuf.Any) |  | header to update the light client |
| `signer` | [string](#string) |  | signer address |






<a name="ibc.core.client.v1.MsgUpdateClientResponse"></a>

### MsgUpdateClientResponse
MsgUpdateClientResponse defines the Msg/UpdateClient response type.






<a name="ibc.core.client.v1.MsgUpgradeClient"></a>

### MsgUpgradeClient
MsgUpgradeClient defines an sdk.Msg to upgrade an IBC client to a new client
state


| Field | Type | Label | Description |
| ----- | ---- | ----- | ----------- |
| `client_id` | [string](#string) |  | client unique identifier |
| `client_state` | [google.protobuf.Any](#google.protobuf.Any) |  | upgraded client state |
| `consensus_state` | [google.protobuf.Any](#google.protobuf.Any) |  | upgraded consensus state, only contains enough information to serve as a basis of trust in update logic |
| `proof_upgrade_client` | [bytes](#bytes) |  | proof that old chain committed to new client |
| `proof_upgrade_consensus_state` | [bytes](#bytes) |  | proof that old chain committed to new consensus state |
| `signer` | [string](#string) |  | signer address |






<a name="ibc.core.client.v1.MsgUpgradeClientResponse"></a>

### MsgUpgradeClientResponse
MsgUpgradeClientResponse defines the Msg/UpgradeClient response type.





 <!-- end messages -->

 <!-- end enums -->

 <!-- end HasExtensions -->


<a name="ibc.core.client.v1.Msg"></a>

### Msg
Msg defines the ibc/client Msg service.

| Method Name | Request Type | Response Type | Description | HTTP Verb | Endpoint |
| ----------- | ------------ | ------------- | ------------| ------- | -------- |
| `CreateClient` | [MsgCreateClient](#ibc.core.client.v1.MsgCreateClient) | [MsgCreateClientResponse](#ibc.core.client.v1.MsgCreateClientResponse) | CreateClient defines a rpc handler method for MsgCreateClient. | |
| `UpdateClient` | [MsgUpdateClient](#ibc.core.client.v1.MsgUpdateClient) | [MsgUpdateClientResponse](#ibc.core.client.v1.MsgUpdateClientResponse) | UpdateClient defines a rpc handler method for MsgUpdateClient. | |
| `UpgradeClient` | [MsgUpgradeClient](#ibc.core.client.v1.MsgUpgradeClient) | [MsgUpgradeClientResponse](#ibc.core.client.v1.MsgUpgradeClientResponse) | UpgradeClient defines a rpc handler method for MsgUpgradeClient. | |
| `SubmitMisbehaviour` | [MsgSubmitMisbehaviour](#ibc.core.client.v1.MsgSubmitMisbehaviour) | [MsgSubmitMisbehaviourResponse](#ibc.core.client.v1.MsgSubmitMisbehaviourResponse) | SubmitMisbehaviour defines a rpc handler method for MsgSubmitMisbehaviour. | |

 <!-- end services -->



<a name="ibc/core/commitment/v1/commitment.proto"></a>
<p align="right"><a href="#top">Top</a></p>

## ibc/core/commitment/v1/commitment.proto



<a name="ibc.core.commitment.v1.MerklePath"></a>

### MerklePath
MerklePath is the path used to verify commitment proofs, which can be an
arbitrary structured object (defined by a commitment type).
MerklePath is represented from root-to-leaf


| Field | Type | Label | Description |
| ----- | ---- | ----- | ----------- |
| `key_path` | [string](#string) | repeated |  |






<a name="ibc.core.commitment.v1.MerklePrefix"></a>

### MerklePrefix
MerklePrefix is merkle path prefixed to the key.
The constructed key from the Path and the key will be append(Path.KeyPath,
append(Path.KeyPrefix, key...))


| Field | Type | Label | Description |
| ----- | ---- | ----- | ----------- |
| `key_prefix` | [bytes](#bytes) |  |  |






<a name="ibc.core.commitment.v1.MerkleProof"></a>

### MerkleProof
MerkleProof is a wrapper type over a chain of CommitmentProofs.
It demonstrates membership or non-membership for an element or set of
elements, verifiable in conjunction with a known commitment root. Proofs
should be succinct.
MerkleProofs are ordered from leaf-to-root


| Field | Type | Label | Description |
| ----- | ---- | ----- | ----------- |
| `proofs` | [ics23.CommitmentProof](#ics23.CommitmentProof) | repeated |  |






<a name="ibc.core.commitment.v1.MerkleRoot"></a>

### MerkleRoot
MerkleRoot defines a merkle root hash.
In the Cosmos SDK, the AppHash of a block header becomes the root.


| Field | Type | Label | Description |
| ----- | ---- | ----- | ----------- |
| `hash` | [bytes](#bytes) |  |  |





 <!-- end messages -->

 <!-- end enums -->

 <!-- end HasExtensions -->

 <!-- end services -->



<a name="ibc/core/connection/v1/connection.proto"></a>
<p align="right"><a href="#top">Top</a></p>

## ibc/core/connection/v1/connection.proto



<a name="ibc.core.connection.v1.ClientPaths"></a>

### ClientPaths
ClientPaths define all the connection paths for a client state.


| Field | Type | Label | Description |
| ----- | ---- | ----- | ----------- |
| `paths` | [string](#string) | repeated | list of connection paths |






<a name="ibc.core.connection.v1.ConnectionEnd"></a>

### ConnectionEnd
ConnectionEnd defines a stateful object on a chain connected to another
separate one.
NOTE: there must only be 2 defined ConnectionEnds to establish
a connection between two chains.


| Field | Type | Label | Description |
| ----- | ---- | ----- | ----------- |
| `client_id` | [string](#string) |  | client associated with this connection. |
| `versions` | [Version](#ibc.core.connection.v1.Version) | repeated | IBC version which can be utilised to determine encodings or protocols for channels or packets utilising this connection. |
| `state` | [State](#ibc.core.connection.v1.State) |  | current state of the connection end. |
| `counterparty` | [Counterparty](#ibc.core.connection.v1.Counterparty) |  | counterparty chain associated with this connection. |
| `delay_period` | [uint64](#uint64) |  | delay period that must pass before a consensus state can be used for packet-verification NOTE: delay period logic is only implemented by some clients. |






<a name="ibc.core.connection.v1.ConnectionPaths"></a>

### ConnectionPaths
ConnectionPaths define all the connection paths for a given client state.


| Field | Type | Label | Description |
| ----- | ---- | ----- | ----------- |
| `client_id` | [string](#string) |  | client state unique identifier |
| `paths` | [string](#string) | repeated | list of connection paths |






<a name="ibc.core.connection.v1.Counterparty"></a>

### Counterparty
Counterparty defines the counterparty chain associated with a connection end.


| Field | Type | Label | Description |
| ----- | ---- | ----- | ----------- |
| `client_id` | [string](#string) |  | identifies the client on the counterparty chain associated with a given connection. |
| `connection_id` | [string](#string) |  | identifies the connection end on the counterparty chain associated with a given connection. |
| `prefix` | [ibc.core.commitment.v1.MerklePrefix](#ibc.core.commitment.v1.MerklePrefix) |  | commitment merkle prefix of the counterparty chain. |






<a name="ibc.core.connection.v1.IdentifiedConnection"></a>

### IdentifiedConnection
IdentifiedConnection defines a connection with additional connection
identifier field.


| Field | Type | Label | Description |
| ----- | ---- | ----- | ----------- |
| `id` | [string](#string) |  | connection identifier. |
| `client_id` | [string](#string) |  | client associated with this connection. |
| `versions` | [Version](#ibc.core.connection.v1.Version) | repeated | IBC version which can be utilised to determine encodings or protocols for channels or packets utilising this connection |
| `state` | [State](#ibc.core.connection.v1.State) |  | current state of the connection end. |
| `counterparty` | [Counterparty](#ibc.core.connection.v1.Counterparty) |  | counterparty chain associated with this connection. |
| `delay_period` | [uint64](#uint64) |  | delay period associated with this connection. |






<a name="ibc.core.connection.v1.Params"></a>

### Params
Params defines the set of Connection parameters.


| Field | Type | Label | Description |
| ----- | ---- | ----- | ----------- |
| `max_expected_time_per_block` | [uint64](#uint64) |  | maximum expected time per block (in nanoseconds), used to enforce block delay. This parameter should reflect the largest amount of time that the chain might reasonably take to produce the next block under normal operating conditions. A safe choice is 3-5x the expected time per block. |






<a name="ibc.core.connection.v1.Version"></a>

### Version
Version defines the versioning scheme used to negotiate the IBC verison in
the connection handshake.


| Field | Type | Label | Description |
| ----- | ---- | ----- | ----------- |
| `identifier` | [string](#string) |  | unique version identifier |
| `features` | [string](#string) | repeated | list of features compatible with the specified identifier |





 <!-- end messages -->


<a name="ibc.core.connection.v1.State"></a>

### State
State defines if a connection is in one of the following states:
INIT, TRYOPEN, OPEN or UNINITIALIZED.

| Name | Number | Description |
| ---- | ------ | ----------- |
| STATE_UNINITIALIZED_UNSPECIFIED | 0 | Default State |
| STATE_INIT | 1 | A connection end has just started the opening handshake. |
| STATE_TRYOPEN | 2 | A connection end has acknowledged the handshake step on the counterparty chain. |
| STATE_OPEN | 3 | A connection end has completed the handshake. |


 <!-- end enums -->

 <!-- end HasExtensions -->

 <!-- end services -->



<a name="ibc/core/connection/v1/genesis.proto"></a>
<p align="right"><a href="#top">Top</a></p>

## ibc/core/connection/v1/genesis.proto



<a name="ibc.core.connection.v1.GenesisState"></a>

### GenesisState
GenesisState defines the ibc connection submodule's genesis state.


| Field | Type | Label | Description |
| ----- | ---- | ----- | ----------- |
| `connections` | [IdentifiedConnection](#ibc.core.connection.v1.IdentifiedConnection) | repeated |  |
| `client_connection_paths` | [ConnectionPaths](#ibc.core.connection.v1.ConnectionPaths) | repeated |  |
| `next_connection_sequence` | [uint64](#uint64) |  | the sequence for the next generated connection identifier |
| `params` | [Params](#ibc.core.connection.v1.Params) |  |  |





 <!-- end messages -->

 <!-- end enums -->

 <!-- end HasExtensions -->

 <!-- end services -->



<a name="ibc/core/connection/v1/query.proto"></a>
<p align="right"><a href="#top">Top</a></p>

## ibc/core/connection/v1/query.proto



<a name="ibc.core.connection.v1.QueryClientConnectionsRequest"></a>

### QueryClientConnectionsRequest
QueryClientConnectionsRequest is the request type for the
Query/ClientConnections RPC method


| Field | Type | Label | Description |
| ----- | ---- | ----- | ----------- |
| `client_id` | [string](#string) |  | client identifier associated with a connection |






<a name="ibc.core.connection.v1.QueryClientConnectionsResponse"></a>

### QueryClientConnectionsResponse
QueryClientConnectionsResponse is the response type for the
Query/ClientConnections RPC method


| Field | Type | Label | Description |
| ----- | ---- | ----- | ----------- |
| `connection_paths` | [string](#string) | repeated | slice of all the connection paths associated with a client. |
| `proof` | [bytes](#bytes) |  | merkle proof of existence |
| `proof_height` | [ibc.core.client.v1.Height](#ibc.core.client.v1.Height) |  | height at which the proof was generated |






<a name="ibc.core.connection.v1.QueryConnectionClientStateRequest"></a>

### QueryConnectionClientStateRequest
QueryConnectionClientStateRequest is the request type for the
Query/ConnectionClientState RPC method


| Field | Type | Label | Description |
| ----- | ---- | ----- | ----------- |
| `connection_id` | [string](#string) |  | connection identifier |






<a name="ibc.core.connection.v1.QueryConnectionClientStateResponse"></a>

### QueryConnectionClientStateResponse
QueryConnectionClientStateResponse is the response type for the
Query/ConnectionClientState RPC method


| Field | Type | Label | Description |
| ----- | ---- | ----- | ----------- |
| `identified_client_state` | [ibc.core.client.v1.IdentifiedClientState](#ibc.core.client.v1.IdentifiedClientState) |  | client state associated with the channel |
| `proof` | [bytes](#bytes) |  | merkle proof of existence |
| `proof_height` | [ibc.core.client.v1.Height](#ibc.core.client.v1.Height) |  | height at which the proof was retrieved |






<a name="ibc.core.connection.v1.QueryConnectionConsensusStateRequest"></a>

### QueryConnectionConsensusStateRequest
QueryConnectionConsensusStateRequest is the request type for the
Query/ConnectionConsensusState RPC method


| Field | Type | Label | Description |
| ----- | ---- | ----- | ----------- |
| `connection_id` | [string](#string) |  | connection identifier |
| `revision_number` | [uint64](#uint64) |  |  |
| `revision_height` | [uint64](#uint64) |  |  |






<a name="ibc.core.connection.v1.QueryConnectionConsensusStateResponse"></a>

### QueryConnectionConsensusStateResponse
QueryConnectionConsensusStateResponse is the response type for the
Query/ConnectionConsensusState RPC method


| Field | Type | Label | Description |
| ----- | ---- | ----- | ----------- |
| `consensus_state` | [google.protobuf.Any](#google.protobuf.Any) |  | consensus state associated with the channel |
| `client_id` | [string](#string) |  | client ID associated with the consensus state |
| `proof` | [bytes](#bytes) |  | merkle proof of existence |
| `proof_height` | [ibc.core.client.v1.Height](#ibc.core.client.v1.Height) |  | height at which the proof was retrieved |






<a name="ibc.core.connection.v1.QueryConnectionRequest"></a>

### QueryConnectionRequest
QueryConnectionRequest is the request type for the Query/Connection RPC
method


| Field | Type | Label | Description |
| ----- | ---- | ----- | ----------- |
| `connection_id` | [string](#string) |  | connection unique identifier |






<a name="ibc.core.connection.v1.QueryConnectionResponse"></a>

### QueryConnectionResponse
QueryConnectionResponse is the response type for the Query/Connection RPC
method. Besides the connection end, it includes a proof and the height from
which the proof was retrieved.


| Field | Type | Label | Description |
| ----- | ---- | ----- | ----------- |
| `connection` | [ConnectionEnd](#ibc.core.connection.v1.ConnectionEnd) |  | connection associated with the request identifier |
| `proof` | [bytes](#bytes) |  | merkle proof of existence |
| `proof_height` | [ibc.core.client.v1.Height](#ibc.core.client.v1.Height) |  | height at which the proof was retrieved |






<a name="ibc.core.connection.v1.QueryConnectionsRequest"></a>

### QueryConnectionsRequest
QueryConnectionsRequest is the request type for the Query/Connections RPC
method


| Field | Type | Label | Description |
| ----- | ---- | ----- | ----------- |
| `pagination` | [cosmos.base.query.v1beta1.PageRequest](#cosmos.base.query.v1beta1.PageRequest) |  |  |






<a name="ibc.core.connection.v1.QueryConnectionsResponse"></a>

### QueryConnectionsResponse
QueryConnectionsResponse is the response type for the Query/Connections RPC
method.


| Field | Type | Label | Description |
| ----- | ---- | ----- | ----------- |
| `connections` | [IdentifiedConnection](#ibc.core.connection.v1.IdentifiedConnection) | repeated | list of stored connections of the chain. |
| `pagination` | [cosmos.base.query.v1beta1.PageResponse](#cosmos.base.query.v1beta1.PageResponse) |  | pagination response |
| `height` | [ibc.core.client.v1.Height](#ibc.core.client.v1.Height) |  | query block height |





 <!-- end messages -->

 <!-- end enums -->

 <!-- end HasExtensions -->


<a name="ibc.core.connection.v1.Query"></a>

### Query
Query provides defines the gRPC querier service

| Method Name | Request Type | Response Type | Description | HTTP Verb | Endpoint |
| ----------- | ------------ | ------------- | ------------| ------- | -------- |
| `Connection` | [QueryConnectionRequest](#ibc.core.connection.v1.QueryConnectionRequest) | [QueryConnectionResponse](#ibc.core.connection.v1.QueryConnectionResponse) | Connection queries an IBC connection end. | GET|/ibc/core/connection/v1/connections/{connection_id}|
| `Connections` | [QueryConnectionsRequest](#ibc.core.connection.v1.QueryConnectionsRequest) | [QueryConnectionsResponse](#ibc.core.connection.v1.QueryConnectionsResponse) | Connections queries all the IBC connections of a chain. | GET|/ibc/core/connection/v1/connections|
| `ClientConnections` | [QueryClientConnectionsRequest](#ibc.core.connection.v1.QueryClientConnectionsRequest) | [QueryClientConnectionsResponse](#ibc.core.connection.v1.QueryClientConnectionsResponse) | ClientConnections queries the connection paths associated with a client state. | GET|/ibc/core/connection/v1/client_connections/{client_id}|
| `ConnectionClientState` | [QueryConnectionClientStateRequest](#ibc.core.connection.v1.QueryConnectionClientStateRequest) | [QueryConnectionClientStateResponse](#ibc.core.connection.v1.QueryConnectionClientStateResponse) | ConnectionClientState queries the client state associated with the connection. | GET|/ibc/core/connection/v1/connections/{connection_id}/client_state|
| `ConnectionConsensusState` | [QueryConnectionConsensusStateRequest](#ibc.core.connection.v1.QueryConnectionConsensusStateRequest) | [QueryConnectionConsensusStateResponse](#ibc.core.connection.v1.QueryConnectionConsensusStateResponse) | ConnectionConsensusState queries the consensus state associated with the connection. | GET|/ibc/core/connection/v1/connections/{connection_id}/consensus_state/revision/{revision_number}/height/{revision_height}|

 <!-- end services -->



<a name="ibc/core/connection/v1/tx.proto"></a>
<p align="right"><a href="#top">Top</a></p>

## ibc/core/connection/v1/tx.proto



<a name="ibc.core.connection.v1.MsgConnectionOpenAck"></a>

### MsgConnectionOpenAck
MsgConnectionOpenAck defines a msg sent by a Relayer to Chain A to
acknowledge the change of connection state to TRYOPEN on Chain B.


| Field | Type | Label | Description |
| ----- | ---- | ----- | ----------- |
| `connection_id` | [string](#string) |  |  |
| `counterparty_connection_id` | [string](#string) |  |  |
| `version` | [Version](#ibc.core.connection.v1.Version) |  |  |
| `client_state` | [google.protobuf.Any](#google.protobuf.Any) |  |  |
| `proof_height` | [ibc.core.client.v1.Height](#ibc.core.client.v1.Height) |  |  |
| `proof_try` | [bytes](#bytes) |  | proof of the initialization the connection on Chain B: `UNITIALIZED -> TRYOPEN` |
| `proof_client` | [bytes](#bytes) |  | proof of client state included in message |
| `proof_consensus` | [bytes](#bytes) |  | proof of client consensus state |
| `consensus_height` | [ibc.core.client.v1.Height](#ibc.core.client.v1.Height) |  |  |
| `signer` | [string](#string) |  |  |






<a name="ibc.core.connection.v1.MsgConnectionOpenAckResponse"></a>

### MsgConnectionOpenAckResponse
MsgConnectionOpenAckResponse defines the Msg/ConnectionOpenAck response type.






<a name="ibc.core.connection.v1.MsgConnectionOpenConfirm"></a>

### MsgConnectionOpenConfirm
MsgConnectionOpenConfirm defines a msg sent by a Relayer to Chain B to
acknowledge the change of connection state to OPEN on Chain A.


| Field | Type | Label | Description |
| ----- | ---- | ----- | ----------- |
| `connection_id` | [string](#string) |  |  |
| `proof_ack` | [bytes](#bytes) |  | proof for the change of the connection state on Chain A: `INIT -> OPEN` |
| `proof_height` | [ibc.core.client.v1.Height](#ibc.core.client.v1.Height) |  |  |
| `signer` | [string](#string) |  |  |






<a name="ibc.core.connection.v1.MsgConnectionOpenConfirmResponse"></a>

### MsgConnectionOpenConfirmResponse
MsgConnectionOpenConfirmResponse defines the Msg/ConnectionOpenConfirm
response type.






<a name="ibc.core.connection.v1.MsgConnectionOpenInit"></a>

### MsgConnectionOpenInit
MsgConnectionOpenInit defines the msg sent by an account on Chain A to
initialize a connection with Chain B.


| Field | Type | Label | Description |
| ----- | ---- | ----- | ----------- |
| `client_id` | [string](#string) |  |  |
| `counterparty` | [Counterparty](#ibc.core.connection.v1.Counterparty) |  |  |
| `version` | [Version](#ibc.core.connection.v1.Version) |  |  |
| `delay_period` | [uint64](#uint64) |  |  |
| `signer` | [string](#string) |  |  |






<a name="ibc.core.connection.v1.MsgConnectionOpenInitResponse"></a>

### MsgConnectionOpenInitResponse
MsgConnectionOpenInitResponse defines the Msg/ConnectionOpenInit response
type.






<a name="ibc.core.connection.v1.MsgConnectionOpenTry"></a>

### MsgConnectionOpenTry
MsgConnectionOpenTry defines a msg sent by a Relayer to try to open a
connection on Chain B.


| Field | Type | Label | Description |
| ----- | ---- | ----- | ----------- |
| `client_id` | [string](#string) |  |  |
| `previous_connection_id` | [string](#string) |  | in the case of crossing hello's, when both chains call OpenInit, we need the connection identifier of the previous connection in state INIT |
| `client_state` | [google.protobuf.Any](#google.protobuf.Any) |  |  |
| `counterparty` | [Counterparty](#ibc.core.connection.v1.Counterparty) |  |  |
| `delay_period` | [uint64](#uint64) |  |  |
| `counterparty_versions` | [Version](#ibc.core.connection.v1.Version) | repeated |  |
| `proof_height` | [ibc.core.client.v1.Height](#ibc.core.client.v1.Height) |  |  |
| `proof_init` | [bytes](#bytes) |  | proof of the initialization the connection on Chain A: `UNITIALIZED -> INIT` |
| `proof_client` | [bytes](#bytes) |  | proof of client state included in message |
| `proof_consensus` | [bytes](#bytes) |  | proof of client consensus state |
| `consensus_height` | [ibc.core.client.v1.Height](#ibc.core.client.v1.Height) |  |  |
| `signer` | [string](#string) |  |  |






<a name="ibc.core.connection.v1.MsgConnectionOpenTryResponse"></a>

### MsgConnectionOpenTryResponse
MsgConnectionOpenTryResponse defines the Msg/ConnectionOpenTry response type.





 <!-- end messages -->

 <!-- end enums -->

 <!-- end HasExtensions -->


<a name="ibc.core.connection.v1.Msg"></a>

### Msg
Msg defines the ibc/connection Msg service.

| Method Name | Request Type | Response Type | Description | HTTP Verb | Endpoint |
| ----------- | ------------ | ------------- | ------------| ------- | -------- |
| `ConnectionOpenInit` | [MsgConnectionOpenInit](#ibc.core.connection.v1.MsgConnectionOpenInit) | [MsgConnectionOpenInitResponse](#ibc.core.connection.v1.MsgConnectionOpenInitResponse) | ConnectionOpenInit defines a rpc handler method for MsgConnectionOpenInit. | |
| `ConnectionOpenTry` | [MsgConnectionOpenTry](#ibc.core.connection.v1.MsgConnectionOpenTry) | [MsgConnectionOpenTryResponse](#ibc.core.connection.v1.MsgConnectionOpenTryResponse) | ConnectionOpenTry defines a rpc handler method for MsgConnectionOpenTry. | |
| `ConnectionOpenAck` | [MsgConnectionOpenAck](#ibc.core.connection.v1.MsgConnectionOpenAck) | [MsgConnectionOpenAckResponse](#ibc.core.connection.v1.MsgConnectionOpenAckResponse) | ConnectionOpenAck defines a rpc handler method for MsgConnectionOpenAck. | |
| `ConnectionOpenConfirm` | [MsgConnectionOpenConfirm](#ibc.core.connection.v1.MsgConnectionOpenConfirm) | [MsgConnectionOpenConfirmResponse](#ibc.core.connection.v1.MsgConnectionOpenConfirmResponse) | ConnectionOpenConfirm defines a rpc handler method for MsgConnectionOpenConfirm. | |

 <!-- end services -->



<a name="ibc/core/port/v1/query.proto"></a>
<p align="right"><a href="#top">Top</a></p>

## ibc/core/port/v1/query.proto



<a name="ibc.core.port.v1.QueryAppVersionRequest"></a>

### QueryAppVersionRequest
QueryAppVersionRequest is the request type for the Query/AppVersion RPC method


| Field | Type | Label | Description |
| ----- | ---- | ----- | ----------- |
| `port_id` | [string](#string) |  | port unique identifier |
| `connection_id` | [string](#string) |  | connection unique identifier |
| `ordering` | [ibc.core.channel.v1.Order](#ibc.core.channel.v1.Order) |  | whether the channel is ordered or unordered |
| `counterparty` | [ibc.core.channel.v1.Counterparty](#ibc.core.channel.v1.Counterparty) |  | counterparty channel end |
| `proposed_version` | [string](#string) |  | proposed version |






<a name="ibc.core.port.v1.QueryAppVersionResponse"></a>

### QueryAppVersionResponse
QueryAppVersionResponse is the response type for the Query/AppVersion RPC method.


| Field | Type | Label | Description |
| ----- | ---- | ----- | ----------- |
| `port_id` | [string](#string) |  | port id associated with the request identifiers |
| `version` | [string](#string) |  | supported app version |





 <!-- end messages -->

 <!-- end enums -->

 <!-- end HasExtensions -->


<a name="ibc.core.port.v1.Query"></a>

### Query
Query defines the gRPC querier service

| Method Name | Request Type | Response Type | Description | HTTP Verb | Endpoint |
| ----------- | ------------ | ------------- | ------------| ------- | -------- |
| `AppVersion` | [QueryAppVersionRequest](#ibc.core.port.v1.QueryAppVersionRequest) | [QueryAppVersionResponse](#ibc.core.port.v1.QueryAppVersionResponse) | AppVersion queries an IBC Port and determines the appropriate application version to be used | |

 <!-- end services -->



<a name="ibc/core/types/v1/genesis.proto"></a>
<p align="right"><a href="#top">Top</a></p>

## ibc/core/types/v1/genesis.proto



<a name="ibc.core.types.v1.GenesisState"></a>

### GenesisState
GenesisState defines the ibc module's genesis state.


| Field | Type | Label | Description |
| ----- | ---- | ----- | ----------- |
| `client_genesis` | [ibc.core.client.v1.GenesisState](#ibc.core.client.v1.GenesisState) |  | ICS002 - Clients genesis state |
| `connection_genesis` | [ibc.core.connection.v1.GenesisState](#ibc.core.connection.v1.GenesisState) |  | ICS003 - Connections genesis state |
| `channel_genesis` | [ibc.core.channel.v1.GenesisState](#ibc.core.channel.v1.GenesisState) |  | ICS004 - Channel genesis state |





 <!-- end messages -->

 <!-- end enums -->

 <!-- end HasExtensions -->

 <!-- end services -->



<a name="ibc/lightclients/beefy/v1/beefy.proto"></a>
<p align="right"><a href="#top">Top</a></p>

## ibc/lightclients/beefy/v1/beefy.proto



<a name="ibc.lightclients.beefy.v1.BeefyAuthoritySet"></a>

### BeefyAuthoritySet
Beefy Authority Info


| Field | Type | Label | Description |
| ----- | ---- | ----- | ----------- |
| `id` | [uint64](#uint64) |  | Id of the authority set, it should be strictly increasing |
| `len` | [uint32](#uint32) |  | size of the authority set |
| `authority_root` | [bytes](#bytes) |  | merkle root of the sorted authority public keys. |






<a name="ibc.lightclients.beefy.v1.BeefyMmrLeaf"></a>

### BeefyMmrLeaf



| Field | Type | Label | Description |
| ----- | ---- | ----- | ----------- |
| `version` | [uint32](#uint32) |  | leaf version |
| `parent_number` | [uint64](#uint64) |  | parent block for this leaf |
| `parent_hash` | [bytes](#bytes) |  | parent hash for this leaf |
| `parachain_heads` | [bytes](#bytes) |  | merkle root hash of parachain heads included in the leaf. |
| `beefy_next_authority_set` | [BeefyAuthoritySet](#ibc.lightclients.beefy.v1.BeefyAuthoritySet) |  | beefy next authority set. |






<a name="ibc.lightclients.beefy.v1.BeefyMmrLeafPartial"></a>

### BeefyMmrLeafPartial
Partial data for MmrLeaf


| Field | Type | Label | Description |
| ----- | ---- | ----- | ----------- |
| `version` | [uint32](#uint32) |  | leaf version |
| `parent_number` | [uint64](#uint64) |  | parent block for this leaf |
| `parent_hash` | [bytes](#bytes) |  | parent hash for this leaf |
| `beefy_next_authority_set` | [BeefyAuthoritySet](#ibc.lightclients.beefy.v1.BeefyAuthoritySet) |  | next authority set. |






<a name="ibc.lightclients.beefy.v1.ClientState"></a>

### ClientState
ClientState from Tendermint tracks the current validator set, latest height,
and a possible frozen height.


| Field | Type | Label | Description |
| ----- | ---- | ----- | ----------- |
| `mmr_root_hash` | [bytes](#bytes) |  | Latest mmr root hash |
| `latest_beefy_height` | [uint64](#uint64) |  | block number for the latest mmr_root_hash |
<<<<<<< HEAD
| `beefy_activation_block` | [uint64](#uint64) |  | block number that the beefy protocol was activated on the relay chain. This shoould be the first block in the merkle-mountain-range tree. |
=======
>>>>>>> 2e7a4df3
| `authority` | [BeefyAuthoritySet](#ibc.lightclients.beefy.v1.BeefyAuthoritySet) |  | authorities for the current round |
| `next_authority_set` | [BeefyAuthoritySet](#ibc.lightclients.beefy.v1.BeefyAuthoritySet) |  | authorities for the next round |






<a name="ibc.lightclients.beefy.v1.Commitment"></a>

### Commitment
Commitment message signed by beefy validators


| Field | Type | Label | Description |
| ----- | ---- | ----- | ----------- |
| `payload` | [PayloadItem](#ibc.lightclients.beefy.v1.PayloadItem) | repeated | array of payload items signed by Beefy validators |
| `block_numer` | [uint64](#uint64) |  | block number for this commitment |
| `validator_set_id` | [uint64](#uint64) |  | validator set that signed this commitment |






<a name="ibc.lightclients.beefy.v1.CommitmentSignature"></a>

### CommitmentSignature
Signature belonging to a single validator


| Field | Type | Label | Description |
| ----- | ---- | ----- | ----------- |
| `signature` | [bytes](#bytes) |  | actual signature bytes |
| `authority_index` | [uint32](#uint32) |  | authority leaf index in the merkle tree. |






<a name="ibc.lightclients.beefy.v1.ConsensusState"></a>

### ConsensusState
ConsensusState defines the consensus state from Tendermint.


| Field | Type | Label | Description |
| ----- | ---- | ----- | ----------- |
| `timestamp` | [google.protobuf.Timestamp](#google.protobuf.Timestamp) |  | timestamp that corresponds to the block height in which the ConsensusState was stored. |
| `root` | [bytes](#bytes) |  | packet commitment root |
| `parachain_header` | [ParachainHeader](#ibc.lightclients.beefy.v1.ParachainHeader) |  | proof of inclusion for this parachain header in the Mmr. |






<a name="ibc.lightclients.beefy.v1.Header"></a>

### Header
Header contains the neccessary data to proove finality about IBC commitments


| Field | Type | Label | Description |
| ----- | ---- | ----- | ----------- |
| `parachain_headers` | [ParachainHeader](#ibc.lightclients.beefy.v1.ParachainHeader) | repeated | parachain headers needed for proofs and ConsensusState |
| `mmr_proofs` | [bytes](#bytes) | repeated | mmr proofs for the headers gotten from rpc "mmr_generateProofs" |
| `mmr_size` | [uint64](#uint64) |  | size of the mmr for the given proof |
| `mmr_update_proof` | [MmrUpdateProof](#ibc.lightclients.beefy.v1.MmrUpdateProof) |  | optional payload to update the mmr root hash. |






<a name="ibc.lightclients.beefy.v1.Misbehaviour"></a>

### Misbehaviour
Misbehaviour is a wrapper over two conflicting Headers
that implements Misbehaviour interface expected by ICS-02


| Field | Type | Label | Description |
| ----- | ---- | ----- | ----------- |
| `header_1` | [Header](#ibc.lightclients.beefy.v1.Header) |  |  |
| `header_2` | [Header](#ibc.lightclients.beefy.v1.Header) |  |  |






<a name="ibc.lightclients.beefy.v1.MmrUpdateProof"></a>

### MmrUpdateProof
data needed to update the client


| Field | Type | Label | Description |
| ----- | ---- | ----- | ----------- |
| `mmr_leaf` | [BeefyMmrLeaf](#ibc.lightclients.beefy.v1.BeefyMmrLeaf) |  | the new mmr leaf SCALE encoded. |
| `mmr_leaf_index` | [uint64](#uint64) |  | leaf index for the mmr_leaf |
| `mmr_proof` | [bytes](#bytes) | repeated | proof that this mmr_leaf index is valid. |
| `signed_commitment` | [SignedCommitment](#ibc.lightclients.beefy.v1.SignedCommitment) |  | signed commitment data |
| `authorities_proof` | [bytes](#bytes) | repeated | generated using full authority list from runtime |
| `authorities_count` | [uint32](#uint32) |  | lenght of authorities in authorities root. |






<a name="ibc.lightclients.beefy.v1.ParachainHeader"></a>

### ParachainHeader
data needed to prove parachain header inclusion in mmr.


| Field | Type | Label | Description |
| ----- | ---- | ----- | ----------- |
| `parachain_header` | [bytes](#bytes) |  | scale-encoded parachain header bytes |
| `mmr_leaf_index` | [uint64](#uint64) |  | leaf index, latest_beefy_block - beefy_activation_block |
| `mmr_leaf_partial` | [BeefyMmrLeafPartial](#ibc.lightclients.beefy.v1.BeefyMmrLeafPartial) |  | reconstructed MmrLeaf, see beefy-go spec |
| `para_id` | [uint32](#uint32) |  | para_id of the header. |
| `parachain_heads_proof` | [bytes](#bytes) | repeated | proofs for our header in the parachain heads root |
| `heads_leaf_index` | [uint32](#uint32) |  | leaf index for parachain heads proof |
| `heads_total_count` | [uint32](#uint32) |  | total number of para heads in parachain_heads_root |
| `timestamp` | [TimestampExtrinsic](#ibc.lightclients.beefy.v1.TimestampExtrinsic) |  | data needed to provide timestamp for ConsensusState |






<a name="ibc.lightclients.beefy.v1.PayloadItem"></a>

### PayloadItem
Actual payload items


| Field | Type | Label | Description |
| ----- | ---- | ----- | ----------- |
| `payload_id` | [bytes](#bytes) |  | 2-byte payload id |
| `payload_data` | [bytes](#bytes) |  | arbitrary length payload data., eg mmr_root_hash |






<a name="ibc.lightclients.beefy.v1.SignedCommitment"></a>

### SignedCommitment
signed commitment data


| Field | Type | Label | Description |
| ----- | ---- | ----- | ----------- |
| `commitment` | [Commitment](#ibc.lightclients.beefy.v1.Commitment) |  | commitment data being signed |
| `signatures` | [CommitmentSignature](#ibc.lightclients.beefy.v1.CommitmentSignature) | repeated | gotten from rpc subscription |






<a name="ibc.lightclients.beefy.v1.TimestampExtrinsic"></a>

### TimestampExtrinsic
Timestamp extrinsic data


| Field | Type | Label | Description |
| ----- | ---- | ----- | ----------- |
| `extrinsic_index` | [uint32](#uint32) |  | index of timestamp extrinsic in merkle tree |
| `extrinsic_proof` | [bytes](#bytes) | repeated | merkle proof of inclusion in header.extrinsic_root |
| `extrinsic` | [bytes](#bytes) |  | actual scale encoded timestamp extrinsic. |





 <!-- end messages -->

 <!-- end enums -->

 <!-- end HasExtensions -->

 <!-- end services -->



<a name="ibc/lightclients/localhost/v1/localhost.proto"></a>
<p align="right"><a href="#top">Top</a></p>

## ibc/lightclients/localhost/v1/localhost.proto



<a name="ibc.lightclients.localhost.v1.ClientState"></a>

### ClientState
ClientState defines a loopback (localhost) client. It requires (read-only)
access to keys outside the client prefix.


| Field | Type | Label | Description |
| ----- | ---- | ----- | ----------- |
| `chain_id` | [string](#string) |  | self chain ID |
| `height` | [ibc.core.client.v1.Height](#ibc.core.client.v1.Height) |  | self latest block height |





 <!-- end messages -->

 <!-- end enums -->

 <!-- end HasExtensions -->

 <!-- end services -->



<a name="ibc/lightclients/solomachine/v1/solomachine.proto"></a>
<p align="right"><a href="#top">Top</a></p>

## ibc/lightclients/solomachine/v1/solomachine.proto



<a name="ibc.lightclients.solomachine.v1.ChannelStateData"></a>

### ChannelStateData
ChannelStateData returns the SignBytes data for channel state
verification.


| Field | Type | Label | Description |
| ----- | ---- | ----- | ----------- |
| `path` | [bytes](#bytes) |  |  |
| `channel` | [ibc.core.channel.v1.Channel](#ibc.core.channel.v1.Channel) |  |  |






<a name="ibc.lightclients.solomachine.v1.ClientState"></a>

### ClientState
ClientState defines a solo machine client that tracks the current consensus
state and if the client is frozen.


| Field | Type | Label | Description |
| ----- | ---- | ----- | ----------- |
| `sequence` | [uint64](#uint64) |  | latest sequence of the client state |
| `frozen_sequence` | [uint64](#uint64) |  | frozen sequence of the solo machine |
| `consensus_state` | [ConsensusState](#ibc.lightclients.solomachine.v1.ConsensusState) |  |  |
| `allow_update_after_proposal` | [bool](#bool) |  | when set to true, will allow governance to update a solo machine client. The client will be unfrozen if it is frozen. |






<a name="ibc.lightclients.solomachine.v1.ClientStateData"></a>

### ClientStateData
ClientStateData returns the SignBytes data for client state verification.


| Field | Type | Label | Description |
| ----- | ---- | ----- | ----------- |
| `path` | [bytes](#bytes) |  |  |
| `client_state` | [google.protobuf.Any](#google.protobuf.Any) |  |  |






<a name="ibc.lightclients.solomachine.v1.ConnectionStateData"></a>

### ConnectionStateData
ConnectionStateData returns the SignBytes data for connection state
verification.


| Field | Type | Label | Description |
| ----- | ---- | ----- | ----------- |
| `path` | [bytes](#bytes) |  |  |
| `connection` | [ibc.core.connection.v1.ConnectionEnd](#ibc.core.connection.v1.ConnectionEnd) |  |  |






<a name="ibc.lightclients.solomachine.v1.ConsensusState"></a>

### ConsensusState
ConsensusState defines a solo machine consensus state. The sequence of a
consensus state is contained in the "height" key used in storing the
consensus state.


| Field | Type | Label | Description |
| ----- | ---- | ----- | ----------- |
| `public_key` | [google.protobuf.Any](#google.protobuf.Any) |  | public key of the solo machine |
| `diversifier` | [string](#string) |  | diversifier allows the same public key to be re-used across different solo machine clients (potentially on different chains) without being considered misbehaviour. |
| `timestamp` | [uint64](#uint64) |  |  |






<a name="ibc.lightclients.solomachine.v1.ConsensusStateData"></a>

### ConsensusStateData
ConsensusStateData returns the SignBytes data for consensus state
verification.


| Field | Type | Label | Description |
| ----- | ---- | ----- | ----------- |
| `path` | [bytes](#bytes) |  |  |
| `consensus_state` | [google.protobuf.Any](#google.protobuf.Any) |  |  |






<a name="ibc.lightclients.solomachine.v1.Header"></a>

### Header
Header defines a solo machine consensus header


| Field | Type | Label | Description |
| ----- | ---- | ----- | ----------- |
| `sequence` | [uint64](#uint64) |  | sequence to update solo machine public key at |
| `timestamp` | [uint64](#uint64) |  |  |
| `signature` | [bytes](#bytes) |  |  |
| `new_public_key` | [google.protobuf.Any](#google.protobuf.Any) |  |  |
| `new_diversifier` | [string](#string) |  |  |






<a name="ibc.lightclients.solomachine.v1.HeaderData"></a>

### HeaderData
HeaderData returns the SignBytes data for update verification.


| Field | Type | Label | Description |
| ----- | ---- | ----- | ----------- |
| `new_pub_key` | [google.protobuf.Any](#google.protobuf.Any) |  | header public key |
| `new_diversifier` | [string](#string) |  | header diversifier |






<a name="ibc.lightclients.solomachine.v1.Misbehaviour"></a>

### Misbehaviour
Misbehaviour defines misbehaviour for a solo machine which consists
of a sequence and two signatures over different messages at that sequence.


| Field | Type | Label | Description |
| ----- | ---- | ----- | ----------- |
| `client_id` | [string](#string) |  |  |
| `sequence` | [uint64](#uint64) |  |  |
| `signature_one` | [SignatureAndData](#ibc.lightclients.solomachine.v1.SignatureAndData) |  |  |
| `signature_two` | [SignatureAndData](#ibc.lightclients.solomachine.v1.SignatureAndData) |  |  |






<a name="ibc.lightclients.solomachine.v1.NextSequenceRecvData"></a>

### NextSequenceRecvData
NextSequenceRecvData returns the SignBytes data for verification of the next
sequence to be received.


| Field | Type | Label | Description |
| ----- | ---- | ----- | ----------- |
| `path` | [bytes](#bytes) |  |  |
| `next_seq_recv` | [uint64](#uint64) |  |  |






<a name="ibc.lightclients.solomachine.v1.PacketAcknowledgementData"></a>

### PacketAcknowledgementData
PacketAcknowledgementData returns the SignBytes data for acknowledgement
verification.


| Field | Type | Label | Description |
| ----- | ---- | ----- | ----------- |
| `path` | [bytes](#bytes) |  |  |
| `acknowledgement` | [bytes](#bytes) |  |  |






<a name="ibc.lightclients.solomachine.v1.PacketCommitmentData"></a>

### PacketCommitmentData
PacketCommitmentData returns the SignBytes data for packet commitment
verification.


| Field | Type | Label | Description |
| ----- | ---- | ----- | ----------- |
| `path` | [bytes](#bytes) |  |  |
| `commitment` | [bytes](#bytes) |  |  |






<a name="ibc.lightclients.solomachine.v1.PacketReceiptAbsenceData"></a>

### PacketReceiptAbsenceData
PacketReceiptAbsenceData returns the SignBytes data for
packet receipt absence verification.


| Field | Type | Label | Description |
| ----- | ---- | ----- | ----------- |
| `path` | [bytes](#bytes) |  |  |






<a name="ibc.lightclients.solomachine.v1.SignBytes"></a>

### SignBytes
SignBytes defines the signed bytes used for signature verification.


| Field | Type | Label | Description |
| ----- | ---- | ----- | ----------- |
| `sequence` | [uint64](#uint64) |  |  |
| `timestamp` | [uint64](#uint64) |  |  |
| `diversifier` | [string](#string) |  |  |
| `data_type` | [DataType](#ibc.lightclients.solomachine.v1.DataType) |  | type of the data used |
| `data` | [bytes](#bytes) |  | marshaled data |






<a name="ibc.lightclients.solomachine.v1.SignatureAndData"></a>

### SignatureAndData
SignatureAndData contains a signature and the data signed over to create that
signature.


| Field | Type | Label | Description |
| ----- | ---- | ----- | ----------- |
| `signature` | [bytes](#bytes) |  |  |
| `data_type` | [DataType](#ibc.lightclients.solomachine.v1.DataType) |  |  |
| `data` | [bytes](#bytes) |  |  |
| `timestamp` | [uint64](#uint64) |  |  |






<a name="ibc.lightclients.solomachine.v1.TimestampedSignatureData"></a>

### TimestampedSignatureData
TimestampedSignatureData contains the signature data and the timestamp of the
signature.


| Field | Type | Label | Description |
| ----- | ---- | ----- | ----------- |
| `signature_data` | [bytes](#bytes) |  |  |
| `timestamp` | [uint64](#uint64) |  |  |





 <!-- end messages -->


<a name="ibc.lightclients.solomachine.v1.DataType"></a>

### DataType
DataType defines the type of solo machine proof being created. This is done
to preserve uniqueness of different data sign byte encodings.

| Name | Number | Description |
| ---- | ------ | ----------- |
| DATA_TYPE_UNINITIALIZED_UNSPECIFIED | 0 | Default State |
| DATA_TYPE_CLIENT_STATE | 1 | Data type for client state verification |
| DATA_TYPE_CONSENSUS_STATE | 2 | Data type for consensus state verification |
| DATA_TYPE_CONNECTION_STATE | 3 | Data type for connection state verification |
| DATA_TYPE_CHANNEL_STATE | 4 | Data type for channel state verification |
| DATA_TYPE_PACKET_COMMITMENT | 5 | Data type for packet commitment verification |
| DATA_TYPE_PACKET_ACKNOWLEDGEMENT | 6 | Data type for packet acknowledgement verification |
| DATA_TYPE_PACKET_RECEIPT_ABSENCE | 7 | Data type for packet receipt absence verification |
| DATA_TYPE_NEXT_SEQUENCE_RECV | 8 | Data type for next sequence recv verification |
| DATA_TYPE_HEADER | 9 | Data type for header verification |


 <!-- end enums -->

 <!-- end HasExtensions -->

 <!-- end services -->



<a name="ibc/lightclients/solomachine/v2/solomachine.proto"></a>
<p align="right"><a href="#top">Top</a></p>

## ibc/lightclients/solomachine/v2/solomachine.proto



<a name="ibc.lightclients.solomachine.v2.ChannelStateData"></a>

### ChannelStateData
ChannelStateData returns the SignBytes data for channel state
verification.


| Field | Type | Label | Description |
| ----- | ---- | ----- | ----------- |
| `path` | [bytes](#bytes) |  |  |
| `channel` | [ibc.core.channel.v1.Channel](#ibc.core.channel.v1.Channel) |  |  |






<a name="ibc.lightclients.solomachine.v2.ClientState"></a>

### ClientState
ClientState defines a solo machine client that tracks the current consensus
state and if the client is frozen.


| Field | Type | Label | Description |
| ----- | ---- | ----- | ----------- |
| `sequence` | [uint64](#uint64) |  | latest sequence of the client state |
| `is_frozen` | [bool](#bool) |  | frozen sequence of the solo machine |
| `consensus_state` | [ConsensusState](#ibc.lightclients.solomachine.v2.ConsensusState) |  |  |
| `allow_update_after_proposal` | [bool](#bool) |  | when set to true, will allow governance to update a solo machine client. The client will be unfrozen if it is frozen. |






<a name="ibc.lightclients.solomachine.v2.ClientStateData"></a>

### ClientStateData
ClientStateData returns the SignBytes data for client state verification.


| Field | Type | Label | Description |
| ----- | ---- | ----- | ----------- |
| `path` | [bytes](#bytes) |  |  |
| `client_state` | [google.protobuf.Any](#google.protobuf.Any) |  |  |






<a name="ibc.lightclients.solomachine.v2.ConnectionStateData"></a>

### ConnectionStateData
ConnectionStateData returns the SignBytes data for connection state
verification.


| Field | Type | Label | Description |
| ----- | ---- | ----- | ----------- |
| `path` | [bytes](#bytes) |  |  |
| `connection` | [ibc.core.connection.v1.ConnectionEnd](#ibc.core.connection.v1.ConnectionEnd) |  |  |






<a name="ibc.lightclients.solomachine.v2.ConsensusState"></a>

### ConsensusState
ConsensusState defines a solo machine consensus state. The sequence of a
consensus state is contained in the "height" key used in storing the
consensus state.


| Field | Type | Label | Description |
| ----- | ---- | ----- | ----------- |
| `public_key` | [google.protobuf.Any](#google.protobuf.Any) |  | public key of the solo machine |
| `diversifier` | [string](#string) |  | diversifier allows the same public key to be re-used across different solo machine clients (potentially on different chains) without being considered misbehaviour. |
| `timestamp` | [uint64](#uint64) |  |  |






<a name="ibc.lightclients.solomachine.v2.ConsensusStateData"></a>

### ConsensusStateData
ConsensusStateData returns the SignBytes data for consensus state
verification.


| Field | Type | Label | Description |
| ----- | ---- | ----- | ----------- |
| `path` | [bytes](#bytes) |  |  |
| `consensus_state` | [google.protobuf.Any](#google.protobuf.Any) |  |  |






<a name="ibc.lightclients.solomachine.v2.Header"></a>

### Header
Header defines a solo machine consensus header


| Field | Type | Label | Description |
| ----- | ---- | ----- | ----------- |
| `sequence` | [uint64](#uint64) |  | sequence to update solo machine public key at |
| `timestamp` | [uint64](#uint64) |  |  |
| `signature` | [bytes](#bytes) |  |  |
| `new_public_key` | [google.protobuf.Any](#google.protobuf.Any) |  |  |
| `new_diversifier` | [string](#string) |  |  |






<a name="ibc.lightclients.solomachine.v2.HeaderData"></a>

### HeaderData
HeaderData returns the SignBytes data for update verification.


| Field | Type | Label | Description |
| ----- | ---- | ----- | ----------- |
| `new_pub_key` | [google.protobuf.Any](#google.protobuf.Any) |  | header public key |
| `new_diversifier` | [string](#string) |  | header diversifier |






<a name="ibc.lightclients.solomachine.v2.Misbehaviour"></a>

### Misbehaviour
Misbehaviour defines misbehaviour for a solo machine which consists
of a sequence and two signatures over different messages at that sequence.


| Field | Type | Label | Description |
| ----- | ---- | ----- | ----------- |
| `client_id` | [string](#string) |  |  |
| `sequence` | [uint64](#uint64) |  |  |
| `signature_one` | [SignatureAndData](#ibc.lightclients.solomachine.v2.SignatureAndData) |  |  |
| `signature_two` | [SignatureAndData](#ibc.lightclients.solomachine.v2.SignatureAndData) |  |  |






<a name="ibc.lightclients.solomachine.v2.NextSequenceRecvData"></a>

### NextSequenceRecvData
NextSequenceRecvData returns the SignBytes data for verification of the next
sequence to be received.


| Field | Type | Label | Description |
| ----- | ---- | ----- | ----------- |
| `path` | [bytes](#bytes) |  |  |
| `next_seq_recv` | [uint64](#uint64) |  |  |






<a name="ibc.lightclients.solomachine.v2.PacketAcknowledgementData"></a>

### PacketAcknowledgementData
PacketAcknowledgementData returns the SignBytes data for acknowledgement
verification.


| Field | Type | Label | Description |
| ----- | ---- | ----- | ----------- |
| `path` | [bytes](#bytes) |  |  |
| `acknowledgement` | [bytes](#bytes) |  |  |






<a name="ibc.lightclients.solomachine.v2.PacketCommitmentData"></a>

### PacketCommitmentData
PacketCommitmentData returns the SignBytes data for packet commitment
verification.


| Field | Type | Label | Description |
| ----- | ---- | ----- | ----------- |
| `path` | [bytes](#bytes) |  |  |
| `commitment` | [bytes](#bytes) |  |  |






<a name="ibc.lightclients.solomachine.v2.PacketReceiptAbsenceData"></a>

### PacketReceiptAbsenceData
PacketReceiptAbsenceData returns the SignBytes data for
packet receipt absence verification.


| Field | Type | Label | Description |
| ----- | ---- | ----- | ----------- |
| `path` | [bytes](#bytes) |  |  |






<a name="ibc.lightclients.solomachine.v2.SignBytes"></a>

### SignBytes
SignBytes defines the signed bytes used for signature verification.


| Field | Type | Label | Description |
| ----- | ---- | ----- | ----------- |
| `sequence` | [uint64](#uint64) |  |  |
| `timestamp` | [uint64](#uint64) |  |  |
| `diversifier` | [string](#string) |  |  |
| `data_type` | [DataType](#ibc.lightclients.solomachine.v2.DataType) |  | type of the data used |
| `data` | [bytes](#bytes) |  | marshaled data |






<a name="ibc.lightclients.solomachine.v2.SignatureAndData"></a>

### SignatureAndData
SignatureAndData contains a signature and the data signed over to create that
signature.


| Field | Type | Label | Description |
| ----- | ---- | ----- | ----------- |
| `signature` | [bytes](#bytes) |  |  |
| `data_type` | [DataType](#ibc.lightclients.solomachine.v2.DataType) |  |  |
| `data` | [bytes](#bytes) |  |  |
| `timestamp` | [uint64](#uint64) |  |  |






<a name="ibc.lightclients.solomachine.v2.TimestampedSignatureData"></a>

### TimestampedSignatureData
TimestampedSignatureData contains the signature data and the timestamp of the
signature.


| Field | Type | Label | Description |
| ----- | ---- | ----- | ----------- |
| `signature_data` | [bytes](#bytes) |  |  |
| `timestamp` | [uint64](#uint64) |  |  |





 <!-- end messages -->


<a name="ibc.lightclients.solomachine.v2.DataType"></a>

### DataType
DataType defines the type of solo machine proof being created. This is done
to preserve uniqueness of different data sign byte encodings.

| Name | Number | Description |
| ---- | ------ | ----------- |
| DATA_TYPE_UNINITIALIZED_UNSPECIFIED | 0 | Default State |
| DATA_TYPE_CLIENT_STATE | 1 | Data type for client state verification |
| DATA_TYPE_CONSENSUS_STATE | 2 | Data type for consensus state verification |
| DATA_TYPE_CONNECTION_STATE | 3 | Data type for connection state verification |
| DATA_TYPE_CHANNEL_STATE | 4 | Data type for channel state verification |
| DATA_TYPE_PACKET_COMMITMENT | 5 | Data type for packet commitment verification |
| DATA_TYPE_PACKET_ACKNOWLEDGEMENT | 6 | Data type for packet acknowledgement verification |
| DATA_TYPE_PACKET_RECEIPT_ABSENCE | 7 | Data type for packet receipt absence verification |
| DATA_TYPE_NEXT_SEQUENCE_RECV | 8 | Data type for next sequence recv verification |
| DATA_TYPE_HEADER | 9 | Data type for header verification |


 <!-- end enums -->

 <!-- end HasExtensions -->

 <!-- end services -->



<a name="ibc/lightclients/tendermint/v1/tendermint.proto"></a>
<p align="right"><a href="#top">Top</a></p>

## ibc/lightclients/tendermint/v1/tendermint.proto



<a name="ibc.lightclients.tendermint.v1.ClientState"></a>

### ClientState
ClientState from Tendermint tracks the current validator set, latest height,
and a possible frozen height.


| Field | Type | Label | Description |
| ----- | ---- | ----- | ----------- |
| `chain_id` | [string](#string) |  |  |
| `trust_level` | [Fraction](#ibc.lightclients.tendermint.v1.Fraction) |  |  |
| `trusting_period` | [google.protobuf.Duration](#google.protobuf.Duration) |  | duration of the period since the LastestTimestamp during which the submitted headers are valid for upgrade |
| `unbonding_period` | [google.protobuf.Duration](#google.protobuf.Duration) |  | duration of the staking unbonding period |
| `max_clock_drift` | [google.protobuf.Duration](#google.protobuf.Duration) |  | defines how much new (untrusted) header's Time can drift into the future. |
| `frozen_height` | [ibc.core.client.v1.Height](#ibc.core.client.v1.Height) |  | Block height when the client was frozen due to a misbehaviour |
| `latest_height` | [ibc.core.client.v1.Height](#ibc.core.client.v1.Height) |  | Latest height the client was updated to |
| `proof_specs` | [ics23.ProofSpec](#ics23.ProofSpec) | repeated | Proof specifications used in verifying counterparty state |
| `upgrade_path` | [string](#string) | repeated | Path at which next upgraded client will be committed. Each element corresponds to the key for a single CommitmentProof in the chained proof. NOTE: ClientState must stored under `{upgradePath}/{upgradeHeight}/clientState` ConsensusState must be stored under `{upgradepath}/{upgradeHeight}/consensusState` For SDK chains using the default upgrade module, upgrade_path should be []string{"upgrade", "upgradedIBCState"}` |
| `allow_update_after_expiry` | [bool](#bool) |  | This flag, when set to true, will allow governance to recover a client which has expired |
| `allow_update_after_misbehaviour` | [bool](#bool) |  | This flag, when set to true, will allow governance to unfreeze a client whose chain has experienced a misbehaviour event |






<a name="ibc.lightclients.tendermint.v1.ConsensusState"></a>

### ConsensusState
ConsensusState defines the consensus state from Tendermint.


| Field | Type | Label | Description |
| ----- | ---- | ----- | ----------- |
| `timestamp` | [google.protobuf.Timestamp](#google.protobuf.Timestamp) |  | timestamp that corresponds to the block height in which the ConsensusState was stored. |
| `root` | [ibc.core.commitment.v1.MerkleRoot](#ibc.core.commitment.v1.MerkleRoot) |  | commitment root (i.e app hash) |
| `next_validators_hash` | [bytes](#bytes) |  |  |






<a name="ibc.lightclients.tendermint.v1.Fraction"></a>

### Fraction
Fraction defines the protobuf message type for tmmath.Fraction that only
supports positive values.


| Field | Type | Label | Description |
| ----- | ---- | ----- | ----------- |
| `numerator` | [uint64](#uint64) |  |  |
| `denominator` | [uint64](#uint64) |  |  |






<a name="ibc.lightclients.tendermint.v1.Header"></a>

### Header
Header defines the Tendermint client consensus Header.
It encapsulates all the information necessary to update from a trusted
Tendermint ConsensusState. The inclusion of TrustedHeight and
TrustedValidators allows this update to process correctly, so long as the
ConsensusState for the TrustedHeight exists, this removes race conditions
among relayers The SignedHeader and ValidatorSet are the new untrusted update
fields for the client. The TrustedHeight is the height of a stored
ConsensusState on the client that will be used to verify the new untrusted
header. The Trusted ConsensusState must be within the unbonding period of
current time in order to correctly verify, and the TrustedValidators must
hash to TrustedConsensusState.NextValidatorsHash since that is the last
trusted validator set at the TrustedHeight.


| Field | Type | Label | Description |
| ----- | ---- | ----- | ----------- |
| `signed_header` | [tendermint.types.SignedHeader](#tendermint.types.SignedHeader) |  |  |
| `validator_set` | [tendermint.types.ValidatorSet](#tendermint.types.ValidatorSet) |  |  |
| `trusted_height` | [ibc.core.client.v1.Height](#ibc.core.client.v1.Height) |  |  |
| `trusted_validators` | [tendermint.types.ValidatorSet](#tendermint.types.ValidatorSet) |  |  |






<a name="ibc.lightclients.tendermint.v1.Misbehaviour"></a>

### Misbehaviour
Misbehaviour is a wrapper over two conflicting Headers
that implements Misbehaviour interface expected by ICS-02


| Field | Type | Label | Description |
| ----- | ---- | ----- | ----------- |
| `client_id` | [string](#string) |  |  |
| `header_1` | [Header](#ibc.lightclients.tendermint.v1.Header) |  |  |
| `header_2` | [Header](#ibc.lightclients.tendermint.v1.Header) |  |  |





 <!-- end messages -->

 <!-- end enums -->

 <!-- end HasExtensions -->

 <!-- end services -->



## Scalar Value Types

| .proto Type | Notes | C++ | Java | Python | Go | C# | PHP | Ruby |
| ----------- | ----- | --- | ---- | ------ | -- | -- | --- | ---- |
| <a name="double" /> double |  | double | double | float | float64 | double | float | Float |
| <a name="float" /> float |  | float | float | float | float32 | float | float | Float |
| <a name="int32" /> int32 | Uses variable-length encoding. Inefficient for encoding negative numbers – if your field is likely to have negative values, use sint32 instead. | int32 | int | int | int32 | int | integer | Bignum or Fixnum (as required) |
| <a name="int64" /> int64 | Uses variable-length encoding. Inefficient for encoding negative numbers – if your field is likely to have negative values, use sint64 instead. | int64 | long | int/long | int64 | long | integer/string | Bignum |
| <a name="uint32" /> uint32 | Uses variable-length encoding. | uint32 | int | int/long | uint32 | uint | integer | Bignum or Fixnum (as required) |
| <a name="uint64" /> uint64 | Uses variable-length encoding. | uint64 | long | int/long | uint64 | ulong | integer/string | Bignum or Fixnum (as required) |
| <a name="sint32" /> sint32 | Uses variable-length encoding. Signed int value. These more efficiently encode negative numbers than regular int32s. | int32 | int | int | int32 | int | integer | Bignum or Fixnum (as required) |
| <a name="sint64" /> sint64 | Uses variable-length encoding. Signed int value. These more efficiently encode negative numbers than regular int64s. | int64 | long | int/long | int64 | long | integer/string | Bignum |
| <a name="fixed32" /> fixed32 | Always four bytes. More efficient than uint32 if values are often greater than 2^28. | uint32 | int | int | uint32 | uint | integer | Bignum or Fixnum (as required) |
| <a name="fixed64" /> fixed64 | Always eight bytes. More efficient than uint64 if values are often greater than 2^56. | uint64 | long | int/long | uint64 | ulong | integer/string | Bignum |
| <a name="sfixed32" /> sfixed32 | Always four bytes. | int32 | int | int | int32 | int | integer | Bignum or Fixnum (as required) |
| <a name="sfixed64" /> sfixed64 | Always eight bytes. | int64 | long | int/long | int64 | long | integer/string | Bignum |
| <a name="bool" /> bool |  | bool | boolean | boolean | bool | bool | boolean | TrueClass/FalseClass |
| <a name="string" /> string | A string must always contain UTF-8 encoded or 7-bit ASCII text. | string | String | str/unicode | string | string | string | String (UTF-8) |
| <a name="bytes" /> bytes | May contain any arbitrary sequence of bytes. | string | ByteString | str | []byte | ByteString | string | String (ASCII-8BIT) |
<|MERGE_RESOLUTION|>--- conflicted
+++ resolved
@@ -3289,10 +3289,7 @@
 | ----- | ---- | ----- | ----------- |
 | `mmr_root_hash` | [bytes](#bytes) |  | Latest mmr root hash |
 | `latest_beefy_height` | [uint64](#uint64) |  | block number for the latest mmr_root_hash |
-<<<<<<< HEAD
 | `beefy_activation_block` | [uint64](#uint64) |  | block number that the beefy protocol was activated on the relay chain. This shoould be the first block in the merkle-mountain-range tree. |
-=======
->>>>>>> 2e7a4df3
 | `authority` | [BeefyAuthoritySet](#ibc.lightclients.beefy.v1.BeefyAuthoritySet) |  | authorities for the current round |
 | `next_authority_set` | [BeefyAuthoritySet](#ibc.lightclients.beefy.v1.BeefyAuthoritySet) |  | authorities for the next round |
 
@@ -3415,7 +3412,6 @@
 | Field | Type | Label | Description |
 | ----- | ---- | ----- | ----------- |
 | `parachain_header` | [bytes](#bytes) |  | scale-encoded parachain header bytes |
-| `mmr_leaf_index` | [uint64](#uint64) |  | leaf index, latest_beefy_block - beefy_activation_block |
 | `mmr_leaf_partial` | [BeefyMmrLeafPartial](#ibc.lightclients.beefy.v1.BeefyMmrLeafPartial) |  | reconstructed MmrLeaf, see beefy-go spec |
 | `para_id` | [uint32](#uint32) |  | para_id of the header. |
 | `parachain_heads_proof` | [bytes](#bytes) | repeated | proofs for our header in the parachain heads root |
