--- conflicted
+++ resolved
@@ -4,5636 +4,4 @@
 
 # Protobuf documentation
 
-<<<<<<< HEAD
-- [ibc/applications/fee/v1/ack.proto](#ibc/applications/fee/v1/ack.proto)
-    - [IncentivizedAcknowledgement](#ibc.applications.fee.v1.IncentivizedAcknowledgement)
-  
-- [ibc/core/client/v1/client.proto](#ibc/core/client/v1/client.proto)
-    - [ClientConsensusStates](#ibc.core.client.v1.ClientConsensusStates)
-    - [ClientUpdateProposal](#ibc.core.client.v1.ClientUpdateProposal)
-    - [ConsensusStateWithHeight](#ibc.core.client.v1.ConsensusStateWithHeight)
-    - [Height](#ibc.core.client.v1.Height)
-    - [IdentifiedClientState](#ibc.core.client.v1.IdentifiedClientState)
-    - [Params](#ibc.core.client.v1.Params)
-    - [UpgradeProposal](#ibc.core.client.v1.UpgradeProposal)
-  
-- [ibc/core/channel/v1/channel.proto](#ibc/core/channel/v1/channel.proto)
-    - [Acknowledgement](#ibc.core.channel.v1.Acknowledgement)
-    - [Channel](#ibc.core.channel.v1.Channel)
-    - [Counterparty](#ibc.core.channel.v1.Counterparty)
-    - [IdentifiedChannel](#ibc.core.channel.v1.IdentifiedChannel)
-    - [Packet](#ibc.core.channel.v1.Packet)
-    - [PacketId](#ibc.core.channel.v1.PacketId)
-    - [PacketState](#ibc.core.channel.v1.PacketState)
-  
-    - [Order](#ibc.core.channel.v1.Order)
-    - [State](#ibc.core.channel.v1.State)
-  
-- [ibc/applications/fee/v1/fee.proto](#ibc/applications/fee/v1/fee.proto)
-    - [Fee](#ibc.applications.fee.v1.Fee)
-    - [IdentifiedPacketFees](#ibc.applications.fee.v1.IdentifiedPacketFees)
-    - [PacketFee](#ibc.applications.fee.v1.PacketFee)
-    - [PacketFees](#ibc.applications.fee.v1.PacketFees)
-  
-- [ibc/applications/fee/v1/genesis.proto](#ibc/applications/fee/v1/genesis.proto)
-    - [FeeEnabledChannel](#ibc.applications.fee.v1.FeeEnabledChannel)
-    - [ForwardRelayerAddress](#ibc.applications.fee.v1.ForwardRelayerAddress)
-    - [GenesisState](#ibc.applications.fee.v1.GenesisState)
-    - [RegisteredCounterpartyPayee](#ibc.applications.fee.v1.RegisteredCounterpartyPayee)
-    - [RegisteredPayee](#ibc.applications.fee.v1.RegisteredPayee)
-  
-- [ibc/applications/fee/v1/metadata.proto](#ibc/applications/fee/v1/metadata.proto)
-    - [Metadata](#ibc.applications.fee.v1.Metadata)
-  
-- [ibc/applications/fee/v1/query.proto](#ibc/applications/fee/v1/query.proto)
-    - [QueryCounterpartyPayeeRequest](#ibc.applications.fee.v1.QueryCounterpartyPayeeRequest)
-    - [QueryCounterpartyPayeeResponse](#ibc.applications.fee.v1.QueryCounterpartyPayeeResponse)
-    - [QueryFeeEnabledChannelRequest](#ibc.applications.fee.v1.QueryFeeEnabledChannelRequest)
-    - [QueryFeeEnabledChannelResponse](#ibc.applications.fee.v1.QueryFeeEnabledChannelResponse)
-    - [QueryFeeEnabledChannelsRequest](#ibc.applications.fee.v1.QueryFeeEnabledChannelsRequest)
-    - [QueryFeeEnabledChannelsResponse](#ibc.applications.fee.v1.QueryFeeEnabledChannelsResponse)
-    - [QueryIncentivizedPacketRequest](#ibc.applications.fee.v1.QueryIncentivizedPacketRequest)
-    - [QueryIncentivizedPacketResponse](#ibc.applications.fee.v1.QueryIncentivizedPacketResponse)
-    - [QueryIncentivizedPacketsForChannelRequest](#ibc.applications.fee.v1.QueryIncentivizedPacketsForChannelRequest)
-    - [QueryIncentivizedPacketsForChannelResponse](#ibc.applications.fee.v1.QueryIncentivizedPacketsForChannelResponse)
-    - [QueryIncentivizedPacketsRequest](#ibc.applications.fee.v1.QueryIncentivizedPacketsRequest)
-    - [QueryIncentivizedPacketsResponse](#ibc.applications.fee.v1.QueryIncentivizedPacketsResponse)
-    - [QueryPayeeRequest](#ibc.applications.fee.v1.QueryPayeeRequest)
-    - [QueryPayeeResponse](#ibc.applications.fee.v1.QueryPayeeResponse)
-    - [QueryTotalAckFeesRequest](#ibc.applications.fee.v1.QueryTotalAckFeesRequest)
-    - [QueryTotalAckFeesResponse](#ibc.applications.fee.v1.QueryTotalAckFeesResponse)
-    - [QueryTotalRecvFeesRequest](#ibc.applications.fee.v1.QueryTotalRecvFeesRequest)
-    - [QueryTotalRecvFeesResponse](#ibc.applications.fee.v1.QueryTotalRecvFeesResponse)
-    - [QueryTotalTimeoutFeesRequest](#ibc.applications.fee.v1.QueryTotalTimeoutFeesRequest)
-    - [QueryTotalTimeoutFeesResponse](#ibc.applications.fee.v1.QueryTotalTimeoutFeesResponse)
-  
-    - [Query](#ibc.applications.fee.v1.Query)
-  
-- [ibc/applications/fee/v1/tx.proto](#ibc/applications/fee/v1/tx.proto)
-    - [MsgPayPacketFee](#ibc.applications.fee.v1.MsgPayPacketFee)
-    - [MsgPayPacketFeeAsync](#ibc.applications.fee.v1.MsgPayPacketFeeAsync)
-    - [MsgPayPacketFeeAsyncResponse](#ibc.applications.fee.v1.MsgPayPacketFeeAsyncResponse)
-    - [MsgPayPacketFeeResponse](#ibc.applications.fee.v1.MsgPayPacketFeeResponse)
-    - [MsgRegisterCounterpartyPayee](#ibc.applications.fee.v1.MsgRegisterCounterpartyPayee)
-    - [MsgRegisterCounterpartyPayeeResponse](#ibc.applications.fee.v1.MsgRegisterCounterpartyPayeeResponse)
-    - [MsgRegisterPayee](#ibc.applications.fee.v1.MsgRegisterPayee)
-    - [MsgRegisterPayeeResponse](#ibc.applications.fee.v1.MsgRegisterPayeeResponse)
-  
-    - [Msg](#ibc.applications.fee.v1.Msg)
-  
-- [ibc/applications/interchain_accounts/controller/v1/controller.proto](#ibc/applications/interchain_accounts/controller/v1/controller.proto)
-    - [Params](#ibc.applications.interchain_accounts.controller.v1.Params)
-  
-- [ibc/applications/interchain_accounts/controller/v1/query.proto](#ibc/applications/interchain_accounts/controller/v1/query.proto)
-    - [QueryInterchainAccountRequest](#ibc.applications.interchain_accounts.controller.v1.QueryInterchainAccountRequest)
-    - [QueryInterchainAccountResponse](#ibc.applications.interchain_accounts.controller.v1.QueryInterchainAccountResponse)
-    - [QueryParamsRequest](#ibc.applications.interchain_accounts.controller.v1.QueryParamsRequest)
-    - [QueryParamsResponse](#ibc.applications.interchain_accounts.controller.v1.QueryParamsResponse)
-  
-    - [Query](#ibc.applications.interchain_accounts.controller.v1.Query)
-  
-- [ibc/applications/interchain_accounts/v1/packet.proto](#ibc/applications/interchain_accounts/v1/packet.proto)
-    - [CosmosTx](#ibc.applications.interchain_accounts.v1.CosmosTx)
-    - [InterchainAccountPacketData](#ibc.applications.interchain_accounts.v1.InterchainAccountPacketData)
-  
-    - [Type](#ibc.applications.interchain_accounts.v1.Type)
-  
-- [ibc/applications/interchain_accounts/controller/v1/tx.proto](#ibc/applications/interchain_accounts/controller/v1/tx.proto)
-    - [MsgRegisterInterchainAccount](#ibc.applications.interchain_accounts.controller.v1.MsgRegisterInterchainAccount)
-    - [MsgRegisterInterchainAccountResponse](#ibc.applications.interchain_accounts.controller.v1.MsgRegisterInterchainAccountResponse)
-    - [MsgSendTx](#ibc.applications.interchain_accounts.controller.v1.MsgSendTx)
-    - [MsgSendTxResponse](#ibc.applications.interchain_accounts.controller.v1.MsgSendTxResponse)
-  
-    - [Msg](#ibc.applications.interchain_accounts.controller.v1.Msg)
-  
-- [ibc/applications/interchain_accounts/host/v1/host.proto](#ibc/applications/interchain_accounts/host/v1/host.proto)
-    - [Params](#ibc.applications.interchain_accounts.host.v1.Params)
-  
-- [ibc/applications/interchain_accounts/genesis/v1/genesis.proto](#ibc/applications/interchain_accounts/genesis/v1/genesis.proto)
-    - [ActiveChannel](#ibc.applications.interchain_accounts.genesis.v1.ActiveChannel)
-    - [ControllerGenesisState](#ibc.applications.interchain_accounts.genesis.v1.ControllerGenesisState)
-    - [GenesisState](#ibc.applications.interchain_accounts.genesis.v1.GenesisState)
-    - [HostGenesisState](#ibc.applications.interchain_accounts.genesis.v1.HostGenesisState)
-    - [RegisteredInterchainAccount](#ibc.applications.interchain_accounts.genesis.v1.RegisteredInterchainAccount)
-  
-- [ibc/applications/interchain_accounts/host/v1/query.proto](#ibc/applications/interchain_accounts/host/v1/query.proto)
-    - [QueryParamsRequest](#ibc.applications.interchain_accounts.host.v1.QueryParamsRequest)
-    - [QueryParamsResponse](#ibc.applications.interchain_accounts.host.v1.QueryParamsResponse)
-  
-    - [Query](#ibc.applications.interchain_accounts.host.v1.Query)
-  
-- [ibc/applications/interchain_accounts/v1/account.proto](#ibc/applications/interchain_accounts/v1/account.proto)
-    - [InterchainAccount](#ibc.applications.interchain_accounts.v1.InterchainAccount)
-  
-- [ibc/applications/interchain_accounts/v1/metadata.proto](#ibc/applications/interchain_accounts/v1/metadata.proto)
-    - [Metadata](#ibc.applications.interchain_accounts.v1.Metadata)
-  
-- [ibc/applications/transfer/v1/transfer.proto](#ibc/applications/transfer/v1/transfer.proto)
-    - [DenomTrace](#ibc.applications.transfer.v1.DenomTrace)
-    - [Params](#ibc.applications.transfer.v1.Params)
-  
-- [ibc/applications/transfer/v1/genesis.proto](#ibc/applications/transfer/v1/genesis.proto)
-    - [GenesisState](#ibc.applications.transfer.v1.GenesisState)
-  
-- [ibc/applications/transfer/v1/query.proto](#ibc/applications/transfer/v1/query.proto)
-    - [QueryDenomHashRequest](#ibc.applications.transfer.v1.QueryDenomHashRequest)
-    - [QueryDenomHashResponse](#ibc.applications.transfer.v1.QueryDenomHashResponse)
-    - [QueryDenomTraceRequest](#ibc.applications.transfer.v1.QueryDenomTraceRequest)
-    - [QueryDenomTraceResponse](#ibc.applications.transfer.v1.QueryDenomTraceResponse)
-    - [QueryDenomTracesRequest](#ibc.applications.transfer.v1.QueryDenomTracesRequest)
-    - [QueryDenomTracesResponse](#ibc.applications.transfer.v1.QueryDenomTracesResponse)
-    - [QueryEscrowAddressRequest](#ibc.applications.transfer.v1.QueryEscrowAddressRequest)
-    - [QueryEscrowAddressResponse](#ibc.applications.transfer.v1.QueryEscrowAddressResponse)
-    - [QueryParamsRequest](#ibc.applications.transfer.v1.QueryParamsRequest)
-    - [QueryParamsResponse](#ibc.applications.transfer.v1.QueryParamsResponse)
-  
-    - [Query](#ibc.applications.transfer.v1.Query)
-  
-- [ibc/applications/transfer/v1/tx.proto](#ibc/applications/transfer/v1/tx.proto)
-    - [MsgTransfer](#ibc.applications.transfer.v1.MsgTransfer)
-    - [MsgTransferResponse](#ibc.applications.transfer.v1.MsgTransferResponse)
-  
-    - [Msg](#ibc.applications.transfer.v1.Msg)
-  
-- [ibc/applications/transfer/v2/packet.proto](#ibc/applications/transfer/v2/packet.proto)
-    - [FungibleTokenPacketData](#ibc.applications.transfer.v2.FungibleTokenPacketData)
-  
-- [ibc/core/channel/v1/genesis.proto](#ibc/core/channel/v1/genesis.proto)
-    - [GenesisState](#ibc.core.channel.v1.GenesisState)
-    - [PacketSequence](#ibc.core.channel.v1.PacketSequence)
-  
-- [ibc/core/channel/v1/query.proto](#ibc/core/channel/v1/query.proto)
-    - [QueryChannelClientStateRequest](#ibc.core.channel.v1.QueryChannelClientStateRequest)
-    - [QueryChannelClientStateResponse](#ibc.core.channel.v1.QueryChannelClientStateResponse)
-    - [QueryChannelConsensusStateRequest](#ibc.core.channel.v1.QueryChannelConsensusStateRequest)
-    - [QueryChannelConsensusStateResponse](#ibc.core.channel.v1.QueryChannelConsensusStateResponse)
-    - [QueryChannelRequest](#ibc.core.channel.v1.QueryChannelRequest)
-    - [QueryChannelResponse](#ibc.core.channel.v1.QueryChannelResponse)
-    - [QueryChannelsRequest](#ibc.core.channel.v1.QueryChannelsRequest)
-    - [QueryChannelsResponse](#ibc.core.channel.v1.QueryChannelsResponse)
-    - [QueryConnectionChannelsRequest](#ibc.core.channel.v1.QueryConnectionChannelsRequest)
-    - [QueryConnectionChannelsResponse](#ibc.core.channel.v1.QueryConnectionChannelsResponse)
-    - [QueryNextSequenceReceiveRequest](#ibc.core.channel.v1.QueryNextSequenceReceiveRequest)
-    - [QueryNextSequenceReceiveResponse](#ibc.core.channel.v1.QueryNextSequenceReceiveResponse)
-    - [QueryPacketAcknowledgementRequest](#ibc.core.channel.v1.QueryPacketAcknowledgementRequest)
-    - [QueryPacketAcknowledgementResponse](#ibc.core.channel.v1.QueryPacketAcknowledgementResponse)
-    - [QueryPacketAcknowledgementsRequest](#ibc.core.channel.v1.QueryPacketAcknowledgementsRequest)
-    - [QueryPacketAcknowledgementsResponse](#ibc.core.channel.v1.QueryPacketAcknowledgementsResponse)
-    - [QueryPacketCommitmentRequest](#ibc.core.channel.v1.QueryPacketCommitmentRequest)
-    - [QueryPacketCommitmentResponse](#ibc.core.channel.v1.QueryPacketCommitmentResponse)
-    - [QueryPacketCommitmentsRequest](#ibc.core.channel.v1.QueryPacketCommitmentsRequest)
-    - [QueryPacketCommitmentsResponse](#ibc.core.channel.v1.QueryPacketCommitmentsResponse)
-    - [QueryPacketReceiptRequest](#ibc.core.channel.v1.QueryPacketReceiptRequest)
-    - [QueryPacketReceiptResponse](#ibc.core.channel.v1.QueryPacketReceiptResponse)
-    - [QueryUnreceivedAcksRequest](#ibc.core.channel.v1.QueryUnreceivedAcksRequest)
-    - [QueryUnreceivedAcksResponse](#ibc.core.channel.v1.QueryUnreceivedAcksResponse)
-    - [QueryUnreceivedPacketsRequest](#ibc.core.channel.v1.QueryUnreceivedPacketsRequest)
-    - [QueryUnreceivedPacketsResponse](#ibc.core.channel.v1.QueryUnreceivedPacketsResponse)
-  
-    - [Query](#ibc.core.channel.v1.Query)
-  
-- [ibc/core/channel/v1/tx.proto](#ibc/core/channel/v1/tx.proto)
-    - [MsgAcknowledgement](#ibc.core.channel.v1.MsgAcknowledgement)
-    - [MsgAcknowledgementResponse](#ibc.core.channel.v1.MsgAcknowledgementResponse)
-    - [MsgChannelCloseConfirm](#ibc.core.channel.v1.MsgChannelCloseConfirm)
-    - [MsgChannelCloseConfirmResponse](#ibc.core.channel.v1.MsgChannelCloseConfirmResponse)
-    - [MsgChannelCloseInit](#ibc.core.channel.v1.MsgChannelCloseInit)
-    - [MsgChannelCloseInitResponse](#ibc.core.channel.v1.MsgChannelCloseInitResponse)
-    - [MsgChannelOpenAck](#ibc.core.channel.v1.MsgChannelOpenAck)
-    - [MsgChannelOpenAckResponse](#ibc.core.channel.v1.MsgChannelOpenAckResponse)
-    - [MsgChannelOpenConfirm](#ibc.core.channel.v1.MsgChannelOpenConfirm)
-    - [MsgChannelOpenConfirmResponse](#ibc.core.channel.v1.MsgChannelOpenConfirmResponse)
-    - [MsgChannelOpenInit](#ibc.core.channel.v1.MsgChannelOpenInit)
-    - [MsgChannelOpenInitResponse](#ibc.core.channel.v1.MsgChannelOpenInitResponse)
-    - [MsgChannelOpenTry](#ibc.core.channel.v1.MsgChannelOpenTry)
-    - [MsgChannelOpenTryResponse](#ibc.core.channel.v1.MsgChannelOpenTryResponse)
-    - [MsgRecvPacket](#ibc.core.channel.v1.MsgRecvPacket)
-    - [MsgRecvPacketResponse](#ibc.core.channel.v1.MsgRecvPacketResponse)
-    - [MsgTimeout](#ibc.core.channel.v1.MsgTimeout)
-    - [MsgTimeoutOnClose](#ibc.core.channel.v1.MsgTimeoutOnClose)
-    - [MsgTimeoutOnCloseResponse](#ibc.core.channel.v1.MsgTimeoutOnCloseResponse)
-    - [MsgTimeoutResponse](#ibc.core.channel.v1.MsgTimeoutResponse)
-  
-    - [ResponseResultType](#ibc.core.channel.v1.ResponseResultType)
-  
-    - [Msg](#ibc.core.channel.v1.Msg)
-  
-- [ibc/core/client/v1/genesis.proto](#ibc/core/client/v1/genesis.proto)
-    - [GenesisMetadata](#ibc.core.client.v1.GenesisMetadata)
-    - [GenesisState](#ibc.core.client.v1.GenesisState)
-    - [IdentifiedGenesisMetadata](#ibc.core.client.v1.IdentifiedGenesisMetadata)
-  
-- [ibc/core/client/v1/query.proto](#ibc/core/client/v1/query.proto)
-    - [QueryClientStateRequest](#ibc.core.client.v1.QueryClientStateRequest)
-    - [QueryClientStateResponse](#ibc.core.client.v1.QueryClientStateResponse)
-    - [QueryClientStatesRequest](#ibc.core.client.v1.QueryClientStatesRequest)
-    - [QueryClientStatesResponse](#ibc.core.client.v1.QueryClientStatesResponse)
-    - [QueryClientStatusRequest](#ibc.core.client.v1.QueryClientStatusRequest)
-    - [QueryClientStatusResponse](#ibc.core.client.v1.QueryClientStatusResponse)
-    - [QueryConsensusStateHeightsRequest](#ibc.core.client.v1.QueryConsensusStateHeightsRequest)
-    - [QueryConsensusStateHeightsResponse](#ibc.core.client.v1.QueryConsensusStateHeightsResponse)
-    - [QueryConsensusStateRequest](#ibc.core.client.v1.QueryConsensusStateRequest)
-    - [QueryConsensusStateResponse](#ibc.core.client.v1.QueryConsensusStateResponse)
-    - [QueryConsensusStatesRequest](#ibc.core.client.v1.QueryConsensusStatesRequest)
-    - [QueryConsensusStatesResponse](#ibc.core.client.v1.QueryConsensusStatesResponse)
-    - [QueryParamsRequest](#ibc.core.client.v1.QueryParamsRequest)
-    - [QueryParamsResponse](#ibc.core.client.v1.QueryParamsResponse)
-    - [QueryUpgradedClientStateRequest](#ibc.core.client.v1.QueryUpgradedClientStateRequest)
-    - [QueryUpgradedClientStateResponse](#ibc.core.client.v1.QueryUpgradedClientStateResponse)
-    - [QueryUpgradedConsensusStateRequest](#ibc.core.client.v1.QueryUpgradedConsensusStateRequest)
-    - [QueryUpgradedConsensusStateResponse](#ibc.core.client.v1.QueryUpgradedConsensusStateResponse)
-  
-    - [Query](#ibc.core.client.v1.Query)
-  
-- [ibc/core/client/v1/tx.proto](#ibc/core/client/v1/tx.proto)
-    - [MsgCreateClient](#ibc.core.client.v1.MsgCreateClient)
-    - [MsgCreateClientResponse](#ibc.core.client.v1.MsgCreateClientResponse)
-    - [MsgSubmitMisbehaviour](#ibc.core.client.v1.MsgSubmitMisbehaviour)
-    - [MsgSubmitMisbehaviourResponse](#ibc.core.client.v1.MsgSubmitMisbehaviourResponse)
-    - [MsgUpdateClient](#ibc.core.client.v1.MsgUpdateClient)
-    - [MsgUpdateClientResponse](#ibc.core.client.v1.MsgUpdateClientResponse)
-    - [MsgUpgradeClient](#ibc.core.client.v1.MsgUpgradeClient)
-    - [MsgUpgradeClientResponse](#ibc.core.client.v1.MsgUpgradeClientResponse)
-  
-    - [Msg](#ibc.core.client.v1.Msg)
-  
-- [ibc/core/commitment/v1/commitment.proto](#ibc/core/commitment/v1/commitment.proto)
-    - [MerklePath](#ibc.core.commitment.v1.MerklePath)
-    - [MerklePrefix](#ibc.core.commitment.v1.MerklePrefix)
-    - [MerkleProof](#ibc.core.commitment.v1.MerkleProof)
-    - [MerkleRoot](#ibc.core.commitment.v1.MerkleRoot)
-  
-- [ibc/core/connection/v1/connection.proto](#ibc/core/connection/v1/connection.proto)
-    - [ClientPaths](#ibc.core.connection.v1.ClientPaths)
-    - [ConnectionEnd](#ibc.core.connection.v1.ConnectionEnd)
-    - [ConnectionPaths](#ibc.core.connection.v1.ConnectionPaths)
-    - [Counterparty](#ibc.core.connection.v1.Counterparty)
-    - [IdentifiedConnection](#ibc.core.connection.v1.IdentifiedConnection)
-    - [Params](#ibc.core.connection.v1.Params)
-    - [Version](#ibc.core.connection.v1.Version)
-  
-    - [State](#ibc.core.connection.v1.State)
-  
-- [ibc/core/connection/v1/genesis.proto](#ibc/core/connection/v1/genesis.proto)
-    - [GenesisState](#ibc.core.connection.v1.GenesisState)
-  
-- [ibc/core/connection/v1/query.proto](#ibc/core/connection/v1/query.proto)
-    - [QueryClientConnectionsRequest](#ibc.core.connection.v1.QueryClientConnectionsRequest)
-    - [QueryClientConnectionsResponse](#ibc.core.connection.v1.QueryClientConnectionsResponse)
-    - [QueryConnectionClientStateRequest](#ibc.core.connection.v1.QueryConnectionClientStateRequest)
-    - [QueryConnectionClientStateResponse](#ibc.core.connection.v1.QueryConnectionClientStateResponse)
-    - [QueryConnectionConsensusStateRequest](#ibc.core.connection.v1.QueryConnectionConsensusStateRequest)
-    - [QueryConnectionConsensusStateResponse](#ibc.core.connection.v1.QueryConnectionConsensusStateResponse)
-    - [QueryConnectionRequest](#ibc.core.connection.v1.QueryConnectionRequest)
-    - [QueryConnectionResponse](#ibc.core.connection.v1.QueryConnectionResponse)
-    - [QueryConnectionsRequest](#ibc.core.connection.v1.QueryConnectionsRequest)
-    - [QueryConnectionsResponse](#ibc.core.connection.v1.QueryConnectionsResponse)
-  
-    - [Query](#ibc.core.connection.v1.Query)
-  
-- [ibc/core/connection/v1/tx.proto](#ibc/core/connection/v1/tx.proto)
-    - [MsgConnectionOpenAck](#ibc.core.connection.v1.MsgConnectionOpenAck)
-    - [MsgConnectionOpenAckResponse](#ibc.core.connection.v1.MsgConnectionOpenAckResponse)
-    - [MsgConnectionOpenConfirm](#ibc.core.connection.v1.MsgConnectionOpenConfirm)
-    - [MsgConnectionOpenConfirmResponse](#ibc.core.connection.v1.MsgConnectionOpenConfirmResponse)
-    - [MsgConnectionOpenInit](#ibc.core.connection.v1.MsgConnectionOpenInit)
-    - [MsgConnectionOpenInitResponse](#ibc.core.connection.v1.MsgConnectionOpenInitResponse)
-    - [MsgConnectionOpenTry](#ibc.core.connection.v1.MsgConnectionOpenTry)
-    - [MsgConnectionOpenTryResponse](#ibc.core.connection.v1.MsgConnectionOpenTryResponse)
-  
-    - [Msg](#ibc.core.connection.v1.Msg)
-  
-- [ibc/core/types/v1/genesis.proto](#ibc/core/types/v1/genesis.proto)
-    - [GenesisState](#ibc.core.types.v1.GenesisState)
-  
-- [ibc/lightclients/solomachine/v1/solomachine.proto](#ibc/lightclients/solomachine/v1/solomachine.proto)
-    - [ChannelStateData](#ibc.lightclients.solomachine.v1.ChannelStateData)
-    - [ClientState](#ibc.lightclients.solomachine.v1.ClientState)
-    - [ClientStateData](#ibc.lightclients.solomachine.v1.ClientStateData)
-    - [ConnectionStateData](#ibc.lightclients.solomachine.v1.ConnectionStateData)
-    - [ConsensusState](#ibc.lightclients.solomachine.v1.ConsensusState)
-    - [ConsensusStateData](#ibc.lightclients.solomachine.v1.ConsensusStateData)
-    - [Header](#ibc.lightclients.solomachine.v1.Header)
-    - [HeaderData](#ibc.lightclients.solomachine.v1.HeaderData)
-    - [Misbehaviour](#ibc.lightclients.solomachine.v1.Misbehaviour)
-    - [NextSequenceRecvData](#ibc.lightclients.solomachine.v1.NextSequenceRecvData)
-    - [PacketAcknowledgementData](#ibc.lightclients.solomachine.v1.PacketAcknowledgementData)
-    - [PacketCommitmentData](#ibc.lightclients.solomachine.v1.PacketCommitmentData)
-    - [PacketReceiptAbsenceData](#ibc.lightclients.solomachine.v1.PacketReceiptAbsenceData)
-    - [SignBytes](#ibc.lightclients.solomachine.v1.SignBytes)
-    - [SignatureAndData](#ibc.lightclients.solomachine.v1.SignatureAndData)
-    - [TimestampedSignatureData](#ibc.lightclients.solomachine.v1.TimestampedSignatureData)
-  
-    - [DataType](#ibc.lightclients.solomachine.v1.DataType)
-  
-- [ibc/lightclients/solomachine/v2/solomachine.proto](#ibc/lightclients/solomachine/v2/solomachine.proto)
-    - [ChannelStateData](#ibc.lightclients.solomachine.v2.ChannelStateData)
-    - [ClientState](#ibc.lightclients.solomachine.v2.ClientState)
-    - [ClientStateData](#ibc.lightclients.solomachine.v2.ClientStateData)
-    - [ConnectionStateData](#ibc.lightclients.solomachine.v2.ConnectionStateData)
-    - [ConsensusState](#ibc.lightclients.solomachine.v2.ConsensusState)
-    - [ConsensusStateData](#ibc.lightclients.solomachine.v2.ConsensusStateData)
-    - [Header](#ibc.lightclients.solomachine.v2.Header)
-    - [HeaderData](#ibc.lightclients.solomachine.v2.HeaderData)
-    - [Misbehaviour](#ibc.lightclients.solomachine.v2.Misbehaviour)
-    - [NextSequenceRecvData](#ibc.lightclients.solomachine.v2.NextSequenceRecvData)
-    - [PacketAcknowledgementData](#ibc.lightclients.solomachine.v2.PacketAcknowledgementData)
-    - [PacketCommitmentData](#ibc.lightclients.solomachine.v2.PacketCommitmentData)
-    - [PacketReceiptAbsenceData](#ibc.lightclients.solomachine.v2.PacketReceiptAbsenceData)
-    - [SignBytes](#ibc.lightclients.solomachine.v2.SignBytes)
-    - [SignatureAndData](#ibc.lightclients.solomachine.v2.SignatureAndData)
-    - [TimestampedSignatureData](#ibc.lightclients.solomachine.v2.TimestampedSignatureData)
-  
-    - [DataType](#ibc.lightclients.solomachine.v2.DataType)
-  
-- [ibc/lightclients/solomachine/v3/solomachine.proto](#ibc/lightclients/solomachine/v3/solomachine.proto)
-    - [ClientState](#ibc.lightclients.solomachine.v3.ClientState)
-    - [ConsensusState](#ibc.lightclients.solomachine.v3.ConsensusState)
-    - [Header](#ibc.lightclients.solomachine.v3.Header)
-    - [HeaderData](#ibc.lightclients.solomachine.v3.HeaderData)
-    - [Misbehaviour](#ibc.lightclients.solomachine.v3.Misbehaviour)
-    - [SignBytes](#ibc.lightclients.solomachine.v3.SignBytes)
-    - [SignatureAndData](#ibc.lightclients.solomachine.v3.SignatureAndData)
-    - [TimestampedSignatureData](#ibc.lightclients.solomachine.v3.TimestampedSignatureData)
-  
-- [ibc/lightclients/tendermint/v1/tendermint.proto](#ibc/lightclients/tendermint/v1/tendermint.proto)
-    - [ClientState](#ibc.lightclients.tendermint.v1.ClientState)
-    - [ConsensusState](#ibc.lightclients.tendermint.v1.ConsensusState)
-    - [Fraction](#ibc.lightclients.tendermint.v1.Fraction)
-    - [Header](#ibc.lightclients.tendermint.v1.Header)
-    - [Misbehaviour](#ibc.lightclients.tendermint.v1.Misbehaviour)
-  
-- [ibc/lightclients/wasm/v1/query.proto](#ibc/lightclients/wasm/v1/query.proto)
-    - [WasmCodeQuery](#ibc.lightclients.wasm.v1.WasmCodeQuery)
-    - [WasmCodeResponse](#ibc.lightclients.wasm.v1.WasmCodeResponse)
-  
-    - [Query](#ibc.lightclients.wasm.v1.Query)
-  
-- [ibc/lightclients/wasm/v1/tx.proto](#ibc/lightclients/wasm/v1/tx.proto)
-    - [MsgPushNewWasmCode](#ibc.lightclients.wasm.v1.MsgPushNewWasmCode)
-    - [MsgPushNewWasmCodeResponse](#ibc.lightclients.wasm.v1.MsgPushNewWasmCodeResponse)
-  
-    - [Msg](#ibc.lightclients.wasm.v1.Msg)
-  
-- [ibc/lightclients/wasm/v1/wasm.proto](#ibc/lightclients/wasm/v1/wasm.proto)
-    - [ClientState](#ibc.lightclients.wasm.v1.ClientState)
-    - [ConsensusState](#ibc.lightclients.wasm.v1.ConsensusState)
-    - [Header](#ibc.lightclients.wasm.v1.Header)
-    - [Misbehaviour](#ibc.lightclients.wasm.v1.Misbehaviour)
-  
-- [Scalar Value Types](#scalar-value-types)
-
-
-
-<a name="ibc/applications/fee/v1/ack.proto"></a>
-<p align="right"><a href="#top">Top</a></p>
-
-## ibc/applications/fee/v1/ack.proto
-
-
-
-<a name="ibc.applications.fee.v1.IncentivizedAcknowledgement"></a>
-
-### IncentivizedAcknowledgement
-IncentivizedAcknowledgement is the acknowledgement format to be used by applications wrapped in the fee middleware
-
-
-| Field | Type | Label | Description |
-| ----- | ---- | ----- | ----------- |
-| `app_acknowledgement` | [bytes](#bytes) |  | the underlying app acknowledgement bytes |
-| `forward_relayer_address` | [string](#string) |  | the relayer address which submits the recv packet message |
-| `underlying_app_success` | [bool](#bool) |  | success flag of the base application callback |
-
-
-
-
-
- <!-- end messages -->
-
- <!-- end enums -->
-
- <!-- end HasExtensions -->
-
- <!-- end services -->
-
-
-
-<a name="ibc/core/client/v1/client.proto"></a>
-<p align="right"><a href="#top">Top</a></p>
-
-## ibc/core/client/v1/client.proto
-
-
-
-<a name="ibc.core.client.v1.ClientConsensusStates"></a>
-
-### ClientConsensusStates
-ClientConsensusStates defines all the stored consensus states for a given
-client.
-
-
-| Field | Type | Label | Description |
-| ----- | ---- | ----- | ----------- |
-| `client_id` | [string](#string) |  | client identifier |
-| `consensus_states` | [ConsensusStateWithHeight](#ibc.core.client.v1.ConsensusStateWithHeight) | repeated | consensus states and their heights associated with the client |
-
-
-
-
-
-
-<a name="ibc.core.client.v1.ClientUpdateProposal"></a>
-
-### ClientUpdateProposal
-ClientUpdateProposal is a governance proposal. If it passes, the substitute
-client's latest consensus state is copied over to the subject client. The proposal
-handler may fail if the subject and the substitute do not match in client and
-chain parameters (with exception to latest height, frozen height, and chain-id).
-
-
-| Field | Type | Label | Description |
-| ----- | ---- | ----- | ----------- |
-| `title` | [string](#string) |  | the title of the update proposal |
-| `description` | [string](#string) |  | the description of the proposal |
-| `subject_client_id` | [string](#string) |  | the client identifier for the client to be updated if the proposal passes |
-| `substitute_client_id` | [string](#string) |  | the substitute client identifier for the client standing in for the subject client |
-
-
-
-
-
-
-<a name="ibc.core.client.v1.ConsensusStateWithHeight"></a>
-
-### ConsensusStateWithHeight
-ConsensusStateWithHeight defines a consensus state with an additional height
-field.
-
-
-| Field | Type | Label | Description |
-| ----- | ---- | ----- | ----------- |
-| `height` | [Height](#ibc.core.client.v1.Height) |  | consensus state height |
-| `consensus_state` | [google.protobuf.Any](#google.protobuf.Any) |  | consensus state |
-
-
-
-
-
-
-<a name="ibc.core.client.v1.Height"></a>
-
-### Height
-Height is a monotonically increasing data type
-that can be compared against another Height for the purposes of updating and
-freezing clients
-
-Normally the RevisionHeight is incremented at each height while keeping
-RevisionNumber the same. However some consensus algorithms may choose to
-reset the height in certain conditions e.g. hard forks, state-machine
-breaking changes In these cases, the RevisionNumber is incremented so that
-height continues to be monitonically increasing even as the RevisionHeight
-gets reset
-
-
-| Field | Type | Label | Description |
-| ----- | ---- | ----- | ----------- |
-| `revision_number` | [uint64](#uint64) |  | the revision that the client is currently on |
-| `revision_height` | [uint64](#uint64) |  | the height within the given revision |
-
-
-
-
-
-
-<a name="ibc.core.client.v1.IdentifiedClientState"></a>
-
-### IdentifiedClientState
-IdentifiedClientState defines a client state with an additional client
-identifier field.
-
-
-| Field | Type | Label | Description |
-| ----- | ---- | ----- | ----------- |
-| `client_id` | [string](#string) |  | client identifier |
-| `client_state` | [google.protobuf.Any](#google.protobuf.Any) |  | client state |
-
-
-
-
-
-
-<a name="ibc.core.client.v1.Params"></a>
-
-### Params
-Params defines the set of IBC light client parameters.
-
-
-| Field | Type | Label | Description |
-| ----- | ---- | ----- | ----------- |
-| `allowed_clients` | [string](#string) | repeated | allowed_clients defines the list of allowed client state types. |
-| `wasm_clients_enabled` | [bool](#bool) |  | ehether or not wasm clients are enabled |
-
-
-
-
-
-
-<a name="ibc.core.client.v1.UpgradeProposal"></a>
-
-### UpgradeProposal
-UpgradeProposal is a gov Content type for initiating an IBC breaking
-upgrade.
-
-
-| Field | Type | Label | Description |
-| ----- | ---- | ----- | ----------- |
-| `title` | [string](#string) |  |  |
-| `description` | [string](#string) |  |  |
-| `plan` | [cosmos.upgrade.v1beta1.Plan](#cosmos.upgrade.v1beta1.Plan) |  |  |
-| `upgraded_client_state` | [google.protobuf.Any](#google.protobuf.Any) |  | An UpgradedClientState must be provided to perform an IBC breaking upgrade. This will make the chain commit to the correct upgraded (self) client state before the upgrade occurs, so that connecting chains can verify that the new upgraded client is valid by verifying a proof on the previous version of the chain. This will allow IBC connections to persist smoothly across planned chain upgrades |
-
-
-
-
-
- <!-- end messages -->
-
- <!-- end enums -->
-
- <!-- end HasExtensions -->
-
- <!-- end services -->
-
-
-
-<a name="ibc/core/channel/v1/channel.proto"></a>
-<p align="right"><a href="#top">Top</a></p>
-
-## ibc/core/channel/v1/channel.proto
-
-
-
-<a name="ibc.core.channel.v1.Acknowledgement"></a>
-
-### Acknowledgement
-Acknowledgement is the recommended acknowledgement format to be used by
-app-specific protocols.
-NOTE: The field numbers 21 and 22 were explicitly chosen to avoid accidental
-conflicts with other protobuf message formats used for acknowledgements.
-The first byte of any message with this format will be the non-ASCII values
-`0xaa` (result) or `0xb2` (error). Implemented as defined by ICS:
-https://github.com/cosmos/ibc/tree/master/spec/core/ics-004-channel-and-packet-semantics#acknowledgement-envelope
-
-
-| Field | Type | Label | Description |
-| ----- | ---- | ----- | ----------- |
-| `result` | [bytes](#bytes) |  |  |
-| `error` | [string](#string) |  |  |
-
-
-
-
-
-
-<a name="ibc.core.channel.v1.Channel"></a>
-
-### Channel
-Channel defines pipeline for exactly-once packet delivery between specific
-modules on separate blockchains, which has at least one end capable of
-sending packets and one end capable of receiving packets.
-
-
-| Field | Type | Label | Description |
-| ----- | ---- | ----- | ----------- |
-| `state` | [State](#ibc.core.channel.v1.State) |  | current state of the channel end |
-| `ordering` | [Order](#ibc.core.channel.v1.Order) |  | whether the channel is ordered or unordered |
-| `counterparty` | [Counterparty](#ibc.core.channel.v1.Counterparty) |  | counterparty channel end |
-| `connection_hops` | [string](#string) | repeated | list of connection identifiers, in order, along which packets sent on this channel will travel |
-| `version` | [string](#string) |  | opaque channel version, which is agreed upon during the handshake |
-
-
-
-
-
-
-<a name="ibc.core.channel.v1.Counterparty"></a>
-
-### Counterparty
-Counterparty defines a channel end counterparty
-
-
-| Field | Type | Label | Description |
-| ----- | ---- | ----- | ----------- |
-| `port_id` | [string](#string) |  | port on the counterparty chain which owns the other end of the channel. |
-| `channel_id` | [string](#string) |  | channel end on the counterparty chain |
-
-
-
-
-
-
-<a name="ibc.core.channel.v1.IdentifiedChannel"></a>
-
-### IdentifiedChannel
-IdentifiedChannel defines a channel with additional port and channel
-identifier fields.
-
-
-| Field | Type | Label | Description |
-| ----- | ---- | ----- | ----------- |
-| `state` | [State](#ibc.core.channel.v1.State) |  | current state of the channel end |
-| `ordering` | [Order](#ibc.core.channel.v1.Order) |  | whether the channel is ordered or unordered |
-| `counterparty` | [Counterparty](#ibc.core.channel.v1.Counterparty) |  | counterparty channel end |
-| `connection_hops` | [string](#string) | repeated | list of connection identifiers, in order, along which packets sent on this channel will travel |
-| `version` | [string](#string) |  | opaque channel version, which is agreed upon during the handshake |
-| `port_id` | [string](#string) |  | port identifier |
-| `channel_id` | [string](#string) |  | channel identifier |
-
-
-
-
-
-
-<a name="ibc.core.channel.v1.Packet"></a>
-
-### Packet
-Packet defines a type that carries data across different chains through IBC
-
-
-| Field | Type | Label | Description |
-| ----- | ---- | ----- | ----------- |
-| `sequence` | [uint64](#uint64) |  | number corresponds to the order of sends and receives, where a Packet with an earlier sequence number must be sent and received before a Packet with a later sequence number. |
-| `source_port` | [string](#string) |  | identifies the port on the sending chain. |
-| `source_channel` | [string](#string) |  | identifies the channel end on the sending chain. |
-| `destination_port` | [string](#string) |  | identifies the port on the receiving chain. |
-| `destination_channel` | [string](#string) |  | identifies the channel end on the receiving chain. |
-| `data` | [bytes](#bytes) |  | actual opaque bytes transferred directly to the application module |
-| `timeout_height` | [ibc.core.client.v1.Height](#ibc.core.client.v1.Height) |  | block height after which the packet times out |
-| `timeout_timestamp` | [uint64](#uint64) |  | block timestamp (in nanoseconds) after which the packet times out |
-
-
-
-
-
-
-<a name="ibc.core.channel.v1.PacketId"></a>
-
-### PacketId
-PacketId is an identifer for a unique Packet
-Source chains refer to packets by source port/channel
-Destination chains refer to packets by destination port/channel
-
-
-| Field | Type | Label | Description |
-| ----- | ---- | ----- | ----------- |
-| `port_id` | [string](#string) |  | channel port identifier |
-| `channel_id` | [string](#string) |  | channel unique identifier |
-| `sequence` | [uint64](#uint64) |  | packet sequence |
-
-
-
-
-
-
-<a name="ibc.core.channel.v1.PacketState"></a>
-
-### PacketState
-PacketState defines the generic type necessary to retrieve and store
-packet commitments, acknowledgements, and receipts.
-Caller is responsible for knowing the context necessary to interpret this
-state as a commitment, acknowledgement, or a receipt.
-
-
-| Field | Type | Label | Description |
-| ----- | ---- | ----- | ----------- |
-| `port_id` | [string](#string) |  | channel port identifier. |
-| `channel_id` | [string](#string) |  | channel unique identifier. |
-| `sequence` | [uint64](#uint64) |  | packet sequence. |
-| `data` | [bytes](#bytes) |  | embedded data that represents packet state. |
-
-
-
-
-
- <!-- end messages -->
-
-
-<a name="ibc.core.channel.v1.Order"></a>
-
-### Order
-Order defines if a channel is ORDERED or UNORDERED
-
-| Name | Number | Description |
-| ---- | ------ | ----------- |
-| ORDER_NONE_UNSPECIFIED | 0 | zero-value for channel ordering |
-| ORDER_UNORDERED | 1 | packets can be delivered in any order, which may differ from the order in which they were sent. |
-| ORDER_ORDERED | 2 | packets are delivered exactly in the order which they were sent |
-
-
-
-<a name="ibc.core.channel.v1.State"></a>
-
-### State
-State defines if a channel is in one of the following states:
-CLOSED, INIT, TRYOPEN, OPEN or UNINITIALIZED.
-
-| Name | Number | Description |
-| ---- | ------ | ----------- |
-| STATE_UNINITIALIZED_UNSPECIFIED | 0 | Default State |
-| STATE_INIT | 1 | A channel has just started the opening handshake. |
-| STATE_TRYOPEN | 2 | A channel has acknowledged the handshake step on the counterparty chain. |
-| STATE_OPEN | 3 | A channel has completed the handshake. Open channels are ready to send and receive packets. |
-| STATE_CLOSED | 4 | A channel has been closed and can no longer be used to send or receive packets. |
-
-
- <!-- end enums -->
-
- <!-- end HasExtensions -->
-
- <!-- end services -->
-
-
-
-<a name="ibc/applications/fee/v1/fee.proto"></a>
-<p align="right"><a href="#top">Top</a></p>
-
-## ibc/applications/fee/v1/fee.proto
-
-
-
-<a name="ibc.applications.fee.v1.Fee"></a>
-
-### Fee
-Fee defines the ICS29 receive, acknowledgement and timeout fees
-
-
-| Field | Type | Label | Description |
-| ----- | ---- | ----- | ----------- |
-| `recv_fee` | [cosmos.base.v1beta1.Coin](#cosmos.base.v1beta1.Coin) | repeated | the packet receive fee |
-| `ack_fee` | [cosmos.base.v1beta1.Coin](#cosmos.base.v1beta1.Coin) | repeated | the packet acknowledgement fee |
-| `timeout_fee` | [cosmos.base.v1beta1.Coin](#cosmos.base.v1beta1.Coin) | repeated | the packet timeout fee |
-
-
-
-
-
-
-<a name="ibc.applications.fee.v1.IdentifiedPacketFees"></a>
-
-### IdentifiedPacketFees
-IdentifiedPacketFees contains a list of type PacketFee and associated PacketId
-
-
-| Field | Type | Label | Description |
-| ----- | ---- | ----- | ----------- |
-| `packet_id` | [ibc.core.channel.v1.PacketId](#ibc.core.channel.v1.PacketId) |  | unique packet identifier comprised of the channel ID, port ID and sequence |
-| `packet_fees` | [PacketFee](#ibc.applications.fee.v1.PacketFee) | repeated | list of packet fees |
-
-
-
-
-
-
-<a name="ibc.applications.fee.v1.PacketFee"></a>
-
-### PacketFee
-PacketFee contains ICS29 relayer fees, refund address and optional list of permitted relayers
-
-
-| Field | Type | Label | Description |
-| ----- | ---- | ----- | ----------- |
-| `fee` | [Fee](#ibc.applications.fee.v1.Fee) |  | fee encapsulates the recv, ack and timeout fees associated with an IBC packet |
-| `refund_address` | [string](#string) |  | the refund address for unspent fees |
-| `relayers` | [string](#string) | repeated | optional list of relayers permitted to receive fees |
-
-
-
-
-
-
-<a name="ibc.applications.fee.v1.PacketFees"></a>
-
-### PacketFees
-PacketFees contains a list of type PacketFee
-
-
-| Field | Type | Label | Description |
-| ----- | ---- | ----- | ----------- |
-| `packet_fees` | [PacketFee](#ibc.applications.fee.v1.PacketFee) | repeated | list of packet fees |
-
-
-
-
-
- <!-- end messages -->
-
- <!-- end enums -->
-
- <!-- end HasExtensions -->
-
- <!-- end services -->
-
-
-
-<a name="ibc/applications/fee/v1/genesis.proto"></a>
-<p align="right"><a href="#top">Top</a></p>
-
-## ibc/applications/fee/v1/genesis.proto
-
-
-
-<a name="ibc.applications.fee.v1.FeeEnabledChannel"></a>
-
-### FeeEnabledChannel
-FeeEnabledChannel contains the PortID & ChannelID for a fee enabled channel
-
-
-| Field | Type | Label | Description |
-| ----- | ---- | ----- | ----------- |
-| `port_id` | [string](#string) |  | unique port identifier |
-| `channel_id` | [string](#string) |  | unique channel identifier |
-
-
-
-
-
-
-<a name="ibc.applications.fee.v1.ForwardRelayerAddress"></a>
-
-### ForwardRelayerAddress
-ForwardRelayerAddress contains the forward relayer address and PacketId used for async acknowledgements
-
-
-| Field | Type | Label | Description |
-| ----- | ---- | ----- | ----------- |
-| `address` | [string](#string) |  | the forward relayer address |
-| `packet_id` | [ibc.core.channel.v1.PacketId](#ibc.core.channel.v1.PacketId) |  | unique packet identifer comprised of the channel ID, port ID and sequence |
-
-
-
-
-
-
-<a name="ibc.applications.fee.v1.GenesisState"></a>
-
-### GenesisState
-GenesisState defines the ICS29 fee middleware genesis state
-
-
-| Field | Type | Label | Description |
-| ----- | ---- | ----- | ----------- |
-| `identified_fees` | [IdentifiedPacketFees](#ibc.applications.fee.v1.IdentifiedPacketFees) | repeated | list of identified packet fees |
-| `fee_enabled_channels` | [FeeEnabledChannel](#ibc.applications.fee.v1.FeeEnabledChannel) | repeated | list of fee enabled channels |
-| `registered_payees` | [RegisteredPayee](#ibc.applications.fee.v1.RegisteredPayee) | repeated | list of registered payees |
-| `registered_counterparty_payees` | [RegisteredCounterpartyPayee](#ibc.applications.fee.v1.RegisteredCounterpartyPayee) | repeated | list of registered counterparty payees |
-| `forward_relayers` | [ForwardRelayerAddress](#ibc.applications.fee.v1.ForwardRelayerAddress) | repeated | list of forward relayer addresses |
-
-
-
-
-
-
-<a name="ibc.applications.fee.v1.RegisteredCounterpartyPayee"></a>
-
-### RegisteredCounterpartyPayee
-RegisteredCounterpartyPayee contains the relayer address and counterparty payee address for a specific channel (used
-for recv fee distribution)
-
-
-| Field | Type | Label | Description |
-| ----- | ---- | ----- | ----------- |
-| `channel_id` | [string](#string) |  | unique channel identifier |
-| `relayer` | [string](#string) |  | the relayer address |
-| `counterparty_payee` | [string](#string) |  | the counterparty payee address |
-
-
-
-
-
-
-<a name="ibc.applications.fee.v1.RegisteredPayee"></a>
-
-### RegisteredPayee
-RegisteredPayee contains the relayer address and payee address for a specific channel
-
-
-| Field | Type | Label | Description |
-| ----- | ---- | ----- | ----------- |
-| `channel_id` | [string](#string) |  | unique channel identifier |
-| `relayer` | [string](#string) |  | the relayer address |
-| `payee` | [string](#string) |  | the payee address |
-
-
-
-
-
- <!-- end messages -->
-
- <!-- end enums -->
-
- <!-- end HasExtensions -->
-
- <!-- end services -->
-
-
-
-<a name="ibc/applications/fee/v1/metadata.proto"></a>
-<p align="right"><a href="#top">Top</a></p>
-
-## ibc/applications/fee/v1/metadata.proto
-
-
-
-<a name="ibc.applications.fee.v1.Metadata"></a>
-
-### Metadata
-Metadata defines the ICS29 channel specific metadata encoded into the channel version bytestring
-See ICS004: https://github.com/cosmos/ibc/tree/master/spec/core/ics-004-channel-and-packet-semantics#Versioning
-
-
-| Field | Type | Label | Description |
-| ----- | ---- | ----- | ----------- |
-| `fee_version` | [string](#string) |  | fee_version defines the ICS29 fee version |
-| `app_version` | [string](#string) |  | app_version defines the underlying application version, which may or may not be a JSON encoded bytestring |
-
-
-
-
-
- <!-- end messages -->
-
- <!-- end enums -->
-
- <!-- end HasExtensions -->
-
- <!-- end services -->
-
-
-
-<a name="ibc/applications/fee/v1/query.proto"></a>
-<p align="right"><a href="#top">Top</a></p>
-
-## ibc/applications/fee/v1/query.proto
-
-
-
-<a name="ibc.applications.fee.v1.QueryCounterpartyPayeeRequest"></a>
-
-### QueryCounterpartyPayeeRequest
-QueryCounterpartyPayeeRequest defines the request type for the CounterpartyPayee rpc
-
-
-| Field | Type | Label | Description |
-| ----- | ---- | ----- | ----------- |
-| `channel_id` | [string](#string) |  | unique channel identifier |
-| `relayer` | [string](#string) |  | the relayer address to which the counterparty is registered |
-
-
-
-
-
-
-<a name="ibc.applications.fee.v1.QueryCounterpartyPayeeResponse"></a>
-
-### QueryCounterpartyPayeeResponse
-QueryCounterpartyPayeeResponse defines the response type for the CounterpartyPayee rpc
-
-
-| Field | Type | Label | Description |
-| ----- | ---- | ----- | ----------- |
-| `counterparty_payee` | [string](#string) |  | the counterparty payee address used to compensate forward relaying |
-
-
-
-
-
-
-<a name="ibc.applications.fee.v1.QueryFeeEnabledChannelRequest"></a>
-
-### QueryFeeEnabledChannelRequest
-QueryFeeEnabledChannelRequest defines the request type for the FeeEnabledChannel rpc
-
-
-| Field | Type | Label | Description |
-| ----- | ---- | ----- | ----------- |
-| `port_id` | [string](#string) |  | unique port identifier |
-| `channel_id` | [string](#string) |  | unique channel identifier |
-
-
-
-
-
-
-<a name="ibc.applications.fee.v1.QueryFeeEnabledChannelResponse"></a>
-
-### QueryFeeEnabledChannelResponse
-QueryFeeEnabledChannelResponse defines the response type for the FeeEnabledChannel rpc
-
-
-| Field | Type | Label | Description |
-| ----- | ---- | ----- | ----------- |
-| `fee_enabled` | [bool](#bool) |  | boolean flag representing the fee enabled channel status |
-
-
-
-
-
-
-<a name="ibc.applications.fee.v1.QueryFeeEnabledChannelsRequest"></a>
-
-### QueryFeeEnabledChannelsRequest
-QueryFeeEnabledChannelsRequest defines the request type for the FeeEnabledChannels rpc
-
-
-| Field | Type | Label | Description |
-| ----- | ---- | ----- | ----------- |
-| `pagination` | [cosmos.base.query.v1beta1.PageRequest](#cosmos.base.query.v1beta1.PageRequest) |  | pagination defines an optional pagination for the request. |
-| `query_height` | [uint64](#uint64) |  | block height at which to query |
-
-
-
-
-
-
-<a name="ibc.applications.fee.v1.QueryFeeEnabledChannelsResponse"></a>
-
-### QueryFeeEnabledChannelsResponse
-QueryFeeEnabledChannelsResponse defines the response type for the FeeEnabledChannels rpc
-
-
-| Field | Type | Label | Description |
-| ----- | ---- | ----- | ----------- |
-| `fee_enabled_channels` | [FeeEnabledChannel](#ibc.applications.fee.v1.FeeEnabledChannel) | repeated | list of fee enabled channels |
-
-
-
-
-
-
-<a name="ibc.applications.fee.v1.QueryIncentivizedPacketRequest"></a>
-
-### QueryIncentivizedPacketRequest
-QueryIncentivizedPacketRequest defines the request type for the IncentivizedPacket rpc
-
-
-| Field | Type | Label | Description |
-| ----- | ---- | ----- | ----------- |
-| `packet_id` | [ibc.core.channel.v1.PacketId](#ibc.core.channel.v1.PacketId) |  | unique packet identifier comprised of channel ID, port ID and sequence |
-| `query_height` | [uint64](#uint64) |  | block height at which to query |
-
-
-
-
-
-
-<a name="ibc.applications.fee.v1.QueryIncentivizedPacketResponse"></a>
-
-### QueryIncentivizedPacketResponse
-QueryIncentivizedPacketsResponse defines the response type for the IncentivizedPacket rpc
-
-
-| Field | Type | Label | Description |
-| ----- | ---- | ----- | ----------- |
-| `incentivized_packet` | [IdentifiedPacketFees](#ibc.applications.fee.v1.IdentifiedPacketFees) |  | the identified fees for the incentivized packet |
-
-
-
-
-
-
-<a name="ibc.applications.fee.v1.QueryIncentivizedPacketsForChannelRequest"></a>
-
-### QueryIncentivizedPacketsForChannelRequest
-QueryIncentivizedPacketsForChannelRequest defines the request type for querying for all incentivized packets
-for a specific channel
-
-
-| Field | Type | Label | Description |
-| ----- | ---- | ----- | ----------- |
-| `pagination` | [cosmos.base.query.v1beta1.PageRequest](#cosmos.base.query.v1beta1.PageRequest) |  | pagination defines an optional pagination for the request. |
-| `port_id` | [string](#string) |  |  |
-| `channel_id` | [string](#string) |  |  |
-| `query_height` | [uint64](#uint64) |  | Height to query at |
-
-
-
-
-
-
-<a name="ibc.applications.fee.v1.QueryIncentivizedPacketsForChannelResponse"></a>
-
-### QueryIncentivizedPacketsForChannelResponse
-QueryIncentivizedPacketsResponse defines the response type for the incentivized packets RPC
-
-
-| Field | Type | Label | Description |
-| ----- | ---- | ----- | ----------- |
-| `incentivized_packets` | [IdentifiedPacketFees](#ibc.applications.fee.v1.IdentifiedPacketFees) | repeated | Map of all incentivized_packets |
-
-
-
-
-
-
-<a name="ibc.applications.fee.v1.QueryIncentivizedPacketsRequest"></a>
-
-### QueryIncentivizedPacketsRequest
-QueryIncentivizedPacketsRequest defines the request type for the IncentivizedPackets rpc
-
-
-| Field | Type | Label | Description |
-| ----- | ---- | ----- | ----------- |
-| `pagination` | [cosmos.base.query.v1beta1.PageRequest](#cosmos.base.query.v1beta1.PageRequest) |  | pagination defines an optional pagination for the request. |
-| `query_height` | [uint64](#uint64) |  | block height at which to query |
-
-
-
-
-
-
-<a name="ibc.applications.fee.v1.QueryIncentivizedPacketsResponse"></a>
-
-### QueryIncentivizedPacketsResponse
-QueryIncentivizedPacketsResponse defines the response type for the IncentivizedPackets rpc
-
-
-| Field | Type | Label | Description |
-| ----- | ---- | ----- | ----------- |
-| `incentivized_packets` | [IdentifiedPacketFees](#ibc.applications.fee.v1.IdentifiedPacketFees) | repeated | list of identified fees for incentivized packets |
-
-
-
-
-
-
-<a name="ibc.applications.fee.v1.QueryPayeeRequest"></a>
-
-### QueryPayeeRequest
-QueryPayeeRequest defines the request type for the Payee rpc
-
-
-| Field | Type | Label | Description |
-| ----- | ---- | ----- | ----------- |
-| `channel_id` | [string](#string) |  | unique channel identifier |
-| `relayer` | [string](#string) |  | the relayer address to which the distribution address is registered |
-
-
-
-
-
-
-<a name="ibc.applications.fee.v1.QueryPayeeResponse"></a>
-
-### QueryPayeeResponse
-QueryPayeeResponse defines the response type for the Payee rpc
-
-
-| Field | Type | Label | Description |
-| ----- | ---- | ----- | ----------- |
-| `payee_address` | [string](#string) |  | the payee address to which packet fees are paid out |
-
-
-
-
-
-
-<a name="ibc.applications.fee.v1.QueryTotalAckFeesRequest"></a>
-
-### QueryTotalAckFeesRequest
-QueryTotalAckFeesRequest defines the request type for the TotalAckFees rpc
-
-
-| Field | Type | Label | Description |
-| ----- | ---- | ----- | ----------- |
-| `packet_id` | [ibc.core.channel.v1.PacketId](#ibc.core.channel.v1.PacketId) |  | the packet identifier for the associated fees |
-
-
-
-
-
-
-<a name="ibc.applications.fee.v1.QueryTotalAckFeesResponse"></a>
-
-### QueryTotalAckFeesResponse
-QueryTotalAckFeesResponse defines the response type for the TotalAckFees rpc
-
-
-| Field | Type | Label | Description |
-| ----- | ---- | ----- | ----------- |
-| `ack_fees` | [cosmos.base.v1beta1.Coin](#cosmos.base.v1beta1.Coin) | repeated | the total packet acknowledgement fees |
-
-
-
-
-
-
-<a name="ibc.applications.fee.v1.QueryTotalRecvFeesRequest"></a>
-
-### QueryTotalRecvFeesRequest
-QueryTotalRecvFeesRequest defines the request type for the TotalRecvFees rpc
-
-
-| Field | Type | Label | Description |
-| ----- | ---- | ----- | ----------- |
-| `packet_id` | [ibc.core.channel.v1.PacketId](#ibc.core.channel.v1.PacketId) |  | the packet identifier for the associated fees |
-
-
-
-
-
-
-<a name="ibc.applications.fee.v1.QueryTotalRecvFeesResponse"></a>
-
-### QueryTotalRecvFeesResponse
-QueryTotalRecvFeesResponse defines the response type for the TotalRecvFees rpc
-
-
-| Field | Type | Label | Description |
-| ----- | ---- | ----- | ----------- |
-| `recv_fees` | [cosmos.base.v1beta1.Coin](#cosmos.base.v1beta1.Coin) | repeated | the total packet receive fees |
-
-
-
-
-
-
-<a name="ibc.applications.fee.v1.QueryTotalTimeoutFeesRequest"></a>
-
-### QueryTotalTimeoutFeesRequest
-QueryTotalTimeoutFeesRequest defines the request type for the TotalTimeoutFees rpc
-
-
-| Field | Type | Label | Description |
-| ----- | ---- | ----- | ----------- |
-| `packet_id` | [ibc.core.channel.v1.PacketId](#ibc.core.channel.v1.PacketId) |  | the packet identifier for the associated fees |
-
-
-
-
-
-
-<a name="ibc.applications.fee.v1.QueryTotalTimeoutFeesResponse"></a>
-
-### QueryTotalTimeoutFeesResponse
-QueryTotalTimeoutFeesResponse defines the response type for the TotalTimeoutFees rpc
-
-
-| Field | Type | Label | Description |
-| ----- | ---- | ----- | ----------- |
-| `timeout_fees` | [cosmos.base.v1beta1.Coin](#cosmos.base.v1beta1.Coin) | repeated | the total packet timeout fees |
-
-
-
-
-
- <!-- end messages -->
-
- <!-- end enums -->
-
- <!-- end HasExtensions -->
-
-
-<a name="ibc.applications.fee.v1.Query"></a>
-
-### Query
-Query defines the ICS29 gRPC querier service.
-
-| Method Name | Request Type | Response Type | Description | HTTP Verb | Endpoint |
-| ----------- | ------------ | ------------- | ------------| ------- | -------- |
-| `IncentivizedPackets` | [QueryIncentivizedPacketsRequest](#ibc.applications.fee.v1.QueryIncentivizedPacketsRequest) | [QueryIncentivizedPacketsResponse](#ibc.applications.fee.v1.QueryIncentivizedPacketsResponse) | IncentivizedPackets returns all incentivized packets and their associated fees | GET|/ibc/apps/fee/v1/incentivized_packets|
-| `IncentivizedPacket` | [QueryIncentivizedPacketRequest](#ibc.applications.fee.v1.QueryIncentivizedPacketRequest) | [QueryIncentivizedPacketResponse](#ibc.applications.fee.v1.QueryIncentivizedPacketResponse) | IncentivizedPacket returns all packet fees for a packet given its identifier | GET|/ibc/apps/fee/v1/channels/{packet_id.channel_id}/ports/{packet_id.port_id}/sequences/{packet_id.sequence}/incentivized_packet|
-| `IncentivizedPacketsForChannel` | [QueryIncentivizedPacketsForChannelRequest](#ibc.applications.fee.v1.QueryIncentivizedPacketsForChannelRequest) | [QueryIncentivizedPacketsForChannelResponse](#ibc.applications.fee.v1.QueryIncentivizedPacketsForChannelResponse) | Gets all incentivized packets for a specific channel | GET|/ibc/apps/fee/v1/channels/{channel_id}/ports/{port_id}/incentivized_packets|
-| `TotalRecvFees` | [QueryTotalRecvFeesRequest](#ibc.applications.fee.v1.QueryTotalRecvFeesRequest) | [QueryTotalRecvFeesResponse](#ibc.applications.fee.v1.QueryTotalRecvFeesResponse) | TotalRecvFees returns the total receive fees for a packet given its identifier | GET|/ibc/apps/fee/v1/channels/{packet_id.channel_id}/ports/{packet_id.port_id}/sequences/{packet_id.sequence}/total_recv_fees|
-| `TotalAckFees` | [QueryTotalAckFeesRequest](#ibc.applications.fee.v1.QueryTotalAckFeesRequest) | [QueryTotalAckFeesResponse](#ibc.applications.fee.v1.QueryTotalAckFeesResponse) | TotalAckFees returns the total acknowledgement fees for a packet given its identifier | GET|/ibc/apps/fee/v1/channels/{packet_id.channel_id}/ports/{packet_id.port_id}/sequences/{packet_id.sequence}/total_ack_fees|
-| `TotalTimeoutFees` | [QueryTotalTimeoutFeesRequest](#ibc.applications.fee.v1.QueryTotalTimeoutFeesRequest) | [QueryTotalTimeoutFeesResponse](#ibc.applications.fee.v1.QueryTotalTimeoutFeesResponse) | TotalTimeoutFees returns the total timeout fees for a packet given its identifier | GET|/ibc/apps/fee/v1/channels/{packet_id.channel_id}/ports/{packet_id.port_id}/sequences/{packet_id.sequence}/total_timeout_fees|
-| `Payee` | [QueryPayeeRequest](#ibc.applications.fee.v1.QueryPayeeRequest) | [QueryPayeeResponse](#ibc.applications.fee.v1.QueryPayeeResponse) | Payee returns the registered payee address for a specific channel given the relayer address | GET|/ibc/apps/fee/v1/channels/{channel_id}/relayers/{relayer}/payee|
-| `CounterpartyPayee` | [QueryCounterpartyPayeeRequest](#ibc.applications.fee.v1.QueryCounterpartyPayeeRequest) | [QueryCounterpartyPayeeResponse](#ibc.applications.fee.v1.QueryCounterpartyPayeeResponse) | CounterpartyPayee returns the registered counterparty payee for forward relaying | GET|/ibc/apps/fee/v1/channels/{channel_id}/relayers/{relayer}/counterparty_payee|
-| `FeeEnabledChannels` | [QueryFeeEnabledChannelsRequest](#ibc.applications.fee.v1.QueryFeeEnabledChannelsRequest) | [QueryFeeEnabledChannelsResponse](#ibc.applications.fee.v1.QueryFeeEnabledChannelsResponse) | FeeEnabledChannels returns a list of all fee enabled channels | GET|/ibc/apps/fee/v1/fee_enabled|
-| `FeeEnabledChannel` | [QueryFeeEnabledChannelRequest](#ibc.applications.fee.v1.QueryFeeEnabledChannelRequest) | [QueryFeeEnabledChannelResponse](#ibc.applications.fee.v1.QueryFeeEnabledChannelResponse) | FeeEnabledChannel returns true if the provided port and channel identifiers belong to a fee enabled channel | GET|/ibc/apps/fee/v1/channels/{channel_id}/ports/{port_id}/fee_enabled|
-
- <!-- end services -->
-
-
-
-<a name="ibc/applications/fee/v1/tx.proto"></a>
-<p align="right"><a href="#top">Top</a></p>
-
-## ibc/applications/fee/v1/tx.proto
-
-
-
-<a name="ibc.applications.fee.v1.MsgPayPacketFee"></a>
-
-### MsgPayPacketFee
-MsgPayPacketFee defines the request type for the PayPacketFee rpc
-This Msg can be used to pay for a packet at the next sequence send & should be combined with the Msg that will be
-paid for
-
-
-| Field | Type | Label | Description |
-| ----- | ---- | ----- | ----------- |
-| `fee` | [Fee](#ibc.applications.fee.v1.Fee) |  | fee encapsulates the recv, ack and timeout fees associated with an IBC packet |
-| `source_port_id` | [string](#string) |  | the source port unique identifier |
-| `source_channel_id` | [string](#string) |  | the source channel unique identifer |
-| `signer` | [string](#string) |  | account address to refund fee if necessary |
-| `relayers` | [string](#string) | repeated | optional list of relayers permitted to the receive packet fees |
-
-
-
-
-
-
-<a name="ibc.applications.fee.v1.MsgPayPacketFeeAsync"></a>
-
-### MsgPayPacketFeeAsync
-MsgPayPacketFeeAsync defines the request type for the PayPacketFeeAsync rpc
-This Msg can be used to pay for a packet at a specified sequence (instead of the next sequence send)
-
-
-| Field | Type | Label | Description |
-| ----- | ---- | ----- | ----------- |
-| `packet_id` | [ibc.core.channel.v1.PacketId](#ibc.core.channel.v1.PacketId) |  | unique packet identifier comprised of the channel ID, port ID and sequence |
-| `packet_fee` | [PacketFee](#ibc.applications.fee.v1.PacketFee) |  | the packet fee associated with a particular IBC packet |
-
-
-
-
-
-
-<a name="ibc.applications.fee.v1.MsgPayPacketFeeAsyncResponse"></a>
-
-### MsgPayPacketFeeAsyncResponse
-MsgPayPacketFeeAsyncResponse defines the response type for the PayPacketFeeAsync rpc
-
-
-
-
-
-
-<a name="ibc.applications.fee.v1.MsgPayPacketFeeResponse"></a>
-
-### MsgPayPacketFeeResponse
-MsgPayPacketFeeResponse defines the response type for the PayPacketFee rpc
-
-
-
-
-
-
-<a name="ibc.applications.fee.v1.MsgRegisterCounterpartyPayee"></a>
-
-### MsgRegisterCounterpartyPayee
-MsgRegisterCounterpartyPayee defines the request type for the RegisterCounterpartyPayee rpc
-
-
-| Field | Type | Label | Description |
-| ----- | ---- | ----- | ----------- |
-| `port_id` | [string](#string) |  | unique port identifier |
-| `channel_id` | [string](#string) |  | unique channel identifier |
-| `relayer` | [string](#string) |  | the relayer address |
-| `counterparty_payee` | [string](#string) |  | the counterparty payee address |
-
-
-
-
-
-
-<a name="ibc.applications.fee.v1.MsgRegisterCounterpartyPayeeResponse"></a>
-
-### MsgRegisterCounterpartyPayeeResponse
-MsgRegisterCounterpartyPayeeResponse defines the response type for the RegisterCounterpartyPayee rpc
-
-
-
-
-
-
-<a name="ibc.applications.fee.v1.MsgRegisterPayee"></a>
-
-### MsgRegisterPayee
-MsgRegisterPayee defines the request type for the RegisterPayee rpc
-
-
-| Field | Type | Label | Description |
-| ----- | ---- | ----- | ----------- |
-| `port_id` | [string](#string) |  | unique port identifier |
-| `channel_id` | [string](#string) |  | unique channel identifier |
-| `relayer` | [string](#string) |  | the relayer address |
-| `payee` | [string](#string) |  | the payee address |
-
-
-
-
-
-
-<a name="ibc.applications.fee.v1.MsgRegisterPayeeResponse"></a>
-
-### MsgRegisterPayeeResponse
-MsgRegisterPayeeResponse defines the response type for the RegisterPayee rpc
-
-
-
-
-
- <!-- end messages -->
-
- <!-- end enums -->
-
- <!-- end HasExtensions -->
-
-
-<a name="ibc.applications.fee.v1.Msg"></a>
-
-### Msg
-Msg defines the ICS29 Msg service.
-
-| Method Name | Request Type | Response Type | Description | HTTP Verb | Endpoint |
-| ----------- | ------------ | ------------- | ------------| ------- | -------- |
-| `RegisterPayee` | [MsgRegisterPayee](#ibc.applications.fee.v1.MsgRegisterPayee) | [MsgRegisterPayeeResponse](#ibc.applications.fee.v1.MsgRegisterPayeeResponse) | RegisterPayee defines a rpc handler method for MsgRegisterPayee RegisterPayee is called by the relayer on each channelEnd and allows them to set an optional payee to which reverse and timeout relayer packet fees will be paid out. The payee should be registered on the source chain from which packets originate as this is where fee distribution takes place. This function may be called more than once by a relayer, in which case, the latest payee is always used. | |
-| `RegisterCounterpartyPayee` | [MsgRegisterCounterpartyPayee](#ibc.applications.fee.v1.MsgRegisterCounterpartyPayee) | [MsgRegisterCounterpartyPayeeResponse](#ibc.applications.fee.v1.MsgRegisterCounterpartyPayeeResponse) | RegisterCounterpartyPayee defines a rpc handler method for MsgRegisterCounterpartyPayee RegisterCounterpartyPayee is called by the relayer on each channelEnd and allows them to specify the counterparty payee address before relaying. This ensures they will be properly compensated for forward relaying since the destination chain must include the registered counterparty payee address in the acknowledgement. This function may be called more than once by a relayer, in which case, the latest counterparty payee address is always used. | |
-| `PayPacketFee` | [MsgPayPacketFee](#ibc.applications.fee.v1.MsgPayPacketFee) | [MsgPayPacketFeeResponse](#ibc.applications.fee.v1.MsgPayPacketFeeResponse) | PayPacketFee defines a rpc handler method for MsgPayPacketFee PayPacketFee is an open callback that may be called by any module/user that wishes to escrow funds in order to incentivize the relaying of the packet at the next sequence NOTE: This method is intended to be used within a multi msg transaction, where the subsequent msg that follows initiates the lifecycle of the incentivized packet | |
-| `PayPacketFeeAsync` | [MsgPayPacketFeeAsync](#ibc.applications.fee.v1.MsgPayPacketFeeAsync) | [MsgPayPacketFeeAsyncResponse](#ibc.applications.fee.v1.MsgPayPacketFeeAsyncResponse) | PayPacketFeeAsync defines a rpc handler method for MsgPayPacketFeeAsync PayPacketFeeAsync is an open callback that may be called by any module/user that wishes to escrow funds in order to incentivize the relaying of a known packet (i.e. at a particular sequence) | |
-
- <!-- end services -->
-
-
-
-<a name="ibc/applications/interchain_accounts/controller/v1/controller.proto"></a>
-<p align="right"><a href="#top">Top</a></p>
-
-## ibc/applications/interchain_accounts/controller/v1/controller.proto
-
-
-
-<a name="ibc.applications.interchain_accounts.controller.v1.Params"></a>
-
-### Params
-Params defines the set of on-chain interchain accounts parameters.
-The following parameters may be used to disable the controller submodule.
-
-
-| Field | Type | Label | Description |
-| ----- | ---- | ----- | ----------- |
-| `controller_enabled` | [bool](#bool) |  | controller_enabled enables or disables the controller submodule. |
-
-
-
-
-
- <!-- end messages -->
-
- <!-- end enums -->
-
- <!-- end HasExtensions -->
-
- <!-- end services -->
-
-
-
-<a name="ibc/applications/interchain_accounts/controller/v1/query.proto"></a>
-<p align="right"><a href="#top">Top</a></p>
-
-## ibc/applications/interchain_accounts/controller/v1/query.proto
-
-
-
-<a name="ibc.applications.interchain_accounts.controller.v1.QueryInterchainAccountRequest"></a>
-
-### QueryInterchainAccountRequest
-QueryInterchainAccountRequest is the request type for the Query/InterchainAccount RPC method.
-
-
-| Field | Type | Label | Description |
-| ----- | ---- | ----- | ----------- |
-| `owner` | [string](#string) |  |  |
-| `connection_id` | [string](#string) |  |  |
-
-
-
-
-
-
-<a name="ibc.applications.interchain_accounts.controller.v1.QueryInterchainAccountResponse"></a>
-
-### QueryInterchainAccountResponse
-QueryInterchainAccountResponse the response type for the Query/InterchainAccount RPC method.
-
-
-| Field | Type | Label | Description |
-| ----- | ---- | ----- | ----------- |
-| `address` | [string](#string) |  |  |
-
-
-
-
-
-
-<a name="ibc.applications.interchain_accounts.controller.v1.QueryParamsRequest"></a>
-
-### QueryParamsRequest
-QueryParamsRequest is the request type for the Query/Params RPC method.
-
-
-
-
-
-
-<a name="ibc.applications.interchain_accounts.controller.v1.QueryParamsResponse"></a>
-
-### QueryParamsResponse
-QueryParamsResponse is the response type for the Query/Params RPC method.
-
-
-| Field | Type | Label | Description |
-| ----- | ---- | ----- | ----------- |
-| `params` | [Params](#ibc.applications.interchain_accounts.controller.v1.Params) |  | params defines the parameters of the module. |
-
-
-
-
-
- <!-- end messages -->
-
- <!-- end enums -->
-
- <!-- end HasExtensions -->
-
-
-<a name="ibc.applications.interchain_accounts.controller.v1.Query"></a>
-
-### Query
-Query provides defines the gRPC querier service.
-
-| Method Name | Request Type | Response Type | Description | HTTP Verb | Endpoint |
-| ----------- | ------------ | ------------- | ------------| ------- | -------- |
-| `InterchainAccount` | [QueryInterchainAccountRequest](#ibc.applications.interchain_accounts.controller.v1.QueryInterchainAccountRequest) | [QueryInterchainAccountResponse](#ibc.applications.interchain_accounts.controller.v1.QueryInterchainAccountResponse) | InterchainAccount returns the interchain account address for a given owner address on a given connection | GET|/ibc/apps/interchain_accounts/controller/v1/owners/{owner}/connections/{connection_id}|
-| `Params` | [QueryParamsRequest](#ibc.applications.interchain_accounts.controller.v1.QueryParamsRequest) | [QueryParamsResponse](#ibc.applications.interchain_accounts.controller.v1.QueryParamsResponse) | Params queries all parameters of the ICA controller submodule. | GET|/ibc/apps/interchain_accounts/controller/v1/params|
-
- <!-- end services -->
-
-
-
-<a name="ibc/applications/interchain_accounts/v1/packet.proto"></a>
-<p align="right"><a href="#top">Top</a></p>
-
-## ibc/applications/interchain_accounts/v1/packet.proto
-
-
-
-<a name="ibc.applications.interchain_accounts.v1.CosmosTx"></a>
-
-### CosmosTx
-CosmosTx contains a list of sdk.Msg's. It should be used when sending transactions to an SDK host chain.
-
-
-| Field | Type | Label | Description |
-| ----- | ---- | ----- | ----------- |
-| `messages` | [google.protobuf.Any](#google.protobuf.Any) | repeated |  |
-
-
-
-
-
-
-<a name="ibc.applications.interchain_accounts.v1.InterchainAccountPacketData"></a>
-
-### InterchainAccountPacketData
-InterchainAccountPacketData is comprised of a raw transaction, type of transaction and optional memo field.
-
-
-| Field | Type | Label | Description |
-| ----- | ---- | ----- | ----------- |
-| `type` | [Type](#ibc.applications.interchain_accounts.v1.Type) |  |  |
-| `data` | [bytes](#bytes) |  |  |
-| `memo` | [string](#string) |  |  |
-
-
-
-
-
- <!-- end messages -->
-
-
-<a name="ibc.applications.interchain_accounts.v1.Type"></a>
-
-### Type
-Type defines a classification of message issued from a controller chain to its associated interchain accounts
-host
-
-| Name | Number | Description |
-| ---- | ------ | ----------- |
-| TYPE_UNSPECIFIED | 0 | Default zero value enumeration |
-| TYPE_EXECUTE_TX | 1 | Execute a transaction on an interchain accounts host chain |
-
-
- <!-- end enums -->
-
- <!-- end HasExtensions -->
-
- <!-- end services -->
-
-
-
-<a name="ibc/applications/interchain_accounts/controller/v1/tx.proto"></a>
-<p align="right"><a href="#top">Top</a></p>
-
-## ibc/applications/interchain_accounts/controller/v1/tx.proto
-
-
-
-<a name="ibc.applications.interchain_accounts.controller.v1.MsgRegisterInterchainAccount"></a>
-
-### MsgRegisterInterchainAccount
-MsgRegisterInterchainAccount defines the payload for Msg/RegisterAccount
-
-
-| Field | Type | Label | Description |
-| ----- | ---- | ----- | ----------- |
-| `owner` | [string](#string) |  |  |
-| `connection_id` | [string](#string) |  |  |
-| `version` | [string](#string) |  |  |
-
-
-
-
-
-
-<a name="ibc.applications.interchain_accounts.controller.v1.MsgRegisterInterchainAccountResponse"></a>
-
-### MsgRegisterInterchainAccountResponse
-MsgRegisterInterchainAccountResponse defines the response for Msg/RegisterAccount
-
-
-| Field | Type | Label | Description |
-| ----- | ---- | ----- | ----------- |
-| `channel_id` | [string](#string) |  |  |
-
-
-
-
-
-
-<a name="ibc.applications.interchain_accounts.controller.v1.MsgSendTx"></a>
-
-### MsgSendTx
-MsgSendTx defines the payload for Msg/SendTx
-
-
-| Field | Type | Label | Description |
-| ----- | ---- | ----- | ----------- |
-| `owner` | [string](#string) |  |  |
-| `connection_id` | [string](#string) |  |  |
-| `packet_data` | [ibc.applications.interchain_accounts.v1.InterchainAccountPacketData](#ibc.applications.interchain_accounts.v1.InterchainAccountPacketData) |  |  |
-| `relative_timeout` | [uint64](#uint64) |  | Relative timeout timestamp provided will be added to the current block time during transaction execution. The timeout timestamp must be non-zero. |
-
-
-
-
-
-
-<a name="ibc.applications.interchain_accounts.controller.v1.MsgSendTxResponse"></a>
-
-### MsgSendTxResponse
-MsgSendTxResponse defines the response for MsgSendTx
-
-
-| Field | Type | Label | Description |
-| ----- | ---- | ----- | ----------- |
-| `sequence` | [uint64](#uint64) |  |  |
-
-
-
-
-
- <!-- end messages -->
-
- <!-- end enums -->
-
- <!-- end HasExtensions -->
-
-
-<a name="ibc.applications.interchain_accounts.controller.v1.Msg"></a>
-
-### Msg
-Msg defines the 27-interchain-accounts/controller Msg service.
-
-| Method Name | Request Type | Response Type | Description | HTTP Verb | Endpoint |
-| ----------- | ------------ | ------------- | ------------| ------- | -------- |
-| `RegisterInterchainAccount` | [MsgRegisterInterchainAccount](#ibc.applications.interchain_accounts.controller.v1.MsgRegisterInterchainAccount) | [MsgRegisterInterchainAccountResponse](#ibc.applications.interchain_accounts.controller.v1.MsgRegisterInterchainAccountResponse) | RegisterInterchainAccount defines a rpc handler for MsgRegisterInterchainAccount. | |
-| `SendTx` | [MsgSendTx](#ibc.applications.interchain_accounts.controller.v1.MsgSendTx) | [MsgSendTxResponse](#ibc.applications.interchain_accounts.controller.v1.MsgSendTxResponse) | SendTx defines a rpc handler for MsgSendTx. | |
-
- <!-- end services -->
-
-
-
-<a name="ibc/applications/interchain_accounts/host/v1/host.proto"></a>
-<p align="right"><a href="#top">Top</a></p>
-
-## ibc/applications/interchain_accounts/host/v1/host.proto
-
-
-
-<a name="ibc.applications.interchain_accounts.host.v1.Params"></a>
-
-### Params
-Params defines the set of on-chain interchain accounts parameters.
-The following parameters may be used to disable the host submodule.
-
-
-| Field | Type | Label | Description |
-| ----- | ---- | ----- | ----------- |
-| `host_enabled` | [bool](#bool) |  | host_enabled enables or disables the host submodule. |
-| `allow_messages` | [string](#string) | repeated | allow_messages defines a list of sdk message typeURLs allowed to be executed on a host chain. |
-
-
-
-
-
- <!-- end messages -->
-
- <!-- end enums -->
-
- <!-- end HasExtensions -->
-
- <!-- end services -->
-
-
-
-<a name="ibc/applications/interchain_accounts/genesis/v1/genesis.proto"></a>
-<p align="right"><a href="#top">Top</a></p>
-
-## ibc/applications/interchain_accounts/genesis/v1/genesis.proto
-
-
-
-<a name="ibc.applications.interchain_accounts.genesis.v1.ActiveChannel"></a>
-
-### ActiveChannel
-ActiveChannel contains a connection ID, port ID and associated active channel ID, as well as a boolean flag to
-indicate if the channel is middleware enabled
-
-
-| Field | Type | Label | Description |
-| ----- | ---- | ----- | ----------- |
-| `connection_id` | [string](#string) |  |  |
-| `port_id` | [string](#string) |  |  |
-| `channel_id` | [string](#string) |  |  |
-| `is_middleware_enabled` | [bool](#bool) |  |  |
-
-
-
-
-
-
-<a name="ibc.applications.interchain_accounts.genesis.v1.ControllerGenesisState"></a>
-
-### ControllerGenesisState
-ControllerGenesisState defines the interchain accounts controller genesis state
-
-
-| Field | Type | Label | Description |
-| ----- | ---- | ----- | ----------- |
-| `active_channels` | [ActiveChannel](#ibc.applications.interchain_accounts.genesis.v1.ActiveChannel) | repeated |  |
-| `interchain_accounts` | [RegisteredInterchainAccount](#ibc.applications.interchain_accounts.genesis.v1.RegisteredInterchainAccount) | repeated |  |
-| `ports` | [string](#string) | repeated |  |
-| `params` | [ibc.applications.interchain_accounts.controller.v1.Params](#ibc.applications.interchain_accounts.controller.v1.Params) |  |  |
-
-
-
-
-
-
-<a name="ibc.applications.interchain_accounts.genesis.v1.GenesisState"></a>
-
-### GenesisState
-GenesisState defines the interchain accounts genesis state
-
-
-| Field | Type | Label | Description |
-| ----- | ---- | ----- | ----------- |
-| `controller_genesis_state` | [ControllerGenesisState](#ibc.applications.interchain_accounts.genesis.v1.ControllerGenesisState) |  |  |
-| `host_genesis_state` | [HostGenesisState](#ibc.applications.interchain_accounts.genesis.v1.HostGenesisState) |  |  |
-
-
-
-
-
-
-<a name="ibc.applications.interchain_accounts.genesis.v1.HostGenesisState"></a>
-
-### HostGenesisState
-HostGenesisState defines the interchain accounts host genesis state
-
-
-| Field | Type | Label | Description |
-| ----- | ---- | ----- | ----------- |
-| `active_channels` | [ActiveChannel](#ibc.applications.interchain_accounts.genesis.v1.ActiveChannel) | repeated |  |
-| `interchain_accounts` | [RegisteredInterchainAccount](#ibc.applications.interchain_accounts.genesis.v1.RegisteredInterchainAccount) | repeated |  |
-| `port` | [string](#string) |  |  |
-| `params` | [ibc.applications.interchain_accounts.host.v1.Params](#ibc.applications.interchain_accounts.host.v1.Params) |  |  |
-
-
-
-
-
-
-<a name="ibc.applications.interchain_accounts.genesis.v1.RegisteredInterchainAccount"></a>
-
-### RegisteredInterchainAccount
-RegisteredInterchainAccount contains a connection ID, port ID and associated interchain account address
-
-
-| Field | Type | Label | Description |
-| ----- | ---- | ----- | ----------- |
-| `connection_id` | [string](#string) |  |  |
-| `port_id` | [string](#string) |  |  |
-| `account_address` | [string](#string) |  |  |
-
-
-
-
-
- <!-- end messages -->
-
- <!-- end enums -->
-
- <!-- end HasExtensions -->
-
- <!-- end services -->
-
-
-
-<a name="ibc/applications/interchain_accounts/host/v1/query.proto"></a>
-<p align="right"><a href="#top">Top</a></p>
-
-## ibc/applications/interchain_accounts/host/v1/query.proto
-
-
-
-<a name="ibc.applications.interchain_accounts.host.v1.QueryParamsRequest"></a>
-
-### QueryParamsRequest
-QueryParamsRequest is the request type for the Query/Params RPC method.
-
-
-
-
-
-
-<a name="ibc.applications.interchain_accounts.host.v1.QueryParamsResponse"></a>
-
-### QueryParamsResponse
-QueryParamsResponse is the response type for the Query/Params RPC method.
-
-
-| Field | Type | Label | Description |
-| ----- | ---- | ----- | ----------- |
-| `params` | [Params](#ibc.applications.interchain_accounts.host.v1.Params) |  | params defines the parameters of the module. |
-
-
-
-
-
- <!-- end messages -->
-
- <!-- end enums -->
-
- <!-- end HasExtensions -->
-
-
-<a name="ibc.applications.interchain_accounts.host.v1.Query"></a>
-
-### Query
-Query provides defines the gRPC querier service.
-
-| Method Name | Request Type | Response Type | Description | HTTP Verb | Endpoint |
-| ----------- | ------------ | ------------- | ------------| ------- | -------- |
-| `Params` | [QueryParamsRequest](#ibc.applications.interchain_accounts.host.v1.QueryParamsRequest) | [QueryParamsResponse](#ibc.applications.interchain_accounts.host.v1.QueryParamsResponse) | Params queries all parameters of the ICA host submodule. | GET|/ibc/apps/interchain_accounts/host/v1/params|
-
- <!-- end services -->
-
-
-
-<a name="ibc/applications/interchain_accounts/v1/account.proto"></a>
-<p align="right"><a href="#top">Top</a></p>
-
-## ibc/applications/interchain_accounts/v1/account.proto
-
-
-
-<a name="ibc.applications.interchain_accounts.v1.InterchainAccount"></a>
-
-### InterchainAccount
-An InterchainAccount is defined as a BaseAccount & the address of the account owner on the controller chain
-
-
-| Field | Type | Label | Description |
-| ----- | ---- | ----- | ----------- |
-| `base_account` | [cosmos.auth.v1beta1.BaseAccount](#cosmos.auth.v1beta1.BaseAccount) |  |  |
-| `account_owner` | [string](#string) |  |  |
-
-
-
-
-
- <!-- end messages -->
-
- <!-- end enums -->
-
- <!-- end HasExtensions -->
-
- <!-- end services -->
-
-
-
-<a name="ibc/applications/interchain_accounts/v1/metadata.proto"></a>
-<p align="right"><a href="#top">Top</a></p>
-
-## ibc/applications/interchain_accounts/v1/metadata.proto
-
-
-
-<a name="ibc.applications.interchain_accounts.v1.Metadata"></a>
-
-### Metadata
-Metadata defines a set of protocol specific data encoded into the ICS27 channel version bytestring
-See ICS004: https://github.com/cosmos/ibc/tree/master/spec/core/ics-004-channel-and-packet-semantics#Versioning
-
-
-| Field | Type | Label | Description |
-| ----- | ---- | ----- | ----------- |
-| `version` | [string](#string) |  | version defines the ICS27 protocol version |
-| `controller_connection_id` | [string](#string) |  | controller_connection_id is the connection identifier associated with the controller chain |
-| `host_connection_id` | [string](#string) |  | host_connection_id is the connection identifier associated with the host chain |
-| `address` | [string](#string) |  | address defines the interchain account address to be fulfilled upon the OnChanOpenTry handshake step NOTE: the address field is empty on the OnChanOpenInit handshake step |
-| `encoding` | [string](#string) |  | encoding defines the supported codec format |
-| `tx_type` | [string](#string) |  | tx_type defines the type of transactions the interchain account can execute |
-
-
-
-
-
- <!-- end messages -->
-
- <!-- end enums -->
-
- <!-- end HasExtensions -->
-
- <!-- end services -->
-
-
-
-<a name="ibc/applications/transfer/v1/transfer.proto"></a>
-<p align="right"><a href="#top">Top</a></p>
-
-## ibc/applications/transfer/v1/transfer.proto
-
-
-
-<a name="ibc.applications.transfer.v1.DenomTrace"></a>
-
-### DenomTrace
-DenomTrace contains the base denomination for ICS20 fungible tokens and the
-source tracing information path.
-
-
-| Field | Type | Label | Description |
-| ----- | ---- | ----- | ----------- |
-| `path` | [string](#string) |  | path defines the chain of port/channel identifiers used for tracing the source of the fungible token. |
-| `base_denom` | [string](#string) |  | base denomination of the relayed fungible token. |
-
-
-
-
-
-
-<a name="ibc.applications.transfer.v1.Params"></a>
-
-### Params
-Params defines the set of IBC transfer parameters.
-NOTE: To prevent a single token from being transferred, set the
-TransfersEnabled parameter to true and then set the bank module's SendEnabled
-parameter for the denomination to false.
-
-
-| Field | Type | Label | Description |
-| ----- | ---- | ----- | ----------- |
-| `send_enabled` | [bool](#bool) |  | send_enabled enables or disables all cross-chain token transfers from this chain. |
-| `receive_enabled` | [bool](#bool) |  | receive_enabled enables or disables all cross-chain token transfers to this chain. |
-
-
-
-
-
- <!-- end messages -->
-
- <!-- end enums -->
-
- <!-- end HasExtensions -->
-
- <!-- end services -->
-
-
-
-<a name="ibc/applications/transfer/v1/genesis.proto"></a>
-<p align="right"><a href="#top">Top</a></p>
-
-## ibc/applications/transfer/v1/genesis.proto
-
-
-
-<a name="ibc.applications.transfer.v1.GenesisState"></a>
-
-### GenesisState
-GenesisState defines the ibc-transfer genesis state
-
-
-| Field | Type | Label | Description |
-| ----- | ---- | ----- | ----------- |
-| `port_id` | [string](#string) |  |  |
-| `denom_traces` | [DenomTrace](#ibc.applications.transfer.v1.DenomTrace) | repeated |  |
-| `params` | [Params](#ibc.applications.transfer.v1.Params) |  |  |
-
-
-
-
-
- <!-- end messages -->
-
- <!-- end enums -->
-
- <!-- end HasExtensions -->
-
- <!-- end services -->
-
-
-
-<a name="ibc/applications/transfer/v1/query.proto"></a>
-<p align="right"><a href="#top">Top</a></p>
-
-## ibc/applications/transfer/v1/query.proto
-
-
-
-<a name="ibc.applications.transfer.v1.QueryDenomHashRequest"></a>
-
-### QueryDenomHashRequest
-QueryDenomHashRequest is the request type for the Query/DenomHash RPC
-method
-
-
-| Field | Type | Label | Description |
-| ----- | ---- | ----- | ----------- |
-| `trace` | [string](#string) |  | The denomination trace ([port_id]/[channel_id])+/[denom] |
-
-
-
-
-
-
-<a name="ibc.applications.transfer.v1.QueryDenomHashResponse"></a>
-
-### QueryDenomHashResponse
-QueryDenomHashResponse is the response type for the Query/DenomHash RPC
-method.
-
-
-| Field | Type | Label | Description |
-| ----- | ---- | ----- | ----------- |
-| `hash` | [string](#string) |  | hash (in hex format) of the denomination trace information. |
-
-
-
-
-
-
-<a name="ibc.applications.transfer.v1.QueryDenomTraceRequest"></a>
-
-### QueryDenomTraceRequest
-QueryDenomTraceRequest is the request type for the Query/DenomTrace RPC
-method
-
-
-| Field | Type | Label | Description |
-| ----- | ---- | ----- | ----------- |
-| `hash` | [string](#string) |  | hash (in hex format) or denom (full denom with ibc prefix) of the denomination trace information. |
-
-
-
-
-
-
-<a name="ibc.applications.transfer.v1.QueryDenomTraceResponse"></a>
-
-### QueryDenomTraceResponse
-QueryDenomTraceResponse is the response type for the Query/DenomTrace RPC
-method.
-
-
-| Field | Type | Label | Description |
-| ----- | ---- | ----- | ----------- |
-| `denom_trace` | [DenomTrace](#ibc.applications.transfer.v1.DenomTrace) |  | denom_trace returns the requested denomination trace information. |
-
-
-
-
-
-
-<a name="ibc.applications.transfer.v1.QueryDenomTracesRequest"></a>
-
-### QueryDenomTracesRequest
-QueryConnectionsRequest is the request type for the Query/DenomTraces RPC
-method
-
-
-| Field | Type | Label | Description |
-| ----- | ---- | ----- | ----------- |
-| `pagination` | [cosmos.base.query.v1beta1.PageRequest](#cosmos.base.query.v1beta1.PageRequest) |  | pagination defines an optional pagination for the request. |
-
-
-
-
-
-
-<a name="ibc.applications.transfer.v1.QueryDenomTracesResponse"></a>
-
-### QueryDenomTracesResponse
-QueryConnectionsResponse is the response type for the Query/DenomTraces RPC
-method.
-
-
-| Field | Type | Label | Description |
-| ----- | ---- | ----- | ----------- |
-| `denom_traces` | [DenomTrace](#ibc.applications.transfer.v1.DenomTrace) | repeated | denom_traces returns all denominations trace information. |
-| `pagination` | [cosmos.base.query.v1beta1.PageResponse](#cosmos.base.query.v1beta1.PageResponse) |  | pagination defines the pagination in the response. |
-
-
-
-
-
-
-<a name="ibc.applications.transfer.v1.QueryEscrowAddressRequest"></a>
-
-### QueryEscrowAddressRequest
-QueryEscrowAddressRequest is the request type for the EscrowAddress RPC method.
-
-
-| Field | Type | Label | Description |
-| ----- | ---- | ----- | ----------- |
-| `port_id` | [string](#string) |  | unique port identifier |
-| `channel_id` | [string](#string) |  | unique channel identifier |
-
-
-
-
-
-
-<a name="ibc.applications.transfer.v1.QueryEscrowAddressResponse"></a>
-
-### QueryEscrowAddressResponse
-QueryEscrowAddressResponse is the response type of the EscrowAddress RPC method.
-
-
-| Field | Type | Label | Description |
-| ----- | ---- | ----- | ----------- |
-| `escrow_address` | [string](#string) |  | the escrow account address |
-
-
-
-
-
-
-<a name="ibc.applications.transfer.v1.QueryParamsRequest"></a>
-
-### QueryParamsRequest
-QueryParamsRequest is the request type for the Query/Params RPC method.
-
-
-
-
-
-
-<a name="ibc.applications.transfer.v1.QueryParamsResponse"></a>
-
-### QueryParamsResponse
-QueryParamsResponse is the response type for the Query/Params RPC method.
-
-
-| Field | Type | Label | Description |
-| ----- | ---- | ----- | ----------- |
-| `params` | [Params](#ibc.applications.transfer.v1.Params) |  | params defines the parameters of the module. |
-
-
-
-
-
- <!-- end messages -->
-
- <!-- end enums -->
-
- <!-- end HasExtensions -->
-
-
-<a name="ibc.applications.transfer.v1.Query"></a>
-
-### Query
-Query provides defines the gRPC querier service.
-
-| Method Name | Request Type | Response Type | Description | HTTP Verb | Endpoint |
-| ----------- | ------------ | ------------- | ------------| ------- | -------- |
-| `DenomTrace` | [QueryDenomTraceRequest](#ibc.applications.transfer.v1.QueryDenomTraceRequest) | [QueryDenomTraceResponse](#ibc.applications.transfer.v1.QueryDenomTraceResponse) | DenomTrace queries a denomination trace information. | GET|/ibc/apps/transfer/v1/denom_traces/{hash}|
-| `DenomTraces` | [QueryDenomTracesRequest](#ibc.applications.transfer.v1.QueryDenomTracesRequest) | [QueryDenomTracesResponse](#ibc.applications.transfer.v1.QueryDenomTracesResponse) | DenomTraces queries all denomination traces. | GET|/ibc/apps/transfer/v1/denom_traces|
-| `Params` | [QueryParamsRequest](#ibc.applications.transfer.v1.QueryParamsRequest) | [QueryParamsResponse](#ibc.applications.transfer.v1.QueryParamsResponse) | Params queries all parameters of the ibc-transfer module. | GET|/ibc/apps/transfer/v1/params|
-| `DenomHash` | [QueryDenomHashRequest](#ibc.applications.transfer.v1.QueryDenomHashRequest) | [QueryDenomHashResponse](#ibc.applications.transfer.v1.QueryDenomHashResponse) | DenomHash queries a denomination hash information. | GET|/ibc/apps/transfer/v1/denom_hashes/{trace}|
-| `EscrowAddress` | [QueryEscrowAddressRequest](#ibc.applications.transfer.v1.QueryEscrowAddressRequest) | [QueryEscrowAddressResponse](#ibc.applications.transfer.v1.QueryEscrowAddressResponse) | EscrowAddress returns the escrow address for a particular port and channel id. | GET|/ibc/apps/transfer/v1/channels/{channel_id}/ports/{port_id}/escrow_address|
-
- <!-- end services -->
-
-
-
-<a name="ibc/applications/transfer/v1/tx.proto"></a>
-<p align="right"><a href="#top">Top</a></p>
-
-## ibc/applications/transfer/v1/tx.proto
-
-
-
-<a name="ibc.applications.transfer.v1.MsgTransfer"></a>
-
-### MsgTransfer
-MsgTransfer defines a msg to transfer fungible tokens (i.e Coins) between
-ICS20 enabled chains. See ICS Spec here:
-https://github.com/cosmos/ibc/tree/master/spec/app/ics-020-fungible-token-transfer#data-structures
-
-
-| Field | Type | Label | Description |
-| ----- | ---- | ----- | ----------- |
-| `source_port` | [string](#string) |  | the port on which the packet will be sent |
-| `source_channel` | [string](#string) |  | the channel by which the packet will be sent |
-| `token` | [cosmos.base.v1beta1.Coin](#cosmos.base.v1beta1.Coin) |  | the tokens to be transferred |
-| `sender` | [string](#string) |  | the sender address |
-| `receiver` | [string](#string) |  | the recipient address on the destination chain |
-| `timeout_height` | [ibc.core.client.v1.Height](#ibc.core.client.v1.Height) |  | Timeout height relative to the current block height. The timeout is disabled when set to 0. |
-| `timeout_timestamp` | [uint64](#uint64) |  | Timeout timestamp in absolute nanoseconds since unix epoch. The timeout is disabled when set to 0. |
-| `memo` | [string](#string) |  | optional memo |
-
-
-
-
-
-
-<a name="ibc.applications.transfer.v1.MsgTransferResponse"></a>
-
-### MsgTransferResponse
-MsgTransferResponse defines the Msg/Transfer response type.
-
-
-| Field | Type | Label | Description |
-| ----- | ---- | ----- | ----------- |
-| `sequence` | [uint64](#uint64) |  | sequence number of the transfer packet sent |
-
-
-
-
-
- <!-- end messages -->
-
- <!-- end enums -->
-
- <!-- end HasExtensions -->
-
-
-<a name="ibc.applications.transfer.v1.Msg"></a>
-
-### Msg
-Msg defines the ibc/transfer Msg service.
-
-| Method Name | Request Type | Response Type | Description | HTTP Verb | Endpoint |
-| ----------- | ------------ | ------------- | ------------| ------- | -------- |
-| `Transfer` | [MsgTransfer](#ibc.applications.transfer.v1.MsgTransfer) | [MsgTransferResponse](#ibc.applications.transfer.v1.MsgTransferResponse) | Transfer defines a rpc handler method for MsgTransfer. | |
-
- <!-- end services -->
-
-
-
-<a name="ibc/applications/transfer/v2/packet.proto"></a>
-<p align="right"><a href="#top">Top</a></p>
-
-## ibc/applications/transfer/v2/packet.proto
-
-
-
-<a name="ibc.applications.transfer.v2.FungibleTokenPacketData"></a>
-
-### FungibleTokenPacketData
-FungibleTokenPacketData defines a struct for the packet payload
-See FungibleTokenPacketData spec:
-https://github.com/cosmos/ibc/tree/master/spec/app/ics-020-fungible-token-transfer#data-structures
-
-
-| Field | Type | Label | Description |
-| ----- | ---- | ----- | ----------- |
-| `denom` | [string](#string) |  | the token denomination to be transferred |
-| `amount` | [string](#string) |  | the token amount to be transferred |
-| `sender` | [string](#string) |  | the sender address |
-| `receiver` | [string](#string) |  | the recipient address on the destination chain |
-| `memo` | [string](#string) |  | optional memo |
-
-
-
-
-
- <!-- end messages -->
-
- <!-- end enums -->
-
- <!-- end HasExtensions -->
-
- <!-- end services -->
-
-
-
-<a name="ibc/core/channel/v1/genesis.proto"></a>
-<p align="right"><a href="#top">Top</a></p>
-
-## ibc/core/channel/v1/genesis.proto
-
-
-
-<a name="ibc.core.channel.v1.GenesisState"></a>
-
-### GenesisState
-GenesisState defines the ibc channel submodule's genesis state.
-
-
-| Field | Type | Label | Description |
-| ----- | ---- | ----- | ----------- |
-| `channels` | [IdentifiedChannel](#ibc.core.channel.v1.IdentifiedChannel) | repeated |  |
-| `acknowledgements` | [PacketState](#ibc.core.channel.v1.PacketState) | repeated |  |
-| `commitments` | [PacketState](#ibc.core.channel.v1.PacketState) | repeated |  |
-| `receipts` | [PacketState](#ibc.core.channel.v1.PacketState) | repeated |  |
-| `send_sequences` | [PacketSequence](#ibc.core.channel.v1.PacketSequence) | repeated |  |
-| `recv_sequences` | [PacketSequence](#ibc.core.channel.v1.PacketSequence) | repeated |  |
-| `ack_sequences` | [PacketSequence](#ibc.core.channel.v1.PacketSequence) | repeated |  |
-| `next_channel_sequence` | [uint64](#uint64) |  | the sequence for the next generated channel identifier |
-
-
-
-
-
-
-<a name="ibc.core.channel.v1.PacketSequence"></a>
-
-### PacketSequence
-PacketSequence defines the genesis type necessary to retrieve and store
-next send and receive sequences.
-
-
-| Field | Type | Label | Description |
-| ----- | ---- | ----- | ----------- |
-| `port_id` | [string](#string) |  |  |
-| `channel_id` | [string](#string) |  |  |
-| `sequence` | [uint64](#uint64) |  |  |
-
-
-
-
-
- <!-- end messages -->
-
- <!-- end enums -->
-
- <!-- end HasExtensions -->
-
- <!-- end services -->
-
-
-
-<a name="ibc/core/channel/v1/query.proto"></a>
-<p align="right"><a href="#top">Top</a></p>
-
-## ibc/core/channel/v1/query.proto
-
-
-
-<a name="ibc.core.channel.v1.QueryChannelClientStateRequest"></a>
-
-### QueryChannelClientStateRequest
-QueryChannelClientStateRequest is the request type for the Query/ClientState
-RPC method
-
-
-| Field | Type | Label | Description |
-| ----- | ---- | ----- | ----------- |
-| `port_id` | [string](#string) |  | port unique identifier |
-| `channel_id` | [string](#string) |  | channel unique identifier |
-
-
-
-
-
-
-<a name="ibc.core.channel.v1.QueryChannelClientStateResponse"></a>
-
-### QueryChannelClientStateResponse
-QueryChannelClientStateResponse is the Response type for the
-Query/QueryChannelClientState RPC method
-
-
-| Field | Type | Label | Description |
-| ----- | ---- | ----- | ----------- |
-| `identified_client_state` | [ibc.core.client.v1.IdentifiedClientState](#ibc.core.client.v1.IdentifiedClientState) |  | client state associated with the channel |
-| `proof` | [bytes](#bytes) |  | merkle proof of existence |
-| `proof_height` | [ibc.core.client.v1.Height](#ibc.core.client.v1.Height) |  | height at which the proof was retrieved |
-
-
-
-
-
-
-<a name="ibc.core.channel.v1.QueryChannelConsensusStateRequest"></a>
-
-### QueryChannelConsensusStateRequest
-QueryChannelConsensusStateRequest is the request type for the
-Query/ConsensusState RPC method
-
-
-| Field | Type | Label | Description |
-| ----- | ---- | ----- | ----------- |
-| `port_id` | [string](#string) |  | port unique identifier |
-| `channel_id` | [string](#string) |  | channel unique identifier |
-| `revision_number` | [uint64](#uint64) |  | revision number of the consensus state |
-| `revision_height` | [uint64](#uint64) |  | revision height of the consensus state |
-
-
-
-
-
-
-<a name="ibc.core.channel.v1.QueryChannelConsensusStateResponse"></a>
-
-### QueryChannelConsensusStateResponse
-QueryChannelClientStateResponse is the Response type for the
-Query/QueryChannelClientState RPC method
-
-
-| Field | Type | Label | Description |
-| ----- | ---- | ----- | ----------- |
-| `consensus_state` | [google.protobuf.Any](#google.protobuf.Any) |  | consensus state associated with the channel |
-| `client_id` | [string](#string) |  | client ID associated with the consensus state |
-| `proof` | [bytes](#bytes) |  | merkle proof of existence |
-| `proof_height` | [ibc.core.client.v1.Height](#ibc.core.client.v1.Height) |  | height at which the proof was retrieved |
-
-
-
-
-
-
-<a name="ibc.core.channel.v1.QueryChannelRequest"></a>
-
-### QueryChannelRequest
-QueryChannelRequest is the request type for the Query/Channel RPC method
-
-
-| Field | Type | Label | Description |
-| ----- | ---- | ----- | ----------- |
-| `port_id` | [string](#string) |  | port unique identifier |
-| `channel_id` | [string](#string) |  | channel unique identifier |
-
-
-
-
-
-
-<a name="ibc.core.channel.v1.QueryChannelResponse"></a>
-
-### QueryChannelResponse
-QueryChannelResponse is the response type for the Query/Channel RPC method.
-Besides the Channel end, it includes a proof and the height from which the
-proof was retrieved.
-
-
-| Field | Type | Label | Description |
-| ----- | ---- | ----- | ----------- |
-| `channel` | [Channel](#ibc.core.channel.v1.Channel) |  | channel associated with the request identifiers |
-| `proof` | [bytes](#bytes) |  | merkle proof of existence |
-| `proof_height` | [ibc.core.client.v1.Height](#ibc.core.client.v1.Height) |  | height at which the proof was retrieved |
-
-
-
-
-
-
-<a name="ibc.core.channel.v1.QueryChannelsRequest"></a>
-
-### QueryChannelsRequest
-QueryChannelsRequest is the request type for the Query/Channels RPC method
-
-
-| Field | Type | Label | Description |
-| ----- | ---- | ----- | ----------- |
-| `pagination` | [cosmos.base.query.v1beta1.PageRequest](#cosmos.base.query.v1beta1.PageRequest) |  | pagination request |
-
-
-
-
-
-
-<a name="ibc.core.channel.v1.QueryChannelsResponse"></a>
-
-### QueryChannelsResponse
-QueryChannelsResponse is the response type for the Query/Channels RPC method.
-
-
-| Field | Type | Label | Description |
-| ----- | ---- | ----- | ----------- |
-| `channels` | [IdentifiedChannel](#ibc.core.channel.v1.IdentifiedChannel) | repeated | list of stored channels of the chain. |
-| `pagination` | [cosmos.base.query.v1beta1.PageResponse](#cosmos.base.query.v1beta1.PageResponse) |  | pagination response |
-| `height` | [ibc.core.client.v1.Height](#ibc.core.client.v1.Height) |  | query block height |
-
-
-
-
-
-
-<a name="ibc.core.channel.v1.QueryConnectionChannelsRequest"></a>
-
-### QueryConnectionChannelsRequest
-QueryConnectionChannelsRequest is the request type for the
-Query/QueryConnectionChannels RPC method
-
-
-| Field | Type | Label | Description |
-| ----- | ---- | ----- | ----------- |
-| `connection` | [string](#string) |  | connection unique identifier |
-| `pagination` | [cosmos.base.query.v1beta1.PageRequest](#cosmos.base.query.v1beta1.PageRequest) |  | pagination request |
-
-
-
-
-
-
-<a name="ibc.core.channel.v1.QueryConnectionChannelsResponse"></a>
-
-### QueryConnectionChannelsResponse
-QueryConnectionChannelsResponse is the Response type for the
-Query/QueryConnectionChannels RPC method
-
-
-| Field | Type | Label | Description |
-| ----- | ---- | ----- | ----------- |
-| `channels` | [IdentifiedChannel](#ibc.core.channel.v1.IdentifiedChannel) | repeated | list of channels associated with a connection. |
-| `pagination` | [cosmos.base.query.v1beta1.PageResponse](#cosmos.base.query.v1beta1.PageResponse) |  | pagination response |
-| `height` | [ibc.core.client.v1.Height](#ibc.core.client.v1.Height) |  | query block height |
-
-
-
-
-
-
-<a name="ibc.core.channel.v1.QueryNextSequenceReceiveRequest"></a>
-
-### QueryNextSequenceReceiveRequest
-QueryNextSequenceReceiveRequest is the request type for the
-Query/QueryNextSequenceReceiveRequest RPC method
-
-
-| Field | Type | Label | Description |
-| ----- | ---- | ----- | ----------- |
-| `port_id` | [string](#string) |  | port unique identifier |
-| `channel_id` | [string](#string) |  | channel unique identifier |
-
-
-
-
-
-
-<a name="ibc.core.channel.v1.QueryNextSequenceReceiveResponse"></a>
-
-### QueryNextSequenceReceiveResponse
-QuerySequenceResponse is the request type for the
-Query/QueryNextSequenceReceiveResponse RPC method
-
-
-| Field | Type | Label | Description |
-| ----- | ---- | ----- | ----------- |
-| `next_sequence_receive` | [uint64](#uint64) |  | next sequence receive number |
-| `proof` | [bytes](#bytes) |  | merkle proof of existence |
-| `proof_height` | [ibc.core.client.v1.Height](#ibc.core.client.v1.Height) |  | height at which the proof was retrieved |
-
-
-
-
-
-
-<a name="ibc.core.channel.v1.QueryPacketAcknowledgementRequest"></a>
-
-### QueryPacketAcknowledgementRequest
-QueryPacketAcknowledgementRequest is the request type for the
-Query/PacketAcknowledgement RPC method
-
-
-| Field | Type | Label | Description |
-| ----- | ---- | ----- | ----------- |
-| `port_id` | [string](#string) |  | port unique identifier |
-| `channel_id` | [string](#string) |  | channel unique identifier |
-| `sequence` | [uint64](#uint64) |  | packet sequence |
-
-
-
-
-
-
-<a name="ibc.core.channel.v1.QueryPacketAcknowledgementResponse"></a>
-
-### QueryPacketAcknowledgementResponse
-QueryPacketAcknowledgementResponse defines the client query response for a
-packet which also includes a proof and the height from which the
-proof was retrieved
-
-
-| Field | Type | Label | Description |
-| ----- | ---- | ----- | ----------- |
-| `acknowledgement` | [bytes](#bytes) |  | packet associated with the request fields |
-| `proof` | [bytes](#bytes) |  | merkle proof of existence |
-| `proof_height` | [ibc.core.client.v1.Height](#ibc.core.client.v1.Height) |  | height at which the proof was retrieved |
-
-
-
-
-
-
-<a name="ibc.core.channel.v1.QueryPacketAcknowledgementsRequest"></a>
-
-### QueryPacketAcknowledgementsRequest
-QueryPacketAcknowledgementsRequest is the request type for the
-Query/QueryPacketCommitments RPC method
-
-
-| Field | Type | Label | Description |
-| ----- | ---- | ----- | ----------- |
-| `port_id` | [string](#string) |  | port unique identifier |
-| `channel_id` | [string](#string) |  | channel unique identifier |
-| `pagination` | [cosmos.base.query.v1beta1.PageRequest](#cosmos.base.query.v1beta1.PageRequest) |  | pagination request |
-| `packet_commitment_sequences` | [uint64](#uint64) | repeated | list of packet sequences |
-
-
-
-
-
-
-<a name="ibc.core.channel.v1.QueryPacketAcknowledgementsResponse"></a>
-
-### QueryPacketAcknowledgementsResponse
-QueryPacketAcknowledgemetsResponse is the request type for the
-Query/QueryPacketAcknowledgements RPC method
-
-
-| Field | Type | Label | Description |
-| ----- | ---- | ----- | ----------- |
-| `acknowledgements` | [PacketState](#ibc.core.channel.v1.PacketState) | repeated |  |
-| `pagination` | [cosmos.base.query.v1beta1.PageResponse](#cosmos.base.query.v1beta1.PageResponse) |  | pagination response |
-| `height` | [ibc.core.client.v1.Height](#ibc.core.client.v1.Height) |  | query block height |
-
-
-
-
-
-
-<a name="ibc.core.channel.v1.QueryPacketCommitmentRequest"></a>
-
-### QueryPacketCommitmentRequest
-QueryPacketCommitmentRequest is the request type for the
-Query/PacketCommitment RPC method
-
-
-| Field | Type | Label | Description |
-| ----- | ---- | ----- | ----------- |
-| `port_id` | [string](#string) |  | port unique identifier |
-| `channel_id` | [string](#string) |  | channel unique identifier |
-| `sequence` | [uint64](#uint64) |  | packet sequence |
-
-
-
-
-
-
-<a name="ibc.core.channel.v1.QueryPacketCommitmentResponse"></a>
-
-### QueryPacketCommitmentResponse
-QueryPacketCommitmentResponse defines the client query response for a packet
-which also includes a proof and the height from which the proof was
-retrieved
-
-
-| Field | Type | Label | Description |
-| ----- | ---- | ----- | ----------- |
-| `commitment` | [bytes](#bytes) |  | packet associated with the request fields |
-| `proof` | [bytes](#bytes) |  | merkle proof of existence |
-| `proof_height` | [ibc.core.client.v1.Height](#ibc.core.client.v1.Height) |  | height at which the proof was retrieved |
-
-
-
-
-
-
-<a name="ibc.core.channel.v1.QueryPacketCommitmentsRequest"></a>
-
-### QueryPacketCommitmentsRequest
-QueryPacketCommitmentsRequest is the request type for the
-Query/QueryPacketCommitments RPC method
-
-
-| Field | Type | Label | Description |
-| ----- | ---- | ----- | ----------- |
-| `port_id` | [string](#string) |  | port unique identifier |
-| `channel_id` | [string](#string) |  | channel unique identifier |
-| `pagination` | [cosmos.base.query.v1beta1.PageRequest](#cosmos.base.query.v1beta1.PageRequest) |  | pagination request |
-
-
-
-
-
-
-<a name="ibc.core.channel.v1.QueryPacketCommitmentsResponse"></a>
-
-### QueryPacketCommitmentsResponse
-QueryPacketCommitmentsResponse is the request type for the
-Query/QueryPacketCommitments RPC method
-
-
-| Field | Type | Label | Description |
-| ----- | ---- | ----- | ----------- |
-| `commitments` | [PacketState](#ibc.core.channel.v1.PacketState) | repeated |  |
-| `pagination` | [cosmos.base.query.v1beta1.PageResponse](#cosmos.base.query.v1beta1.PageResponse) |  | pagination response |
-| `height` | [ibc.core.client.v1.Height](#ibc.core.client.v1.Height) |  | query block height |
-
-
-
-
-
-
-<a name="ibc.core.channel.v1.QueryPacketReceiptRequest"></a>
-
-### QueryPacketReceiptRequest
-QueryPacketReceiptRequest is the request type for the
-Query/PacketReceipt RPC method
-
-
-| Field | Type | Label | Description |
-| ----- | ---- | ----- | ----------- |
-| `port_id` | [string](#string) |  | port unique identifier |
-| `channel_id` | [string](#string) |  | channel unique identifier |
-| `sequence` | [uint64](#uint64) |  | packet sequence |
-
-
-
-
-
-
-<a name="ibc.core.channel.v1.QueryPacketReceiptResponse"></a>
-
-### QueryPacketReceiptResponse
-QueryPacketReceiptResponse defines the client query response for a packet
-receipt which also includes a proof, and the height from which the proof was
-retrieved
-
-
-| Field | Type | Label | Description |
-| ----- | ---- | ----- | ----------- |
-| `received` | [bool](#bool) |  | success flag for if receipt exists |
-| `proof` | [bytes](#bytes) |  | merkle proof of existence |
-| `proof_height` | [ibc.core.client.v1.Height](#ibc.core.client.v1.Height) |  | height at which the proof was retrieved |
-
-
-
-
-
-
-<a name="ibc.core.channel.v1.QueryUnreceivedAcksRequest"></a>
-
-### QueryUnreceivedAcksRequest
-QueryUnreceivedAcks is the request type for the
-Query/UnreceivedAcks RPC method
-
-
-| Field | Type | Label | Description |
-| ----- | ---- | ----- | ----------- |
-| `port_id` | [string](#string) |  | port unique identifier |
-| `channel_id` | [string](#string) |  | channel unique identifier |
-| `packet_ack_sequences` | [uint64](#uint64) | repeated | list of acknowledgement sequences |
-
-
-
-
-
-
-<a name="ibc.core.channel.v1.QueryUnreceivedAcksResponse"></a>
-
-### QueryUnreceivedAcksResponse
-QueryUnreceivedAcksResponse is the response type for the
-Query/UnreceivedAcks RPC method
-
-
-| Field | Type | Label | Description |
-| ----- | ---- | ----- | ----------- |
-| `sequences` | [uint64](#uint64) | repeated | list of unreceived acknowledgement sequences |
-| `height` | [ibc.core.client.v1.Height](#ibc.core.client.v1.Height) |  | query block height |
-
-
-
-
-
-
-<a name="ibc.core.channel.v1.QueryUnreceivedPacketsRequest"></a>
-
-### QueryUnreceivedPacketsRequest
-QueryUnreceivedPacketsRequest is the request type for the
-Query/UnreceivedPackets RPC method
-
-
-| Field | Type | Label | Description |
-| ----- | ---- | ----- | ----------- |
-| `port_id` | [string](#string) |  | port unique identifier |
-| `channel_id` | [string](#string) |  | channel unique identifier |
-| `packet_commitment_sequences` | [uint64](#uint64) | repeated | list of packet sequences |
-
-
-
-
-
-
-<a name="ibc.core.channel.v1.QueryUnreceivedPacketsResponse"></a>
-
-### QueryUnreceivedPacketsResponse
-QueryUnreceivedPacketsResponse is the response type for the
-Query/UnreceivedPacketCommitments RPC method
-
-
-| Field | Type | Label | Description |
-| ----- | ---- | ----- | ----------- |
-| `sequences` | [uint64](#uint64) | repeated | list of unreceived packet sequences |
-| `height` | [ibc.core.client.v1.Height](#ibc.core.client.v1.Height) |  | query block height |
-
-
-
-
-
- <!-- end messages -->
-
- <!-- end enums -->
-
- <!-- end HasExtensions -->
-
-
-<a name="ibc.core.channel.v1.Query"></a>
-
-### Query
-Query provides defines the gRPC querier service
-
-| Method Name | Request Type | Response Type | Description | HTTP Verb | Endpoint |
-| ----------- | ------------ | ------------- | ------------| ------- | -------- |
-| `Channel` | [QueryChannelRequest](#ibc.core.channel.v1.QueryChannelRequest) | [QueryChannelResponse](#ibc.core.channel.v1.QueryChannelResponse) | Channel queries an IBC Channel. | GET|/ibc/core/channel/v1/channels/{channel_id}/ports/{port_id}|
-| `Channels` | [QueryChannelsRequest](#ibc.core.channel.v1.QueryChannelsRequest) | [QueryChannelsResponse](#ibc.core.channel.v1.QueryChannelsResponse) | Channels queries all the IBC channels of a chain. | GET|/ibc/core/channel/v1/channels|
-| `ConnectionChannels` | [QueryConnectionChannelsRequest](#ibc.core.channel.v1.QueryConnectionChannelsRequest) | [QueryConnectionChannelsResponse](#ibc.core.channel.v1.QueryConnectionChannelsResponse) | ConnectionChannels queries all the channels associated with a connection end. | GET|/ibc/core/channel/v1/connections/{connection}/channels|
-| `ChannelClientState` | [QueryChannelClientStateRequest](#ibc.core.channel.v1.QueryChannelClientStateRequest) | [QueryChannelClientStateResponse](#ibc.core.channel.v1.QueryChannelClientStateResponse) | ChannelClientState queries for the client state for the channel associated with the provided channel identifiers. | GET|/ibc/core/channel/v1/channels/{channel_id}/ports/{port_id}/client_state|
-| `ChannelConsensusState` | [QueryChannelConsensusStateRequest](#ibc.core.channel.v1.QueryChannelConsensusStateRequest) | [QueryChannelConsensusStateResponse](#ibc.core.channel.v1.QueryChannelConsensusStateResponse) | ChannelConsensusState queries for the consensus state for the channel associated with the provided channel identifiers. | GET|/ibc/core/channel/v1/channels/{channel_id}/ports/{port_id}/consensus_state/revision/{revision_number}/height/{revision_height}|
-| `PacketCommitment` | [QueryPacketCommitmentRequest](#ibc.core.channel.v1.QueryPacketCommitmentRequest) | [QueryPacketCommitmentResponse](#ibc.core.channel.v1.QueryPacketCommitmentResponse) | PacketCommitment queries a stored packet commitment hash. | GET|/ibc/core/channel/v1/channels/{channel_id}/ports/{port_id}/packet_commitments/{sequence}|
-| `PacketCommitments` | [QueryPacketCommitmentsRequest](#ibc.core.channel.v1.QueryPacketCommitmentsRequest) | [QueryPacketCommitmentsResponse](#ibc.core.channel.v1.QueryPacketCommitmentsResponse) | PacketCommitments returns all the packet commitments hashes associated with a channel. | GET|/ibc/core/channel/v1/channels/{channel_id}/ports/{port_id}/packet_commitments|
-| `PacketReceipt` | [QueryPacketReceiptRequest](#ibc.core.channel.v1.QueryPacketReceiptRequest) | [QueryPacketReceiptResponse](#ibc.core.channel.v1.QueryPacketReceiptResponse) | PacketReceipt queries if a given packet sequence has been received on the queried chain | GET|/ibc/core/channel/v1/channels/{channel_id}/ports/{port_id}/packet_receipts/{sequence}|
-| `PacketAcknowledgement` | [QueryPacketAcknowledgementRequest](#ibc.core.channel.v1.QueryPacketAcknowledgementRequest) | [QueryPacketAcknowledgementResponse](#ibc.core.channel.v1.QueryPacketAcknowledgementResponse) | PacketAcknowledgement queries a stored packet acknowledgement hash. | GET|/ibc/core/channel/v1/channels/{channel_id}/ports/{port_id}/packet_acks/{sequence}|
-| `PacketAcknowledgements` | [QueryPacketAcknowledgementsRequest](#ibc.core.channel.v1.QueryPacketAcknowledgementsRequest) | [QueryPacketAcknowledgementsResponse](#ibc.core.channel.v1.QueryPacketAcknowledgementsResponse) | PacketAcknowledgements returns all the packet acknowledgements associated with a channel. | GET|/ibc/core/channel/v1/channels/{channel_id}/ports/{port_id}/packet_acknowledgements|
-| `UnreceivedPackets` | [QueryUnreceivedPacketsRequest](#ibc.core.channel.v1.QueryUnreceivedPacketsRequest) | [QueryUnreceivedPacketsResponse](#ibc.core.channel.v1.QueryUnreceivedPacketsResponse) | UnreceivedPackets returns all the unreceived IBC packets associated with a channel and sequences. | GET|/ibc/core/channel/v1/channels/{channel_id}/ports/{port_id}/packet_commitments/{packet_commitment_sequences}/unreceived_packets|
-| `UnreceivedAcks` | [QueryUnreceivedAcksRequest](#ibc.core.channel.v1.QueryUnreceivedAcksRequest) | [QueryUnreceivedAcksResponse](#ibc.core.channel.v1.QueryUnreceivedAcksResponse) | UnreceivedAcks returns all the unreceived IBC acknowledgements associated with a channel and sequences. | GET|/ibc/core/channel/v1/channels/{channel_id}/ports/{port_id}/packet_commitments/{packet_ack_sequences}/unreceived_acks|
-| `NextSequenceReceive` | [QueryNextSequenceReceiveRequest](#ibc.core.channel.v1.QueryNextSequenceReceiveRequest) | [QueryNextSequenceReceiveResponse](#ibc.core.channel.v1.QueryNextSequenceReceiveResponse) | NextSequenceReceive returns the next receive sequence for a given channel. | GET|/ibc/core/channel/v1/channels/{channel_id}/ports/{port_id}/next_sequence|
-
- <!-- end services -->
-
-
-
-<a name="ibc/core/channel/v1/tx.proto"></a>
-<p align="right"><a href="#top">Top</a></p>
-
-## ibc/core/channel/v1/tx.proto
-
-
-
-<a name="ibc.core.channel.v1.MsgAcknowledgement"></a>
-
-### MsgAcknowledgement
-MsgAcknowledgement receives incoming IBC acknowledgement
-
-
-| Field | Type | Label | Description |
-| ----- | ---- | ----- | ----------- |
-| `packet` | [Packet](#ibc.core.channel.v1.Packet) |  |  |
-| `acknowledgement` | [bytes](#bytes) |  |  |
-| `proof_acked` | [bytes](#bytes) |  |  |
-| `proof_height` | [ibc.core.client.v1.Height](#ibc.core.client.v1.Height) |  |  |
-| `signer` | [string](#string) |  |  |
-
-
-
-
-
-
-<a name="ibc.core.channel.v1.MsgAcknowledgementResponse"></a>
-
-### MsgAcknowledgementResponse
-MsgAcknowledgementResponse defines the Msg/Acknowledgement response type.
-
-
-| Field | Type | Label | Description |
-| ----- | ---- | ----- | ----------- |
-| `result` | [ResponseResultType](#ibc.core.channel.v1.ResponseResultType) |  |  |
-
-
-
-
-
-
-<a name="ibc.core.channel.v1.MsgChannelCloseConfirm"></a>
-
-### MsgChannelCloseConfirm
-MsgChannelCloseConfirm defines a msg sent by a Relayer to Chain B
-to acknowledge the change of channel state to CLOSED on Chain A.
-
-
-| Field | Type | Label | Description |
-| ----- | ---- | ----- | ----------- |
-| `port_id` | [string](#string) |  |  |
-| `channel_id` | [string](#string) |  |  |
-| `proof_init` | [bytes](#bytes) |  |  |
-| `proof_height` | [ibc.core.client.v1.Height](#ibc.core.client.v1.Height) |  |  |
-| `signer` | [string](#string) |  |  |
-
-
-
-
-
-
-<a name="ibc.core.channel.v1.MsgChannelCloseConfirmResponse"></a>
-
-### MsgChannelCloseConfirmResponse
-MsgChannelCloseConfirmResponse defines the Msg/ChannelCloseConfirm response
-type.
-
-
-
-
-
-
-<a name="ibc.core.channel.v1.MsgChannelCloseInit"></a>
-
-### MsgChannelCloseInit
-MsgChannelCloseInit defines a msg sent by a Relayer to Chain A
-to close a channel with Chain B.
-
-
-| Field | Type | Label | Description |
-| ----- | ---- | ----- | ----------- |
-| `port_id` | [string](#string) |  |  |
-| `channel_id` | [string](#string) |  |  |
-| `signer` | [string](#string) |  |  |
-
-
-
-
-
-
-<a name="ibc.core.channel.v1.MsgChannelCloseInitResponse"></a>
-
-### MsgChannelCloseInitResponse
-MsgChannelCloseInitResponse defines the Msg/ChannelCloseInit response type.
-
-
-
-
-
-
-<a name="ibc.core.channel.v1.MsgChannelOpenAck"></a>
-
-### MsgChannelOpenAck
-MsgChannelOpenAck defines a msg sent by a Relayer to Chain A to acknowledge
-the change of channel state to TRYOPEN on Chain B.
-
-
-| Field | Type | Label | Description |
-| ----- | ---- | ----- | ----------- |
-| `port_id` | [string](#string) |  |  |
-| `channel_id` | [string](#string) |  |  |
-| `counterparty_channel_id` | [string](#string) |  |  |
-| `counterparty_version` | [string](#string) |  |  |
-| `proof_try` | [bytes](#bytes) |  |  |
-| `proof_height` | [ibc.core.client.v1.Height](#ibc.core.client.v1.Height) |  |  |
-| `signer` | [string](#string) |  |  |
-
-
-
-
-
-
-<a name="ibc.core.channel.v1.MsgChannelOpenAckResponse"></a>
-
-### MsgChannelOpenAckResponse
-MsgChannelOpenAckResponse defines the Msg/ChannelOpenAck response type.
-
-
-
-
-
-
-<a name="ibc.core.channel.v1.MsgChannelOpenConfirm"></a>
-
-### MsgChannelOpenConfirm
-MsgChannelOpenConfirm defines a msg sent by a Relayer to Chain B to
-acknowledge the change of channel state to OPEN on Chain A.
-
-
-| Field | Type | Label | Description |
-| ----- | ---- | ----- | ----------- |
-| `port_id` | [string](#string) |  |  |
-| `channel_id` | [string](#string) |  |  |
-| `proof_ack` | [bytes](#bytes) |  |  |
-| `proof_height` | [ibc.core.client.v1.Height](#ibc.core.client.v1.Height) |  |  |
-| `signer` | [string](#string) |  |  |
-
-
-
-
-
-
-<a name="ibc.core.channel.v1.MsgChannelOpenConfirmResponse"></a>
-
-### MsgChannelOpenConfirmResponse
-MsgChannelOpenConfirmResponse defines the Msg/ChannelOpenConfirm response
-type.
-
-
-
-
-
-
-<a name="ibc.core.channel.v1.MsgChannelOpenInit"></a>
-
-### MsgChannelOpenInit
-MsgChannelOpenInit defines an sdk.Msg to initialize a channel handshake. It
-is called by a relayer on Chain A.
-
-
-| Field | Type | Label | Description |
-| ----- | ---- | ----- | ----------- |
-| `port_id` | [string](#string) |  |  |
-| `channel` | [Channel](#ibc.core.channel.v1.Channel) |  |  |
-| `signer` | [string](#string) |  |  |
-
-
-
-
-
-
-<a name="ibc.core.channel.v1.MsgChannelOpenInitResponse"></a>
-
-### MsgChannelOpenInitResponse
-MsgChannelOpenInitResponse defines the Msg/ChannelOpenInit response type.
-
-
-| Field | Type | Label | Description |
-| ----- | ---- | ----- | ----------- |
-| `channel_id` | [string](#string) |  |  |
-| `version` | [string](#string) |  |  |
-
-
-
-
-
-
-<a name="ibc.core.channel.v1.MsgChannelOpenTry"></a>
-
-### MsgChannelOpenTry
-MsgChannelOpenInit defines a msg sent by a Relayer to try to open a channel
-on Chain B. The version field within the Channel field has been deprecated. Its
-value will be ignored by core IBC.
-
-
-| Field | Type | Label | Description |
-| ----- | ---- | ----- | ----------- |
-| `port_id` | [string](#string) |  |  |
-| `previous_channel_id` | [string](#string) |  | **Deprecated.** Deprecated: this field is unused. Crossing hello's are no longer supported in core IBC. |
-| `channel` | [Channel](#ibc.core.channel.v1.Channel) |  | NOTE: the version field within the channel has been deprecated. Its value will be ignored by core IBC. |
-| `counterparty_version` | [string](#string) |  |  |
-| `proof_init` | [bytes](#bytes) |  |  |
-| `proof_height` | [ibc.core.client.v1.Height](#ibc.core.client.v1.Height) |  |  |
-| `signer` | [string](#string) |  |  |
-
-
-
-
-
-
-<a name="ibc.core.channel.v1.MsgChannelOpenTryResponse"></a>
-
-### MsgChannelOpenTryResponse
-MsgChannelOpenTryResponse defines the Msg/ChannelOpenTry response type.
-
-
-| Field | Type | Label | Description |
-| ----- | ---- | ----- | ----------- |
-| `version` | [string](#string) |  |  |
-
-
-
-
-
-
-<a name="ibc.core.channel.v1.MsgRecvPacket"></a>
-
-### MsgRecvPacket
-MsgRecvPacket receives incoming IBC packet
-
-
-| Field | Type | Label | Description |
-| ----- | ---- | ----- | ----------- |
-| `packet` | [Packet](#ibc.core.channel.v1.Packet) |  |  |
-| `proof_commitment` | [bytes](#bytes) |  |  |
-| `proof_height` | [ibc.core.client.v1.Height](#ibc.core.client.v1.Height) |  |  |
-| `signer` | [string](#string) |  |  |
-
-
-
-
-
-
-<a name="ibc.core.channel.v1.MsgRecvPacketResponse"></a>
-
-### MsgRecvPacketResponse
-MsgRecvPacketResponse defines the Msg/RecvPacket response type.
-
-
-| Field | Type | Label | Description |
-| ----- | ---- | ----- | ----------- |
-| `result` | [ResponseResultType](#ibc.core.channel.v1.ResponseResultType) |  |  |
-
-
-
-
-
-
-<a name="ibc.core.channel.v1.MsgTimeout"></a>
-
-### MsgTimeout
-MsgTimeout receives timed-out packet
-
-
-| Field | Type | Label | Description |
-| ----- | ---- | ----- | ----------- |
-| `packet` | [Packet](#ibc.core.channel.v1.Packet) |  |  |
-| `proof_unreceived` | [bytes](#bytes) |  |  |
-| `proof_height` | [ibc.core.client.v1.Height](#ibc.core.client.v1.Height) |  |  |
-| `next_sequence_recv` | [uint64](#uint64) |  |  |
-| `signer` | [string](#string) |  |  |
-
-
-
-
-
-
-<a name="ibc.core.channel.v1.MsgTimeoutOnClose"></a>
-
-### MsgTimeoutOnClose
-MsgTimeoutOnClose timed-out packet upon counterparty channel closure.
-
-
-| Field | Type | Label | Description |
-| ----- | ---- | ----- | ----------- |
-| `packet` | [Packet](#ibc.core.channel.v1.Packet) |  |  |
-| `proof_unreceived` | [bytes](#bytes) |  |  |
-| `proof_close` | [bytes](#bytes) |  |  |
-| `proof_height` | [ibc.core.client.v1.Height](#ibc.core.client.v1.Height) |  |  |
-| `next_sequence_recv` | [uint64](#uint64) |  |  |
-| `signer` | [string](#string) |  |  |
-
-
-
-
-
-
-<a name="ibc.core.channel.v1.MsgTimeoutOnCloseResponse"></a>
-
-### MsgTimeoutOnCloseResponse
-MsgTimeoutOnCloseResponse defines the Msg/TimeoutOnClose response type.
-
-
-| Field | Type | Label | Description |
-| ----- | ---- | ----- | ----------- |
-| `result` | [ResponseResultType](#ibc.core.channel.v1.ResponseResultType) |  |  |
-
-
-
-
-
-
-<a name="ibc.core.channel.v1.MsgTimeoutResponse"></a>
-
-### MsgTimeoutResponse
-MsgTimeoutResponse defines the Msg/Timeout response type.
-
-
-| Field | Type | Label | Description |
-| ----- | ---- | ----- | ----------- |
-| `result` | [ResponseResultType](#ibc.core.channel.v1.ResponseResultType) |  |  |
-
-
-
-
-
- <!-- end messages -->
-
-
-<a name="ibc.core.channel.v1.ResponseResultType"></a>
-
-### ResponseResultType
-ResponseResultType defines the possible outcomes of the execution of a message
-
-| Name | Number | Description |
-| ---- | ------ | ----------- |
-| RESPONSE_RESULT_TYPE_UNSPECIFIED | 0 | Default zero value enumeration |
-| RESPONSE_RESULT_TYPE_NOOP | 1 | The message did not call the IBC application callbacks (because, for example, the packet had already been relayed) |
-| RESPONSE_RESULT_TYPE_SUCCESS | 2 | The message was executed successfully |
-
-
- <!-- end enums -->
-
- <!-- end HasExtensions -->
-
-
-<a name="ibc.core.channel.v1.Msg"></a>
-
-### Msg
-Msg defines the ibc/channel Msg service.
-
-| Method Name | Request Type | Response Type | Description | HTTP Verb | Endpoint |
-| ----------- | ------------ | ------------- | ------------| ------- | -------- |
-| `ChannelOpenInit` | [MsgChannelOpenInit](#ibc.core.channel.v1.MsgChannelOpenInit) | [MsgChannelOpenInitResponse](#ibc.core.channel.v1.MsgChannelOpenInitResponse) | ChannelOpenInit defines a rpc handler method for MsgChannelOpenInit. | |
-| `ChannelOpenTry` | [MsgChannelOpenTry](#ibc.core.channel.v1.MsgChannelOpenTry) | [MsgChannelOpenTryResponse](#ibc.core.channel.v1.MsgChannelOpenTryResponse) | ChannelOpenTry defines a rpc handler method for MsgChannelOpenTry. | |
-| `ChannelOpenAck` | [MsgChannelOpenAck](#ibc.core.channel.v1.MsgChannelOpenAck) | [MsgChannelOpenAckResponse](#ibc.core.channel.v1.MsgChannelOpenAckResponse) | ChannelOpenAck defines a rpc handler method for MsgChannelOpenAck. | |
-| `ChannelOpenConfirm` | [MsgChannelOpenConfirm](#ibc.core.channel.v1.MsgChannelOpenConfirm) | [MsgChannelOpenConfirmResponse](#ibc.core.channel.v1.MsgChannelOpenConfirmResponse) | ChannelOpenConfirm defines a rpc handler method for MsgChannelOpenConfirm. | |
-| `ChannelCloseInit` | [MsgChannelCloseInit](#ibc.core.channel.v1.MsgChannelCloseInit) | [MsgChannelCloseInitResponse](#ibc.core.channel.v1.MsgChannelCloseInitResponse) | ChannelCloseInit defines a rpc handler method for MsgChannelCloseInit. | |
-| `ChannelCloseConfirm` | [MsgChannelCloseConfirm](#ibc.core.channel.v1.MsgChannelCloseConfirm) | [MsgChannelCloseConfirmResponse](#ibc.core.channel.v1.MsgChannelCloseConfirmResponse) | ChannelCloseConfirm defines a rpc handler method for MsgChannelCloseConfirm. | |
-| `RecvPacket` | [MsgRecvPacket](#ibc.core.channel.v1.MsgRecvPacket) | [MsgRecvPacketResponse](#ibc.core.channel.v1.MsgRecvPacketResponse) | RecvPacket defines a rpc handler method for MsgRecvPacket. | |
-| `Timeout` | [MsgTimeout](#ibc.core.channel.v1.MsgTimeout) | [MsgTimeoutResponse](#ibc.core.channel.v1.MsgTimeoutResponse) | Timeout defines a rpc handler method for MsgTimeout. | |
-| `TimeoutOnClose` | [MsgTimeoutOnClose](#ibc.core.channel.v1.MsgTimeoutOnClose) | [MsgTimeoutOnCloseResponse](#ibc.core.channel.v1.MsgTimeoutOnCloseResponse) | TimeoutOnClose defines a rpc handler method for MsgTimeoutOnClose. | |
-| `Acknowledgement` | [MsgAcknowledgement](#ibc.core.channel.v1.MsgAcknowledgement) | [MsgAcknowledgementResponse](#ibc.core.channel.v1.MsgAcknowledgementResponse) | Acknowledgement defines a rpc handler method for MsgAcknowledgement. | |
-
- <!-- end services -->
-
-
-
-<a name="ibc/core/client/v1/genesis.proto"></a>
-<p align="right"><a href="#top">Top</a></p>
-
-## ibc/core/client/v1/genesis.proto
-
-
-
-<a name="ibc.core.client.v1.GenesisMetadata"></a>
-
-### GenesisMetadata
-GenesisMetadata defines the genesis type for metadata that clients may return
-with ExportMetadata
-
-
-| Field | Type | Label | Description |
-| ----- | ---- | ----- | ----------- |
-| `key` | [bytes](#bytes) |  | store key of metadata without clientID-prefix |
-| `value` | [bytes](#bytes) |  | metadata value |
-
-
-
-
-
-
-<a name="ibc.core.client.v1.GenesisState"></a>
-
-### GenesisState
-GenesisState defines the ibc client submodule's genesis state.
-
-
-| Field | Type | Label | Description |
-| ----- | ---- | ----- | ----------- |
-| `clients` | [IdentifiedClientState](#ibc.core.client.v1.IdentifiedClientState) | repeated | client states with their corresponding identifiers |
-| `clients_consensus` | [ClientConsensusStates](#ibc.core.client.v1.ClientConsensusStates) | repeated | consensus states from each client |
-| `clients_metadata` | [IdentifiedGenesisMetadata](#ibc.core.client.v1.IdentifiedGenesisMetadata) | repeated | metadata from each client |
-| `params` | [Params](#ibc.core.client.v1.Params) |  |  |
-| `create_localhost` | [bool](#bool) |  | create localhost on initialization |
-| `next_client_sequence` | [uint64](#uint64) |  | the sequence for the next generated client identifier |
-
-
-
-
-
-
-<a name="ibc.core.client.v1.IdentifiedGenesisMetadata"></a>
-
-### IdentifiedGenesisMetadata
-IdentifiedGenesisMetadata has the client metadata with the corresponding
-client id.
-
-
-| Field | Type | Label | Description |
-| ----- | ---- | ----- | ----------- |
-| `client_id` | [string](#string) |  |  |
-| `client_metadata` | [GenesisMetadata](#ibc.core.client.v1.GenesisMetadata) | repeated |  |
-
-
-
-
-
- <!-- end messages -->
-
- <!-- end enums -->
-
- <!-- end HasExtensions -->
-
- <!-- end services -->
-
-
-
-<a name="ibc/core/client/v1/query.proto"></a>
-<p align="right"><a href="#top">Top</a></p>
-
-## ibc/core/client/v1/query.proto
-
-
-
-<a name="ibc.core.client.v1.QueryClientStateRequest"></a>
-
-### QueryClientStateRequest
-QueryClientStateRequest is the request type for the Query/ClientState RPC
-method
-
-
-| Field | Type | Label | Description |
-| ----- | ---- | ----- | ----------- |
-| `client_id` | [string](#string) |  | client state unique identifier |
-
-
-
-
-
-
-<a name="ibc.core.client.v1.QueryClientStateResponse"></a>
-
-### QueryClientStateResponse
-QueryClientStateResponse is the response type for the Query/ClientState RPC
-method. Besides the client state, it includes a proof and the height from
-which the proof was retrieved.
-
-
-| Field | Type | Label | Description |
-| ----- | ---- | ----- | ----------- |
-| `client_state` | [google.protobuf.Any](#google.protobuf.Any) |  | client state associated with the request identifier |
-| `proof` | [bytes](#bytes) |  | merkle proof of existence |
-| `proof_height` | [Height](#ibc.core.client.v1.Height) |  | height at which the proof was retrieved |
-
-
-
-
-
-
-<a name="ibc.core.client.v1.QueryClientStatesRequest"></a>
-
-### QueryClientStatesRequest
-QueryClientStatesRequest is the request type for the Query/ClientStates RPC
-method
-
-
-| Field | Type | Label | Description |
-| ----- | ---- | ----- | ----------- |
-| `pagination` | [cosmos.base.query.v1beta1.PageRequest](#cosmos.base.query.v1beta1.PageRequest) |  | pagination request |
-
-
-
-
-
-
-<a name="ibc.core.client.v1.QueryClientStatesResponse"></a>
-
-### QueryClientStatesResponse
-QueryClientStatesResponse is the response type for the Query/ClientStates RPC
-method.
-
-
-| Field | Type | Label | Description |
-| ----- | ---- | ----- | ----------- |
-| `client_states` | [IdentifiedClientState](#ibc.core.client.v1.IdentifiedClientState) | repeated | list of stored ClientStates of the chain. |
-| `pagination` | [cosmos.base.query.v1beta1.PageResponse](#cosmos.base.query.v1beta1.PageResponse) |  | pagination response |
-
-
-
-
-
-
-<a name="ibc.core.client.v1.QueryClientStatusRequest"></a>
-
-### QueryClientStatusRequest
-QueryClientStatusRequest is the request type for the Query/ClientStatus RPC
-method
-
-
-| Field | Type | Label | Description |
-| ----- | ---- | ----- | ----------- |
-| `client_id` | [string](#string) |  | client unique identifier |
-
-
-
-
-
-
-<a name="ibc.core.client.v1.QueryClientStatusResponse"></a>
-
-### QueryClientStatusResponse
-QueryClientStatusResponse is the response type for the Query/ClientStatus RPC
-method. It returns the current status of the IBC client.
-
-
-| Field | Type | Label | Description |
-| ----- | ---- | ----- | ----------- |
-| `status` | [string](#string) |  |  |
-
-
-
-
-
-
-<a name="ibc.core.client.v1.QueryConsensusStateHeightsRequest"></a>
-
-### QueryConsensusStateHeightsRequest
-QueryConsensusStateHeightsRequest is the request type for Query/ConsensusStateHeights
-RPC method.
-
-
-| Field | Type | Label | Description |
-| ----- | ---- | ----- | ----------- |
-| `client_id` | [string](#string) |  | client identifier |
-| `pagination` | [cosmos.base.query.v1beta1.PageRequest](#cosmos.base.query.v1beta1.PageRequest) |  | pagination request |
-
-
-
-
-
-
-<a name="ibc.core.client.v1.QueryConsensusStateHeightsResponse"></a>
-
-### QueryConsensusStateHeightsResponse
-QueryConsensusStateHeightsResponse is the response type for the
-Query/ConsensusStateHeights RPC method
-
-
-| Field | Type | Label | Description |
-| ----- | ---- | ----- | ----------- |
-| `consensus_state_heights` | [Height](#ibc.core.client.v1.Height) | repeated | consensus state heights |
-| `pagination` | [cosmos.base.query.v1beta1.PageResponse](#cosmos.base.query.v1beta1.PageResponse) |  | pagination response |
-
-
-
-
-
-
-<a name="ibc.core.client.v1.QueryConsensusStateRequest"></a>
-
-### QueryConsensusStateRequest
-QueryConsensusStateRequest is the request type for the Query/ConsensusState
-RPC method. Besides the consensus state, it includes a proof and the height
-from which the proof was retrieved.
-
-
-| Field | Type | Label | Description |
-| ----- | ---- | ----- | ----------- |
-| `client_id` | [string](#string) |  | client identifier |
-| `revision_number` | [uint64](#uint64) |  | consensus state revision number |
-| `revision_height` | [uint64](#uint64) |  | consensus state revision height |
-| `latest_height` | [bool](#bool) |  | latest_height overrrides the height field and queries the latest stored ConsensusState |
-
-
-
-
-
-
-<a name="ibc.core.client.v1.QueryConsensusStateResponse"></a>
-
-### QueryConsensusStateResponse
-QueryConsensusStateResponse is the response type for the Query/ConsensusState
-RPC method
-
-
-| Field | Type | Label | Description |
-| ----- | ---- | ----- | ----------- |
-| `consensus_state` | [google.protobuf.Any](#google.protobuf.Any) |  | consensus state associated with the client identifier at the given height |
-| `proof` | [bytes](#bytes) |  | merkle proof of existence |
-| `proof_height` | [Height](#ibc.core.client.v1.Height) |  | height at which the proof was retrieved |
-
-
-
-
-
-
-<a name="ibc.core.client.v1.QueryConsensusStatesRequest"></a>
-
-### QueryConsensusStatesRequest
-QueryConsensusStatesRequest is the request type for the Query/ConsensusStates
-RPC method.
-
-
-| Field | Type | Label | Description |
-| ----- | ---- | ----- | ----------- |
-| `client_id` | [string](#string) |  | client identifier |
-| `pagination` | [cosmos.base.query.v1beta1.PageRequest](#cosmos.base.query.v1beta1.PageRequest) |  | pagination request |
-
-
-
-
-
-
-<a name="ibc.core.client.v1.QueryConsensusStatesResponse"></a>
-
-### QueryConsensusStatesResponse
-QueryConsensusStatesResponse is the response type for the
-Query/ConsensusStates RPC method
-
-
-| Field | Type | Label | Description |
-| ----- | ---- | ----- | ----------- |
-| `consensus_states` | [ConsensusStateWithHeight](#ibc.core.client.v1.ConsensusStateWithHeight) | repeated | consensus states associated with the identifier |
-| `pagination` | [cosmos.base.query.v1beta1.PageResponse](#cosmos.base.query.v1beta1.PageResponse) |  | pagination response |
-
-
-
-
-
-
-<a name="ibc.core.client.v1.QueryParamsRequest"></a>
-
-### QueryParamsRequest
-QueryParamsRequest is the request type for the Query/Params RPC
-method.
-
-
-
-
-
-
-<a name="ibc.core.client.v1.QueryParamsResponse"></a>
-
-### QueryParamsResponse
-QueryParamsResponse is the response type for the Query/Params RPC
-method.
-
-
-| Field | Type | Label | Description |
-| ----- | ---- | ----- | ----------- |
-| `params` | [Params](#ibc.core.client.v1.Params) |  | params defines the parameters of the module. |
-
-
-
-
-
-
-<a name="ibc.core.client.v1.QueryUpgradedClientStateRequest"></a>
-
-### QueryUpgradedClientStateRequest
-QueryUpgradedClientStateRequest is the request type for the
-Query/UpgradedClientState RPC method
-
-
-
-
-
-
-<a name="ibc.core.client.v1.QueryUpgradedClientStateResponse"></a>
-
-### QueryUpgradedClientStateResponse
-QueryUpgradedClientStateResponse is the response type for the
-Query/UpgradedClientState RPC method.
-
-
-| Field | Type | Label | Description |
-| ----- | ---- | ----- | ----------- |
-| `upgraded_client_state` | [google.protobuf.Any](#google.protobuf.Any) |  | client state associated with the request identifier |
-
-
-
-
-
-
-<a name="ibc.core.client.v1.QueryUpgradedConsensusStateRequest"></a>
-
-### QueryUpgradedConsensusStateRequest
-QueryUpgradedConsensusStateRequest is the request type for the
-Query/UpgradedConsensusState RPC method
-
-
-
-
-
-
-<a name="ibc.core.client.v1.QueryUpgradedConsensusStateResponse"></a>
-
-### QueryUpgradedConsensusStateResponse
-QueryUpgradedConsensusStateResponse is the response type for the
-Query/UpgradedConsensusState RPC method.
-
-
-| Field | Type | Label | Description |
-| ----- | ---- | ----- | ----------- |
-| `upgraded_consensus_state` | [google.protobuf.Any](#google.protobuf.Any) |  | Consensus state associated with the request identifier |
-
-
-
-
-
- <!-- end messages -->
-
- <!-- end enums -->
-
- <!-- end HasExtensions -->
-
-
-<a name="ibc.core.client.v1.Query"></a>
-
-### Query
-Query provides defines the gRPC querier service
-
-| Method Name | Request Type | Response Type | Description | HTTP Verb | Endpoint |
-| ----------- | ------------ | ------------- | ------------| ------- | -------- |
-| `ClientState` | [QueryClientStateRequest](#ibc.core.client.v1.QueryClientStateRequest) | [QueryClientStateResponse](#ibc.core.client.v1.QueryClientStateResponse) | ClientState queries an IBC light client. | GET|/ibc/core/client/v1/client_states/{client_id}|
-| `ClientStates` | [QueryClientStatesRequest](#ibc.core.client.v1.QueryClientStatesRequest) | [QueryClientStatesResponse](#ibc.core.client.v1.QueryClientStatesResponse) | ClientStates queries all the IBC light clients of a chain. | GET|/ibc/core/client/v1/client_states|
-| `ConsensusState` | [QueryConsensusStateRequest](#ibc.core.client.v1.QueryConsensusStateRequest) | [QueryConsensusStateResponse](#ibc.core.client.v1.QueryConsensusStateResponse) | ConsensusState queries a consensus state associated with a client state at a given height. | GET|/ibc/core/client/v1/consensus_states/{client_id}/revision/{revision_number}/height/{revision_height}|
-| `ConsensusStates` | [QueryConsensusStatesRequest](#ibc.core.client.v1.QueryConsensusStatesRequest) | [QueryConsensusStatesResponse](#ibc.core.client.v1.QueryConsensusStatesResponse) | ConsensusStates queries all the consensus state associated with a given client. | GET|/ibc/core/client/v1/consensus_states/{client_id}|
-| `ConsensusStateHeights` | [QueryConsensusStateHeightsRequest](#ibc.core.client.v1.QueryConsensusStateHeightsRequest) | [QueryConsensusStateHeightsResponse](#ibc.core.client.v1.QueryConsensusStateHeightsResponse) | ConsensusStateHeights queries the height of every consensus states associated with a given client. | GET|/ibc/core/client/v1/consensus_states/{client_id}/heights|
-| `ClientStatus` | [QueryClientStatusRequest](#ibc.core.client.v1.QueryClientStatusRequest) | [QueryClientStatusResponse](#ibc.core.client.v1.QueryClientStatusResponse) | Status queries the status of an IBC client. | GET|/ibc/core/client/v1/client_status/{client_id}|
-| `Params` | [QueryParamsRequest](#ibc.core.client.v1.QueryParamsRequest) | [QueryParamsResponse](#ibc.core.client.v1.QueryParamsResponse) | Params queries all parameters of the ibc client. | GET|/ibc/core/client/v1/params|
-| `UpgradedClientState` | [QueryUpgradedClientStateRequest](#ibc.core.client.v1.QueryUpgradedClientStateRequest) | [QueryUpgradedClientStateResponse](#ibc.core.client.v1.QueryUpgradedClientStateResponse) | UpgradedClientState queries an Upgraded IBC light client. | GET|/ibc/core/client/v1/upgraded_client_states|
-| `UpgradedConsensusState` | [QueryUpgradedConsensusStateRequest](#ibc.core.client.v1.QueryUpgradedConsensusStateRequest) | [QueryUpgradedConsensusStateResponse](#ibc.core.client.v1.QueryUpgradedConsensusStateResponse) | UpgradedConsensusState queries an Upgraded IBC consensus state. | GET|/ibc/core/client/v1/upgraded_consensus_states|
-
- <!-- end services -->
-
-
-
-<a name="ibc/core/client/v1/tx.proto"></a>
-<p align="right"><a href="#top">Top</a></p>
-
-## ibc/core/client/v1/tx.proto
-
-
-
-<a name="ibc.core.client.v1.MsgCreateClient"></a>
-
-### MsgCreateClient
-MsgCreateClient defines a message to create an IBC client
-
-
-| Field | Type | Label | Description |
-| ----- | ---- | ----- | ----------- |
-| `client_state` | [google.protobuf.Any](#google.protobuf.Any) |  | light client state |
-| `consensus_state` | [google.protobuf.Any](#google.protobuf.Any) |  | consensus state associated with the client that corresponds to a given height. |
-| `signer` | [string](#string) |  | signer address |
-
-
-
-
-
-
-<a name="ibc.core.client.v1.MsgCreateClientResponse"></a>
-
-### MsgCreateClientResponse
-MsgCreateClientResponse defines the Msg/CreateClient response type.
-
-
-
-
-
-
-<a name="ibc.core.client.v1.MsgSubmitMisbehaviour"></a>
-
-### MsgSubmitMisbehaviour
-MsgSubmitMisbehaviour defines an sdk.Msg type that submits Evidence for
-light client misbehaviour.
-Warning: DEPRECATED
-
-
-| Field | Type | Label | Description |
-| ----- | ---- | ----- | ----------- |
-| `client_id` | [string](#string) |  | **Deprecated.** client unique identifier |
-| `misbehaviour` | [google.protobuf.Any](#google.protobuf.Any) |  | **Deprecated.** misbehaviour used for freezing the light client |
-| `signer` | [string](#string) |  | **Deprecated.** signer address |
-
-
-
-
-
-
-<a name="ibc.core.client.v1.MsgSubmitMisbehaviourResponse"></a>
-
-### MsgSubmitMisbehaviourResponse
-MsgSubmitMisbehaviourResponse defines the Msg/SubmitMisbehaviour response
-type.
-
-
-
-
-
-
-<a name="ibc.core.client.v1.MsgUpdateClient"></a>
-
-### MsgUpdateClient
-MsgUpdateClient defines an sdk.Msg to update a IBC client state using
-the given client message.
-
-
-| Field | Type | Label | Description |
-| ----- | ---- | ----- | ----------- |
-| `client_id` | [string](#string) |  | client unique identifier |
-| `client_message` | [google.protobuf.Any](#google.protobuf.Any) |  | client message to update the light client |
-| `signer` | [string](#string) |  | signer address |
-
-
-
-
-
-
-<a name="ibc.core.client.v1.MsgUpdateClientResponse"></a>
-
-### MsgUpdateClientResponse
-MsgUpdateClientResponse defines the Msg/UpdateClient response type.
-
-
-
-
-
-
-<a name="ibc.core.client.v1.MsgUpgradeClient"></a>
-
-### MsgUpgradeClient
-MsgUpgradeClient defines an sdk.Msg to upgrade an IBC client to a new client
-state
-
-
-| Field | Type | Label | Description |
-| ----- | ---- | ----- | ----------- |
-| `client_id` | [string](#string) |  | client unique identifier |
-| `client_state` | [google.protobuf.Any](#google.protobuf.Any) |  | upgraded client state |
-| `consensus_state` | [google.protobuf.Any](#google.protobuf.Any) |  | upgraded consensus state, only contains enough information to serve as a basis of trust in update logic |
-| `proof_upgrade_client` | [bytes](#bytes) |  | proof that old chain committed to new client |
-| `proof_upgrade_consensus_state` | [bytes](#bytes) |  | proof that old chain committed to new consensus state |
-| `signer` | [string](#string) |  | signer address |
-
-
-
-
-
-
-<a name="ibc.core.client.v1.MsgUpgradeClientResponse"></a>
-
-### MsgUpgradeClientResponse
-MsgUpgradeClientResponse defines the Msg/UpgradeClient response type.
-
-
-
-
-
- <!-- end messages -->
-
- <!-- end enums -->
-
- <!-- end HasExtensions -->
-
-
-<a name="ibc.core.client.v1.Msg"></a>
-
-### Msg
-Msg defines the ibc/client Msg service.
-
-| Method Name | Request Type | Response Type | Description | HTTP Verb | Endpoint |
-| ----------- | ------------ | ------------- | ------------| ------- | -------- |
-| `CreateClient` | [MsgCreateClient](#ibc.core.client.v1.MsgCreateClient) | [MsgCreateClientResponse](#ibc.core.client.v1.MsgCreateClientResponse) | CreateClient defines a rpc handler method for MsgCreateClient. | |
-| `UpdateClient` | [MsgUpdateClient](#ibc.core.client.v1.MsgUpdateClient) | [MsgUpdateClientResponse](#ibc.core.client.v1.MsgUpdateClientResponse) | UpdateClient defines a rpc handler method for MsgUpdateClient. | |
-| `UpgradeClient` | [MsgUpgradeClient](#ibc.core.client.v1.MsgUpgradeClient) | [MsgUpgradeClientResponse](#ibc.core.client.v1.MsgUpgradeClientResponse) | UpgradeClient defines a rpc handler method for MsgUpgradeClient. | |
-| `SubmitMisbehaviour` | [MsgSubmitMisbehaviour](#ibc.core.client.v1.MsgSubmitMisbehaviour) | [MsgSubmitMisbehaviourResponse](#ibc.core.client.v1.MsgSubmitMisbehaviourResponse) | SubmitMisbehaviour defines a rpc handler method for MsgSubmitMisbehaviour. | |
-
- <!-- end services -->
-
-
-
-<a name="ibc/core/commitment/v1/commitment.proto"></a>
-<p align="right"><a href="#top">Top</a></p>
-
-## ibc/core/commitment/v1/commitment.proto
-
-
-
-<a name="ibc.core.commitment.v1.MerklePath"></a>
-
-### MerklePath
-MerklePath is the path used to verify commitment proofs, which can be an
-arbitrary structured object (defined by a commitment type).
-MerklePath is represented from root-to-leaf
-
-
-| Field | Type | Label | Description |
-| ----- | ---- | ----- | ----------- |
-| `key_path` | [string](#string) | repeated |  |
-
-
-
-
-
-
-<a name="ibc.core.commitment.v1.MerklePrefix"></a>
-
-### MerklePrefix
-MerklePrefix is merkle path prefixed to the key.
-The constructed key from the Path and the key will be append(Path.KeyPath,
-append(Path.KeyPrefix, key...))
-
-
-| Field | Type | Label | Description |
-| ----- | ---- | ----- | ----------- |
-| `key_prefix` | [bytes](#bytes) |  |  |
-
-
-
-
-
-
-<a name="ibc.core.commitment.v1.MerkleProof"></a>
-
-### MerkleProof
-MerkleProof is a wrapper type over a chain of CommitmentProofs.
-It demonstrates membership or non-membership for an element or set of
-elements, verifiable in conjunction with a known commitment root. Proofs
-should be succinct.
-MerkleProofs are ordered from leaf-to-root
-
-
-| Field | Type | Label | Description |
-| ----- | ---- | ----- | ----------- |
-| `proofs` | [ics23.CommitmentProof](#ics23.CommitmentProof) | repeated |  |
-
-
-
-
-
-
-<a name="ibc.core.commitment.v1.MerkleRoot"></a>
-
-### MerkleRoot
-MerkleRoot defines a merkle root hash.
-In the Cosmos SDK, the AppHash of a block header becomes the root.
-
-
-| Field | Type | Label | Description |
-| ----- | ---- | ----- | ----------- |
-| `hash` | [bytes](#bytes) |  |  |
-
-
-
-
-
- <!-- end messages -->
-
- <!-- end enums -->
-
- <!-- end HasExtensions -->
-
- <!-- end services -->
-
-
-
-<a name="ibc/core/connection/v1/connection.proto"></a>
-<p align="right"><a href="#top">Top</a></p>
-
-## ibc/core/connection/v1/connection.proto
-
-
-
-<a name="ibc.core.connection.v1.ClientPaths"></a>
-
-### ClientPaths
-ClientPaths define all the connection paths for a client state.
-
-
-| Field | Type | Label | Description |
-| ----- | ---- | ----- | ----------- |
-| `paths` | [string](#string) | repeated | list of connection paths |
-
-
-
-
-
-
-<a name="ibc.core.connection.v1.ConnectionEnd"></a>
-
-### ConnectionEnd
-ConnectionEnd defines a stateful object on a chain connected to another
-separate one.
-NOTE: there must only be 2 defined ConnectionEnds to establish
-a connection between two chains.
-
-
-| Field | Type | Label | Description |
-| ----- | ---- | ----- | ----------- |
-| `client_id` | [string](#string) |  | client associated with this connection. |
-| `versions` | [Version](#ibc.core.connection.v1.Version) | repeated | IBC version which can be utilised to determine encodings or protocols for channels or packets utilising this connection. |
-| `state` | [State](#ibc.core.connection.v1.State) |  | current state of the connection end. |
-| `counterparty` | [Counterparty](#ibc.core.connection.v1.Counterparty) |  | counterparty chain associated with this connection. |
-| `delay_period` | [uint64](#uint64) |  | delay period that must pass before a consensus state can be used for packet-verification NOTE: delay period logic is only implemented by some clients. |
-
-
-
-
-
-
-<a name="ibc.core.connection.v1.ConnectionPaths"></a>
-
-### ConnectionPaths
-ConnectionPaths define all the connection paths for a given client state.
-
-
-| Field | Type | Label | Description |
-| ----- | ---- | ----- | ----------- |
-| `client_id` | [string](#string) |  | client state unique identifier |
-| `paths` | [string](#string) | repeated | list of connection paths |
-
-
-
-
-
-
-<a name="ibc.core.connection.v1.Counterparty"></a>
-
-### Counterparty
-Counterparty defines the counterparty chain associated with a connection end.
-
-
-| Field | Type | Label | Description |
-| ----- | ---- | ----- | ----------- |
-| `client_id` | [string](#string) |  | identifies the client on the counterparty chain associated with a given connection. |
-| `connection_id` | [string](#string) |  | identifies the connection end on the counterparty chain associated with a given connection. |
-| `prefix` | [ibc.core.commitment.v1.MerklePrefix](#ibc.core.commitment.v1.MerklePrefix) |  | commitment merkle prefix of the counterparty chain. |
-
-
-
-
-
-
-<a name="ibc.core.connection.v1.IdentifiedConnection"></a>
-
-### IdentifiedConnection
-IdentifiedConnection defines a connection with additional connection
-identifier field.
-
-
-| Field | Type | Label | Description |
-| ----- | ---- | ----- | ----------- |
-| `id` | [string](#string) |  | connection identifier. |
-| `client_id` | [string](#string) |  | client associated with this connection. |
-| `versions` | [Version](#ibc.core.connection.v1.Version) | repeated | IBC version which can be utilised to determine encodings or protocols for channels or packets utilising this connection |
-| `state` | [State](#ibc.core.connection.v1.State) |  | current state of the connection end. |
-| `counterparty` | [Counterparty](#ibc.core.connection.v1.Counterparty) |  | counterparty chain associated with this connection. |
-| `delay_period` | [uint64](#uint64) |  | delay period associated with this connection. |
-
-
-
-
-
-
-<a name="ibc.core.connection.v1.Params"></a>
-
-### Params
-Params defines the set of Connection parameters.
-
-
-| Field | Type | Label | Description |
-| ----- | ---- | ----- | ----------- |
-| `max_expected_time_per_block` | [uint64](#uint64) |  | maximum expected time per block (in nanoseconds), used to enforce block delay. This parameter should reflect the largest amount of time that the chain might reasonably take to produce the next block under normal operating conditions. A safe choice is 3-5x the expected time per block. |
-
-
-
-
-
-
-<a name="ibc.core.connection.v1.Version"></a>
-
-### Version
-Version defines the versioning scheme used to negotiate the IBC verison in
-the connection handshake.
-
-
-| Field | Type | Label | Description |
-| ----- | ---- | ----- | ----------- |
-| `identifier` | [string](#string) |  | unique version identifier |
-| `features` | [string](#string) | repeated | list of features compatible with the specified identifier |
-
-
-
-
-
- <!-- end messages -->
-
-
-<a name="ibc.core.connection.v1.State"></a>
-
-### State
-State defines if a connection is in one of the following states:
-INIT, TRYOPEN, OPEN or UNINITIALIZED.
-
-| Name | Number | Description |
-| ---- | ------ | ----------- |
-| STATE_UNINITIALIZED_UNSPECIFIED | 0 | Default State |
-| STATE_INIT | 1 | A connection end has just started the opening handshake. |
-| STATE_TRYOPEN | 2 | A connection end has acknowledged the handshake step on the counterparty chain. |
-| STATE_OPEN | 3 | A connection end has completed the handshake. |
-
-
- <!-- end enums -->
-
- <!-- end HasExtensions -->
-
- <!-- end services -->
-
-
-
-<a name="ibc/core/connection/v1/genesis.proto"></a>
-<p align="right"><a href="#top">Top</a></p>
-
-## ibc/core/connection/v1/genesis.proto
-
-
-
-<a name="ibc.core.connection.v1.GenesisState"></a>
-
-### GenesisState
-GenesisState defines the ibc connection submodule's genesis state.
-
-
-| Field | Type | Label | Description |
-| ----- | ---- | ----- | ----------- |
-| `connections` | [IdentifiedConnection](#ibc.core.connection.v1.IdentifiedConnection) | repeated |  |
-| `client_connection_paths` | [ConnectionPaths](#ibc.core.connection.v1.ConnectionPaths) | repeated |  |
-| `next_connection_sequence` | [uint64](#uint64) |  | the sequence for the next generated connection identifier |
-| `params` | [Params](#ibc.core.connection.v1.Params) |  |  |
-
-
-
-
-
- <!-- end messages -->
-
- <!-- end enums -->
-
- <!-- end HasExtensions -->
-
- <!-- end services -->
-
-
-
-<a name="ibc/core/connection/v1/query.proto"></a>
-<p align="right"><a href="#top">Top</a></p>
-
-## ibc/core/connection/v1/query.proto
-
-
-
-<a name="ibc.core.connection.v1.QueryClientConnectionsRequest"></a>
-
-### QueryClientConnectionsRequest
-QueryClientConnectionsRequest is the request type for the
-Query/ClientConnections RPC method
-
-
-| Field | Type | Label | Description |
-| ----- | ---- | ----- | ----------- |
-| `client_id` | [string](#string) |  | client identifier associated with a connection |
-
-
-
-
-
-
-<a name="ibc.core.connection.v1.QueryClientConnectionsResponse"></a>
-
-### QueryClientConnectionsResponse
-QueryClientConnectionsResponse is the response type for the
-Query/ClientConnections RPC method
-
-
-| Field | Type | Label | Description |
-| ----- | ---- | ----- | ----------- |
-| `connection_paths` | [string](#string) | repeated | slice of all the connection paths associated with a client. |
-| `proof` | [bytes](#bytes) |  | merkle proof of existence |
-| `proof_height` | [ibc.core.client.v1.Height](#ibc.core.client.v1.Height) |  | height at which the proof was generated |
-
-
-
-
-
-
-<a name="ibc.core.connection.v1.QueryConnectionClientStateRequest"></a>
-
-### QueryConnectionClientStateRequest
-QueryConnectionClientStateRequest is the request type for the
-Query/ConnectionClientState RPC method
-
-
-| Field | Type | Label | Description |
-| ----- | ---- | ----- | ----------- |
-| `connection_id` | [string](#string) |  | connection identifier |
-
-
-
-
-
-
-<a name="ibc.core.connection.v1.QueryConnectionClientStateResponse"></a>
-
-### QueryConnectionClientStateResponse
-QueryConnectionClientStateResponse is the response type for the
-Query/ConnectionClientState RPC method
-
-
-| Field | Type | Label | Description |
-| ----- | ---- | ----- | ----------- |
-| `identified_client_state` | [ibc.core.client.v1.IdentifiedClientState](#ibc.core.client.v1.IdentifiedClientState) |  | client state associated with the channel |
-| `proof` | [bytes](#bytes) |  | merkle proof of existence |
-| `proof_height` | [ibc.core.client.v1.Height](#ibc.core.client.v1.Height) |  | height at which the proof was retrieved |
-
-
-
-
-
-
-<a name="ibc.core.connection.v1.QueryConnectionConsensusStateRequest"></a>
-
-### QueryConnectionConsensusStateRequest
-QueryConnectionConsensusStateRequest is the request type for the
-Query/ConnectionConsensusState RPC method
-
-
-| Field | Type | Label | Description |
-| ----- | ---- | ----- | ----------- |
-| `connection_id` | [string](#string) |  | connection identifier |
-| `revision_number` | [uint64](#uint64) |  |  |
-| `revision_height` | [uint64](#uint64) |  |  |
-
-
-
-
-
-
-<a name="ibc.core.connection.v1.QueryConnectionConsensusStateResponse"></a>
-
-### QueryConnectionConsensusStateResponse
-QueryConnectionConsensusStateResponse is the response type for the
-Query/ConnectionConsensusState RPC method
-
-
-| Field | Type | Label | Description |
-| ----- | ---- | ----- | ----------- |
-| `consensus_state` | [google.protobuf.Any](#google.protobuf.Any) |  | consensus state associated with the channel |
-| `client_id` | [string](#string) |  | client ID associated with the consensus state |
-| `proof` | [bytes](#bytes) |  | merkle proof of existence |
-| `proof_height` | [ibc.core.client.v1.Height](#ibc.core.client.v1.Height) |  | height at which the proof was retrieved |
-
-
-
-
-
-
-<a name="ibc.core.connection.v1.QueryConnectionRequest"></a>
-
-### QueryConnectionRequest
-QueryConnectionRequest is the request type for the Query/Connection RPC
-method
-
-
-| Field | Type | Label | Description |
-| ----- | ---- | ----- | ----------- |
-| `connection_id` | [string](#string) |  | connection unique identifier |
-
-
-
-
-
-
-<a name="ibc.core.connection.v1.QueryConnectionResponse"></a>
-
-### QueryConnectionResponse
-QueryConnectionResponse is the response type for the Query/Connection RPC
-method. Besides the connection end, it includes a proof and the height from
-which the proof was retrieved.
-
-
-| Field | Type | Label | Description |
-| ----- | ---- | ----- | ----------- |
-| `connection` | [ConnectionEnd](#ibc.core.connection.v1.ConnectionEnd) |  | connection associated with the request identifier |
-| `proof` | [bytes](#bytes) |  | merkle proof of existence |
-| `proof_height` | [ibc.core.client.v1.Height](#ibc.core.client.v1.Height) |  | height at which the proof was retrieved |
-
-
-
-
-
-
-<a name="ibc.core.connection.v1.QueryConnectionsRequest"></a>
-
-### QueryConnectionsRequest
-QueryConnectionsRequest is the request type for the Query/Connections RPC
-method
-
-
-| Field | Type | Label | Description |
-| ----- | ---- | ----- | ----------- |
-| `pagination` | [cosmos.base.query.v1beta1.PageRequest](#cosmos.base.query.v1beta1.PageRequest) |  |  |
-
-
-
-
-
-
-<a name="ibc.core.connection.v1.QueryConnectionsResponse"></a>
-
-### QueryConnectionsResponse
-QueryConnectionsResponse is the response type for the Query/Connections RPC
-method.
-
-
-| Field | Type | Label | Description |
-| ----- | ---- | ----- | ----------- |
-| `connections` | [IdentifiedConnection](#ibc.core.connection.v1.IdentifiedConnection) | repeated | list of stored connections of the chain. |
-| `pagination` | [cosmos.base.query.v1beta1.PageResponse](#cosmos.base.query.v1beta1.PageResponse) |  | pagination response |
-| `height` | [ibc.core.client.v1.Height](#ibc.core.client.v1.Height) |  | query block height |
-
-
-
-
-
- <!-- end messages -->
-
- <!-- end enums -->
-
- <!-- end HasExtensions -->
-
-
-<a name="ibc.core.connection.v1.Query"></a>
-
-### Query
-Query provides defines the gRPC querier service
-
-| Method Name | Request Type | Response Type | Description | HTTP Verb | Endpoint |
-| ----------- | ------------ | ------------- | ------------| ------- | -------- |
-| `Connection` | [QueryConnectionRequest](#ibc.core.connection.v1.QueryConnectionRequest) | [QueryConnectionResponse](#ibc.core.connection.v1.QueryConnectionResponse) | Connection queries an IBC connection end. | GET|/ibc/core/connection/v1/connections/{connection_id}|
-| `Connections` | [QueryConnectionsRequest](#ibc.core.connection.v1.QueryConnectionsRequest) | [QueryConnectionsResponse](#ibc.core.connection.v1.QueryConnectionsResponse) | Connections queries all the IBC connections of a chain. | GET|/ibc/core/connection/v1/connections|
-| `ClientConnections` | [QueryClientConnectionsRequest](#ibc.core.connection.v1.QueryClientConnectionsRequest) | [QueryClientConnectionsResponse](#ibc.core.connection.v1.QueryClientConnectionsResponse) | ClientConnections queries the connection paths associated with a client state. | GET|/ibc/core/connection/v1/client_connections/{client_id}|
-| `ConnectionClientState` | [QueryConnectionClientStateRequest](#ibc.core.connection.v1.QueryConnectionClientStateRequest) | [QueryConnectionClientStateResponse](#ibc.core.connection.v1.QueryConnectionClientStateResponse) | ConnectionClientState queries the client state associated with the connection. | GET|/ibc/core/connection/v1/connections/{connection_id}/client_state|
-| `ConnectionConsensusState` | [QueryConnectionConsensusStateRequest](#ibc.core.connection.v1.QueryConnectionConsensusStateRequest) | [QueryConnectionConsensusStateResponse](#ibc.core.connection.v1.QueryConnectionConsensusStateResponse) | ConnectionConsensusState queries the consensus state associated with the connection. | GET|/ibc/core/connection/v1/connections/{connection_id}/consensus_state/revision/{revision_number}/height/{revision_height}|
-
- <!-- end services -->
-
-
-
-<a name="ibc/core/connection/v1/tx.proto"></a>
-<p align="right"><a href="#top">Top</a></p>
-
-## ibc/core/connection/v1/tx.proto
-
-
-
-<a name="ibc.core.connection.v1.MsgConnectionOpenAck"></a>
-
-### MsgConnectionOpenAck
-MsgConnectionOpenAck defines a msg sent by a Relayer to Chain A to
-acknowledge the change of connection state to TRYOPEN on Chain B.
-
-
-| Field | Type | Label | Description |
-| ----- | ---- | ----- | ----------- |
-| `connection_id` | [string](#string) |  |  |
-| `counterparty_connection_id` | [string](#string) |  |  |
-| `version` | [Version](#ibc.core.connection.v1.Version) |  |  |
-| `client_state` | [google.protobuf.Any](#google.protobuf.Any) |  |  |
-| `proof_height` | [ibc.core.client.v1.Height](#ibc.core.client.v1.Height) |  |  |
-| `proof_try` | [bytes](#bytes) |  | proof of the initialization the connection on Chain B: `UNITIALIZED -> TRYOPEN` |
-| `proof_client` | [bytes](#bytes) |  | proof of client state included in message |
-| `proof_consensus` | [bytes](#bytes) |  | proof of client consensus state |
-| `consensus_height` | [ibc.core.client.v1.Height](#ibc.core.client.v1.Height) |  |  |
-| `signer` | [string](#string) |  |  |
-
-
-
-
-
-
-<a name="ibc.core.connection.v1.MsgConnectionOpenAckResponse"></a>
-
-### MsgConnectionOpenAckResponse
-MsgConnectionOpenAckResponse defines the Msg/ConnectionOpenAck response type.
-
-
-
-
-
-
-<a name="ibc.core.connection.v1.MsgConnectionOpenConfirm"></a>
-
-### MsgConnectionOpenConfirm
-MsgConnectionOpenConfirm defines a msg sent by a Relayer to Chain B to
-acknowledge the change of connection state to OPEN on Chain A.
-
-
-| Field | Type | Label | Description |
-| ----- | ---- | ----- | ----------- |
-| `connection_id` | [string](#string) |  |  |
-| `proof_ack` | [bytes](#bytes) |  | proof for the change of the connection state on Chain A: `INIT -> OPEN` |
-| `proof_height` | [ibc.core.client.v1.Height](#ibc.core.client.v1.Height) |  |  |
-| `signer` | [string](#string) |  |  |
-
-
-
-
-
-
-<a name="ibc.core.connection.v1.MsgConnectionOpenConfirmResponse"></a>
-
-### MsgConnectionOpenConfirmResponse
-MsgConnectionOpenConfirmResponse defines the Msg/ConnectionOpenConfirm
-response type.
-
-
-
-
-
-
-<a name="ibc.core.connection.v1.MsgConnectionOpenInit"></a>
-
-### MsgConnectionOpenInit
-MsgConnectionOpenInit defines the msg sent by an account on Chain A to
-initialize a connection with Chain B.
-
-
-| Field | Type | Label | Description |
-| ----- | ---- | ----- | ----------- |
-| `client_id` | [string](#string) |  |  |
-| `counterparty` | [Counterparty](#ibc.core.connection.v1.Counterparty) |  |  |
-| `version` | [Version](#ibc.core.connection.v1.Version) |  |  |
-| `delay_period` | [uint64](#uint64) |  |  |
-| `signer` | [string](#string) |  |  |
-
-
-
-
-
-
-<a name="ibc.core.connection.v1.MsgConnectionOpenInitResponse"></a>
-
-### MsgConnectionOpenInitResponse
-MsgConnectionOpenInitResponse defines the Msg/ConnectionOpenInit response
-type.
-
-
-
-
-
-
-<a name="ibc.core.connection.v1.MsgConnectionOpenTry"></a>
-
-### MsgConnectionOpenTry
-MsgConnectionOpenTry defines a msg sent by a Relayer to try to open a
-connection on Chain B.
-
-
-| Field | Type | Label | Description |
-| ----- | ---- | ----- | ----------- |
-| `client_id` | [string](#string) |  |  |
-| `previous_connection_id` | [string](#string) |  | **Deprecated.** Deprecated: this field is unused. Crossing hellos are no longer supported in core IBC. |
-| `client_state` | [google.protobuf.Any](#google.protobuf.Any) |  |  |
-| `counterparty` | [Counterparty](#ibc.core.connection.v1.Counterparty) |  |  |
-| `delay_period` | [uint64](#uint64) |  |  |
-| `counterparty_versions` | [Version](#ibc.core.connection.v1.Version) | repeated |  |
-| `proof_height` | [ibc.core.client.v1.Height](#ibc.core.client.v1.Height) |  |  |
-| `proof_init` | [bytes](#bytes) |  | proof of the initialization the connection on Chain A: `UNITIALIZED -> INIT` |
-| `proof_client` | [bytes](#bytes) |  | proof of client state included in message |
-| `proof_consensus` | [bytes](#bytes) |  | proof of client consensus state |
-| `consensus_height` | [ibc.core.client.v1.Height](#ibc.core.client.v1.Height) |  |  |
-| `signer` | [string](#string) |  |  |
-
-
-
-
-
-
-<a name="ibc.core.connection.v1.MsgConnectionOpenTryResponse"></a>
-
-### MsgConnectionOpenTryResponse
-MsgConnectionOpenTryResponse defines the Msg/ConnectionOpenTry response type.
-
-
-
-
-
- <!-- end messages -->
-
- <!-- end enums -->
-
- <!-- end HasExtensions -->
-
-
-<a name="ibc.core.connection.v1.Msg"></a>
-
-### Msg
-Msg defines the ibc/connection Msg service.
-
-| Method Name | Request Type | Response Type | Description | HTTP Verb | Endpoint |
-| ----------- | ------------ | ------------- | ------------| ------- | -------- |
-| `ConnectionOpenInit` | [MsgConnectionOpenInit](#ibc.core.connection.v1.MsgConnectionOpenInit) | [MsgConnectionOpenInitResponse](#ibc.core.connection.v1.MsgConnectionOpenInitResponse) | ConnectionOpenInit defines a rpc handler method for MsgConnectionOpenInit. | |
-| `ConnectionOpenTry` | [MsgConnectionOpenTry](#ibc.core.connection.v1.MsgConnectionOpenTry) | [MsgConnectionOpenTryResponse](#ibc.core.connection.v1.MsgConnectionOpenTryResponse) | ConnectionOpenTry defines a rpc handler method for MsgConnectionOpenTry. | |
-| `ConnectionOpenAck` | [MsgConnectionOpenAck](#ibc.core.connection.v1.MsgConnectionOpenAck) | [MsgConnectionOpenAckResponse](#ibc.core.connection.v1.MsgConnectionOpenAckResponse) | ConnectionOpenAck defines a rpc handler method for MsgConnectionOpenAck. | |
-| `ConnectionOpenConfirm` | [MsgConnectionOpenConfirm](#ibc.core.connection.v1.MsgConnectionOpenConfirm) | [MsgConnectionOpenConfirmResponse](#ibc.core.connection.v1.MsgConnectionOpenConfirmResponse) | ConnectionOpenConfirm defines a rpc handler method for MsgConnectionOpenConfirm. | |
-
- <!-- end services -->
-
-
-
-<a name="ibc/core/types/v1/genesis.proto"></a>
-<p align="right"><a href="#top">Top</a></p>
-
-## ibc/core/types/v1/genesis.proto
-
-
-
-<a name="ibc.core.types.v1.GenesisState"></a>
-
-### GenesisState
-GenesisState defines the ibc module's genesis state.
-
-
-| Field | Type | Label | Description |
-| ----- | ---- | ----- | ----------- |
-| `client_genesis` | [ibc.core.client.v1.GenesisState](#ibc.core.client.v1.GenesisState) |  | ICS002 - Clients genesis state |
-| `connection_genesis` | [ibc.core.connection.v1.GenesisState](#ibc.core.connection.v1.GenesisState) |  | ICS003 - Connections genesis state |
-| `channel_genesis` | [ibc.core.channel.v1.GenesisState](#ibc.core.channel.v1.GenesisState) |  | ICS004 - Channel genesis state |
-
-
-
-
-
- <!-- end messages -->
-
- <!-- end enums -->
-
- <!-- end HasExtensions -->
-
- <!-- end services -->
-
-
-
-<a name="ibc/lightclients/solomachine/v1/solomachine.proto"></a>
-<p align="right"><a href="#top">Top</a></p>
-
-## ibc/lightclients/solomachine/v1/solomachine.proto
-
-
-
-<a name="ibc.lightclients.solomachine.v1.ChannelStateData"></a>
-
-### ChannelStateData
-ChannelStateData returns the SignBytes data for channel state
-verification.
-
-
-| Field | Type | Label | Description |
-| ----- | ---- | ----- | ----------- |
-| `path` | [bytes](#bytes) |  |  |
-| `channel` | [ibc.core.channel.v1.Channel](#ibc.core.channel.v1.Channel) |  |  |
-
-
-
-
-
-
-<a name="ibc.lightclients.solomachine.v1.ClientState"></a>
-
-### ClientState
-ClientState defines a solo machine client that tracks the current consensus
-state and if the client is frozen.
-
-
-| Field | Type | Label | Description |
-| ----- | ---- | ----- | ----------- |
-| `sequence` | [uint64](#uint64) |  | latest sequence of the client state |
-| `frozen_sequence` | [uint64](#uint64) |  | frozen sequence of the solo machine |
-| `consensus_state` | [ConsensusState](#ibc.lightclients.solomachine.v1.ConsensusState) |  |  |
-| `allow_update_after_proposal` | [bool](#bool) |  | when set to true, will allow governance to update a solo machine client. The client will be unfrozen if it is frozen. |
-
-
-
-
-
-
-<a name="ibc.lightclients.solomachine.v1.ClientStateData"></a>
-
-### ClientStateData
-ClientStateData returns the SignBytes data for client state verification.
-
-
-| Field | Type | Label | Description |
-| ----- | ---- | ----- | ----------- |
-| `path` | [bytes](#bytes) |  |  |
-| `client_state` | [google.protobuf.Any](#google.protobuf.Any) |  |  |
-
-
-
-
-
-
-<a name="ibc.lightclients.solomachine.v1.ConnectionStateData"></a>
-
-### ConnectionStateData
-ConnectionStateData returns the SignBytes data for connection state
-verification.
-
-
-| Field | Type | Label | Description |
-| ----- | ---- | ----- | ----------- |
-| `path` | [bytes](#bytes) |  |  |
-| `connection` | [ibc.core.connection.v1.ConnectionEnd](#ibc.core.connection.v1.ConnectionEnd) |  |  |
-
-
-
-
-
-
-<a name="ibc.lightclients.solomachine.v1.ConsensusState"></a>
-
-### ConsensusState
-ConsensusState defines a solo machine consensus state. The sequence of a
-consensus state is contained in the "height" key used in storing the
-consensus state.
-
-
-| Field | Type | Label | Description |
-| ----- | ---- | ----- | ----------- |
-| `public_key` | [google.protobuf.Any](#google.protobuf.Any) |  | public key of the solo machine |
-| `diversifier` | [string](#string) |  | diversifier allows the same public key to be re-used across different solo machine clients (potentially on different chains) without being considered misbehaviour. |
-| `timestamp` | [uint64](#uint64) |  |  |
-
-
-
-
-
-
-<a name="ibc.lightclients.solomachine.v1.ConsensusStateData"></a>
-
-### ConsensusStateData
-ConsensusStateData returns the SignBytes data for consensus state
-verification.
-
-
-| Field | Type | Label | Description |
-| ----- | ---- | ----- | ----------- |
-| `path` | [bytes](#bytes) |  |  |
-| `consensus_state` | [google.protobuf.Any](#google.protobuf.Any) |  |  |
-
-
-
-
-
-
-<a name="ibc.lightclients.solomachine.v1.Header"></a>
-
-### Header
-Header defines a solo machine consensus header
-
-
-| Field | Type | Label | Description |
-| ----- | ---- | ----- | ----------- |
-| `sequence` | [uint64](#uint64) |  | sequence to update solo machine public key at |
-| `timestamp` | [uint64](#uint64) |  |  |
-| `signature` | [bytes](#bytes) |  |  |
-| `new_public_key` | [google.protobuf.Any](#google.protobuf.Any) |  |  |
-| `new_diversifier` | [string](#string) |  |  |
-
-
-
-
-
-
-<a name="ibc.lightclients.solomachine.v1.HeaderData"></a>
-
-### HeaderData
-HeaderData returns the SignBytes data for update verification.
-
-
-| Field | Type | Label | Description |
-| ----- | ---- | ----- | ----------- |
-| `new_pub_key` | [google.protobuf.Any](#google.protobuf.Any) |  | header public key |
-| `new_diversifier` | [string](#string) |  | header diversifier |
-
-
-
-
-
-
-<a name="ibc.lightclients.solomachine.v1.Misbehaviour"></a>
-
-### Misbehaviour
-Misbehaviour defines misbehaviour for a solo machine which consists
-of a sequence and two signatures over different messages at that sequence.
-
-
-| Field | Type | Label | Description |
-| ----- | ---- | ----- | ----------- |
-| `client_id` | [string](#string) |  |  |
-| `sequence` | [uint64](#uint64) |  |  |
-| `signature_one` | [SignatureAndData](#ibc.lightclients.solomachine.v1.SignatureAndData) |  |  |
-| `signature_two` | [SignatureAndData](#ibc.lightclients.solomachine.v1.SignatureAndData) |  |  |
-
-
-
-
-
-
-<a name="ibc.lightclients.solomachine.v1.NextSequenceRecvData"></a>
-
-### NextSequenceRecvData
-NextSequenceRecvData returns the SignBytes data for verification of the next
-sequence to be received.
-
-
-| Field | Type | Label | Description |
-| ----- | ---- | ----- | ----------- |
-| `path` | [bytes](#bytes) |  |  |
-| `next_seq_recv` | [uint64](#uint64) |  |  |
-
-
-
-
-
-
-<a name="ibc.lightclients.solomachine.v1.PacketAcknowledgementData"></a>
-
-### PacketAcknowledgementData
-PacketAcknowledgementData returns the SignBytes data for acknowledgement
-verification.
-
-
-| Field | Type | Label | Description |
-| ----- | ---- | ----- | ----------- |
-| `path` | [bytes](#bytes) |  |  |
-| `acknowledgement` | [bytes](#bytes) |  |  |
-
-
-
-
-
-
-<a name="ibc.lightclients.solomachine.v1.PacketCommitmentData"></a>
-
-### PacketCommitmentData
-PacketCommitmentData returns the SignBytes data for packet commitment
-verification.
-
-
-| Field | Type | Label | Description |
-| ----- | ---- | ----- | ----------- |
-| `path` | [bytes](#bytes) |  |  |
-| `commitment` | [bytes](#bytes) |  |  |
-
-
-
-
-
-
-<a name="ibc.lightclients.solomachine.v1.PacketReceiptAbsenceData"></a>
-
-### PacketReceiptAbsenceData
-PacketReceiptAbsenceData returns the SignBytes data for
-packet receipt absence verification.
-
-
-| Field | Type | Label | Description |
-| ----- | ---- | ----- | ----------- |
-| `path` | [bytes](#bytes) |  |  |
-
-
-
-
-
-
-<a name="ibc.lightclients.solomachine.v1.SignBytes"></a>
-
-### SignBytes
-SignBytes defines the signed bytes used for signature verification.
-
-
-| Field | Type | Label | Description |
-| ----- | ---- | ----- | ----------- |
-| `sequence` | [uint64](#uint64) |  |  |
-| `timestamp` | [uint64](#uint64) |  |  |
-| `diversifier` | [string](#string) |  |  |
-| `data_type` | [DataType](#ibc.lightclients.solomachine.v1.DataType) |  | type of the data used |
-| `data` | [bytes](#bytes) |  | marshaled data |
-
-
-
-
-
-
-<a name="ibc.lightclients.solomachine.v1.SignatureAndData"></a>
-
-### SignatureAndData
-SignatureAndData contains a signature and the data signed over to create that
-signature.
-
-
-| Field | Type | Label | Description |
-| ----- | ---- | ----- | ----------- |
-| `signature` | [bytes](#bytes) |  |  |
-| `data_type` | [DataType](#ibc.lightclients.solomachine.v1.DataType) |  |  |
-| `data` | [bytes](#bytes) |  |  |
-| `timestamp` | [uint64](#uint64) |  |  |
-
-
-
-
-
-
-<a name="ibc.lightclients.solomachine.v1.TimestampedSignatureData"></a>
-
-### TimestampedSignatureData
-TimestampedSignatureData contains the signature data and the timestamp of the
-signature.
-
-
-| Field | Type | Label | Description |
-| ----- | ---- | ----- | ----------- |
-| `signature_data` | [bytes](#bytes) |  |  |
-| `timestamp` | [uint64](#uint64) |  |  |
-
-
-
-
-
- <!-- end messages -->
-
-
-<a name="ibc.lightclients.solomachine.v1.DataType"></a>
-
-### DataType
-DataType defines the type of solo machine proof being created. This is done
-to preserve uniqueness of different data sign byte encodings.
-
-| Name | Number | Description |
-| ---- | ------ | ----------- |
-| DATA_TYPE_UNINITIALIZED_UNSPECIFIED | 0 | Default State |
-| DATA_TYPE_CLIENT_STATE | 1 | Data type for client state verification |
-| DATA_TYPE_CONSENSUS_STATE | 2 | Data type for consensus state verification |
-| DATA_TYPE_CONNECTION_STATE | 3 | Data type for connection state verification |
-| DATA_TYPE_CHANNEL_STATE | 4 | Data type for channel state verification |
-| DATA_TYPE_PACKET_COMMITMENT | 5 | Data type for packet commitment verification |
-| DATA_TYPE_PACKET_ACKNOWLEDGEMENT | 6 | Data type for packet acknowledgement verification |
-| DATA_TYPE_PACKET_RECEIPT_ABSENCE | 7 | Data type for packet receipt absence verification |
-| DATA_TYPE_NEXT_SEQUENCE_RECV | 8 | Data type for next sequence recv verification |
-| DATA_TYPE_HEADER | 9 | Data type for header verification |
-
-
- <!-- end enums -->
-
- <!-- end HasExtensions -->
-
- <!-- end services -->
-
-
-
-<a name="ibc/lightclients/solomachine/v2/solomachine.proto"></a>
-<p align="right"><a href="#top">Top</a></p>
-
-## ibc/lightclients/solomachine/v2/solomachine.proto
-
-
-
-<a name="ibc.lightclients.solomachine.v2.ChannelStateData"></a>
-
-### ChannelStateData
-ChannelStateData returns the SignBytes data for channel state
-verification.
-
-
-| Field | Type | Label | Description |
-| ----- | ---- | ----- | ----------- |
-| `path` | [bytes](#bytes) |  |  |
-| `channel` | [ibc.core.channel.v1.Channel](#ibc.core.channel.v1.Channel) |  |  |
-
-
-
-
-
-
-<a name="ibc.lightclients.solomachine.v2.ClientState"></a>
-
-### ClientState
-ClientState defines a solo machine client that tracks the current consensus
-state and if the client is frozen.
-
-
-| Field | Type | Label | Description |
-| ----- | ---- | ----- | ----------- |
-| `sequence` | [uint64](#uint64) |  | latest sequence of the client state |
-| `is_frozen` | [bool](#bool) |  | frozen sequence of the solo machine |
-| `consensus_state` | [ConsensusState](#ibc.lightclients.solomachine.v2.ConsensusState) |  |  |
-| `allow_update_after_proposal` | [bool](#bool) |  | when set to true, will allow governance to update a solo machine client. The client will be unfrozen if it is frozen. |
-
-
-
-
-
-
-<a name="ibc.lightclients.solomachine.v2.ClientStateData"></a>
-
-### ClientStateData
-ClientStateData returns the SignBytes data for client state verification.
-
-
-| Field | Type | Label | Description |
-| ----- | ---- | ----- | ----------- |
-| `path` | [bytes](#bytes) |  |  |
-| `client_state` | [google.protobuf.Any](#google.protobuf.Any) |  |  |
-
-
-
-
-
-
-<a name="ibc.lightclients.solomachine.v2.ConnectionStateData"></a>
-
-### ConnectionStateData
-ConnectionStateData returns the SignBytes data for connection state
-verification.
-
-
-| Field | Type | Label | Description |
-| ----- | ---- | ----- | ----------- |
-| `path` | [bytes](#bytes) |  |  |
-| `connection` | [ibc.core.connection.v1.ConnectionEnd](#ibc.core.connection.v1.ConnectionEnd) |  |  |
-
-
-
-
-
-
-<a name="ibc.lightclients.solomachine.v2.ConsensusState"></a>
-
-### ConsensusState
-ConsensusState defines a solo machine consensus state. The sequence of a
-consensus state is contained in the "height" key used in storing the
-consensus state.
-
-
-| Field | Type | Label | Description |
-| ----- | ---- | ----- | ----------- |
-| `public_key` | [google.protobuf.Any](#google.protobuf.Any) |  | public key of the solo machine |
-| `diversifier` | [string](#string) |  | diversifier allows the same public key to be re-used across different solo machine clients (potentially on different chains) without being considered misbehaviour. |
-| `timestamp` | [uint64](#uint64) |  |  |
-
-
-
-
-
-
-<a name="ibc.lightclients.solomachine.v2.ConsensusStateData"></a>
-
-### ConsensusStateData
-ConsensusStateData returns the SignBytes data for consensus state
-verification.
-
-
-| Field | Type | Label | Description |
-| ----- | ---- | ----- | ----------- |
-| `path` | [bytes](#bytes) |  |  |
-| `consensus_state` | [google.protobuf.Any](#google.protobuf.Any) |  |  |
-
-
-
-
-
-
-<a name="ibc.lightclients.solomachine.v2.Header"></a>
-
-### Header
-Header defines a solo machine consensus header
-
-
-| Field | Type | Label | Description |
-| ----- | ---- | ----- | ----------- |
-| `sequence` | [uint64](#uint64) |  | sequence to update solo machine public key at |
-| `timestamp` | [uint64](#uint64) |  |  |
-| `signature` | [bytes](#bytes) |  |  |
-| `new_public_key` | [google.protobuf.Any](#google.protobuf.Any) |  |  |
-| `new_diversifier` | [string](#string) |  |  |
-
-
-
-
-
-
-<a name="ibc.lightclients.solomachine.v2.HeaderData"></a>
-
-### HeaderData
-HeaderData returns the SignBytes data for update verification.
-
-
-| Field | Type | Label | Description |
-| ----- | ---- | ----- | ----------- |
-| `new_pub_key` | [google.protobuf.Any](#google.protobuf.Any) |  | header public key |
-| `new_diversifier` | [string](#string) |  | header diversifier |
-
-
-
-
-
-
-<a name="ibc.lightclients.solomachine.v2.Misbehaviour"></a>
-
-### Misbehaviour
-Misbehaviour defines misbehaviour for a solo machine which consists
-of a sequence and two signatures over different messages at that sequence.
-
-
-| Field | Type | Label | Description |
-| ----- | ---- | ----- | ----------- |
-| `client_id` | [string](#string) |  |  |
-| `sequence` | [uint64](#uint64) |  |  |
-| `signature_one` | [SignatureAndData](#ibc.lightclients.solomachine.v2.SignatureAndData) |  |  |
-| `signature_two` | [SignatureAndData](#ibc.lightclients.solomachine.v2.SignatureAndData) |  |  |
-
-
-
-
-
-
-<a name="ibc.lightclients.solomachine.v2.NextSequenceRecvData"></a>
-
-### NextSequenceRecvData
-NextSequenceRecvData returns the SignBytes data for verification of the next
-sequence to be received.
-
-
-| Field | Type | Label | Description |
-| ----- | ---- | ----- | ----------- |
-| `path` | [bytes](#bytes) |  |  |
-| `next_seq_recv` | [uint64](#uint64) |  |  |
-
-
-
-
-
-
-<a name="ibc.lightclients.solomachine.v2.PacketAcknowledgementData"></a>
-
-### PacketAcknowledgementData
-PacketAcknowledgementData returns the SignBytes data for acknowledgement
-verification.
-
-
-| Field | Type | Label | Description |
-| ----- | ---- | ----- | ----------- |
-| `path` | [bytes](#bytes) |  |  |
-| `acknowledgement` | [bytes](#bytes) |  |  |
-
-
-
-
-
-
-<a name="ibc.lightclients.solomachine.v2.PacketCommitmentData"></a>
-
-### PacketCommitmentData
-PacketCommitmentData returns the SignBytes data for packet commitment
-verification.
-
-
-| Field | Type | Label | Description |
-| ----- | ---- | ----- | ----------- |
-| `path` | [bytes](#bytes) |  |  |
-| `commitment` | [bytes](#bytes) |  |  |
-
-
-
-
-
-
-<a name="ibc.lightclients.solomachine.v2.PacketReceiptAbsenceData"></a>
-
-### PacketReceiptAbsenceData
-PacketReceiptAbsenceData returns the SignBytes data for
-packet receipt absence verification.
-
-
-| Field | Type | Label | Description |
-| ----- | ---- | ----- | ----------- |
-| `path` | [bytes](#bytes) |  |  |
-
-
-
-
-
-
-<a name="ibc.lightclients.solomachine.v2.SignBytes"></a>
-
-### SignBytes
-SignBytes defines the signed bytes used for signature verification.
-
-
-| Field | Type | Label | Description |
-| ----- | ---- | ----- | ----------- |
-| `sequence` | [uint64](#uint64) |  |  |
-| `timestamp` | [uint64](#uint64) |  |  |
-| `diversifier` | [string](#string) |  |  |
-| `data_type` | [DataType](#ibc.lightclients.solomachine.v2.DataType) |  | type of the data used |
-| `data` | [bytes](#bytes) |  | marshaled data |
-
-
-
-
-
-
-<a name="ibc.lightclients.solomachine.v2.SignatureAndData"></a>
-
-### SignatureAndData
-SignatureAndData contains a signature and the data signed over to create that
-signature.
-
-
-| Field | Type | Label | Description |
-| ----- | ---- | ----- | ----------- |
-| `signature` | [bytes](#bytes) |  |  |
-| `data_type` | [DataType](#ibc.lightclients.solomachine.v2.DataType) |  |  |
-| `data` | [bytes](#bytes) |  |  |
-| `timestamp` | [uint64](#uint64) |  |  |
-
-
-
-
-
-
-<a name="ibc.lightclients.solomachine.v2.TimestampedSignatureData"></a>
-
-### TimestampedSignatureData
-TimestampedSignatureData contains the signature data and the timestamp of the
-signature.
-
-
-| Field | Type | Label | Description |
-| ----- | ---- | ----- | ----------- |
-| `signature_data` | [bytes](#bytes) |  |  |
-| `timestamp` | [uint64](#uint64) |  |  |
-
-
-
-
-
- <!-- end messages -->
-
-
-<a name="ibc.lightclients.solomachine.v2.DataType"></a>
-
-### DataType
-DataType defines the type of solo machine proof being created. This is done
-to preserve uniqueness of different data sign byte encodings.
-
-| Name | Number | Description |
-| ---- | ------ | ----------- |
-| DATA_TYPE_UNINITIALIZED_UNSPECIFIED | 0 | Default State |
-| DATA_TYPE_CLIENT_STATE | 1 | Data type for client state verification |
-| DATA_TYPE_CONSENSUS_STATE | 2 | Data type for consensus state verification |
-| DATA_TYPE_CONNECTION_STATE | 3 | Data type for connection state verification |
-| DATA_TYPE_CHANNEL_STATE | 4 | Data type for channel state verification |
-| DATA_TYPE_PACKET_COMMITMENT | 5 | Data type for packet commitment verification |
-| DATA_TYPE_PACKET_ACKNOWLEDGEMENT | 6 | Data type for packet acknowledgement verification |
-| DATA_TYPE_PACKET_RECEIPT_ABSENCE | 7 | Data type for packet receipt absence verification |
-| DATA_TYPE_NEXT_SEQUENCE_RECV | 8 | Data type for next sequence recv verification |
-| DATA_TYPE_HEADER | 9 | Data type for header verification |
-
-
- <!-- end enums -->
-
- <!-- end HasExtensions -->
-
- <!-- end services -->
-
-
-
-<a name="ibc/lightclients/solomachine/v3/solomachine.proto"></a>
-<p align="right"><a href="#top">Top</a></p>
-
-## ibc/lightclients/solomachine/v3/solomachine.proto
-
-
-
-<a name="ibc.lightclients.solomachine.v3.ClientState"></a>
-
-### ClientState
-ClientState defines a solo machine client that tracks the current consensus
-state and if the client is frozen.
-
-
-| Field | Type | Label | Description |
-| ----- | ---- | ----- | ----------- |
-| `sequence` | [uint64](#uint64) |  | latest sequence of the client state |
-| `is_frozen` | [bool](#bool) |  | frozen sequence of the solo machine |
-| `consensus_state` | [ConsensusState](#ibc.lightclients.solomachine.v3.ConsensusState) |  |  |
-| `allow_update_after_proposal` | [bool](#bool) |  | when set to true, will allow governance to update a solo machine client. The client will be unfrozen if it is frozen. |
-
-
-
-
-
-
-<a name="ibc.lightclients.solomachine.v3.ConsensusState"></a>
-
-### ConsensusState
-ConsensusState defines a solo machine consensus state. The sequence of a
-consensus state is contained in the "height" key used in storing the
-consensus state.
-
-
-| Field | Type | Label | Description |
-| ----- | ---- | ----- | ----------- |
-| `public_key` | [google.protobuf.Any](#google.protobuf.Any) |  | public key of the solo machine |
-| `diversifier` | [string](#string) |  | diversifier allows the same public key to be re-used across different solo machine clients (potentially on different chains) without being considered misbehaviour. |
-| `timestamp` | [uint64](#uint64) |  |  |
-
-
-
-
-
-
-<a name="ibc.lightclients.solomachine.v3.Header"></a>
-
-### Header
-Header defines a solo machine consensus header
-
-
-| Field | Type | Label | Description |
-| ----- | ---- | ----- | ----------- |
-| `sequence` | [uint64](#uint64) |  | sequence to update solo machine public key at |
-| `timestamp` | [uint64](#uint64) |  |  |
-| `signature` | [bytes](#bytes) |  |  |
-| `new_public_key` | [google.protobuf.Any](#google.protobuf.Any) |  |  |
-| `new_diversifier` | [string](#string) |  |  |
-
-
-
-
-
-
-<a name="ibc.lightclients.solomachine.v3.HeaderData"></a>
-
-### HeaderData
-HeaderData returns the SignBytes data for update verification.
-
-
-| Field | Type | Label | Description |
-| ----- | ---- | ----- | ----------- |
-| `new_pub_key` | [google.protobuf.Any](#google.protobuf.Any) |  | header public key |
-| `new_diversifier` | [string](#string) |  | header diversifier |
-
-
-
-
-
-
-<a name="ibc.lightclients.solomachine.v3.Misbehaviour"></a>
-
-### Misbehaviour
-Misbehaviour defines misbehaviour for a solo machine which consists
-of a sequence and two signatures over different messages at that sequence.
-
-
-| Field | Type | Label | Description |
-| ----- | ---- | ----- | ----------- |
-| `client_id` | [string](#string) |  | **Deprecated.** ClientID is deprecated |
-| `sequence` | [uint64](#uint64) |  |  |
-| `signature_one` | [SignatureAndData](#ibc.lightclients.solomachine.v3.SignatureAndData) |  |  |
-| `signature_two` | [SignatureAndData](#ibc.lightclients.solomachine.v3.SignatureAndData) |  |  |
-
-
-
-
-
-
-<a name="ibc.lightclients.solomachine.v3.SignBytes"></a>
-
-### SignBytes
-SignBytes defines the signed bytes used for signature verification.
-
-
-| Field | Type | Label | Description |
-| ----- | ---- | ----- | ----------- |
-| `sequence` | [uint64](#uint64) |  | the sequence number |
-| `timestamp` | [uint64](#uint64) |  | the proof timestamp |
-| `diversifier` | [string](#string) |  | the public key diversifier |
-| `path` | [bytes](#bytes) |  | the standardised path bytes |
-| `data` | [bytes](#bytes) |  | the marshaled data bytes |
-
-
-
-
-
-
-<a name="ibc.lightclients.solomachine.v3.SignatureAndData"></a>
-
-### SignatureAndData
-SignatureAndData contains a signature and the data signed over to create that
-signature.
-
-
-| Field | Type | Label | Description |
-| ----- | ---- | ----- | ----------- |
-| `signature` | [bytes](#bytes) |  |  |
-| `path` | [bytes](#bytes) |  |  |
-| `data` | [bytes](#bytes) |  |  |
-| `timestamp` | [uint64](#uint64) |  |  |
-
-
-
-
-
-
-<a name="ibc.lightclients.solomachine.v3.TimestampedSignatureData"></a>
-
-### TimestampedSignatureData
-TimestampedSignatureData contains the signature data and the timestamp of the
-signature.
-
-
-| Field | Type | Label | Description |
-| ----- | ---- | ----- | ----------- |
-| `signature_data` | [bytes](#bytes) |  |  |
-| `timestamp` | [uint64](#uint64) |  |  |
-
-
-
-
-
- <!-- end messages -->
-
- <!-- end enums -->
-
- <!-- end HasExtensions -->
-
- <!-- end services -->
-
-
-
-<a name="ibc/lightclients/tendermint/v1/tendermint.proto"></a>
-<p align="right"><a href="#top">Top</a></p>
-
-## ibc/lightclients/tendermint/v1/tendermint.proto
-
-
-
-<a name="ibc.lightclients.tendermint.v1.ClientState"></a>
-
-### ClientState
-ClientState from Tendermint tracks the current validator set, latest height,
-and a possible frozen height.
-
-
-| Field | Type | Label | Description |
-| ----- | ---- | ----- | ----------- |
-| `chain_id` | [string](#string) |  |  |
-| `trust_level` | [Fraction](#ibc.lightclients.tendermint.v1.Fraction) |  |  |
-| `trusting_period` | [google.protobuf.Duration](#google.protobuf.Duration) |  | duration of the period since the LastestTimestamp during which the submitted headers are valid for upgrade |
-| `unbonding_period` | [google.protobuf.Duration](#google.protobuf.Duration) |  | duration of the staking unbonding period |
-| `max_clock_drift` | [google.protobuf.Duration](#google.protobuf.Duration) |  | defines how much new (untrusted) header's Time can drift into the future. |
-| `frozen_height` | [ibc.core.client.v1.Height](#ibc.core.client.v1.Height) |  | Block height when the client was frozen due to a misbehaviour |
-| `latest_height` | [ibc.core.client.v1.Height](#ibc.core.client.v1.Height) |  | Latest height the client was updated to |
-| `proof_specs` | [ics23.ProofSpec](#ics23.ProofSpec) | repeated | Proof specifications used in verifying counterparty state |
-| `upgrade_path` | [string](#string) | repeated | Path at which next upgraded client will be committed. Each element corresponds to the key for a single CommitmentProof in the chained proof. NOTE: ClientState must stored under `{upgradePath}/{upgradeHeight}/clientState` ConsensusState must be stored under `{upgradepath}/{upgradeHeight}/consensusState` For SDK chains using the default upgrade module, upgrade_path should be []string{"upgrade", "upgradedIBCState"}` |
-| `allow_update_after_expiry` | [bool](#bool) |  | **Deprecated.** allow_update_after_expiry is deprecated |
-| `allow_update_after_misbehaviour` | [bool](#bool) |  | **Deprecated.** allow_update_after_misbehaviour is deprecated |
-
-
-
-
-
-
-<a name="ibc.lightclients.tendermint.v1.ConsensusState"></a>
-
-### ConsensusState
-ConsensusState defines the consensus state from Tendermint.
-
-
-| Field | Type | Label | Description |
-| ----- | ---- | ----- | ----------- |
-| `timestamp` | [google.protobuf.Timestamp](#google.protobuf.Timestamp) |  | timestamp that corresponds to the block height in which the ConsensusState was stored. |
-| `root` | [ibc.core.commitment.v1.MerkleRoot](#ibc.core.commitment.v1.MerkleRoot) |  | commitment root (i.e app hash) |
-| `next_validators_hash` | [bytes](#bytes) |  |  |
-
-
-
-
-
-
-<a name="ibc.lightclients.tendermint.v1.Fraction"></a>
-
-### Fraction
-Fraction defines the protobuf message type for tmmath.Fraction that only
-supports positive values.
-
-
-| Field | Type | Label | Description |
-| ----- | ---- | ----- | ----------- |
-| `numerator` | [uint64](#uint64) |  |  |
-| `denominator` | [uint64](#uint64) |  |  |
-
-
-
-
-
-
-<a name="ibc.lightclients.tendermint.v1.Header"></a>
-
-### Header
-Header defines the Tendermint client consensus Header.
-It encapsulates all the information necessary to update from a trusted
-Tendermint ConsensusState. The inclusion of TrustedHeight and
-TrustedValidators allows this update to process correctly, so long as the
-ConsensusState for the TrustedHeight exists, this removes race conditions
-among relayers The SignedHeader and ValidatorSet are the new untrusted update
-fields for the client. The TrustedHeight is the height of a stored
-ConsensusState on the client that will be used to verify the new untrusted
-header. The Trusted ConsensusState must be within the unbonding period of
-current time in order to correctly verify, and the TrustedValidators must
-hash to TrustedConsensusState.NextValidatorsHash since that is the last
-trusted validator set at the TrustedHeight.
-
-
-| Field | Type | Label | Description |
-| ----- | ---- | ----- | ----------- |
-| `signed_header` | [tendermint.types.SignedHeader](#tendermint.types.SignedHeader) |  |  |
-| `validator_set` | [tendermint.types.ValidatorSet](#tendermint.types.ValidatorSet) |  |  |
-| `trusted_height` | [ibc.core.client.v1.Height](#ibc.core.client.v1.Height) |  |  |
-| `trusted_validators` | [tendermint.types.ValidatorSet](#tendermint.types.ValidatorSet) |  |  |
-
-
-
-
-
-
-<a name="ibc.lightclients.tendermint.v1.Misbehaviour"></a>
-
-### Misbehaviour
-Misbehaviour is a wrapper over two conflicting Headers
-that implements Misbehaviour interface expected by ICS-02
-
-
-| Field | Type | Label | Description |
-| ----- | ---- | ----- | ----------- |
-| `client_id` | [string](#string) |  | **Deprecated.** ClientID is deprecated |
-| `header_1` | [Header](#ibc.lightclients.tendermint.v1.Header) |  |  |
-| `header_2` | [Header](#ibc.lightclients.tendermint.v1.Header) |  |  |
-
-
-
-
-
- <!-- end messages -->
-
- <!-- end enums -->
-
- <!-- end HasExtensions -->
-
- <!-- end services -->
-
-
-
-<a name="ibc/lightclients/wasm/v1/query.proto"></a>
-<p align="right"><a href="#top">Top</a></p>
-
-## ibc/lightclients/wasm/v1/query.proto
-
-
-
-<a name="ibc.lightclients.wasm.v1.WasmCodeQuery"></a>
-
-### WasmCodeQuery
-WasmCode query
-
-
-| Field | Type | Label | Description |
-| ----- | ---- | ----- | ----------- |
-| `code_id` | [string](#string) |  |  |
-
-
-
-
-
-
-<a name="ibc.lightclients.wasm.v1.WasmCodeResponse"></a>
-
-### WasmCodeResponse
-WasmCode response
-
-
-| Field | Type | Label | Description |
-| ----- | ---- | ----- | ----------- |
-| `code` | [bytes](#bytes) |  |  |
-
-
-
-
-
- <!-- end messages -->
-
- <!-- end enums -->
-
- <!-- end HasExtensions -->
-
-
-<a name="ibc.lightclients.wasm.v1.Query"></a>
-
-### Query
-Query service for wasm module
-
-| Method Name | Request Type | Response Type | Description | HTTP Verb | Endpoint |
-| ----------- | ------------ | ------------- | ------------| ------- | -------- |
-| `WasmCode` | [WasmCodeQuery](#ibc.lightclients.wasm.v1.WasmCodeQuery) | [WasmCodeResponse](#ibc.lightclients.wasm.v1.WasmCodeResponse) | Get Wasm code for given code id | GET|/ibc/core/wasm/v1beta1/code/{code_id}|
-
- <!-- end services -->
-
-
-
-<a name="ibc/lightclients/wasm/v1/tx.proto"></a>
-<p align="right"><a href="#top">Top</a></p>
-
-## ibc/lightclients/wasm/v1/tx.proto
-
-
-
-<a name="ibc.lightclients.wasm.v1.MsgPushNewWasmCode"></a>
-
-### MsgPushNewWasmCode
-Message type to push new wasm code
-
-
-| Field | Type | Label | Description |
-| ----- | ---- | ----- | ----------- |
-| `signer` | [string](#string) |  |  |
-| `code` | [bytes](#bytes) |  |  |
-
-
-
-
-
-
-<a name="ibc.lightclients.wasm.v1.MsgPushNewWasmCodeResponse"></a>
-
-### MsgPushNewWasmCodeResponse
-Response in case of successful handling
-
-
-| Field | Type | Label | Description |
-| ----- | ---- | ----- | ----------- |
-| `code_id` | [bytes](#bytes) |  |  |
-
-
-
-
-
- <!-- end messages -->
-
- <!-- end enums -->
-
- <!-- end HasExtensions -->
-
-
-<a name="ibc.lightclients.wasm.v1.Msg"></a>
-
-### Msg
-Msg defines the ibc/wasm Msg service.
-
-| Method Name | Request Type | Response Type | Description | HTTP Verb | Endpoint |
-| ----------- | ------------ | ------------- | ------------| ------- | -------- |
-| `PushNewWasmCode` | [MsgPushNewWasmCode](#ibc.lightclients.wasm.v1.MsgPushNewWasmCode) | [MsgPushNewWasmCodeResponse](#ibc.lightclients.wasm.v1.MsgPushNewWasmCodeResponse) | PushNewWasmCode defines a rpc handler method for PushNewWasmCode. | |
-
- <!-- end services -->
-
-
-
-<a name="ibc/lightclients/wasm/v1/wasm.proto"></a>
-<p align="right"><a href="#top">Top</a></p>
-
-## ibc/lightclients/wasm/v1/wasm.proto
-
-
-
-<a name="ibc.lightclients.wasm.v1.ClientState"></a>
-
-### ClientState
-Wasm light client's Client state
-
-
-| Field | Type | Label | Description |
-| ----- | ---- | ----- | ----------- |
-| `data` | [bytes](#bytes) |  |  |
-| `code_id` | [bytes](#bytes) |  |  |
-| `latest_height` | [ibc.core.client.v1.Height](#ibc.core.client.v1.Height) |  |  |
-
-
-
-
-
-
-<a name="ibc.lightclients.wasm.v1.ConsensusState"></a>
-
-### ConsensusState
-Wasm light client's ConsensusState
-
-
-| Field | Type | Label | Description |
-| ----- | ---- | ----- | ----------- |
-| `data` | [bytes](#bytes) |  |  |
-| `code_id` | [bytes](#bytes) |  |  |
-| `timestamp` | [uint64](#uint64) |  | timestamp that corresponds to the block height in which the ConsensusState was stored. |
-| `root` | [ibc.core.commitment.v1.MerkleRoot](#ibc.core.commitment.v1.MerkleRoot) |  | commitment root |
-
-
-
-
-
-
-<a name="ibc.lightclients.wasm.v1.Header"></a>
-
-### Header
-Wasm light client Header
-
-
-| Field | Type | Label | Description |
-| ----- | ---- | ----- | ----------- |
-| `data` | [bytes](#bytes) |  |  |
-| `height` | [ibc.core.client.v1.Height](#ibc.core.client.v1.Height) |  |  |
-
-
-
-
-
-
-<a name="ibc.lightclients.wasm.v1.Misbehaviour"></a>
-
-### Misbehaviour
-Wasm light client Misbehaviour
-
-
-| Field | Type | Label | Description |
-| ----- | ---- | ----- | ----------- |
-| `client_id` | [string](#string) |  |  |
-| `data` | [bytes](#bytes) |  |  |
-
-
-
-
-
- <!-- end messages -->
-
- <!-- end enums -->
-
- <!-- end HasExtensions -->
-
- <!-- end services -->
-
-
-
-## Scalar Value Types
-
-| .proto Type | Notes | C++ | Java | Python | Go | C# | PHP | Ruby |
-| ----------- | ----- | --- | ---- | ------ | -- | -- | --- | ---- |
-| <a name="double" /> double |  | double | double | float | float64 | double | float | Float |
-| <a name="float" /> float |  | float | float | float | float32 | float | float | Float |
-| <a name="int32" /> int32 | Uses variable-length encoding. Inefficient for encoding negative numbers – if your field is likely to have negative values, use sint32 instead. | int32 | int | int | int32 | int | integer | Bignum or Fixnum (as required) |
-| <a name="int64" /> int64 | Uses variable-length encoding. Inefficient for encoding negative numbers – if your field is likely to have negative values, use sint64 instead. | int64 | long | int/long | int64 | long | integer/string | Bignum |
-| <a name="uint32" /> uint32 | Uses variable-length encoding. | uint32 | int | int/long | uint32 | uint | integer | Bignum or Fixnum (as required) |
-| <a name="uint64" /> uint64 | Uses variable-length encoding. | uint64 | long | int/long | uint64 | ulong | integer/string | Bignum or Fixnum (as required) |
-| <a name="sint32" /> sint32 | Uses variable-length encoding. Signed int value. These more efficiently encode negative numbers than regular int32s. | int32 | int | int | int32 | int | integer | Bignum or Fixnum (as required) |
-| <a name="sint64" /> sint64 | Uses variable-length encoding. Signed int value. These more efficiently encode negative numbers than regular int64s. | int64 | long | int/long | int64 | long | integer/string | Bignum |
-| <a name="fixed32" /> fixed32 | Always four bytes. More efficient than uint32 if values are often greater than 2^28. | uint32 | int | int | uint32 | uint | integer | Bignum or Fixnum (as required) |
-| <a name="fixed64" /> fixed64 | Always eight bytes. More efficient than uint64 if values are often greater than 2^56. | uint64 | long | int/long | uint64 | ulong | integer/string | Bignum |
-| <a name="sfixed32" /> sfixed32 | Always four bytes. | int32 | int | int | int32 | int | integer | Bignum or Fixnum (as required) |
-| <a name="sfixed64" /> sfixed64 | Always eight bytes. | int64 | long | int/long | int64 | long | integer/string | Bignum |
-| <a name="bool" /> bool |  | bool | boolean | boolean | bool | bool | boolean | TrueClass/FalseClass |
-| <a name="string" /> string | A string must always contain UTF-8 encoded or 7-bit ASCII text. | string | String | str/unicode | string | string | string | String (UTF-8) |
-| <a name="bytes" /> bytes | May contain any arbitrary sequence of bytes. | string | ByteString | str | []byte | ByteString | string | String (ASCII-8BIT) |
-=======
-See [ibc-go Buf Protobuf documentation](https://buf.build/cosmos/ibc/docs/main).
->>>>>>> 9fbeb1c3
+See [ibc-go Buf Protobuf documentation](https://buf.build/cosmos/ibc/docs/main).