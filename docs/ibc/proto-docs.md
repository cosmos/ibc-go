<!-- This file is auto-generated. Please do not modify it yourself. -->
# Protobuf Documentation
<a name="top"></a>

## Table of Contents

- [ibc/applications/interchain_accounts/v1/account.proto](#ibc/applications/interchain_accounts/v1/account.proto)
    - [InterchainAccount](#ibc.applications.interchain_accounts.v1.InterchainAccount)
  
- [ibc/applications/interchain_accounts/v1/genesis.proto](#ibc/applications/interchain_accounts/v1/genesis.proto)
    - [ActiveChannel](#ibc.applications.interchain_accounts.v1.ActiveChannel)
    - [ControllerGenesisState](#ibc.applications.interchain_accounts.v1.ControllerGenesisState)
    - [GenesisState](#ibc.applications.interchain_accounts.v1.GenesisState)
    - [HostGenesisState](#ibc.applications.interchain_accounts.v1.HostGenesisState)
    - [RegisteredInterchainAccount](#ibc.applications.interchain_accounts.v1.RegisteredInterchainAccount)
  
- [ibc/applications/interchain_accounts/v1/metadata.proto](#ibc/applications/interchain_accounts/v1/metadata.proto)
    - [Metadata](#ibc.applications.interchain_accounts.v1.Metadata)
  
- [ibc/applications/interchain_accounts/v1/packet.proto](#ibc/applications/interchain_accounts/v1/packet.proto)
    - [CosmosTx](#ibc.applications.interchain_accounts.v1.CosmosTx)
    - [InterchainAccountPacketData](#ibc.applications.interchain_accounts.v1.InterchainAccountPacketData)
  
    - [Type](#ibc.applications.interchain_accounts.v1.Type)
  
- [ibc/applications/transfer/v1/transfer.proto](#ibc/applications/transfer/v1/transfer.proto)
    - [DenomTrace](#ibc.applications.transfer.v1.DenomTrace)
    - [Params](#ibc.applications.transfer.v1.Params)
  
- [ibc/applications/transfer/v1/genesis.proto](#ibc/applications/transfer/v1/genesis.proto)
    - [GenesisState](#ibc.applications.transfer.v1.GenesisState)
  
- [ibc/applications/transfer/v1/query.proto](#ibc/applications/transfer/v1/query.proto)
    - [QueryDenomHashRequest](#ibc.applications.transfer.v1.QueryDenomHashRequest)
    - [QueryDenomHashResponse](#ibc.applications.transfer.v1.QueryDenomHashResponse)
    - [QueryDenomTraceRequest](#ibc.applications.transfer.v1.QueryDenomTraceRequest)
    - [QueryDenomTraceResponse](#ibc.applications.transfer.v1.QueryDenomTraceResponse)
    - [QueryDenomTracesRequest](#ibc.applications.transfer.v1.QueryDenomTracesRequest)
    - [QueryDenomTracesResponse](#ibc.applications.transfer.v1.QueryDenomTracesResponse)
    - [QueryParamsRequest](#ibc.applications.transfer.v1.QueryParamsRequest)
    - [QueryParamsResponse](#ibc.applications.transfer.v1.QueryParamsResponse)
  
    - [Query](#ibc.applications.transfer.v1.Query)
  
- [ibc/core/client/v1/client.proto](#ibc/core/client/v1/client.proto)
    - [ClientConsensusStates](#ibc.core.client.v1.ClientConsensusStates)
    - [ClientUpdateProposal](#ibc.core.client.v1.ClientUpdateProposal)
    - [ConsensusStateWithHeight](#ibc.core.client.v1.ConsensusStateWithHeight)
    - [Height](#ibc.core.client.v1.Height)
    - [IdentifiedClientState](#ibc.core.client.v1.IdentifiedClientState)
    - [Params](#ibc.core.client.v1.Params)
    - [UpgradeProposal](#ibc.core.client.v1.UpgradeProposal)
  
- [ibc/applications/transfer/v1/tx.proto](#ibc/applications/transfer/v1/tx.proto)
    - [MsgTransfer](#ibc.applications.transfer.v1.MsgTransfer)
    - [MsgTransferResponse](#ibc.applications.transfer.v1.MsgTransferResponse)
  
    - [Msg](#ibc.applications.transfer.v1.Msg)
  
- [ibc/applications/transfer/v2/packet.proto](#ibc/applications/transfer/v2/packet.proto)
    - [FungibleTokenPacketData](#ibc.applications.transfer.v2.FungibleTokenPacketData)
  
- [ibc/core/channel/v1/channel.proto](#ibc/core/channel/v1/channel.proto)
    - [Acknowledgement](#ibc.core.channel.v1.Acknowledgement)
    - [Channel](#ibc.core.channel.v1.Channel)
    - [Counterparty](#ibc.core.channel.v1.Counterparty)
    - [IdentifiedChannel](#ibc.core.channel.v1.IdentifiedChannel)
    - [Packet](#ibc.core.channel.v1.Packet)
    - [PacketState](#ibc.core.channel.v1.PacketState)
  
    - [Order](#ibc.core.channel.v1.Order)
    - [State](#ibc.core.channel.v1.State)
  
- [ibc/core/channel/v1/genesis.proto](#ibc/core/channel/v1/genesis.proto)
    - [GenesisState](#ibc.core.channel.v1.GenesisState)
    - [PacketSequence](#ibc.core.channel.v1.PacketSequence)
  
- [ibc/core/channel/v1/query.proto](#ibc/core/channel/v1/query.proto)
    - [QueryChannelClientStateRequest](#ibc.core.channel.v1.QueryChannelClientStateRequest)
    - [QueryChannelClientStateResponse](#ibc.core.channel.v1.QueryChannelClientStateResponse)
    - [QueryChannelConsensusStateRequest](#ibc.core.channel.v1.QueryChannelConsensusStateRequest)
    - [QueryChannelConsensusStateResponse](#ibc.core.channel.v1.QueryChannelConsensusStateResponse)
    - [QueryChannelRequest](#ibc.core.channel.v1.QueryChannelRequest)
    - [QueryChannelResponse](#ibc.core.channel.v1.QueryChannelResponse)
    - [QueryChannelsRequest](#ibc.core.channel.v1.QueryChannelsRequest)
    - [QueryChannelsResponse](#ibc.core.channel.v1.QueryChannelsResponse)
    - [QueryConnectionChannelsRequest](#ibc.core.channel.v1.QueryConnectionChannelsRequest)
    - [QueryConnectionChannelsResponse](#ibc.core.channel.v1.QueryConnectionChannelsResponse)
    - [QueryNextSequenceReceiveRequest](#ibc.core.channel.v1.QueryNextSequenceReceiveRequest)
    - [QueryNextSequenceReceiveResponse](#ibc.core.channel.v1.QueryNextSequenceReceiveResponse)
    - [QueryPacketAcknowledgementRequest](#ibc.core.channel.v1.QueryPacketAcknowledgementRequest)
    - [QueryPacketAcknowledgementResponse](#ibc.core.channel.v1.QueryPacketAcknowledgementResponse)
    - [QueryPacketAcknowledgementsRequest](#ibc.core.channel.v1.QueryPacketAcknowledgementsRequest)
    - [QueryPacketAcknowledgementsResponse](#ibc.core.channel.v1.QueryPacketAcknowledgementsResponse)
    - [QueryPacketCommitmentRequest](#ibc.core.channel.v1.QueryPacketCommitmentRequest)
    - [QueryPacketCommitmentResponse](#ibc.core.channel.v1.QueryPacketCommitmentResponse)
    - [QueryPacketCommitmentsRequest](#ibc.core.channel.v1.QueryPacketCommitmentsRequest)
    - [QueryPacketCommitmentsResponse](#ibc.core.channel.v1.QueryPacketCommitmentsResponse)
    - [QueryPacketReceiptRequest](#ibc.core.channel.v1.QueryPacketReceiptRequest)
    - [QueryPacketReceiptResponse](#ibc.core.channel.v1.QueryPacketReceiptResponse)
    - [QueryUnreceivedAcksRequest](#ibc.core.channel.v1.QueryUnreceivedAcksRequest)
    - [QueryUnreceivedAcksResponse](#ibc.core.channel.v1.QueryUnreceivedAcksResponse)
    - [QueryUnreceivedPacketsRequest](#ibc.core.channel.v1.QueryUnreceivedPacketsRequest)
    - [QueryUnreceivedPacketsResponse](#ibc.core.channel.v1.QueryUnreceivedPacketsResponse)
  
    - [Query](#ibc.core.channel.v1.Query)
  
- [ibc/core/channel/v1/tx.proto](#ibc/core/channel/v1/tx.proto)
    - [MsgAcknowledgement](#ibc.core.channel.v1.MsgAcknowledgement)
    - [MsgAcknowledgementResponse](#ibc.core.channel.v1.MsgAcknowledgementResponse)
    - [MsgChannelCloseConfirm](#ibc.core.channel.v1.MsgChannelCloseConfirm)
    - [MsgChannelCloseConfirmResponse](#ibc.core.channel.v1.MsgChannelCloseConfirmResponse)
    - [MsgChannelCloseInit](#ibc.core.channel.v1.MsgChannelCloseInit)
    - [MsgChannelCloseInitResponse](#ibc.core.channel.v1.MsgChannelCloseInitResponse)
    - [MsgChannelOpenAck](#ibc.core.channel.v1.MsgChannelOpenAck)
    - [MsgChannelOpenAckResponse](#ibc.core.channel.v1.MsgChannelOpenAckResponse)
    - [MsgChannelOpenConfirm](#ibc.core.channel.v1.MsgChannelOpenConfirm)
    - [MsgChannelOpenConfirmResponse](#ibc.core.channel.v1.MsgChannelOpenConfirmResponse)
    - [MsgChannelOpenInit](#ibc.core.channel.v1.MsgChannelOpenInit)
    - [MsgChannelOpenInitResponse](#ibc.core.channel.v1.MsgChannelOpenInitResponse)
    - [MsgChannelOpenTry](#ibc.core.channel.v1.MsgChannelOpenTry)
    - [MsgChannelOpenTryResponse](#ibc.core.channel.v1.MsgChannelOpenTryResponse)
    - [MsgRecvPacket](#ibc.core.channel.v1.MsgRecvPacket)
    - [MsgRecvPacketResponse](#ibc.core.channel.v1.MsgRecvPacketResponse)
    - [MsgTimeout](#ibc.core.channel.v1.MsgTimeout)
    - [MsgTimeoutOnClose](#ibc.core.channel.v1.MsgTimeoutOnClose)
    - [MsgTimeoutOnCloseResponse](#ibc.core.channel.v1.MsgTimeoutOnCloseResponse)
    - [MsgTimeoutResponse](#ibc.core.channel.v1.MsgTimeoutResponse)
  
    - [ResponseResultType](#ibc.core.channel.v1.ResponseResultType)
  
    - [Msg](#ibc.core.channel.v1.Msg)
  
- [ibc/core/client/v1/genesis.proto](#ibc/core/client/v1/genesis.proto)
    - [GenesisMetadata](#ibc.core.client.v1.GenesisMetadata)
    - [GenesisState](#ibc.core.client.v1.GenesisState)
    - [IdentifiedGenesisMetadata](#ibc.core.client.v1.IdentifiedGenesisMetadata)
  
- [ibc/core/client/v1/query.proto](#ibc/core/client/v1/query.proto)
    - [QueryClientParamsRequest](#ibc.core.client.v1.QueryClientParamsRequest)
    - [QueryClientParamsResponse](#ibc.core.client.v1.QueryClientParamsResponse)
    - [QueryClientStateRequest](#ibc.core.client.v1.QueryClientStateRequest)
    - [QueryClientStateResponse](#ibc.core.client.v1.QueryClientStateResponse)
    - [QueryClientStatesRequest](#ibc.core.client.v1.QueryClientStatesRequest)
    - [QueryClientStatesResponse](#ibc.core.client.v1.QueryClientStatesResponse)
    - [QueryClientStatusRequest](#ibc.core.client.v1.QueryClientStatusRequest)
    - [QueryClientStatusResponse](#ibc.core.client.v1.QueryClientStatusResponse)
    - [QueryConsensusStateRequest](#ibc.core.client.v1.QueryConsensusStateRequest)
    - [QueryConsensusStateResponse](#ibc.core.client.v1.QueryConsensusStateResponse)
    - [QueryConsensusStatesRequest](#ibc.core.client.v1.QueryConsensusStatesRequest)
    - [QueryConsensusStatesResponse](#ibc.core.client.v1.QueryConsensusStatesResponse)
    - [QueryUpgradedClientStateRequest](#ibc.core.client.v1.QueryUpgradedClientStateRequest)
    - [QueryUpgradedClientStateResponse](#ibc.core.client.v1.QueryUpgradedClientStateResponse)
    - [QueryUpgradedConsensusStateRequest](#ibc.core.client.v1.QueryUpgradedConsensusStateRequest)
    - [QueryUpgradedConsensusStateResponse](#ibc.core.client.v1.QueryUpgradedConsensusStateResponse)
  
    - [Query](#ibc.core.client.v1.Query)
  
- [ibc/core/client/v1/tx.proto](#ibc/core/client/v1/tx.proto)
    - [MsgCreateClient](#ibc.core.client.v1.MsgCreateClient)
    - [MsgCreateClientResponse](#ibc.core.client.v1.MsgCreateClientResponse)
    - [MsgSubmitMisbehaviour](#ibc.core.client.v1.MsgSubmitMisbehaviour)
    - [MsgSubmitMisbehaviourResponse](#ibc.core.client.v1.MsgSubmitMisbehaviourResponse)
    - [MsgUpdateClient](#ibc.core.client.v1.MsgUpdateClient)
    - [MsgUpdateClientResponse](#ibc.core.client.v1.MsgUpdateClientResponse)
    - [MsgUpgradeClient](#ibc.core.client.v1.MsgUpgradeClient)
    - [MsgUpgradeClientResponse](#ibc.core.client.v1.MsgUpgradeClientResponse)
  
    - [Msg](#ibc.core.client.v1.Msg)
  
- [ibc/core/commitment/v1/commitment.proto](#ibc/core/commitment/v1/commitment.proto)
    - [MerklePath](#ibc.core.commitment.v1.MerklePath)
    - [MerklePrefix](#ibc.core.commitment.v1.MerklePrefix)
    - [MerkleProof](#ibc.core.commitment.v1.MerkleProof)
    - [MerkleRoot](#ibc.core.commitment.v1.MerkleRoot)
  
- [ibc/core/connection/v1/connection.proto](#ibc/core/connection/v1/connection.proto)
    - [ClientPaths](#ibc.core.connection.v1.ClientPaths)
    - [ConnectionEnd](#ibc.core.connection.v1.ConnectionEnd)
    - [ConnectionPaths](#ibc.core.connection.v1.ConnectionPaths)
    - [Counterparty](#ibc.core.connection.v1.Counterparty)
    - [IdentifiedConnection](#ibc.core.connection.v1.IdentifiedConnection)
    - [Params](#ibc.core.connection.v1.Params)
    - [Version](#ibc.core.connection.v1.Version)
  
    - [State](#ibc.core.connection.v1.State)
  
- [ibc/core/connection/v1/genesis.proto](#ibc/core/connection/v1/genesis.proto)
    - [GenesisState](#ibc.core.connection.v1.GenesisState)
  
- [ibc/core/connection/v1/query.proto](#ibc/core/connection/v1/query.proto)
    - [QueryClientConnectionsRequest](#ibc.core.connection.v1.QueryClientConnectionsRequest)
    - [QueryClientConnectionsResponse](#ibc.core.connection.v1.QueryClientConnectionsResponse)
    - [QueryConnectionClientStateRequest](#ibc.core.connection.v1.QueryConnectionClientStateRequest)
    - [QueryConnectionClientStateResponse](#ibc.core.connection.v1.QueryConnectionClientStateResponse)
    - [QueryConnectionConsensusStateRequest](#ibc.core.connection.v1.QueryConnectionConsensusStateRequest)
    - [QueryConnectionConsensusStateResponse](#ibc.core.connection.v1.QueryConnectionConsensusStateResponse)
    - [QueryConnectionRequest](#ibc.core.connection.v1.QueryConnectionRequest)
    - [QueryConnectionResponse](#ibc.core.connection.v1.QueryConnectionResponse)
    - [QueryConnectionsRequest](#ibc.core.connection.v1.QueryConnectionsRequest)
    - [QueryConnectionsResponse](#ibc.core.connection.v1.QueryConnectionsResponse)
  
    - [Query](#ibc.core.connection.v1.Query)
  
- [ibc/core/connection/v1/tx.proto](#ibc/core/connection/v1/tx.proto)
    - [MsgConnectionOpenAck](#ibc.core.connection.v1.MsgConnectionOpenAck)
    - [MsgConnectionOpenAckResponse](#ibc.core.connection.v1.MsgConnectionOpenAckResponse)
    - [MsgConnectionOpenConfirm](#ibc.core.connection.v1.MsgConnectionOpenConfirm)
    - [MsgConnectionOpenConfirmResponse](#ibc.core.connection.v1.MsgConnectionOpenConfirmResponse)
    - [MsgConnectionOpenInit](#ibc.core.connection.v1.MsgConnectionOpenInit)
    - [MsgConnectionOpenInitResponse](#ibc.core.connection.v1.MsgConnectionOpenInitResponse)
    - [MsgConnectionOpenTry](#ibc.core.connection.v1.MsgConnectionOpenTry)
    - [MsgConnectionOpenTryResponse](#ibc.core.connection.v1.MsgConnectionOpenTryResponse)
  
    - [Msg](#ibc.core.connection.v1.Msg)
  
- [ibc/core/types/v1/genesis.proto](#ibc/core/types/v1/genesis.proto)
    - [GenesisState](#ibc.core.types.v1.GenesisState)
  
<<<<<<< HEAD
- [ibc/lightclients/beefy/v1/beefy.proto](#ibc/lightclients/beefy/v1/beefy.proto)
    - [BeefyAuthoritySet](#ibc.lightclients.beefy.v1.BeefyAuthoritySet)
    - [BeefyMmrLeaf](#ibc.lightclients.beefy.v1.BeefyMmrLeaf)
    - [BeefyMmrLeafPartial](#ibc.lightclients.beefy.v1.BeefyMmrLeafPartial)
    - [ClientState](#ibc.lightclients.beefy.v1.ClientState)
    - [Commitment](#ibc.lightclients.beefy.v1.Commitment)
    - [CommitmentSignature](#ibc.lightclients.beefy.v1.CommitmentSignature)
    - [ConsensusState](#ibc.lightclients.beefy.v1.ConsensusState)
    - [Header](#ibc.lightclients.beefy.v1.Header)
    - [Misbehaviour](#ibc.lightclients.beefy.v1.Misbehaviour)
    - [MmrUpdateProof](#ibc.lightclients.beefy.v1.MmrUpdateProof)
    - [ParachainHeader](#ibc.lightclients.beefy.v1.ParachainHeader)
    - [PayloadItem](#ibc.lightclients.beefy.v1.PayloadItem)
    - [SignedCommitment](#ibc.lightclients.beefy.v1.SignedCommitment)
  
- [ibc/lightclients/localhost/v1/localhost.proto](#ibc/lightclients/localhost/v1/localhost.proto)
    - [ClientState](#ibc.lightclients.localhost.v1.ClientState)
  
=======
>>>>>>> e2495180
- [ibc/lightclients/solomachine/v1/solomachine.proto](#ibc/lightclients/solomachine/v1/solomachine.proto)
    - [ChannelStateData](#ibc.lightclients.solomachine.v1.ChannelStateData)
    - [ClientState](#ibc.lightclients.solomachine.v1.ClientState)
    - [ClientStateData](#ibc.lightclients.solomachine.v1.ClientStateData)
    - [ConnectionStateData](#ibc.lightclients.solomachine.v1.ConnectionStateData)
    - [ConsensusState](#ibc.lightclients.solomachine.v1.ConsensusState)
    - [ConsensusStateData](#ibc.lightclients.solomachine.v1.ConsensusStateData)
    - [Header](#ibc.lightclients.solomachine.v1.Header)
    - [HeaderData](#ibc.lightclients.solomachine.v1.HeaderData)
    - [Misbehaviour](#ibc.lightclients.solomachine.v1.Misbehaviour)
    - [NextSequenceRecvData](#ibc.lightclients.solomachine.v1.NextSequenceRecvData)
    - [PacketAcknowledgementData](#ibc.lightclients.solomachine.v1.PacketAcknowledgementData)
    - [PacketCommitmentData](#ibc.lightclients.solomachine.v1.PacketCommitmentData)
    - [PacketReceiptAbsenceData](#ibc.lightclients.solomachine.v1.PacketReceiptAbsenceData)
    - [SignBytes](#ibc.lightclients.solomachine.v1.SignBytes)
    - [SignatureAndData](#ibc.lightclients.solomachine.v1.SignatureAndData)
    - [TimestampedSignatureData](#ibc.lightclients.solomachine.v1.TimestampedSignatureData)
  
    - [DataType](#ibc.lightclients.solomachine.v1.DataType)
  
- [ibc/lightclients/solomachine/v2/solomachine.proto](#ibc/lightclients/solomachine/v2/solomachine.proto)
    - [ChannelStateData](#ibc.lightclients.solomachine.v2.ChannelStateData)
    - [ClientState](#ibc.lightclients.solomachine.v2.ClientState)
    - [ClientStateData](#ibc.lightclients.solomachine.v2.ClientStateData)
    - [ConnectionStateData](#ibc.lightclients.solomachine.v2.ConnectionStateData)
    - [ConsensusState](#ibc.lightclients.solomachine.v2.ConsensusState)
    - [ConsensusStateData](#ibc.lightclients.solomachine.v2.ConsensusStateData)
    - [Header](#ibc.lightclients.solomachine.v2.Header)
    - [HeaderData](#ibc.lightclients.solomachine.v2.HeaderData)
    - [Misbehaviour](#ibc.lightclients.solomachine.v2.Misbehaviour)
    - [NextSequenceRecvData](#ibc.lightclients.solomachine.v2.NextSequenceRecvData)
    - [PacketAcknowledgementData](#ibc.lightclients.solomachine.v2.PacketAcknowledgementData)
    - [PacketCommitmentData](#ibc.lightclients.solomachine.v2.PacketCommitmentData)
    - [PacketReceiptAbsenceData](#ibc.lightclients.solomachine.v2.PacketReceiptAbsenceData)
    - [SignBytes](#ibc.lightclients.solomachine.v2.SignBytes)
    - [SignatureAndData](#ibc.lightclients.solomachine.v2.SignatureAndData)
    - [TimestampedSignatureData](#ibc.lightclients.solomachine.v2.TimestampedSignatureData)
  
    - [DataType](#ibc.lightclients.solomachine.v2.DataType)
  
- [ibc/lightclients/tendermint/v1/tendermint.proto](#ibc/lightclients/tendermint/v1/tendermint.proto)
    - [ClientState](#ibc.lightclients.tendermint.v1.ClientState)
    - [ConsensusState](#ibc.lightclients.tendermint.v1.ConsensusState)
    - [Fraction](#ibc.lightclients.tendermint.v1.Fraction)
    - [Header](#ibc.lightclients.tendermint.v1.Header)
    - [Misbehaviour](#ibc.lightclients.tendermint.v1.Misbehaviour)
  
- [Scalar Value Types](#scalar-value-types)



<a name="ibc/applications/interchain_accounts/v1/account.proto"></a>
<p align="right"><a href="#top">Top</a></p>

## ibc/applications/interchain_accounts/v1/account.proto



<a name="ibc.applications.interchain_accounts.v1.InterchainAccount"></a>

### InterchainAccount
An InterchainAccount is defined as a BaseAccount & the address of the account owner on the controller chain


| Field | Type | Label | Description |
| ----- | ---- | ----- | ----------- |
| `base_account` | [cosmos.auth.v1beta1.BaseAccount](#cosmos.auth.v1beta1.BaseAccount) |  |  |
| `account_owner` | [string](#string) |  |  |





 <!-- end messages -->

 <!-- end enums -->

 <!-- end HasExtensions -->

 <!-- end services -->



<a name="ibc/applications/interchain_accounts/v1/genesis.proto"></a>
<p align="right"><a href="#top">Top</a></p>

## ibc/applications/interchain_accounts/v1/genesis.proto



<a name="ibc.applications.interchain_accounts.v1.ActiveChannel"></a>

### ActiveChannel
ActiveChannel contains a connection ID, port ID and associated active channel ID


| Field | Type | Label | Description |
| ----- | ---- | ----- | ----------- |
| `connection_id` | [string](#string) |  |  |
| `port_id` | [string](#string) |  |  |
| `channel_id` | [string](#string) |  |  |






<a name="ibc.applications.interchain_accounts.v1.ControllerGenesisState"></a>

### ControllerGenesisState
ControllerGenesisState defines the interchain accounts controller genesis state


| Field | Type | Label | Description |
| ----- | ---- | ----- | ----------- |
| `active_channels` | [ActiveChannel](#ibc.applications.interchain_accounts.v1.ActiveChannel) | repeated |  |
| `interchain_accounts` | [RegisteredInterchainAccount](#ibc.applications.interchain_accounts.v1.RegisteredInterchainAccount) | repeated |  |
| `ports` | [string](#string) | repeated |  |
| `params` | [ibc.applications.interchain_accounts.controller.v1.Params](#ibc.applications.interchain_accounts.controller.v1.Params) |  |  |






<a name="ibc.applications.interchain_accounts.v1.GenesisState"></a>

### GenesisState
GenesisState defines the interchain accounts genesis state


| Field | Type | Label | Description |
| ----- | ---- | ----- | ----------- |
| `controller_genesis_state` | [ControllerGenesisState](#ibc.applications.interchain_accounts.v1.ControllerGenesisState) |  |  |
| `host_genesis_state` | [HostGenesisState](#ibc.applications.interchain_accounts.v1.HostGenesisState) |  |  |






<a name="ibc.applications.interchain_accounts.v1.HostGenesisState"></a>

### HostGenesisState
HostGenesisState defines the interchain accounts host genesis state


| Field | Type | Label | Description |
| ----- | ---- | ----- | ----------- |
| `active_channels` | [ActiveChannel](#ibc.applications.interchain_accounts.v1.ActiveChannel) | repeated |  |
| `interchain_accounts` | [RegisteredInterchainAccount](#ibc.applications.interchain_accounts.v1.RegisteredInterchainAccount) | repeated |  |
| `port` | [string](#string) |  |  |
| `params` | [ibc.applications.interchain_accounts.host.v1.Params](#ibc.applications.interchain_accounts.host.v1.Params) |  |  |






<a name="ibc.applications.interchain_accounts.v1.RegisteredInterchainAccount"></a>

### RegisteredInterchainAccount
RegisteredInterchainAccount contains a connection ID, port ID and associated interchain account address


| Field | Type | Label | Description |
| ----- | ---- | ----- | ----------- |
| `connection_id` | [string](#string) |  |  |
| `port_id` | [string](#string) |  |  |
| `account_address` | [string](#string) |  |  |





 <!-- end messages -->

 <!-- end enums -->

 <!-- end HasExtensions -->

 <!-- end services -->



<a name="ibc/applications/interchain_accounts/v1/metadata.proto"></a>
<p align="right"><a href="#top">Top</a></p>

## ibc/applications/interchain_accounts/v1/metadata.proto



<a name="ibc.applications.interchain_accounts.v1.Metadata"></a>

### Metadata
Metadata defines a set of protocol specific data encoded into the ICS27 channel version bytestring
See ICS004: https://github.com/cosmos/ibc/tree/master/spec/core/ics-004-channel-and-packet-semantics#Versioning


| Field | Type | Label | Description |
| ----- | ---- | ----- | ----------- |
| `version` | [string](#string) |  | version defines the ICS27 protocol version |
| `controller_connection_id` | [string](#string) |  | controller_connection_id is the connection identifier associated with the controller chain |
| `host_connection_id` | [string](#string) |  | host_connection_id is the connection identifier associated with the host chain |
| `address` | [string](#string) |  | address defines the interchain account address to be fulfilled upon the OnChanOpenTry handshake step NOTE: the address field is empty on the OnChanOpenInit handshake step |
| `encoding` | [string](#string) |  | encoding defines the supported codec format |
| `tx_type` | [string](#string) |  | tx_type defines the type of transactions the interchain account can execute |





 <!-- end messages -->

 <!-- end enums -->

 <!-- end HasExtensions -->

 <!-- end services -->



<a name="ibc/applications/interchain_accounts/v1/packet.proto"></a>
<p align="right"><a href="#top">Top</a></p>

## ibc/applications/interchain_accounts/v1/packet.proto



<a name="ibc.applications.interchain_accounts.v1.CosmosTx"></a>

### CosmosTx
CosmosTx contains a list of sdk.Msg's. It should be used when sending transactions to an SDK host chain.


| Field | Type | Label | Description |
| ----- | ---- | ----- | ----------- |
| `messages` | [google.protobuf.Any](#google.protobuf.Any) | repeated |  |






<a name="ibc.applications.interchain_accounts.v1.InterchainAccountPacketData"></a>

### InterchainAccountPacketData
InterchainAccountPacketData is comprised of a raw transaction, type of transaction and optional memo field.


| Field | Type | Label | Description |
| ----- | ---- | ----- | ----------- |
| `type` | [Type](#ibc.applications.interchain_accounts.v1.Type) |  |  |
| `data` | [bytes](#bytes) |  |  |
| `memo` | [string](#string) |  |  |





 <!-- end messages -->


<a name="ibc.applications.interchain_accounts.v1.Type"></a>

### Type
Type defines a classification of message issued from a controller chain to its associated interchain accounts
host

| Name | Number | Description |
| ---- | ------ | ----------- |
| TYPE_UNSPECIFIED | 0 | Default zero value enumeration |
| TYPE_EXECUTE_TX | 1 | Execute a transaction on an interchain accounts host chain |


 <!-- end enums -->

 <!-- end HasExtensions -->

 <!-- end services -->



<a name="ibc/applications/transfer/v1/transfer.proto"></a>
<p align="right"><a href="#top">Top</a></p>

## ibc/applications/transfer/v1/transfer.proto



<a name="ibc.applications.transfer.v1.DenomTrace"></a>

### DenomTrace
DenomTrace contains the base denomination for ICS20 fungible tokens and the
source tracing information path.


| Field | Type | Label | Description |
| ----- | ---- | ----- | ----------- |
| `path` | [string](#string) |  | path defines the chain of port/channel identifiers used for tracing the source of the fungible token. |
| `base_denom` | [string](#string) |  | base denomination of the relayed fungible token. |






<a name="ibc.applications.transfer.v1.Params"></a>

### Params
Params defines the set of IBC transfer parameters.
NOTE: To prevent a single token from being transferred, set the
TransfersEnabled parameter to true and then set the bank module's SendEnabled
parameter for the denomination to false.


| Field | Type | Label | Description |
| ----- | ---- | ----- | ----------- |
| `send_enabled` | [bool](#bool) |  | send_enabled enables or disables all cross-chain token transfers from this chain. |
| `receive_enabled` | [bool](#bool) |  | receive_enabled enables or disables all cross-chain token transfers to this chain. |





 <!-- end messages -->

 <!-- end enums -->

 <!-- end HasExtensions -->

 <!-- end services -->



<a name="ibc/applications/transfer/v1/genesis.proto"></a>
<p align="right"><a href="#top">Top</a></p>

## ibc/applications/transfer/v1/genesis.proto



<a name="ibc.applications.transfer.v1.GenesisState"></a>

### GenesisState
GenesisState defines the ibc-transfer genesis state


| Field | Type | Label | Description |
| ----- | ---- | ----- | ----------- |
| `port_id` | [string](#string) |  |  |
| `denom_traces` | [DenomTrace](#ibc.applications.transfer.v1.DenomTrace) | repeated |  |
| `params` | [Params](#ibc.applications.transfer.v1.Params) |  |  |





 <!-- end messages -->

 <!-- end enums -->

 <!-- end HasExtensions -->

 <!-- end services -->



<a name="ibc/applications/transfer/v1/query.proto"></a>
<p align="right"><a href="#top">Top</a></p>

## ibc/applications/transfer/v1/query.proto



<a name="ibc.applications.transfer.v1.QueryDenomHashRequest"></a>

### QueryDenomHashRequest
QueryDenomHashRequest is the request type for the Query/DenomHash RPC
method


| Field | Type | Label | Description |
| ----- | ---- | ----- | ----------- |
| `trace` | [string](#string) |  | The denomination trace ([port_id]/[channel_id])+/[denom] |






<a name="ibc.applications.transfer.v1.QueryDenomHashResponse"></a>

### QueryDenomHashResponse
QueryDenomHashResponse is the response type for the Query/DenomHash RPC
method.


| Field | Type | Label | Description |
| ----- | ---- | ----- | ----------- |
| `hash` | [string](#string) |  | hash (in hex format) of the denomination trace information. |






<a name="ibc.applications.transfer.v1.QueryDenomTraceRequest"></a>

### QueryDenomTraceRequest
QueryDenomTraceRequest is the request type for the Query/DenomTrace RPC
method


| Field | Type | Label | Description |
| ----- | ---- | ----- | ----------- |
| `hash` | [string](#string) |  | hash (in hex format) of the denomination trace information. |






<a name="ibc.applications.transfer.v1.QueryDenomTraceResponse"></a>

### QueryDenomTraceResponse
QueryDenomTraceResponse is the response type for the Query/DenomTrace RPC
method.


| Field | Type | Label | Description |
| ----- | ---- | ----- | ----------- |
| `denom_trace` | [DenomTrace](#ibc.applications.transfer.v1.DenomTrace) |  | denom_trace returns the requested denomination trace information. |






<a name="ibc.applications.transfer.v1.QueryDenomTracesRequest"></a>

### QueryDenomTracesRequest
QueryConnectionsRequest is the request type for the Query/DenomTraces RPC
method


| Field | Type | Label | Description |
| ----- | ---- | ----- | ----------- |
| `pagination` | [cosmos.base.query.v1beta1.PageRequest](#cosmos.base.query.v1beta1.PageRequest) |  | pagination defines an optional pagination for the request. |






<a name="ibc.applications.transfer.v1.QueryDenomTracesResponse"></a>

### QueryDenomTracesResponse
QueryConnectionsResponse is the response type for the Query/DenomTraces RPC
method.


| Field | Type | Label | Description |
| ----- | ---- | ----- | ----------- |
| `denom_traces` | [DenomTrace](#ibc.applications.transfer.v1.DenomTrace) | repeated | denom_traces returns all denominations trace information. |
| `pagination` | [cosmos.base.query.v1beta1.PageResponse](#cosmos.base.query.v1beta1.PageResponse) |  | pagination defines the pagination in the response. |






<a name="ibc.applications.transfer.v1.QueryParamsRequest"></a>

### QueryParamsRequest
QueryParamsRequest is the request type for the Query/Params RPC method.






<a name="ibc.applications.transfer.v1.QueryParamsResponse"></a>

### QueryParamsResponse
QueryParamsResponse is the response type for the Query/Params RPC method.


| Field | Type | Label | Description |
| ----- | ---- | ----- | ----------- |
| `params` | [Params](#ibc.applications.transfer.v1.Params) |  | params defines the parameters of the module. |





 <!-- end messages -->

 <!-- end enums -->

 <!-- end HasExtensions -->


<a name="ibc.applications.transfer.v1.Query"></a>

### Query
Query provides defines the gRPC querier service.

| Method Name | Request Type | Response Type | Description | HTTP Verb | Endpoint |
| ----------- | ------------ | ------------- | ------------| ------- | -------- |
| `DenomTrace` | [QueryDenomTraceRequest](#ibc.applications.transfer.v1.QueryDenomTraceRequest) | [QueryDenomTraceResponse](#ibc.applications.transfer.v1.QueryDenomTraceResponse) | DenomTrace queries a denomination trace information. | GET|/ibc/apps/transfer/v1/denom_traces/{hash}|
| `DenomTraces` | [QueryDenomTracesRequest](#ibc.applications.transfer.v1.QueryDenomTracesRequest) | [QueryDenomTracesResponse](#ibc.applications.transfer.v1.QueryDenomTracesResponse) | DenomTraces queries all denomination traces. | GET|/ibc/apps/transfer/v1/denom_traces|
| `Params` | [QueryParamsRequest](#ibc.applications.transfer.v1.QueryParamsRequest) | [QueryParamsResponse](#ibc.applications.transfer.v1.QueryParamsResponse) | Params queries all parameters of the ibc-transfer module. | GET|/ibc/apps/transfer/v1/params|
| `DenomHash` | [QueryDenomHashRequest](#ibc.applications.transfer.v1.QueryDenomHashRequest) | [QueryDenomHashResponse](#ibc.applications.transfer.v1.QueryDenomHashResponse) | DenomHash queries a denomination hash information. | GET|/ibc/apps/transfer/v1/denom_hashes/{trace}|

 <!-- end services -->



<a name="ibc/core/client/v1/client.proto"></a>
<p align="right"><a href="#top">Top</a></p>

## ibc/core/client/v1/client.proto



<a name="ibc.core.client.v1.ClientConsensusStates"></a>

### ClientConsensusStates
ClientConsensusStates defines all the stored consensus states for a given
client.


| Field | Type | Label | Description |
| ----- | ---- | ----- | ----------- |
| `client_id` | [string](#string) |  | client identifier |
| `consensus_states` | [ConsensusStateWithHeight](#ibc.core.client.v1.ConsensusStateWithHeight) | repeated | consensus states and their heights associated with the client |






<a name="ibc.core.client.v1.ClientUpdateProposal"></a>

### ClientUpdateProposal
ClientUpdateProposal is a governance proposal. If it passes, the substitute
client's latest consensus state is copied over to the subject client. The proposal
handler may fail if the subject and the substitute do not match in client and
chain parameters (with exception to latest height, frozen height, and chain-id).


| Field | Type | Label | Description |
| ----- | ---- | ----- | ----------- |
| `title` | [string](#string) |  | the title of the update proposal |
| `description` | [string](#string) |  | the description of the proposal |
| `subject_client_id` | [string](#string) |  | the client identifier for the client to be updated if the proposal passes |
| `substitute_client_id` | [string](#string) |  | the substitute client identifier for the client standing in for the subject client |






<a name="ibc.core.client.v1.ConsensusStateWithHeight"></a>

### ConsensusStateWithHeight
ConsensusStateWithHeight defines a consensus state with an additional height
field.


| Field | Type | Label | Description |
| ----- | ---- | ----- | ----------- |
| `height` | [Height](#ibc.core.client.v1.Height) |  | consensus state height |
| `consensus_state` | [google.protobuf.Any](#google.protobuf.Any) |  | consensus state |






<a name="ibc.core.client.v1.Height"></a>

### Height
Height is a monotonically increasing data type
that can be compared against another Height for the purposes of updating and
freezing clients

Normally the RevisionHeight is incremented at each height while keeping
RevisionNumber the same. However some consensus algorithms may choose to
reset the height in certain conditions e.g. hard forks, state-machine
breaking changes In these cases, the RevisionNumber is incremented so that
height continues to be monitonically increasing even as the RevisionHeight
gets reset


| Field | Type | Label | Description |
| ----- | ---- | ----- | ----------- |
| `revision_number` | [uint64](#uint64) |  | the revision that the client is currently on |
| `revision_height` | [uint64](#uint64) |  | the height within the given revision |






<a name="ibc.core.client.v1.IdentifiedClientState"></a>

### IdentifiedClientState
IdentifiedClientState defines a client state with an additional client
identifier field.


| Field | Type | Label | Description |
| ----- | ---- | ----- | ----------- |
| `client_id` | [string](#string) |  | client identifier |
| `client_state` | [google.protobuf.Any](#google.protobuf.Any) |  | client state |






<a name="ibc.core.client.v1.Params"></a>

### Params
Params defines the set of IBC light client parameters.


| Field | Type | Label | Description |
| ----- | ---- | ----- | ----------- |
| `allowed_clients` | [string](#string) | repeated | allowed_clients defines the list of allowed client state types. |






<a name="ibc.core.client.v1.UpgradeProposal"></a>

### UpgradeProposal
UpgradeProposal is a gov Content type for initiating an IBC breaking
upgrade.


| Field | Type | Label | Description |
| ----- | ---- | ----- | ----------- |
| `title` | [string](#string) |  |  |
| `description` | [string](#string) |  |  |
| `plan` | [cosmos.upgrade.v1beta1.Plan](#cosmos.upgrade.v1beta1.Plan) |  |  |
| `upgraded_client_state` | [google.protobuf.Any](#google.protobuf.Any) |  | An UpgradedClientState must be provided to perform an IBC breaking upgrade. This will make the chain commit to the correct upgraded (self) client state before the upgrade occurs, so that connecting chains can verify that the new upgraded client is valid by verifying a proof on the previous version of the chain. This will allow IBC connections to persist smoothly across planned chain upgrades |





 <!-- end messages -->

 <!-- end enums -->

 <!-- end HasExtensions -->

 <!-- end services -->



<a name="ibc/applications/transfer/v1/tx.proto"></a>
<p align="right"><a href="#top">Top</a></p>

## ibc/applications/transfer/v1/tx.proto



<a name="ibc.applications.transfer.v1.MsgTransfer"></a>

### MsgTransfer
MsgTransfer defines a msg to transfer fungible tokens (i.e Coins) between
ICS20 enabled chains. See ICS Spec here:
https://github.com/cosmos/ibc/tree/master/spec/app/ics-020-fungible-token-transfer#data-structures


| Field | Type | Label | Description |
| ----- | ---- | ----- | ----------- |
| `source_port` | [string](#string) |  | the port on which the packet will be sent |
| `source_channel` | [string](#string) |  | the channel by which the packet will be sent |
| `token` | [cosmos.base.v1beta1.Coin](#cosmos.base.v1beta1.Coin) |  | the tokens to be transferred |
| `sender` | [string](#string) |  | the sender address |
| `receiver` | [string](#string) |  | the recipient address on the destination chain |
| `timeout_height` | [ibc.core.client.v1.Height](#ibc.core.client.v1.Height) |  | Timeout height relative to the current block height. The timeout is disabled when set to 0. |
| `timeout_timestamp` | [uint64](#uint64) |  | Timeout timestamp in absolute nanoseconds since unix epoch. The timeout is disabled when set to 0. |






<a name="ibc.applications.transfer.v1.MsgTransferResponse"></a>

### MsgTransferResponse
MsgTransferResponse defines the Msg/Transfer response type.





 <!-- end messages -->

 <!-- end enums -->

 <!-- end HasExtensions -->


<a name="ibc.applications.transfer.v1.Msg"></a>

### Msg
Msg defines the ibc/transfer Msg service.

| Method Name | Request Type | Response Type | Description | HTTP Verb | Endpoint |
| ----------- | ------------ | ------------- | ------------| ------- | -------- |
| `Transfer` | [MsgTransfer](#ibc.applications.transfer.v1.MsgTransfer) | [MsgTransferResponse](#ibc.applications.transfer.v1.MsgTransferResponse) | Transfer defines a rpc handler method for MsgTransfer. | |

 <!-- end services -->



<a name="ibc/applications/transfer/v2/packet.proto"></a>
<p align="right"><a href="#top">Top</a></p>

## ibc/applications/transfer/v2/packet.proto



<a name="ibc.applications.transfer.v2.FungibleTokenPacketData"></a>

### FungibleTokenPacketData
FungibleTokenPacketData defines a struct for the packet payload
See FungibleTokenPacketData spec:
https://github.com/cosmos/ibc/tree/master/spec/app/ics-020-fungible-token-transfer#data-structures


| Field | Type | Label | Description |
| ----- | ---- | ----- | ----------- |
| `denom` | [string](#string) |  | the token denomination to be transferred |
| `amount` | [string](#string) |  | the token amount to be transferred |
| `sender` | [string](#string) |  | the sender address |
| `receiver` | [string](#string) |  | the recipient address on the destination chain |





 <!-- end messages -->

 <!-- end enums -->

 <!-- end HasExtensions -->

 <!-- end services -->



<a name="ibc/core/channel/v1/channel.proto"></a>
<p align="right"><a href="#top">Top</a></p>

## ibc/core/channel/v1/channel.proto



<a name="ibc.core.channel.v1.Acknowledgement"></a>

### Acknowledgement
Acknowledgement is the recommended acknowledgement format to be used by
app-specific protocols.
NOTE: The field numbers 21 and 22 were explicitly chosen to avoid accidental
conflicts with other protobuf message formats used for acknowledgements.
The first byte of any message with this format will be the non-ASCII values
`0xaa` (result) or `0xb2` (error). Implemented as defined by ICS:
https://github.com/cosmos/ibc/tree/master/spec/core/ics-004-channel-and-packet-semantics#acknowledgement-envelope


| Field | Type | Label | Description |
| ----- | ---- | ----- | ----------- |
| `result` | [bytes](#bytes) |  |  |
| `error` | [string](#string) |  |  |






<a name="ibc.core.channel.v1.Channel"></a>

### Channel
Channel defines pipeline for exactly-once packet delivery between specific
modules on separate blockchains, which has at least one end capable of
sending packets and one end capable of receiving packets.


| Field | Type | Label | Description |
| ----- | ---- | ----- | ----------- |
| `state` | [State](#ibc.core.channel.v1.State) |  | current state of the channel end |
| `ordering` | [Order](#ibc.core.channel.v1.Order) |  | whether the channel is ordered or unordered |
| `counterparty` | [Counterparty](#ibc.core.channel.v1.Counterparty) |  | counterparty channel end |
| `connection_hops` | [string](#string) | repeated | list of connection identifiers, in order, along which packets sent on this channel will travel |
| `version` | [string](#string) |  | opaque channel version, which is agreed upon during the handshake |






<a name="ibc.core.channel.v1.Counterparty"></a>

### Counterparty
Counterparty defines a channel end counterparty


| Field | Type | Label | Description |
| ----- | ---- | ----- | ----------- |
| `port_id` | [string](#string) |  | port on the counterparty chain which owns the other end of the channel. |
| `channel_id` | [string](#string) |  | channel end on the counterparty chain |






<a name="ibc.core.channel.v1.IdentifiedChannel"></a>

### IdentifiedChannel
IdentifiedChannel defines a channel with additional port and channel
identifier fields.


| Field | Type | Label | Description |
| ----- | ---- | ----- | ----------- |
| `state` | [State](#ibc.core.channel.v1.State) |  | current state of the channel end |
| `ordering` | [Order](#ibc.core.channel.v1.Order) |  | whether the channel is ordered or unordered |
| `counterparty` | [Counterparty](#ibc.core.channel.v1.Counterparty) |  | counterparty channel end |
| `connection_hops` | [string](#string) | repeated | list of connection identifiers, in order, along which packets sent on this channel will travel |
| `version` | [string](#string) |  | opaque channel version, which is agreed upon during the handshake |
| `port_id` | [string](#string) |  | port identifier |
| `channel_id` | [string](#string) |  | channel identifier |






<a name="ibc.core.channel.v1.Packet"></a>

### Packet
Packet defines a type that carries data across different chains through IBC


| Field | Type | Label | Description |
| ----- | ---- | ----- | ----------- |
| `sequence` | [uint64](#uint64) |  | number corresponds to the order of sends and receives, where a Packet with an earlier sequence number must be sent and received before a Packet with a later sequence number. |
| `source_port` | [string](#string) |  | identifies the port on the sending chain. |
| `source_channel` | [string](#string) |  | identifies the channel end on the sending chain. |
| `destination_port` | [string](#string) |  | identifies the port on the receiving chain. |
| `destination_channel` | [string](#string) |  | identifies the channel end on the receiving chain. |
| `data` | [bytes](#bytes) |  | actual opaque bytes transferred directly to the application module |
| `timeout_height` | [ibc.core.client.v1.Height](#ibc.core.client.v1.Height) |  | block height after which the packet times out |
| `timeout_timestamp` | [uint64](#uint64) |  | block timestamp (in nanoseconds) after which the packet times out |






<a name="ibc.core.channel.v1.PacketState"></a>

### PacketState
PacketState defines the generic type necessary to retrieve and store
packet commitments, acknowledgements, and receipts.
Caller is responsible for knowing the context necessary to interpret this
state as a commitment, acknowledgement, or a receipt.


| Field | Type | Label | Description |
| ----- | ---- | ----- | ----------- |
| `port_id` | [string](#string) |  | channel port identifier. |
| `channel_id` | [string](#string) |  | channel unique identifier. |
| `sequence` | [uint64](#uint64) |  | packet sequence. |
| `data` | [bytes](#bytes) |  | embedded data that represents packet state. |





 <!-- end messages -->


<a name="ibc.core.channel.v1.Order"></a>

### Order
Order defines if a channel is ORDERED or UNORDERED

| Name | Number | Description |
| ---- | ------ | ----------- |
| ORDER_NONE_UNSPECIFIED | 0 | zero-value for channel ordering |
| ORDER_UNORDERED | 1 | packets can be delivered in any order, which may differ from the order in which they were sent. |
| ORDER_ORDERED | 2 | packets are delivered exactly in the order which they were sent |



<a name="ibc.core.channel.v1.State"></a>

### State
State defines if a channel is in one of the following states:
CLOSED, INIT, TRYOPEN, OPEN or UNINITIALIZED.

| Name | Number | Description |
| ---- | ------ | ----------- |
| STATE_UNINITIALIZED_UNSPECIFIED | 0 | Default State |
| STATE_INIT | 1 | A channel has just started the opening handshake. |
| STATE_TRYOPEN | 2 | A channel has acknowledged the handshake step on the counterparty chain. |
| STATE_OPEN | 3 | A channel has completed the handshake. Open channels are ready to send and receive packets. |
| STATE_CLOSED | 4 | A channel has been closed and can no longer be used to send or receive packets. |


 <!-- end enums -->

 <!-- end HasExtensions -->

 <!-- end services -->



<a name="ibc/core/channel/v1/genesis.proto"></a>
<p align="right"><a href="#top">Top</a></p>

## ibc/core/channel/v1/genesis.proto



<a name="ibc.core.channel.v1.GenesisState"></a>

### GenesisState
GenesisState defines the ibc channel submodule's genesis state.


| Field | Type | Label | Description |
| ----- | ---- | ----- | ----------- |
| `channels` | [IdentifiedChannel](#ibc.core.channel.v1.IdentifiedChannel) | repeated |  |
| `acknowledgements` | [PacketState](#ibc.core.channel.v1.PacketState) | repeated |  |
| `commitments` | [PacketState](#ibc.core.channel.v1.PacketState) | repeated |  |
| `receipts` | [PacketState](#ibc.core.channel.v1.PacketState) | repeated |  |
| `send_sequences` | [PacketSequence](#ibc.core.channel.v1.PacketSequence) | repeated |  |
| `recv_sequences` | [PacketSequence](#ibc.core.channel.v1.PacketSequence) | repeated |  |
| `ack_sequences` | [PacketSequence](#ibc.core.channel.v1.PacketSequence) | repeated |  |
| `next_channel_sequence` | [uint64](#uint64) |  | the sequence for the next generated channel identifier |






<a name="ibc.core.channel.v1.PacketSequence"></a>

### PacketSequence
PacketSequence defines the genesis type necessary to retrieve and store
next send and receive sequences.


| Field | Type | Label | Description |
| ----- | ---- | ----- | ----------- |
| `port_id` | [string](#string) |  |  |
| `channel_id` | [string](#string) |  |  |
| `sequence` | [uint64](#uint64) |  |  |





 <!-- end messages -->

 <!-- end enums -->

 <!-- end HasExtensions -->

 <!-- end services -->



<a name="ibc/core/channel/v1/query.proto"></a>
<p align="right"><a href="#top">Top</a></p>

## ibc/core/channel/v1/query.proto



<a name="ibc.core.channel.v1.QueryChannelClientStateRequest"></a>

### QueryChannelClientStateRequest
QueryChannelClientStateRequest is the request type for the Query/ClientState
RPC method


| Field | Type | Label | Description |
| ----- | ---- | ----- | ----------- |
| `port_id` | [string](#string) |  | port unique identifier |
| `channel_id` | [string](#string) |  | channel unique identifier |






<a name="ibc.core.channel.v1.QueryChannelClientStateResponse"></a>

### QueryChannelClientStateResponse
QueryChannelClientStateResponse is the Response type for the
Query/QueryChannelClientState RPC method


| Field | Type | Label | Description |
| ----- | ---- | ----- | ----------- |
| `identified_client_state` | [ibc.core.client.v1.IdentifiedClientState](#ibc.core.client.v1.IdentifiedClientState) |  | client state associated with the channel |
| `proof` | [bytes](#bytes) |  | merkle proof of existence |
| `proof_height` | [ibc.core.client.v1.Height](#ibc.core.client.v1.Height) |  | height at which the proof was retrieved |






<a name="ibc.core.channel.v1.QueryChannelConsensusStateRequest"></a>

### QueryChannelConsensusStateRequest
QueryChannelConsensusStateRequest is the request type for the
Query/ConsensusState RPC method


| Field | Type | Label | Description |
| ----- | ---- | ----- | ----------- |
| `port_id` | [string](#string) |  | port unique identifier |
| `channel_id` | [string](#string) |  | channel unique identifier |
| `revision_number` | [uint64](#uint64) |  | revision number of the consensus state |
| `revision_height` | [uint64](#uint64) |  | revision height of the consensus state |






<a name="ibc.core.channel.v1.QueryChannelConsensusStateResponse"></a>

### QueryChannelConsensusStateResponse
QueryChannelClientStateResponse is the Response type for the
Query/QueryChannelClientState RPC method


| Field | Type | Label | Description |
| ----- | ---- | ----- | ----------- |
| `consensus_state` | [google.protobuf.Any](#google.protobuf.Any) |  | consensus state associated with the channel |
| `client_id` | [string](#string) |  | client ID associated with the consensus state |
| `proof` | [bytes](#bytes) |  | merkle proof of existence |
| `proof_height` | [ibc.core.client.v1.Height](#ibc.core.client.v1.Height) |  | height at which the proof was retrieved |






<a name="ibc.core.channel.v1.QueryChannelRequest"></a>

### QueryChannelRequest
QueryChannelRequest is the request type for the Query/Channel RPC method


| Field | Type | Label | Description |
| ----- | ---- | ----- | ----------- |
| `port_id` | [string](#string) |  | port unique identifier |
| `channel_id` | [string](#string) |  | channel unique identifier |






<a name="ibc.core.channel.v1.QueryChannelResponse"></a>

### QueryChannelResponse
QueryChannelResponse is the response type for the Query/Channel RPC method.
Besides the Channel end, it includes a proof and the height from which the
proof was retrieved.


| Field | Type | Label | Description |
| ----- | ---- | ----- | ----------- |
| `channel` | [Channel](#ibc.core.channel.v1.Channel) |  | channel associated with the request identifiers |
| `proof` | [bytes](#bytes) |  | merkle proof of existence |
| `proof_height` | [ibc.core.client.v1.Height](#ibc.core.client.v1.Height) |  | height at which the proof was retrieved |






<a name="ibc.core.channel.v1.QueryChannelsRequest"></a>

### QueryChannelsRequest
QueryChannelsRequest is the request type for the Query/Channels RPC method


| Field | Type | Label | Description |
| ----- | ---- | ----- | ----------- |
| `pagination` | [cosmos.base.query.v1beta1.PageRequest](#cosmos.base.query.v1beta1.PageRequest) |  | pagination request |






<a name="ibc.core.channel.v1.QueryChannelsResponse"></a>

### QueryChannelsResponse
QueryChannelsResponse is the response type for the Query/Channels RPC method.


| Field | Type | Label | Description |
| ----- | ---- | ----- | ----------- |
| `channels` | [IdentifiedChannel](#ibc.core.channel.v1.IdentifiedChannel) | repeated | list of stored channels of the chain. |
| `pagination` | [cosmos.base.query.v1beta1.PageResponse](#cosmos.base.query.v1beta1.PageResponse) |  | pagination response |
| `height` | [ibc.core.client.v1.Height](#ibc.core.client.v1.Height) |  | query block height |






<a name="ibc.core.channel.v1.QueryConnectionChannelsRequest"></a>

### QueryConnectionChannelsRequest
QueryConnectionChannelsRequest is the request type for the
Query/QueryConnectionChannels RPC method


| Field | Type | Label | Description |
| ----- | ---- | ----- | ----------- |
| `connection` | [string](#string) |  | connection unique identifier |
| `pagination` | [cosmos.base.query.v1beta1.PageRequest](#cosmos.base.query.v1beta1.PageRequest) |  | pagination request |






<a name="ibc.core.channel.v1.QueryConnectionChannelsResponse"></a>

### QueryConnectionChannelsResponse
QueryConnectionChannelsResponse is the Response type for the
Query/QueryConnectionChannels RPC method


| Field | Type | Label | Description |
| ----- | ---- | ----- | ----------- |
| `channels` | [IdentifiedChannel](#ibc.core.channel.v1.IdentifiedChannel) | repeated | list of channels associated with a connection. |
| `pagination` | [cosmos.base.query.v1beta1.PageResponse](#cosmos.base.query.v1beta1.PageResponse) |  | pagination response |
| `height` | [ibc.core.client.v1.Height](#ibc.core.client.v1.Height) |  | query block height |






<a name="ibc.core.channel.v1.QueryNextSequenceReceiveRequest"></a>

### QueryNextSequenceReceiveRequest
QueryNextSequenceReceiveRequest is the request type for the
Query/QueryNextSequenceReceiveRequest RPC method


| Field | Type | Label | Description |
| ----- | ---- | ----- | ----------- |
| `port_id` | [string](#string) |  | port unique identifier |
| `channel_id` | [string](#string) |  | channel unique identifier |






<a name="ibc.core.channel.v1.QueryNextSequenceReceiveResponse"></a>

### QueryNextSequenceReceiveResponse
QuerySequenceResponse is the request type for the
Query/QueryNextSequenceReceiveResponse RPC method


| Field | Type | Label | Description |
| ----- | ---- | ----- | ----------- |
| `next_sequence_receive` | [uint64](#uint64) |  | next sequence receive number |
| `proof` | [bytes](#bytes) |  | merkle proof of existence |
| `proof_height` | [ibc.core.client.v1.Height](#ibc.core.client.v1.Height) |  | height at which the proof was retrieved |






<a name="ibc.core.channel.v1.QueryPacketAcknowledgementRequest"></a>

### QueryPacketAcknowledgementRequest
QueryPacketAcknowledgementRequest is the request type for the
Query/PacketAcknowledgement RPC method


| Field | Type | Label | Description |
| ----- | ---- | ----- | ----------- |
| `port_id` | [string](#string) |  | port unique identifier |
| `channel_id` | [string](#string) |  | channel unique identifier |
| `sequence` | [uint64](#uint64) |  | packet sequence |






<a name="ibc.core.channel.v1.QueryPacketAcknowledgementResponse"></a>

### QueryPacketAcknowledgementResponse
QueryPacketAcknowledgementResponse defines the client query response for a
packet which also includes a proof and the height from which the
proof was retrieved


| Field | Type | Label | Description |
| ----- | ---- | ----- | ----------- |
| `acknowledgement` | [bytes](#bytes) |  | packet associated with the request fields |
| `proof` | [bytes](#bytes) |  | merkle proof of existence |
| `proof_height` | [ibc.core.client.v1.Height](#ibc.core.client.v1.Height) |  | height at which the proof was retrieved |






<a name="ibc.core.channel.v1.QueryPacketAcknowledgementsRequest"></a>

### QueryPacketAcknowledgementsRequest
QueryPacketAcknowledgementsRequest is the request type for the
Query/QueryPacketCommitments RPC method


| Field | Type | Label | Description |
| ----- | ---- | ----- | ----------- |
| `port_id` | [string](#string) |  | port unique identifier |
| `channel_id` | [string](#string) |  | channel unique identifier |
| `pagination` | [cosmos.base.query.v1beta1.PageRequest](#cosmos.base.query.v1beta1.PageRequest) |  | pagination request |
| `packet_commitment_sequences` | [uint64](#uint64) | repeated | list of packet sequences |






<a name="ibc.core.channel.v1.QueryPacketAcknowledgementsResponse"></a>

### QueryPacketAcknowledgementsResponse
QueryPacketAcknowledgemetsResponse is the request type for the
Query/QueryPacketAcknowledgements RPC method


| Field | Type | Label | Description |
| ----- | ---- | ----- | ----------- |
| `acknowledgements` | [PacketState](#ibc.core.channel.v1.PacketState) | repeated |  |
| `pagination` | [cosmos.base.query.v1beta1.PageResponse](#cosmos.base.query.v1beta1.PageResponse) |  | pagination response |
| `height` | [ibc.core.client.v1.Height](#ibc.core.client.v1.Height) |  | query block height |






<a name="ibc.core.channel.v1.QueryPacketCommitmentRequest"></a>

### QueryPacketCommitmentRequest
QueryPacketCommitmentRequest is the request type for the
Query/PacketCommitment RPC method


| Field | Type | Label | Description |
| ----- | ---- | ----- | ----------- |
| `port_id` | [string](#string) |  | port unique identifier |
| `channel_id` | [string](#string) |  | channel unique identifier |
| `sequence` | [uint64](#uint64) |  | packet sequence |






<a name="ibc.core.channel.v1.QueryPacketCommitmentResponse"></a>

### QueryPacketCommitmentResponse
QueryPacketCommitmentResponse defines the client query response for a packet
which also includes a proof and the height from which the proof was
retrieved


| Field | Type | Label | Description |
| ----- | ---- | ----- | ----------- |
| `commitment` | [bytes](#bytes) |  | packet associated with the request fields |
| `proof` | [bytes](#bytes) |  | merkle proof of existence |
| `proof_height` | [ibc.core.client.v1.Height](#ibc.core.client.v1.Height) |  | height at which the proof was retrieved |






<a name="ibc.core.channel.v1.QueryPacketCommitmentsRequest"></a>

### QueryPacketCommitmentsRequest
QueryPacketCommitmentsRequest is the request type for the
Query/QueryPacketCommitments RPC method


| Field | Type | Label | Description |
| ----- | ---- | ----- | ----------- |
| `port_id` | [string](#string) |  | port unique identifier |
| `channel_id` | [string](#string) |  | channel unique identifier |
| `pagination` | [cosmos.base.query.v1beta1.PageRequest](#cosmos.base.query.v1beta1.PageRequest) |  | pagination request |






<a name="ibc.core.channel.v1.QueryPacketCommitmentsResponse"></a>

### QueryPacketCommitmentsResponse
QueryPacketCommitmentsResponse is the request type for the
Query/QueryPacketCommitments RPC method


| Field | Type | Label | Description |
| ----- | ---- | ----- | ----------- |
| `commitments` | [PacketState](#ibc.core.channel.v1.PacketState) | repeated |  |
| `pagination` | [cosmos.base.query.v1beta1.PageResponse](#cosmos.base.query.v1beta1.PageResponse) |  | pagination response |
| `height` | [ibc.core.client.v1.Height](#ibc.core.client.v1.Height) |  | query block height |






<a name="ibc.core.channel.v1.QueryPacketReceiptRequest"></a>

### QueryPacketReceiptRequest
QueryPacketReceiptRequest is the request type for the
Query/PacketReceipt RPC method


| Field | Type | Label | Description |
| ----- | ---- | ----- | ----------- |
| `port_id` | [string](#string) |  | port unique identifier |
| `channel_id` | [string](#string) |  | channel unique identifier |
| `sequence` | [uint64](#uint64) |  | packet sequence |






<a name="ibc.core.channel.v1.QueryPacketReceiptResponse"></a>

### QueryPacketReceiptResponse
QueryPacketReceiptResponse defines the client query response for a packet
receipt which also includes a proof, and the height from which the proof was
retrieved


| Field | Type | Label | Description |
| ----- | ---- | ----- | ----------- |
| `received` | [bool](#bool) |  | success flag for if receipt exists |
| `proof` | [bytes](#bytes) |  | merkle proof of existence |
| `proof_height` | [ibc.core.client.v1.Height](#ibc.core.client.v1.Height) |  | height at which the proof was retrieved |






<a name="ibc.core.channel.v1.QueryUnreceivedAcksRequest"></a>

### QueryUnreceivedAcksRequest
QueryUnreceivedAcks is the request type for the
Query/UnreceivedAcks RPC method


| Field | Type | Label | Description |
| ----- | ---- | ----- | ----------- |
| `port_id` | [string](#string) |  | port unique identifier |
| `channel_id` | [string](#string) |  | channel unique identifier |
| `packet_ack_sequences` | [uint64](#uint64) | repeated | list of acknowledgement sequences |






<a name="ibc.core.channel.v1.QueryUnreceivedAcksResponse"></a>

### QueryUnreceivedAcksResponse
QueryUnreceivedAcksResponse is the response type for the
Query/UnreceivedAcks RPC method


| Field | Type | Label | Description |
| ----- | ---- | ----- | ----------- |
| `sequences` | [uint64](#uint64) | repeated | list of unreceived acknowledgement sequences |
| `height` | [ibc.core.client.v1.Height](#ibc.core.client.v1.Height) |  | query block height |






<a name="ibc.core.channel.v1.QueryUnreceivedPacketsRequest"></a>

### QueryUnreceivedPacketsRequest
QueryUnreceivedPacketsRequest is the request type for the
Query/UnreceivedPackets RPC method


| Field | Type | Label | Description |
| ----- | ---- | ----- | ----------- |
| `port_id` | [string](#string) |  | port unique identifier |
| `channel_id` | [string](#string) |  | channel unique identifier |
| `packet_commitment_sequences` | [uint64](#uint64) | repeated | list of packet sequences |






<a name="ibc.core.channel.v1.QueryUnreceivedPacketsResponse"></a>

### QueryUnreceivedPacketsResponse
QueryUnreceivedPacketsResponse is the response type for the
Query/UnreceivedPacketCommitments RPC method


| Field | Type | Label | Description |
| ----- | ---- | ----- | ----------- |
| `sequences` | [uint64](#uint64) | repeated | list of unreceived packet sequences |
| `height` | [ibc.core.client.v1.Height](#ibc.core.client.v1.Height) |  | query block height |





 <!-- end messages -->

 <!-- end enums -->

 <!-- end HasExtensions -->


<a name="ibc.core.channel.v1.Query"></a>

### Query
Query provides defines the gRPC querier service

| Method Name | Request Type | Response Type | Description | HTTP Verb | Endpoint |
| ----------- | ------------ | ------------- | ------------| ------- | -------- |
| `Channel` | [QueryChannelRequest](#ibc.core.channel.v1.QueryChannelRequest) | [QueryChannelResponse](#ibc.core.channel.v1.QueryChannelResponse) | Channel queries an IBC Channel. | GET|/ibc/core/channel/v1/channels/{channel_id}/ports/{port_id}|
| `Channels` | [QueryChannelsRequest](#ibc.core.channel.v1.QueryChannelsRequest) | [QueryChannelsResponse](#ibc.core.channel.v1.QueryChannelsResponse) | Channels queries all the IBC channels of a chain. | GET|/ibc/core/channel/v1/channels|
| `ConnectionChannels` | [QueryConnectionChannelsRequest](#ibc.core.channel.v1.QueryConnectionChannelsRequest) | [QueryConnectionChannelsResponse](#ibc.core.channel.v1.QueryConnectionChannelsResponse) | ConnectionChannels queries all the channels associated with a connection end. | GET|/ibc/core/channel/v1/connections/{connection}/channels|
| `ChannelClientState` | [QueryChannelClientStateRequest](#ibc.core.channel.v1.QueryChannelClientStateRequest) | [QueryChannelClientStateResponse](#ibc.core.channel.v1.QueryChannelClientStateResponse) | ChannelClientState queries for the client state for the channel associated with the provided channel identifiers. | GET|/ibc/core/channel/v1/channels/{channel_id}/ports/{port_id}/client_state|
| `ChannelConsensusState` | [QueryChannelConsensusStateRequest](#ibc.core.channel.v1.QueryChannelConsensusStateRequest) | [QueryChannelConsensusStateResponse](#ibc.core.channel.v1.QueryChannelConsensusStateResponse) | ChannelConsensusState queries for the consensus state for the channel associated with the provided channel identifiers. | GET|/ibc/core/channel/v1/channels/{channel_id}/ports/{port_id}/consensus_state/revision/{revision_number}/height/{revision_height}|
| `PacketCommitment` | [QueryPacketCommitmentRequest](#ibc.core.channel.v1.QueryPacketCommitmentRequest) | [QueryPacketCommitmentResponse](#ibc.core.channel.v1.QueryPacketCommitmentResponse) | PacketCommitment queries a stored packet commitment hash. | GET|/ibc/core/channel/v1/channels/{channel_id}/ports/{port_id}/packet_commitments/{sequence}|
| `PacketCommitments` | [QueryPacketCommitmentsRequest](#ibc.core.channel.v1.QueryPacketCommitmentsRequest) | [QueryPacketCommitmentsResponse](#ibc.core.channel.v1.QueryPacketCommitmentsResponse) | PacketCommitments returns all the packet commitments hashes associated with a channel. | GET|/ibc/core/channel/v1/channels/{channel_id}/ports/{port_id}/packet_commitments|
| `PacketReceipt` | [QueryPacketReceiptRequest](#ibc.core.channel.v1.QueryPacketReceiptRequest) | [QueryPacketReceiptResponse](#ibc.core.channel.v1.QueryPacketReceiptResponse) | PacketReceipt queries if a given packet sequence has been received on the queried chain | GET|/ibc/core/channel/v1/channels/{channel_id}/ports/{port_id}/packet_receipts/{sequence}|
| `PacketAcknowledgement` | [QueryPacketAcknowledgementRequest](#ibc.core.channel.v1.QueryPacketAcknowledgementRequest) | [QueryPacketAcknowledgementResponse](#ibc.core.channel.v1.QueryPacketAcknowledgementResponse) | PacketAcknowledgement queries a stored packet acknowledgement hash. | GET|/ibc/core/channel/v1/channels/{channel_id}/ports/{port_id}/packet_acks/{sequence}|
| `PacketAcknowledgements` | [QueryPacketAcknowledgementsRequest](#ibc.core.channel.v1.QueryPacketAcknowledgementsRequest) | [QueryPacketAcknowledgementsResponse](#ibc.core.channel.v1.QueryPacketAcknowledgementsResponse) | PacketAcknowledgements returns all the packet acknowledgements associated with a channel. | GET|/ibc/core/channel/v1/channels/{channel_id}/ports/{port_id}/packet_acknowledgements|
| `UnreceivedPackets` | [QueryUnreceivedPacketsRequest](#ibc.core.channel.v1.QueryUnreceivedPacketsRequest) | [QueryUnreceivedPacketsResponse](#ibc.core.channel.v1.QueryUnreceivedPacketsResponse) | UnreceivedPackets returns all the unreceived IBC packets associated with a channel and sequences. | GET|/ibc/core/channel/v1/channels/{channel_id}/ports/{port_id}/packet_commitments/{packet_commitment_sequences}/unreceived_packets|
| `UnreceivedAcks` | [QueryUnreceivedAcksRequest](#ibc.core.channel.v1.QueryUnreceivedAcksRequest) | [QueryUnreceivedAcksResponse](#ibc.core.channel.v1.QueryUnreceivedAcksResponse) | UnreceivedAcks returns all the unreceived IBC acknowledgements associated with a channel and sequences. | GET|/ibc/core/channel/v1/channels/{channel_id}/ports/{port_id}/packet_commitments/{packet_ack_sequences}/unreceived_acks|
| `NextSequenceReceive` | [QueryNextSequenceReceiveRequest](#ibc.core.channel.v1.QueryNextSequenceReceiveRequest) | [QueryNextSequenceReceiveResponse](#ibc.core.channel.v1.QueryNextSequenceReceiveResponse) | NextSequenceReceive returns the next receive sequence for a given channel. | GET|/ibc/core/channel/v1/channels/{channel_id}/ports/{port_id}/next_sequence|

 <!-- end services -->



<a name="ibc/core/channel/v1/tx.proto"></a>
<p align="right"><a href="#top">Top</a></p>

## ibc/core/channel/v1/tx.proto



<a name="ibc.core.channel.v1.MsgAcknowledgement"></a>

### MsgAcknowledgement
MsgAcknowledgement receives incoming IBC acknowledgement


| Field | Type | Label | Description |
| ----- | ---- | ----- | ----------- |
| `packet` | [Packet](#ibc.core.channel.v1.Packet) |  |  |
| `acknowledgement` | [bytes](#bytes) |  |  |
| `proof_acked` | [bytes](#bytes) |  |  |
| `proof_height` | [ibc.core.client.v1.Height](#ibc.core.client.v1.Height) |  |  |
| `signer` | [string](#string) |  |  |






<a name="ibc.core.channel.v1.MsgAcknowledgementResponse"></a>

### MsgAcknowledgementResponse
MsgAcknowledgementResponse defines the Msg/Acknowledgement response type.


| Field | Type | Label | Description |
| ----- | ---- | ----- | ----------- |
| `result` | [ResponseResultType](#ibc.core.channel.v1.ResponseResultType) |  |  |






<a name="ibc.core.channel.v1.MsgChannelCloseConfirm"></a>

### MsgChannelCloseConfirm
MsgChannelCloseConfirm defines a msg sent by a Relayer to Chain B
to acknowledge the change of channel state to CLOSED on Chain A.


| Field | Type | Label | Description |
| ----- | ---- | ----- | ----------- |
| `port_id` | [string](#string) |  |  |
| `channel_id` | [string](#string) |  |  |
| `proof_init` | [bytes](#bytes) |  |  |
| `proof_height` | [ibc.core.client.v1.Height](#ibc.core.client.v1.Height) |  |  |
| `signer` | [string](#string) |  |  |






<a name="ibc.core.channel.v1.MsgChannelCloseConfirmResponse"></a>

### MsgChannelCloseConfirmResponse
MsgChannelCloseConfirmResponse defines the Msg/ChannelCloseConfirm response
type.






<a name="ibc.core.channel.v1.MsgChannelCloseInit"></a>

### MsgChannelCloseInit
MsgChannelCloseInit defines a msg sent by a Relayer to Chain A
to close a channel with Chain B.


| Field | Type | Label | Description |
| ----- | ---- | ----- | ----------- |
| `port_id` | [string](#string) |  |  |
| `channel_id` | [string](#string) |  |  |
| `signer` | [string](#string) |  |  |






<a name="ibc.core.channel.v1.MsgChannelCloseInitResponse"></a>

### MsgChannelCloseInitResponse
MsgChannelCloseInitResponse defines the Msg/ChannelCloseInit response type.






<a name="ibc.core.channel.v1.MsgChannelOpenAck"></a>

### MsgChannelOpenAck
MsgChannelOpenAck defines a msg sent by a Relayer to Chain A to acknowledge
the change of channel state to TRYOPEN on Chain B.


| Field | Type | Label | Description |
| ----- | ---- | ----- | ----------- |
| `port_id` | [string](#string) |  |  |
| `channel_id` | [string](#string) |  |  |
| `counterparty_channel_id` | [string](#string) |  |  |
| `counterparty_version` | [string](#string) |  |  |
| `proof_try` | [bytes](#bytes) |  |  |
| `proof_height` | [ibc.core.client.v1.Height](#ibc.core.client.v1.Height) |  |  |
| `signer` | [string](#string) |  |  |






<a name="ibc.core.channel.v1.MsgChannelOpenAckResponse"></a>

### MsgChannelOpenAckResponse
MsgChannelOpenAckResponse defines the Msg/ChannelOpenAck response type.






<a name="ibc.core.channel.v1.MsgChannelOpenConfirm"></a>

### MsgChannelOpenConfirm
MsgChannelOpenConfirm defines a msg sent by a Relayer to Chain B to
acknowledge the change of channel state to OPEN on Chain A.


| Field | Type | Label | Description |
| ----- | ---- | ----- | ----------- |
| `port_id` | [string](#string) |  |  |
| `channel_id` | [string](#string) |  |  |
| `proof_ack` | [bytes](#bytes) |  |  |
| `proof_height` | [ibc.core.client.v1.Height](#ibc.core.client.v1.Height) |  |  |
| `signer` | [string](#string) |  |  |






<a name="ibc.core.channel.v1.MsgChannelOpenConfirmResponse"></a>

### MsgChannelOpenConfirmResponse
MsgChannelOpenConfirmResponse defines the Msg/ChannelOpenConfirm response
type.






<a name="ibc.core.channel.v1.MsgChannelOpenInit"></a>

### MsgChannelOpenInit
MsgChannelOpenInit defines an sdk.Msg to initialize a channel handshake. It
is called by a relayer on Chain A.


| Field | Type | Label | Description |
| ----- | ---- | ----- | ----------- |
| `port_id` | [string](#string) |  |  |
| `channel` | [Channel](#ibc.core.channel.v1.Channel) |  |  |
| `signer` | [string](#string) |  |  |






<a name="ibc.core.channel.v1.MsgChannelOpenInitResponse"></a>

### MsgChannelOpenInitResponse
MsgChannelOpenInitResponse defines the Msg/ChannelOpenInit response type.


| Field | Type | Label | Description |
| ----- | ---- | ----- | ----------- |
| `channel_id` | [string](#string) |  |  |






<a name="ibc.core.channel.v1.MsgChannelOpenTry"></a>

### MsgChannelOpenTry
MsgChannelOpenInit defines a msg sent by a Relayer to try to open a channel
on Chain B. The version field within the Channel field has been deprecated. Its
value will be ignored by core IBC.


| Field | Type | Label | Description |
| ----- | ---- | ----- | ----------- |
| `port_id` | [string](#string) |  |  |
| `previous_channel_id` | [string](#string) |  | in the case of crossing hello's, when both chains call OpenInit, we need the channel identifier of the previous channel in state INIT |
| `channel` | [Channel](#ibc.core.channel.v1.Channel) |  | NOTE: the version field within the channel has been deprecated. Its value will be ignored by core IBC. |
| `counterparty_version` | [string](#string) |  |  |
| `proof_init` | [bytes](#bytes) |  |  |
| `proof_height` | [ibc.core.client.v1.Height](#ibc.core.client.v1.Height) |  |  |
| `signer` | [string](#string) |  |  |






<a name="ibc.core.channel.v1.MsgChannelOpenTryResponse"></a>

### MsgChannelOpenTryResponse
MsgChannelOpenTryResponse defines the Msg/ChannelOpenTry response type.






<a name="ibc.core.channel.v1.MsgRecvPacket"></a>

### MsgRecvPacket
MsgRecvPacket receives incoming IBC packet


| Field | Type | Label | Description |
| ----- | ---- | ----- | ----------- |
| `packet` | [Packet](#ibc.core.channel.v1.Packet) |  |  |
| `proof_commitment` | [bytes](#bytes) |  |  |
| `proof_height` | [ibc.core.client.v1.Height](#ibc.core.client.v1.Height) |  |  |
| `signer` | [string](#string) |  |  |






<a name="ibc.core.channel.v1.MsgRecvPacketResponse"></a>

### MsgRecvPacketResponse
MsgRecvPacketResponse defines the Msg/RecvPacket response type.


| Field | Type | Label | Description |
| ----- | ---- | ----- | ----------- |
| `result` | [ResponseResultType](#ibc.core.channel.v1.ResponseResultType) |  |  |






<a name="ibc.core.channel.v1.MsgTimeout"></a>

### MsgTimeout
MsgTimeout receives timed-out packet


| Field | Type | Label | Description |
| ----- | ---- | ----- | ----------- |
| `packet` | [Packet](#ibc.core.channel.v1.Packet) |  |  |
| `proof_unreceived` | [bytes](#bytes) |  |  |
| `proof_height` | [ibc.core.client.v1.Height](#ibc.core.client.v1.Height) |  |  |
| `next_sequence_recv` | [uint64](#uint64) |  |  |
| `signer` | [string](#string) |  |  |






<a name="ibc.core.channel.v1.MsgTimeoutOnClose"></a>

### MsgTimeoutOnClose
MsgTimeoutOnClose timed-out packet upon counterparty channel closure.


| Field | Type | Label | Description |
| ----- | ---- | ----- | ----------- |
| `packet` | [Packet](#ibc.core.channel.v1.Packet) |  |  |
| `proof_unreceived` | [bytes](#bytes) |  |  |
| `proof_close` | [bytes](#bytes) |  |  |
| `proof_height` | [ibc.core.client.v1.Height](#ibc.core.client.v1.Height) |  |  |
| `next_sequence_recv` | [uint64](#uint64) |  |  |
| `signer` | [string](#string) |  |  |






<a name="ibc.core.channel.v1.MsgTimeoutOnCloseResponse"></a>

### MsgTimeoutOnCloseResponse
MsgTimeoutOnCloseResponse defines the Msg/TimeoutOnClose response type.


| Field | Type | Label | Description |
| ----- | ---- | ----- | ----------- |
| `result` | [ResponseResultType](#ibc.core.channel.v1.ResponseResultType) |  |  |






<a name="ibc.core.channel.v1.MsgTimeoutResponse"></a>

### MsgTimeoutResponse
MsgTimeoutResponse defines the Msg/Timeout response type.


| Field | Type | Label | Description |
| ----- | ---- | ----- | ----------- |
| `result` | [ResponseResultType](#ibc.core.channel.v1.ResponseResultType) |  |  |





 <!-- end messages -->


<a name="ibc.core.channel.v1.ResponseResultType"></a>

### ResponseResultType
ResponseResultType defines the possible outcomes of the execution of a message

| Name | Number | Description |
| ---- | ------ | ----------- |
| RESPONSE_RESULT_TYPE_UNSPECIFIED | 0 | Default zero value enumeration |
| RESPONSE_RESULT_TYPE_NOOP | 1 | The message did not call the IBC application callbacks (because, for example, the packet had already been relayed) |
| RESPONSE_RESULT_TYPE_SUCCESS | 2 | The message was executed successfully |


 <!-- end enums -->

 <!-- end HasExtensions -->


<a name="ibc.core.channel.v1.Msg"></a>

### Msg
Msg defines the ibc/channel Msg service.

| Method Name | Request Type | Response Type | Description | HTTP Verb | Endpoint |
| ----------- | ------------ | ------------- | ------------| ------- | -------- |
| `ChannelOpenInit` | [MsgChannelOpenInit](#ibc.core.channel.v1.MsgChannelOpenInit) | [MsgChannelOpenInitResponse](#ibc.core.channel.v1.MsgChannelOpenInitResponse) | ChannelOpenInit defines a rpc handler method for MsgChannelOpenInit. | |
| `ChannelOpenTry` | [MsgChannelOpenTry](#ibc.core.channel.v1.MsgChannelOpenTry) | [MsgChannelOpenTryResponse](#ibc.core.channel.v1.MsgChannelOpenTryResponse) | ChannelOpenTry defines a rpc handler method for MsgChannelOpenTry. | |
| `ChannelOpenAck` | [MsgChannelOpenAck](#ibc.core.channel.v1.MsgChannelOpenAck) | [MsgChannelOpenAckResponse](#ibc.core.channel.v1.MsgChannelOpenAckResponse) | ChannelOpenAck defines a rpc handler method for MsgChannelOpenAck. | |
| `ChannelOpenConfirm` | [MsgChannelOpenConfirm](#ibc.core.channel.v1.MsgChannelOpenConfirm) | [MsgChannelOpenConfirmResponse](#ibc.core.channel.v1.MsgChannelOpenConfirmResponse) | ChannelOpenConfirm defines a rpc handler method for MsgChannelOpenConfirm. | |
| `ChannelCloseInit` | [MsgChannelCloseInit](#ibc.core.channel.v1.MsgChannelCloseInit) | [MsgChannelCloseInitResponse](#ibc.core.channel.v1.MsgChannelCloseInitResponse) | ChannelCloseInit defines a rpc handler method for MsgChannelCloseInit. | |
| `ChannelCloseConfirm` | [MsgChannelCloseConfirm](#ibc.core.channel.v1.MsgChannelCloseConfirm) | [MsgChannelCloseConfirmResponse](#ibc.core.channel.v1.MsgChannelCloseConfirmResponse) | ChannelCloseConfirm defines a rpc handler method for MsgChannelCloseConfirm. | |
| `RecvPacket` | [MsgRecvPacket](#ibc.core.channel.v1.MsgRecvPacket) | [MsgRecvPacketResponse](#ibc.core.channel.v1.MsgRecvPacketResponse) | RecvPacket defines a rpc handler method for MsgRecvPacket. | |
| `Timeout` | [MsgTimeout](#ibc.core.channel.v1.MsgTimeout) | [MsgTimeoutResponse](#ibc.core.channel.v1.MsgTimeoutResponse) | Timeout defines a rpc handler method for MsgTimeout. | |
| `TimeoutOnClose` | [MsgTimeoutOnClose](#ibc.core.channel.v1.MsgTimeoutOnClose) | [MsgTimeoutOnCloseResponse](#ibc.core.channel.v1.MsgTimeoutOnCloseResponse) | TimeoutOnClose defines a rpc handler method for MsgTimeoutOnClose. | |
| `Acknowledgement` | [MsgAcknowledgement](#ibc.core.channel.v1.MsgAcknowledgement) | [MsgAcknowledgementResponse](#ibc.core.channel.v1.MsgAcknowledgementResponse) | Acknowledgement defines a rpc handler method for MsgAcknowledgement. | |

 <!-- end services -->



<a name="ibc/core/client/v1/genesis.proto"></a>
<p align="right"><a href="#top">Top</a></p>

## ibc/core/client/v1/genesis.proto



<a name="ibc.core.client.v1.GenesisMetadata"></a>

### GenesisMetadata
GenesisMetadata defines the genesis type for metadata that clients may return
with ExportMetadata


| Field | Type | Label | Description |
| ----- | ---- | ----- | ----------- |
| `key` | [bytes](#bytes) |  | store key of metadata without clientID-prefix |
| `value` | [bytes](#bytes) |  | metadata value |






<a name="ibc.core.client.v1.GenesisState"></a>

### GenesisState
GenesisState defines the ibc client submodule's genesis state.


| Field | Type | Label | Description |
| ----- | ---- | ----- | ----------- |
| `clients` | [IdentifiedClientState](#ibc.core.client.v1.IdentifiedClientState) | repeated | client states with their corresponding identifiers |
| `clients_consensus` | [ClientConsensusStates](#ibc.core.client.v1.ClientConsensusStates) | repeated | consensus states from each client |
| `clients_metadata` | [IdentifiedGenesisMetadata](#ibc.core.client.v1.IdentifiedGenesisMetadata) | repeated | metadata from each client |
| `params` | [Params](#ibc.core.client.v1.Params) |  |  |
| `create_localhost` | [bool](#bool) |  | create localhost on initialization |
| `next_client_sequence` | [uint64](#uint64) |  | the sequence for the next generated client identifier |






<a name="ibc.core.client.v1.IdentifiedGenesisMetadata"></a>

### IdentifiedGenesisMetadata
IdentifiedGenesisMetadata has the client metadata with the corresponding
client id.


| Field | Type | Label | Description |
| ----- | ---- | ----- | ----------- |
| `client_id` | [string](#string) |  |  |
| `client_metadata` | [GenesisMetadata](#ibc.core.client.v1.GenesisMetadata) | repeated |  |





 <!-- end messages -->

 <!-- end enums -->

 <!-- end HasExtensions -->

 <!-- end services -->



<a name="ibc/core/client/v1/query.proto"></a>
<p align="right"><a href="#top">Top</a></p>

## ibc/core/client/v1/query.proto



<a name="ibc.core.client.v1.QueryClientParamsRequest"></a>

### QueryClientParamsRequest
QueryClientParamsRequest is the request type for the Query/ClientParams RPC
method.






<a name="ibc.core.client.v1.QueryClientParamsResponse"></a>

### QueryClientParamsResponse
QueryClientParamsResponse is the response type for the Query/ClientParams RPC
method.


| Field | Type | Label | Description |
| ----- | ---- | ----- | ----------- |
| `params` | [Params](#ibc.core.client.v1.Params) |  | params defines the parameters of the module. |






<a name="ibc.core.client.v1.QueryClientStateRequest"></a>

### QueryClientStateRequest
QueryClientStateRequest is the request type for the Query/ClientState RPC
method


| Field | Type | Label | Description |
| ----- | ---- | ----- | ----------- |
| `client_id` | [string](#string) |  | client state unique identifier |






<a name="ibc.core.client.v1.QueryClientStateResponse"></a>

### QueryClientStateResponse
QueryClientStateResponse is the response type for the Query/ClientState RPC
method. Besides the client state, it includes a proof and the height from
which the proof was retrieved.


| Field | Type | Label | Description |
| ----- | ---- | ----- | ----------- |
| `client_state` | [google.protobuf.Any](#google.protobuf.Any) |  | client state associated with the request identifier |
| `proof` | [bytes](#bytes) |  | merkle proof of existence |
| `proof_height` | [Height](#ibc.core.client.v1.Height) |  | height at which the proof was retrieved |






<a name="ibc.core.client.v1.QueryClientStatesRequest"></a>

### QueryClientStatesRequest
QueryClientStatesRequest is the request type for the Query/ClientStates RPC
method


| Field | Type | Label | Description |
| ----- | ---- | ----- | ----------- |
| `pagination` | [cosmos.base.query.v1beta1.PageRequest](#cosmos.base.query.v1beta1.PageRequest) |  | pagination request |






<a name="ibc.core.client.v1.QueryClientStatesResponse"></a>

### QueryClientStatesResponse
QueryClientStatesResponse is the response type for the Query/ClientStates RPC
method.


| Field | Type | Label | Description |
| ----- | ---- | ----- | ----------- |
| `client_states` | [IdentifiedClientState](#ibc.core.client.v1.IdentifiedClientState) | repeated | list of stored ClientStates of the chain. |
| `pagination` | [cosmos.base.query.v1beta1.PageResponse](#cosmos.base.query.v1beta1.PageResponse) |  | pagination response |






<a name="ibc.core.client.v1.QueryClientStatusRequest"></a>

### QueryClientStatusRequest
QueryClientStatusRequest is the request type for the Query/ClientStatus RPC
method


| Field | Type | Label | Description |
| ----- | ---- | ----- | ----------- |
| `client_id` | [string](#string) |  | client unique identifier |






<a name="ibc.core.client.v1.QueryClientStatusResponse"></a>

### QueryClientStatusResponse
QueryClientStatusResponse is the response type for the Query/ClientStatus RPC
method. It returns the current status of the IBC client.


| Field | Type | Label | Description |
| ----- | ---- | ----- | ----------- |
| `status` | [string](#string) |  |  |






<a name="ibc.core.client.v1.QueryConsensusStateRequest"></a>

### QueryConsensusStateRequest
QueryConsensusStateRequest is the request type for the Query/ConsensusState
RPC method. Besides the consensus state, it includes a proof and the height
from which the proof was retrieved.


| Field | Type | Label | Description |
| ----- | ---- | ----- | ----------- |
| `client_id` | [string](#string) |  | client identifier |
| `revision_number` | [uint64](#uint64) |  | consensus state revision number |
| `revision_height` | [uint64](#uint64) |  | consensus state revision height |
| `latest_height` | [bool](#bool) |  | latest_height overrrides the height field and queries the latest stored ConsensusState |






<a name="ibc.core.client.v1.QueryConsensusStateResponse"></a>

### QueryConsensusStateResponse
QueryConsensusStateResponse is the response type for the Query/ConsensusState
RPC method


| Field | Type | Label | Description |
| ----- | ---- | ----- | ----------- |
| `consensus_state` | [google.protobuf.Any](#google.protobuf.Any) |  | consensus state associated with the client identifier at the given height |
| `proof` | [bytes](#bytes) |  | merkle proof of existence |
| `proof_height` | [Height](#ibc.core.client.v1.Height) |  | height at which the proof was retrieved |






<a name="ibc.core.client.v1.QueryConsensusStatesRequest"></a>

### QueryConsensusStatesRequest
QueryConsensusStatesRequest is the request type for the Query/ConsensusStates
RPC method.


| Field | Type | Label | Description |
| ----- | ---- | ----- | ----------- |
| `client_id` | [string](#string) |  | client identifier |
| `pagination` | [cosmos.base.query.v1beta1.PageRequest](#cosmos.base.query.v1beta1.PageRequest) |  | pagination request |






<a name="ibc.core.client.v1.QueryConsensusStatesResponse"></a>

### QueryConsensusStatesResponse
QueryConsensusStatesResponse is the response type for the
Query/ConsensusStates RPC method


| Field | Type | Label | Description |
| ----- | ---- | ----- | ----------- |
| `consensus_states` | [ConsensusStateWithHeight](#ibc.core.client.v1.ConsensusStateWithHeight) | repeated | consensus states associated with the identifier |
| `pagination` | [cosmos.base.query.v1beta1.PageResponse](#cosmos.base.query.v1beta1.PageResponse) |  | pagination response |






<a name="ibc.core.client.v1.QueryUpgradedClientStateRequest"></a>

### QueryUpgradedClientStateRequest
QueryUpgradedClientStateRequest is the request type for the
Query/UpgradedClientState RPC method






<a name="ibc.core.client.v1.QueryUpgradedClientStateResponse"></a>

### QueryUpgradedClientStateResponse
QueryUpgradedClientStateResponse is the response type for the
Query/UpgradedClientState RPC method.


| Field | Type | Label | Description |
| ----- | ---- | ----- | ----------- |
| `upgraded_client_state` | [google.protobuf.Any](#google.protobuf.Any) |  | client state associated with the request identifier |






<a name="ibc.core.client.v1.QueryUpgradedConsensusStateRequest"></a>

### QueryUpgradedConsensusStateRequest
QueryUpgradedConsensusStateRequest is the request type for the
Query/UpgradedConsensusState RPC method






<a name="ibc.core.client.v1.QueryUpgradedConsensusStateResponse"></a>

### QueryUpgradedConsensusStateResponse
QueryUpgradedConsensusStateResponse is the response type for the
Query/UpgradedConsensusState RPC method.


| Field | Type | Label | Description |
| ----- | ---- | ----- | ----------- |
| `upgraded_consensus_state` | [google.protobuf.Any](#google.protobuf.Any) |  | Consensus state associated with the request identifier |





 <!-- end messages -->

 <!-- end enums -->

 <!-- end HasExtensions -->


<a name="ibc.core.client.v1.Query"></a>

### Query
Query provides defines the gRPC querier service

| Method Name | Request Type | Response Type | Description | HTTP Verb | Endpoint |
| ----------- | ------------ | ------------- | ------------| ------- | -------- |
| `ClientState` | [QueryClientStateRequest](#ibc.core.client.v1.QueryClientStateRequest) | [QueryClientStateResponse](#ibc.core.client.v1.QueryClientStateResponse) | ClientState queries an IBC light client. | GET|/ibc/core/client/v1/client_states/{client_id}|
| `ClientStates` | [QueryClientStatesRequest](#ibc.core.client.v1.QueryClientStatesRequest) | [QueryClientStatesResponse](#ibc.core.client.v1.QueryClientStatesResponse) | ClientStates queries all the IBC light clients of a chain. | GET|/ibc/core/client/v1/client_states|
| `ConsensusState` | [QueryConsensusStateRequest](#ibc.core.client.v1.QueryConsensusStateRequest) | [QueryConsensusStateResponse](#ibc.core.client.v1.QueryConsensusStateResponse) | ConsensusState queries a consensus state associated with a client state at a given height. | GET|/ibc/core/client/v1/consensus_states/{client_id}/revision/{revision_number}/height/{revision_height}|
| `ConsensusStates` | [QueryConsensusStatesRequest](#ibc.core.client.v1.QueryConsensusStatesRequest) | [QueryConsensusStatesResponse](#ibc.core.client.v1.QueryConsensusStatesResponse) | ConsensusStates queries all the consensus state associated with a given client. | GET|/ibc/core/client/v1/consensus_states/{client_id}|
| `ClientStatus` | [QueryClientStatusRequest](#ibc.core.client.v1.QueryClientStatusRequest) | [QueryClientStatusResponse](#ibc.core.client.v1.QueryClientStatusResponse) | Status queries the status of an IBC client. | GET|/ibc/core/client/v1/client_status/{client_id}|
| `ClientParams` | [QueryClientParamsRequest](#ibc.core.client.v1.QueryClientParamsRequest) | [QueryClientParamsResponse](#ibc.core.client.v1.QueryClientParamsResponse) | ClientParams queries all parameters of the ibc client. | GET|/ibc/client/v1/params|
| `UpgradedClientState` | [QueryUpgradedClientStateRequest](#ibc.core.client.v1.QueryUpgradedClientStateRequest) | [QueryUpgradedClientStateResponse](#ibc.core.client.v1.QueryUpgradedClientStateResponse) | UpgradedClientState queries an Upgraded IBC light client. | GET|/ibc/core/client/v1/upgraded_client_states|
| `UpgradedConsensusState` | [QueryUpgradedConsensusStateRequest](#ibc.core.client.v1.QueryUpgradedConsensusStateRequest) | [QueryUpgradedConsensusStateResponse](#ibc.core.client.v1.QueryUpgradedConsensusStateResponse) | UpgradedConsensusState queries an Upgraded IBC consensus state. | GET|/ibc/core/client/v1/upgraded_consensus_states|

 <!-- end services -->



<a name="ibc/core/client/v1/tx.proto"></a>
<p align="right"><a href="#top">Top</a></p>

## ibc/core/client/v1/tx.proto



<a name="ibc.core.client.v1.MsgCreateClient"></a>

### MsgCreateClient
MsgCreateClient defines a message to create an IBC client


| Field | Type | Label | Description |
| ----- | ---- | ----- | ----------- |
| `client_state` | [google.protobuf.Any](#google.protobuf.Any) |  | light client state |
| `consensus_state` | [google.protobuf.Any](#google.protobuf.Any) |  | consensus state associated with the client that corresponds to a given height. |
| `signer` | [string](#string) |  | signer address |






<a name="ibc.core.client.v1.MsgCreateClientResponse"></a>

### MsgCreateClientResponse
MsgCreateClientResponse defines the Msg/CreateClient response type.






<a name="ibc.core.client.v1.MsgSubmitMisbehaviour"></a>

### MsgSubmitMisbehaviour
MsgSubmitMisbehaviour defines an sdk.Msg type that submits Evidence for
light client misbehaviour.
Warning: DEPRECATED


| Field | Type | Label | Description |
| ----- | ---- | ----- | ----------- |
| `client_id` | [string](#string) |  | **Deprecated.** client unique identifier |
| `misbehaviour` | [google.protobuf.Any](#google.protobuf.Any) |  | **Deprecated.** misbehaviour used for freezing the light client |
| `signer` | [string](#string) |  | **Deprecated.** signer address |






<a name="ibc.core.client.v1.MsgSubmitMisbehaviourResponse"></a>

### MsgSubmitMisbehaviourResponse
MsgSubmitMisbehaviourResponse defines the Msg/SubmitMisbehaviour response
type.






<a name="ibc.core.client.v1.MsgUpdateClient"></a>

### MsgUpdateClient
MsgUpdateClient defines an sdk.Msg to update a IBC client state using
the given header.


| Field | Type | Label | Description |
| ----- | ---- | ----- | ----------- |
| `client_id` | [string](#string) |  | client unique identifier |
| `header` | [google.protobuf.Any](#google.protobuf.Any) |  | header to update the light client |
| `signer` | [string](#string) |  | signer address |






<a name="ibc.core.client.v1.MsgUpdateClientResponse"></a>

### MsgUpdateClientResponse
MsgUpdateClientResponse defines the Msg/UpdateClient response type.






<a name="ibc.core.client.v1.MsgUpgradeClient"></a>

### MsgUpgradeClient
MsgUpgradeClient defines an sdk.Msg to upgrade an IBC client to a new client
state


| Field | Type | Label | Description |
| ----- | ---- | ----- | ----------- |
| `client_id` | [string](#string) |  | client unique identifier |
| `client_state` | [google.protobuf.Any](#google.protobuf.Any) |  | upgraded client state |
| `consensus_state` | [google.protobuf.Any](#google.protobuf.Any) |  | upgraded consensus state, only contains enough information to serve as a basis of trust in update logic |
| `proof_upgrade_client` | [bytes](#bytes) |  | proof that old chain committed to new client |
| `proof_upgrade_consensus_state` | [bytes](#bytes) |  | proof that old chain committed to new consensus state |
| `signer` | [string](#string) |  | signer address |






<a name="ibc.core.client.v1.MsgUpgradeClientResponse"></a>

### MsgUpgradeClientResponse
MsgUpgradeClientResponse defines the Msg/UpgradeClient response type.





 <!-- end messages -->

 <!-- end enums -->

 <!-- end HasExtensions -->


<a name="ibc.core.client.v1.Msg"></a>

### Msg
Msg defines the ibc/client Msg service.

| Method Name | Request Type | Response Type | Description | HTTP Verb | Endpoint |
| ----------- | ------------ | ------------- | ------------| ------- | -------- |
| `CreateClient` | [MsgCreateClient](#ibc.core.client.v1.MsgCreateClient) | [MsgCreateClientResponse](#ibc.core.client.v1.MsgCreateClientResponse) | CreateClient defines a rpc handler method for MsgCreateClient. | |
| `UpdateClient` | [MsgUpdateClient](#ibc.core.client.v1.MsgUpdateClient) | [MsgUpdateClientResponse](#ibc.core.client.v1.MsgUpdateClientResponse) | UpdateClient defines a rpc handler method for MsgUpdateClient. | |
| `UpgradeClient` | [MsgUpgradeClient](#ibc.core.client.v1.MsgUpgradeClient) | [MsgUpgradeClientResponse](#ibc.core.client.v1.MsgUpgradeClientResponse) | UpgradeClient defines a rpc handler method for MsgUpgradeClient. | |
| `SubmitMisbehaviour` | [MsgSubmitMisbehaviour](#ibc.core.client.v1.MsgSubmitMisbehaviour) | [MsgSubmitMisbehaviourResponse](#ibc.core.client.v1.MsgSubmitMisbehaviourResponse) | SubmitMisbehaviour defines a rpc handler method for MsgSubmitMisbehaviour. | |

 <!-- end services -->



<a name="ibc/core/commitment/v1/commitment.proto"></a>
<p align="right"><a href="#top">Top</a></p>

## ibc/core/commitment/v1/commitment.proto



<a name="ibc.core.commitment.v1.MerklePath"></a>

### MerklePath
MerklePath is the path used to verify commitment proofs, which can be an
arbitrary structured object (defined by a commitment type).
MerklePath is represented from root-to-leaf


| Field | Type | Label | Description |
| ----- | ---- | ----- | ----------- |
| `key_path` | [string](#string) | repeated |  |






<a name="ibc.core.commitment.v1.MerklePrefix"></a>

### MerklePrefix
MerklePrefix is merkle path prefixed to the key.
The constructed key from the Path and the key will be append(Path.KeyPath,
append(Path.KeyPrefix, key...))


| Field | Type | Label | Description |
| ----- | ---- | ----- | ----------- |
| `key_prefix` | [bytes](#bytes) |  |  |






<a name="ibc.core.commitment.v1.MerkleProof"></a>

### MerkleProof
MerkleProof is a wrapper type over a chain of CommitmentProofs.
It demonstrates membership or non-membership for an element or set of
elements, verifiable in conjunction with a known commitment root. Proofs
should be succinct.
MerkleProofs are ordered from leaf-to-root


| Field | Type | Label | Description |
| ----- | ---- | ----- | ----------- |
| `proofs` | [ics23.CommitmentProof](#ics23.CommitmentProof) | repeated |  |






<a name="ibc.core.commitment.v1.MerkleRoot"></a>

### MerkleRoot
MerkleRoot defines a merkle root hash.
In the Cosmos SDK, the AppHash of a block header becomes the root.


| Field | Type | Label | Description |
| ----- | ---- | ----- | ----------- |
| `hash` | [bytes](#bytes) |  |  |





 <!-- end messages -->

 <!-- end enums -->

 <!-- end HasExtensions -->

 <!-- end services -->



<a name="ibc/core/connection/v1/connection.proto"></a>
<p align="right"><a href="#top">Top</a></p>

## ibc/core/connection/v1/connection.proto



<a name="ibc.core.connection.v1.ClientPaths"></a>

### ClientPaths
ClientPaths define all the connection paths for a client state.


| Field | Type | Label | Description |
| ----- | ---- | ----- | ----------- |
| `paths` | [string](#string) | repeated | list of connection paths |






<a name="ibc.core.connection.v1.ConnectionEnd"></a>

### ConnectionEnd
ConnectionEnd defines a stateful object on a chain connected to another
separate one.
NOTE: there must only be 2 defined ConnectionEnds to establish
a connection between two chains.


| Field | Type | Label | Description |
| ----- | ---- | ----- | ----------- |
| `client_id` | [string](#string) |  | client associated with this connection. |
| `versions` | [Version](#ibc.core.connection.v1.Version) | repeated | IBC version which can be utilised to determine encodings or protocols for channels or packets utilising this connection. |
| `state` | [State](#ibc.core.connection.v1.State) |  | current state of the connection end. |
| `counterparty` | [Counterparty](#ibc.core.connection.v1.Counterparty) |  | counterparty chain associated with this connection. |
| `delay_period` | [uint64](#uint64) |  | delay period that must pass before a consensus state can be used for packet-verification NOTE: delay period logic is only implemented by some clients. |






<a name="ibc.core.connection.v1.ConnectionPaths"></a>

### ConnectionPaths
ConnectionPaths define all the connection paths for a given client state.


| Field | Type | Label | Description |
| ----- | ---- | ----- | ----------- |
| `client_id` | [string](#string) |  | client state unique identifier |
| `paths` | [string](#string) | repeated | list of connection paths |






<a name="ibc.core.connection.v1.Counterparty"></a>

### Counterparty
Counterparty defines the counterparty chain associated with a connection end.


| Field | Type | Label | Description |
| ----- | ---- | ----- | ----------- |
| `client_id` | [string](#string) |  | identifies the client on the counterparty chain associated with a given connection. |
| `connection_id` | [string](#string) |  | identifies the connection end on the counterparty chain associated with a given connection. |
| `prefix` | [ibc.core.commitment.v1.MerklePrefix](#ibc.core.commitment.v1.MerklePrefix) |  | commitment merkle prefix of the counterparty chain. |






<a name="ibc.core.connection.v1.IdentifiedConnection"></a>

### IdentifiedConnection
IdentifiedConnection defines a connection with additional connection
identifier field.


| Field | Type | Label | Description |
| ----- | ---- | ----- | ----------- |
| `id` | [string](#string) |  | connection identifier. |
| `client_id` | [string](#string) |  | client associated with this connection. |
| `versions` | [Version](#ibc.core.connection.v1.Version) | repeated | IBC version which can be utilised to determine encodings or protocols for channels or packets utilising this connection |
| `state` | [State](#ibc.core.connection.v1.State) |  | current state of the connection end. |
| `counterparty` | [Counterparty](#ibc.core.connection.v1.Counterparty) |  | counterparty chain associated with this connection. |
| `delay_period` | [uint64](#uint64) |  | delay period associated with this connection. |






<a name="ibc.core.connection.v1.Params"></a>

### Params
Params defines the set of Connection parameters.


| Field | Type | Label | Description |
| ----- | ---- | ----- | ----------- |
| `max_expected_time_per_block` | [uint64](#uint64) |  | maximum expected time per block (in nanoseconds), used to enforce block delay. This parameter should reflect the largest amount of time that the chain might reasonably take to produce the next block under normal operating conditions. A safe choice is 3-5x the expected time per block. |






<a name="ibc.core.connection.v1.Version"></a>

### Version
Version defines the versioning scheme used to negotiate the IBC verison in
the connection handshake.


| Field | Type | Label | Description |
| ----- | ---- | ----- | ----------- |
| `identifier` | [string](#string) |  | unique version identifier |
| `features` | [string](#string) | repeated | list of features compatible with the specified identifier |





 <!-- end messages -->


<a name="ibc.core.connection.v1.State"></a>

### State
State defines if a connection is in one of the following states:
INIT, TRYOPEN, OPEN or UNINITIALIZED.

| Name | Number | Description |
| ---- | ------ | ----------- |
| STATE_UNINITIALIZED_UNSPECIFIED | 0 | Default State |
| STATE_INIT | 1 | A connection end has just started the opening handshake. |
| STATE_TRYOPEN | 2 | A connection end has acknowledged the handshake step on the counterparty chain. |
| STATE_OPEN | 3 | A connection end has completed the handshake. |


 <!-- end enums -->

 <!-- end HasExtensions -->

 <!-- end services -->



<a name="ibc/core/connection/v1/genesis.proto"></a>
<p align="right"><a href="#top">Top</a></p>

## ibc/core/connection/v1/genesis.proto



<a name="ibc.core.connection.v1.GenesisState"></a>

### GenesisState
GenesisState defines the ibc connection submodule's genesis state.


| Field | Type | Label | Description |
| ----- | ---- | ----- | ----------- |
| `connections` | [IdentifiedConnection](#ibc.core.connection.v1.IdentifiedConnection) | repeated |  |
| `client_connection_paths` | [ConnectionPaths](#ibc.core.connection.v1.ConnectionPaths) | repeated |  |
| `next_connection_sequence` | [uint64](#uint64) |  | the sequence for the next generated connection identifier |
| `params` | [Params](#ibc.core.connection.v1.Params) |  |  |





 <!-- end messages -->

 <!-- end enums -->

 <!-- end HasExtensions -->

 <!-- end services -->



<a name="ibc/core/connection/v1/query.proto"></a>
<p align="right"><a href="#top">Top</a></p>

## ibc/core/connection/v1/query.proto



<a name="ibc.core.connection.v1.QueryClientConnectionsRequest"></a>

### QueryClientConnectionsRequest
QueryClientConnectionsRequest is the request type for the
Query/ClientConnections RPC method


| Field | Type | Label | Description |
| ----- | ---- | ----- | ----------- |
| `client_id` | [string](#string) |  | client identifier associated with a connection |






<a name="ibc.core.connection.v1.QueryClientConnectionsResponse"></a>

### QueryClientConnectionsResponse
QueryClientConnectionsResponse is the response type for the
Query/ClientConnections RPC method


| Field | Type | Label | Description |
| ----- | ---- | ----- | ----------- |
| `connection_paths` | [string](#string) | repeated | slice of all the connection paths associated with a client. |
| `proof` | [bytes](#bytes) |  | merkle proof of existence |
| `proof_height` | [ibc.core.client.v1.Height](#ibc.core.client.v1.Height) |  | height at which the proof was generated |






<a name="ibc.core.connection.v1.QueryConnectionClientStateRequest"></a>

### QueryConnectionClientStateRequest
QueryConnectionClientStateRequest is the request type for the
Query/ConnectionClientState RPC method


| Field | Type | Label | Description |
| ----- | ---- | ----- | ----------- |
| `connection_id` | [string](#string) |  | connection identifier |






<a name="ibc.core.connection.v1.QueryConnectionClientStateResponse"></a>

### QueryConnectionClientStateResponse
QueryConnectionClientStateResponse is the response type for the
Query/ConnectionClientState RPC method


| Field | Type | Label | Description |
| ----- | ---- | ----- | ----------- |
| `identified_client_state` | [ibc.core.client.v1.IdentifiedClientState](#ibc.core.client.v1.IdentifiedClientState) |  | client state associated with the channel |
| `proof` | [bytes](#bytes) |  | merkle proof of existence |
| `proof_height` | [ibc.core.client.v1.Height](#ibc.core.client.v1.Height) |  | height at which the proof was retrieved |






<a name="ibc.core.connection.v1.QueryConnectionConsensusStateRequest"></a>

### QueryConnectionConsensusStateRequest
QueryConnectionConsensusStateRequest is the request type for the
Query/ConnectionConsensusState RPC method


| Field | Type | Label | Description |
| ----- | ---- | ----- | ----------- |
| `connection_id` | [string](#string) |  | connection identifier |
| `revision_number` | [uint64](#uint64) |  |  |
| `revision_height` | [uint64](#uint64) |  |  |






<a name="ibc.core.connection.v1.QueryConnectionConsensusStateResponse"></a>

### QueryConnectionConsensusStateResponse
QueryConnectionConsensusStateResponse is the response type for the
Query/ConnectionConsensusState RPC method


| Field | Type | Label | Description |
| ----- | ---- | ----- | ----------- |
| `consensus_state` | [google.protobuf.Any](#google.protobuf.Any) |  | consensus state associated with the channel |
| `client_id` | [string](#string) |  | client ID associated with the consensus state |
| `proof` | [bytes](#bytes) |  | merkle proof of existence |
| `proof_height` | [ibc.core.client.v1.Height](#ibc.core.client.v1.Height) |  | height at which the proof was retrieved |






<a name="ibc.core.connection.v1.QueryConnectionRequest"></a>

### QueryConnectionRequest
QueryConnectionRequest is the request type for the Query/Connection RPC
method


| Field | Type | Label | Description |
| ----- | ---- | ----- | ----------- |
| `connection_id` | [string](#string) |  | connection unique identifier |






<a name="ibc.core.connection.v1.QueryConnectionResponse"></a>

### QueryConnectionResponse
QueryConnectionResponse is the response type for the Query/Connection RPC
method. Besides the connection end, it includes a proof and the height from
which the proof was retrieved.


| Field | Type | Label | Description |
| ----- | ---- | ----- | ----------- |
| `connection` | [ConnectionEnd](#ibc.core.connection.v1.ConnectionEnd) |  | connection associated with the request identifier |
| `proof` | [bytes](#bytes) |  | merkle proof of existence |
| `proof_height` | [ibc.core.client.v1.Height](#ibc.core.client.v1.Height) |  | height at which the proof was retrieved |






<a name="ibc.core.connection.v1.QueryConnectionsRequest"></a>

### QueryConnectionsRequest
QueryConnectionsRequest is the request type for the Query/Connections RPC
method


| Field | Type | Label | Description |
| ----- | ---- | ----- | ----------- |
| `pagination` | [cosmos.base.query.v1beta1.PageRequest](#cosmos.base.query.v1beta1.PageRequest) |  |  |






<a name="ibc.core.connection.v1.QueryConnectionsResponse"></a>

### QueryConnectionsResponse
QueryConnectionsResponse is the response type for the Query/Connections RPC
method.


| Field | Type | Label | Description |
| ----- | ---- | ----- | ----------- |
| `connections` | [IdentifiedConnection](#ibc.core.connection.v1.IdentifiedConnection) | repeated | list of stored connections of the chain. |
| `pagination` | [cosmos.base.query.v1beta1.PageResponse](#cosmos.base.query.v1beta1.PageResponse) |  | pagination response |
| `height` | [ibc.core.client.v1.Height](#ibc.core.client.v1.Height) |  | query block height |





 <!-- end messages -->

 <!-- end enums -->

 <!-- end HasExtensions -->


<a name="ibc.core.connection.v1.Query"></a>

### Query
Query provides defines the gRPC querier service

| Method Name | Request Type | Response Type | Description | HTTP Verb | Endpoint |
| ----------- | ------------ | ------------- | ------------| ------- | -------- |
| `Connection` | [QueryConnectionRequest](#ibc.core.connection.v1.QueryConnectionRequest) | [QueryConnectionResponse](#ibc.core.connection.v1.QueryConnectionResponse) | Connection queries an IBC connection end. | GET|/ibc/core/connection/v1/connections/{connection_id}|
| `Connections` | [QueryConnectionsRequest](#ibc.core.connection.v1.QueryConnectionsRequest) | [QueryConnectionsResponse](#ibc.core.connection.v1.QueryConnectionsResponse) | Connections queries all the IBC connections of a chain. | GET|/ibc/core/connection/v1/connections|
| `ClientConnections` | [QueryClientConnectionsRequest](#ibc.core.connection.v1.QueryClientConnectionsRequest) | [QueryClientConnectionsResponse](#ibc.core.connection.v1.QueryClientConnectionsResponse) | ClientConnections queries the connection paths associated with a client state. | GET|/ibc/core/connection/v1/client_connections/{client_id}|
| `ConnectionClientState` | [QueryConnectionClientStateRequest](#ibc.core.connection.v1.QueryConnectionClientStateRequest) | [QueryConnectionClientStateResponse](#ibc.core.connection.v1.QueryConnectionClientStateResponse) | ConnectionClientState queries the client state associated with the connection. | GET|/ibc/core/connection/v1/connections/{connection_id}/client_state|
| `ConnectionConsensusState` | [QueryConnectionConsensusStateRequest](#ibc.core.connection.v1.QueryConnectionConsensusStateRequest) | [QueryConnectionConsensusStateResponse](#ibc.core.connection.v1.QueryConnectionConsensusStateResponse) | ConnectionConsensusState queries the consensus state associated with the connection. | GET|/ibc/core/connection/v1/connections/{connection_id}/consensus_state/revision/{revision_number}/height/{revision_height}|

 <!-- end services -->



<a name="ibc/core/connection/v1/tx.proto"></a>
<p align="right"><a href="#top">Top</a></p>

## ibc/core/connection/v1/tx.proto



<a name="ibc.core.connection.v1.MsgConnectionOpenAck"></a>

### MsgConnectionOpenAck
MsgConnectionOpenAck defines a msg sent by a Relayer to Chain A to
acknowledge the change of connection state to TRYOPEN on Chain B.


| Field | Type | Label | Description |
| ----- | ---- | ----- | ----------- |
| `connection_id` | [string](#string) |  |  |
| `counterparty_connection_id` | [string](#string) |  |  |
| `version` | [Version](#ibc.core.connection.v1.Version) |  |  |
| `client_state` | [google.protobuf.Any](#google.protobuf.Any) |  |  |
| `proof_height` | [ibc.core.client.v1.Height](#ibc.core.client.v1.Height) |  |  |
| `proof_try` | [bytes](#bytes) |  | proof of the initialization the connection on Chain B: `UNITIALIZED -> TRYOPEN` |
| `proof_client` | [bytes](#bytes) |  | proof of client state included in message |
| `proof_consensus` | [bytes](#bytes) |  | proof of client consensus state |
| `consensus_height` | [ibc.core.client.v1.Height](#ibc.core.client.v1.Height) |  |  |
| `signer` | [string](#string) |  |  |






<a name="ibc.core.connection.v1.MsgConnectionOpenAckResponse"></a>

### MsgConnectionOpenAckResponse
MsgConnectionOpenAckResponse defines the Msg/ConnectionOpenAck response type.






<a name="ibc.core.connection.v1.MsgConnectionOpenConfirm"></a>

### MsgConnectionOpenConfirm
MsgConnectionOpenConfirm defines a msg sent by a Relayer to Chain B to
acknowledge the change of connection state to OPEN on Chain A.


| Field | Type | Label | Description |
| ----- | ---- | ----- | ----------- |
| `connection_id` | [string](#string) |  |  |
| `proof_ack` | [bytes](#bytes) |  | proof for the change of the connection state on Chain A: `INIT -> OPEN` |
| `proof_height` | [ibc.core.client.v1.Height](#ibc.core.client.v1.Height) |  |  |
| `signer` | [string](#string) |  |  |






<a name="ibc.core.connection.v1.MsgConnectionOpenConfirmResponse"></a>

### MsgConnectionOpenConfirmResponse
MsgConnectionOpenConfirmResponse defines the Msg/ConnectionOpenConfirm
response type.






<a name="ibc.core.connection.v1.MsgConnectionOpenInit"></a>

### MsgConnectionOpenInit
MsgConnectionOpenInit defines the msg sent by an account on Chain A to
initialize a connection with Chain B.


| Field | Type | Label | Description |
| ----- | ---- | ----- | ----------- |
| `client_id` | [string](#string) |  |  |
| `counterparty` | [Counterparty](#ibc.core.connection.v1.Counterparty) |  |  |
| `version` | [Version](#ibc.core.connection.v1.Version) |  |  |
| `delay_period` | [uint64](#uint64) |  |  |
| `signer` | [string](#string) |  |  |






<a name="ibc.core.connection.v1.MsgConnectionOpenInitResponse"></a>

### MsgConnectionOpenInitResponse
MsgConnectionOpenInitResponse defines the Msg/ConnectionOpenInit response
type.






<a name="ibc.core.connection.v1.MsgConnectionOpenTry"></a>

### MsgConnectionOpenTry
MsgConnectionOpenTry defines a msg sent by a Relayer to try to open a
connection on Chain B.


| Field | Type | Label | Description |
| ----- | ---- | ----- | ----------- |
| `client_id` | [string](#string) |  |  |
| `previous_connection_id` | [string](#string) |  | in the case of crossing hello's, when both chains call OpenInit, we need the connection identifier of the previous connection in state INIT |
| `client_state` | [google.protobuf.Any](#google.protobuf.Any) |  |  |
| `counterparty` | [Counterparty](#ibc.core.connection.v1.Counterparty) |  |  |
| `delay_period` | [uint64](#uint64) |  |  |
| `counterparty_versions` | [Version](#ibc.core.connection.v1.Version) | repeated |  |
| `proof_height` | [ibc.core.client.v1.Height](#ibc.core.client.v1.Height) |  |  |
| `proof_init` | [bytes](#bytes) |  | proof of the initialization the connection on Chain A: `UNITIALIZED -> INIT` |
| `proof_client` | [bytes](#bytes) |  | proof of client state included in message |
| `proof_consensus` | [bytes](#bytes) |  | proof of client consensus state |
| `consensus_height` | [ibc.core.client.v1.Height](#ibc.core.client.v1.Height) |  |  |
| `signer` | [string](#string) |  |  |






<a name="ibc.core.connection.v1.MsgConnectionOpenTryResponse"></a>

### MsgConnectionOpenTryResponse
MsgConnectionOpenTryResponse defines the Msg/ConnectionOpenTry response type.





 <!-- end messages -->

 <!-- end enums -->

 <!-- end HasExtensions -->


<a name="ibc.core.connection.v1.Msg"></a>

### Msg
Msg defines the ibc/connection Msg service.

| Method Name | Request Type | Response Type | Description | HTTP Verb | Endpoint |
| ----------- | ------------ | ------------- | ------------| ------- | -------- |
| `ConnectionOpenInit` | [MsgConnectionOpenInit](#ibc.core.connection.v1.MsgConnectionOpenInit) | [MsgConnectionOpenInitResponse](#ibc.core.connection.v1.MsgConnectionOpenInitResponse) | ConnectionOpenInit defines a rpc handler method for MsgConnectionOpenInit. | |
| `ConnectionOpenTry` | [MsgConnectionOpenTry](#ibc.core.connection.v1.MsgConnectionOpenTry) | [MsgConnectionOpenTryResponse](#ibc.core.connection.v1.MsgConnectionOpenTryResponse) | ConnectionOpenTry defines a rpc handler method for MsgConnectionOpenTry. | |
| `ConnectionOpenAck` | [MsgConnectionOpenAck](#ibc.core.connection.v1.MsgConnectionOpenAck) | [MsgConnectionOpenAckResponse](#ibc.core.connection.v1.MsgConnectionOpenAckResponse) | ConnectionOpenAck defines a rpc handler method for MsgConnectionOpenAck. | |
| `ConnectionOpenConfirm` | [MsgConnectionOpenConfirm](#ibc.core.connection.v1.MsgConnectionOpenConfirm) | [MsgConnectionOpenConfirmResponse](#ibc.core.connection.v1.MsgConnectionOpenConfirmResponse) | ConnectionOpenConfirm defines a rpc handler method for MsgConnectionOpenConfirm. | |

 <!-- end services -->



<a name="ibc/core/types/v1/genesis.proto"></a>
<p align="right"><a href="#top">Top</a></p>

## ibc/core/types/v1/genesis.proto



<a name="ibc.core.types.v1.GenesisState"></a>

### GenesisState
GenesisState defines the ibc module's genesis state.


| Field | Type | Label | Description |
| ----- | ---- | ----- | ----------- |
| `client_genesis` | [ibc.core.client.v1.GenesisState](#ibc.core.client.v1.GenesisState) |  | ICS002 - Clients genesis state |
| `connection_genesis` | [ibc.core.connection.v1.GenesisState](#ibc.core.connection.v1.GenesisState) |  | ICS003 - Connections genesis state |
| `channel_genesis` | [ibc.core.channel.v1.GenesisState](#ibc.core.channel.v1.GenesisState) |  | ICS004 - Channel genesis state |





 <!-- end messages -->

 <!-- end enums -->

 <!-- end HasExtensions -->

 <!-- end services -->



<<<<<<< HEAD
<a name="ibc/lightclients/beefy/v1/beefy.proto"></a>
<p align="right"><a href="#top">Top</a></p>

## ibc/lightclients/beefy/v1/beefy.proto



<a name="ibc.lightclients.beefy.v1.BeefyAuthoritySet"></a>

### BeefyAuthoritySet
Beefy Authority Info


| Field | Type | Label | Description |
| ----- | ---- | ----- | ----------- |
| `id` | [uint64](#uint64) |  | Id of the authority set, it should be strictly increasing |
| `len` | [uint32](#uint32) |  | size of the authority set |
| `authority_root` | [bytes](#bytes) |  | merkle root of the sorted authority public keys. |






<a name="ibc.lightclients.beefy.v1.BeefyMmrLeaf"></a>

### BeefyMmrLeaf



| Field | Type | Label | Description |
| ----- | ---- | ----- | ----------- |
| `version` | [uint32](#uint32) |  | leaf version |
| `parent_number` | [uint32](#uint32) |  | parent block for this leaf |
| `parent_hash` | [bytes](#bytes) |  | parent hash for this leaf |
| `beefy_next_authority_set` | [BeefyAuthoritySet](#ibc.lightclients.beefy.v1.BeefyAuthoritySet) |  | beefy next authority set. |
| `parachain_heads` | [bytes](#bytes) |  | merkle root hash of parachain heads included in the leaf. |






<a name="ibc.lightclients.beefy.v1.BeefyMmrLeafPartial"></a>

### BeefyMmrLeafPartial
Partial data for MmrLeaf


| Field | Type | Label | Description |
| ----- | ---- | ----- | ----------- |
| `version` | [uint32](#uint32) |  | leaf version |
| `parent_number` | [uint32](#uint32) |  | parent block for this leaf |
| `parent_hash` | [bytes](#bytes) |  | parent hash for this leaf |
| `beefy_next_authority_set` | [BeefyAuthoritySet](#ibc.lightclients.beefy.v1.BeefyAuthoritySet) |  | next authority set. |






<a name="ibc.lightclients.beefy.v1.ClientState"></a>

### ClientState
ClientState from Tendermint tracks the current validator set, latest height,
and a possible frozen height.


| Field | Type | Label | Description |
| ----- | ---- | ----- | ----------- |
| `mmr_root_hash` | [bytes](#bytes) |  | Latest mmr root hash |
| `latest_beefy_height` | [uint32](#uint32) |  | block number for the latest mmr_root_hash |
| `frozen_height` | [uint64](#uint64) |  | Block height when the client was frozen due to a misbehaviour |
| `beefy_activation_block` | [uint32](#uint32) |  | block number that the beefy protocol was activated on the relay chain. This shoould be the first block in the merkle-mountain-range tree. |
| `authority` | [BeefyAuthoritySet](#ibc.lightclients.beefy.v1.BeefyAuthoritySet) |  | authorities for the current round |
| `next_authority_set` | [BeefyAuthoritySet](#ibc.lightclients.beefy.v1.BeefyAuthoritySet) |  | authorities for the next round |






<a name="ibc.lightclients.beefy.v1.Commitment"></a>

### Commitment
Commitment message signed by beefy validators


| Field | Type | Label | Description |
| ----- | ---- | ----- | ----------- |
| `payload` | [PayloadItem](#ibc.lightclients.beefy.v1.PayloadItem) | repeated | array of payload items signed by Beefy validators |
| `block_numer` | [uint32](#uint32) |  | block number for this commitment |
| `validator_set_id` | [uint64](#uint64) |  | validator set that signed this commitment |






<a name="ibc.lightclients.beefy.v1.CommitmentSignature"></a>

### CommitmentSignature
Signature belonging to a single validator


| Field | Type | Label | Description |
| ----- | ---- | ----- | ----------- |
| `signature` | [bytes](#bytes) |  | actual signature bytes |
| `authority_index` | [uint32](#uint32) |  | authority leaf index in the merkle tree. |






<a name="ibc.lightclients.beefy.v1.ConsensusState"></a>

### ConsensusState
ConsensusState defines the consensus state from Tendermint.


| Field | Type | Label | Description |
| ----- | ---- | ----- | ----------- |
| `timestamp` | [google.protobuf.Timestamp](#google.protobuf.Timestamp) |  | timestamp that corresponds to the block height in which the ConsensusState was stored. |
| `root` | [bytes](#bytes) |  | packet commitment root |
| `parachain_header` | [ParachainHeader](#ibc.lightclients.beefy.v1.ParachainHeader) |  | proof of inclusion for this parachain header in the Mmr. |






<a name="ibc.lightclients.beefy.v1.Header"></a>

### Header
Header contains the neccessary data to proove finality about IBC commitments


| Field | Type | Label | Description |
| ----- | ---- | ----- | ----------- |
| `parachain_headers` | [ParachainHeader](#ibc.lightclients.beefy.v1.ParachainHeader) | repeated | parachain headers needed for proofs and ConsensusState |
| `mmr_proofs` | [bytes](#bytes) | repeated | mmr proofs for the headers gotten from rpc "mmr_generateProofs" |
| `mmr_size` | [uint64](#uint64) |  | size of the mmr for the given proof |
| `mmr_update_proof` | [MmrUpdateProof](#ibc.lightclients.beefy.v1.MmrUpdateProof) |  | optional payload to update the mmr root hash. |






<a name="ibc.lightclients.beefy.v1.Misbehaviour"></a>

### Misbehaviour
Misbehaviour is a wrapper over two conflicting Headers
that implements Misbehaviour interface expected by ICS-02


| Field | Type | Label | Description |
| ----- | ---- | ----- | ----------- |
| `header_1` | [Header](#ibc.lightclients.beefy.v1.Header) |  |  |
| `header_2` | [Header](#ibc.lightclients.beefy.v1.Header) |  |  |






<a name="ibc.lightclients.beefy.v1.MmrUpdateProof"></a>

### MmrUpdateProof
data needed to update the client


| Field | Type | Label | Description |
| ----- | ---- | ----- | ----------- |
| `mmr_leaf` | [BeefyMmrLeaf](#ibc.lightclients.beefy.v1.BeefyMmrLeaf) |  | the new mmr leaf SCALE encoded. |
| `mmr_leaf_index` | [uint64](#uint64) |  | leaf index for the mmr_leaf |
| `mmr_proof` | [bytes](#bytes) | repeated | proof that this mmr_leaf index is valid. |
| `signed_commitment` | [SignedCommitment](#ibc.lightclients.beefy.v1.SignedCommitment) |  | signed commitment data |
| `authorities_proof` | [bytes](#bytes) | repeated | generated using full authority list from runtime |






<a name="ibc.lightclients.beefy.v1.ParachainHeader"></a>

### ParachainHeader
data needed to prove parachain header inclusion in mmr.


| Field | Type | Label | Description |
| ----- | ---- | ----- | ----------- |
| `parachain_header` | [bytes](#bytes) |  | scale-encoded parachain header bytes |
| `mmr_leaf_partial` | [BeefyMmrLeafPartial](#ibc.lightclients.beefy.v1.BeefyMmrLeafPartial) |  | reconstructed MmrLeaf, see beefy-go spec |
| `para_id` | [uint32](#uint32) |  | para_id of the header. |
| `parachain_heads_proof` | [bytes](#bytes) | repeated | proofs for our header in the parachain heads root |
| `heads_leaf_index` | [uint32](#uint32) |  | leaf index for parachain heads proof |
| `heads_total_count` | [uint32](#uint32) |  | total number of para heads in parachain_heads_root |
| `extrinsic_proof` | [bytes](#bytes) | repeated | trie merkle proof of inclusion in header.extrinsic_root this already encodes the actual extrinsic |






<a name="ibc.lightclients.beefy.v1.PayloadItem"></a>

### PayloadItem
Actual payload items


| Field | Type | Label | Description |
| ----- | ---- | ----- | ----------- |
| `payload_id` | [bytes](#bytes) |  | 2-byte payload id |
| `payload_data` | [bytes](#bytes) |  | arbitrary length payload data., eg mmr_root_hash |






<a name="ibc.lightclients.beefy.v1.SignedCommitment"></a>

### SignedCommitment
signed commitment data


| Field | Type | Label | Description |
| ----- | ---- | ----- | ----------- |
| `commitment` | [Commitment](#ibc.lightclients.beefy.v1.Commitment) |  | commitment data being signed |
| `signatures` | [CommitmentSignature](#ibc.lightclients.beefy.v1.CommitmentSignature) | repeated | gotten from rpc subscription |





 <!-- end messages -->

 <!-- end enums -->

 <!-- end HasExtensions -->

 <!-- end services -->



<a name="ibc/lightclients/localhost/v1/localhost.proto"></a>
<p align="right"><a href="#top">Top</a></p>

## ibc/lightclients/localhost/v1/localhost.proto



<a name="ibc.lightclients.localhost.v1.ClientState"></a>

### ClientState
ClientState defines a loopback (localhost) client. It requires (read-only)
access to keys outside the client prefix.


| Field | Type | Label | Description |
| ----- | ---- | ----- | ----------- |
| `chain_id` | [string](#string) |  | self chain ID |
| `height` | [ibc.core.client.v1.Height](#ibc.core.client.v1.Height) |  | self latest block height |





 <!-- end messages -->

 <!-- end enums -->

 <!-- end HasExtensions -->

 <!-- end services -->



=======
>>>>>>> e2495180
<a name="ibc/lightclients/solomachine/v1/solomachine.proto"></a>
<p align="right"><a href="#top">Top</a></p>

## ibc/lightclients/solomachine/v1/solomachine.proto



<a name="ibc.lightclients.solomachine.v1.ChannelStateData"></a>

### ChannelStateData
ChannelStateData returns the SignBytes data for channel state
verification.


| Field | Type | Label | Description |
| ----- | ---- | ----- | ----------- |
| `path` | [bytes](#bytes) |  |  |
| `channel` | [ibc.core.channel.v1.Channel](#ibc.core.channel.v1.Channel) |  |  |






<a name="ibc.lightclients.solomachine.v1.ClientState"></a>

### ClientState
ClientState defines a solo machine client that tracks the current consensus
state and if the client is frozen.


| Field | Type | Label | Description |
| ----- | ---- | ----- | ----------- |
| `sequence` | [uint64](#uint64) |  | latest sequence of the client state |
| `frozen_sequence` | [uint64](#uint64) |  | frozen sequence of the solo machine |
| `consensus_state` | [ConsensusState](#ibc.lightclients.solomachine.v1.ConsensusState) |  |  |
| `allow_update_after_proposal` | [bool](#bool) |  | when set to true, will allow governance to update a solo machine client. The client will be unfrozen if it is frozen. |






<a name="ibc.lightclients.solomachine.v1.ClientStateData"></a>

### ClientStateData
ClientStateData returns the SignBytes data for client state verification.


| Field | Type | Label | Description |
| ----- | ---- | ----- | ----------- |
| `path` | [bytes](#bytes) |  |  |
| `client_state` | [google.protobuf.Any](#google.protobuf.Any) |  |  |






<a name="ibc.lightclients.solomachine.v1.ConnectionStateData"></a>

### ConnectionStateData
ConnectionStateData returns the SignBytes data for connection state
verification.


| Field | Type | Label | Description |
| ----- | ---- | ----- | ----------- |
| `path` | [bytes](#bytes) |  |  |
| `connection` | [ibc.core.connection.v1.ConnectionEnd](#ibc.core.connection.v1.ConnectionEnd) |  |  |






<a name="ibc.lightclients.solomachine.v1.ConsensusState"></a>

### ConsensusState
ConsensusState defines a solo machine consensus state. The sequence of a
consensus state is contained in the "height" key used in storing the
consensus state.


| Field | Type | Label | Description |
| ----- | ---- | ----- | ----------- |
| `public_key` | [google.protobuf.Any](#google.protobuf.Any) |  | public key of the solo machine |
| `diversifier` | [string](#string) |  | diversifier allows the same public key to be re-used across different solo machine clients (potentially on different chains) without being considered misbehaviour. |
| `timestamp` | [uint64](#uint64) |  |  |






<a name="ibc.lightclients.solomachine.v1.ConsensusStateData"></a>

### ConsensusStateData
ConsensusStateData returns the SignBytes data for consensus state
verification.


| Field | Type | Label | Description |
| ----- | ---- | ----- | ----------- |
| `path` | [bytes](#bytes) |  |  |
| `consensus_state` | [google.protobuf.Any](#google.protobuf.Any) |  |  |






<a name="ibc.lightclients.solomachine.v1.Header"></a>

### Header
Header defines a solo machine consensus header


| Field | Type | Label | Description |
| ----- | ---- | ----- | ----------- |
| `sequence` | [uint64](#uint64) |  | sequence to update solo machine public key at |
| `timestamp` | [uint64](#uint64) |  |  |
| `signature` | [bytes](#bytes) |  |  |
| `new_public_key` | [google.protobuf.Any](#google.protobuf.Any) |  |  |
| `new_diversifier` | [string](#string) |  |  |






<a name="ibc.lightclients.solomachine.v1.HeaderData"></a>

### HeaderData
HeaderData returns the SignBytes data for update verification.


| Field | Type | Label | Description |
| ----- | ---- | ----- | ----------- |
| `new_pub_key` | [google.protobuf.Any](#google.protobuf.Any) |  | header public key |
| `new_diversifier` | [string](#string) |  | header diversifier |






<a name="ibc.lightclients.solomachine.v1.Misbehaviour"></a>

### Misbehaviour
Misbehaviour defines misbehaviour for a solo machine which consists
of a sequence and two signatures over different messages at that sequence.


| Field | Type | Label | Description |
| ----- | ---- | ----- | ----------- |
| `client_id` | [string](#string) |  |  |
| `sequence` | [uint64](#uint64) |  |  |
| `signature_one` | [SignatureAndData](#ibc.lightclients.solomachine.v1.SignatureAndData) |  |  |
| `signature_two` | [SignatureAndData](#ibc.lightclients.solomachine.v1.SignatureAndData) |  |  |






<a name="ibc.lightclients.solomachine.v1.NextSequenceRecvData"></a>

### NextSequenceRecvData
NextSequenceRecvData returns the SignBytes data for verification of the next
sequence to be received.


| Field | Type | Label | Description |
| ----- | ---- | ----- | ----------- |
| `path` | [bytes](#bytes) |  |  |
| `next_seq_recv` | [uint64](#uint64) |  |  |






<a name="ibc.lightclients.solomachine.v1.PacketAcknowledgementData"></a>

### PacketAcknowledgementData
PacketAcknowledgementData returns the SignBytes data for acknowledgement
verification.


| Field | Type | Label | Description |
| ----- | ---- | ----- | ----------- |
| `path` | [bytes](#bytes) |  |  |
| `acknowledgement` | [bytes](#bytes) |  |  |






<a name="ibc.lightclients.solomachine.v1.PacketCommitmentData"></a>

### PacketCommitmentData
PacketCommitmentData returns the SignBytes data for packet commitment
verification.


| Field | Type | Label | Description |
| ----- | ---- | ----- | ----------- |
| `path` | [bytes](#bytes) |  |  |
| `commitment` | [bytes](#bytes) |  |  |






<a name="ibc.lightclients.solomachine.v1.PacketReceiptAbsenceData"></a>

### PacketReceiptAbsenceData
PacketReceiptAbsenceData returns the SignBytes data for
packet receipt absence verification.


| Field | Type | Label | Description |
| ----- | ---- | ----- | ----------- |
| `path` | [bytes](#bytes) |  |  |






<a name="ibc.lightclients.solomachine.v1.SignBytes"></a>

### SignBytes
SignBytes defines the signed bytes used for signature verification.


| Field | Type | Label | Description |
| ----- | ---- | ----- | ----------- |
| `sequence` | [uint64](#uint64) |  |  |
| `timestamp` | [uint64](#uint64) |  |  |
| `diversifier` | [string](#string) |  |  |
| `data_type` | [DataType](#ibc.lightclients.solomachine.v1.DataType) |  | type of the data used |
| `data` | [bytes](#bytes) |  | marshaled data |






<a name="ibc.lightclients.solomachine.v1.SignatureAndData"></a>

### SignatureAndData
SignatureAndData contains a signature and the data signed over to create that
signature.


| Field | Type | Label | Description |
| ----- | ---- | ----- | ----------- |
| `signature` | [bytes](#bytes) |  |  |
| `data_type` | [DataType](#ibc.lightclients.solomachine.v1.DataType) |  |  |
| `data` | [bytes](#bytes) |  |  |
| `timestamp` | [uint64](#uint64) |  |  |






<a name="ibc.lightclients.solomachine.v1.TimestampedSignatureData"></a>

### TimestampedSignatureData
TimestampedSignatureData contains the signature data and the timestamp of the
signature.


| Field | Type | Label | Description |
| ----- | ---- | ----- | ----------- |
| `signature_data` | [bytes](#bytes) |  |  |
| `timestamp` | [uint64](#uint64) |  |  |





 <!-- end messages -->


<a name="ibc.lightclients.solomachine.v1.DataType"></a>

### DataType
DataType defines the type of solo machine proof being created. This is done
to preserve uniqueness of different data sign byte encodings.

| Name | Number | Description |
| ---- | ------ | ----------- |
| DATA_TYPE_UNINITIALIZED_UNSPECIFIED | 0 | Default State |
| DATA_TYPE_CLIENT_STATE | 1 | Data type for client state verification |
| DATA_TYPE_CONSENSUS_STATE | 2 | Data type for consensus state verification |
| DATA_TYPE_CONNECTION_STATE | 3 | Data type for connection state verification |
| DATA_TYPE_CHANNEL_STATE | 4 | Data type for channel state verification |
| DATA_TYPE_PACKET_COMMITMENT | 5 | Data type for packet commitment verification |
| DATA_TYPE_PACKET_ACKNOWLEDGEMENT | 6 | Data type for packet acknowledgement verification |
| DATA_TYPE_PACKET_RECEIPT_ABSENCE | 7 | Data type for packet receipt absence verification |
| DATA_TYPE_NEXT_SEQUENCE_RECV | 8 | Data type for next sequence recv verification |
| DATA_TYPE_HEADER | 9 | Data type for header verification |


 <!-- end enums -->

 <!-- end HasExtensions -->

 <!-- end services -->



<a name="ibc/lightclients/solomachine/v2/solomachine.proto"></a>
<p align="right"><a href="#top">Top</a></p>

## ibc/lightclients/solomachine/v2/solomachine.proto



<a name="ibc.lightclients.solomachine.v2.ChannelStateData"></a>

### ChannelStateData
ChannelStateData returns the SignBytes data for channel state
verification.


| Field | Type | Label | Description |
| ----- | ---- | ----- | ----------- |
| `path` | [bytes](#bytes) |  |  |
| `channel` | [ibc.core.channel.v1.Channel](#ibc.core.channel.v1.Channel) |  |  |






<a name="ibc.lightclients.solomachine.v2.ClientState"></a>

### ClientState
ClientState defines a solo machine client that tracks the current consensus
state and if the client is frozen.


| Field | Type | Label | Description |
| ----- | ---- | ----- | ----------- |
| `sequence` | [uint64](#uint64) |  | latest sequence of the client state |
| `is_frozen` | [bool](#bool) |  | frozen sequence of the solo machine |
| `consensus_state` | [ConsensusState](#ibc.lightclients.solomachine.v2.ConsensusState) |  |  |
| `allow_update_after_proposal` | [bool](#bool) |  | when set to true, will allow governance to update a solo machine client. The client will be unfrozen if it is frozen. |






<a name="ibc.lightclients.solomachine.v2.ClientStateData"></a>

### ClientStateData
ClientStateData returns the SignBytes data for client state verification.


| Field | Type | Label | Description |
| ----- | ---- | ----- | ----------- |
| `path` | [bytes](#bytes) |  |  |
| `client_state` | [google.protobuf.Any](#google.protobuf.Any) |  |  |






<a name="ibc.lightclients.solomachine.v2.ConnectionStateData"></a>

### ConnectionStateData
ConnectionStateData returns the SignBytes data for connection state
verification.


| Field | Type | Label | Description |
| ----- | ---- | ----- | ----------- |
| `path` | [bytes](#bytes) |  |  |
| `connection` | [ibc.core.connection.v1.ConnectionEnd](#ibc.core.connection.v1.ConnectionEnd) |  |  |






<a name="ibc.lightclients.solomachine.v2.ConsensusState"></a>

### ConsensusState
ConsensusState defines a solo machine consensus state. The sequence of a
consensus state is contained in the "height" key used in storing the
consensus state.


| Field | Type | Label | Description |
| ----- | ---- | ----- | ----------- |
| `public_key` | [google.protobuf.Any](#google.protobuf.Any) |  | public key of the solo machine |
| `diversifier` | [string](#string) |  | diversifier allows the same public key to be re-used across different solo machine clients (potentially on different chains) without being considered misbehaviour. |
| `timestamp` | [uint64](#uint64) |  |  |






<a name="ibc.lightclients.solomachine.v2.ConsensusStateData"></a>

### ConsensusStateData
ConsensusStateData returns the SignBytes data for consensus state
verification.


| Field | Type | Label | Description |
| ----- | ---- | ----- | ----------- |
| `path` | [bytes](#bytes) |  |  |
| `consensus_state` | [google.protobuf.Any](#google.protobuf.Any) |  |  |






<a name="ibc.lightclients.solomachine.v2.Header"></a>

### Header
Header defines a solo machine consensus header


| Field | Type | Label | Description |
| ----- | ---- | ----- | ----------- |
| `sequence` | [uint64](#uint64) |  | sequence to update solo machine public key at |
| `timestamp` | [uint64](#uint64) |  |  |
| `signature` | [bytes](#bytes) |  |  |
| `new_public_key` | [google.protobuf.Any](#google.protobuf.Any) |  |  |
| `new_diversifier` | [string](#string) |  |  |






<a name="ibc.lightclients.solomachine.v2.HeaderData"></a>

### HeaderData
HeaderData returns the SignBytes data for update verification.


| Field | Type | Label | Description |
| ----- | ---- | ----- | ----------- |
| `new_pub_key` | [google.protobuf.Any](#google.protobuf.Any) |  | header public key |
| `new_diversifier` | [string](#string) |  | header diversifier |






<a name="ibc.lightclients.solomachine.v2.Misbehaviour"></a>

### Misbehaviour
Misbehaviour defines misbehaviour for a solo machine which consists
of a sequence and two signatures over different messages at that sequence.


| Field | Type | Label | Description |
| ----- | ---- | ----- | ----------- |
| `client_id` | [string](#string) |  | **Deprecated.** ClientID is deprecated |
| `sequence` | [uint64](#uint64) |  |  |
| `signature_one` | [SignatureAndData](#ibc.lightclients.solomachine.v2.SignatureAndData) |  |  |
| `signature_two` | [SignatureAndData](#ibc.lightclients.solomachine.v2.SignatureAndData) |  |  |






<a name="ibc.lightclients.solomachine.v2.NextSequenceRecvData"></a>

### NextSequenceRecvData
NextSequenceRecvData returns the SignBytes data for verification of the next
sequence to be received.


| Field | Type | Label | Description |
| ----- | ---- | ----- | ----------- |
| `path` | [bytes](#bytes) |  |  |
| `next_seq_recv` | [uint64](#uint64) |  |  |






<a name="ibc.lightclients.solomachine.v2.PacketAcknowledgementData"></a>

### PacketAcknowledgementData
PacketAcknowledgementData returns the SignBytes data for acknowledgement
verification.


| Field | Type | Label | Description |
| ----- | ---- | ----- | ----------- |
| `path` | [bytes](#bytes) |  |  |
| `acknowledgement` | [bytes](#bytes) |  |  |






<a name="ibc.lightclients.solomachine.v2.PacketCommitmentData"></a>

### PacketCommitmentData
PacketCommitmentData returns the SignBytes data for packet commitment
verification.


| Field | Type | Label | Description |
| ----- | ---- | ----- | ----------- |
| `path` | [bytes](#bytes) |  |  |
| `commitment` | [bytes](#bytes) |  |  |






<a name="ibc.lightclients.solomachine.v2.PacketReceiptAbsenceData"></a>

### PacketReceiptAbsenceData
PacketReceiptAbsenceData returns the SignBytes data for
packet receipt absence verification.


| Field | Type | Label | Description |
| ----- | ---- | ----- | ----------- |
| `path` | [bytes](#bytes) |  |  |






<a name="ibc.lightclients.solomachine.v2.SignBytes"></a>

### SignBytes
SignBytes defines the signed bytes used for signature verification.


| Field | Type | Label | Description |
| ----- | ---- | ----- | ----------- |
| `sequence` | [uint64](#uint64) |  |  |
| `timestamp` | [uint64](#uint64) |  |  |
| `diversifier` | [string](#string) |  |  |
| `data_type` | [DataType](#ibc.lightclients.solomachine.v2.DataType) |  | type of the data used |
| `data` | [bytes](#bytes) |  | marshaled data |






<a name="ibc.lightclients.solomachine.v2.SignatureAndData"></a>

### SignatureAndData
SignatureAndData contains a signature and the data signed over to create that
signature.


| Field | Type | Label | Description |
| ----- | ---- | ----- | ----------- |
| `signature` | [bytes](#bytes) |  |  |
| `data_type` | [DataType](#ibc.lightclients.solomachine.v2.DataType) |  |  |
| `data` | [bytes](#bytes) |  |  |
| `timestamp` | [uint64](#uint64) |  |  |






<a name="ibc.lightclients.solomachine.v2.TimestampedSignatureData"></a>

### TimestampedSignatureData
TimestampedSignatureData contains the signature data and the timestamp of the
signature.


| Field | Type | Label | Description |
| ----- | ---- | ----- | ----------- |
| `signature_data` | [bytes](#bytes) |  |  |
| `timestamp` | [uint64](#uint64) |  |  |





 <!-- end messages -->


<a name="ibc.lightclients.solomachine.v2.DataType"></a>

### DataType
DataType defines the type of solo machine proof being created. This is done
to preserve uniqueness of different data sign byte encodings.

| Name | Number | Description |
| ---- | ------ | ----------- |
| DATA_TYPE_UNINITIALIZED_UNSPECIFIED | 0 | Default State |
| DATA_TYPE_CLIENT_STATE | 1 | Data type for client state verification |
| DATA_TYPE_CONSENSUS_STATE | 2 | Data type for consensus state verification |
| DATA_TYPE_CONNECTION_STATE | 3 | Data type for connection state verification |
| DATA_TYPE_CHANNEL_STATE | 4 | Data type for channel state verification |
| DATA_TYPE_PACKET_COMMITMENT | 5 | Data type for packet commitment verification |
| DATA_TYPE_PACKET_ACKNOWLEDGEMENT | 6 | Data type for packet acknowledgement verification |
| DATA_TYPE_PACKET_RECEIPT_ABSENCE | 7 | Data type for packet receipt absence verification |
| DATA_TYPE_NEXT_SEQUENCE_RECV | 8 | Data type for next sequence recv verification |
| DATA_TYPE_HEADER | 9 | Data type for header verification |


 <!-- end enums -->

 <!-- end HasExtensions -->

 <!-- end services -->



<a name="ibc/lightclients/tendermint/v1/tendermint.proto"></a>
<p align="right"><a href="#top">Top</a></p>

## ibc/lightclients/tendermint/v1/tendermint.proto



<a name="ibc.lightclients.tendermint.v1.ClientState"></a>

### ClientState
ClientState from Tendermint tracks the current validator set, latest height,
and a possible frozen height.


| Field | Type | Label | Description |
| ----- | ---- | ----- | ----------- |
| `chain_id` | [string](#string) |  |  |
| `trust_level` | [Fraction](#ibc.lightclients.tendermint.v1.Fraction) |  |  |
| `trusting_period` | [google.protobuf.Duration](#google.protobuf.Duration) |  | duration of the period since the LastestTimestamp during which the submitted headers are valid for upgrade |
| `unbonding_period` | [google.protobuf.Duration](#google.protobuf.Duration) |  | duration of the staking unbonding period |
| `max_clock_drift` | [google.protobuf.Duration](#google.protobuf.Duration) |  | defines how much new (untrusted) header's Time can drift into the future. |
| `frozen_height` | [ibc.core.client.v1.Height](#ibc.core.client.v1.Height) |  | Block height when the client was frozen due to a misbehaviour |
| `latest_height` | [ibc.core.client.v1.Height](#ibc.core.client.v1.Height) |  | Latest height the client was updated to |
| `proof_specs` | [ics23.ProofSpec](#ics23.ProofSpec) | repeated | Proof specifications used in verifying counterparty state |
| `upgrade_path` | [string](#string) | repeated | Path at which next upgraded client will be committed. Each element corresponds to the key for a single CommitmentProof in the chained proof. NOTE: ClientState must stored under `{upgradePath}/{upgradeHeight}/clientState` ConsensusState must be stored under `{upgradepath}/{upgradeHeight}/consensusState` For SDK chains using the default upgrade module, upgrade_path should be []string{"upgrade", "upgradedIBCState"}` |
| `allow_update_after_expiry` | [bool](#bool) |  | This flag, when set to true, will allow governance to recover a client which has expired |
| `allow_update_after_misbehaviour` | [bool](#bool) |  | This flag, when set to true, will allow governance to unfreeze a client whose chain has experienced a misbehaviour event |






<a name="ibc.lightclients.tendermint.v1.ConsensusState"></a>

### ConsensusState
ConsensusState defines the consensus state from Tendermint.


| Field | Type | Label | Description |
| ----- | ---- | ----- | ----------- |
| `timestamp` | [google.protobuf.Timestamp](#google.protobuf.Timestamp) |  | timestamp that corresponds to the block height in which the ConsensusState was stored. |
| `root` | [ibc.core.commitment.v1.MerkleRoot](#ibc.core.commitment.v1.MerkleRoot) |  | commitment root (i.e app hash) |
| `next_validators_hash` | [bytes](#bytes) |  |  |






<a name="ibc.lightclients.tendermint.v1.Fraction"></a>

### Fraction
Fraction defines the protobuf message type for tmmath.Fraction that only
supports positive values.


| Field | Type | Label | Description |
| ----- | ---- | ----- | ----------- |
| `numerator` | [uint64](#uint64) |  |  |
| `denominator` | [uint64](#uint64) |  |  |






<a name="ibc.lightclients.tendermint.v1.Header"></a>

### Header
Header defines the Tendermint client consensus Header.
It encapsulates all the information necessary to update from a trusted
Tendermint ConsensusState. The inclusion of TrustedHeight and
TrustedValidators allows this update to process correctly, so long as the
ConsensusState for the TrustedHeight exists, this removes race conditions
among relayers The SignedHeader and ValidatorSet are the new untrusted update
fields for the client. The TrustedHeight is the height of a stored
ConsensusState on the client that will be used to verify the new untrusted
header. The Trusted ConsensusState must be within the unbonding period of
current time in order to correctly verify, and the TrustedValidators must
hash to TrustedConsensusState.NextValidatorsHash since that is the last
trusted validator set at the TrustedHeight.


| Field | Type | Label | Description |
| ----- | ---- | ----- | ----------- |
| `signed_header` | [tendermint.types.SignedHeader](#tendermint.types.SignedHeader) |  |  |
| `validator_set` | [tendermint.types.ValidatorSet](#tendermint.types.ValidatorSet) |  |  |
| `trusted_height` | [ibc.core.client.v1.Height](#ibc.core.client.v1.Height) |  |  |
| `trusted_validators` | [tendermint.types.ValidatorSet](#tendermint.types.ValidatorSet) |  |  |






<a name="ibc.lightclients.tendermint.v1.Misbehaviour"></a>

### Misbehaviour
Misbehaviour is a wrapper over two conflicting Headers
that implements Misbehaviour interface expected by ICS-02


| Field | Type | Label | Description |
| ----- | ---- | ----- | ----------- |
| `client_id` | [string](#string) |  | **Deprecated.** ClientID is deprecated |
| `header_1` | [Header](#ibc.lightclients.tendermint.v1.Header) |  |  |
| `header_2` | [Header](#ibc.lightclients.tendermint.v1.Header) |  |  |





 <!-- end messages -->

 <!-- end enums -->

 <!-- end HasExtensions -->

 <!-- end services -->



## Scalar Value Types

| .proto Type | Notes | C++ | Java | Python | Go | C# | PHP | Ruby |
| ----------- | ----- | --- | ---- | ------ | -- | -- | --- | ---- |
| <a name="double" /> double |  | double | double | float | float64 | double | float | Float |
| <a name="float" /> float |  | float | float | float | float32 | float | float | Float |
| <a name="int32" /> int32 | Uses variable-length encoding. Inefficient for encoding negative numbers – if your field is likely to have negative values, use sint32 instead. | int32 | int | int | int32 | int | integer | Bignum or Fixnum (as required) |
| <a name="int64" /> int64 | Uses variable-length encoding. Inefficient for encoding negative numbers – if your field is likely to have negative values, use sint64 instead. | int64 | long | int/long | int64 | long | integer/string | Bignum |
| <a name="uint32" /> uint32 | Uses variable-length encoding. | uint32 | int | int/long | uint32 | uint | integer | Bignum or Fixnum (as required) |
| <a name="uint64" /> uint64 | Uses variable-length encoding. | uint64 | long | int/long | uint64 | ulong | integer/string | Bignum or Fixnum (as required) |
| <a name="sint32" /> sint32 | Uses variable-length encoding. Signed int value. These more efficiently encode negative numbers than regular int32s. | int32 | int | int | int32 | int | integer | Bignum or Fixnum (as required) |
| <a name="sint64" /> sint64 | Uses variable-length encoding. Signed int value. These more efficiently encode negative numbers than regular int64s. | int64 | long | int/long | int64 | long | integer/string | Bignum |
| <a name="fixed32" /> fixed32 | Always four bytes. More efficient than uint32 if values are often greater than 2^28. | uint32 | int | int | uint32 | uint | integer | Bignum or Fixnum (as required) |
| <a name="fixed64" /> fixed64 | Always eight bytes. More efficient than uint64 if values are often greater than 2^56. | uint64 | long | int/long | uint64 | ulong | integer/string | Bignum |
| <a name="sfixed32" /> sfixed32 | Always four bytes. | int32 | int | int | int32 | int | integer | Bignum or Fixnum (as required) |
| <a name="sfixed64" /> sfixed64 | Always eight bytes. | int64 | long | int/long | int64 | long | integer/string | Bignum |
| <a name="bool" /> bool |  | bool | boolean | boolean | bool | bool | boolean | TrueClass/FalseClass |
| <a name="string" /> string | A string must always contain UTF-8 encoded or 7-bit ASCII text. | string | String | str/unicode | string | string | string | String (UTF-8) |
| <a name="bytes" /> bytes | May contain any arbitrary sequence of bytes. | string | ByteString | str | []byte | ByteString | string | String (ASCII-8BIT) |
<|MERGE_RESOLUTION|>--- conflicted
+++ resolved
@@ -217,27 +217,6 @@
 - [ibc/core/types/v1/genesis.proto](#ibc/core/types/v1/genesis.proto)
     - [GenesisState](#ibc.core.types.v1.GenesisState)
   
-<<<<<<< HEAD
-- [ibc/lightclients/beefy/v1/beefy.proto](#ibc/lightclients/beefy/v1/beefy.proto)
-    - [BeefyAuthoritySet](#ibc.lightclients.beefy.v1.BeefyAuthoritySet)
-    - [BeefyMmrLeaf](#ibc.lightclients.beefy.v1.BeefyMmrLeaf)
-    - [BeefyMmrLeafPartial](#ibc.lightclients.beefy.v1.BeefyMmrLeafPartial)
-    - [ClientState](#ibc.lightclients.beefy.v1.ClientState)
-    - [Commitment](#ibc.lightclients.beefy.v1.Commitment)
-    - [CommitmentSignature](#ibc.lightclients.beefy.v1.CommitmentSignature)
-    - [ConsensusState](#ibc.lightclients.beefy.v1.ConsensusState)
-    - [Header](#ibc.lightclients.beefy.v1.Header)
-    - [Misbehaviour](#ibc.lightclients.beefy.v1.Misbehaviour)
-    - [MmrUpdateProof](#ibc.lightclients.beefy.v1.MmrUpdateProof)
-    - [ParachainHeader](#ibc.lightclients.beefy.v1.ParachainHeader)
-    - [PayloadItem](#ibc.lightclients.beefy.v1.PayloadItem)
-    - [SignedCommitment](#ibc.lightclients.beefy.v1.SignedCommitment)
-  
-- [ibc/lightclients/localhost/v1/localhost.proto](#ibc/lightclients/localhost/v1/localhost.proto)
-    - [ClientState](#ibc.lightclients.localhost.v1.ClientState)
-  
-=======
->>>>>>> e2495180
 - [ibc/lightclients/solomachine/v1/solomachine.proto](#ibc/lightclients/solomachine/v1/solomachine.proto)
     - [ChannelStateData](#ibc.lightclients.solomachine.v1.ChannelStateData)
     - [ClientState](#ibc.lightclients.solomachine.v1.ClientState)
@@ -3271,290 +3250,6 @@
 
 
 
-<<<<<<< HEAD
-<a name="ibc/lightclients/beefy/v1/beefy.proto"></a>
-<p align="right"><a href="#top">Top</a></p>
-
-## ibc/lightclients/beefy/v1/beefy.proto
-
-
-
-<a name="ibc.lightclients.beefy.v1.BeefyAuthoritySet"></a>
-
-### BeefyAuthoritySet
-Beefy Authority Info
-
-
-| Field | Type | Label | Description |
-| ----- | ---- | ----- | ----------- |
-| `id` | [uint64](#uint64) |  | Id of the authority set, it should be strictly increasing |
-| `len` | [uint32](#uint32) |  | size of the authority set |
-| `authority_root` | [bytes](#bytes) |  | merkle root of the sorted authority public keys. |
-
-
-
-
-
-
-<a name="ibc.lightclients.beefy.v1.BeefyMmrLeaf"></a>
-
-### BeefyMmrLeaf
-
-
-
-| Field | Type | Label | Description |
-| ----- | ---- | ----- | ----------- |
-| `version` | [uint32](#uint32) |  | leaf version |
-| `parent_number` | [uint32](#uint32) |  | parent block for this leaf |
-| `parent_hash` | [bytes](#bytes) |  | parent hash for this leaf |
-| `beefy_next_authority_set` | [BeefyAuthoritySet](#ibc.lightclients.beefy.v1.BeefyAuthoritySet) |  | beefy next authority set. |
-| `parachain_heads` | [bytes](#bytes) |  | merkle root hash of parachain heads included in the leaf. |
-
-
-
-
-
-
-<a name="ibc.lightclients.beefy.v1.BeefyMmrLeafPartial"></a>
-
-### BeefyMmrLeafPartial
-Partial data for MmrLeaf
-
-
-| Field | Type | Label | Description |
-| ----- | ---- | ----- | ----------- |
-| `version` | [uint32](#uint32) |  | leaf version |
-| `parent_number` | [uint32](#uint32) |  | parent block for this leaf |
-| `parent_hash` | [bytes](#bytes) |  | parent hash for this leaf |
-| `beefy_next_authority_set` | [BeefyAuthoritySet](#ibc.lightclients.beefy.v1.BeefyAuthoritySet) |  | next authority set. |
-
-
-
-
-
-
-<a name="ibc.lightclients.beefy.v1.ClientState"></a>
-
-### ClientState
-ClientState from Tendermint tracks the current validator set, latest height,
-and a possible frozen height.
-
-
-| Field | Type | Label | Description |
-| ----- | ---- | ----- | ----------- |
-| `mmr_root_hash` | [bytes](#bytes) |  | Latest mmr root hash |
-| `latest_beefy_height` | [uint32](#uint32) |  | block number for the latest mmr_root_hash |
-| `frozen_height` | [uint64](#uint64) |  | Block height when the client was frozen due to a misbehaviour |
-| `beefy_activation_block` | [uint32](#uint32) |  | block number that the beefy protocol was activated on the relay chain. This shoould be the first block in the merkle-mountain-range tree. |
-| `authority` | [BeefyAuthoritySet](#ibc.lightclients.beefy.v1.BeefyAuthoritySet) |  | authorities for the current round |
-| `next_authority_set` | [BeefyAuthoritySet](#ibc.lightclients.beefy.v1.BeefyAuthoritySet) |  | authorities for the next round |
-
-
-
-
-
-
-<a name="ibc.lightclients.beefy.v1.Commitment"></a>
-
-### Commitment
-Commitment message signed by beefy validators
-
-
-| Field | Type | Label | Description |
-| ----- | ---- | ----- | ----------- |
-| `payload` | [PayloadItem](#ibc.lightclients.beefy.v1.PayloadItem) | repeated | array of payload items signed by Beefy validators |
-| `block_numer` | [uint32](#uint32) |  | block number for this commitment |
-| `validator_set_id` | [uint64](#uint64) |  | validator set that signed this commitment |
-
-
-
-
-
-
-<a name="ibc.lightclients.beefy.v1.CommitmentSignature"></a>
-
-### CommitmentSignature
-Signature belonging to a single validator
-
-
-| Field | Type | Label | Description |
-| ----- | ---- | ----- | ----------- |
-| `signature` | [bytes](#bytes) |  | actual signature bytes |
-| `authority_index` | [uint32](#uint32) |  | authority leaf index in the merkle tree. |
-
-
-
-
-
-
-<a name="ibc.lightclients.beefy.v1.ConsensusState"></a>
-
-### ConsensusState
-ConsensusState defines the consensus state from Tendermint.
-
-
-| Field | Type | Label | Description |
-| ----- | ---- | ----- | ----------- |
-| `timestamp` | [google.protobuf.Timestamp](#google.protobuf.Timestamp) |  | timestamp that corresponds to the block height in which the ConsensusState was stored. |
-| `root` | [bytes](#bytes) |  | packet commitment root |
-| `parachain_header` | [ParachainHeader](#ibc.lightclients.beefy.v1.ParachainHeader) |  | proof of inclusion for this parachain header in the Mmr. |
-
-
-
-
-
-
-<a name="ibc.lightclients.beefy.v1.Header"></a>
-
-### Header
-Header contains the neccessary data to proove finality about IBC commitments
-
-
-| Field | Type | Label | Description |
-| ----- | ---- | ----- | ----------- |
-| `parachain_headers` | [ParachainHeader](#ibc.lightclients.beefy.v1.ParachainHeader) | repeated | parachain headers needed for proofs and ConsensusState |
-| `mmr_proofs` | [bytes](#bytes) | repeated | mmr proofs for the headers gotten from rpc "mmr_generateProofs" |
-| `mmr_size` | [uint64](#uint64) |  | size of the mmr for the given proof |
-| `mmr_update_proof` | [MmrUpdateProof](#ibc.lightclients.beefy.v1.MmrUpdateProof) |  | optional payload to update the mmr root hash. |
-
-
-
-
-
-
-<a name="ibc.lightclients.beefy.v1.Misbehaviour"></a>
-
-### Misbehaviour
-Misbehaviour is a wrapper over two conflicting Headers
-that implements Misbehaviour interface expected by ICS-02
-
-
-| Field | Type | Label | Description |
-| ----- | ---- | ----- | ----------- |
-| `header_1` | [Header](#ibc.lightclients.beefy.v1.Header) |  |  |
-| `header_2` | [Header](#ibc.lightclients.beefy.v1.Header) |  |  |
-
-
-
-
-
-
-<a name="ibc.lightclients.beefy.v1.MmrUpdateProof"></a>
-
-### MmrUpdateProof
-data needed to update the client
-
-
-| Field | Type | Label | Description |
-| ----- | ---- | ----- | ----------- |
-| `mmr_leaf` | [BeefyMmrLeaf](#ibc.lightclients.beefy.v1.BeefyMmrLeaf) |  | the new mmr leaf SCALE encoded. |
-| `mmr_leaf_index` | [uint64](#uint64) |  | leaf index for the mmr_leaf |
-| `mmr_proof` | [bytes](#bytes) | repeated | proof that this mmr_leaf index is valid. |
-| `signed_commitment` | [SignedCommitment](#ibc.lightclients.beefy.v1.SignedCommitment) |  | signed commitment data |
-| `authorities_proof` | [bytes](#bytes) | repeated | generated using full authority list from runtime |
-
-
-
-
-
-
-<a name="ibc.lightclients.beefy.v1.ParachainHeader"></a>
-
-### ParachainHeader
-data needed to prove parachain header inclusion in mmr.
-
-
-| Field | Type | Label | Description |
-| ----- | ---- | ----- | ----------- |
-| `parachain_header` | [bytes](#bytes) |  | scale-encoded parachain header bytes |
-| `mmr_leaf_partial` | [BeefyMmrLeafPartial](#ibc.lightclients.beefy.v1.BeefyMmrLeafPartial) |  | reconstructed MmrLeaf, see beefy-go spec |
-| `para_id` | [uint32](#uint32) |  | para_id of the header. |
-| `parachain_heads_proof` | [bytes](#bytes) | repeated | proofs for our header in the parachain heads root |
-| `heads_leaf_index` | [uint32](#uint32) |  | leaf index for parachain heads proof |
-| `heads_total_count` | [uint32](#uint32) |  | total number of para heads in parachain_heads_root |
-| `extrinsic_proof` | [bytes](#bytes) | repeated | trie merkle proof of inclusion in header.extrinsic_root this already encodes the actual extrinsic |
-
-
-
-
-
-
-<a name="ibc.lightclients.beefy.v1.PayloadItem"></a>
-
-### PayloadItem
-Actual payload items
-
-
-| Field | Type | Label | Description |
-| ----- | ---- | ----- | ----------- |
-| `payload_id` | [bytes](#bytes) |  | 2-byte payload id |
-| `payload_data` | [bytes](#bytes) |  | arbitrary length payload data., eg mmr_root_hash |
-
-
-
-
-
-
-<a name="ibc.lightclients.beefy.v1.SignedCommitment"></a>
-
-### SignedCommitment
-signed commitment data
-
-
-| Field | Type | Label | Description |
-| ----- | ---- | ----- | ----------- |
-| `commitment` | [Commitment](#ibc.lightclients.beefy.v1.Commitment) |  | commitment data being signed |
-| `signatures` | [CommitmentSignature](#ibc.lightclients.beefy.v1.CommitmentSignature) | repeated | gotten from rpc subscription |
-
-
-
-
-
- <!-- end messages -->
-
- <!-- end enums -->
-
- <!-- end HasExtensions -->
-
- <!-- end services -->
-
-
-
-<a name="ibc/lightclients/localhost/v1/localhost.proto"></a>
-<p align="right"><a href="#top">Top</a></p>
-
-## ibc/lightclients/localhost/v1/localhost.proto
-
-
-
-<a name="ibc.lightclients.localhost.v1.ClientState"></a>
-
-### ClientState
-ClientState defines a loopback (localhost) client. It requires (read-only)
-access to keys outside the client prefix.
-
-
-| Field | Type | Label | Description |
-| ----- | ---- | ----- | ----------- |
-| `chain_id` | [string](#string) |  | self chain ID |
-| `height` | [ibc.core.client.v1.Height](#ibc.core.client.v1.Height) |  | self latest block height |
-
-
-
-
-
- <!-- end messages -->
-
- <!-- end enums -->
-
- <!-- end HasExtensions -->
-
- <!-- end services -->
-
-
-
-=======
->>>>>>> e2495180
 <a name="ibc/lightclients/solomachine/v1/solomachine.proto"></a>
 <p align="right"><a href="#top">Top</a></p>
 
