--- conflicted
+++ resolved
@@ -3,10 +3,8 @@
 -->
 
 # Protobuf documentation
-
-<<<<<<< HEAD
-See [ibc-go Buf Protobuf documentation](https://buf.build/cosmos/ibc/tags/main).
-=======
+## Table of Contents
+
 - [ibc/applications/fee/v1/ack.proto](#ibc/applications/fee/v1/ack.proto)
     - [IncentivizedAcknowledgement](#ibc.applications.fee.v1.IncentivizedAcknowledgement)
   
@@ -5636,4 +5634,5 @@
 | <a name="bool" /> bool |  | bool | boolean | boolean | bool | bool | boolean | TrueClass/FalseClass |
 | <a name="string" /> string | A string must always contain UTF-8 encoded or 7-bit ASCII text. | string | String | str/unicode | string | string | string | String (UTF-8) |
 | <a name="bytes" /> bytes | May contain any arbitrary sequence of bytes. | string | ByteString | str | []byte | ByteString | string | String (ASCII-8BIT) |
->>>>>>> 0f5896c7
+
+See [ibc-go Buf Protobuf documentation](https://buf.build/cosmos/ibc/tags/main).