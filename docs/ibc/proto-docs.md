--- conflicted
+++ resolved
@@ -4,7 +4,6 @@
 
 ## Table of Contents
 
-<<<<<<< HEAD
 - [ibc/applications/fee/v1/ack.proto](#ibc/applications/fee/v1/ack.proto)
     - [IncentivizedAcknowledgement](#ibc.applications.fee.v1.IncentivizedAcknowledgement)
   
@@ -55,7 +54,6 @@
     - [MsgRegisterCounterpartyAddressResponse](#ibc.applications.fee.v1.MsgRegisterCounterpartyAddressResponse)
   
     - [Msg](#ibc.applications.fee.v1.Msg)
-=======
 - [ibc/applications/interchain_accounts/v1/account.proto](#ibc/applications/interchain_accounts/v1/account.proto)
     - [InterchainAccount](#ibc.applications.interchain_accounts.v1.InterchainAccount)
   
@@ -71,7 +69,6 @@
     - [InterchainAccountPacketData](#ibc.applications.interchain_accounts.v1.InterchainAccountPacketData)
   
     - [Type](#ibc.applications.interchain_accounts.v1.Type)
->>>>>>> 57679db9
   
 - [ibc/applications/transfer/v1/transfer.proto](#ibc/applications/transfer/v1/transfer.proto)
     - [DenomTrace](#ibc.applications.transfer.v1.DenomTrace)
@@ -98,8 +95,6 @@
   
     - [Msg](#ibc.applications.transfer.v1.Msg)
   
-<<<<<<< HEAD
-=======
 - [ibc/applications/transfer/v2/packet.proto](#ibc/applications/transfer/v2/packet.proto)
     - [FungibleTokenPacketData](#ibc.applications.transfer.v2.FungibleTokenPacketData)
   
@@ -114,7 +109,6 @@
     - [Order](#ibc.core.channel.v1.Order)
     - [State](#ibc.core.channel.v1.State)
   
->>>>>>> 57679db9
 - [ibc/core/channel/v1/genesis.proto](#ibc/core/channel/v1/genesis.proto)
     - [GenesisState](#ibc.core.channel.v1.GenesisState)
     - [PacketSequence](#ibc.core.channel.v1.PacketSequence)
@@ -313,12 +307,18 @@
 
 
 
-<<<<<<< HEAD
 <a name="ibc/applications/fee/v1/ack.proto"></a>
 <p align="right"><a href="#top">Top</a></p>
 
 ## ibc/applications/fee/v1/ack.proto
-=======
+
+
+
+<a name="ibc.applications.fee.v1.IncentivizedAcknowledgement"></a>
+
+### IncentivizedAcknowledgement
+IncentivizedAcknowledgement is the acknowledgement format to be used by applications wrapped in the fee middleware
+It contains the raw acknowledgement bytes, as well as the forward relayer address
 <a name="ibc/applications/interchain_accounts/v1/account.proto"></a>
 <p align="right"><a href="#top">Top</a></p>
 
@@ -334,6 +334,8 @@
 
 | Field | Type | Label | Description |
 | ----- | ---- | ----- | ----------- |
+| `result` | [bytes](#bytes) |  |  |
+| `forward_relayer_address` | [string](#string) |  |  |
 | `base_account` | [cosmos.auth.v1beta1.BaseAccount](#cosmos.auth.v1beta1.BaseAccount) |  |  |
 | `account_owner` | [string](#string) |  |  |
 
@@ -351,6 +353,408 @@
 
 
 
+<a name="ibc/core/client/v1/client.proto"></a>
+<p align="right"><a href="#top">Top</a></p>
+
+## ibc/core/client/v1/client.proto
+
+
+
+<a name="ibc.core.client.v1.ClientConsensusStates"></a>
+
+### ClientConsensusStates
+ClientConsensusStates defines all the stored consensus states for a given
+client.
+
+
+| Field | Type | Label | Description |
+| ----- | ---- | ----- | ----------- |
+| `client_id` | [string](#string) |  | client identifier |
+| `consensus_states` | [ConsensusStateWithHeight](#ibc.core.client.v1.ConsensusStateWithHeight) | repeated | consensus states and their heights associated with the client |
+
+
+
+
+
+
+<a name="ibc.core.client.v1.ClientUpdateProposal"></a>
+
+### ClientUpdateProposal
+ClientUpdateProposal is a governance proposal. If it passes, the substitute
+client's latest consensus state is copied over to the subject client. The proposal
+handler may fail if the subject and the substitute do not match in client and
+chain parameters (with exception to latest height, frozen height, and chain-id).
+
+
+| Field | Type | Label | Description |
+| ----- | ---- | ----- | ----------- |
+| `title` | [string](#string) |  | the title of the update proposal |
+| `description` | [string](#string) |  | the description of the proposal |
+| `subject_client_id` | [string](#string) |  | the client identifier for the client to be updated if the proposal passes |
+| `substitute_client_id` | [string](#string) |  | the substitute client identifier for the client standing in for the subject client |
+
+
+
+
+
+
+<a name="ibc.core.client.v1.ConsensusStateWithHeight"></a>
+
+### ConsensusStateWithHeight
+ConsensusStateWithHeight defines a consensus state with an additional height
+field.
+
+
+| Field | Type | Label | Description |
+| ----- | ---- | ----- | ----------- |
+| `height` | [Height](#ibc.core.client.v1.Height) |  | consensus state height |
+| `consensus_state` | [google.protobuf.Any](#google.protobuf.Any) |  | consensus state |
+
+
+
+
+
+
+<a name="ibc.core.client.v1.Height"></a>
+
+### Height
+Height is a monotonically increasing data type
+that can be compared against another Height for the purposes of updating and
+freezing clients
+
+Normally the RevisionHeight is incremented at each height while keeping
+RevisionNumber the same. However some consensus algorithms may choose to
+reset the height in certain conditions e.g. hard forks, state-machine
+breaking changes In these cases, the RevisionNumber is incremented so that
+height continues to be monitonically increasing even as the RevisionHeight
+gets reset
+
+
+| Field | Type | Label | Description |
+| ----- | ---- | ----- | ----------- |
+| `revision_number` | [uint64](#uint64) |  | the revision that the client is currently on |
+| `revision_height` | [uint64](#uint64) |  | the height within the given revision |
+
+
+
+
+
+
+<a name="ibc.core.client.v1.IdentifiedClientState"></a>
+
+### IdentifiedClientState
+IdentifiedClientState defines a client state with an additional client
+identifier field.
+
+
+| Field | Type | Label | Description |
+| ----- | ---- | ----- | ----------- |
+| `client_id` | [string](#string) |  | client identifier |
+| `client_state` | [google.protobuf.Any](#google.protobuf.Any) |  | client state |
+
+
+
+
+
+
+<a name="ibc.core.client.v1.Params"></a>
+
+### Params
+Params defines the set of IBC light client parameters.
+
+
+| Field | Type | Label | Description |
+| ----- | ---- | ----- | ----------- |
+| `allowed_clients` | [string](#string) | repeated | allowed_clients defines the list of allowed client state types. |
+
+
+
+
+
+
+<a name="ibc.core.client.v1.UpgradeProposal"></a>
+
+### UpgradeProposal
+UpgradeProposal is a gov Content type for initiating an IBC breaking
+upgrade.
+
+
+| Field | Type | Label | Description |
+| ----- | ---- | ----- | ----------- |
+| `title` | [string](#string) |  |  |
+| `description` | [string](#string) |  |  |
+| `plan` | [cosmos.upgrade.v1beta1.Plan](#cosmos.upgrade.v1beta1.Plan) |  |  |
+| `upgraded_client_state` | [google.protobuf.Any](#google.protobuf.Any) |  | An UpgradedClientState must be provided to perform an IBC breaking upgrade. This will make the chain commit to the correct upgraded (self) client state before the upgrade occurs, so that connecting chains can verify that the new upgraded client is valid by verifying a proof on the previous version of the chain. This will allow IBC connections to persist smoothly across planned chain upgrades |
+
+
+
+
+
+ <!-- end messages -->
+
+ <!-- end enums -->
+
+ <!-- end HasExtensions -->
+
+ <!-- end services -->
+
+
+
+<a name="ibc/core/channel/v1/channel.proto"></a>
+<p align="right"><a href="#top">Top</a></p>
+
+## ibc/core/channel/v1/channel.proto
+
+
+
+<a name="ibc.core.channel.v1.Acknowledgement"></a>
+
+### Acknowledgement
+Acknowledgement is the recommended acknowledgement format to be used by
+app-specific protocols.
+NOTE: The field numbers 21 and 22 were explicitly chosen to avoid accidental
+conflicts with other protobuf message formats used for acknowledgements.
+The first byte of any message with this format will be the non-ASCII values
+`0xaa` (result) or `0xb2` (error). Implemented as defined by ICS:
+https://github.com/cosmos/ics/tree/master/spec/ics-004-channel-and-packet-semantics#acknowledgement-envelope
+
+
+| Field | Type | Label | Description |
+| ----- | ---- | ----- | ----------- |
+| `result` | [bytes](#bytes) |  |  |
+| `error` | [string](#string) |  |  |
+
+
+
+
+
+
+<a name="ibc.core.channel.v1.Channel"></a>
+
+### Channel
+Channel defines pipeline for exactly-once packet delivery between specific
+modules on separate blockchains, which has at least one end capable of
+sending packets and one end capable of receiving packets.
+
+
+| Field | Type | Label | Description |
+| ----- | ---- | ----- | ----------- |
+| `state` | [State](#ibc.core.channel.v1.State) |  | current state of the channel end |
+| `ordering` | [Order](#ibc.core.channel.v1.Order) |  | whether the channel is ordered or unordered |
+| `counterparty` | [Counterparty](#ibc.core.channel.v1.Counterparty) |  | counterparty channel end |
+| `connection_hops` | [string](#string) | repeated | list of connection identifiers, in order, along which packets sent on this channel will travel |
+| `version` | [string](#string) |  | opaque channel version, which is agreed upon during the handshake |
+
+
+
+
+
+
+<a name="ibc.core.channel.v1.Counterparty"></a>
+
+### Counterparty
+Counterparty defines a channel end counterparty
+
+
+| Field | Type | Label | Description |
+| ----- | ---- | ----- | ----------- |
+| `port_id` | [string](#string) |  | port on the counterparty chain which owns the other end of the channel. |
+| `channel_id` | [string](#string) |  | channel end on the counterparty chain |
+
+
+
+
+
+
+<a name="ibc.core.channel.v1.IdentifiedChannel"></a>
+
+### IdentifiedChannel
+IdentifiedChannel defines a channel with additional port and channel
+identifier fields.
+
+
+| Field | Type | Label | Description |
+| ----- | ---- | ----- | ----------- |
+| `state` | [State](#ibc.core.channel.v1.State) |  | current state of the channel end |
+| `ordering` | [Order](#ibc.core.channel.v1.Order) |  | whether the channel is ordered or unordered |
+| `counterparty` | [Counterparty](#ibc.core.channel.v1.Counterparty) |  | counterparty channel end |
+| `connection_hops` | [string](#string) | repeated | list of connection identifiers, in order, along which packets sent on this channel will travel |
+| `version` | [string](#string) |  | opaque channel version, which is agreed upon during the handshake |
+| `port_id` | [string](#string) |  | port identifier |
+| `channel_id` | [string](#string) |  | channel identifier |
+
+
+
+
+
+
+<a name="ibc.core.channel.v1.Packet"></a>
+
+### Packet
+Packet defines a type that carries data across different chains through IBC
+
+
+| Field | Type | Label | Description |
+| ----- | ---- | ----- | ----------- |
+| `sequence` | [uint64](#uint64) |  | number corresponds to the order of sends and receives, where a Packet with an earlier sequence number must be sent and received before a Packet with a later sequence number. |
+| `source_port` | [string](#string) |  | identifies the port on the sending chain. |
+| `source_channel` | [string](#string) |  | identifies the channel end on the sending chain. |
+| `destination_port` | [string](#string) |  | identifies the port on the receiving chain. |
+| `destination_channel` | [string](#string) |  | identifies the channel end on the receiving chain. |
+| `data` | [bytes](#bytes) |  | actual opaque bytes transferred directly to the application module |
+| `timeout_height` | [ibc.core.client.v1.Height](#ibc.core.client.v1.Height) |  | block height after which the packet times out |
+| `timeout_timestamp` | [uint64](#uint64) |  | block timestamp (in nanoseconds) after which the packet times out |
+
+
+
+
+
+
+<a name="ibc.core.channel.v1.PacketId"></a>
+
+### PacketId
+PacketId is an identifer for a unique Packet
+Source chains refer to packets by source port/channel
+Destination chains refer to packets by destination port/channel
+
+
+| Field | Type | Label | Description |
+| ----- | ---- | ----- | ----------- |
+| `port_id` | [string](#string) |  | channel port identifier |
+| `channel_id` | [string](#string) |  | channel unique identifier |
+| `sequence` | [uint64](#uint64) |  | packet sequence |
+
+
+
+
+
+
+<a name="ibc.core.channel.v1.PacketState"></a>
+
+### PacketState
+PacketState defines the generic type necessary to retrieve and store
+packet commitments, acknowledgements, and receipts.
+Caller is responsible for knowing the context necessary to interpret this
+state as a commitment, acknowledgement, or a receipt.
+
+
+| Field | Type | Label | Description |
+| ----- | ---- | ----- | ----------- |
+| `port_id` | [string](#string) |  | channel port identifier. |
+| `channel_id` | [string](#string) |  | channel unique identifier. |
+| `sequence` | [uint64](#uint64) |  | packet sequence. |
+| `data` | [bytes](#bytes) |  | embedded data that represents packet state. |
+
+
+
+
+
+ <!-- end messages -->
+
+
+<a name="ibc.core.channel.v1.Order"></a>
+
+### Order
+Order defines if a channel is ORDERED or UNORDERED
+
+| Name | Number | Description |
+| ---- | ------ | ----------- |
+| ORDER_NONE_UNSPECIFIED | 0 | zero-value for channel ordering |
+| ORDER_UNORDERED | 1 | packets can be delivered in any order, which may differ from the order in which they were sent. |
+| ORDER_ORDERED | 2 | packets are delivered exactly in the order which they were sent |
+
+
+
+<a name="ibc.core.channel.v1.State"></a>
+
+### State
+State defines if a channel is in one of the following states:
+CLOSED, INIT, TRYOPEN, OPEN or UNINITIALIZED.
+
+| Name | Number | Description |
+| ---- | ------ | ----------- |
+| STATE_UNINITIALIZED_UNSPECIFIED | 0 | Default State |
+| STATE_INIT | 1 | A channel has just started the opening handshake. |
+| STATE_TRYOPEN | 2 | A channel has acknowledged the handshake step on the counterparty chain. |
+| STATE_OPEN | 3 | A channel has completed the handshake. Open channels are ready to send and receive packets. |
+| STATE_CLOSED | 4 | A channel has been closed and can no longer be used to send or receive packets. |
+
+
+ <!-- end enums -->
+
+ <!-- end HasExtensions -->
+
+ <!-- end services -->
+
+
+
+<a name="ibc/applications/fee/v1/fee.proto"></a>
+<p align="right"><a href="#top">Top</a></p>
+
+## ibc/applications/fee/v1/fee.proto
+
+
+
+<a name="ibc.applications.fee.v1.Fee"></a>
+
+### Fee
+Fee implements the ics29 Fee interface
+See Fee Payment Middleware spec:
+https://github.com/cosmos/ibc/tree/master/spec/app/ics-029-fee-payment#fee-middleware-contract
+
+
+| Field | Type | Label | Description |
+| ----- | ---- | ----- | ----------- |
+| `receive_fee` | [cosmos.base.v1beta1.Coin](#cosmos.base.v1beta1.Coin) | repeated |  |
+| `ack_fee` | [cosmos.base.v1beta1.Coin](#cosmos.base.v1beta1.Coin) | repeated |  |
+| `timeout_fee` | [cosmos.base.v1beta1.Coin](#cosmos.base.v1beta1.Coin) | repeated |  |
+
+
+
+
+
+
+<a name="ibc.applications.fee.v1.IdentifiedPacketFee"></a>
+
+### IdentifiedPacketFee
+IdentifiedPacketFee contains the relayer fee along with the associated metadata needed to process it.
+This includes the PacketId identifying the packet the fee is paying for,
+the refund address to which any unused funds are refunded,
+and an optional list of relayers that are permitted to receive the fee.
+
+
+| Field | Type | Label | Description |
+| ----- | ---- | ----- | ----------- |
+| `packet_id` | [ibc.core.channel.v1.PacketId](#ibc.core.channel.v1.PacketId) |  |  |
+| `fee` | [Fee](#ibc.applications.fee.v1.Fee) |  |  |
+| `refund_address` | [string](#string) |  |  |
+| `relayers` | [string](#string) | repeated |  |
+
+
+
+
+
+ <!-- end messages -->
+
+ <!-- end enums -->
+
+ <!-- end HasExtensions -->
+
+ <!-- end services -->
+
+
+
+<a name="ibc/applications/fee/v1/genesis.proto"></a>
+<p align="right"><a href="#top">Top</a></p>
+
+## ibc/applications/fee/v1/genesis.proto
+
+
+
+<a name="ibc.applications.fee.v1.FeeEnabledChannel"></a>
+
+### FeeEnabledChannel
+Contains the PortID & ChannelID for a fee enabled channel
 <a name="ibc/applications/interchain_accounts/v1/genesis.proto"></a>
 <p align="right"><a href="#top">Top</a></p>
 
@@ -374,6 +778,10 @@
 
 
 
+<a name="ibc.applications.fee.v1.GenesisState"></a>
+
+### GenesisState
+GenesisState defines the fee middleware genesis state
 <a name="ibc.applications.interchain_accounts.v1.ControllerGenesisState"></a>
 
 ### ControllerGenesisState
@@ -400,6 +808,9 @@
 
 | Field | Type | Label | Description |
 | ----- | ---- | ----- | ----------- |
+| `identified_fees` | [IdentifiedPacketFee](#ibc.applications.fee.v1.IdentifiedPacketFee) | repeated |  |
+| `fee_enabled_channels` | [FeeEnabledChannel](#ibc.applications.fee.v1.FeeEnabledChannel) | repeated |  |
+| `registered_relayers` | [RegisteredRelayerAddress](#ibc.applications.fee.v1.RegisteredRelayerAddress) | repeated |  |
 | `controller_genesis_state` | [ControllerGenesisState](#ibc.applications.interchain_accounts.v1.ControllerGenesisState) |  |  |
 | `host_genesis_state` | [HostGenesisState](#ibc.applications.interchain_accounts.v1.HostGenesisState) |  |  |
 
@@ -408,6 +819,10 @@
 
 
 
+<a name="ibc.applications.fee.v1.RegisteredRelayerAddress"></a>
+
+### RegisteredRelayerAddress
+Contains the address and counterparty address for a specific relayer (for distributing fees)
 <a name="ibc.applications.interchain_accounts.v1.HostGenesisState"></a>
 
 ### HostGenesisState
@@ -416,6 +831,8 @@
 
 | Field | Type | Label | Description |
 | ----- | ---- | ----- | ----------- |
+| `address` | [string](#string) |  |  |
+| `counterparty_address` | [string](#string) |  |  |
 | `active_channels` | [ActiveChannel](#ibc.applications.interchain_accounts.v1.ActiveChannel) | repeated |  |
 | `interchain_accounts` | [RegisteredInterchainAccount](#ibc.applications.interchain_accounts.v1.RegisteredInterchainAccount) | repeated |  |
 | `port` | [string](#string) |  |  |
@@ -451,6 +868,17 @@
 
 
 
+<a name="ibc/applications/fee/v1/query.proto"></a>
+<p align="right"><a href="#top">Top</a></p>
+
+## ibc/applications/fee/v1/query.proto
+
+
+
+<a name="ibc.applications.fee.v1.QueryIncentivizedPacketRequest"></a>
+
+### QueryIncentivizedPacketRequest
+QueryIncentivizedPacketRequest is the request type for querying for all incentivized packets
 <a name="ibc/applications/interchain_accounts/v1/packet.proto"></a>
 <p align="right"><a href="#top">Top</a></p>
 
@@ -466,6 +894,8 @@
 
 | Field | Type | Label | Description |
 | ----- | ---- | ----- | ----------- |
+| `packet_id` | [ibc.core.channel.v1.PacketId](#ibc.core.channel.v1.PacketId) |  | PacketID |
+| `query_height` | [uint64](#uint64) |  | Height to query at |
 | `messages` | [google.protobuf.Any](#google.protobuf.Any) | repeated |  |
 
 
@@ -473,6 +903,10 @@
 
 
 
+<a name="ibc.applications.fee.v1.QueryIncentivizedPacketResponse"></a>
+
+### QueryIncentivizedPacketResponse
+QueryIncentivizedPacketsResponse is the response type for the incentivized packet RPC
 <a name="ibc.applications.interchain_accounts.v1.InterchainAccountPacketData"></a>
 
 ### InterchainAccountPacketData
@@ -481,6 +915,38 @@
 
 | Field | Type | Label | Description |
 | ----- | ---- | ----- | ----------- |
+| `incentivized_packet` | [IdentifiedPacketFee](#ibc.applications.fee.v1.IdentifiedPacketFee) |  | Incentivized_packet |
+
+
+
+
+
+
+<a name="ibc.applications.fee.v1.QueryIncentivizedPacketsRequest"></a>
+
+### QueryIncentivizedPacketsRequest
+QueryIncentivizedPacketsRequest is the request type for querying for all incentivized packets
+
+
+| Field | Type | Label | Description |
+| ----- | ---- | ----- | ----------- |
+| `pagination` | [cosmos.base.query.v1beta1.PageRequest](#cosmos.base.query.v1beta1.PageRequest) |  | pagination defines an optional pagination for the request. |
+| `query_height` | [uint64](#uint64) |  | Height to query at |
+
+
+
+
+
+
+<a name="ibc.applications.fee.v1.QueryIncentivizedPacketsResponse"></a>
+
+### QueryIncentivizedPacketsResponse
+QueryIncentivizedPacketsResponse is the response type for the incentivized packets RPC
+
+
+| Field | Type | Label | Description |
+| ----- | ---- | ----- | ----------- |
+| `incentivized_packets` | [IdentifiedPacketFee](#ibc.applications.fee.v1.IdentifiedPacketFee) | repeated | Map of all incentivized_packets |
 | `type` | [Type](#ibc.applications.interchain_accounts.v1.Type) |  |  |
 | `data` | [bytes](#bytes) |  |  |
 | `memo` | [string](#string) |  |  |
@@ -491,6 +957,115 @@
 
  <!-- end messages -->
 
+ <!-- end enums -->
+
+ <!-- end HasExtensions -->
+
+
+<a name="ibc.applications.fee.v1.Query"></a>
+
+### Query
+Query provides defines the gRPC querier service.
+
+| Method Name | Request Type | Response Type | Description | HTTP Verb | Endpoint |
+| ----------- | ------------ | ------------- | ------------| ------- | -------- |
+| `IncentivizedPackets` | [QueryIncentivizedPacketsRequest](#ibc.applications.fee.v1.QueryIncentivizedPacketsRequest) | [QueryIncentivizedPacketsResponse](#ibc.applications.fee.v1.QueryIncentivizedPacketsResponse) | Gets all incentivized packets | GET|/ibc/apps/fee/v1/incentivized_packets|
+| `IncentivizedPacket` | [QueryIncentivizedPacketRequest](#ibc.applications.fee.v1.QueryIncentivizedPacketRequest) | [QueryIncentivizedPacketResponse](#ibc.applications.fee.v1.QueryIncentivizedPacketResponse) | Gets the fees expected for submitting the ReceivePacket, AcknowledgementPacket, and TimeoutPacket messages for the given packet | GET|/ibc/apps/fee/v1/incentivized_packet/port/{packet_id.port_id}/channel/{packet_id.channel_id}/sequence/{packet_id.sequence}|
+
+ <!-- end services -->
+
+
+
+<a name="ibc/applications/fee/v1/tx.proto"></a>
+<p align="right"><a href="#top">Top</a></p>
+
+## ibc/applications/fee/v1/tx.proto
+
+
+
+<a name="ibc.applications.fee.v1.MsgPayPacketFee"></a>
+
+### MsgPayPacketFee
+MsgPayPacketFee defines the request type PayPacketFee RPC
+This Msg can be used to pay for a packet at the next sequence send & should be combined with the Msg that will be
+paid for
+
+
+| Field | Type | Label | Description |
+| ----- | ---- | ----- | ----------- |
+| `fee` | [Fee](#ibc.applications.fee.v1.Fee) |  |  |
+| `source_port_id` | [string](#string) |  | source channel port identifier |
+| `source_channel_id` | [string](#string) |  | source channel unique identifier |
+| `signer` | [string](#string) |  | account address to refund fee if necessary |
+| `relayers` | [string](#string) | repeated |  |
+
+
+
+
+
+
+<a name="ibc.applications.fee.v1.MsgPayPacketFeeAsync"></a>
+
+### MsgPayPacketFeeAsync
+MsgPayPacketFeeAsync defines the request type PayPacketFeeAsync RPC
+This Msg can be used to pay for a packet at a specified sequence (instead of the next sequence send)
+
+
+| Field | Type | Label | Description |
+| ----- | ---- | ----- | ----------- |
+| `identified_packet_fee` | [IdentifiedPacketFee](#ibc.applications.fee.v1.IdentifiedPacketFee) |  | identified packet to pay fee for identified fee must contain the refund address which is also signer of this message |
+
+
+
+
+
+
+<a name="ibc.applications.fee.v1.MsgPayPacketFeeAsyncResponse"></a>
+
+### MsgPayPacketFeeAsyncResponse
+MsgPayPacketFeeAsyncResponse defines the response type for Msg/PayPacketFeeAsync
+
+
+
+
+
+
+<a name="ibc.applications.fee.v1.MsgPayPacketFeeResponse"></a>
+
+### MsgPayPacketFeeResponse
+MsgPayPacketFeeResponse defines the response type for Msg/PayPacketFee
+
+
+
+
+
+
+<a name="ibc.applications.fee.v1.MsgRegisterCounterpartyAddress"></a>
+
+### MsgRegisterCounterpartyAddress
+MsgRegisterCounterpartyAddress is the request type for registering the counter party address
+
+
+| Field | Type | Label | Description |
+| ----- | ---- | ----- | ----------- |
+| `address` | [string](#string) |  |  |
+| `counterparty_address` | [string](#string) |  |  |
+
+
+
+
+
+
+<a name="ibc.applications.fee.v1.MsgRegisterCounterpartyAddressResponse"></a>
+
+### MsgRegisterCounterpartyAddressResponse
+MsgRegisterCounterpartyAddressResponse defines the Msg/RegisterCounterypartyAddress response type
+
+
+
+
+
+ <!-- end messages -->
 
 <a name="ibc.applications.interchain_accounts.v1.Type"></a>
 
@@ -507,6 +1082,18 @@
  <!-- end enums -->
 
  <!-- end HasExtensions -->
+
+
+<a name="ibc.applications.fee.v1.Msg"></a>
+
+### Msg
+Msg defines the ibc/fee Msg service.
+
+| Method Name | Request Type | Response Type | Description | HTTP Verb | Endpoint |
+| ----------- | ------------ | ------------- | ------------| ------- | -------- |
+| `RegisterCounterpartyAddress` | [MsgRegisterCounterpartyAddress](#ibc.applications.fee.v1.MsgRegisterCounterpartyAddress) | [MsgRegisterCounterpartyAddressResponse](#ibc.applications.fee.v1.MsgRegisterCounterpartyAddressResponse) | RegisterCounterpartyAddress defines a rpc handler method for MsgRegisterCounterpartyAddress RegisterCounterpartyAddress is called by the relayer on each channelEnd and allows them to specify their counterparty address before relaying. This ensures they will be properly compensated for forward relaying since destination chain must send back relayer's source address (counterparty address) in acknowledgement. This function may be called more than once by a relayer, in which case, latest counterparty address is always used. | |
+| `PayPacketFee` | [MsgPayPacketFee](#ibc.applications.fee.v1.MsgPayPacketFee) | [MsgPayPacketFeeResponse](#ibc.applications.fee.v1.MsgPayPacketFeeResponse) | PayPacketFee defines a rpc handler method for MsgPayPacketFee PayPacketFee is an open callback that may be called by any module/user that wishes to escrow funds in order to incentivize the relaying of the packet at the next sequence | |
+| `PayPacketFeeAsync` | [MsgPayPacketFeeAsync](#ibc.applications.fee.v1.MsgPayPacketFeeAsync) | [MsgPayPacketFeeAsyncResponse](#ibc.applications.fee.v1.MsgPayPacketFeeAsyncResponse) | PayPacketFeeAsync defines a rpc handler method for MsgPayPacketFeeAsync PayPacketFeeAsync is an open callback that may be called by any module/user that wishes to escrow funds in order to incentivize the relaying of a known packet | |
 
  <!-- end services -->
 
@@ -707,21 +1294,19 @@
 QueryParamsRequest is the request type for the Query/Params RPC method.
 
 
->>>>>>> 57679db9
-
-
-
-<a name="ibc.applications.fee.v1.IncentivizedAcknowledgement"></a>
-
-### IncentivizedAcknowledgement
-IncentivizedAcknowledgement is the acknowledgement format to be used by applications wrapped in the fee middleware
-It contains the raw acknowledgement bytes, as well as the forward relayer address
-
-
-| Field | Type | Label | Description |
-| ----- | ---- | ----- | ----------- |
-| `result` | [bytes](#bytes) |  |  |
-| `forward_relayer_address` | [string](#string) |  |  |
+
+
+
+
+<a name="ibc.applications.transfer.v1.QueryParamsResponse"></a>
+
+### QueryParamsResponse
+QueryParamsResponse is the response type for the Query/Params RPC method.
+
+
+| Field | Type | Label | Description |
+| ----- | ---- | ----- | ----------- |
+| `params` | [Params](#ibc.applications.transfer.v1.Params) |  | params defines the parameters of the module. |
 
 
 
@@ -733,8 +1318,6 @@
 
  <!-- end HasExtensions -->
 
-<<<<<<< HEAD
-=======
 
 <a name="ibc.applications.transfer.v1.Query"></a>
 
@@ -748,167 +1331,17 @@
 | `Params` | [QueryParamsRequest](#ibc.applications.transfer.v1.QueryParamsRequest) | [QueryParamsResponse](#ibc.applications.transfer.v1.QueryParamsResponse) | Params queries all parameters of the ibc-transfer module. | GET|/ibc/apps/transfer/v1/params|
 | `DenomHash` | [QueryDenomHashRequest](#ibc.applications.transfer.v1.QueryDenomHashRequest) | [QueryDenomHashResponse](#ibc.applications.transfer.v1.QueryDenomHashResponse) | DenomHash queries a denomination hash information. | GET|/ibc/apps/transfer/v1/denom_hashes/{trace}|
 
->>>>>>> 57679db9
  <!-- end services -->
 
 
 
-<a name="ibc/core/client/v1/client.proto"></a>
+<a name="ibc/applications/transfer/v1/tx.proto"></a>
 <p align="right"><a href="#top">Top</a></p>
 
-## ibc/core/client/v1/client.proto
-
-
-
-<a name="ibc.core.client.v1.ClientConsensusStates"></a>
-
-### ClientConsensusStates
-ClientConsensusStates defines all the stored consensus states for a given
-client.
-
-
-| Field | Type | Label | Description |
-| ----- | ---- | ----- | ----------- |
-| `client_id` | [string](#string) |  | client identifier |
-| `consensus_states` | [ConsensusStateWithHeight](#ibc.core.client.v1.ConsensusStateWithHeight) | repeated | consensus states and their heights associated with the client |
-
-
-
-
-
-
-<a name="ibc.core.client.v1.ClientUpdateProposal"></a>
-
-### ClientUpdateProposal
-ClientUpdateProposal is a governance proposal. If it passes, the substitute
-client's latest consensus state is copied over to the subject client. The proposal
-handler may fail if the subject and the substitute do not match in client and
-chain parameters (with exception to latest height, frozen height, and chain-id).
-
-
-| Field | Type | Label | Description |
-| ----- | ---- | ----- | ----------- |
-| `title` | [string](#string) |  | the title of the update proposal |
-| `description` | [string](#string) |  | the description of the proposal |
-| `subject_client_id` | [string](#string) |  | the client identifier for the client to be updated if the proposal passes |
-| `substitute_client_id` | [string](#string) |  | the substitute client identifier for the client standing in for the subject client |
-
-
-
-
-
-
-<a name="ibc.core.client.v1.ConsensusStateWithHeight"></a>
-
-### ConsensusStateWithHeight
-ConsensusStateWithHeight defines a consensus state with an additional height
-field.
-
-
-| Field | Type | Label | Description |
-| ----- | ---- | ----- | ----------- |
-| `height` | [Height](#ibc.core.client.v1.Height) |  | consensus state height |
-| `consensus_state` | [google.protobuf.Any](#google.protobuf.Any) |  | consensus state |
-
-
-
-
-
-
-<a name="ibc.core.client.v1.Height"></a>
-
-### Height
-Height is a monotonically increasing data type
-that can be compared against another Height for the purposes of updating and
-freezing clients
-
-Normally the RevisionHeight is incremented at each height while keeping
-RevisionNumber the same. However some consensus algorithms may choose to
-reset the height in certain conditions e.g. hard forks, state-machine
-breaking changes In these cases, the RevisionNumber is incremented so that
-height continues to be monitonically increasing even as the RevisionHeight
-gets reset
-
-
-| Field | Type | Label | Description |
-| ----- | ---- | ----- | ----------- |
-| `revision_number` | [uint64](#uint64) |  | the revision that the client is currently on |
-| `revision_height` | [uint64](#uint64) |  | the height within the given revision |
-
-
-
-
-
-
-<a name="ibc.core.client.v1.IdentifiedClientState"></a>
-
-### IdentifiedClientState
-IdentifiedClientState defines a client state with an additional client
-identifier field.
-
-
-| Field | Type | Label | Description |
-| ----- | ---- | ----- | ----------- |
-| `client_id` | [string](#string) |  | client identifier |
-| `client_state` | [google.protobuf.Any](#google.protobuf.Any) |  | client state |
-
-
-
-
-
-
-<a name="ibc.core.client.v1.Params"></a>
-
-### Params
-Params defines the set of IBC light client parameters.
-
-
-| Field | Type | Label | Description |
-| ----- | ---- | ----- | ----------- |
-| `allowed_clients` | [string](#string) | repeated | allowed_clients defines the list of allowed client state types. |
-
-
-
-
-
-
-<a name="ibc.core.client.v1.UpgradeProposal"></a>
-
-### UpgradeProposal
-UpgradeProposal is a gov Content type for initiating an IBC breaking
-upgrade.
-
-
-| Field | Type | Label | Description |
-| ----- | ---- | ----- | ----------- |
-| `title` | [string](#string) |  |  |
-| `description` | [string](#string) |  |  |
-| `plan` | [cosmos.upgrade.v1beta1.Plan](#cosmos.upgrade.v1beta1.Plan) |  |  |
-| `upgraded_client_state` | [google.protobuf.Any](#google.protobuf.Any) |  | An UpgradedClientState must be provided to perform an IBC breaking upgrade. This will make the chain commit to the correct upgraded (self) client state before the upgrade occurs, so that connecting chains can verify that the new upgraded client is valid by verifying a proof on the previous version of the chain. This will allow IBC connections to persist smoothly across planned chain upgrades |
-
-
-
-
-
- <!-- end messages -->
-
- <!-- end enums -->
-
- <!-- end HasExtensions -->
-
- <!-- end services -->
-
-
-
-<a name="ibc/core/channel/v1/channel.proto"></a>
-<p align="right"><a href="#top">Top</a></p>
-
-## ibc/core/channel/v1/channel.proto
-
-
-
-<<<<<<< HEAD
-=======
+## ibc/applications/transfer/v1/tx.proto
+
+
+
 <a name="ibc.applications.transfer.v1.MsgTransfer"></a>
 
 ### MsgTransfer
@@ -1004,7 +1437,6 @@
 
 
 
->>>>>>> 57679db9
 <a name="ibc.core.channel.v1.Acknowledgement"></a>
 
 ### Acknowledgement
@@ -1108,25 +1540,6 @@
 
 
 
-<a name="ibc.core.channel.v1.PacketId"></a>
-
-### PacketId
-PacketId is an identifer for a unique Packet
-Source chains refer to packets by source port/channel
-Destination chains refer to packets by destination port/channel
-
-
-| Field | Type | Label | Description |
-| ----- | ---- | ----- | ----------- |
-| `port_id` | [string](#string) |  | channel port identifier |
-| `channel_id` | [string](#string) |  | channel unique identifier |
-| `sequence` | [uint64](#uint64) |  | packet sequence |
-
-
-
-
-
-
 <a name="ibc.core.channel.v1.PacketState"></a>
 
 ### PacketState
@@ -1181,609 +1594,6 @@
  <!-- end enums -->
 
  <!-- end HasExtensions -->
-
- <!-- end services -->
-
-
-
-<a name="ibc/applications/fee/v1/fee.proto"></a>
-<p align="right"><a href="#top">Top</a></p>
-
-## ibc/applications/fee/v1/fee.proto
-
-
-
-<a name="ibc.applications.fee.v1.Fee"></a>
-
-### Fee
-Fee implements the ics29 Fee interface
-See Fee Payment Middleware spec:
-https://github.com/cosmos/ibc/tree/master/spec/app/ics-029-fee-payment#fee-middleware-contract
-
-
-| Field | Type | Label | Description |
-| ----- | ---- | ----- | ----------- |
-| `receive_fee` | [cosmos.base.v1beta1.Coin](#cosmos.base.v1beta1.Coin) | repeated |  |
-| `ack_fee` | [cosmos.base.v1beta1.Coin](#cosmos.base.v1beta1.Coin) | repeated |  |
-| `timeout_fee` | [cosmos.base.v1beta1.Coin](#cosmos.base.v1beta1.Coin) | repeated |  |
-
-
-
-
-
-
-<a name="ibc.applications.fee.v1.IdentifiedPacketFee"></a>
-
-### IdentifiedPacketFee
-IdentifiedPacketFee contains the relayer fee along with the associated metadata needed to process it.
-This includes the PacketId identifying the packet the fee is paying for,
-the refund address to which any unused funds are refunded,
-and an optional list of relayers that are permitted to receive the fee.
-
-
-| Field | Type | Label | Description |
-| ----- | ---- | ----- | ----------- |
-| `packet_id` | [ibc.core.channel.v1.PacketId](#ibc.core.channel.v1.PacketId) |  |  |
-| `fee` | [Fee](#ibc.applications.fee.v1.Fee) |  |  |
-| `refund_address` | [string](#string) |  |  |
-| `relayers` | [string](#string) | repeated |  |
-
-
-
-
-
- <!-- end messages -->
-
- <!-- end enums -->
-
- <!-- end HasExtensions -->
-
- <!-- end services -->
-
-
-
-<a name="ibc/applications/fee/v1/genesis.proto"></a>
-<p align="right"><a href="#top">Top</a></p>
-
-## ibc/applications/fee/v1/genesis.proto
-
-
-
-<a name="ibc.applications.fee.v1.FeeEnabledChannel"></a>
-
-### FeeEnabledChannel
-Contains the PortID & ChannelID for a fee enabled channel
-
-
-| Field | Type | Label | Description |
-| ----- | ---- | ----- | ----------- |
-| `port_id` | [string](#string) |  |  |
-| `channel_id` | [string](#string) |  |  |
-
-
-
-
-
-
-<a name="ibc.applications.fee.v1.GenesisState"></a>
-
-### GenesisState
-GenesisState defines the fee middleware genesis state
-
-
-| Field | Type | Label | Description |
-| ----- | ---- | ----- | ----------- |
-| `identified_fees` | [IdentifiedPacketFee](#ibc.applications.fee.v1.IdentifiedPacketFee) | repeated |  |
-| `fee_enabled_channels` | [FeeEnabledChannel](#ibc.applications.fee.v1.FeeEnabledChannel) | repeated |  |
-| `registered_relayers` | [RegisteredRelayerAddress](#ibc.applications.fee.v1.RegisteredRelayerAddress) | repeated |  |
-
-
-
-
-
-
-<a name="ibc.applications.fee.v1.RegisteredRelayerAddress"></a>
-
-### RegisteredRelayerAddress
-Contains the address and counterparty address for a specific relayer (for distributing fees)
-
-
-| Field | Type | Label | Description |
-| ----- | ---- | ----- | ----------- |
-| `address` | [string](#string) |  |  |
-| `counterparty_address` | [string](#string) |  |  |
-
-
-
-
-
- <!-- end messages -->
-
- <!-- end enums -->
-
- <!-- end HasExtensions -->
-
- <!-- end services -->
-
-
-
-<a name="ibc/applications/fee/v1/query.proto"></a>
-<p align="right"><a href="#top">Top</a></p>
-
-## ibc/applications/fee/v1/query.proto
-
-
-
-<a name="ibc.applications.fee.v1.QueryIncentivizedPacketRequest"></a>
-
-### QueryIncentivizedPacketRequest
-QueryIncentivizedPacketRequest is the request type for querying for all incentivized packets
-
-
-| Field | Type | Label | Description |
-| ----- | ---- | ----- | ----------- |
-| `packet_id` | [ibc.core.channel.v1.PacketId](#ibc.core.channel.v1.PacketId) |  | PacketID |
-| `query_height` | [uint64](#uint64) |  | Height to query at |
-
-
-
-
-
-
-<a name="ibc.applications.fee.v1.QueryIncentivizedPacketResponse"></a>
-
-### QueryIncentivizedPacketResponse
-QueryIncentivizedPacketsResponse is the response type for the incentivized packet RPC
-
-
-| Field | Type | Label | Description |
-| ----- | ---- | ----- | ----------- |
-| `incentivized_packet` | [IdentifiedPacketFee](#ibc.applications.fee.v1.IdentifiedPacketFee) |  | Incentivized_packet |
-
-
-
-
-
-
-<a name="ibc.applications.fee.v1.QueryIncentivizedPacketsRequest"></a>
-
-### QueryIncentivizedPacketsRequest
-QueryIncentivizedPacketsRequest is the request type for querying for all incentivized packets
-
-
-| Field | Type | Label | Description |
-| ----- | ---- | ----- | ----------- |
-| `pagination` | [cosmos.base.query.v1beta1.PageRequest](#cosmos.base.query.v1beta1.PageRequest) |  | pagination defines an optional pagination for the request. |
-| `query_height` | [uint64](#uint64) |  | Height to query at |
-
-
-
-
-
-
-<a name="ibc.applications.fee.v1.QueryIncentivizedPacketsResponse"></a>
-
-### QueryIncentivizedPacketsResponse
-QueryIncentivizedPacketsResponse is the response type for the incentivized packets RPC
-
-
-| Field | Type | Label | Description |
-| ----- | ---- | ----- | ----------- |
-| `incentivized_packets` | [IdentifiedPacketFee](#ibc.applications.fee.v1.IdentifiedPacketFee) | repeated | Map of all incentivized_packets |
-
-
-
-
-
- <!-- end messages -->
-
- <!-- end enums -->
-
- <!-- end HasExtensions -->
-
-
-<a name="ibc.applications.fee.v1.Query"></a>
-
-### Query
-Query provides defines the gRPC querier service.
-
-| Method Name | Request Type | Response Type | Description | HTTP Verb | Endpoint |
-| ----------- | ------------ | ------------- | ------------| ------- | -------- |
-| `IncentivizedPackets` | [QueryIncentivizedPacketsRequest](#ibc.applications.fee.v1.QueryIncentivizedPacketsRequest) | [QueryIncentivizedPacketsResponse](#ibc.applications.fee.v1.QueryIncentivizedPacketsResponse) | Gets all incentivized packets | GET|/ibc/apps/fee/v1/incentivized_packets|
-| `IncentivizedPacket` | [QueryIncentivizedPacketRequest](#ibc.applications.fee.v1.QueryIncentivizedPacketRequest) | [QueryIncentivizedPacketResponse](#ibc.applications.fee.v1.QueryIncentivizedPacketResponse) | Gets the fees expected for submitting the ReceivePacket, AcknowledgementPacket, and TimeoutPacket messages for the given packet | GET|/ibc/apps/fee/v1/incentivized_packet/port/{packet_id.port_id}/channel/{packet_id.channel_id}/sequence/{packet_id.sequence}|
-
- <!-- end services -->
-
-
-
-<a name="ibc/applications/fee/v1/tx.proto"></a>
-<p align="right"><a href="#top">Top</a></p>
-
-## ibc/applications/fee/v1/tx.proto
-
-
-
-<a name="ibc.applications.fee.v1.MsgPayPacketFee"></a>
-
-### MsgPayPacketFee
-MsgPayPacketFee defines the request type PayPacketFee RPC
-This Msg can be used to pay for a packet at the next sequence send & should be combined with the Msg that will be
-paid for
-
-
-| Field | Type | Label | Description |
-| ----- | ---- | ----- | ----------- |
-| `fee` | [Fee](#ibc.applications.fee.v1.Fee) |  |  |
-| `source_port_id` | [string](#string) |  | source channel port identifier |
-| `source_channel_id` | [string](#string) |  | source channel unique identifier |
-| `signer` | [string](#string) |  | account address to refund fee if necessary |
-| `relayers` | [string](#string) | repeated |  |
-
-
-
-
-
-
-<a name="ibc.applications.fee.v1.MsgPayPacketFeeAsync"></a>
-
-### MsgPayPacketFeeAsync
-MsgPayPacketFeeAsync defines the request type PayPacketFeeAsync RPC
-This Msg can be used to pay for a packet at a specified sequence (instead of the next sequence send)
-
-
-| Field | Type | Label | Description |
-| ----- | ---- | ----- | ----------- |
-| `identified_packet_fee` | [IdentifiedPacketFee](#ibc.applications.fee.v1.IdentifiedPacketFee) |  | identified packet to pay fee for identified fee must contain the refund address which is also signer of this message |
-
-
-
-
-
-
-<a name="ibc.applications.fee.v1.MsgPayPacketFeeAsyncResponse"></a>
-
-### MsgPayPacketFeeAsyncResponse
-MsgPayPacketFeeAsyncResponse defines the response type for Msg/PayPacketFeeAsync
-
-
-
-
-
-
-<a name="ibc.applications.fee.v1.MsgPayPacketFeeResponse"></a>
-
-### MsgPayPacketFeeResponse
-MsgPayPacketFeeResponse defines the response type for Msg/PayPacketFee
-
-
-
-
-
-
-<a name="ibc.applications.fee.v1.MsgRegisterCounterpartyAddress"></a>
-
-### MsgRegisterCounterpartyAddress
-MsgRegisterCounterpartyAddress is the request type for registering the counter party address
-
-
-| Field | Type | Label | Description |
-| ----- | ---- | ----- | ----------- |
-| `address` | [string](#string) |  |  |
-| `counterparty_address` | [string](#string) |  |  |
-
-
-
-
-
-
-<a name="ibc.applications.fee.v1.MsgRegisterCounterpartyAddressResponse"></a>
-
-### MsgRegisterCounterpartyAddressResponse
-MsgRegisterCounterpartyAddressResponse defines the Msg/RegisterCounterypartyAddress response type
-
-
-
-
-
- <!-- end messages -->
-
- <!-- end enums -->
-
- <!-- end HasExtensions -->
-
-
-<a name="ibc.applications.fee.v1.Msg"></a>
-
-### Msg
-Msg defines the ibc/fee Msg service.
-
-| Method Name | Request Type | Response Type | Description | HTTP Verb | Endpoint |
-| ----------- | ------------ | ------------- | ------------| ------- | -------- |
-| `RegisterCounterpartyAddress` | [MsgRegisterCounterpartyAddress](#ibc.applications.fee.v1.MsgRegisterCounterpartyAddress) | [MsgRegisterCounterpartyAddressResponse](#ibc.applications.fee.v1.MsgRegisterCounterpartyAddressResponse) | RegisterCounterpartyAddress defines a rpc handler method for MsgRegisterCounterpartyAddress RegisterCounterpartyAddress is called by the relayer on each channelEnd and allows them to specify their counterparty address before relaying. This ensures they will be properly compensated for forward relaying since destination chain must send back relayer's source address (counterparty address) in acknowledgement. This function may be called more than once by a relayer, in which case, latest counterparty address is always used. | |
-| `PayPacketFee` | [MsgPayPacketFee](#ibc.applications.fee.v1.MsgPayPacketFee) | [MsgPayPacketFeeResponse](#ibc.applications.fee.v1.MsgPayPacketFeeResponse) | PayPacketFee defines a rpc handler method for MsgPayPacketFee PayPacketFee is an open callback that may be called by any module/user that wishes to escrow funds in order to incentivize the relaying of the packet at the next sequence | |
-| `PayPacketFeeAsync` | [MsgPayPacketFeeAsync](#ibc.applications.fee.v1.MsgPayPacketFeeAsync) | [MsgPayPacketFeeAsyncResponse](#ibc.applications.fee.v1.MsgPayPacketFeeAsyncResponse) | PayPacketFeeAsync defines a rpc handler method for MsgPayPacketFeeAsync PayPacketFeeAsync is an open callback that may be called by any module/user that wishes to escrow funds in order to incentivize the relaying of a known packet | |
-
- <!-- end services -->
-
-
-
-<a name="ibc/applications/transfer/v1/transfer.proto"></a>
-<p align="right"><a href="#top">Top</a></p>
-
-## ibc/applications/transfer/v1/transfer.proto
-
-
-
-<a name="ibc.applications.transfer.v1.DenomTrace"></a>
-
-### DenomTrace
-DenomTrace contains the base denomination for ICS20 fungible tokens and the
-source tracing information path.
-
-
-| Field | Type | Label | Description |
-| ----- | ---- | ----- | ----------- |
-| `path` | [string](#string) |  | path defines the chain of port/channel identifiers used for tracing the source of the fungible token. |
-| `base_denom` | [string](#string) |  | base denomination of the relayed fungible token. |
-
-
-
-
-
-
-<a name="ibc.applications.transfer.v1.FungibleTokenPacketData"></a>
-
-### FungibleTokenPacketData
-FungibleTokenPacketData defines a struct for the packet payload
-See FungibleTokenPacketData spec:
-https://github.com/cosmos/ics/tree/master/spec/ics-020-fungible-token-transfer#data-structures
-
-
-| Field | Type | Label | Description |
-| ----- | ---- | ----- | ----------- |
-| `denom` | [string](#string) |  | the token denomination to be transferred |
-| `amount` | [uint64](#uint64) |  | the token amount to be transferred |
-| `sender` | [string](#string) |  | the sender address |
-| `receiver` | [string](#string) |  | the recipient address on the destination chain |
-
-
-
-
-
-
-<a name="ibc.applications.transfer.v1.Params"></a>
-
-### Params
-Params defines the set of IBC transfer parameters.
-NOTE: To prevent a single token from being transferred, set the
-TransfersEnabled parameter to true and then set the bank module's SendEnabled
-parameter for the denomination to false.
-
-
-| Field | Type | Label | Description |
-| ----- | ---- | ----- | ----------- |
-| `send_enabled` | [bool](#bool) |  | send_enabled enables or disables all cross-chain token transfers from this chain. |
-| `receive_enabled` | [bool](#bool) |  | receive_enabled enables or disables all cross-chain token transfers to this chain. |
-
-
-
-
-
- <!-- end messages -->
-
- <!-- end enums -->
-
- <!-- end HasExtensions -->
-
- <!-- end services -->
-
-
-
-<a name="ibc/applications/transfer/v1/genesis.proto"></a>
-<p align="right"><a href="#top">Top</a></p>
-
-## ibc/applications/transfer/v1/genesis.proto
-
-
-
-<a name="ibc.applications.transfer.v1.GenesisState"></a>
-
-### GenesisState
-GenesisState defines the ibc-transfer genesis state
-
-
-| Field | Type | Label | Description |
-| ----- | ---- | ----- | ----------- |
-| `port_id` | [string](#string) |  |  |
-| `denom_traces` | [DenomTrace](#ibc.applications.transfer.v1.DenomTrace) | repeated |  |
-| `params` | [Params](#ibc.applications.transfer.v1.Params) |  |  |
-
-
-
-
-
- <!-- end messages -->
-
- <!-- end enums -->
-
- <!-- end HasExtensions -->
-
- <!-- end services -->
-
-
-
-<a name="ibc/applications/transfer/v1/query.proto"></a>
-<p align="right"><a href="#top">Top</a></p>
-
-## ibc/applications/transfer/v1/query.proto
-
-
-
-<a name="ibc.applications.transfer.v1.QueryDenomTraceRequest"></a>
-
-### QueryDenomTraceRequest
-QueryDenomTraceRequest is the request type for the Query/DenomTrace RPC
-method
-
-
-| Field | Type | Label | Description |
-| ----- | ---- | ----- | ----------- |
-| `hash` | [string](#string) |  | hash (in hex format) of the denomination trace information. |
-
-
-
-
-
-
-<a name="ibc.applications.transfer.v1.QueryDenomTraceResponse"></a>
-
-### QueryDenomTraceResponse
-QueryDenomTraceResponse is the response type for the Query/DenomTrace RPC
-method.
-
-
-| Field | Type | Label | Description |
-| ----- | ---- | ----- | ----------- |
-| `denom_trace` | [DenomTrace](#ibc.applications.transfer.v1.DenomTrace) |  | denom_trace returns the requested denomination trace information. |
-
-
-
-
-
-
-<a name="ibc.applications.transfer.v1.QueryDenomTracesRequest"></a>
-
-### QueryDenomTracesRequest
-QueryConnectionsRequest is the request type for the Query/DenomTraces RPC
-method
-
-
-| Field | Type | Label | Description |
-| ----- | ---- | ----- | ----------- |
-| `pagination` | [cosmos.base.query.v1beta1.PageRequest](#cosmos.base.query.v1beta1.PageRequest) |  | pagination defines an optional pagination for the request. |
-
-
-
-
-
-
-<a name="ibc.applications.transfer.v1.QueryDenomTracesResponse"></a>
-
-### QueryDenomTracesResponse
-QueryConnectionsResponse is the response type for the Query/DenomTraces RPC
-method.
-
-
-| Field | Type | Label | Description |
-| ----- | ---- | ----- | ----------- |
-| `denom_traces` | [DenomTrace](#ibc.applications.transfer.v1.DenomTrace) | repeated | denom_traces returns all denominations trace information. |
-| `pagination` | [cosmos.base.query.v1beta1.PageResponse](#cosmos.base.query.v1beta1.PageResponse) |  | pagination defines the pagination in the response. |
-
-
-
-
-
-
-<a name="ibc.applications.transfer.v1.QueryParamsRequest"></a>
-
-### QueryParamsRequest
-QueryParamsRequest is the request type for the Query/Params RPC method.
-
-
-
-
-
-
-<a name="ibc.applications.transfer.v1.QueryParamsResponse"></a>
-
-### QueryParamsResponse
-QueryParamsResponse is the response type for the Query/Params RPC method.
-
-
-| Field | Type | Label | Description |
-| ----- | ---- | ----- | ----------- |
-| `params` | [Params](#ibc.applications.transfer.v1.Params) |  | params defines the parameters of the module. |
-
-
-
-
-
- <!-- end messages -->
-
- <!-- end enums -->
-
- <!-- end HasExtensions -->
-
-
-<a name="ibc.applications.transfer.v1.Query"></a>
-
-### Query
-Query provides defines the gRPC querier service.
-
-| Method Name | Request Type | Response Type | Description | HTTP Verb | Endpoint |
-| ----------- | ------------ | ------------- | ------------| ------- | -------- |
-| `DenomTrace` | [QueryDenomTraceRequest](#ibc.applications.transfer.v1.QueryDenomTraceRequest) | [QueryDenomTraceResponse](#ibc.applications.transfer.v1.QueryDenomTraceResponse) | DenomTrace queries a denomination trace information. | GET|/ibc/apps/transfer/v1/denom_traces/{hash}|
-| `DenomTraces` | [QueryDenomTracesRequest](#ibc.applications.transfer.v1.QueryDenomTracesRequest) | [QueryDenomTracesResponse](#ibc.applications.transfer.v1.QueryDenomTracesResponse) | DenomTraces queries all denomination traces. | GET|/ibc/apps/transfer/v1/denom_traces|
-| `Params` | [QueryParamsRequest](#ibc.applications.transfer.v1.QueryParamsRequest) | [QueryParamsResponse](#ibc.applications.transfer.v1.QueryParamsResponse) | Params queries all parameters of the ibc-transfer module. | GET|/ibc/apps/transfer/v1/params|
-
- <!-- end services -->
-
-
-
-<a name="ibc/applications/transfer/v1/tx.proto"></a>
-<p align="right"><a href="#top">Top</a></p>
-
-## ibc/applications/transfer/v1/tx.proto
-
-
-
-<a name="ibc.applications.transfer.v1.MsgTransfer"></a>
-
-### MsgTransfer
-MsgTransfer defines a msg to transfer fungible tokens (i.e Coins) between
-ICS20 enabled chains. See ICS Spec here:
-https://github.com/cosmos/ics/tree/master/spec/ics-020-fungible-token-transfer#data-structures
-
-
-| Field | Type | Label | Description |
-| ----- | ---- | ----- | ----------- |
-| `source_port` | [string](#string) |  | the port on which the packet will be sent |
-| `source_channel` | [string](#string) |  | the channel by which the packet will be sent |
-| `token` | [cosmos.base.v1beta1.Coin](#cosmos.base.v1beta1.Coin) |  | the tokens to be transferred |
-| `sender` | [string](#string) |  | the sender address |
-| `receiver` | [string](#string) |  | the recipient address on the destination chain |
-| `timeout_height` | [ibc.core.client.v1.Height](#ibc.core.client.v1.Height) |  | Timeout height relative to the current block height. The timeout is disabled when set to 0. |
-| `timeout_timestamp` | [uint64](#uint64) |  | Timeout timestamp (in nanoseconds) relative to the current block timestamp. The timeout is disabled when set to 0. |
-
-
-
-
-
-
-<a name="ibc.applications.transfer.v1.MsgTransferResponse"></a>
-
-### MsgTransferResponse
-MsgTransferResponse defines the Msg/Transfer response type.
-
-
-
-
-
- <!-- end messages -->
-
- <!-- end enums -->
-
- <!-- end HasExtensions -->
-
-
-<a name="ibc.applications.transfer.v1.Msg"></a>
-
-### Msg
-Msg defines the ibc/transfer Msg service.
-
-| Method Name | Request Type | Response Type | Description | HTTP Verb | Endpoint |
-| ----------- | ------------ | ------------- | ------------| ------- | -------- |
-| `Transfer` | [MsgTransfer](#ibc.applications.transfer.v1.MsgTransfer) | [MsgTransferResponse](#ibc.applications.transfer.v1.MsgTransferResponse) | Transfer defines a rpc handler method for MsgTransfer. | |
 
  <!-- end services -->
 
