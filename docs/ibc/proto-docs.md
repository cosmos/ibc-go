--- conflicted
+++ resolved
@@ -744,11 +744,7 @@
 <a name="ibc.applications.fee.v1.IdentifiedPacketFees"></a>
 
 ### IdentifiedPacketFees
-<<<<<<< HEAD
-IdentifiedPacketFees contains a PacketFree and associated PacketId
-=======
 IdentifiedPacketFees contains a list of type PacketFee and associated PacketId
->>>>>>> b02d193d
 
 
 | Field | Type | Label | Description |
