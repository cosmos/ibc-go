<!-- This file is auto-generated. Please do not modify it yourself. -->
# Protobuf Documentation
<a name="top"></a>

## Table of Contents

- [ibc/applications/interchain_accounts/v1/account.proto](#ibc/applications/interchain_accounts/v1/account.proto)
    - [InterchainAccount](#ibc.applications.interchain_accounts.v1.InterchainAccount)
  
- [ibc/applications/interchain_accounts/v1/genesis.proto](#ibc/applications/interchain_accounts/v1/genesis.proto)
    - [ActiveChannel](#ibc.applications.interchain_accounts.v1.ActiveChannel)
    - [ControllerGenesisState](#ibc.applications.interchain_accounts.v1.ControllerGenesisState)
    - [GenesisState](#ibc.applications.interchain_accounts.v1.GenesisState)
    - [HostGenesisState](#ibc.applications.interchain_accounts.v1.HostGenesisState)
    - [RegisteredInterchainAccount](#ibc.applications.interchain_accounts.v1.RegisteredInterchainAccount)
  
- [ibc/applications/interchain_accounts/v1/metadata.proto](#ibc/applications/interchain_accounts/v1/metadata.proto)
    - [Metadata](#ibc.applications.interchain_accounts.v1.Metadata)
  
- [ibc/applications/interchain_accounts/v1/packet.proto](#ibc/applications/interchain_accounts/v1/packet.proto)
    - [CosmosTx](#ibc.applications.interchain_accounts.v1.CosmosTx)
    - [InterchainAccountPacketData](#ibc.applications.interchain_accounts.v1.InterchainAccountPacketData)
  
    - [Type](#ibc.applications.interchain_accounts.v1.Type)
  
- [ibc/applications/transfer/v1/transfer.proto](#ibc/applications/transfer/v1/transfer.proto)
    - [DenomTrace](#ibc.applications.transfer.v1.DenomTrace)
    - [Params](#ibc.applications.transfer.v1.Params)
  
- [ibc/applications/transfer/v1/genesis.proto](#ibc/applications/transfer/v1/genesis.proto)
    - [GenesisState](#ibc.applications.transfer.v1.GenesisState)
  
- [ibc/applications/transfer/v1/query.proto](#ibc/applications/transfer/v1/query.proto)
    - [QueryDenomHashRequest](#ibc.applications.transfer.v1.QueryDenomHashRequest)
    - [QueryDenomHashResponse](#ibc.applications.transfer.v1.QueryDenomHashResponse)
    - [QueryDenomTraceRequest](#ibc.applications.transfer.v1.QueryDenomTraceRequest)
    - [QueryDenomTraceResponse](#ibc.applications.transfer.v1.QueryDenomTraceResponse)
    - [QueryDenomTracesRequest](#ibc.applications.transfer.v1.QueryDenomTracesRequest)
    - [QueryDenomTracesResponse](#ibc.applications.transfer.v1.QueryDenomTracesResponse)
    - [QueryParamsRequest](#ibc.applications.transfer.v1.QueryParamsRequest)
    - [QueryParamsResponse](#ibc.applications.transfer.v1.QueryParamsResponse)
  
    - [Query](#ibc.applications.transfer.v1.Query)
  
- [ibc/core/client/v1/client.proto](#ibc/core/client/v1/client.proto)
    - [ClientConsensusStates](#ibc.core.client.v1.ClientConsensusStates)
    - [ClientUpdateProposal](#ibc.core.client.v1.ClientUpdateProposal)
    - [ConsensusStateWithHeight](#ibc.core.client.v1.ConsensusStateWithHeight)
    - [Height](#ibc.core.client.v1.Height)
    - [IdentifiedClientState](#ibc.core.client.v1.IdentifiedClientState)
    - [Params](#ibc.core.client.v1.Params)
    - [UpgradeProposal](#ibc.core.client.v1.UpgradeProposal)
  
- [ibc/applications/transfer/v1/tx.proto](#ibc/applications/transfer/v1/tx.proto)
    - [MsgTransfer](#ibc.applications.transfer.v1.MsgTransfer)
    - [MsgTransferResponse](#ibc.applications.transfer.v1.MsgTransferResponse)
  
    - [Msg](#ibc.applications.transfer.v1.Msg)
  
- [ibc/applications/transfer/v2/packet.proto](#ibc/applications/transfer/v2/packet.proto)
    - [FungibleTokenPacketData](#ibc.applications.transfer.v2.FungibleTokenPacketData)
  
- [ibc/core/channel/v1/channel.proto](#ibc/core/channel/v1/channel.proto)
    - [Acknowledgement](#ibc.core.channel.v1.Acknowledgement)
    - [Channel](#ibc.core.channel.v1.Channel)
    - [Counterparty](#ibc.core.channel.v1.Counterparty)
    - [IdentifiedChannel](#ibc.core.channel.v1.IdentifiedChannel)
    - [Packet](#ibc.core.channel.v1.Packet)
    - [PacketState](#ibc.core.channel.v1.PacketState)
  
    - [Order](#ibc.core.channel.v1.Order)
    - [State](#ibc.core.channel.v1.State)
  
- [ibc/core/channel/v1/genesis.proto](#ibc/core/channel/v1/genesis.proto)
    - [GenesisState](#ibc.core.channel.v1.GenesisState)
    - [PacketSequence](#ibc.core.channel.v1.PacketSequence)
  
- [ibc/core/channel/v1/query.proto](#ibc/core/channel/v1/query.proto)
    - [QueryChannelClientStateRequest](#ibc.core.channel.v1.QueryChannelClientStateRequest)
    - [QueryChannelClientStateResponse](#ibc.core.channel.v1.QueryChannelClientStateResponse)
    - [QueryChannelConsensusStateRequest](#ibc.core.channel.v1.QueryChannelConsensusStateRequest)
    - [QueryChannelConsensusStateResponse](#ibc.core.channel.v1.QueryChannelConsensusStateResponse)
    - [QueryChannelRequest](#ibc.core.channel.v1.QueryChannelRequest)
    - [QueryChannelResponse](#ibc.core.channel.v1.QueryChannelResponse)
    - [QueryChannelsRequest](#ibc.core.channel.v1.QueryChannelsRequest)
    - [QueryChannelsResponse](#ibc.core.channel.v1.QueryChannelsResponse)
    - [QueryConnectionChannelsRequest](#ibc.core.channel.v1.QueryConnectionChannelsRequest)
    - [QueryConnectionChannelsResponse](#ibc.core.channel.v1.QueryConnectionChannelsResponse)
    - [QueryNextSequenceReceiveRequest](#ibc.core.channel.v1.QueryNextSequenceReceiveRequest)
    - [QueryNextSequenceReceiveResponse](#ibc.core.channel.v1.QueryNextSequenceReceiveResponse)
    - [QueryPacketAcknowledgementRequest](#ibc.core.channel.v1.QueryPacketAcknowledgementRequest)
    - [QueryPacketAcknowledgementResponse](#ibc.core.channel.v1.QueryPacketAcknowledgementResponse)
    - [QueryPacketAcknowledgementsRequest](#ibc.core.channel.v1.QueryPacketAcknowledgementsRequest)
    - [QueryPacketAcknowledgementsResponse](#ibc.core.channel.v1.QueryPacketAcknowledgementsResponse)
    - [QueryPacketCommitmentRequest](#ibc.core.channel.v1.QueryPacketCommitmentRequest)
    - [QueryPacketCommitmentResponse](#ibc.core.channel.v1.QueryPacketCommitmentResponse)
    - [QueryPacketCommitmentsRequest](#ibc.core.channel.v1.QueryPacketCommitmentsRequest)
    - [QueryPacketCommitmentsResponse](#ibc.core.channel.v1.QueryPacketCommitmentsResponse)
    - [QueryPacketReceiptRequest](#ibc.core.channel.v1.QueryPacketReceiptRequest)
    - [QueryPacketReceiptResponse](#ibc.core.channel.v1.QueryPacketReceiptResponse)
    - [QueryUnreceivedAcksRequest](#ibc.core.channel.v1.QueryUnreceivedAcksRequest)
    - [QueryUnreceivedAcksResponse](#ibc.core.channel.v1.QueryUnreceivedAcksResponse)
    - [QueryUnreceivedPacketsRequest](#ibc.core.channel.v1.QueryUnreceivedPacketsRequest)
    - [QueryUnreceivedPacketsResponse](#ibc.core.channel.v1.QueryUnreceivedPacketsResponse)
  
    - [Query](#ibc.core.channel.v1.Query)
  
- [ibc/core/channel/v1/tx.proto](#ibc/core/channel/v1/tx.proto)
    - [MsgAcknowledgement](#ibc.core.channel.v1.MsgAcknowledgement)
    - [MsgAcknowledgementResponse](#ibc.core.channel.v1.MsgAcknowledgementResponse)
    - [MsgChannelCloseConfirm](#ibc.core.channel.v1.MsgChannelCloseConfirm)
    - [MsgChannelCloseConfirmResponse](#ibc.core.channel.v1.MsgChannelCloseConfirmResponse)
    - [MsgChannelCloseInit](#ibc.core.channel.v1.MsgChannelCloseInit)
    - [MsgChannelCloseInitResponse](#ibc.core.channel.v1.MsgChannelCloseInitResponse)
    - [MsgChannelOpenAck](#ibc.core.channel.v1.MsgChannelOpenAck)
    - [MsgChannelOpenAckResponse](#ibc.core.channel.v1.MsgChannelOpenAckResponse)
    - [MsgChannelOpenConfirm](#ibc.core.channel.v1.MsgChannelOpenConfirm)
    - [MsgChannelOpenConfirmResponse](#ibc.core.channel.v1.MsgChannelOpenConfirmResponse)
    - [MsgChannelOpenInit](#ibc.core.channel.v1.MsgChannelOpenInit)
    - [MsgChannelOpenInitResponse](#ibc.core.channel.v1.MsgChannelOpenInitResponse)
    - [MsgChannelOpenTry](#ibc.core.channel.v1.MsgChannelOpenTry)
    - [MsgChannelOpenTryResponse](#ibc.core.channel.v1.MsgChannelOpenTryResponse)
    - [MsgRecvPacket](#ibc.core.channel.v1.MsgRecvPacket)
    - [MsgRecvPacketResponse](#ibc.core.channel.v1.MsgRecvPacketResponse)
    - [MsgTimeout](#ibc.core.channel.v1.MsgTimeout)
    - [MsgTimeoutOnClose](#ibc.core.channel.v1.MsgTimeoutOnClose)
    - [MsgTimeoutOnCloseResponse](#ibc.core.channel.v1.MsgTimeoutOnCloseResponse)
    - [MsgTimeoutResponse](#ibc.core.channel.v1.MsgTimeoutResponse)
  
    - [ResponseResultType](#ibc.core.channel.v1.ResponseResultType)
  
    - [Msg](#ibc.core.channel.v1.Msg)
  
- [ibc/core/client/v1/genesis.proto](#ibc/core/client/v1/genesis.proto)
    - [GenesisMetadata](#ibc.core.client.v1.GenesisMetadata)
    - [GenesisState](#ibc.core.client.v1.GenesisState)
    - [IdentifiedGenesisMetadata](#ibc.core.client.v1.IdentifiedGenesisMetadata)
  
- [ibc/core/client/v1/query.proto](#ibc/core/client/v1/query.proto)
    - [QueryClientParamsRequest](#ibc.core.client.v1.QueryClientParamsRequest)
    - [QueryClientParamsResponse](#ibc.core.client.v1.QueryClientParamsResponse)
    - [QueryClientStateRequest](#ibc.core.client.v1.QueryClientStateRequest)
    - [QueryClientStateResponse](#ibc.core.client.v1.QueryClientStateResponse)
    - [QueryClientStatesRequest](#ibc.core.client.v1.QueryClientStatesRequest)
    - [QueryClientStatesResponse](#ibc.core.client.v1.QueryClientStatesResponse)
    - [QueryClientStatusRequest](#ibc.core.client.v1.QueryClientStatusRequest)
    - [QueryClientStatusResponse](#ibc.core.client.v1.QueryClientStatusResponse)
    - [QueryConsensusStateRequest](#ibc.core.client.v1.QueryConsensusStateRequest)
    - [QueryConsensusStateResponse](#ibc.core.client.v1.QueryConsensusStateResponse)
    - [QueryConsensusStatesRequest](#ibc.core.client.v1.QueryConsensusStatesRequest)
    - [QueryConsensusStatesResponse](#ibc.core.client.v1.QueryConsensusStatesResponse)
    - [QueryUpgradedClientStateRequest](#ibc.core.client.v1.QueryUpgradedClientStateRequest)
    - [QueryUpgradedClientStateResponse](#ibc.core.client.v1.QueryUpgradedClientStateResponse)
    - [QueryUpgradedConsensusStateRequest](#ibc.core.client.v1.QueryUpgradedConsensusStateRequest)
    - [QueryUpgradedConsensusStateResponse](#ibc.core.client.v1.QueryUpgradedConsensusStateResponse)
  
    - [Query](#ibc.core.client.v1.Query)
  
- [ibc/core/client/v1/tx.proto](#ibc/core/client/v1/tx.proto)
    - [MsgCreateClient](#ibc.core.client.v1.MsgCreateClient)
    - [MsgCreateClientResponse](#ibc.core.client.v1.MsgCreateClientResponse)
    - [MsgSubmitMisbehaviour](#ibc.core.client.v1.MsgSubmitMisbehaviour)
    - [MsgSubmitMisbehaviourResponse](#ibc.core.client.v1.MsgSubmitMisbehaviourResponse)
    - [MsgUpdateClient](#ibc.core.client.v1.MsgUpdateClient)
    - [MsgUpdateClientResponse](#ibc.core.client.v1.MsgUpdateClientResponse)
    - [MsgUpgradeClient](#ibc.core.client.v1.MsgUpgradeClient)
    - [MsgUpgradeClientResponse](#ibc.core.client.v1.MsgUpgradeClientResponse)
  
    - [Msg](#ibc.core.client.v1.Msg)
  
- [ibc/core/commitment/v1/commitment.proto](#ibc/core/commitment/v1/commitment.proto)
    - [MerklePath](#ibc.core.commitment.v1.MerklePath)
    - [MerklePrefix](#ibc.core.commitment.v1.MerklePrefix)
    - [MerkleProof](#ibc.core.commitment.v1.MerkleProof)
    - [MerkleRoot](#ibc.core.commitment.v1.MerkleRoot)
  
- [ibc/core/connection/v1/connection.proto](#ibc/core/connection/v1/connection.proto)
    - [ClientPaths](#ibc.core.connection.v1.ClientPaths)
    - [ConnectionEnd](#ibc.core.connection.v1.ConnectionEnd)
    - [ConnectionPaths](#ibc.core.connection.v1.ConnectionPaths)
    - [Counterparty](#ibc.core.connection.v1.Counterparty)
    - [IdentifiedConnection](#ibc.core.connection.v1.IdentifiedConnection)
    - [Params](#ibc.core.connection.v1.Params)
    - [Version](#ibc.core.connection.v1.Version)
  
    - [State](#ibc.core.connection.v1.State)
  
- [ibc/core/connection/v1/genesis.proto](#ibc/core/connection/v1/genesis.proto)
    - [GenesisState](#ibc.core.connection.v1.GenesisState)
  
- [ibc/core/connection/v1/query.proto](#ibc/core/connection/v1/query.proto)
    - [QueryClientConnectionsRequest](#ibc.core.connection.v1.QueryClientConnectionsRequest)
    - [QueryClientConnectionsResponse](#ibc.core.connection.v1.QueryClientConnectionsResponse)
    - [QueryConnectionClientStateRequest](#ibc.core.connection.v1.QueryConnectionClientStateRequest)
    - [QueryConnectionClientStateResponse](#ibc.core.connection.v1.QueryConnectionClientStateResponse)
    - [QueryConnectionConsensusStateRequest](#ibc.core.connection.v1.QueryConnectionConsensusStateRequest)
    - [QueryConnectionConsensusStateResponse](#ibc.core.connection.v1.QueryConnectionConsensusStateResponse)
    - [QueryConnectionRequest](#ibc.core.connection.v1.QueryConnectionRequest)
    - [QueryConnectionResponse](#ibc.core.connection.v1.QueryConnectionResponse)
    - [QueryConnectionsRequest](#ibc.core.connection.v1.QueryConnectionsRequest)
    - [QueryConnectionsResponse](#ibc.core.connection.v1.QueryConnectionsResponse)
  
    - [Query](#ibc.core.connection.v1.Query)
  
- [ibc/core/connection/v1/tx.proto](#ibc/core/connection/v1/tx.proto)
    - [MsgConnectionOpenAck](#ibc.core.connection.v1.MsgConnectionOpenAck)
    - [MsgConnectionOpenAckResponse](#ibc.core.connection.v1.MsgConnectionOpenAckResponse)
    - [MsgConnectionOpenConfirm](#ibc.core.connection.v1.MsgConnectionOpenConfirm)
    - [MsgConnectionOpenConfirmResponse](#ibc.core.connection.v1.MsgConnectionOpenConfirmResponse)
    - [MsgConnectionOpenInit](#ibc.core.connection.v1.MsgConnectionOpenInit)
    - [MsgConnectionOpenInitResponse](#ibc.core.connection.v1.MsgConnectionOpenInitResponse)
    - [MsgConnectionOpenTry](#ibc.core.connection.v1.MsgConnectionOpenTry)
    - [MsgConnectionOpenTryResponse](#ibc.core.connection.v1.MsgConnectionOpenTryResponse)
  
    - [Msg](#ibc.core.connection.v1.Msg)
  
- [ibc/core/types/v1/genesis.proto](#ibc/core/types/v1/genesis.proto)
    - [GenesisState](#ibc.core.types.v1.GenesisState)
  
- [ibc/lightclients/localhost/v1/localhost.proto](#ibc/lightclients/localhost/v1/localhost.proto)
    - [ClientState](#ibc.lightclients.localhost.v1.ClientState)
  
- [ibc/lightclients/solomachine/v1/solomachine.proto](#ibc/lightclients/solomachine/v1/solomachine.proto)
    - [ChannelStateData](#ibc.lightclients.solomachine.v1.ChannelStateData)
    - [ClientState](#ibc.lightclients.solomachine.v1.ClientState)
    - [ClientStateData](#ibc.lightclients.solomachine.v1.ClientStateData)
    - [ConnectionStateData](#ibc.lightclients.solomachine.v1.ConnectionStateData)
    - [ConsensusState](#ibc.lightclients.solomachine.v1.ConsensusState)
    - [ConsensusStateData](#ibc.lightclients.solomachine.v1.ConsensusStateData)
    - [Header](#ibc.lightclients.solomachine.v1.Header)
    - [HeaderData](#ibc.lightclients.solomachine.v1.HeaderData)
    - [Misbehaviour](#ibc.lightclients.solomachine.v1.Misbehaviour)
    - [NextSequenceRecvData](#ibc.lightclients.solomachine.v1.NextSequenceRecvData)
    - [PacketAcknowledgementData](#ibc.lightclients.solomachine.v1.PacketAcknowledgementData)
    - [PacketCommitmentData](#ibc.lightclients.solomachine.v1.PacketCommitmentData)
    - [PacketReceiptAbsenceData](#ibc.lightclients.solomachine.v1.PacketReceiptAbsenceData)
    - [SignBytes](#ibc.lightclients.solomachine.v1.SignBytes)
    - [SignatureAndData](#ibc.lightclients.solomachine.v1.SignatureAndData)
    - [TimestampedSignatureData](#ibc.lightclients.solomachine.v1.TimestampedSignatureData)
  
    - [DataType](#ibc.lightclients.solomachine.v1.DataType)
  
- [ibc/lightclients/solomachine/v2/solomachine.proto](#ibc/lightclients/solomachine/v2/solomachine.proto)
    - [ChannelStateData](#ibc.lightclients.solomachine.v2.ChannelStateData)
    - [ClientState](#ibc.lightclients.solomachine.v2.ClientState)
    - [ClientStateData](#ibc.lightclients.solomachine.v2.ClientStateData)
    - [ConnectionStateData](#ibc.lightclients.solomachine.v2.ConnectionStateData)
    - [ConsensusState](#ibc.lightclients.solomachine.v2.ConsensusState)
    - [ConsensusStateData](#ibc.lightclients.solomachine.v2.ConsensusStateData)
    - [Header](#ibc.lightclients.solomachine.v2.Header)
    - [HeaderData](#ibc.lightclients.solomachine.v2.HeaderData)
    - [Misbehaviour](#ibc.lightclients.solomachine.v2.Misbehaviour)
    - [NextSequenceRecvData](#ibc.lightclients.solomachine.v2.NextSequenceRecvData)
    - [PacketAcknowledgementData](#ibc.lightclients.solomachine.v2.PacketAcknowledgementData)
    - [PacketCommitmentData](#ibc.lightclients.solomachine.v2.PacketCommitmentData)
    - [PacketReceiptAbsenceData](#ibc.lightclients.solomachine.v2.PacketReceiptAbsenceData)
    - [SignBytes](#ibc.lightclients.solomachine.v2.SignBytes)
    - [SignatureAndData](#ibc.lightclients.solomachine.v2.SignatureAndData)
    - [TimestampedSignatureData](#ibc.lightclients.solomachine.v2.TimestampedSignatureData)
  
    - [DataType](#ibc.lightclients.solomachine.v2.DataType)
  
- [ibc/lightclients/tendermint/v1/tendermint.proto](#ibc/lightclients/tendermint/v1/tendermint.proto)
    - [ClientState](#ibc.lightclients.tendermint.v1.ClientState)
    - [ConsensusState](#ibc.lightclients.tendermint.v1.ConsensusState)
    - [Fraction](#ibc.lightclients.tendermint.v1.Fraction)
    - [Header](#ibc.lightclients.tendermint.v1.Header)
    - [Misbehaviour](#ibc.lightclients.tendermint.v1.Misbehaviour)
  
- [Scalar Value Types](#scalar-value-types)



<a name="ibc/applications/interchain_accounts/v1/account.proto"></a>
<p align="right"><a href="#top">Top</a></p>

## ibc/applications/interchain_accounts/v1/account.proto



<a name="ibc.applications.interchain_accounts.v1.InterchainAccount"></a>

### InterchainAccount
An InterchainAccount is defined as a BaseAccount & the address of the account owner on the controller chain


| Field | Type | Label | Description |
| ----- | ---- | ----- | ----------- |
| `base_account` | [cosmos.auth.v1beta1.BaseAccount](#cosmos.auth.v1beta1.BaseAccount) |  |  |
| `account_owner` | [string](#string) |  |  |





 <!-- end messages -->

 <!-- end enums -->

 <!-- end HasExtensions -->

 <!-- end services -->



<a name="ibc/applications/interchain_accounts/v1/genesis.proto"></a>
<p align="right"><a href="#top">Top</a></p>

## ibc/applications/interchain_accounts/v1/genesis.proto



<a name="ibc.applications.interchain_accounts.v1.ActiveChannel"></a>

### ActiveChannel
ActiveChannel contains a connection ID, port ID and associated active channel ID


| Field | Type | Label | Description |
| ----- | ---- | ----- | ----------- |
| `connection_id` | [string](#string) |  |  |
| `port_id` | [string](#string) |  |  |
| `channel_id` | [string](#string) |  |  |






<a name="ibc.applications.interchain_accounts.v1.ControllerGenesisState"></a>

### ControllerGenesisState
ControllerGenesisState defines the interchain accounts controller genesis state


| Field | Type | Label | Description |
| ----- | ---- | ----- | ----------- |
| `active_channels` | [ActiveChannel](#ibc.applications.interchain_accounts.v1.ActiveChannel) | repeated |  |
| `interchain_accounts` | [RegisteredInterchainAccount](#ibc.applications.interchain_accounts.v1.RegisteredInterchainAccount) | repeated |  |
| `ports` | [string](#string) | repeated |  |
| `params` | [ibc.applications.interchain_accounts.controller.v1.Params](#ibc.applications.interchain_accounts.controller.v1.Params) |  |  |






<a name="ibc.applications.interchain_accounts.v1.GenesisState"></a>

### GenesisState
GenesisState defines the interchain accounts genesis state


| Field | Type | Label | Description |
| ----- | ---- | ----- | ----------- |
| `controller_genesis_state` | [ControllerGenesisState](#ibc.applications.interchain_accounts.v1.ControllerGenesisState) |  |  |
| `host_genesis_state` | [HostGenesisState](#ibc.applications.interchain_accounts.v1.HostGenesisState) |  |  |






<a name="ibc.applications.interchain_accounts.v1.HostGenesisState"></a>

### HostGenesisState
HostGenesisState defines the interchain accounts host genesis state


| Field | Type | Label | Description |
| ----- | ---- | ----- | ----------- |
| `active_channels` | [ActiveChannel](#ibc.applications.interchain_accounts.v1.ActiveChannel) | repeated |  |
| `interchain_accounts` | [RegisteredInterchainAccount](#ibc.applications.interchain_accounts.v1.RegisteredInterchainAccount) | repeated |  |
| `port` | [string](#string) |  |  |
| `params` | [ibc.applications.interchain_accounts.host.v1.Params](#ibc.applications.interchain_accounts.host.v1.Params) |  |  |






<a name="ibc.applications.interchain_accounts.v1.RegisteredInterchainAccount"></a>

### RegisteredInterchainAccount
RegisteredInterchainAccount contains a connection ID, port ID and associated interchain account address


| Field | Type | Label | Description |
| ----- | ---- | ----- | ----------- |
| `connection_id` | [string](#string) |  |  |
| `port_id` | [string](#string) |  |  |
| `account_address` | [string](#string) |  |  |





 <!-- end messages -->

 <!-- end enums -->

 <!-- end HasExtensions -->

 <!-- end services -->



<a name="ibc/applications/interchain_accounts/v1/metadata.proto"></a>
<p align="right"><a href="#top">Top</a></p>

## ibc/applications/interchain_accounts/v1/metadata.proto



<a name="ibc.applications.interchain_accounts.v1.Metadata"></a>

### Metadata
Metadata defines a set of protocol specific data encoded into the ICS27 channel version bytestring
See ICS004: https://github.com/cosmos/ibc/tree/master/spec/core/ics-004-channel-and-packet-semantics#Versioning


| Field | Type | Label | Description |
| ----- | ---- | ----- | ----------- |
| `version` | [string](#string) |  | version defines the ICS27 protocol version |
| `controller_connection_id` | [string](#string) |  | controller_connection_id is the connection identifier associated with the controller chain |
| `host_connection_id` | [string](#string) |  | host_connection_id is the connection identifier associated with the host chain |
| `address` | [string](#string) |  | address defines the interchain account address to be fulfilled upon the OnChanOpenTry handshake step NOTE: the address field is empty on the OnChanOpenInit handshake step |
| `encoding` | [string](#string) |  | encoding defines the supported codec format |
| `tx_type` | [string](#string) |  | tx_type defines the type of transactions the interchain account can execute |





 <!-- end messages -->

 <!-- end enums -->

 <!-- end HasExtensions -->

 <!-- end services -->



<a name="ibc/applications/interchain_accounts/v1/packet.proto"></a>
<p align="right"><a href="#top">Top</a></p>

## ibc/applications/interchain_accounts/v1/packet.proto



<a name="ibc.applications.interchain_accounts.v1.CosmosTx"></a>

### CosmosTx
CosmosTx contains a list of sdk.Msg's. It should be used when sending transactions to an SDK host chain.


| Field | Type | Label | Description |
| ----- | ---- | ----- | ----------- |
| `messages` | [google.protobuf.Any](#google.protobuf.Any) | repeated |  |






<a name="ibc.applications.interchain_accounts.v1.InterchainAccountPacketData"></a>

### InterchainAccountPacketData
InterchainAccountPacketData is comprised of a raw transaction, type of transaction and optional memo field.


| Field | Type | Label | Description |
| ----- | ---- | ----- | ----------- |
| `type` | [Type](#ibc.applications.interchain_accounts.v1.Type) |  |  |
| `data` | [bytes](#bytes) |  |  |
| `memo` | [string](#string) |  |  |





 <!-- end messages -->


<a name="ibc.applications.interchain_accounts.v1.Type"></a>

### Type
Type defines a classification of message issued from a controller chain to its associated interchain accounts
host

| Name | Number | Description |
| ---- | ------ | ----------- |
| TYPE_UNSPECIFIED | 0 | Default zero value enumeration |
| TYPE_EXECUTE_TX | 1 | Execute a transaction on an interchain accounts host chain |


 <!-- end enums -->

 <!-- end HasExtensions -->

 <!-- end services -->



<a name="ibc/applications/transfer/v1/transfer.proto"></a>
<p align="right"><a href="#top">Top</a></p>

## ibc/applications/transfer/v1/transfer.proto



<a name="ibc.applications.transfer.v1.DenomTrace"></a>

### DenomTrace
DenomTrace contains the base denomination for ICS20 fungible tokens and the
source tracing information path.


| Field | Type | Label | Description |
| ----- | ---- | ----- | ----------- |
| `path` | [string](#string) |  | path defines the chain of port/channel identifiers used for tracing the source of the fungible token. |
| `base_denom` | [string](#string) |  | base denomination of the relayed fungible token. |






<a name="ibc.applications.transfer.v1.Params"></a>

### Params
Params defines the set of IBC transfer parameters.
NOTE: To prevent a single token from being transferred, set the
TransfersEnabled parameter to true and then set the bank module's SendEnabled
parameter for the denomination to false.


| Field | Type | Label | Description |
| ----- | ---- | ----- | ----------- |
| `send_enabled` | [bool](#bool) |  | send_enabled enables or disables all cross-chain token transfers from this chain. |
| `receive_enabled` | [bool](#bool) |  | receive_enabled enables or disables all cross-chain token transfers to this chain. |





 <!-- end messages -->

 <!-- end enums -->

 <!-- end HasExtensions -->

 <!-- end services -->



<a name="ibc/applications/transfer/v1/genesis.proto"></a>
<p align="right"><a href="#top">Top</a></p>

## ibc/applications/transfer/v1/genesis.proto



<a name="ibc.applications.transfer.v1.GenesisState"></a>

### GenesisState
GenesisState defines the ibc-transfer genesis state


| Field | Type | Label | Description |
| ----- | ---- | ----- | ----------- |
| `port_id` | [string](#string) |  |  |
| `denom_traces` | [DenomTrace](#ibc.applications.transfer.v1.DenomTrace) | repeated |  |
| `params` | [Params](#ibc.applications.transfer.v1.Params) |  |  |





 <!-- end messages -->

 <!-- end enums -->

 <!-- end HasExtensions -->

 <!-- end services -->



<a name="ibc/applications/transfer/v1/query.proto"></a>
<p align="right"><a href="#top">Top</a></p>

## ibc/applications/transfer/v1/query.proto



<a name="ibc.applications.transfer.v1.QueryDenomHashRequest"></a>

### QueryDenomHashRequest
QueryDenomHashRequest is the request type for the Query/DenomHash RPC
method


| Field | Type | Label | Description |
| ----- | ---- | ----- | ----------- |
| `trace` | [string](#string) |  | The denomination trace ([port_id]/[channel_id])+/[denom] |






<a name="ibc.applications.transfer.v1.QueryDenomHashResponse"></a>

### QueryDenomHashResponse
QueryDenomHashResponse is the response type for the Query/DenomHash RPC
method.


| Field | Type | Label | Description |
| ----- | ---- | ----- | ----------- |
| `hash` | [string](#string) |  | hash (in hex format) of the denomination trace information. |






<a name="ibc.applications.transfer.v1.QueryDenomTraceRequest"></a>

### QueryDenomTraceRequest
QueryDenomTraceRequest is the request type for the Query/DenomTrace RPC
method


| Field | Type | Label | Description |
| ----- | ---- | ----- | ----------- |
| `hash` | [string](#string) |  | hash (in hex format) of the denomination trace information. |






<a name="ibc.applications.transfer.v1.QueryDenomTraceResponse"></a>

### QueryDenomTraceResponse
QueryDenomTraceResponse is the response type for the Query/DenomTrace RPC
method.


| Field | Type | Label | Description |
| ----- | ---- | ----- | ----------- |
| `denom_trace` | [DenomTrace](#ibc.applications.transfer.v1.DenomTrace) |  | denom_trace returns the requested denomination trace information. |






<a name="ibc.applications.transfer.v1.QueryDenomTracesRequest"></a>

### QueryDenomTracesRequest
QueryConnectionsRequest is the request type for the Query/DenomTraces RPC
method


| Field | Type | Label | Description |
| ----- | ---- | ----- | ----------- |
| `pagination` | [cosmos.base.query.v1beta1.PageRequest](#cosmos.base.query.v1beta1.PageRequest) |  | pagination defines an optional pagination for the request. |






<a name="ibc.applications.transfer.v1.QueryDenomTracesResponse"></a>

### QueryDenomTracesResponse
QueryConnectionsResponse is the response type for the Query/DenomTraces RPC
method.


| Field | Type | Label | Description |
| ----- | ---- | ----- | ----------- |
| `denom_traces` | [DenomTrace](#ibc.applications.transfer.v1.DenomTrace) | repeated | denom_traces returns all denominations trace information. |
| `pagination` | [cosmos.base.query.v1beta1.PageResponse](#cosmos.base.query.v1beta1.PageResponse) |  | pagination defines the pagination in the response. |






<a name="ibc.applications.transfer.v1.QueryParamsRequest"></a>

### QueryParamsRequest
QueryParamsRequest is the request type for the Query/Params RPC method.






<a name="ibc.applications.transfer.v1.QueryParamsResponse"></a>

### QueryParamsResponse
QueryParamsResponse is the response type for the Query/Params RPC method.


| Field | Type | Label | Description |
| ----- | ---- | ----- | ----------- |
| `params` | [Params](#ibc.applications.transfer.v1.Params) |  | params defines the parameters of the module. |





 <!-- end messages -->

 <!-- end enums -->

 <!-- end HasExtensions -->


<a name="ibc.applications.transfer.v1.Query"></a>

### Query
Query provides defines the gRPC querier service.

| Method Name | Request Type | Response Type | Description | HTTP Verb | Endpoint |
| ----------- | ------------ | ------------- | ------------| ------- | -------- |
| `DenomTrace` | [QueryDenomTraceRequest](#ibc.applications.transfer.v1.QueryDenomTraceRequest) | [QueryDenomTraceResponse](#ibc.applications.transfer.v1.QueryDenomTraceResponse) | DenomTrace queries a denomination trace information. | GET|/ibc/apps/transfer/v1/denom_traces/{hash}|
| `DenomTraces` | [QueryDenomTracesRequest](#ibc.applications.transfer.v1.QueryDenomTracesRequest) | [QueryDenomTracesResponse](#ibc.applications.transfer.v1.QueryDenomTracesResponse) | DenomTraces queries all denomination traces. | GET|/ibc/apps/transfer/v1/denom_traces|
| `Params` | [QueryParamsRequest](#ibc.applications.transfer.v1.QueryParamsRequest) | [QueryParamsResponse](#ibc.applications.transfer.v1.QueryParamsResponse) | Params queries all parameters of the ibc-transfer module. | GET|/ibc/apps/transfer/v1/params|
| `DenomHash` | [QueryDenomHashRequest](#ibc.applications.transfer.v1.QueryDenomHashRequest) | [QueryDenomHashResponse](#ibc.applications.transfer.v1.QueryDenomHashResponse) | DenomHash queries a denomination hash information. | GET|/ibc/apps/transfer/v1/denom_hashes/{trace}|

 <!-- end services -->



<a name="ibc/core/client/v1/client.proto"></a>
<p align="right"><a href="#top">Top</a></p>

## ibc/core/client/v1/client.proto



<a name="ibc.core.client.v1.ClientConsensusStates"></a>

### ClientConsensusStates
ClientConsensusStates defines all the stored consensus states for a given
client.


| Field | Type | Label | Description |
| ----- | ---- | ----- | ----------- |
| `client_id` | [string](#string) |  | client identifier |
| `consensus_states` | [ConsensusStateWithHeight](#ibc.core.client.v1.ConsensusStateWithHeight) | repeated | consensus states and their heights associated with the client |






<a name="ibc.core.client.v1.ClientUpdateProposal"></a>

### ClientUpdateProposal
ClientUpdateProposal is a governance proposal. If it passes, the substitute
client's latest consensus state is copied over to the subject client. The proposal
handler may fail if the subject and the substitute do not match in client and
chain parameters (with exception to latest height, frozen height, and chain-id).


| Field | Type | Label | Description |
| ----- | ---- | ----- | ----------- |
| `title` | [string](#string) |  | the title of the update proposal |
| `description` | [string](#string) |  | the description of the proposal |
| `subject_client_id` | [string](#string) |  | the client identifier for the client to be updated if the proposal passes |
| `substitute_client_id` | [string](#string) |  | the substitute client identifier for the client standing in for the subject client |






<a name="ibc.core.client.v1.ConsensusStateWithHeight"></a>

### ConsensusStateWithHeight
ConsensusStateWithHeight defines a consensus state with an additional height
field.


| Field | Type | Label | Description |
| ----- | ---- | ----- | ----------- |
| `height` | [Height](#ibc.core.client.v1.Height) |  | consensus state height |
| `consensus_state` | [google.protobuf.Any](#google.protobuf.Any) |  | consensus state |






<a name="ibc.core.client.v1.Height"></a>

### Height
Height is a monotonically increasing data type
that can be compared against another Height for the purposes of updating and
freezing clients

Normally the RevisionHeight is incremented at each height while keeping
RevisionNumber the same. However some consensus algorithms may choose to
reset the height in certain conditions e.g. hard forks, state-machine
breaking changes In these cases, the RevisionNumber is incremented so that
height continues to be monitonically increasing even as the RevisionHeight
gets reset


| Field | Type | Label | Description |
| ----- | ---- | ----- | ----------- |
| `revision_number` | [uint64](#uint64) |  | the revision that the client is currently on |
| `revision_height` | [uint64](#uint64) |  | the height within the given revision |






<a name="ibc.core.client.v1.IdentifiedClientState"></a>

### IdentifiedClientState
IdentifiedClientState defines a client state with an additional client
identifier field.


| Field | Type | Label | Description |
| ----- | ---- | ----- | ----------- |
| `client_id` | [string](#string) |  | client identifier |
| `client_state` | [google.protobuf.Any](#google.protobuf.Any) |  | client state |






<a name="ibc.core.client.v1.Params"></a>

### Params
Params defines the set of IBC light client parameters.


| Field | Type | Label | Description |
| ----- | ---- | ----- | ----------- |
| `allowed_clients` | [string](#string) | repeated | allowed_clients defines the list of allowed client state types. |






<a name="ibc.core.client.v1.UpgradeProposal"></a>

### UpgradeProposal
UpgradeProposal is a gov Content type for initiating an IBC breaking
upgrade.


| Field | Type | Label | Description |
| ----- | ---- | ----- | ----------- |
| `title` | [string](#string) |  |  |
| `description` | [string](#string) |  |  |
| `plan` | [cosmos.upgrade.v1beta1.Plan](#cosmos.upgrade.v1beta1.Plan) |  |  |
| `upgraded_client_state` | [google.protobuf.Any](#google.protobuf.Any) |  | An UpgradedClientState must be provided to perform an IBC breaking upgrade. This will make the chain commit to the correct upgraded (self) client state before the upgrade occurs, so that connecting chains can verify that the new upgraded client is valid by verifying a proof on the previous version of the chain. This will allow IBC connections to persist smoothly across planned chain upgrades |





 <!-- end messages -->

 <!-- end enums -->

 <!-- end HasExtensions -->

 <!-- end services -->



<a name="ibc/applications/transfer/v1/tx.proto"></a>
<p align="right"><a href="#top">Top</a></p>

## ibc/applications/transfer/v1/tx.proto



<a name="ibc.applications.transfer.v1.MsgTransfer"></a>

### MsgTransfer
MsgTransfer defines a msg to transfer fungible tokens (i.e Coins) between
ICS20 enabled chains. See ICS Spec here:
https://github.com/cosmos/ibc/tree/master/spec/app/ics-020-fungible-token-transfer#data-structures


| Field | Type | Label | Description |
| ----- | ---- | ----- | ----------- |
| `source_port` | [string](#string) |  | the port on which the packet will be sent |
| `source_channel` | [string](#string) |  | the channel by which the packet will be sent |
| `token` | [cosmos.base.v1beta1.Coin](#cosmos.base.v1beta1.Coin) |  | the tokens to be transferred |
| `sender` | [string](#string) |  | the sender address |
| `receiver` | [string](#string) |  | the recipient address on the destination chain |
| `timeout_height` | [ibc.core.client.v1.Height](#ibc.core.client.v1.Height) |  | Timeout height relative to the current block height. The timeout is disabled when set to 0. |
| `timeout_timestamp` | [uint64](#uint64) |  | Timeout timestamp in absolute nanoseconds since unix epoch. The timeout is disabled when set to 0. |






<a name="ibc.applications.transfer.v1.MsgTransferResponse"></a>

### MsgTransferResponse
MsgTransferResponse defines the Msg/Transfer response type.





 <!-- end messages -->

 <!-- end enums -->

 <!-- end HasExtensions -->


<a name="ibc.applications.transfer.v1.Msg"></a>

### Msg
Msg defines the ibc/transfer Msg service.

| Method Name | Request Type | Response Type | Description | HTTP Verb | Endpoint |
| ----------- | ------------ | ------------- | ------------| ------- | -------- |
| `Transfer` | [MsgTransfer](#ibc.applications.transfer.v1.MsgTransfer) | [MsgTransferResponse](#ibc.applications.transfer.v1.MsgTransferResponse) | Transfer defines a rpc handler method for MsgTransfer. | |

 <!-- end services -->



<a name="ibc/applications/transfer/v2/packet.proto"></a>
<p align="right"><a href="#top">Top</a></p>

## ibc/applications/transfer/v2/packet.proto



<a name="ibc.applications.transfer.v2.FungibleTokenPacketData"></a>

### FungibleTokenPacketData
FungibleTokenPacketData defines a struct for the packet payload
See FungibleTokenPacketData spec:
https://github.com/cosmos/ibc/tree/master/spec/app/ics-020-fungible-token-transfer#data-structures


| Field | Type | Label | Description |
| ----- | ---- | ----- | ----------- |
| `denom` | [string](#string) |  | the token denomination to be transferred |
| `amount` | [string](#string) |  | the token amount to be transferred |
| `sender` | [string](#string) |  | the sender address |
| `receiver` | [string](#string) |  | the recipient address on the destination chain |





 <!-- end messages -->

 <!-- end enums -->

 <!-- end HasExtensions -->

 <!-- end services -->



<a name="ibc/core/channel/v1/channel.proto"></a>
<p align="right"><a href="#top">Top</a></p>

## ibc/core/channel/v1/channel.proto



<a name="ibc.core.channel.v1.Acknowledgement"></a>

### Acknowledgement
Acknowledgement is the recommended acknowledgement format to be used by
app-specific protocols.
NOTE: The field numbers 21 and 22 were explicitly chosen to avoid accidental
conflicts with other protobuf message formats used for acknowledgements.
The first byte of any message with this format will be the non-ASCII values
`0xaa` (result) or `0xb2` (error). Implemented as defined by ICS:
https://github.com/cosmos/ibc/tree/master/spec/core/ics-004-channel-and-packet-semantics#acknowledgement-envelope


| Field | Type | Label | Description |
| ----- | ---- | ----- | ----------- |
| `result` | [bytes](#bytes) |  |  |
| `error` | [string](#string) |  |  |






<a name="ibc.core.channel.v1.Channel"></a>

### Channel
Channel defines pipeline for exactly-once packet delivery between specific
modules on separate blockchains, which has at least one end capable of
sending packets and one end capable of receiving packets.


| Field | Type | Label | Description |
| ----- | ---- | ----- | ----------- |
| `state` | [State](#ibc.core.channel.v1.State) |  | current state of the channel end |
| `ordering` | [Order](#ibc.core.channel.v1.Order) |  | whether the channel is ordered or unordered |
| `counterparty` | [Counterparty](#ibc.core.channel.v1.Counterparty) |  | counterparty channel end |
| `connection_hops` | [string](#string) | repeated | list of connection identifiers, in order, along which packets sent on this channel will travel |
| `version` | [string](#string) |  | opaque channel version, which is agreed upon during the handshake |






<a name="ibc.core.channel.v1.Counterparty"></a>

### Counterparty
Counterparty defines a channel end counterparty


| Field | Type | Label | Description |
| ----- | ---- | ----- | ----------- |
| `port_id` | [string](#string) |  | port on the counterparty chain which owns the other end of the channel. |
| `channel_id` | [string](#string) |  | channel end on the counterparty chain |






<a name="ibc.core.channel.v1.IdentifiedChannel"></a>

### IdentifiedChannel
IdentifiedChannel defines a channel with additional port and channel
identifier fields.


| Field | Type | Label | Description |
| ----- | ---- | ----- | ----------- |
| `state` | [State](#ibc.core.channel.v1.State) |  | current state of the channel end |
| `ordering` | [Order](#ibc.core.channel.v1.Order) |  | whether the channel is ordered or unordered |
| `counterparty` | [Counterparty](#ibc.core.channel.v1.Counterparty) |  | counterparty channel end |
| `connection_hops` | [string](#string) | repeated | list of connection identifiers, in order, along which packets sent on this channel will travel |
| `version` | [string](#string) |  | opaque channel version, which is agreed upon during the handshake |
| `port_id` | [string](#string) |  | port identifier |
| `channel_id` | [string](#string) |  | channel identifier |






<a name="ibc.core.channel.v1.Packet"></a>

### Packet
Packet defines a type that carries data across different chains through IBC


| Field | Type | Label | Description |
| ----- | ---- | ----- | ----------- |
| `sequence` | [uint64](#uint64) |  | number corresponds to the order of sends and receives, where a Packet with an earlier sequence number must be sent and received before a Packet with a later sequence number. |
| `source_port` | [string](#string) |  | identifies the port on the sending chain. |
| `source_channel` | [string](#string) |  | identifies the channel end on the sending chain. |
| `destination_port` | [string](#string) |  | identifies the port on the receiving chain. |
| `destination_channel` | [string](#string) |  | identifies the channel end on the receiving chain. |
| `data` | [bytes](#bytes) |  | actual opaque bytes transferred directly to the application module |
| `timeout_height` | [ibc.core.client.v1.Height](#ibc.core.client.v1.Height) |  | block height after which the packet times out |
| `timeout_timestamp` | [uint64](#uint64) |  | block timestamp (in nanoseconds) after which the packet times out |






<a name="ibc.core.channel.v1.PacketState"></a>

### PacketState
PacketState defines the generic type necessary to retrieve and store
packet commitments, acknowledgements, and receipts.
Caller is responsible for knowing the context necessary to interpret this
state as a commitment, acknowledgement, or a receipt.


| Field | Type | Label | Description |
| ----- | ---- | ----- | ----------- |
| `port_id` | [string](#string) |  | channel port identifier. |
| `channel_id` | [string](#string) |  | channel unique identifier. |
| `sequence` | [uint64](#uint64) |  | packet sequence. |
| `data` | [bytes](#bytes) |  | embedded data that represents packet state. |





 <!-- end messages -->


<a name="ibc.core.channel.v1.Order"></a>

### Order
Order defines if a channel is ORDERED or UNORDERED

| Name | Number | Description |
| ---- | ------ | ----------- |
| ORDER_NONE_UNSPECIFIED | 0 | zero-value for channel ordering |
| ORDER_UNORDERED | 1 | packets can be delivered in any order, which may differ from the order in which they were sent. |
| ORDER_ORDERED | 2 | packets are delivered exactly in the order which they were sent |



<a name="ibc.core.channel.v1.State"></a>

### State
State defines if a channel is in one of the following states:
CLOSED, INIT, TRYOPEN, OPEN or UNINITIALIZED.

| Name | Number | Description |
| ---- | ------ | ----------- |
| STATE_UNINITIALIZED_UNSPECIFIED | 0 | Default State |
| STATE_INIT | 1 | A channel has just started the opening handshake. |
| STATE_TRYOPEN | 2 | A channel has acknowledged the handshake step on the counterparty chain. |
| STATE_OPEN | 3 | A channel has completed the handshake. Open channels are ready to send and receive packets. |
| STATE_CLOSED | 4 | A channel has been closed and can no longer be used to send or receive packets. |


 <!-- end enums -->

 <!-- end HasExtensions -->

 <!-- end services -->



<a name="ibc/core/channel/v1/genesis.proto"></a>
<p align="right"><a href="#top">Top</a></p>

## ibc/core/channel/v1/genesis.proto



<a name="ibc.core.channel.v1.GenesisState"></a>

### GenesisState
GenesisState defines the ibc channel submodule's genesis state.


| Field | Type | Label | Description |
| ----- | ---- | ----- | ----------- |
| `channels` | [IdentifiedChannel](#ibc.core.channel.v1.IdentifiedChannel) | repeated |  |
| `acknowledgements` | [PacketState](#ibc.core.channel.v1.PacketState) | repeated |  |
| `commitments` | [PacketState](#ibc.core.channel.v1.PacketState) | repeated |  |
| `receipts` | [PacketState](#ibc.core.channel.v1.PacketState) | repeated |  |
| `send_sequences` | [PacketSequence](#ibc.core.channel.v1.PacketSequence) | repeated |  |
| `recv_sequences` | [PacketSequence](#ibc.core.channel.v1.PacketSequence) | repeated |  |
| `ack_sequences` | [PacketSequence](#ibc.core.channel.v1.PacketSequence) | repeated |  |
| `next_channel_sequence` | [uint64](#uint64) |  | the sequence for the next generated channel identifier |






<a name="ibc.core.channel.v1.PacketSequence"></a>

### PacketSequence
PacketSequence defines the genesis type necessary to retrieve and store
next send and receive sequences.


| Field | Type | Label | Description |
| ----- | ---- | ----- | ----------- |
| `port_id` | [string](#string) |  |  |
| `channel_id` | [string](#string) |  |  |
| `sequence` | [uint64](#uint64) |  |  |





 <!-- end messages -->

 <!-- end enums -->

 <!-- end HasExtensions -->

 <!-- end services -->



<a name="ibc/core/channel/v1/query.proto"></a>
<p align="right"><a href="#top">Top</a></p>

## ibc/core/channel/v1/query.proto



<a name="ibc.core.channel.v1.QueryChannelClientStateRequest"></a>

### QueryChannelClientStateRequest
QueryChannelClientStateRequest is the request type for the Query/ClientState
RPC method


| Field | Type | Label | Description |
| ----- | ---- | ----- | ----------- |
| `port_id` | [string](#string) |  | port unique identifier |
| `channel_id` | [string](#string) |  | channel unique identifier |






<a name="ibc.core.channel.v1.QueryChannelClientStateResponse"></a>

### QueryChannelClientStateResponse
QueryChannelClientStateResponse is the Response type for the
Query/QueryChannelClientState RPC method


| Field | Type | Label | Description |
| ----- | ---- | ----- | ----------- |
| `identified_client_state` | [ibc.core.client.v1.IdentifiedClientState](#ibc.core.client.v1.IdentifiedClientState) |  | client state associated with the channel |
| `proof` | [bytes](#bytes) |  | merkle proof of existence |
| `proof_height` | [ibc.core.client.v1.Height](#ibc.core.client.v1.Height) |  | height at which the proof was retrieved |






<a name="ibc.core.channel.v1.QueryChannelConsensusStateRequest"></a>

### QueryChannelConsensusStateRequest
QueryChannelConsensusStateRequest is the request type for the
Query/ConsensusState RPC method


| Field | Type | Label | Description |
| ----- | ---- | ----- | ----------- |
| `port_id` | [string](#string) |  | port unique identifier |
| `channel_id` | [string](#string) |  | channel unique identifier |
| `revision_number` | [uint64](#uint64) |  | revision number of the consensus state |
| `revision_height` | [uint64](#uint64) |  | revision height of the consensus state |






<a name="ibc.core.channel.v1.QueryChannelConsensusStateResponse"></a>

### QueryChannelConsensusStateResponse
QueryChannelClientStateResponse is the Response type for the
Query/QueryChannelClientState RPC method


| Field | Type | Label | Description |
| ----- | ---- | ----- | ----------- |
| `consensus_state` | [google.protobuf.Any](#google.protobuf.Any) |  | consensus state associated with the channel |
| `client_id` | [string](#string) |  | client ID associated with the consensus state |
| `proof` | [bytes](#bytes) |  | merkle proof of existence |
| `proof_height` | [ibc.core.client.v1.Height](#ibc.core.client.v1.Height) |  | height at which the proof was retrieved |






<a name="ibc.core.channel.v1.QueryChannelRequest"></a>

### QueryChannelRequest
QueryChannelRequest is the request type for the Query/Channel RPC method


| Field | Type | Label | Description |
| ----- | ---- | ----- | ----------- |
| `port_id` | [string](#string) |  | port unique identifier |
| `channel_id` | [string](#string) |  | channel unique identifier |






<a name="ibc.core.channel.v1.QueryChannelResponse"></a>

### QueryChannelResponse
QueryChannelResponse is the response type for the Query/Channel RPC method.
Besides the Channel end, it includes a proof and the height from which the
proof was retrieved.


| Field | Type | Label | Description |
| ----- | ---- | ----- | ----------- |
| `channel` | [Channel](#ibc.core.channel.v1.Channel) |  | channel associated with the request identifiers |
| `proof` | [bytes](#bytes) |  | merkle proof of existence |
| `proof_height` | [ibc.core.client.v1.Height](#ibc.core.client.v1.Height) |  | height at which the proof was retrieved |






<a name="ibc.core.channel.v1.QueryChannelsRequest"></a>

### QueryChannelsRequest
QueryChannelsRequest is the request type for the Query/Channels RPC method


| Field | Type | Label | Description |
| ----- | ---- | ----- | ----------- |
| `pagination` | [cosmos.base.query.v1beta1.PageRequest](#cosmos.base.query.v1beta1.PageRequest) |  | pagination request |






<a name="ibc.core.channel.v1.QueryChannelsResponse"></a>

### QueryChannelsResponse
QueryChannelsResponse is the response type for the Query/Channels RPC method.


| Field | Type | Label | Description |
| ----- | ---- | ----- | ----------- |
| `channels` | [IdentifiedChannel](#ibc.core.channel.v1.IdentifiedChannel) | repeated | list of stored channels of the chain. |
| `pagination` | [cosmos.base.query.v1beta1.PageResponse](#cosmos.base.query.v1beta1.PageResponse) |  | pagination response |
| `height` | [ibc.core.client.v1.Height](#ibc.core.client.v1.Height) |  | query block height |






<a name="ibc.core.channel.v1.QueryConnectionChannelsRequest"></a>

### QueryConnectionChannelsRequest
QueryConnectionChannelsRequest is the request type for the
Query/QueryConnectionChannels RPC method


| Field | Type | Label | Description |
| ----- | ---- | ----- | ----------- |
| `connection` | [string](#string) |  | connection unique identifier |
| `pagination` | [cosmos.base.query.v1beta1.PageRequest](#cosmos.base.query.v1beta1.PageRequest) |  | pagination request |






<a name="ibc.core.channel.v1.QueryConnectionChannelsResponse"></a>

### QueryConnectionChannelsResponse
QueryConnectionChannelsResponse is the Response type for the
Query/QueryConnectionChannels RPC method


| Field | Type | Label | Description |
| ----- | ---- | ----- | ----------- |
| `channels` | [IdentifiedChannel](#ibc.core.channel.v1.IdentifiedChannel) | repeated | list of channels associated with a connection. |
| `pagination` | [cosmos.base.query.v1beta1.PageResponse](#cosmos.base.query.v1beta1.PageResponse) |  | pagination response |
| `height` | [ibc.core.client.v1.Height](#ibc.core.client.v1.Height) |  | query block height |






<a name="ibc.core.channel.v1.QueryNextSequenceReceiveRequest"></a>

### QueryNextSequenceReceiveRequest
QueryNextSequenceReceiveRequest is the request type for the
Query/QueryNextSequenceReceiveRequest RPC method


| Field | Type | Label | Description |
| ----- | ---- | ----- | ----------- |
| `port_id` | [string](#string) |  | port unique identifier |
| `channel_id` | [string](#string) |  | channel unique identifier |






<a name="ibc.core.channel.v1.QueryNextSequenceReceiveResponse"></a>

### QueryNextSequenceReceiveResponse
QuerySequenceResponse is the request type for the
Query/QueryNextSequenceReceiveResponse RPC method


| Field | Type | Label | Description |
| ----- | ---- | ----- | ----------- |
| `next_sequence_receive` | [uint64](#uint64) |  | next sequence receive number |
| `proof` | [bytes](#bytes) |  | merkle proof of existence |
| `proof_height` | [ibc.core.client.v1.Height](#ibc.core.client.v1.Height) |  | height at which the proof was retrieved |






<a name="ibc.core.channel.v1.QueryPacketAcknowledgementRequest"></a>

### QueryPacketAcknowledgementRequest
QueryPacketAcknowledgementRequest is the request type for the
Query/PacketAcknowledgement RPC method


| Field | Type | Label | Description |
| ----- | ---- | ----- | ----------- |
| `port_id` | [string](#string) |  | port unique identifier |
| `channel_id` | [string](#string) |  | channel unique identifier |
| `sequence` | [uint64](#uint64) |  | packet sequence |






<a name="ibc.core.channel.v1.QueryPacketAcknowledgementResponse"></a>

### QueryPacketAcknowledgementResponse
QueryPacketAcknowledgementResponse defines the client query response for a
packet which also includes a proof and the height from which the
proof was retrieved


| Field | Type | Label | Description |
| ----- | ---- | ----- | ----------- |
| `acknowledgement` | [bytes](#bytes) |  | packet associated with the request fields |
| `proof` | [bytes](#bytes) |  | merkle proof of existence |
| `proof_height` | [ibc.core.client.v1.Height](#ibc.core.client.v1.Height) |  | height at which the proof was retrieved |






<a name="ibc.core.channel.v1.QueryPacketAcknowledgementsRequest"></a>

### QueryPacketAcknowledgementsRequest
QueryPacketAcknowledgementsRequest is the request type for the
Query/QueryPacketCommitments RPC method


| Field | Type | Label | Description |
| ----- | ---- | ----- | ----------- |
| `port_id` | [string](#string) |  | port unique identifier |
| `channel_id` | [string](#string) |  | channel unique identifier |
| `pagination` | [cosmos.base.query.v1beta1.PageRequest](#cosmos.base.query.v1beta1.PageRequest) |  | pagination request |
| `packet_commitment_sequences` | [uint64](#uint64) | repeated | list of packet sequences |






<a name="ibc.core.channel.v1.QueryPacketAcknowledgementsResponse"></a>

### QueryPacketAcknowledgementsResponse
QueryPacketAcknowledgemetsResponse is the request type for the
Query/QueryPacketAcknowledgements RPC method


| Field | Type | Label | Description |
| ----- | ---- | ----- | ----------- |
| `acknowledgements` | [PacketState](#ibc.core.channel.v1.PacketState) | repeated |  |
| `pagination` | [cosmos.base.query.v1beta1.PageResponse](#cosmos.base.query.v1beta1.PageResponse) |  | pagination response |
| `height` | [ibc.core.client.v1.Height](#ibc.core.client.v1.Height) |  | query block height |






<a name="ibc.core.channel.v1.QueryPacketCommitmentRequest"></a>

### QueryPacketCommitmentRequest
QueryPacketCommitmentRequest is the request type for the
Query/PacketCommitment RPC method


| Field | Type | Label | Description |
| ----- | ---- | ----- | ----------- |
| `port_id` | [string](#string) |  | port unique identifier |
| `channel_id` | [string](#string) |  | channel unique identifier |
| `sequence` | [uint64](#uint64) |  | packet sequence |






<a name="ibc.core.channel.v1.QueryPacketCommitmentResponse"></a>

### QueryPacketCommitmentResponse
QueryPacketCommitmentResponse defines the client query response for a packet
which also includes a proof and the height from which the proof was
retrieved


| Field | Type | Label | Description |
| ----- | ---- | ----- | ----------- |
| `commitment` | [bytes](#bytes) |  | packet associated with the request fields |
| `proof` | [bytes](#bytes) |  | merkle proof of existence |
| `proof_height` | [ibc.core.client.v1.Height](#ibc.core.client.v1.Height) |  | height at which the proof was retrieved |






<a name="ibc.core.channel.v1.QueryPacketCommitmentsRequest"></a>

### QueryPacketCommitmentsRequest
QueryPacketCommitmentsRequest is the request type for the
Query/QueryPacketCommitments RPC method


| Field | Type | Label | Description |
| ----- | ---- | ----- | ----------- |
| `port_id` | [string](#string) |  | port unique identifier |
| `channel_id` | [string](#string) |  | channel unique identifier |
| `pagination` | [cosmos.base.query.v1beta1.PageRequest](#cosmos.base.query.v1beta1.PageRequest) |  | pagination request |






<a name="ibc.core.channel.v1.QueryPacketCommitmentsResponse"></a>

### QueryPacketCommitmentsResponse
QueryPacketCommitmentsResponse is the request type for the
Query/QueryPacketCommitments RPC method


| Field | Type | Label | Description |
| ----- | ---- | ----- | ----------- |
| `commitments` | [PacketState](#ibc.core.channel.v1.PacketState) | repeated |  |
| `pagination` | [cosmos.base.query.v1beta1.PageResponse](#cosmos.base.query.v1beta1.PageResponse) |  | pagination response |
| `height` | [ibc.core.client.v1.Height](#ibc.core.client.v1.Height) |  | query block height |






<a name="ibc.core.channel.v1.QueryPacketReceiptRequest"></a>

### QueryPacketReceiptRequest
QueryPacketReceiptRequest is the request type for the
Query/PacketReceipt RPC method


| Field | Type | Label | Description |
| ----- | ---- | ----- | ----------- |
| `port_id` | [string](#string) |  | port unique identifier |
| `channel_id` | [string](#string) |  | channel unique identifier |
| `sequence` | [uint64](#uint64) |  | packet sequence |






<a name="ibc.core.channel.v1.QueryPacketReceiptResponse"></a>

### QueryPacketReceiptResponse
QueryPacketReceiptResponse defines the client query response for a packet
receipt which also includes a proof, and the height from which the proof was
retrieved


| Field | Type | Label | Description |
| ----- | ---- | ----- | ----------- |
| `received` | [bool](#bool) |  | success flag for if receipt exists |
| `proof` | [bytes](#bytes) |  | merkle proof of existence |
| `proof_height` | [ibc.core.client.v1.Height](#ibc.core.client.v1.Height) |  | height at which the proof was retrieved |






<a name="ibc.core.channel.v1.QueryUnreceivedAcksRequest"></a>

### QueryUnreceivedAcksRequest
QueryUnreceivedAcks is the request type for the
Query/UnreceivedAcks RPC method


| Field | Type | Label | Description |
| ----- | ---- | ----- | ----------- |
| `port_id` | [string](#string) |  | port unique identifier |
| `channel_id` | [string](#string) |  | channel unique identifier |
| `packet_ack_sequences` | [uint64](#uint64) | repeated | list of acknowledgement sequences |






<a name="ibc.core.channel.v1.QueryUnreceivedAcksResponse"></a>

### QueryUnreceivedAcksResponse
QueryUnreceivedAcksResponse is the response type for the
Query/UnreceivedAcks RPC method


| Field | Type | Label | Description |
| ----- | ---- | ----- | ----------- |
| `sequences` | [uint64](#uint64) | repeated | list of unreceived acknowledgement sequences |
| `height` | [ibc.core.client.v1.Height](#ibc.core.client.v1.Height) |  | query block height |






<a name="ibc.core.channel.v1.QueryUnreceivedPacketsRequest"></a>

### QueryUnreceivedPacketsRequest
QueryUnreceivedPacketsRequest is the request type for the
Query/UnreceivedPackets RPC method


| Field | Type | Label | Description |
| ----- | ---- | ----- | ----------- |
| `port_id` | [string](#string) |  | port unique identifier |
| `channel_id` | [string](#string) |  | channel unique identifier |
| `packet_commitment_sequences` | [uint64](#uint64) | repeated | list of packet sequences |






<a name="ibc.core.channel.v1.QueryUnreceivedPacketsResponse"></a>

### QueryUnreceivedPacketsResponse
QueryUnreceivedPacketsResponse is the response type for the
Query/UnreceivedPacketCommitments RPC method


| Field | Type | Label | Description |
| ----- | ---- | ----- | ----------- |
| `sequences` | [uint64](#uint64) | repeated | list of unreceived packet sequences |
| `height` | [ibc.core.client.v1.Height](#ibc.core.client.v1.Height) |  | query block height |





 <!-- end messages -->

 <!-- end enums -->

 <!-- end HasExtensions -->


<a name="ibc.core.channel.v1.Query"></a>

### Query
Query provides defines the gRPC querier service

| Method Name | Request Type | Response Type | Description | HTTP Verb | Endpoint |
| ----------- | ------------ | ------------- | ------------| ------- | -------- |
| `Channel` | [QueryChannelRequest](#ibc.core.channel.v1.QueryChannelRequest) | [QueryChannelResponse](#ibc.core.channel.v1.QueryChannelResponse) | Channel queries an IBC Channel. | GET|/ibc/core/channel/v1/channels/{channel_id}/ports/{port_id}|
| `Channels` | [QueryChannelsRequest](#ibc.core.channel.v1.QueryChannelsRequest) | [QueryChannelsResponse](#ibc.core.channel.v1.QueryChannelsResponse) | Channels queries all the IBC channels of a chain. | GET|/ibc/core/channel/v1/channels|
| `ConnectionChannels` | [QueryConnectionChannelsRequest](#ibc.core.channel.v1.QueryConnectionChannelsRequest) | [QueryConnectionChannelsResponse](#ibc.core.channel.v1.QueryConnectionChannelsResponse) | ConnectionChannels queries all the channels associated with a connection end. | GET|/ibc/core/channel/v1/connections/{connection}/channels|
| `ChannelClientState` | [QueryChannelClientStateRequest](#ibc.core.channel.v1.QueryChannelClientStateRequest) | [QueryChannelClientStateResponse](#ibc.core.channel.v1.QueryChannelClientStateResponse) | ChannelClientState queries for the client state for the channel associated with the provided channel identifiers. | GET|/ibc/core/channel/v1/channels/{channel_id}/ports/{port_id}/client_state|
| `ChannelConsensusState` | [QueryChannelConsensusStateRequest](#ibc.core.channel.v1.QueryChannelConsensusStateRequest) | [QueryChannelConsensusStateResponse](#ibc.core.channel.v1.QueryChannelConsensusStateResponse) | ChannelConsensusState queries for the consensus state for the channel associated with the provided channel identifiers. | GET|/ibc/core/channel/v1/channels/{channel_id}/ports/{port_id}/consensus_state/revision/{revision_number}/height/{revision_height}|
| `PacketCommitment` | [QueryPacketCommitmentRequest](#ibc.core.channel.v1.QueryPacketCommitmentRequest) | [QueryPacketCommitmentResponse](#ibc.core.channel.v1.QueryPacketCommitmentResponse) | PacketCommitment queries a stored packet commitment hash. | GET|/ibc/core/channel/v1/channels/{channel_id}/ports/{port_id}/packet_commitments/{sequence}|
| `PacketCommitments` | [QueryPacketCommitmentsRequest](#ibc.core.channel.v1.QueryPacketCommitmentsRequest) | [QueryPacketCommitmentsResponse](#ibc.core.channel.v1.QueryPacketCommitmentsResponse) | PacketCommitments returns all the packet commitments hashes associated with a channel. | GET|/ibc/core/channel/v1/channels/{channel_id}/ports/{port_id}/packet_commitments|
| `PacketReceipt` | [QueryPacketReceiptRequest](#ibc.core.channel.v1.QueryPacketReceiptRequest) | [QueryPacketReceiptResponse](#ibc.core.channel.v1.QueryPacketReceiptResponse) | PacketReceipt queries if a given packet sequence has been received on the queried chain | GET|/ibc/core/channel/v1/channels/{channel_id}/ports/{port_id}/packet_receipts/{sequence}|
| `PacketAcknowledgement` | [QueryPacketAcknowledgementRequest](#ibc.core.channel.v1.QueryPacketAcknowledgementRequest) | [QueryPacketAcknowledgementResponse](#ibc.core.channel.v1.QueryPacketAcknowledgementResponse) | PacketAcknowledgement queries a stored packet acknowledgement hash. | GET|/ibc/core/channel/v1/channels/{channel_id}/ports/{port_id}/packet_acks/{sequence}|
| `PacketAcknowledgements` | [QueryPacketAcknowledgementsRequest](#ibc.core.channel.v1.QueryPacketAcknowledgementsRequest) | [QueryPacketAcknowledgementsResponse](#ibc.core.channel.v1.QueryPacketAcknowledgementsResponse) | PacketAcknowledgements returns all the packet acknowledgements associated with a channel. | GET|/ibc/core/channel/v1/channels/{channel_id}/ports/{port_id}/packet_acknowledgements|
| `UnreceivedPackets` | [QueryUnreceivedPacketsRequest](#ibc.core.channel.v1.QueryUnreceivedPacketsRequest) | [QueryUnreceivedPacketsResponse](#ibc.core.channel.v1.QueryUnreceivedPacketsResponse) | UnreceivedPackets returns all the unreceived IBC packets associated with a channel and sequences. | GET|/ibc/core/channel/v1/channels/{channel_id}/ports/{port_id}/packet_commitments/{packet_commitment_sequences}/unreceived_packets|
| `UnreceivedAcks` | [QueryUnreceivedAcksRequest](#ibc.core.channel.v1.QueryUnreceivedAcksRequest) | [QueryUnreceivedAcksResponse](#ibc.core.channel.v1.QueryUnreceivedAcksResponse) | UnreceivedAcks returns all the unreceived IBC acknowledgements associated with a channel and sequences. | GET|/ibc/core/channel/v1/channels/{channel_id}/ports/{port_id}/packet_commitments/{packet_ack_sequences}/unreceived_acks|
| `NextSequenceReceive` | [QueryNextSequenceReceiveRequest](#ibc.core.channel.v1.QueryNextSequenceReceiveRequest) | [QueryNextSequenceReceiveResponse](#ibc.core.channel.v1.QueryNextSequenceReceiveResponse) | NextSequenceReceive returns the next receive sequence for a given channel. | GET|/ibc/core/channel/v1/channels/{channel_id}/ports/{port_id}/next_sequence|

 <!-- end services -->



<a name="ibc/core/channel/v1/tx.proto"></a>
<p align="right"><a href="#top">Top</a></p>

## ibc/core/channel/v1/tx.proto



<a name="ibc.core.channel.v1.MsgAcknowledgement"></a>

### MsgAcknowledgement
MsgAcknowledgement receives incoming IBC acknowledgement


| Field | Type | Label | Description |
| ----- | ---- | ----- | ----------- |
| `packet` | [Packet](#ibc.core.channel.v1.Packet) |  |  |
| `acknowledgement` | [bytes](#bytes) |  |  |
| `proof_acked` | [bytes](#bytes) |  |  |
| `proof_height` | [ibc.core.client.v1.Height](#ibc.core.client.v1.Height) |  |  |
| `signer` | [string](#string) |  |  |






<a name="ibc.core.channel.v1.MsgAcknowledgementResponse"></a>

### MsgAcknowledgementResponse
MsgAcknowledgementResponse defines the Msg/Acknowledgement response type.


| Field | Type | Label | Description |
| ----- | ---- | ----- | ----------- |
| `result` | [ResponseResultType](#ibc.core.channel.v1.ResponseResultType) |  |  |






<a name="ibc.core.channel.v1.MsgChannelCloseConfirm"></a>

### MsgChannelCloseConfirm
MsgChannelCloseConfirm defines a msg sent by a Relayer to Chain B
to acknowledge the change of channel state to CLOSED on Chain A.


| Field | Type | Label | Description |
| ----- | ---- | ----- | ----------- |
| `port_id` | [string](#string) |  |  |
| `channel_id` | [string](#string) |  |  |
| `proof_init` | [bytes](#bytes) |  |  |
| `proof_height` | [ibc.core.client.v1.Height](#ibc.core.client.v1.Height) |  |  |
| `signer` | [string](#string) |  |  |






<a name="ibc.core.channel.v1.MsgChannelCloseConfirmResponse"></a>

### MsgChannelCloseConfirmResponse
MsgChannelCloseConfirmResponse defines the Msg/ChannelCloseConfirm response
type.






<a name="ibc.core.channel.v1.MsgChannelCloseInit"></a>

### MsgChannelCloseInit
MsgChannelCloseInit defines a msg sent by a Relayer to Chain A
to close a channel with Chain B.


| Field | Type | Label | Description |
| ----- | ---- | ----- | ----------- |
| `port_id` | [string](#string) |  |  |
| `channel_id` | [string](#string) |  |  |
| `signer` | [string](#string) |  |  |






<a name="ibc.core.channel.v1.MsgChannelCloseInitResponse"></a>

### MsgChannelCloseInitResponse
MsgChannelCloseInitResponse defines the Msg/ChannelCloseInit response type.






<a name="ibc.core.channel.v1.MsgChannelOpenAck"></a>

### MsgChannelOpenAck
MsgChannelOpenAck defines a msg sent by a Relayer to Chain A to acknowledge
the change of channel state to TRYOPEN on Chain B.


| Field | Type | Label | Description |
| ----- | ---- | ----- | ----------- |
| `port_id` | [string](#string) |  |  |
| `channel_id` | [string](#string) |  |  |
| `counterparty_channel_id` | [string](#string) |  |  |
| `counterparty_version` | [string](#string) |  |  |
| `proof_try` | [bytes](#bytes) |  |  |
| `proof_height` | [ibc.core.client.v1.Height](#ibc.core.client.v1.Height) |  |  |
| `signer` | [string](#string) |  |  |






<a name="ibc.core.channel.v1.MsgChannelOpenAckResponse"></a>

### MsgChannelOpenAckResponse
MsgChannelOpenAckResponse defines the Msg/ChannelOpenAck response type.






<a name="ibc.core.channel.v1.MsgChannelOpenConfirm"></a>

### MsgChannelOpenConfirm
MsgChannelOpenConfirm defines a msg sent by a Relayer to Chain B to
acknowledge the change of channel state to OPEN on Chain A.


| Field | Type | Label | Description |
| ----- | ---- | ----- | ----------- |
| `port_id` | [string](#string) |  |  |
| `channel_id` | [string](#string) |  |  |
| `proof_ack` | [bytes](#bytes) |  |  |
| `proof_height` | [ibc.core.client.v1.Height](#ibc.core.client.v1.Height) |  |  |
| `signer` | [string](#string) |  |  |






<a name="ibc.core.channel.v1.MsgChannelOpenConfirmResponse"></a>

### MsgChannelOpenConfirmResponse
MsgChannelOpenConfirmResponse defines the Msg/ChannelOpenConfirm response
type.






<a name="ibc.core.channel.v1.MsgChannelOpenInit"></a>

### MsgChannelOpenInit
MsgChannelOpenInit defines an sdk.Msg to initialize a channel handshake. It
is called by a relayer on Chain A.


| Field | Type | Label | Description |
| ----- | ---- | ----- | ----------- |
| `port_id` | [string](#string) |  |  |
| `channel` | [Channel](#ibc.core.channel.v1.Channel) |  |  |
| `signer` | [string](#string) |  |  |






<a name="ibc.core.channel.v1.MsgChannelOpenInitResponse"></a>

### MsgChannelOpenInitResponse
MsgChannelOpenInitResponse defines the Msg/ChannelOpenInit response type.


| Field | Type | Label | Description |
| ----- | ---- | ----- | ----------- |
| `channel_id` | [string](#string) |  |  |






<a name="ibc.core.channel.v1.MsgChannelOpenTry"></a>

### MsgChannelOpenTry
MsgChannelOpenInit defines a msg sent by a Relayer to try to open a channel
on Chain B. The version field within the Channel field has been deprecated. Its
value will be ignored by core IBC.


| Field | Type | Label | Description |
| ----- | ---- | ----- | ----------- |
| `port_id` | [string](#string) |  |  |
| `previous_channel_id` | [string](#string) |  | in the case of crossing hello's, when both chains call OpenInit, we need the channel identifier of the previous channel in state INIT |
| `channel` | [Channel](#ibc.core.channel.v1.Channel) |  | NOTE: the version field within the channel has been deprecated. Its value will be ignored by core IBC. |
| `counterparty_version` | [string](#string) |  |  |
| `proof_init` | [bytes](#bytes) |  |  |
| `proof_height` | [ibc.core.client.v1.Height](#ibc.core.client.v1.Height) |  |  |
| `signer` | [string](#string) |  |  |






<a name="ibc.core.channel.v1.MsgChannelOpenTryResponse"></a>

### MsgChannelOpenTryResponse
MsgChannelOpenTryResponse defines the Msg/ChannelOpenTry response type.






<a name="ibc.core.channel.v1.MsgRecvPacket"></a>

### MsgRecvPacket
MsgRecvPacket receives incoming IBC packet


| Field | Type | Label | Description |
| ----- | ---- | ----- | ----------- |
| `packet` | [Packet](#ibc.core.channel.v1.Packet) |  |  |
| `proof_commitment` | [bytes](#bytes) |  |  |
| `proof_height` | [ibc.core.client.v1.Height](#ibc.core.client.v1.Height) |  |  |
| `signer` | [string](#string) |  |  |






<a name="ibc.core.channel.v1.MsgRecvPacketResponse"></a>

### MsgRecvPacketResponse
MsgRecvPacketResponse defines the Msg/RecvPacket response type.


| Field | Type | Label | Description |
| ----- | ---- | ----- | ----------- |
| `result` | [ResponseResultType](#ibc.core.channel.v1.ResponseResultType) |  |  |






<a name="ibc.core.channel.v1.MsgTimeout"></a>

### MsgTimeout
MsgTimeout receives timed-out packet


| Field | Type | Label | Description |
| ----- | ---- | ----- | ----------- |
| `packet` | [Packet](#ibc.core.channel.v1.Packet) |  |  |
| `proof_unreceived` | [bytes](#bytes) |  |  |
| `proof_height` | [ibc.core.client.v1.Height](#ibc.core.client.v1.Height) |  |  |
| `next_sequence_recv` | [uint64](#uint64) |  |  |
| `signer` | [string](#string) |  |  |






<a name="ibc.core.channel.v1.MsgTimeoutOnClose"></a>

### MsgTimeoutOnClose
MsgTimeoutOnClose timed-out packet upon counterparty channel closure.


| Field | Type | Label | Description |
| ----- | ---- | ----- | ----------- |
| `packet` | [Packet](#ibc.core.channel.v1.Packet) |  |  |
| `proof_unreceived` | [bytes](#bytes) |  |  |
| `proof_close` | [bytes](#bytes) |  |  |
| `proof_height` | [ibc.core.client.v1.Height](#ibc.core.client.v1.Height) |  |  |
| `next_sequence_recv` | [uint64](#uint64) |  |  |
| `signer` | [string](#string) |  |  |






<a name="ibc.core.channel.v1.MsgTimeoutOnCloseResponse"></a>

### MsgTimeoutOnCloseResponse
MsgTimeoutOnCloseResponse defines the Msg/TimeoutOnClose response type.


| Field | Type | Label | Description |
| ----- | ---- | ----- | ----------- |
| `result` | [ResponseResultType](#ibc.core.channel.v1.ResponseResultType) |  |  |






<a name="ibc.core.channel.v1.MsgTimeoutResponse"></a>

### MsgTimeoutResponse
MsgTimeoutResponse defines the Msg/Timeout response type.


| Field | Type | Label | Description |
| ----- | ---- | ----- | ----------- |
| `result` | [ResponseResultType](#ibc.core.channel.v1.ResponseResultType) |  |  |





 <!-- end messages -->


<a name="ibc.core.channel.v1.ResponseResultType"></a>

### ResponseResultType
ResponseResultType defines the possible outcomes of the execution of a message

| Name | Number | Description |
| ---- | ------ | ----------- |
<<<<<<< HEAD
| RESPONSE_RESULT_TYPE_UNSPECIFIED | 0 | Default zero value enumeration |
| RESPONSE_RESULT_TYPE_NOOP | 1 | The message did not call the IBC application callbacks (because, for example, the packet had already been relayed) |
| RESPONSE_RESULT_TYPE_SUCCESS | 2 | The message was executed successfully |
=======
| RESPONSE_RESULT_UNSPECIFIED | 0 | Default zero value enumeration |
| RESPONSE_RESULT_NOOP | 1 | The message did not call the IBC application callbacks (because, for example, the packet had already been relayed) |
| RESPONSE_RESULT_SUCCESS | 2 | The message was executed successfully |
>>>>>>> 46e02064


 <!-- end enums -->

 <!-- end HasExtensions -->


<a name="ibc.core.channel.v1.Msg"></a>

### Msg
Msg defines the ibc/channel Msg service.

| Method Name | Request Type | Response Type | Description | HTTP Verb | Endpoint |
| ----------- | ------------ | ------------- | ------------| ------- | -------- |
| `ChannelOpenInit` | [MsgChannelOpenInit](#ibc.core.channel.v1.MsgChannelOpenInit) | [MsgChannelOpenInitResponse](#ibc.core.channel.v1.MsgChannelOpenInitResponse) | ChannelOpenInit defines a rpc handler method for MsgChannelOpenInit. | |
| `ChannelOpenTry` | [MsgChannelOpenTry](#ibc.core.channel.v1.MsgChannelOpenTry) | [MsgChannelOpenTryResponse](#ibc.core.channel.v1.MsgChannelOpenTryResponse) | ChannelOpenTry defines a rpc handler method for MsgChannelOpenTry. | |
| `ChannelOpenAck` | [MsgChannelOpenAck](#ibc.core.channel.v1.MsgChannelOpenAck) | [MsgChannelOpenAckResponse](#ibc.core.channel.v1.MsgChannelOpenAckResponse) | ChannelOpenAck defines a rpc handler method for MsgChannelOpenAck. | |
| `ChannelOpenConfirm` | [MsgChannelOpenConfirm](#ibc.core.channel.v1.MsgChannelOpenConfirm) | [MsgChannelOpenConfirmResponse](#ibc.core.channel.v1.MsgChannelOpenConfirmResponse) | ChannelOpenConfirm defines a rpc handler method for MsgChannelOpenConfirm. | |
| `ChannelCloseInit` | [MsgChannelCloseInit](#ibc.core.channel.v1.MsgChannelCloseInit) | [MsgChannelCloseInitResponse](#ibc.core.channel.v1.MsgChannelCloseInitResponse) | ChannelCloseInit defines a rpc handler method for MsgChannelCloseInit. | |
| `ChannelCloseConfirm` | [MsgChannelCloseConfirm](#ibc.core.channel.v1.MsgChannelCloseConfirm) | [MsgChannelCloseConfirmResponse](#ibc.core.channel.v1.MsgChannelCloseConfirmResponse) | ChannelCloseConfirm defines a rpc handler method for MsgChannelCloseConfirm. | |
| `RecvPacket` | [MsgRecvPacket](#ibc.core.channel.v1.MsgRecvPacket) | [MsgRecvPacketResponse](#ibc.core.channel.v1.MsgRecvPacketResponse) | RecvPacket defines a rpc handler method for MsgRecvPacket. | |
| `Timeout` | [MsgTimeout](#ibc.core.channel.v1.MsgTimeout) | [MsgTimeoutResponse](#ibc.core.channel.v1.MsgTimeoutResponse) | Timeout defines a rpc handler method for MsgTimeout. | |
| `TimeoutOnClose` | [MsgTimeoutOnClose](#ibc.core.channel.v1.MsgTimeoutOnClose) | [MsgTimeoutOnCloseResponse](#ibc.core.channel.v1.MsgTimeoutOnCloseResponse) | TimeoutOnClose defines a rpc handler method for MsgTimeoutOnClose. | |
| `Acknowledgement` | [MsgAcknowledgement](#ibc.core.channel.v1.MsgAcknowledgement) | [MsgAcknowledgementResponse](#ibc.core.channel.v1.MsgAcknowledgementResponse) | Acknowledgement defines a rpc handler method for MsgAcknowledgement. | |

 <!-- end services -->



<a name="ibc/core/client/v1/genesis.proto"></a>
<p align="right"><a href="#top">Top</a></p>

## ibc/core/client/v1/genesis.proto



<a name="ibc.core.client.v1.GenesisMetadata"></a>

### GenesisMetadata
GenesisMetadata defines the genesis type for metadata that clients may return
with ExportMetadata


| Field | Type | Label | Description |
| ----- | ---- | ----- | ----------- |
| `key` | [bytes](#bytes) |  | store key of metadata without clientID-prefix |
| `value` | [bytes](#bytes) |  | metadata value |






<a name="ibc.core.client.v1.GenesisState"></a>

### GenesisState
GenesisState defines the ibc client submodule's genesis state.


| Field | Type | Label | Description |
| ----- | ---- | ----- | ----------- |
| `clients` | [IdentifiedClientState](#ibc.core.client.v1.IdentifiedClientState) | repeated | client states with their corresponding identifiers |
| `clients_consensus` | [ClientConsensusStates](#ibc.core.client.v1.ClientConsensusStates) | repeated | consensus states from each client |
| `clients_metadata` | [IdentifiedGenesisMetadata](#ibc.core.client.v1.IdentifiedGenesisMetadata) | repeated | metadata from each client |
| `params` | [Params](#ibc.core.client.v1.Params) |  |  |
| `create_localhost` | [bool](#bool) |  | create localhost on initialization |
| `next_client_sequence` | [uint64](#uint64) |  | the sequence for the next generated client identifier |






<a name="ibc.core.client.v1.IdentifiedGenesisMetadata"></a>

### IdentifiedGenesisMetadata
IdentifiedGenesisMetadata has the client metadata with the corresponding
client id.


| Field | Type | Label | Description |
| ----- | ---- | ----- | ----------- |
| `client_id` | [string](#string) |  |  |
| `client_metadata` | [GenesisMetadata](#ibc.core.client.v1.GenesisMetadata) | repeated |  |





 <!-- end messages -->

 <!-- end enums -->

 <!-- end HasExtensions -->

 <!-- end services -->



<a name="ibc/core/client/v1/query.proto"></a>
<p align="right"><a href="#top">Top</a></p>

## ibc/core/client/v1/query.proto



<a name="ibc.core.client.v1.QueryClientParamsRequest"></a>

### QueryClientParamsRequest
QueryClientParamsRequest is the request type for the Query/ClientParams RPC
method.






<a name="ibc.core.client.v1.QueryClientParamsResponse"></a>

### QueryClientParamsResponse
QueryClientParamsResponse is the response type for the Query/ClientParams RPC
method.


| Field | Type | Label | Description |
| ----- | ---- | ----- | ----------- |
| `params` | [Params](#ibc.core.client.v1.Params) |  | params defines the parameters of the module. |






<a name="ibc.core.client.v1.QueryClientStateRequest"></a>

### QueryClientStateRequest
QueryClientStateRequest is the request type for the Query/ClientState RPC
method


| Field | Type | Label | Description |
| ----- | ---- | ----- | ----------- |
| `client_id` | [string](#string) |  | client state unique identifier |






<a name="ibc.core.client.v1.QueryClientStateResponse"></a>

### QueryClientStateResponse
QueryClientStateResponse is the response type for the Query/ClientState RPC
method. Besides the client state, it includes a proof and the height from
which the proof was retrieved.


| Field | Type | Label | Description |
| ----- | ---- | ----- | ----------- |
| `client_state` | [google.protobuf.Any](#google.protobuf.Any) |  | client state associated with the request identifier |
| `proof` | [bytes](#bytes) |  | merkle proof of existence |
| `proof_height` | [Height](#ibc.core.client.v1.Height) |  | height at which the proof was retrieved |






<a name="ibc.core.client.v1.QueryClientStatesRequest"></a>

### QueryClientStatesRequest
QueryClientStatesRequest is the request type for the Query/ClientStates RPC
method


| Field | Type | Label | Description |
| ----- | ---- | ----- | ----------- |
| `pagination` | [cosmos.base.query.v1beta1.PageRequest](#cosmos.base.query.v1beta1.PageRequest) |  | pagination request |






<a name="ibc.core.client.v1.QueryClientStatesResponse"></a>

### QueryClientStatesResponse
QueryClientStatesResponse is the response type for the Query/ClientStates RPC
method.


| Field | Type | Label | Description |
| ----- | ---- | ----- | ----------- |
| `client_states` | [IdentifiedClientState](#ibc.core.client.v1.IdentifiedClientState) | repeated | list of stored ClientStates of the chain. |
| `pagination` | [cosmos.base.query.v1beta1.PageResponse](#cosmos.base.query.v1beta1.PageResponse) |  | pagination response |






<a name="ibc.core.client.v1.QueryClientStatusRequest"></a>

### QueryClientStatusRequest
QueryClientStatusRequest is the request type for the Query/ClientStatus RPC
method


| Field | Type | Label | Description |
| ----- | ---- | ----- | ----------- |
| `client_id` | [string](#string) |  | client unique identifier |






<a name="ibc.core.client.v1.QueryClientStatusResponse"></a>

### QueryClientStatusResponse
QueryClientStatusResponse is the response type for the Query/ClientStatus RPC
method. It returns the current status of the IBC client.


| Field | Type | Label | Description |
| ----- | ---- | ----- | ----------- |
| `status` | [string](#string) |  |  |






<a name="ibc.core.client.v1.QueryConsensusStateRequest"></a>

### QueryConsensusStateRequest
QueryConsensusStateRequest is the request type for the Query/ConsensusState
RPC method. Besides the consensus state, it includes a proof and the height
from which the proof was retrieved.


| Field | Type | Label | Description |
| ----- | ---- | ----- | ----------- |
| `client_id` | [string](#string) |  | client identifier |
| `revision_number` | [uint64](#uint64) |  | consensus state revision number |
| `revision_height` | [uint64](#uint64) |  | consensus state revision height |
| `latest_height` | [bool](#bool) |  | latest_height overrrides the height field and queries the latest stored ConsensusState |






<a name="ibc.core.client.v1.QueryConsensusStateResponse"></a>

### QueryConsensusStateResponse
QueryConsensusStateResponse is the response type for the Query/ConsensusState
RPC method


| Field | Type | Label | Description |
| ----- | ---- | ----- | ----------- |
| `consensus_state` | [google.protobuf.Any](#google.protobuf.Any) |  | consensus state associated with the client identifier at the given height |
| `proof` | [bytes](#bytes) |  | merkle proof of existence |
| `proof_height` | [Height](#ibc.core.client.v1.Height) |  | height at which the proof was retrieved |






<a name="ibc.core.client.v1.QueryConsensusStatesRequest"></a>

### QueryConsensusStatesRequest
QueryConsensusStatesRequest is the request type for the Query/ConsensusStates
RPC method.


| Field | Type | Label | Description |
| ----- | ---- | ----- | ----------- |
| `client_id` | [string](#string) |  | client identifier |
| `pagination` | [cosmos.base.query.v1beta1.PageRequest](#cosmos.base.query.v1beta1.PageRequest) |  | pagination request |






<a name="ibc.core.client.v1.QueryConsensusStatesResponse"></a>

### QueryConsensusStatesResponse
QueryConsensusStatesResponse is the response type for the
Query/ConsensusStates RPC method


| Field | Type | Label | Description |
| ----- | ---- | ----- | ----------- |
| `consensus_states` | [ConsensusStateWithHeight](#ibc.core.client.v1.ConsensusStateWithHeight) | repeated | consensus states associated with the identifier |
| `pagination` | [cosmos.base.query.v1beta1.PageResponse](#cosmos.base.query.v1beta1.PageResponse) |  | pagination response |






<a name="ibc.core.client.v1.QueryUpgradedClientStateRequest"></a>

### QueryUpgradedClientStateRequest
QueryUpgradedClientStateRequest is the request type for the
Query/UpgradedClientState RPC method






<a name="ibc.core.client.v1.QueryUpgradedClientStateResponse"></a>

### QueryUpgradedClientStateResponse
QueryUpgradedClientStateResponse is the response type for the
Query/UpgradedClientState RPC method.


| Field | Type | Label | Description |
| ----- | ---- | ----- | ----------- |
| `upgraded_client_state` | [google.protobuf.Any](#google.protobuf.Any) |  | client state associated with the request identifier |






<a name="ibc.core.client.v1.QueryUpgradedConsensusStateRequest"></a>

### QueryUpgradedConsensusStateRequest
QueryUpgradedConsensusStateRequest is the request type for the
Query/UpgradedConsensusState RPC method






<a name="ibc.core.client.v1.QueryUpgradedConsensusStateResponse"></a>

### QueryUpgradedConsensusStateResponse
QueryUpgradedConsensusStateResponse is the response type for the
Query/UpgradedConsensusState RPC method.


| Field | Type | Label | Description |
| ----- | ---- | ----- | ----------- |
| `upgraded_consensus_state` | [google.protobuf.Any](#google.protobuf.Any) |  | Consensus state associated with the request identifier |





 <!-- end messages -->

 <!-- end enums -->

 <!-- end HasExtensions -->


<a name="ibc.core.client.v1.Query"></a>

### Query
Query provides defines the gRPC querier service

| Method Name | Request Type | Response Type | Description | HTTP Verb | Endpoint |
| ----------- | ------------ | ------------- | ------------| ------- | -------- |
| `ClientState` | [QueryClientStateRequest](#ibc.core.client.v1.QueryClientStateRequest) | [QueryClientStateResponse](#ibc.core.client.v1.QueryClientStateResponse) | ClientState queries an IBC light client. | GET|/ibc/core/client/v1/client_states/{client_id}|
| `ClientStates` | [QueryClientStatesRequest](#ibc.core.client.v1.QueryClientStatesRequest) | [QueryClientStatesResponse](#ibc.core.client.v1.QueryClientStatesResponse) | ClientStates queries all the IBC light clients of a chain. | GET|/ibc/core/client/v1/client_states|
| `ConsensusState` | [QueryConsensusStateRequest](#ibc.core.client.v1.QueryConsensusStateRequest) | [QueryConsensusStateResponse](#ibc.core.client.v1.QueryConsensusStateResponse) | ConsensusState queries a consensus state associated with a client state at a given height. | GET|/ibc/core/client/v1/consensus_states/{client_id}/revision/{revision_number}/height/{revision_height}|
| `ConsensusStates` | [QueryConsensusStatesRequest](#ibc.core.client.v1.QueryConsensusStatesRequest) | [QueryConsensusStatesResponse](#ibc.core.client.v1.QueryConsensusStatesResponse) | ConsensusStates queries all the consensus state associated with a given client. | GET|/ibc/core/client/v1/consensus_states/{client_id}|
| `ClientStatus` | [QueryClientStatusRequest](#ibc.core.client.v1.QueryClientStatusRequest) | [QueryClientStatusResponse](#ibc.core.client.v1.QueryClientStatusResponse) | Status queries the status of an IBC client. | GET|/ibc/core/client/v1/client_status/{client_id}|
| `ClientParams` | [QueryClientParamsRequest](#ibc.core.client.v1.QueryClientParamsRequest) | [QueryClientParamsResponse](#ibc.core.client.v1.QueryClientParamsResponse) | ClientParams queries all parameters of the ibc client. | GET|/ibc/client/v1/params|
| `UpgradedClientState` | [QueryUpgradedClientStateRequest](#ibc.core.client.v1.QueryUpgradedClientStateRequest) | [QueryUpgradedClientStateResponse](#ibc.core.client.v1.QueryUpgradedClientStateResponse) | UpgradedClientState queries an Upgraded IBC light client. | GET|/ibc/core/client/v1/upgraded_client_states|
| `UpgradedConsensusState` | [QueryUpgradedConsensusStateRequest](#ibc.core.client.v1.QueryUpgradedConsensusStateRequest) | [QueryUpgradedConsensusStateResponse](#ibc.core.client.v1.QueryUpgradedConsensusStateResponse) | UpgradedConsensusState queries an Upgraded IBC consensus state. | GET|/ibc/core/client/v1/upgraded_consensus_states|

 <!-- end services -->



<a name="ibc/core/client/v1/tx.proto"></a>
<p align="right"><a href="#top">Top</a></p>

## ibc/core/client/v1/tx.proto



<a name="ibc.core.client.v1.MsgCreateClient"></a>

### MsgCreateClient
MsgCreateClient defines a message to create an IBC client


| Field | Type | Label | Description |
| ----- | ---- | ----- | ----------- |
| `client_state` | [google.protobuf.Any](#google.protobuf.Any) |  | light client state |
| `consensus_state` | [google.protobuf.Any](#google.protobuf.Any) |  | consensus state associated with the client that corresponds to a given height. |
| `signer` | [string](#string) |  | signer address |






<a name="ibc.core.client.v1.MsgCreateClientResponse"></a>

### MsgCreateClientResponse
MsgCreateClientResponse defines the Msg/CreateClient response type.






<a name="ibc.core.client.v1.MsgSubmitMisbehaviour"></a>

### MsgSubmitMisbehaviour
MsgSubmitMisbehaviour defines an sdk.Msg type that submits Evidence for
light client misbehaviour.


| Field | Type | Label | Description |
| ----- | ---- | ----- | ----------- |
| `client_id` | [string](#string) |  | client unique identifier |
| `misbehaviour` | [google.protobuf.Any](#google.protobuf.Any) |  | misbehaviour used for freezing the light client |
| `signer` | [string](#string) |  | signer address |






<a name="ibc.core.client.v1.MsgSubmitMisbehaviourResponse"></a>

### MsgSubmitMisbehaviourResponse
MsgSubmitMisbehaviourResponse defines the Msg/SubmitMisbehaviour response
type.






<a name="ibc.core.client.v1.MsgUpdateClient"></a>

### MsgUpdateClient
MsgUpdateClient defines an sdk.Msg to update a IBC client state using
the given header.


| Field | Type | Label | Description |
| ----- | ---- | ----- | ----------- |
| `client_id` | [string](#string) |  | client unique identifier |
| `header` | [google.protobuf.Any](#google.protobuf.Any) |  | header to update the light client |
| `signer` | [string](#string) |  | signer address |






<a name="ibc.core.client.v1.MsgUpdateClientResponse"></a>

### MsgUpdateClientResponse
MsgUpdateClientResponse defines the Msg/UpdateClient response type.






<a name="ibc.core.client.v1.MsgUpgradeClient"></a>

### MsgUpgradeClient
MsgUpgradeClient defines an sdk.Msg to upgrade an IBC client to a new client
state


| Field | Type | Label | Description |
| ----- | ---- | ----- | ----------- |
| `client_id` | [string](#string) |  | client unique identifier |
| `client_state` | [google.protobuf.Any](#google.protobuf.Any) |  | upgraded client state |
| `consensus_state` | [google.protobuf.Any](#google.protobuf.Any) |  | upgraded consensus state, only contains enough information to serve as a basis of trust in update logic |
| `proof_upgrade_client` | [bytes](#bytes) |  | proof that old chain committed to new client |
| `proof_upgrade_consensus_state` | [bytes](#bytes) |  | proof that old chain committed to new consensus state |
| `signer` | [string](#string) |  | signer address |






<a name="ibc.core.client.v1.MsgUpgradeClientResponse"></a>

### MsgUpgradeClientResponse
MsgUpgradeClientResponse defines the Msg/UpgradeClient response type.





 <!-- end messages -->

 <!-- end enums -->

 <!-- end HasExtensions -->


<a name="ibc.core.client.v1.Msg"></a>

### Msg
Msg defines the ibc/client Msg service.

| Method Name | Request Type | Response Type | Description | HTTP Verb | Endpoint |
| ----------- | ------------ | ------------- | ------------| ------- | -------- |
| `CreateClient` | [MsgCreateClient](#ibc.core.client.v1.MsgCreateClient) | [MsgCreateClientResponse](#ibc.core.client.v1.MsgCreateClientResponse) | CreateClient defines a rpc handler method for MsgCreateClient. | |
| `UpdateClient` | [MsgUpdateClient](#ibc.core.client.v1.MsgUpdateClient) | [MsgUpdateClientResponse](#ibc.core.client.v1.MsgUpdateClientResponse) | UpdateClient defines a rpc handler method for MsgUpdateClient. | |
| `UpgradeClient` | [MsgUpgradeClient](#ibc.core.client.v1.MsgUpgradeClient) | [MsgUpgradeClientResponse](#ibc.core.client.v1.MsgUpgradeClientResponse) | UpgradeClient defines a rpc handler method for MsgUpgradeClient. | |
| `SubmitMisbehaviour` | [MsgSubmitMisbehaviour](#ibc.core.client.v1.MsgSubmitMisbehaviour) | [MsgSubmitMisbehaviourResponse](#ibc.core.client.v1.MsgSubmitMisbehaviourResponse) | SubmitMisbehaviour defines a rpc handler method for MsgSubmitMisbehaviour. | |

 <!-- end services -->



<a name="ibc/core/commitment/v1/commitment.proto"></a>
<p align="right"><a href="#top">Top</a></p>

## ibc/core/commitment/v1/commitment.proto



<a name="ibc.core.commitment.v1.MerklePath"></a>

### MerklePath
MerklePath is the path used to verify commitment proofs, which can be an
arbitrary structured object (defined by a commitment type).
MerklePath is represented from root-to-leaf


| Field | Type | Label | Description |
| ----- | ---- | ----- | ----------- |
| `key_path` | [string](#string) | repeated |  |






<a name="ibc.core.commitment.v1.MerklePrefix"></a>

### MerklePrefix
MerklePrefix is merkle path prefixed to the key.
The constructed key from the Path and the key will be append(Path.KeyPath,
append(Path.KeyPrefix, key...))


| Field | Type | Label | Description |
| ----- | ---- | ----- | ----------- |
| `key_prefix` | [bytes](#bytes) |  |  |






<a name="ibc.core.commitment.v1.MerkleProof"></a>

### MerkleProof
MerkleProof is a wrapper type over a chain of CommitmentProofs.
It demonstrates membership or non-membership for an element or set of
elements, verifiable in conjunction with a known commitment root. Proofs
should be succinct.
MerkleProofs are ordered from leaf-to-root


| Field | Type | Label | Description |
| ----- | ---- | ----- | ----------- |
| `proofs` | [ics23.CommitmentProof](#ics23.CommitmentProof) | repeated |  |






<a name="ibc.core.commitment.v1.MerkleRoot"></a>

### MerkleRoot
MerkleRoot defines a merkle root hash.
In the Cosmos SDK, the AppHash of a block header becomes the root.


| Field | Type | Label | Description |
| ----- | ---- | ----- | ----------- |
| `hash` | [bytes](#bytes) |  |  |





 <!-- end messages -->

 <!-- end enums -->

 <!-- end HasExtensions -->

 <!-- end services -->



<a name="ibc/core/connection/v1/connection.proto"></a>
<p align="right"><a href="#top">Top</a></p>

## ibc/core/connection/v1/connection.proto



<a name="ibc.core.connection.v1.ClientPaths"></a>

### ClientPaths
ClientPaths define all the connection paths for a client state.


| Field | Type | Label | Description |
| ----- | ---- | ----- | ----------- |
| `paths` | [string](#string) | repeated | list of connection paths |






<a name="ibc.core.connection.v1.ConnectionEnd"></a>

### ConnectionEnd
ConnectionEnd defines a stateful object on a chain connected to another
separate one.
NOTE: there must only be 2 defined ConnectionEnds to establish
a connection between two chains.


| Field | Type | Label | Description |
| ----- | ---- | ----- | ----------- |
| `client_id` | [string](#string) |  | client associated with this connection. |
| `versions` | [Version](#ibc.core.connection.v1.Version) | repeated | IBC version which can be utilised to determine encodings or protocols for channels or packets utilising this connection. |
| `state` | [State](#ibc.core.connection.v1.State) |  | current state of the connection end. |
| `counterparty` | [Counterparty](#ibc.core.connection.v1.Counterparty) |  | counterparty chain associated with this connection. |
| `delay_period` | [uint64](#uint64) |  | delay period that must pass before a consensus state can be used for packet-verification NOTE: delay period logic is only implemented by some clients. |






<a name="ibc.core.connection.v1.ConnectionPaths"></a>

### ConnectionPaths
ConnectionPaths define all the connection paths for a given client state.


| Field | Type | Label | Description |
| ----- | ---- | ----- | ----------- |
| `client_id` | [string](#string) |  | client state unique identifier |
| `paths` | [string](#string) | repeated | list of connection paths |






<a name="ibc.core.connection.v1.Counterparty"></a>

### Counterparty
Counterparty defines the counterparty chain associated with a connection end.


| Field | Type | Label | Description |
| ----- | ---- | ----- | ----------- |
| `client_id` | [string](#string) |  | identifies the client on the counterparty chain associated with a given connection. |
| `connection_id` | [string](#string) |  | identifies the connection end on the counterparty chain associated with a given connection. |
| `prefix` | [ibc.core.commitment.v1.MerklePrefix](#ibc.core.commitment.v1.MerklePrefix) |  | commitment merkle prefix of the counterparty chain. |






<a name="ibc.core.connection.v1.IdentifiedConnection"></a>

### IdentifiedConnection
IdentifiedConnection defines a connection with additional connection
identifier field.


| Field | Type | Label | Description |
| ----- | ---- | ----- | ----------- |
| `id` | [string](#string) |  | connection identifier. |
| `client_id` | [string](#string) |  | client associated with this connection. |
| `versions` | [Version](#ibc.core.connection.v1.Version) | repeated | IBC version which can be utilised to determine encodings or protocols for channels or packets utilising this connection |
| `state` | [State](#ibc.core.connection.v1.State) |  | current state of the connection end. |
| `counterparty` | [Counterparty](#ibc.core.connection.v1.Counterparty) |  | counterparty chain associated with this connection. |
| `delay_period` | [uint64](#uint64) |  | delay period associated with this connection. |






<a name="ibc.core.connection.v1.Params"></a>

### Params
Params defines the set of Connection parameters.


| Field | Type | Label | Description |
| ----- | ---- | ----- | ----------- |
| `max_expected_time_per_block` | [uint64](#uint64) |  | maximum expected time per block (in nanoseconds), used to enforce block delay. This parameter should reflect the largest amount of time that the chain might reasonably take to produce the next block under normal operating conditions. A safe choice is 3-5x the expected time per block. |






<a name="ibc.core.connection.v1.Version"></a>

### Version
Version defines the versioning scheme used to negotiate the IBC verison in
the connection handshake.


| Field | Type | Label | Description |
| ----- | ---- | ----- | ----------- |
| `identifier` | [string](#string) |  | unique version identifier |
| `features` | [string](#string) | repeated | list of features compatible with the specified identifier |





 <!-- end messages -->


<a name="ibc.core.connection.v1.State"></a>

### State
State defines if a connection is in one of the following states:
INIT, TRYOPEN, OPEN or UNINITIALIZED.

| Name | Number | Description |
| ---- | ------ | ----------- |
| STATE_UNINITIALIZED_UNSPECIFIED | 0 | Default State |
| STATE_INIT | 1 | A connection end has just started the opening handshake. |
| STATE_TRYOPEN | 2 | A connection end has acknowledged the handshake step on the counterparty chain. |
| STATE_OPEN | 3 | A connection end has completed the handshake. |


 <!-- end enums -->

 <!-- end HasExtensions -->

 <!-- end services -->



<a name="ibc/core/connection/v1/genesis.proto"></a>
<p align="right"><a href="#top">Top</a></p>

## ibc/core/connection/v1/genesis.proto



<a name="ibc.core.connection.v1.GenesisState"></a>

### GenesisState
GenesisState defines the ibc connection submodule's genesis state.


| Field | Type | Label | Description |
| ----- | ---- | ----- | ----------- |
| `connections` | [IdentifiedConnection](#ibc.core.connection.v1.IdentifiedConnection) | repeated |  |
| `client_connection_paths` | [ConnectionPaths](#ibc.core.connection.v1.ConnectionPaths) | repeated |  |
| `next_connection_sequence` | [uint64](#uint64) |  | the sequence for the next generated connection identifier |
| `params` | [Params](#ibc.core.connection.v1.Params) |  |  |





 <!-- end messages -->

 <!-- end enums -->

 <!-- end HasExtensions -->

 <!-- end services -->



<a name="ibc/core/connection/v1/query.proto"></a>
<p align="right"><a href="#top">Top</a></p>

## ibc/core/connection/v1/query.proto



<a name="ibc.core.connection.v1.QueryClientConnectionsRequest"></a>

### QueryClientConnectionsRequest
QueryClientConnectionsRequest is the request type for the
Query/ClientConnections RPC method


| Field | Type | Label | Description |
| ----- | ---- | ----- | ----------- |
| `client_id` | [string](#string) |  | client identifier associated with a connection |






<a name="ibc.core.connection.v1.QueryClientConnectionsResponse"></a>

### QueryClientConnectionsResponse
QueryClientConnectionsResponse is the response type for the
Query/ClientConnections RPC method


| Field | Type | Label | Description |
| ----- | ---- | ----- | ----------- |
| `connection_paths` | [string](#string) | repeated | slice of all the connection paths associated with a client. |
| `proof` | [bytes](#bytes) |  | merkle proof of existence |
| `proof_height` | [ibc.core.client.v1.Height](#ibc.core.client.v1.Height) |  | height at which the proof was generated |






<a name="ibc.core.connection.v1.QueryConnectionClientStateRequest"></a>

### QueryConnectionClientStateRequest
QueryConnectionClientStateRequest is the request type for the
Query/ConnectionClientState RPC method


| Field | Type | Label | Description |
| ----- | ---- | ----- | ----------- |
| `connection_id` | [string](#string) |  | connection identifier |






<a name="ibc.core.connection.v1.QueryConnectionClientStateResponse"></a>

### QueryConnectionClientStateResponse
QueryConnectionClientStateResponse is the response type for the
Query/ConnectionClientState RPC method


| Field | Type | Label | Description |
| ----- | ---- | ----- | ----------- |
| `identified_client_state` | [ibc.core.client.v1.IdentifiedClientState](#ibc.core.client.v1.IdentifiedClientState) |  | client state associated with the channel |
| `proof` | [bytes](#bytes) |  | merkle proof of existence |
| `proof_height` | [ibc.core.client.v1.Height](#ibc.core.client.v1.Height) |  | height at which the proof was retrieved |






<a name="ibc.core.connection.v1.QueryConnectionConsensusStateRequest"></a>

### QueryConnectionConsensusStateRequest
QueryConnectionConsensusStateRequest is the request type for the
Query/ConnectionConsensusState RPC method


| Field | Type | Label | Description |
| ----- | ---- | ----- | ----------- |
| `connection_id` | [string](#string) |  | connection identifier |
| `revision_number` | [uint64](#uint64) |  |  |
| `revision_height` | [uint64](#uint64) |  |  |






<a name="ibc.core.connection.v1.QueryConnectionConsensusStateResponse"></a>

### QueryConnectionConsensusStateResponse
QueryConnectionConsensusStateResponse is the response type for the
Query/ConnectionConsensusState RPC method


| Field | Type | Label | Description |
| ----- | ---- | ----- | ----------- |
| `consensus_state` | [google.protobuf.Any](#google.protobuf.Any) |  | consensus state associated with the channel |
| `client_id` | [string](#string) |  | client ID associated with the consensus state |
| `proof` | [bytes](#bytes) |  | merkle proof of existence |
| `proof_height` | [ibc.core.client.v1.Height](#ibc.core.client.v1.Height) |  | height at which the proof was retrieved |






<a name="ibc.core.connection.v1.QueryConnectionRequest"></a>

### QueryConnectionRequest
QueryConnectionRequest is the request type for the Query/Connection RPC
method


| Field | Type | Label | Description |
| ----- | ---- | ----- | ----------- |
| `connection_id` | [string](#string) |  | connection unique identifier |






<a name="ibc.core.connection.v1.QueryConnectionResponse"></a>

### QueryConnectionResponse
QueryConnectionResponse is the response type for the Query/Connection RPC
method. Besides the connection end, it includes a proof and the height from
which the proof was retrieved.


| Field | Type | Label | Description |
| ----- | ---- | ----- | ----------- |
| `connection` | [ConnectionEnd](#ibc.core.connection.v1.ConnectionEnd) |  | connection associated with the request identifier |
| `proof` | [bytes](#bytes) |  | merkle proof of existence |
| `proof_height` | [ibc.core.client.v1.Height](#ibc.core.client.v1.Height) |  | height at which the proof was retrieved |






<a name="ibc.core.connection.v1.QueryConnectionsRequest"></a>

### QueryConnectionsRequest
QueryConnectionsRequest is the request type for the Query/Connections RPC
method


| Field | Type | Label | Description |
| ----- | ---- | ----- | ----------- |
| `pagination` | [cosmos.base.query.v1beta1.PageRequest](#cosmos.base.query.v1beta1.PageRequest) |  |  |






<a name="ibc.core.connection.v1.QueryConnectionsResponse"></a>

### QueryConnectionsResponse
QueryConnectionsResponse is the response type for the Query/Connections RPC
method.


| Field | Type | Label | Description |
| ----- | ---- | ----- | ----------- |
| `connections` | [IdentifiedConnection](#ibc.core.connection.v1.IdentifiedConnection) | repeated | list of stored connections of the chain. |
| `pagination` | [cosmos.base.query.v1beta1.PageResponse](#cosmos.base.query.v1beta1.PageResponse) |  | pagination response |
| `height` | [ibc.core.client.v1.Height](#ibc.core.client.v1.Height) |  | query block height |





 <!-- end messages -->

 <!-- end enums -->

 <!-- end HasExtensions -->


<a name="ibc.core.connection.v1.Query"></a>

### Query
Query provides defines the gRPC querier service

| Method Name | Request Type | Response Type | Description | HTTP Verb | Endpoint |
| ----------- | ------------ | ------------- | ------------| ------- | -------- |
| `Connection` | [QueryConnectionRequest](#ibc.core.connection.v1.QueryConnectionRequest) | [QueryConnectionResponse](#ibc.core.connection.v1.QueryConnectionResponse) | Connection queries an IBC connection end. | GET|/ibc/core/connection/v1/connections/{connection_id}|
| `Connections` | [QueryConnectionsRequest](#ibc.core.connection.v1.QueryConnectionsRequest) | [QueryConnectionsResponse](#ibc.core.connection.v1.QueryConnectionsResponse) | Connections queries all the IBC connections of a chain. | GET|/ibc/core/connection/v1/connections|
| `ClientConnections` | [QueryClientConnectionsRequest](#ibc.core.connection.v1.QueryClientConnectionsRequest) | [QueryClientConnectionsResponse](#ibc.core.connection.v1.QueryClientConnectionsResponse) | ClientConnections queries the connection paths associated with a client state. | GET|/ibc/core/connection/v1/client_connections/{client_id}|
| `ConnectionClientState` | [QueryConnectionClientStateRequest](#ibc.core.connection.v1.QueryConnectionClientStateRequest) | [QueryConnectionClientStateResponse](#ibc.core.connection.v1.QueryConnectionClientStateResponse) | ConnectionClientState queries the client state associated with the connection. | GET|/ibc/core/connection/v1/connections/{connection_id}/client_state|
| `ConnectionConsensusState` | [QueryConnectionConsensusStateRequest](#ibc.core.connection.v1.QueryConnectionConsensusStateRequest) | [QueryConnectionConsensusStateResponse](#ibc.core.connection.v1.QueryConnectionConsensusStateResponse) | ConnectionConsensusState queries the consensus state associated with the connection. | GET|/ibc/core/connection/v1/connections/{connection_id}/consensus_state/revision/{revision_number}/height/{revision_height}|

 <!-- end services -->



<a name="ibc/core/connection/v1/tx.proto"></a>
<p align="right"><a href="#top">Top</a></p>

## ibc/core/connection/v1/tx.proto



<a name="ibc.core.connection.v1.MsgConnectionOpenAck"></a>

### MsgConnectionOpenAck
MsgConnectionOpenAck defines a msg sent by a Relayer to Chain A to
acknowledge the change of connection state to TRYOPEN on Chain B.


| Field | Type | Label | Description |
| ----- | ---- | ----- | ----------- |
| `connection_id` | [string](#string) |  |  |
| `counterparty_connection_id` | [string](#string) |  |  |
| `version` | [Version](#ibc.core.connection.v1.Version) |  |  |
| `client_state` | [google.protobuf.Any](#google.protobuf.Any) |  |  |
| `proof_height` | [ibc.core.client.v1.Height](#ibc.core.client.v1.Height) |  |  |
| `proof_try` | [bytes](#bytes) |  | proof of the initialization the connection on Chain B: `UNITIALIZED -> TRYOPEN` |
| `proof_client` | [bytes](#bytes) |  | proof of client state included in message |
| `proof_consensus` | [bytes](#bytes) |  | proof of client consensus state |
| `consensus_height` | [ibc.core.client.v1.Height](#ibc.core.client.v1.Height) |  |  |
| `signer` | [string](#string) |  |  |






<a name="ibc.core.connection.v1.MsgConnectionOpenAckResponse"></a>

### MsgConnectionOpenAckResponse
MsgConnectionOpenAckResponse defines the Msg/ConnectionOpenAck response type.






<a name="ibc.core.connection.v1.MsgConnectionOpenConfirm"></a>

### MsgConnectionOpenConfirm
MsgConnectionOpenConfirm defines a msg sent by a Relayer to Chain B to
acknowledge the change of connection state to OPEN on Chain A.


| Field | Type | Label | Description |
| ----- | ---- | ----- | ----------- |
| `connection_id` | [string](#string) |  |  |
| `proof_ack` | [bytes](#bytes) |  | proof for the change of the connection state on Chain A: `INIT -> OPEN` |
| `proof_height` | [ibc.core.client.v1.Height](#ibc.core.client.v1.Height) |  |  |
| `signer` | [string](#string) |  |  |






<a name="ibc.core.connection.v1.MsgConnectionOpenConfirmResponse"></a>

### MsgConnectionOpenConfirmResponse
MsgConnectionOpenConfirmResponse defines the Msg/ConnectionOpenConfirm
response type.






<a name="ibc.core.connection.v1.MsgConnectionOpenInit"></a>

### MsgConnectionOpenInit
MsgConnectionOpenInit defines the msg sent by an account on Chain A to
initialize a connection with Chain B.


| Field | Type | Label | Description |
| ----- | ---- | ----- | ----------- |
| `client_id` | [string](#string) |  |  |
| `counterparty` | [Counterparty](#ibc.core.connection.v1.Counterparty) |  |  |
| `version` | [Version](#ibc.core.connection.v1.Version) |  |  |
| `delay_period` | [uint64](#uint64) |  |  |
| `signer` | [string](#string) |  |  |






<a name="ibc.core.connection.v1.MsgConnectionOpenInitResponse"></a>

### MsgConnectionOpenInitResponse
MsgConnectionOpenInitResponse defines the Msg/ConnectionOpenInit response
type.






<a name="ibc.core.connection.v1.MsgConnectionOpenTry"></a>

### MsgConnectionOpenTry
MsgConnectionOpenTry defines a msg sent by a Relayer to try to open a
connection on Chain B.


| Field | Type | Label | Description |
| ----- | ---- | ----- | ----------- |
| `client_id` | [string](#string) |  |  |
| `previous_connection_id` | [string](#string) |  | in the case of crossing hello's, when both chains call OpenInit, we need the connection identifier of the previous connection in state INIT |
| `client_state` | [google.protobuf.Any](#google.protobuf.Any) |  |  |
| `counterparty` | [Counterparty](#ibc.core.connection.v1.Counterparty) |  |  |
| `delay_period` | [uint64](#uint64) |  |  |
| `counterparty_versions` | [Version](#ibc.core.connection.v1.Version) | repeated |  |
| `proof_height` | [ibc.core.client.v1.Height](#ibc.core.client.v1.Height) |  |  |
| `proof_init` | [bytes](#bytes) |  | proof of the initialization the connection on Chain A: `UNITIALIZED -> INIT` |
| `proof_client` | [bytes](#bytes) |  | proof of client state included in message |
| `proof_consensus` | [bytes](#bytes) |  | proof of client consensus state |
| `consensus_height` | [ibc.core.client.v1.Height](#ibc.core.client.v1.Height) |  |  |
| `signer` | [string](#string) |  |  |






<a name="ibc.core.connection.v1.MsgConnectionOpenTryResponse"></a>

### MsgConnectionOpenTryResponse
MsgConnectionOpenTryResponse defines the Msg/ConnectionOpenTry response type.





 <!-- end messages -->

 <!-- end enums -->

 <!-- end HasExtensions -->


<a name="ibc.core.connection.v1.Msg"></a>

### Msg
Msg defines the ibc/connection Msg service.

| Method Name | Request Type | Response Type | Description | HTTP Verb | Endpoint |
| ----------- | ------------ | ------------- | ------------| ------- | -------- |
| `ConnectionOpenInit` | [MsgConnectionOpenInit](#ibc.core.connection.v1.MsgConnectionOpenInit) | [MsgConnectionOpenInitResponse](#ibc.core.connection.v1.MsgConnectionOpenInitResponse) | ConnectionOpenInit defines a rpc handler method for MsgConnectionOpenInit. | |
| `ConnectionOpenTry` | [MsgConnectionOpenTry](#ibc.core.connection.v1.MsgConnectionOpenTry) | [MsgConnectionOpenTryResponse](#ibc.core.connection.v1.MsgConnectionOpenTryResponse) | ConnectionOpenTry defines a rpc handler method for MsgConnectionOpenTry. | |
| `ConnectionOpenAck` | [MsgConnectionOpenAck](#ibc.core.connection.v1.MsgConnectionOpenAck) | [MsgConnectionOpenAckResponse](#ibc.core.connection.v1.MsgConnectionOpenAckResponse) | ConnectionOpenAck defines a rpc handler method for MsgConnectionOpenAck. | |
| `ConnectionOpenConfirm` | [MsgConnectionOpenConfirm](#ibc.core.connection.v1.MsgConnectionOpenConfirm) | [MsgConnectionOpenConfirmResponse](#ibc.core.connection.v1.MsgConnectionOpenConfirmResponse) | ConnectionOpenConfirm defines a rpc handler method for MsgConnectionOpenConfirm. | |

 <!-- end services -->



<a name="ibc/core/types/v1/genesis.proto"></a>
<p align="right"><a href="#top">Top</a></p>

## ibc/core/types/v1/genesis.proto



<a name="ibc.core.types.v1.GenesisState"></a>

### GenesisState
GenesisState defines the ibc module's genesis state.


| Field | Type | Label | Description |
| ----- | ---- | ----- | ----------- |
| `client_genesis` | [ibc.core.client.v1.GenesisState](#ibc.core.client.v1.GenesisState) |  | ICS002 - Clients genesis state |
| `connection_genesis` | [ibc.core.connection.v1.GenesisState](#ibc.core.connection.v1.GenesisState) |  | ICS003 - Connections genesis state |
| `channel_genesis` | [ibc.core.channel.v1.GenesisState](#ibc.core.channel.v1.GenesisState) |  | ICS004 - Channel genesis state |





 <!-- end messages -->

 <!-- end enums -->

 <!-- end HasExtensions -->

 <!-- end services -->



<a name="ibc/lightclients/localhost/v1/localhost.proto"></a>
<p align="right"><a href="#top">Top</a></p>

## ibc/lightclients/localhost/v1/localhost.proto



<a name="ibc.lightclients.localhost.v1.ClientState"></a>

### ClientState
ClientState defines a loopback (localhost) client. It requires (read-only)
access to keys outside the client prefix.


| Field | Type | Label | Description |
| ----- | ---- | ----- | ----------- |
| `chain_id` | [string](#string) |  | self chain ID |
| `height` | [ibc.core.client.v1.Height](#ibc.core.client.v1.Height) |  | self latest block height |





 <!-- end messages -->

 <!-- end enums -->

 <!-- end HasExtensions -->

 <!-- end services -->



<a name="ibc/lightclients/solomachine/v1/solomachine.proto"></a>
<p align="right"><a href="#top">Top</a></p>

## ibc/lightclients/solomachine/v1/solomachine.proto



<a name="ibc.lightclients.solomachine.v1.ChannelStateData"></a>

### ChannelStateData
ChannelStateData returns the SignBytes data for channel state
verification.


| Field | Type | Label | Description |
| ----- | ---- | ----- | ----------- |
| `path` | [bytes](#bytes) |  |  |
| `channel` | [ibc.core.channel.v1.Channel](#ibc.core.channel.v1.Channel) |  |  |






<a name="ibc.lightclients.solomachine.v1.ClientState"></a>

### ClientState
ClientState defines a solo machine client that tracks the current consensus
state and if the client is frozen.


| Field | Type | Label | Description |
| ----- | ---- | ----- | ----------- |
| `sequence` | [uint64](#uint64) |  | latest sequence of the client state |
| `frozen_sequence` | [uint64](#uint64) |  | frozen sequence of the solo machine |
| `consensus_state` | [ConsensusState](#ibc.lightclients.solomachine.v1.ConsensusState) |  |  |
| `allow_update_after_proposal` | [bool](#bool) |  | when set to true, will allow governance to update a solo machine client. The client will be unfrozen if it is frozen. |






<a name="ibc.lightclients.solomachine.v1.ClientStateData"></a>

### ClientStateData
ClientStateData returns the SignBytes data for client state verification.


| Field | Type | Label | Description |
| ----- | ---- | ----- | ----------- |
| `path` | [bytes](#bytes) |  |  |
| `client_state` | [google.protobuf.Any](#google.protobuf.Any) |  |  |






<a name="ibc.lightclients.solomachine.v1.ConnectionStateData"></a>

### ConnectionStateData
ConnectionStateData returns the SignBytes data for connection state
verification.


| Field | Type | Label | Description |
| ----- | ---- | ----- | ----------- |
| `path` | [bytes](#bytes) |  |  |
| `connection` | [ibc.core.connection.v1.ConnectionEnd](#ibc.core.connection.v1.ConnectionEnd) |  |  |






<a name="ibc.lightclients.solomachine.v1.ConsensusState"></a>

### ConsensusState
ConsensusState defines a solo machine consensus state. The sequence of a
consensus state is contained in the "height" key used in storing the
consensus state.


| Field | Type | Label | Description |
| ----- | ---- | ----- | ----------- |
| `public_key` | [google.protobuf.Any](#google.protobuf.Any) |  | public key of the solo machine |
| `diversifier` | [string](#string) |  | diversifier allows the same public key to be re-used across different solo machine clients (potentially on different chains) without being considered misbehaviour. |
| `timestamp` | [uint64](#uint64) |  |  |






<a name="ibc.lightclients.solomachine.v1.ConsensusStateData"></a>

### ConsensusStateData
ConsensusStateData returns the SignBytes data for consensus state
verification.


| Field | Type | Label | Description |
| ----- | ---- | ----- | ----------- |
| `path` | [bytes](#bytes) |  |  |
| `consensus_state` | [google.protobuf.Any](#google.protobuf.Any) |  |  |






<a name="ibc.lightclients.solomachine.v1.Header"></a>

### Header
Header defines a solo machine consensus header


| Field | Type | Label | Description |
| ----- | ---- | ----- | ----------- |
| `sequence` | [uint64](#uint64) |  | sequence to update solo machine public key at |
| `timestamp` | [uint64](#uint64) |  |  |
| `signature` | [bytes](#bytes) |  |  |
| `new_public_key` | [google.protobuf.Any](#google.protobuf.Any) |  |  |
| `new_diversifier` | [string](#string) |  |  |






<a name="ibc.lightclients.solomachine.v1.HeaderData"></a>

### HeaderData
HeaderData returns the SignBytes data for update verification.


| Field | Type | Label | Description |
| ----- | ---- | ----- | ----------- |
| `new_pub_key` | [google.protobuf.Any](#google.protobuf.Any) |  | header public key |
| `new_diversifier` | [string](#string) |  | header diversifier |






<a name="ibc.lightclients.solomachine.v1.Misbehaviour"></a>

### Misbehaviour
Misbehaviour defines misbehaviour for a solo machine which consists
of a sequence and two signatures over different messages at that sequence.


| Field | Type | Label | Description |
| ----- | ---- | ----- | ----------- |
| `client_id` | [string](#string) |  |  |
| `sequence` | [uint64](#uint64) |  |  |
| `signature_one` | [SignatureAndData](#ibc.lightclients.solomachine.v1.SignatureAndData) |  |  |
| `signature_two` | [SignatureAndData](#ibc.lightclients.solomachine.v1.SignatureAndData) |  |  |






<a name="ibc.lightclients.solomachine.v1.NextSequenceRecvData"></a>

### NextSequenceRecvData
NextSequenceRecvData returns the SignBytes data for verification of the next
sequence to be received.


| Field | Type | Label | Description |
| ----- | ---- | ----- | ----------- |
| `path` | [bytes](#bytes) |  |  |
| `next_seq_recv` | [uint64](#uint64) |  |  |






<a name="ibc.lightclients.solomachine.v1.PacketAcknowledgementData"></a>

### PacketAcknowledgementData
PacketAcknowledgementData returns the SignBytes data for acknowledgement
verification.


| Field | Type | Label | Description |
| ----- | ---- | ----- | ----------- |
| `path` | [bytes](#bytes) |  |  |
| `acknowledgement` | [bytes](#bytes) |  |  |






<a name="ibc.lightclients.solomachine.v1.PacketCommitmentData"></a>

### PacketCommitmentData
PacketCommitmentData returns the SignBytes data for packet commitment
verification.


| Field | Type | Label | Description |
| ----- | ---- | ----- | ----------- |
| `path` | [bytes](#bytes) |  |  |
| `commitment` | [bytes](#bytes) |  |  |






<a name="ibc.lightclients.solomachine.v1.PacketReceiptAbsenceData"></a>

### PacketReceiptAbsenceData
PacketReceiptAbsenceData returns the SignBytes data for
packet receipt absence verification.


| Field | Type | Label | Description |
| ----- | ---- | ----- | ----------- |
| `path` | [bytes](#bytes) |  |  |






<a name="ibc.lightclients.solomachine.v1.SignBytes"></a>

### SignBytes
SignBytes defines the signed bytes used for signature verification.


| Field | Type | Label | Description |
| ----- | ---- | ----- | ----------- |
| `sequence` | [uint64](#uint64) |  |  |
| `timestamp` | [uint64](#uint64) |  |  |
| `diversifier` | [string](#string) |  |  |
| `data_type` | [DataType](#ibc.lightclients.solomachine.v1.DataType) |  | type of the data used |
| `data` | [bytes](#bytes) |  | marshaled data |






<a name="ibc.lightclients.solomachine.v1.SignatureAndData"></a>

### SignatureAndData
SignatureAndData contains a signature and the data signed over to create that
signature.


| Field | Type | Label | Description |
| ----- | ---- | ----- | ----------- |
| `signature` | [bytes](#bytes) |  |  |
| `data_type` | [DataType](#ibc.lightclients.solomachine.v1.DataType) |  |  |
| `data` | [bytes](#bytes) |  |  |
| `timestamp` | [uint64](#uint64) |  |  |






<a name="ibc.lightclients.solomachine.v1.TimestampedSignatureData"></a>

### TimestampedSignatureData
TimestampedSignatureData contains the signature data and the timestamp of the
signature.


| Field | Type | Label | Description |
| ----- | ---- | ----- | ----------- |
| `signature_data` | [bytes](#bytes) |  |  |
| `timestamp` | [uint64](#uint64) |  |  |





 <!-- end messages -->


<a name="ibc.lightclients.solomachine.v1.DataType"></a>

### DataType
DataType defines the type of solo machine proof being created. This is done
to preserve uniqueness of different data sign byte encodings.

| Name | Number | Description |
| ---- | ------ | ----------- |
| DATA_TYPE_UNINITIALIZED_UNSPECIFIED | 0 | Default State |
| DATA_TYPE_CLIENT_STATE | 1 | Data type for client state verification |
| DATA_TYPE_CONSENSUS_STATE | 2 | Data type for consensus state verification |
| DATA_TYPE_CONNECTION_STATE | 3 | Data type for connection state verification |
| DATA_TYPE_CHANNEL_STATE | 4 | Data type for channel state verification |
| DATA_TYPE_PACKET_COMMITMENT | 5 | Data type for packet commitment verification |
| DATA_TYPE_PACKET_ACKNOWLEDGEMENT | 6 | Data type for packet acknowledgement verification |
| DATA_TYPE_PACKET_RECEIPT_ABSENCE | 7 | Data type for packet receipt absence verification |
| DATA_TYPE_NEXT_SEQUENCE_RECV | 8 | Data type for next sequence recv verification |
| DATA_TYPE_HEADER | 9 | Data type for header verification |


 <!-- end enums -->

 <!-- end HasExtensions -->

 <!-- end services -->



<a name="ibc/lightclients/solomachine/v2/solomachine.proto"></a>
<p align="right"><a href="#top">Top</a></p>

## ibc/lightclients/solomachine/v2/solomachine.proto



<a name="ibc.lightclients.solomachine.v2.ChannelStateData"></a>

### ChannelStateData
ChannelStateData returns the SignBytes data for channel state
verification.


| Field | Type | Label | Description |
| ----- | ---- | ----- | ----------- |
| `path` | [bytes](#bytes) |  |  |
| `channel` | [ibc.core.channel.v1.Channel](#ibc.core.channel.v1.Channel) |  |  |






<a name="ibc.lightclients.solomachine.v2.ClientState"></a>

### ClientState
ClientState defines a solo machine client that tracks the current consensus
state and if the client is frozen.


| Field | Type | Label | Description |
| ----- | ---- | ----- | ----------- |
| `sequence` | [uint64](#uint64) |  | latest sequence of the client state |
| `is_frozen` | [bool](#bool) |  | frozen sequence of the solo machine |
| `consensus_state` | [ConsensusState](#ibc.lightclients.solomachine.v2.ConsensusState) |  |  |
| `allow_update_after_proposal` | [bool](#bool) |  | when set to true, will allow governance to update a solo machine client. The client will be unfrozen if it is frozen. |






<a name="ibc.lightclients.solomachine.v2.ClientStateData"></a>

### ClientStateData
ClientStateData returns the SignBytes data for client state verification.


| Field | Type | Label | Description |
| ----- | ---- | ----- | ----------- |
| `path` | [bytes](#bytes) |  |  |
| `client_state` | [google.protobuf.Any](#google.protobuf.Any) |  |  |






<a name="ibc.lightclients.solomachine.v2.ConnectionStateData"></a>

### ConnectionStateData
ConnectionStateData returns the SignBytes data for connection state
verification.


| Field | Type | Label | Description |
| ----- | ---- | ----- | ----------- |
| `path` | [bytes](#bytes) |  |  |
| `connection` | [ibc.core.connection.v1.ConnectionEnd](#ibc.core.connection.v1.ConnectionEnd) |  |  |






<a name="ibc.lightclients.solomachine.v2.ConsensusState"></a>

### ConsensusState
ConsensusState defines a solo machine consensus state. The sequence of a
consensus state is contained in the "height" key used in storing the
consensus state.


| Field | Type | Label | Description |
| ----- | ---- | ----- | ----------- |
| `public_key` | [google.protobuf.Any](#google.protobuf.Any) |  | public key of the solo machine |
| `diversifier` | [string](#string) |  | diversifier allows the same public key to be re-used across different solo machine clients (potentially on different chains) without being considered misbehaviour. |
| `timestamp` | [uint64](#uint64) |  |  |






<a name="ibc.lightclients.solomachine.v2.ConsensusStateData"></a>

### ConsensusStateData
ConsensusStateData returns the SignBytes data for consensus state
verification.


| Field | Type | Label | Description |
| ----- | ---- | ----- | ----------- |
| `path` | [bytes](#bytes) |  |  |
| `consensus_state` | [google.protobuf.Any](#google.protobuf.Any) |  |  |






<a name="ibc.lightclients.solomachine.v2.Header"></a>

### Header
Header defines a solo machine consensus header


| Field | Type | Label | Description |
| ----- | ---- | ----- | ----------- |
| `sequence` | [uint64](#uint64) |  | sequence to update solo machine public key at |
| `timestamp` | [uint64](#uint64) |  |  |
| `signature` | [bytes](#bytes) |  |  |
| `new_public_key` | [google.protobuf.Any](#google.protobuf.Any) |  |  |
| `new_diversifier` | [string](#string) |  |  |






<a name="ibc.lightclients.solomachine.v2.HeaderData"></a>

### HeaderData
HeaderData returns the SignBytes data for update verification.


| Field | Type | Label | Description |
| ----- | ---- | ----- | ----------- |
| `new_pub_key` | [google.protobuf.Any](#google.protobuf.Any) |  | header public key |
| `new_diversifier` | [string](#string) |  | header diversifier |






<a name="ibc.lightclients.solomachine.v2.Misbehaviour"></a>

### Misbehaviour
Misbehaviour defines misbehaviour for a solo machine which consists
of a sequence and two signatures over different messages at that sequence.


| Field | Type | Label | Description |
| ----- | ---- | ----- | ----------- |
| `client_id` | [string](#string) |  |  |
| `sequence` | [uint64](#uint64) |  |  |
| `signature_one` | [SignatureAndData](#ibc.lightclients.solomachine.v2.SignatureAndData) |  |  |
| `signature_two` | [SignatureAndData](#ibc.lightclients.solomachine.v2.SignatureAndData) |  |  |






<a name="ibc.lightclients.solomachine.v2.NextSequenceRecvData"></a>

### NextSequenceRecvData
NextSequenceRecvData returns the SignBytes data for verification of the next
sequence to be received.


| Field | Type | Label | Description |
| ----- | ---- | ----- | ----------- |
| `path` | [bytes](#bytes) |  |  |
| `next_seq_recv` | [uint64](#uint64) |  |  |






<a name="ibc.lightclients.solomachine.v2.PacketAcknowledgementData"></a>

### PacketAcknowledgementData
PacketAcknowledgementData returns the SignBytes data for acknowledgement
verification.


| Field | Type | Label | Description |
| ----- | ---- | ----- | ----------- |
| `path` | [bytes](#bytes) |  |  |
| `acknowledgement` | [bytes](#bytes) |  |  |






<a name="ibc.lightclients.solomachine.v2.PacketCommitmentData"></a>

### PacketCommitmentData
PacketCommitmentData returns the SignBytes data for packet commitment
verification.


| Field | Type | Label | Description |
| ----- | ---- | ----- | ----------- |
| `path` | [bytes](#bytes) |  |  |
| `commitment` | [bytes](#bytes) |  |  |






<a name="ibc.lightclients.solomachine.v2.PacketReceiptAbsenceData"></a>

### PacketReceiptAbsenceData
PacketReceiptAbsenceData returns the SignBytes data for
packet receipt absence verification.


| Field | Type | Label | Description |
| ----- | ---- | ----- | ----------- |
| `path` | [bytes](#bytes) |  |  |






<a name="ibc.lightclients.solomachine.v2.SignBytes"></a>

### SignBytes
SignBytes defines the signed bytes used for signature verification.


| Field | Type | Label | Description |
| ----- | ---- | ----- | ----------- |
| `sequence` | [uint64](#uint64) |  |  |
| `timestamp` | [uint64](#uint64) |  |  |
| `diversifier` | [string](#string) |  |  |
| `data_type` | [DataType](#ibc.lightclients.solomachine.v2.DataType) |  | type of the data used |
| `data` | [bytes](#bytes) |  | marshaled data |






<a name="ibc.lightclients.solomachine.v2.SignatureAndData"></a>

### SignatureAndData
SignatureAndData contains a signature and the data signed over to create that
signature.


| Field | Type | Label | Description |
| ----- | ---- | ----- | ----------- |
| `signature` | [bytes](#bytes) |  |  |
| `data_type` | [DataType](#ibc.lightclients.solomachine.v2.DataType) |  |  |
| `data` | [bytes](#bytes) |  |  |
| `timestamp` | [uint64](#uint64) |  |  |






<a name="ibc.lightclients.solomachine.v2.TimestampedSignatureData"></a>

### TimestampedSignatureData
TimestampedSignatureData contains the signature data and the timestamp of the
signature.


| Field | Type | Label | Description |
| ----- | ---- | ----- | ----------- |
| `signature_data` | [bytes](#bytes) |  |  |
| `timestamp` | [uint64](#uint64) |  |  |





 <!-- end messages -->


<a name="ibc.lightclients.solomachine.v2.DataType"></a>

### DataType
DataType defines the type of solo machine proof being created. This is done
to preserve uniqueness of different data sign byte encodings.

| Name | Number | Description |
| ---- | ------ | ----------- |
| DATA_TYPE_UNINITIALIZED_UNSPECIFIED | 0 | Default State |
| DATA_TYPE_CLIENT_STATE | 1 | Data type for client state verification |
| DATA_TYPE_CONSENSUS_STATE | 2 | Data type for consensus state verification |
| DATA_TYPE_CONNECTION_STATE | 3 | Data type for connection state verification |
| DATA_TYPE_CHANNEL_STATE | 4 | Data type for channel state verification |
| DATA_TYPE_PACKET_COMMITMENT | 5 | Data type for packet commitment verification |
| DATA_TYPE_PACKET_ACKNOWLEDGEMENT | 6 | Data type for packet acknowledgement verification |
| DATA_TYPE_PACKET_RECEIPT_ABSENCE | 7 | Data type for packet receipt absence verification |
| DATA_TYPE_NEXT_SEQUENCE_RECV | 8 | Data type for next sequence recv verification |
| DATA_TYPE_HEADER | 9 | Data type for header verification |


 <!-- end enums -->

 <!-- end HasExtensions -->

 <!-- end services -->



<a name="ibc/lightclients/tendermint/v1/tendermint.proto"></a>
<p align="right"><a href="#top">Top</a></p>

## ibc/lightclients/tendermint/v1/tendermint.proto



<a name="ibc.lightclients.tendermint.v1.ClientState"></a>

### ClientState
ClientState from Tendermint tracks the current validator set, latest height,
and a possible frozen height.


| Field | Type | Label | Description |
| ----- | ---- | ----- | ----------- |
| `chain_id` | [string](#string) |  |  |
| `trust_level` | [Fraction](#ibc.lightclients.tendermint.v1.Fraction) |  |  |
| `trusting_period` | [google.protobuf.Duration](#google.protobuf.Duration) |  | duration of the period since the LastestTimestamp during which the submitted headers are valid for upgrade |
| `unbonding_period` | [google.protobuf.Duration](#google.protobuf.Duration) |  | duration of the staking unbonding period |
| `max_clock_drift` | [google.protobuf.Duration](#google.protobuf.Duration) |  | defines how much new (untrusted) header's Time can drift into the future. |
| `frozen_height` | [ibc.core.client.v1.Height](#ibc.core.client.v1.Height) |  | Block height when the client was frozen due to a misbehaviour |
| `latest_height` | [ibc.core.client.v1.Height](#ibc.core.client.v1.Height) |  | Latest height the client was updated to |
| `proof_specs` | [ics23.ProofSpec](#ics23.ProofSpec) | repeated | Proof specifications used in verifying counterparty state |
| `upgrade_path` | [string](#string) | repeated | Path at which next upgraded client will be committed. Each element corresponds to the key for a single CommitmentProof in the chained proof. NOTE: ClientState must stored under `{upgradePath}/{upgradeHeight}/clientState` ConsensusState must be stored under `{upgradepath}/{upgradeHeight}/consensusState` For SDK chains using the default upgrade module, upgrade_path should be []string{"upgrade", "upgradedIBCState"}` |
| `allow_update_after_expiry` | [bool](#bool) |  | This flag, when set to true, will allow governance to recover a client which has expired |
| `allow_update_after_misbehaviour` | [bool](#bool) |  | This flag, when set to true, will allow governance to unfreeze a client whose chain has experienced a misbehaviour event |






<a name="ibc.lightclients.tendermint.v1.ConsensusState"></a>

### ConsensusState
ConsensusState defines the consensus state from Tendermint.


| Field | Type | Label | Description |
| ----- | ---- | ----- | ----------- |
| `timestamp` | [google.protobuf.Timestamp](#google.protobuf.Timestamp) |  | timestamp that corresponds to the block height in which the ConsensusState was stored. |
| `root` | [ibc.core.commitment.v1.MerkleRoot](#ibc.core.commitment.v1.MerkleRoot) |  | commitment root (i.e app hash) |
| `next_validators_hash` | [bytes](#bytes) |  |  |






<a name="ibc.lightclients.tendermint.v1.Fraction"></a>

### Fraction
Fraction defines the protobuf message type for tmmath.Fraction that only
supports positive values.


| Field | Type | Label | Description |
| ----- | ---- | ----- | ----------- |
| `numerator` | [uint64](#uint64) |  |  |
| `denominator` | [uint64](#uint64) |  |  |






<a name="ibc.lightclients.tendermint.v1.Header"></a>

### Header
Header defines the Tendermint client consensus Header.
It encapsulates all the information necessary to update from a trusted
Tendermint ConsensusState. The inclusion of TrustedHeight and
TrustedValidators allows this update to process correctly, so long as the
ConsensusState for the TrustedHeight exists, this removes race conditions
among relayers The SignedHeader and ValidatorSet are the new untrusted update
fields for the client. The TrustedHeight is the height of a stored
ConsensusState on the client that will be used to verify the new untrusted
header. The Trusted ConsensusState must be within the unbonding period of
current time in order to correctly verify, and the TrustedValidators must
hash to TrustedConsensusState.NextValidatorsHash since that is the last
trusted validator set at the TrustedHeight.


| Field | Type | Label | Description |
| ----- | ---- | ----- | ----------- |
| `signed_header` | [tendermint.types.SignedHeader](#tendermint.types.SignedHeader) |  |  |
| `validator_set` | [tendermint.types.ValidatorSet](#tendermint.types.ValidatorSet) |  |  |
| `trusted_height` | [ibc.core.client.v1.Height](#ibc.core.client.v1.Height) |  |  |
| `trusted_validators` | [tendermint.types.ValidatorSet](#tendermint.types.ValidatorSet) |  |  |






<a name="ibc.lightclients.tendermint.v1.Misbehaviour"></a>

### Misbehaviour
Misbehaviour is a wrapper over two conflicting Headers
that implements Misbehaviour interface expected by ICS-02


| Field | Type | Label | Description |
| ----- | ---- | ----- | ----------- |
| `client_id` | [string](#string) |  |  |
| `header_1` | [Header](#ibc.lightclients.tendermint.v1.Header) |  |  |
| `header_2` | [Header](#ibc.lightclients.tendermint.v1.Header) |  |  |





 <!-- end messages -->

 <!-- end enums -->

 <!-- end HasExtensions -->

 <!-- end services -->



## Scalar Value Types

| .proto Type | Notes | C++ | Java | Python | Go | C# | PHP | Ruby |
| ----------- | ----- | --- | ---- | ------ | -- | -- | --- | ---- |
| <a name="double" /> double |  | double | double | float | float64 | double | float | Float |
| <a name="float" /> float |  | float | float | float | float32 | float | float | Float |
| <a name="int32" /> int32 | Uses variable-length encoding. Inefficient for encoding negative numbers – if your field is likely to have negative values, use sint32 instead. | int32 | int | int | int32 | int | integer | Bignum or Fixnum (as required) |
| <a name="int64" /> int64 | Uses variable-length encoding. Inefficient for encoding negative numbers – if your field is likely to have negative values, use sint64 instead. | int64 | long | int/long | int64 | long | integer/string | Bignum |
| <a name="uint32" /> uint32 | Uses variable-length encoding. | uint32 | int | int/long | uint32 | uint | integer | Bignum or Fixnum (as required) |
| <a name="uint64" /> uint64 | Uses variable-length encoding. | uint64 | long | int/long | uint64 | ulong | integer/string | Bignum or Fixnum (as required) |
| <a name="sint32" /> sint32 | Uses variable-length encoding. Signed int value. These more efficiently encode negative numbers than regular int32s. | int32 | int | int | int32 | int | integer | Bignum or Fixnum (as required) |
| <a name="sint64" /> sint64 | Uses variable-length encoding. Signed int value. These more efficiently encode negative numbers than regular int64s. | int64 | long | int/long | int64 | long | integer/string | Bignum |
| <a name="fixed32" /> fixed32 | Always four bytes. More efficient than uint32 if values are often greater than 2^28. | uint32 | int | int | uint32 | uint | integer | Bignum or Fixnum (as required) |
| <a name="fixed64" /> fixed64 | Always eight bytes. More efficient than uint64 if values are often greater than 2^56. | uint64 | long | int/long | uint64 | ulong | integer/string | Bignum |
| <a name="sfixed32" /> sfixed32 | Always four bytes. | int32 | int | int | int32 | int | integer | Bignum or Fixnum (as required) |
| <a name="sfixed64" /> sfixed64 | Always eight bytes. | int64 | long | int/long | int64 | long | integer/string | Bignum |
| <a name="bool" /> bool |  | bool | boolean | boolean | bool | bool | boolean | TrueClass/FalseClass |
| <a name="string" /> string | A string must always contain UTF-8 encoded or 7-bit ASCII text. | string | String | str/unicode | string | string | string | String (UTF-8) |
| <a name="bytes" /> bytes | May contain any arbitrary sequence of bytes. | string | ByteString | str | []byte | ByteString | string | String (ASCII-8BIT) |
<|MERGE_RESOLUTION|>--- conflicted
+++ resolved
@@ -2048,15 +2048,9 @@
 
 | Name | Number | Description |
 | ---- | ------ | ----------- |
-<<<<<<< HEAD
-| RESPONSE_RESULT_TYPE_UNSPECIFIED | 0 | Default zero value enumeration |
-| RESPONSE_RESULT_TYPE_NOOP | 1 | The message did not call the IBC application callbacks (because, for example, the packet had already been relayed) |
-| RESPONSE_RESULT_TYPE_SUCCESS | 2 | The message was executed successfully |
-=======
 | RESPONSE_RESULT_UNSPECIFIED | 0 | Default zero value enumeration |
 | RESPONSE_RESULT_NOOP | 1 | The message did not call the IBC application callbacks (because, for example, the packet had already been relayed) |
 | RESPONSE_RESULT_SUCCESS | 2 | The message was executed successfully |
->>>>>>> 46e02064
 
 
  <!-- end enums -->
