--- conflicted
+++ resolved
@@ -1615,16 +1615,6 @@
 | `channel_id` | [string](#string) |  |  |
 
 
-<<<<<<< HEAD
-
-
-
-
-<a name="ibc.applications.interchain_accounts.controller.v1.MsgSubmitTx"></a>
-
-### MsgSubmitTx
-MsgSubmitTx defines the payload for MsgSubmitTx
-=======
 <a name="ibc/applications/interchain_accounts/genesis/v1/genesis.proto"></a>
 <p align="right"><a href="#top">Top</a></p>
 
@@ -1636,23 +1626,10 @@
 
 ### ActiveChannel
 ActiveChannel contains a connection ID, port ID and associated active channel ID
->>>>>>> f8f879b7
-
-
-| Field | Type | Label | Description |
-| ----- | ---- | ----- | ----------- |
-<<<<<<< HEAD
-| `owner` | [string](#string) |  |  |
-| `connection_id` | [string](#string) |  |  |
-| `timeout_height` | [ibc.core.client.v1.Height](#ibc.core.client.v1.Height) |  | Timeout height relative to the current block height. The timeout is disabled when set to 0. |
-| `timeout_timestamp` | [uint64](#uint64) |  | Timeout timestamp in absolute nanoseconds since unix epoch. The timeout is disabled when set to 0. |
-| `msgs` | [ibc.applications.interchain_accounts.v1.InterchainAccountPacketData](#ibc.applications.interchain_accounts.v1.InterchainAccountPacketData) | repeated |  |
-
-
-
-
-
-=======
+
+
+| Field | Type | Label | Description |
+| ----- | ---- | ----- | ----------- |
 | `connection_id` | [string](#string) |  |  |
 | `port_id` | [string](#string) |  |  |
 | `channel_id` | [string](#string) |  |  |
@@ -1666,21 +1643,15 @@
 
 ### ControllerGenesisState
 ControllerGenesisState defines the interchain accounts controller genesis state
->>>>>>> f8f879b7
 
 <a name="ibc.applications.interchain_accounts.controller.v1.MsgSubmitTxResponse"></a>
 
-<<<<<<< HEAD
-### MsgSubmitTxResponse
-MsgSubmitTxResponse defines the response for MsgSubmitTx
-=======
 | Field | Type | Label | Description |
 | ----- | ---- | ----- | ----------- |
 | `active_channels` | [ActiveChannel](#ibc.applications.interchain_accounts.genesis.v1.ActiveChannel) | repeated |  |
 | `interchain_accounts` | [RegisteredInterchainAccount](#ibc.applications.interchain_accounts.genesis.v1.RegisteredInterchainAccount) | repeated |  |
 | `ports` | [string](#string) | repeated |  |
 | `params` | [ibc.applications.interchain_accounts.controller.v1.Params](#ibc.applications.interchain_accounts.controller.v1.Params) |  |  |
->>>>>>> f8f879b7
 
 
 
@@ -1693,42 +1664,16 @@
 GenesisState defines the interchain accounts genesis state
 
 
-<<<<<<< HEAD
-<a name="ibc.applications.interchain_accounts.controller.v1.Msg"></a>
-
-### Msg
-Msg defines the 27-interchain-accounts/controller Msg service.
-
-| Method Name | Request Type | Response Type | Description | HTTP Verb | Endpoint |
-| ----------- | ------------ | ------------- | ------------| ------- | -------- |
-| `RegisterAccount` | [MsgRegisterAccount](#ibc.applications.interchain_accounts.controller.v1.MsgRegisterAccount) | [MsgRegisterAccountResponse](#ibc.applications.interchain_accounts.controller.v1.MsgRegisterAccountResponse) | RegisterAccount defines a rpc handler for MsgRegisterAccount. | |
-| `SubmitTx` | [MsgSubmitTx](#ibc.applications.interchain_accounts.controller.v1.MsgSubmitTx) | [MsgSubmitTxResponse](#ibc.applications.interchain_accounts.controller.v1.MsgSubmitTxResponse) | SubmitTx defines a rpc handler for MsgSubmitTx. | |
-=======
 | Field | Type | Label | Description |
 | ----- | ---- | ----- | ----------- |
 | `controller_genesis_state` | [ControllerGenesisState](#ibc.applications.interchain_accounts.genesis.v1.ControllerGenesisState) |  |  |
 | `host_genesis_state` | [HostGenesisState](#ibc.applications.interchain_accounts.genesis.v1.HostGenesisState) |  |  |
 
 
->>>>>>> f8f879b7
-
-
-
-
-<<<<<<< HEAD
-<a name="ibc/applications/interchain_accounts/host/v1/host.proto"></a>
-<p align="right"><a href="#top">Top</a></p>
-
-## ibc/applications/interchain_accounts/host/v1/host.proto
-
-
-
-<a name="ibc.applications.interchain_accounts.host.v1.Params"></a>
-
-### Params
-Params defines the set of on-chain interchain accounts parameters.
-The following parameters may be used to disable the host submodule.
-=======
+
+
+
+
 <a name="ibc.applications.interchain_accounts.genesis.v1.HostGenesisState"></a>
 
 ### HostGenesisState
@@ -1751,19 +1696,13 @@
 
 ### RegisteredInterchainAccount
 RegisteredInterchainAccount contains a connection ID, port ID and associated interchain account address
->>>>>>> f8f879b7
-
-
-| Field | Type | Label | Description |
-| ----- | ---- | ----- | ----------- |
-<<<<<<< HEAD
-| `host_enabled` | [bool](#bool) |  | host_enabled enables or disables the host submodule. |
-| `allow_messages` | [string](#string) | repeated | allow_messages defines a list of sdk message typeURLs allowed to be executed on a host chain. |
-=======
+
+
+| Field | Type | Label | Description |
+| ----- | ---- | ----- | ----------- |
 | `connection_id` | [string](#string) |  |  |
 | `port_id` | [string](#string) |  |  |
 | `account_address` | [string](#string) |  |  |
->>>>>>> f8f879b7
 
 
 
@@ -1779,22 +1718,11 @@
 
 
 
-<<<<<<< HEAD
-<a name="ibc/applications/interchain_accounts/genesis/v1/genesis.proto"></a>
-<p align="right"><a href="#top">Top</a></p>
-
-## ibc/applications/interchain_accounts/genesis/v1/genesis.proto
-
-
-
-<a name="ibc.applications.interchain_accounts.genesis.v1.ActiveChannel"></a>
-=======
 <a name="ibc/applications/interchain_accounts/host/v1/query.proto"></a>
 <p align="right"><a href="#top">Top</a></p>
 
 ## ibc/applications/interchain_accounts/host/v1/query.proto
 
->>>>>>> f8f879b7
 
 
 <a name="ibc.applications.interchain_accounts.host.v1.QueryParamsRequest"></a>
@@ -1807,11 +1735,7 @@
 
 
 
-<<<<<<< HEAD
-<a name="ibc.applications.interchain_accounts.genesis.v1.ControllerGenesisState"></a>
-=======
 <a name="ibc.applications.interchain_accounts.host.v1.QueryParamsResponse"></a>
->>>>>>> f8f879b7
 
 ### QueryParamsResponse
 QueryParamsResponse is the response type for the Query/Params RPC method.
@@ -1819,34 +1743,11 @@
 
 | Field | Type | Label | Description |
 | ----- | ---- | ----- | ----------- |
-<<<<<<< HEAD
-| `active_channels` | [ActiveChannel](#ibc.applications.interchain_accounts.genesis.v1.ActiveChannel) | repeated |  |
-| `interchain_accounts` | [RegisteredInterchainAccount](#ibc.applications.interchain_accounts.genesis.v1.RegisteredInterchainAccount) | repeated |  |
-| `ports` | [string](#string) | repeated |  |
-| `params` | [ibc.applications.interchain_accounts.controller.v1.Params](#ibc.applications.interchain_accounts.controller.v1.Params) |  |  |
-
-
-
-
-
-
-<a name="ibc.applications.interchain_accounts.genesis.v1.GenesisState"></a>
-
-### GenesisState
-GenesisState defines the interchain accounts genesis state
-
-
-| Field | Type | Label | Description |
-| ----- | ---- | ----- | ----------- |
-| `controller_genesis_state` | [ControllerGenesisState](#ibc.applications.interchain_accounts.genesis.v1.ControllerGenesisState) |  |  |
-| `host_genesis_state` | [HostGenesisState](#ibc.applications.interchain_accounts.genesis.v1.HostGenesisState) |  |  |
-=======
 | `params` | [Params](#ibc.applications.interchain_accounts.host.v1.Params) |  | params defines the parameters of the module. |
 
 
 
 
->>>>>>> f8f879b7
 
  <!-- end messages -->
 
@@ -1857,12 +1758,8 @@
 
 <a name="ibc.applications.interchain_accounts.host.v1.Query"></a>
 
-<<<<<<< HEAD
-<a name="ibc.applications.interchain_accounts.genesis.v1.HostGenesisState"></a>
-=======
 ### Query
 Query provides defines the gRPC querier service.
->>>>>>> f8f879b7
 
 | Method Name | Request Type | Response Type | Description | HTTP Verb | Endpoint |
 | ----------- | ------------ | ------------- | ------------| ------- | -------- |
@@ -1870,15 +1767,6 @@
 
  <!-- end services -->
 
-<<<<<<< HEAD
-| Field | Type | Label | Description |
-| ----- | ---- | ----- | ----------- |
-| `active_channels` | [ActiveChannel](#ibc.applications.interchain_accounts.genesis.v1.ActiveChannel) | repeated |  |
-| `interchain_accounts` | [RegisteredInterchainAccount](#ibc.applications.interchain_accounts.genesis.v1.RegisteredInterchainAccount) | repeated |  |
-| `port` | [string](#string) |  |  |
-| `params` | [ibc.applications.interchain_accounts.host.v1.Params](#ibc.applications.interchain_accounts.host.v1.Params) |  |  |
-=======
->>>>>>> f8f879b7
 
 
 <a name="ibc/applications/interchain_accounts/v1/account.proto"></a>
@@ -1888,11 +1776,7 @@
 
 
 
-<<<<<<< HEAD
-<a name="ibc.applications.interchain_accounts.genesis.v1.RegisteredInterchainAccount"></a>
-=======
 <a name="ibc.applications.interchain_accounts.v1.InterchainAccount"></a>
->>>>>>> f8f879b7
 
 ### InterchainAccount
 An InterchainAccount is defined as a BaseAccount & the address of the account owner on the controller chain
