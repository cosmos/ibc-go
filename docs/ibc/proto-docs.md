--- conflicted
+++ resolved
@@ -865,11 +865,6 @@
 
 | Field | Type | Label | Description |
 | ----- | ---- | ----- | ----------- |
-<<<<<<< HEAD
-| `relayer` | [string](#string) |  | the relayer address |
-| `counterparty_payee` | [string](#string) |  | the counterparty payee address |
-=======
->>>>>>> 0252bfb4
 | `channel_id` | [string](#string) |  | unique channel identifier |
 | `relayer` | [string](#string) |  | the relayer address |
 | `counterparty_payee` | [string](#string) |  | the counterparty payee address |
@@ -887,11 +882,6 @@
 
 | Field | Type | Label | Description |
 | ----- | ---- | ----- | ----------- |
-<<<<<<< HEAD
-| `relayer` | [string](#string) |  | the relayer address |
-| `payee` | [string](#string) |  | the payee address |
-=======
->>>>>>> 0252bfb4
 | `channel_id` | [string](#string) |  | unique channel identifier |
 | `relayer` | [string](#string) |  | the relayer address |
 | `payee` | [string](#string) |  | the payee address |
