<!--
order: 5
-->

# Governance Proposals

In uncommon situations, a highly valued client may become frozen due to uncontrollable
circumstances. A highly valued client might have hundreds of channels being actively used.
Some of those channels might have a significant amount of locked tokens used for ICS 20.

If the one third of the validator set of the chain the client represents decides to collude,
they can sign off on two valid but conflicting headers each signed by the other one third
of the honest validator set. The light client can now be updated with two valid, but conflicting
headers at the same height. The light client cannot know which header is trustworthy and therefore
evidence of such misbehaviour is likely to be submitted resulting in a frozen light client.

Frozen light clients cannot be updated under any circumstance except via a governance proposal.
Since a quorum of validators can sign arbitrary state roots which may not be valid executions
of the state machine, a governance proposal has been added to ease the complexity of unfreezing
or updating clients which have become "stuck". Without this mechanism, validator sets would need
to construct a state root to unfreeze the client. Unfreezing clients, re-enables all of the channels
built upon that client. This may result in recovery of otherwise lost funds.

Tendermint light clients may become expired if the trusting period has passed since their
last update. This may occur if relayers stop submitting headers to update the clients.

An unplanned upgrade by the counterparty chain may also result in expired clients. If the counterparty
chain undergoes an unplanned upgrade, there may be no commitment to that upgrade signed by the validator
set before the chain-id changes. In this situation, the validator set of the last valid update for the
light client is never expected to produce another valid header since the chain-id has changed, which will
ultimately lead the on-chain light client to become expired.

In the case that a highly valued light client is frozen, expired, or rendered non-updateable, a
governance proposal may be submitted to update this client, known as the subject client. The
proposal includes the client identifier for the subject and the client identifier for a substitute
client. Light client implementations may implement custom updating logic, but in most cases,
the subject will be updated to the latest consensus state of the substitute client, if the proposal passes.
The substitute client is used as a "stand in" while the subject is on trial. It is best practice to create
a substitute client _after_ the subject has become frozen to avoid the substitute from also becoming frozen.
An active substitute client allows headers to be submitted during the voting period to prevent accidental expiry
once the proposal passes.

_note_ two of these parameters: `AllowUpdateAfterExpiry` and `AllowUpdateAfterMisbehavior` have been deprecated, and will both be set to `false` upon upgrades even if they were previously set to `true`. These parameters will no longer play a role in restricting a client upgrade. Please see ADR026 for more details.

# How to recover an expired client with a governance proposal

See also the relevant documentation: [ADR-026, IBC client recovery mechanisms](../architecture/adr-026-ibc-client-recovery-mechanisms.md)

> **Who is this information for?**
> Although technically anyone can submit the governance proposal to recover an expired client, often it will be **relayer operators** (at least coordinating the submission).

## Preconditions

- There exists an active client (with a known client identifier) for the same counterparty chain as the expired client.
- The governance deposit.

## Steps

### Step 1

Check if the client is attached to the expected `chain-id`. For example, for an expired Tendermint client representing the Akash chain the client state looks like this on querying the client state:

```text
{
  client_id: 07-tendermint-146
  client_state:
  '@type': /ibc.lightclients.tendermint.v1.ClientState
  allow_update_after_expiry: true
  allow_update_after_misbehaviour: true
  chain_id: akashnet-2
}
```

The client is attached to the expected Akash `chain-id`. Note that although the parameters (`allow_update_after_expiry` and `allow_update_after_misbehaviour`) exist to signal intent, these parameters have been deprecated and will not enforce any checks on the revival of client. See ADR-026 for more context on this deprecation.

### Step 2

Anyone can submit the governance proposal to recover the client by executing the following via CLI.
<<<<<<< HEAD
If the chain is on an ibc-go version older than v8, please see the [relevant documentation](https://ibc.cosmos.network/v6.1.0/ibc/proposals.html).
=======
If the chain is on an ibc-go version older than v8, please see the [relevant documentation](https://ibc.cosmos.network/v7.3.0/ibc/proposals.html).
>>>>>>> 26f7fe33

- From ibc-go v8 onwards

  ```shell
  <binary> tx gov submit-proposal [path-to-proposal-json]
  ```

  where `proposal.json` contains:

  ```json
  {
    "messages": [
      {
        "@type": "/ibc.core.client.v1.MsgRecoverClient",
        "subject_client_id": "expired_client_id_string",
        "substitute_client_id": "active_client_id_string",
        "signer": "<gov-address>"
      }
    ],
    "metadata": "<metadata>",
    "deposit": "10stake"
    "title": "My proposal",
    "summary": "A short summary of my proposal",
    "expedited": false
  }
  ```

The `<expired-client-id>` identifier is the proposed client to be updated. This client must be either frozen or expired.

The `<active-client-id>` represents a substitute client. It carries all the state for the client which may be updated. It must have identical client and chain parameters to the client which may be updated (except for latest height, frozen height, and chain ID). It should be continually updated during the voting period.

After this, all that remains is deciding who funds the governance deposit and ensuring the governance proposal passes. If it does, the client on trial will be updated to the latest state of the substitute.

## Important considerations

Please note that if the counterparty client is also expired, that client will also need to update. This process updates only one client.<|MERGE_RESOLUTION|>--- conflicted
+++ resolved
@@ -76,11 +76,7 @@
 ### Step 2
 
 Anyone can submit the governance proposal to recover the client by executing the following via CLI.
-<<<<<<< HEAD
-If the chain is on an ibc-go version older than v8, please see the [relevant documentation](https://ibc.cosmos.network/v6.1.0/ibc/proposals.html).
-=======
 If the chain is on an ibc-go version older than v8, please see the [relevant documentation](https://ibc.cosmos.network/v7.3.0/ibc/proposals.html).
->>>>>>> 26f7fe33
 
 - From ibc-go v8 onwards
 
