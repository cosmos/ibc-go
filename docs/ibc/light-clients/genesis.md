<!--
<<<<<<< HEAD
order: 8
=======
order: 10
>>>>>>> 782adfce
--><|MERGE_RESOLUTION|>--- conflicted
+++ resolved
@@ -1,7 +1,3 @@
 <!--
-<<<<<<< HEAD
-order: 8
-=======
 order: 10
->>>>>>> 782adfce
 -->