<!--
<<<<<<< HEAD
order: 8
-->
=======
order: 7
-->

# Existence and Non-Existence Proofs 

IBC uses merkle proofs in order to verify the state of a remote counterparty state machine given a trusted root, and [ICS23](https://github.com/cosmos/ics23/tree/master/go) is a general approach for verifying merkle trees which is used in `ibc-go`.

Currently, all Cosmos SDK modules contain their own stores, which maintain the state of the application module in an IAVL (immutable AVL) binary merkle tree format. Specifically with regard to IBC, core IBC maintains its own IAVL store, and IBC apps (e.g. transfer) maintain their own dedicated stores. The Cosmos SDK multistore therefore creates a simple merkle tree of all of these IAVL trees, and from each of these individual IAVL tree root hashes derives a root hash for the application state tree as a whole (the apphash).

For the purposes of `ibc-go`, there are two types of proofs which are important: existence and non-existence proofs, terms which have been used interchangeably with membership and non-membership proofs. For the purposes of this guide, we will stick with 'existence' and 'non-existence'.

## Existence Proofs

Existence proofs are used in IBC transactions which involve verification of counterparty state for transactions which will result in the writing of provable state. For example, this includes verification of IBC store state for handshakes and packets.

Put simply, existence proofs prove that a particular key and value exists in the tree. Under the hood, an IBC existence proof comprises of two  proofs: an IAVL proof that the key exists in IBC store/IBC root hash, and a proof that the IBC root hash exists in the multistore root hash.

## Non-Existence Proofs

Non-existence proofs verify the absence of data stored within counterparty state and are used to prove that a key does NOT exist in state. As stated above, these types of proofs can be used to timeout packets by proving that the counterparty has not written a packet receipt into the store, meaning that a token transfer has NOT successfully occurred.

Some trees (e.g. SMT) may have a sentinel empty child for nonexistent keys. In this case, the ICS23 proof spec should include this `EmptyChild` so that ICS23 handles the nonexistence proof correctly.

In some cases, there is a necessity to "mock" non-existence proofs if the counterparty does not have ability to prove absence. Since the verification method is designed to give complete control to client implementations, clients can support chains that do not provide absence proofs by verifying the existence of a non-empty sentinel `ABSENCE` value. In these special cases, the proof provided will be an ICS-23 `Existence` proof, and the client will verify that the `ABSENCE` value is stored under the given path for the given height.
>>>>>>> 082ed9f8
<|MERGE_RESOLUTION|>--- conflicted
+++ resolved
@@ -1,9 +1,5 @@
 <!--
-<<<<<<< HEAD
 order: 8
--->
-=======
-order: 7
 -->
 
 # Existence and Non-Existence Proofs 
@@ -26,5 +22,4 @@
 
 Some trees (e.g. SMT) may have a sentinel empty child for nonexistent keys. In this case, the ICS23 proof spec should include this `EmptyChild` so that ICS23 handles the nonexistence proof correctly.
 
-In some cases, there is a necessity to "mock" non-existence proofs if the counterparty does not have ability to prove absence. Since the verification method is designed to give complete control to client implementations, clients can support chains that do not provide absence proofs by verifying the existence of a non-empty sentinel `ABSENCE` value. In these special cases, the proof provided will be an ICS-23 `Existence` proof, and the client will verify that the `ABSENCE` value is stored under the given path for the given height.
->>>>>>> 082ed9f8
+In some cases, there is a necessity to "mock" non-existence proofs if the counterparty does not have ability to prove absence. Since the verification method is designed to give complete control to client implementations, clients can support chains that do not provide absence proofs by verifying the existence of a non-empty sentinel `ABSENCE` value. In these special cases, the proof provided will be an ICS-23 `Existence` proof, and the client will verify that the `ABSENCE` value is stored under the given path for the given height.