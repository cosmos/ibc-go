<!--
order: 6
-->

<<<<<<< HEAD
# Existence and non-existence proofs
=======
# Existence and non-existence proofs 
>>>>>>> 2b69d18d

IBC uses merkle proofs in order to verify the state of a remote counterparty state machine given a trusted root, and [ICS-23](https://github.com/cosmos/ics23/tree/master/go) is a general approach for verifying merkle trees which is used in ibc-go.

Currently, all Cosmos SDK modules contain their own stores, which maintain the state of the application module in an IAVL (immutable AVL) binary merkle tree format. Specifically with regard to IBC, core IBC maintains its own IAVL store, and IBC apps (e.g. transfer) maintain their own dedicated stores. The Cosmos SDK multistore therefore creates a simple merkle tree of all of these IAVL trees, and from each of these individual IAVL tree root hashes it derives a root hash for the application state tree as a whole (the `AppHash`).

For the purposes of ibc-go, there are two types of proofs which are important: existence and non-existence proofs, terms which have been used interchangeably with membership and non-membership proofs. For the purposes of this guide, we will stick with "existence" and "non-existence".

## Existence proofs

Existence proofs are used in IBC transactions which involve verification of counterparty state for transactions which will result in the writing of provable state. For example, this includes verification of IBC store state for handshakes and packets.

Put simply, existence proofs prove that a particular key and value exists in the tree. Under the hood, an IBC existence proof comprises of two  proofs: an IAVL proof that the key exists in IBC store/IBC root hash, and a proof that the IBC root hash exists in the multistore root hash.

## Non-existence proofs

Non-existence proofs verify the absence of data stored within counterparty state and are used to prove that a key does NOT exist in state. As stated above, these types of proofs can be used to timeout packets by proving that the counterparty has not written a packet receipt into the store, meaning that a token transfer has NOT successfully occurred.

Some trees (e.g. SMT) may have a sentinel empty child for non-existent keys. In this case, the ICS-23 proof spec should include this `EmptyChild` so that ICS-23 handles the non-existence proof correctly.

In some cases, there is a necessity to "mock" non-existence proofs if the counterparty does not have ability to prove absence. Since the verification method is designed to give complete control to client implementations, clients can support chains that do not provide absence proofs by verifying the existence of a non-empty sentinel `ABSENCE` value. In these special cases, the proof provided will be an ICS-23 `Existence` proof, and the client will verify that the `ABSENCE` value is stored under the given path for the given height.

## State verification methods: `VerifyMembership` and `VerifyNonMembership`

The state verification functions for all IBC data types have been consolidated into two generic methods, `VerifyMembership` and `VerifyNonMembership`.

From the [`ClientState` interface definition](https://github.com/cosmos/ibc-go/blob/e650be91614ced7be687c30eb42714787a3bbc59/modules/core/exported/client.go#L68-L91), we find:

```go
VerifyMembership(
<<<<<<< HEAD
  ctx sdk.Context,
  clientStore sdk.KVStore,
  cdc codec.BinaryCodec,
  height Height,
  delayTimePeriod uint64,
  delayBlockPeriod uint64,
  proof []byte,
  path Path,
  value []byte,
=======
    ctx sdk.Context,
    clientStore sdk.KVStore,
    cdc codec.BinaryCodec,
    height Height,
    delayTimePeriod uint64,
    delayBlockPeriod uint64,
    proof []byte,
    path Path,
    value []byte,
>>>>>>> 2b69d18d
) error

// VerifyNonMembership is a generic proof verification method which verifies the absence of a given CommitmentPath at a specified height.
// The caller is expected to construct the full CommitmentPath from a CommitmentPrefix and a standardized path (as defined in ICS 24).
VerifyNonMembership(
<<<<<<< HEAD
  ctx sdk.Context,
  clientStore sdk.KVStore,
  cdc codec.BinaryCodec,
  height Height,
  delayTimePeriod uint64,
  delayBlockPeriod uint64,
  proof []byte,
  path Path,
=======
    ctx sdk.Context,
    clientStore sdk.KVStore,
    cdc codec.BinaryCodec,
    height Height,
    delayTimePeriod uint64,
    delayBlockPeriod uint64,
    proof []byte,
    path Path,
>>>>>>> 2b69d18d
) error
```

Both are expected to be provided with a standardised key path, `exported.Path`, as defined in [ICS-24 host requirements](https://github.com/cosmos/ibc/tree/main/spec/core/ics-024-host-requirements). Membership verification requires callers to provide the value marshalled as `[]byte`. Delay period values should be zero for non-packet processing verification. A zero proof height is now allowed by core IBC and may be passed into `VerifyMembership` and `VerifyNonMembership`. Light clients are responsible for returning an error if a zero proof height is invalid behaviour.

Please refer to the [ICS-23 implementation](https://github.com/cosmos/ibc-go/blob/e093d85b533ab3572b32a7de60b88a0816bed4af/modules/core/23-commitment/types/merkle.go#L131-L205) for a concrete example.<|MERGE_RESOLUTION|>--- conflicted
+++ resolved
@@ -2,11 +2,7 @@
 order: 6
 -->
 
-<<<<<<< HEAD
-# Existence and non-existence proofs
-=======
 # Existence and non-existence proofs 
->>>>>>> 2b69d18d
 
 IBC uses merkle proofs in order to verify the state of a remote counterparty state machine given a trusted root, and [ICS-23](https://github.com/cosmos/ics23/tree/master/go) is a general approach for verifying merkle trees which is used in ibc-go.
 
@@ -36,17 +32,6 @@
 
 ```go
 VerifyMembership(
-<<<<<<< HEAD
-  ctx sdk.Context,
-  clientStore sdk.KVStore,
-  cdc codec.BinaryCodec,
-  height Height,
-  delayTimePeriod uint64,
-  delayBlockPeriod uint64,
-  proof []byte,
-  path Path,
-  value []byte,
-=======
     ctx sdk.Context,
     clientStore sdk.KVStore,
     cdc codec.BinaryCodec,
@@ -56,22 +41,11 @@
     proof []byte,
     path Path,
     value []byte,
->>>>>>> 2b69d18d
 ) error
 
 // VerifyNonMembership is a generic proof verification method which verifies the absence of a given CommitmentPath at a specified height.
 // The caller is expected to construct the full CommitmentPath from a CommitmentPrefix and a standardized path (as defined in ICS 24).
 VerifyNonMembership(
-<<<<<<< HEAD
-  ctx sdk.Context,
-  clientStore sdk.KVStore,
-  cdc codec.BinaryCodec,
-  height Height,
-  delayTimePeriod uint64,
-  delayBlockPeriod uint64,
-  proof []byte,
-  path Path,
-=======
     ctx sdk.Context,
     clientStore sdk.KVStore,
     cdc codec.BinaryCodec,
@@ -80,7 +54,6 @@
     delayBlockPeriod uint64,
     proof []byte,
     path Path,
->>>>>>> 2b69d18d
 ) error
 ```
 
