--- conflicted
+++ resolved
@@ -4,11 +4,7 @@
 
 # Implementing the `ConsensusState` interface
 
-<<<<<<< HEAD
-A `ConsensusState` is the snapshot of the counterparty chain, that an IBC client uses to verify proofs (e.g. a block).
-=======
 A `ConsensusState` is the snapshot of the counterparty chain, that an IBC client uses to verify proofs (e.g. a block). 
->>>>>>> 2b69d18d
 
 The further development of multiple types of IBC light clients and the difficulties presented by this generalization problem (see [ADR-006](https://github.com/cosmos/ibc-go/blob/main/docs/architecture/adr-006-02-client-refactor.md) for more information about this historical context) led to the design decision of each client keeping track of and set its own `ClientState` and `ConsensusState`, as well as the simplification of client `ConsensusState` updates through the generalized `ClientMessage` interface.
 
