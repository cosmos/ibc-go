<!--
order: 1
-->

# Overview

Learn how to build IBC light client modules and fulfill the interfaces required to integrate with core IBC. {synopsis}

## Pre-requisites Readings

- [IBC Overview](../overview.md)) {prereq}
- [IBC Transport, Authentication, and Ordering Layer - Clients](https://tutorials.cosmos.network/academy/3-ibc/4-clients.html) {prereq}
- [ICS-002 Client Semantics](https://github.com/cosmos/ibc/tree/main/spec/core/ics-002-client-semantics) {prereq}

IBC uses light clients in order to provide trust-minimized interoperability between sovereign blockchains. Light clients operate under a strict set of rules which provide security guarantees for state updates and facilitate the ability to verify the state of a remote blockchain using merkle proofs.

<<<<<<< HEAD
The following aims to provide a high level IBC light client module developer guide. Access to IBC light clients are gated by the core IBC `MsgServer` which utilizes the abstractions set by the `02-client` submodule to call into a light client module. A light client module developer is only required to implement a set interfaces as defined in the `modules/core/exported` package of ibc-go.
=======
The following aims to provide a high level IBC light client module developer guide. Access to IBC light clients are gated by the core IBC `MsgServer` which utilizes the abstractions set by the `02-client` submodule to call into a light client module. A light client module developer is only required to implement a set interfaces as defined in the `modules/core/exported` package of ibc-go. 
>>>>>>> 2b69d18d

A light client module developer should be concerned with three main interfaces:

- [`ClientState`](#clientstate) encapsulates the light client implementation and its semantics.
- [`ConsensusState`](#consensusstate) tracks consensus data used for verification of client updates, misbehaviour detection and proof verification of counterparty state.
- [`ClientMessage`](#clientmessage) used for submitting block headers for client updates and submission of misbehaviour evidence using conflicting headers.

Throughout this guide the `07-tendermint` light client module may be referred to as a reference example.

## Concepts and vocabulary

<<<<<<< HEAD
### `ClientState`
=======
### `ClientState` 
>>>>>>> 2b69d18d

`ClientState` is a term used to define the data structure which encapsulates opaque light client state. The `ClientState` contains all the information needed to verify a `ClientMessage` and perform membership and non-membership proof verification of counterparty state. This includes properties that refer to the remote state machine, the light client type and the specific light client instance.

For example:

- Constraints used for client updates.
- Constraints used for misbehaviour detection.
- Constraints used for state verification.
- Constraints used for client upgrades.

The `ClientState` type maintained within the light client module *must* implement the [`ClientState`](https://github.com/cosmos/ibc-go/tree/02-client-refactor-beta1/modules/core/exported/client.go#L36) interface defined in `core/modules/exported/client.go`.
The methods which make up this interface are detailed at a more granular level in the [ClientState section of this guide](./client-state.md).

Please refer to the `07-tendermint` light client module's [`ClientState` definition](https://github.com/cosmos/ibc-go/tree/02-client-refactor-beta1/proto/ibc/lightclients/tendermint/v1/tendermint.proto#L18) containing information such as chain ID, status, latest height, unbonding period and proof specifications.

### `ConsensusState`

<<<<<<< HEAD
`ConsensusState` is a term used to define the data structure which encapsulates consensus data at a particular point in time, i.e. a unique height or sequence number of a state machine. There must exist a single trusted `ConsensusState` for each height. `ConsensusState` generally contains a trusted root, validator set information and timestamp.
=======
`ConsensusState` is a term used to define the data structure which encapsulates consensus data at a particular point in time, i.e. a unique height or sequence number of a state machine. There must exist a single trusted `ConsensusState` for each height. `ConsensusState` generally contains a trusted root, validator set information and timestamp. 
>>>>>>> 2b69d18d

For example, the `ConsensusState` of the `07-tendermint` light client module defines a trusted root which is used by the `ClientState` to perform verification of membership and non-membership commitment proofs, as well as the next validator set hash used for verifying headers can be trusted in client updates.

The `ConsensusState` type maintained within the light client module *must* implement the [`ConsensusState`](https://github.com/cosmos/ibc-go/tree/02-client-refactor-beta1/modules/core/exported/client.go#L134) interface defined in `modules/core/exported/client.go`.
The methods which make up this interface are detailed at a more granular level in the [`ConsensusState` section of this guide](./consensus-state.md).

### `Height`

<<<<<<< HEAD
`Height` defines a monotonically increasing sequence number which provides ordering of consensus state data persisted through client updates.
=======
`Height` defines a monotonically increasing sequence number which provides ordering of consensus state data persisted through client updates. 
>>>>>>> 2b69d18d
IBC light client module developers are expected to use the [concrete type](https://github.com/cosmos/ibc-go/tree/02-client-refactor-beta1/proto/ibc/core/client/v1/client.proto#L89) provided by the `02-client` submodule. This implements the expectations required by the [`Height`](https://github.com/cosmos/ibc-go/blob/02-client-refactor-beta1/modules/core/exported/client.go#L157) interface defined in `modules/core/exported/client.go`.

### `ClientMessage`

<<<<<<< HEAD
`ClientMessage` refers to the interface type [`ClientMessage`](https://github.com/cosmos/ibc-go/tree/02-client-refactor-beta1/modules/core/exported/client.go#L148) used for performing updates to a `ClientState` stored on chain.
=======
`ClientMessage` refers to the interface type [`ClientMessage`](https://github.com/cosmos/ibc-go/tree/02-client-refactor-beta1/modules/core/exported/client.go#L148) used for performing updates to a `ClientState` stored on chain. 
>>>>>>> 2b69d18d
This may be any concrete type which produces a change in state to the IBC client when verified.

The following are considered as valid update scenarios:

- A block header which when verified inserts a new `ConsensusState` at a unique height.
- A batch of block headers which when verified inserts `N` `ConsensusState` instances for `N` unique heights.
- Evidence of misbehaviour provided by two conflicting block headers.

<<<<<<< HEAD
Learn more in the [Handling update and misbehaviour](./updates-and-misbehaviour.md) section.
=======
Learn more in the [Handling update and misbehaviour](./updates-and-misbehaviour.md) section. 
>>>>>>> 2b69d18d
<|MERGE_RESOLUTION|>--- conflicted
+++ resolved
@@ -14,11 +14,7 @@
 
 IBC uses light clients in order to provide trust-minimized interoperability between sovereign blockchains. Light clients operate under a strict set of rules which provide security guarantees for state updates and facilitate the ability to verify the state of a remote blockchain using merkle proofs.
 
-<<<<<<< HEAD
-The following aims to provide a high level IBC light client module developer guide. Access to IBC light clients are gated by the core IBC `MsgServer` which utilizes the abstractions set by the `02-client` submodule to call into a light client module. A light client module developer is only required to implement a set interfaces as defined in the `modules/core/exported` package of ibc-go.
-=======
 The following aims to provide a high level IBC light client module developer guide. Access to IBC light clients are gated by the core IBC `MsgServer` which utilizes the abstractions set by the `02-client` submodule to call into a light client module. A light client module developer is only required to implement a set interfaces as defined in the `modules/core/exported` package of ibc-go. 
->>>>>>> 2b69d18d
 
 A light client module developer should be concerned with three main interfaces:
 
@@ -30,11 +26,7 @@
 
 ## Concepts and vocabulary
 
-<<<<<<< HEAD
-### `ClientState`
-=======
 ### `ClientState` 
->>>>>>> 2b69d18d
 
 `ClientState` is a term used to define the data structure which encapsulates opaque light client state. The `ClientState` contains all the information needed to verify a `ClientMessage` and perform membership and non-membership proof verification of counterparty state. This includes properties that refer to the remote state machine, the light client type and the specific light client instance.
 
@@ -52,11 +44,7 @@
 
 ### `ConsensusState`
 
-<<<<<<< HEAD
-`ConsensusState` is a term used to define the data structure which encapsulates consensus data at a particular point in time, i.e. a unique height or sequence number of a state machine. There must exist a single trusted `ConsensusState` for each height. `ConsensusState` generally contains a trusted root, validator set information and timestamp.
-=======
 `ConsensusState` is a term used to define the data structure which encapsulates consensus data at a particular point in time, i.e. a unique height or sequence number of a state machine. There must exist a single trusted `ConsensusState` for each height. `ConsensusState` generally contains a trusted root, validator set information and timestamp. 
->>>>>>> 2b69d18d
 
 For example, the `ConsensusState` of the `07-tendermint` light client module defines a trusted root which is used by the `ClientState` to perform verification of membership and non-membership commitment proofs, as well as the next validator set hash used for verifying headers can be trusted in client updates.
 
@@ -65,20 +53,12 @@
 
 ### `Height`
 
-<<<<<<< HEAD
-`Height` defines a monotonically increasing sequence number which provides ordering of consensus state data persisted through client updates.
-=======
 `Height` defines a monotonically increasing sequence number which provides ordering of consensus state data persisted through client updates. 
->>>>>>> 2b69d18d
 IBC light client module developers are expected to use the [concrete type](https://github.com/cosmos/ibc-go/tree/02-client-refactor-beta1/proto/ibc/core/client/v1/client.proto#L89) provided by the `02-client` submodule. This implements the expectations required by the [`Height`](https://github.com/cosmos/ibc-go/blob/02-client-refactor-beta1/modules/core/exported/client.go#L157) interface defined in `modules/core/exported/client.go`.
 
 ### `ClientMessage`
 
-<<<<<<< HEAD
-`ClientMessage` refers to the interface type [`ClientMessage`](https://github.com/cosmos/ibc-go/tree/02-client-refactor-beta1/modules/core/exported/client.go#L148) used for performing updates to a `ClientState` stored on chain.
-=======
 `ClientMessage` refers to the interface type [`ClientMessage`](https://github.com/cosmos/ibc-go/tree/02-client-refactor-beta1/modules/core/exported/client.go#L148) used for performing updates to a `ClientState` stored on chain. 
->>>>>>> 2b69d18d
 This may be any concrete type which produces a change in state to the IBC client when verified.
 
 The following are considered as valid update scenarios:
@@ -87,8 +67,4 @@
 - A batch of block headers which when verified inserts `N` `ConsensusState` instances for `N` unique heights.
 - Evidence of misbehaviour provided by two conflicting block headers.
 
-<<<<<<< HEAD
-Learn more in the [Handling update and misbehaviour](./updates-and-misbehaviour.md) section.
-=======
-Learn more in the [Handling update and misbehaviour](./updates-and-misbehaviour.md) section. 
->>>>>>> 2b69d18d
+Learn more in the [Handling update and misbehaviour](./updates-and-misbehaviour.md) section. 