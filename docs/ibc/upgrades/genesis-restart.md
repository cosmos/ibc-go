<!--
order: 3
-->

# Genesis Restart Upgrades

Learn how to upgrade your chain and counterparty clients using genesis restarts. {synopsis}

**NOTE**: Regular genesis restarts are currently unsupported by relayers!

## IBC Client Breaking Upgrades

IBC client breaking upgrades are possible using genesis restarts.
It is highly recommended to use the in-place migrations instead of a genesis restart.
Genesis restarts should be used sparingly and as backup plans.

Genesis restarts still require the usage of an IBC upgrade proposal in order to correctly upgrade counterparty clients.

### Step-by-Step Upgrade Process for SDK Chains

If the IBC-connected chain is conducting an upgrade that will break counterparty clients, it must ensure that the upgrade is first supported by IBC using the [IBC Client Breaking Upgrade List](https://github.com/cosmos/ibc-go/blob/main/docs/ibc/upgrades/quick-guide.md#ibc-client-breaking-upgrades) and then execute the upgrade process described below in order to prevent counterparty clients from breaking.

<<<<<<< HEAD
1. Create a governance proposal with the [`MsgIBCSoftwareUpgrade`](https://buf.build/cosmos/ibc/docs/main:ibc.core.client.v1#ibc.core.client.v1.MsgIBCSoftwareUpgrade) which contains an `UpgradePlan` and a new IBC ClientState in the `UpgradedClientState` field. Note that the `UpgradePlan` must specify an upgrade height **only** (no upgrade time), and the `ClientState` should only include the fields common to all valid clients and zero out any client-customizable fields (such as TrustingPeriod).
=======
1. Create a governance proposal with the [`MsgIBCSoftwareUpgrade`](https://buf.build/cosmos/ibc/docs/main:ibc.core.client.v1#ibc.core.client.v1.MsgIBCSoftwareUpgrade) which contains an `UpgradePlan` and a new IBC `ClientState` in the `UpgradedClientState` field. Note that the `UpgradePlan` must specify an upgrade height **only** (no upgrade time), and the `ClientState` should only include the fields common to all valid clients and zero out any client-customizable fields (such as `TrustingPeriod`).
>>>>>>> 26f7fe33
2. Vote on and pass the governance proposal.
3. Halt the node after successful upgrade.
4. Export the genesis file.
5. Swap to the new binary.
6. Run migrations on the genesis file.
7. Remove the upgrade plan set by the governance proposal from the genesis file. This may be done by migrations.
8. Change desired chain-specific fields (chain id, unbonding period, etc). This may be done by migrations.
8. Reset the node's data.
9. Start the chain.

<<<<<<< HEAD
Upon passing the governance proposal, the upgrade module will commit the UpgradedClient under the key: `upgrade/UpgradedIBCState/{upgradeHeight}/upgradedClient`. On the block right before the upgrade height, the upgrade module will also commit an initial consensus state for the next chain under the key: `upgrade/UpgradedIBCState/{upgradeHeight}/upgradedConsState`.
=======
Upon passing the governance proposal, the upgrade module will commit the `UpgradedClient` under the key: `upgrade/UpgradedIBCState/{upgradeHeight}/upgradedClient`. On the block right before the upgrade height, the upgrade module will also commit an initial consensus state for the next chain under the key: `upgrade/UpgradedIBCState/{upgradeHeight}/upgradedConsState`.
>>>>>>> 26f7fe33

Once the chain reaches the upgrade height and halts, a relayer can upgrade the counterparty clients to the last block of the old chain. They can then submit the proofs of the `UpgradedClient` and `UpgradedConsensusState` against this last block and upgrade the counterparty client.

### Step-by-Step Upgrade Process for Relayers Upgrading Counterparty Clients

These steps are identical to the regular [IBC client breaking upgrade process](https://github.com/cosmos/ibc-go/blob/main/docs/ibc/upgrades/quick-guide.md#step-by-step-upgrade-process-for-relayers-upgrading-counterparty-clients).

## Non-IBC Client Breaking Upgrades

While ibc-go supports genesis restarts which do not break IBC clients, relayers do not support this upgrade path.
Here is a tracking issue on [Hermes](https://github.com/informalsystems/ibc-rs/issues/1152).
Please do not attempt a regular genesis restarts unless you have a tool to update counterparty clients correctly.<|MERGE_RESOLUTION|>--- conflicted
+++ resolved
@@ -20,11 +20,7 @@
 
 If the IBC-connected chain is conducting an upgrade that will break counterparty clients, it must ensure that the upgrade is first supported by IBC using the [IBC Client Breaking Upgrade List](https://github.com/cosmos/ibc-go/blob/main/docs/ibc/upgrades/quick-guide.md#ibc-client-breaking-upgrades) and then execute the upgrade process described below in order to prevent counterparty clients from breaking.
 
-<<<<<<< HEAD
-1. Create a governance proposal with the [`MsgIBCSoftwareUpgrade`](https://buf.build/cosmos/ibc/docs/main:ibc.core.client.v1#ibc.core.client.v1.MsgIBCSoftwareUpgrade) which contains an `UpgradePlan` and a new IBC ClientState in the `UpgradedClientState` field. Note that the `UpgradePlan` must specify an upgrade height **only** (no upgrade time), and the `ClientState` should only include the fields common to all valid clients and zero out any client-customizable fields (such as TrustingPeriod).
-=======
 1. Create a governance proposal with the [`MsgIBCSoftwareUpgrade`](https://buf.build/cosmos/ibc/docs/main:ibc.core.client.v1#ibc.core.client.v1.MsgIBCSoftwareUpgrade) which contains an `UpgradePlan` and a new IBC `ClientState` in the `UpgradedClientState` field. Note that the `UpgradePlan` must specify an upgrade height **only** (no upgrade time), and the `ClientState` should only include the fields common to all valid clients and zero out any client-customizable fields (such as `TrustingPeriod`).
->>>>>>> 26f7fe33
 2. Vote on and pass the governance proposal.
 3. Halt the node after successful upgrade.
 4. Export the genesis file.
@@ -35,11 +31,7 @@
 8. Reset the node's data.
 9. Start the chain.
 
-<<<<<<< HEAD
-Upon passing the governance proposal, the upgrade module will commit the UpgradedClient under the key: `upgrade/UpgradedIBCState/{upgradeHeight}/upgradedClient`. On the block right before the upgrade height, the upgrade module will also commit an initial consensus state for the next chain under the key: `upgrade/UpgradedIBCState/{upgradeHeight}/upgradedConsState`.
-=======
 Upon passing the governance proposal, the upgrade module will commit the `UpgradedClient` under the key: `upgrade/UpgradedIBCState/{upgradeHeight}/upgradedClient`. On the block right before the upgrade height, the upgrade module will also commit an initial consensus state for the next chain under the key: `upgrade/UpgradedIBCState/{upgradeHeight}/upgradedConsState`.
->>>>>>> 26f7fe33
 
 Once the chain reaches the upgrade height and halts, a relayer can upgrade the counterparty clients to the last block of the old chain. They can then submit the proofs of the `UpgradedClient` and `UpgradedConsensusState` against this last block and upgrade the counterparty client.
 
