<<<<<<< HEAD
FROM golang:1.18 as builder
=======
FROM golang:1.19 as builder

ARG IBC_GO_VERSION
>>>>>>> 682ba550

ENV GOPATH=""
ENV GOMODULE="on"

# ensure the ibc go version is being specified for this image.
RUN test -n "${IBC_GO_VERSION}"

COPY go.mod .
COPY go.sum .

RUN go mod download

ADD internal internal
ADD testing testing
ADD modules modules
ADD LICENSE LICENSE

COPY contrib/devtools/Makefile contrib/devtools/Makefile
COPY Makefile .


RUN make build

FROM ubuntu:20.04

ARG IBC_GO_VERSION

LABEL "org.cosmos.ibc-go" "${IBC_GO_VERSION}"

COPY --from=builder /go/build/simd /bin/simd

ENTRYPOINT ["simd"]<|MERGE_RESOLUTION|>--- conflicted
+++ resolved
@@ -1,10 +1,6 @@
-<<<<<<< HEAD
-FROM golang:1.18 as builder
-=======
 FROM golang:1.19 as builder
 
 ARG IBC_GO_VERSION
->>>>>>> 682ba550
 
 ENV GOPATH=""
 ENV GOMODULE="on"
