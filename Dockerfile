FROM golang:1.20-alpine3.18 as builder
ARG IBC_GO_VERSION

RUN set -eux; apk add --no-cache git libusb-dev linux-headers gcc musl-dev make;

ENV GOPATH=""
ENV GOMODULE="on"

# ensure the ibc go version is being specified for this image.
RUN test -n "${IBC_GO_VERSION}"

<<<<<<< HEAD
# Grab the static library and copy it to location that will be found by the linker flag `-lwasmvm_muslc`.
# TODO: nice to have: a script to download version matching the wasmvm version in go.mod.
ADD https://github.com/CosmWasm/wasmvm/releases/download/v1.2.4/libwasmvm_muslc.x86_64.a /lib/libwasmvm_muslc.x86_64.a
RUN sha256sum /lib/libwasmvm_muslc.x86_64.a | grep ce3d892377d2523cf563e01120cb1436f9343f80be952c93f66aa94f5737b661
RUN cp /lib/libwasmvm_muslc.x86_64.a /lib/libwasmvm_muslc.a

=======
>>>>>>> 38d31225
# Copy relevant files before go mod download. Replace directives to local paths break if local
# files are not copied before go mod download.
ADD internal internal
ADD testing testing
ADD modules modules
ADD LICENSE LICENSE

COPY contrib/devtools/Makefile contrib/devtools/Makefile
COPY Makefile .

COPY go.mod .
COPY go.sum .

RUN go mod download

<<<<<<< HEAD
RUN BUILD_TAGS=muslc LINK_STATICALLY=true make build
=======
RUN BUILD_TAGS=muslc make build
>>>>>>> 38d31225

FROM alpine:3.18
ARG IBC_GO_VERSION

LABEL "org.cosmos.ibc-go" "${IBC_GO_VERSION}"

COPY --from=builder /go/build/simd /bin/simd

ENTRYPOINT ["simd"]
<|MERGE_RESOLUTION|>--- conflicted
+++ resolved
@@ -9,15 +9,12 @@
 # ensure the ibc go version is being specified for this image.
 RUN test -n "${IBC_GO_VERSION}"
 
-<<<<<<< HEAD
 # Grab the static library and copy it to location that will be found by the linker flag `-lwasmvm_muslc`.
 # TODO: nice to have: a script to download version matching the wasmvm version in go.mod.
 ADD https://github.com/CosmWasm/wasmvm/releases/download/v1.2.4/libwasmvm_muslc.x86_64.a /lib/libwasmvm_muslc.x86_64.a
 RUN sha256sum /lib/libwasmvm_muslc.x86_64.a | grep ce3d892377d2523cf563e01120cb1436f9343f80be952c93f66aa94f5737b661
 RUN cp /lib/libwasmvm_muslc.x86_64.a /lib/libwasmvm_muslc.a
 
-=======
->>>>>>> 38d31225
 # Copy relevant files before go mod download. Replace directives to local paths break if local
 # files are not copied before go mod download.
 ADD internal internal
@@ -33,11 +30,7 @@
 
 RUN go mod download
 
-<<<<<<< HEAD
 RUN BUILD_TAGS=muslc LINK_STATICALLY=true make build
-=======
-RUN BUILD_TAGS=muslc make build
->>>>>>> 38d31225
 
 FROM alpine:3.18
 ARG IBC_GO_VERSION
