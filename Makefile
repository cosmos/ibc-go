--- conflicted
+++ resolved
@@ -407,17 +407,10 @@
 proto-check-breaking:
 	@$(DOCKER_BUF) breaking --against $(HTTPS_GIT)#branch=main
 
-<<<<<<< HEAD
 TM_URL              = https://raw.githubusercontent.com/tendermint/tendermint/v0.34.20/proto/tendermint
 GOGO_PROTO_URL      = https://raw.githubusercontent.com/regen-network/protobuf/cosmos
 CONFIO_URL          = https://raw.githubusercontent.com/confio/ics23/v0.7.0
 SDK_PROTO_URL 		= https://raw.githubusercontent.com/cosmos/cosmos-sdk/v0.46.0/proto/cosmos
-=======
-TM_URL              = https://raw.githubusercontent.com/tendermint/tendermint/v0.34.19/proto/tendermint
-GOGO_PROTO_URL      = https://raw.githubusercontent.com/regen-network/protobuf/cosmos
-CONFIO_URL          = https://raw.githubusercontent.com/confio/ics23/v0.6.3
-SDK_PROTO_URL 	    = https://raw.githubusercontent.com/cosmos/cosmos-sdk/v0.45.6/proto/cosmos
->>>>>>> 126ab2da
 
 TM_CRYPTO_TYPES     = third_party/proto/tendermint/crypto
 TM_ABCI_TYPES       = third_party/proto/tendermint/abci
