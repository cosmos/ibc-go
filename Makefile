--- conflicted
+++ resolved
@@ -318,11 +318,7 @@
 ###                                Protobuf                                 ###
 ###############################################################################
 
-<<<<<<< HEAD
-protoVer=0.13.5
-=======
 protoVer=0.14.0
->>>>>>> 89944ffa
 protoImageName=ghcr.io/cosmos/proto-builder:$(protoVer)
 protoImage=$(DOCKER) run --rm -v $(CURDIR):/workspace --workdir /workspace $(protoImageName)
 
