#!/usr/bin/env bash

set -eo pipefail

protoc_gen_gocosmos() {
  if ! grep "github.com/gogo/protobuf => github.com/regen-network/protobuf" go.mod &>/dev/null ; then
    echo -e "\tPlease run this command from somewhere inside the ibc-go folder."
    return 1
  fi

  go get github.com/regen-network/cosmos-proto/protoc-gen-gocosmos@latest 2>/dev/null
}

protoc_gen_gocosmos

proto_dirs=$(find ./proto -path -prune -o -name '*.proto' -print0 | xargs -0 -n1 dirname | sort | uniq)
for dir in $proto_dirs; do
  buf protoc \
  -I "proto" \
  -I "third_party/proto" \
  --gocosmos_out=plugins=interfacetype+grpc,\
Mgoogle/protobuf/any.proto=github.com/cosmos/cosmos-sdk/codec/types:. \
  --grpc-gateway_out=logtostderr=true:. \
  $(find "${dir}" -maxdepth 1 -name '*.proto')

done

# command to generate docs using protoc-gen-doc
buf protoc \
    -I "proto" \
    -I "third_party/proto" \
    --doc_out=./docs/ibc \
    --doc_opt=./docs/protodoc-markdown.tmpl,proto-docs.md \
<<<<<<< HEAD
    $(find "$(pwd)/proto" -maxdepth 5 -name '*.proto')
=======
    $(find "$(pwd)/proto" -maxdepth 7 -name '*.proto')
go mod tidy
>>>>>>> a1878038

# move proto files to the right places
cp -r github.com/cosmos/ibc-go/v*/modules/* modules/
rm -rf github.com<|MERGE_RESOLUTION|>--- conflicted
+++ resolved
@@ -31,12 +31,8 @@
     -I "third_party/proto" \
     --doc_out=./docs/ibc \
     --doc_opt=./docs/protodoc-markdown.tmpl,proto-docs.md \
-<<<<<<< HEAD
-    $(find "$(pwd)/proto" -maxdepth 5 -name '*.proto')
-=======
     $(find "$(pwd)/proto" -maxdepth 7 -name '*.proto')
 go mod tidy
->>>>>>> a1878038
 
 # move proto files to the right places
 cp -r github.com/cosmos/ibc-go/v*/modules/* modules/
