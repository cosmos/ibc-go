--- conflicted
+++ resolved
@@ -2,6 +2,7 @@
 package ibc.lightclients.wasm.v1;
 
 import "google/api/annotations.proto";
+import "cosmos/base/query/v1beta1/pagination.proto";
 
 option go_package = "github.com/cosmos/ibc-go/modules/light-clients/08-wasm/types";
 
@@ -19,14 +20,10 @@
 }
 
 // QueryCodeHashesRequest is the request type for the Query/CodeHashes RPC method.
-<<<<<<< HEAD
-message QueryCodeHashesRequest {}
-=======
 message QueryCodeHashesRequest {
   // pagination defines an optional pagination for the request.
   cosmos.base.query.v1beta1.PageRequest pagination = 1;
 }
->>>>>>> 9655a7b7
 
 // QueryCodeHashesResponse is the response type for the Query/CodeHashes RPC method.
 message QueryCodeHashesResponse {
