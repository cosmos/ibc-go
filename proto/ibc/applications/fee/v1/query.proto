--- conflicted
+++ resolved
@@ -50,7 +50,11 @@
                                    "{packet_id.channel_id}/sequence/{packet_id.sequence}";
   }
 
-<<<<<<< HEAD
+  // CounterpartyAddress returns the registered counterparty address for forward relaying
+  rpc CounterpartyAddress(QueryCounterpartyAddressRequest) returns (QueryCounterpartyAddressResponse) {
+    option (google.api.http).get = "/ibc/apps/fee/v1/counterparty_address/{relayer_address}/channel/{channel_id}";
+  }
+
   // FeeEnabledChannels returns a list of all fee enabled channels
   rpc FeeEnabledChannels(QueryFeeEnabledChannelsRequest) returns (QueryFeeEnabledChannelsResponse) {
     option (google.api.http).get = "/ibc/apps/fee/v1/fee_enabled";
@@ -59,11 +63,6 @@
   // FeeEnabledChannel returns true if the provided port and channel identifiers belong to a fee enabled channel
   rpc FeeEnabledChannel(QueryFeeEnabledChannelRequest) returns (QueryFeeEnabledChannelResponse) {
     option (google.api.http).get = "/ibc/apps/fee/v1/fee_enabled/port/{port_id}/channel/{channel_id}";
-=======
-  // CounterpartyAddress returns the registered counterparty address for forward relaying
-  rpc CounterpartyAddress(QueryCounterpartyAddressRequest) returns (QueryCounterpartyAddressResponse) {
-    option (google.api.http).get = "/ibc/apps/fee/v1/counterparty_address/{relayer_address}/channel/{channel_id}";
->>>>>>> 8451c633
   }
 }
 
@@ -160,7 +159,20 @@
   ];
 }
 
-<<<<<<< HEAD
+// QueryCounterpartyAddressRequest defines the request type for the CounterpartyAddress rpc
+message QueryCounterpartyAddressRequest {
+  // unique channel identifier
+  string channel_id = 1 [(gogoproto.moretags) = "yaml:\"channel_id\""];
+  // the relayer address to which the counterparty is registered
+  string relayer_address = 2 [(gogoproto.moretags) = "yaml:\"relayer_address\""];
+}
+
+// QueryCounterpartyAddressResponse defines the response type for the CounterpartyAddress rpc
+message QueryCounterpartyAddressResponse {
+  // the counterparty address used to compensate forward relaying
+  string counterparty_address = 1 [(gogoproto.moretags) = "yaml:\"counterparty_address\""];
+}
+
 // QueryFeeEnabledChannelsRequest defines the request type for the FeeEnabledChannels rpc
 message QueryFeeEnabledChannelsRequest {
   // pagination defines an optional pagination for the request.
@@ -188,18 +200,4 @@
 message QueryFeeEnabledChannelResponse {
   // boolean flag representing the fee enabled channel status
   bool fee_enabled = 1 [(gogoproto.moretags) = "yaml:\"fee_enabled\""];
-=======
-// QueryCounterpartyAddressRequest defines the request type for the CounterpartyAddress rpc
-message QueryCounterpartyAddressRequest {
-  // unique channel identifier
-  string channel_id = 1 [(gogoproto.moretags) = "yaml:\"channel_id\""];
-  // the relayer address to which the counterparty is registered
-  string relayer_address = 2 [(gogoproto.moretags) = "yaml:\"relayer_address\""];
-}
-
-// QueryCounterpartyAddressResponse defines the response type for the CounterpartyAddress rpc
-message QueryCounterpartyAddressResponse {
-  // the counterparty address used to compensate forward relaying
-  string counterparty_address = 1 [(gogoproto.moretags) = "yaml:\"counterparty_address\""];
->>>>>>> 8451c633
 }