--- conflicted
+++ resolved
@@ -40,11 +40,7 @@
   // unique channel identifier
   string channel_id = 1 [(gogoproto.moretags) = "yaml:\"channel_id\""];
   // the relayer address
-<<<<<<< HEAD
-  string relayer = 1;
-=======
   string relayer = 2;
->>>>>>> 0252bfb4
   // the payee address
   string payee = 3;
 }
@@ -52,13 +48,6 @@
 // RegisteredCounterpartyPayee contains the relayer address and counterparty payee address for a specific channel (used
 // for recv fee distribution)
 message RegisteredCounterpartyPayee {
-<<<<<<< HEAD
-  // the relayer address
-  string relayer = 1;
-  // the counterparty payee address
-  string counterparty_payee = 2 [(gogoproto.moretags) = "yaml:\"counterparty_payee\""];
-=======
->>>>>>> 0252bfb4
   // unique channel identifier
   string channel_id = 1 [(gogoproto.moretags) = "yaml:\"channel_id\""];
   // the relayer address
