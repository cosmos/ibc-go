--- conflicted
+++ resolved
@@ -54,11 +54,7 @@
   repeated PacketFee packet_fees = 1 [(gogoproto.moretags) = "yaml:\"packet_fees\"", (gogoproto.nullable) = false];
 }
 
-<<<<<<< HEAD
-// IdentifiedPacketFees contains a PacketFree and associated PacketId
-=======
 // IdentifiedPacketFees contains a list of type PacketFee and associated PacketId
->>>>>>> b02d193d
 message IdentifiedPacketFees {
   ibc.core.channel.v1.PacketId packet_id = 1
       [(gogoproto.nullable) = false, (gogoproto.moretags) = "yaml:\"packet_id\""];
