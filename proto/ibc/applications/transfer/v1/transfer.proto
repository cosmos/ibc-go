syntax = "proto3";

package ibc.applications.transfer.v1;

import "gogoproto/gogo.proto";

option go_package = "github.com/cosmos/ibc-go/v8/modules/apps/transfer/types";

// Params defines the set of IBC transfer parameters.
// NOTE: To prevent a single token from being transferred, set the
// TransfersEnabled parameter to true and then set the bank module's SendEnabled
// parameter for the denomination to false.
message Params {
  // send_enabled enables or disables all cross-chain token transfers from this
  // chain.
  bool send_enabled = 1;
  // receive_enabled enables or disables all cross-chain token transfers to this
  // chain.
  bool receive_enabled = 2;
}

// Forwarding defines a list of port ID, channel ID pairs determining the path
// through which a packet must be forwarded, and the memo string to be used in the
// final destination of the tokens.
<<<<<<< HEAD
message Forwarding {
  repeated Hop hops = 1;
=======
message ForwardingInfo {
  repeated Hop hops = 1 [(gogoproto.nullable) = false];
>>>>>>> ae2046a7
  string       memo = 2;
}

// Hop defines a port ID, channel ID pair specifying where tokens must be forwarded
// next in a multihop transfer.
message Hop {
  string port_id    = 1;
  string channel_id = 2;
}<|MERGE_RESOLUTION|>--- conflicted
+++ resolved
@@ -22,13 +22,8 @@
 // Forwarding defines a list of port ID, channel ID pairs determining the path
 // through which a packet must be forwarded, and the memo string to be used in the
 // final destination of the tokens.
-<<<<<<< HEAD
 message Forwarding {
-  repeated Hop hops = 1;
-=======
-message ForwardingInfo {
   repeated Hop hops = 1 [(gogoproto.nullable) = false];
->>>>>>> ae2046a7
   string       memo = 2;
 }
 
