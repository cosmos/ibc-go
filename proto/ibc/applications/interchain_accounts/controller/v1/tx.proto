--- conflicted
+++ resolved
@@ -44,14 +44,6 @@
       [(gogoproto.moretags) = "yaml:\"timeout_height\"", (gogoproto.nullable) = false];
   // Timeout timestamp in absolute nanoseconds since unix epoch.
   // The timeout is disabled when set to 0.
-<<<<<<< HEAD
-  uint64   timeout_timestamp = 4 [(gogoproto.moretags) = "yaml:\"timeout_timestamp\""];
-  repeated ibc.applications.interchain_accounts.v1.InterchainAccountPacketData msgs = 5;
-}
-
-// MsgSubmitTxResponse defines the response for MsgSubmitTx
-message MsgSubmitTxResponse {}
-=======
   uint64 timeout_timestamp = 4 [(gogoproto.moretags) = "yaml:\"timeout_timestamp\""];
   ibc.applications.interchain_accounts.v1.InterchainAccountPacketData packet_data = 5
       [(gogoproto.moretags) = "yaml:\"packet_data\"", (gogoproto.nullable) = false];
@@ -60,5 +52,4 @@
 // MsgSubmitTxResponse defines the response for MsgSubmitTx
 message MsgSubmitTxResponse {
   uint64 sequence = 1;
-}
->>>>>>> 26b6d6f9
+}