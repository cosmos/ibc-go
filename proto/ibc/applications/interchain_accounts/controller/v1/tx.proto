--- conflicted
+++ resolved
@@ -12,19 +12,11 @@
 service Msg {
   // RegisterInterchainAccount defines a rpc handler for MsgRegisterInterchainAccount.
   rpc RegisterInterchainAccount(MsgRegisterInterchainAccount) returns (MsgRegisterInterchainAccountResponse);
-<<<<<<< HEAD
   // SendTx defines a rpc handler for MsgSendTx.
   rpc SendTx(MsgSendTx) returns (MsgSendTxResponse);
 }
 
 // MsgRegisterInterchainAccount defines the payload for Msg/MsgRegisterInterchainAccount
-=======
-  // SubmitTx defines a rpc handler for MsgSubmitTx.
-  rpc SubmitTx(MsgSubmitTx) returns (MsgSubmitTxResponse);
-}
-
-// MsgRegisterInterchainAccount defines the payload for Msg/RegisterAccount
->>>>>>> e0304c13
 message MsgRegisterInterchainAccount {
   option (gogoproto.equal)           = false;
   option (gogoproto.goproto_getters) = false;
@@ -34,11 +26,7 @@
   string version       = 3;
 }
 
-<<<<<<< HEAD
 // MsgRegisterInterchainAccountResponse defines the response for Msg/MsgRegisterInterchainAccountResponse
-=======
-// MsgRegisterInterchainAccountResponse defines the response for Msg/RegisterAccount
->>>>>>> e0304c13
 message MsgRegisterInterchainAccountResponse {
   string channel_id = 1 [(gogoproto.moretags) = "yaml:\"channel_id\""];
 }
