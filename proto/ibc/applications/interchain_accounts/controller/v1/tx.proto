syntax = "proto3";

package ibc.applications.interchain_accounts.controller.v1;

option go_package = "github.com/cosmos/ibc-go/v5/modules/apps/27-interchain-accounts/controller/types";

import "gogoproto/gogo.proto";
import "ibc/core/client/v1/client.proto";
import "ibc/applications/interchain_accounts/v1/packet.proto";

// Msg defines the 27-interchain-accounts/controller Msg service.
service Msg {
<<<<<<< HEAD
  // RegisterAccount defines a rpc handler for MsgRegisterAccount.
  rpc RegisterAccount(MsgRegisterAccount) returns (MsgRegisterAccountResponse);
  // SendTx defines a rpc handler for MsgSendTx.
  rpc SendTx(MsgSendTx) returns (MsgSendTxResponse);
=======
  // RegisterInterchainAccount defines a rpc handler for MsgRegisterInterchainAccount.
  rpc RegisterInterchainAccount(MsgRegisterInterchainAccount) returns (MsgRegisterInterchainAccountResponse);
  // SubmitTx defines a rpc handler for MsgSubmitTx.
  rpc SubmitTx(MsgSubmitTx) returns (MsgSubmitTxResponse);
>>>>>>> f8f226df
}

// MsgRegisterInterchainAccount defines the payload for Msg/RegisterAccount
message MsgRegisterInterchainAccount {
  option (gogoproto.equal)           = false;
  option (gogoproto.goproto_getters) = false;

  string owner         = 1;
  string connection_id = 2 [(gogoproto.moretags) = "yaml:\"connection_id\""];
  string version       = 3;
}

// MsgRegisterInterchainAccountResponse defines the response for Msg/RegisterAccount
message MsgRegisterInterchainAccountResponse {
  string channel_id = 1 [(gogoproto.moretags) = "yaml:\"channel_id\""];
}

// MsgSendTx defines the payload for Msg/SendTx
message MsgSendTx {
  option (gogoproto.equal)           = false;
  option (gogoproto.goproto_getters) = false;

  string owner         = 1;
  string connection_id = 2 [(gogoproto.moretags) = "yaml:\"connection_id\""];
  // Timeout height relative to the current block height.
  // The timeout is disabled when set to 0.
  ibc.core.client.v1.Height timeout_height = 3
      [(gogoproto.moretags) = "yaml:\"timeout_height\"", (gogoproto.nullable) = false];
  // Timeout timestamp in absolute nanoseconds since unix epoch.
  // The timeout is disabled when set to 0.
  uint64 timeout_timestamp = 4 [(gogoproto.moretags) = "yaml:\"timeout_timestamp\""];
  ibc.applications.interchain_accounts.v1.InterchainAccountPacketData packet_data = 5
      [(gogoproto.moretags) = "yaml:\"packet_data\"", (gogoproto.nullable) = false];
}

// MsgSendTxResponse defines the response for MsgSendTx
message MsgSendTxResponse {
  uint64 sequence = 1;
}<|MERGE_RESOLUTION|>--- conflicted
+++ resolved
@@ -10,17 +10,10 @@
 
 // Msg defines the 27-interchain-accounts/controller Msg service.
 service Msg {
-<<<<<<< HEAD
-  // RegisterAccount defines a rpc handler for MsgRegisterAccount.
-  rpc RegisterAccount(MsgRegisterAccount) returns (MsgRegisterAccountResponse);
+  // RegisterInterchainAccount defines a rpc handler for MsgRegisterInterchainAccount.
+  rpc RegisterInterchainAccount(MsgRegisterInterchainAccount) returns (MsgRegisterInterchainAccountResponse);
   // SendTx defines a rpc handler for MsgSendTx.
   rpc SendTx(MsgSendTx) returns (MsgSendTxResponse);
-=======
-  // RegisterInterchainAccount defines a rpc handler for MsgRegisterInterchainAccount.
-  rpc RegisterInterchainAccount(MsgRegisterInterchainAccount) returns (MsgRegisterInterchainAccountResponse);
-  // SubmitTx defines a rpc handler for MsgSubmitTx.
-  rpc SubmitTx(MsgSubmitTx) returns (MsgSubmitTxResponse);
->>>>>>> f8f226df
 }
 
 // MsgRegisterInterchainAccount defines the payload for Msg/RegisterAccount
