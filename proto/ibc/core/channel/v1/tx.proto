--- conflicted
+++ resolved
@@ -68,10 +68,7 @@
 // MsgChannelOpenInitResponse defines the Msg/ChannelOpenInit response type.
 message MsgChannelOpenInitResponse {
   string channel_id = 1 [(gogoproto.moretags) = "yaml:\"channel_id\""];
-<<<<<<< HEAD
-=======
   string version    = 2;
->>>>>>> 4a87ed71
 }
 
 // MsgChannelOpenInit defines a msg sent by a Relayer to try to open a channel
