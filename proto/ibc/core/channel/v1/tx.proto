--- conflicted
+++ resolved
@@ -68,11 +68,7 @@
 // MsgChannelOpenInitResponse defines the Msg/ChannelOpenInit response type.
 message MsgChannelOpenInitResponse {
   string channel_id = 1 [(gogoproto.moretags) = "yaml:\"channel_id\""];
-<<<<<<< HEAD
-  string version = 2;
-=======
   string version    = 2;
->>>>>>> 21c77444
 }
 
 // MsgChannelOpenInit defines a msg sent by a Relayer to try to open a channel
@@ -97,11 +93,7 @@
 
 // MsgChannelOpenTryResponse defines the Msg/ChannelOpenTry response type.
 message MsgChannelOpenTryResponse {
-<<<<<<< HEAD
- string version = 1;
-=======
   string version = 1;
->>>>>>> 21c77444
 }
 
 // MsgChannelOpenAck defines a msg sent by a Relayer to Chain A to acknowledge
