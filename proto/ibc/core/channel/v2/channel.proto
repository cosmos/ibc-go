--- conflicted
+++ resolved
@@ -26,21 +26,6 @@
   ibc.core.commitment.v2.MerklePath merkle_path_prefix = 3 [(gogoproto.nullable) = false];
 }
 
-<<<<<<< HEAD
-// PacketState defines the generic type necessary to retrieve and store
-// packet commitments, acknowledgements, and receipts.
-// Caller is responsible for knowing the context necessary to interpret this
-// state as a commitment, acknowledgement, or a receipt.
-message PacketState {
-  option (gogoproto.goproto_getters) = false;
-
-  // channel unique identifier.
-  string channel_id = 1;
-  // packet sequence.
-  uint64 sequence = 2;
-  // embedded data that represents packet state.
-  bytes data = 3;
-=======
 // IdentifiedChannel defines a channel with an additional channel identifier field.
 message IdentifiedChannel {
   option (gogoproto.goproto_getters) = false;
@@ -49,5 +34,4 @@
   Channel channel = 1 [(gogoproto.nullable) = false];
   // channel identifier
   string channel_id = 2;
->>>>>>> 9239d5dc
 }