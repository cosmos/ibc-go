--- conflicted
+++ resolved
@@ -23,16 +23,13 @@
 
   // PacketAcknowledgement queries a stored acknowledgement commitment hash.
   rpc PacketAcknowledgement(QueryPacketAcknowledgementRequest) returns (QueryPacketAcknowledgementResponse) {
-    option (google.api.http).get = "/ibc/core/channel/v2/channels/{channel_id}/acknowledgements/{sequence}";
+    option (google.api.http).get = "/ibc/core/channel/v2/channels/{channel_id}/packet_acks/{sequence}";
   }
-<<<<<<< HEAD
 
   // PacketReceipt queries a stored packet receipt.
   rpc PacketReceipt(QueryPacketReceiptRequest) returns (QueryPacketReceiptResponse) {
     option (google.api.http).get = "/ibc/core/channel/v2/channels/{channel_id}/packet_receipts/{sequence}";
   }
-=======
->>>>>>> 15877e8b
 }
 
 // QueryChannelRequest is the request type for the Query/Channel RPC method
@@ -80,7 +77,6 @@
   bytes proof = 2;
   // height at which the proof was retrieved
   ibc.core.client.v1.Height proof_height = 3 [(gogoproto.nullable) = false];
-<<<<<<< HEAD
 }
 
 // QueryPacketReceiptRequest is the request type for the Query/PacketReceipt RPC method.
@@ -101,6 +97,4 @@
   bytes proof = 3;
   // height at which the proof was retrieved
   ibc.core.client.v1.Height proof_height = 4 [(gogoproto.nullable) = false];
-=======
->>>>>>> 15877e8b
 }