syntax = "proto3";

package ibc.core.channel.v2;

option go_package = "github.com/cosmos/ibc-go/v9/modules/core/04-channel/v2/types";

import "ibc/core/channel/v2/channel.proto";
import "ibc/core/client/v1/client.proto";
import "google/api/annotations.proto";
import "gogoproto/gogo.proto";

// Query provides defines the gRPC querier service
service Query {
  // Channel queries the counterparty of an IBC client.
  rpc Channel(QueryChannelRequest) returns (QueryChannelResponse) {
    option (google.api.http).get = "/ibc/core/channel/v2/channels/{channel_id}";
  }

  // PacketCommitment queries a stored packet commitment hash.
  rpc PacketCommitment(QueryPacketCommitmentRequest) returns (QueryPacketCommitmentResponse) {
    option (google.api.http).get = "/ibc/core/channel/v2/channels/{channel_id}/packet_commitments/{sequence}";
  }

  // PacketCommitment queries a stored packet commitment hash.
  rpc PacketCommitment(QueryPacketCommitmentRequest) returns (QueryPacketCommitmentResponse) {
    option (google.api.http).get = "/ibc/core/channel/v2/channels/{channel_id}/packet_commitments/{sequence}";
  }

  // PacketAcknowledgement queries a stored acknowledgement commitment hash.
  rpc PacketAcknowledgement(QueryPacketAcknowledgementRequest) returns (QueryPacketAcknowledgementResponse) {
    option (google.api.http).get = "/ibc/core/channel/v2/channels/{channel_id}/acknowledgements/{sequence}";
  }
}

// QueryChannelRequest is the request type for the Query/Channel RPC method
message QueryChannelRequest {
  string channel_id = 1;
}

// QueryChannelRequest is the response type for the Query/Channel RPC method
message QueryChannelResponse {
  string  creator = 1;
  Channel channel = 2 [(gogoproto.nullable) = false];
}

// QueryPacketCommitmentRequest is the request type for the Query/PacketCommitment RPC method.
message QueryPacketCommitmentRequest {
  // channel unique identifier
  string channel_id = 1;
  // packet sequence
  uint64 sequence = 2;
}

// QueryPacketCommitmentResponse is the response type for the Query/PacketCommitment RPC method.
message QueryPacketCommitmentResponse {
  // packet associated with the request fields
  bytes commitment = 1;
  // merkle proof of existence
  bytes proof = 2;
  // height at which the proof was retrieved
  ibc.core.client.v1.Height proof_height = 3 [(gogoproto.nullable) = false];
<<<<<<< HEAD
}

// QueryPacketAcknowledgementRequest is the request type for the Query/PacketAcknowledgement RPC method.
message QueryPacketAcknowledgementRequest {
  // channel unique identifier
  string channel_id = 1;
  // packet sequence
  uint64 sequence = 2;
}

// QueryPacketAcknowledgementResponse is the response type for the Query/PacketAcknowledgement RPC method.
message QueryPacketAcknowledgementResponse {
  // acknowledgement associated with the request fields
  bytes acknowledgement = 1;
  // merkle proof of existence
  bytes proof = 2;
  // height at which the proof was retrieved
  ibc.core.client.v1.Height proof_height = 3 [(gogoproto.nullable) = false];
=======
>>>>>>> 4e5e5c30
}<|MERGE_RESOLUTION|>--- conflicted
+++ resolved
@@ -14,11 +14,6 @@
   // Channel queries the counterparty of an IBC client.
   rpc Channel(QueryChannelRequest) returns (QueryChannelResponse) {
     option (google.api.http).get = "/ibc/core/channel/v2/channels/{channel_id}";
-  }
-
-  // PacketCommitment queries a stored packet commitment hash.
-  rpc PacketCommitment(QueryPacketCommitmentRequest) returns (QueryPacketCommitmentResponse) {
-    option (google.api.http).get = "/ibc/core/channel/v2/channels/{channel_id}/packet_commitments/{sequence}";
   }
 
   // PacketCommitment queries a stored packet commitment hash.
@@ -59,7 +54,6 @@
   bytes proof = 2;
   // height at which the proof was retrieved
   ibc.core.client.v1.Height proof_height = 3 [(gogoproto.nullable) = false];
-<<<<<<< HEAD
 }
 
 // QueryPacketAcknowledgementRequest is the request type for the Query/PacketAcknowledgement RPC method.
@@ -78,6 +72,4 @@
   bytes proof = 2;
   // height at which the proof was retrieved
   ibc.core.client.v1.Height proof_height = 3 [(gogoproto.nullable) = false];
-=======
->>>>>>> 4e5e5c30
 }