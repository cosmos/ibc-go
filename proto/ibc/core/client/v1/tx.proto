syntax = "proto3";

package ibc.core.client.v1;

option go_package = "github.com/cosmos/ibc-go/v8/modules/core/02-client/types";

import "cosmos/msg/v1/msg.proto";
import "cosmos/upgrade/v1beta1/upgrade.proto";
import "gogoproto/gogo.proto";
import "google/protobuf/any.proto";
import "ibc/core/client/v1/client.proto";

// Msg defines the ibc/client Msg service.
service Msg {
  option (cosmos.msg.v1.service) = true;

  // CreateClient defines a rpc handler method for MsgCreateClient.
  rpc CreateClient(MsgCreateClient) returns (MsgCreateClientResponse);

  // UpdateClient defines a rpc handler method for MsgUpdateClient.
  rpc UpdateClient(MsgUpdateClient) returns (MsgUpdateClientResponse);

  // UpgradeClient defines a rpc handler method for MsgUpgradeClient.
  rpc UpgradeClient(MsgUpgradeClient) returns (MsgUpgradeClientResponse);

  // SubmitMisbehaviour defines a rpc handler method for MsgSubmitMisbehaviour.
  rpc SubmitMisbehaviour(MsgSubmitMisbehaviour) returns (MsgSubmitMisbehaviourResponse);

  // RecoverClient defines a rpc handler method for MsgRecoverClient.
  rpc RecoverClient(MsgRecoverClient) returns (MsgRecoverClientResponse);

  // IBCSoftwareUpgrade defines a rpc handler method for MsgIBCSoftwareUpgrade.
  rpc IBCSoftwareUpgrade(MsgIBCSoftwareUpgrade) returns (MsgIBCSoftwareUpgradeResponse);

  // UpdateClientParams defines a rpc handler method for MsgUpdateParams.
  rpc UpdateClientParams(MsgUpdateParams) returns (MsgUpdateParamsResponse);
}

// MsgCreateClient defines a message to create an IBC client
message MsgCreateClient {
  option (cosmos.msg.v1.signer) = "signer";

  option (gogoproto.goproto_getters) = false;

  // light client state
  google.protobuf.Any client_state = 1;
  // consensus state associated with the client that corresponds to a given
  // height.
  google.protobuf.Any consensus_state = 2;
  // signer address
  string signer = 3;
}

// MsgCreateClientResponse defines the Msg/CreateClient response type.
message MsgCreateClientResponse {}

// MsgUpdateClient defines an sdk.Msg to update a IBC client state using
// the given client message.
message MsgUpdateClient {
  option (cosmos.msg.v1.signer) = "signer";

  option (gogoproto.goproto_getters) = false;

  // client unique identifier
  string client_id = 1;
  // client message to update the light client
  google.protobuf.Any client_message = 2;
  // signer address
  string signer = 3;
}

// MsgUpdateClientResponse defines the Msg/UpdateClient response type.
message MsgUpdateClientResponse {}

// MsgUpgradeClient defines an sdk.Msg to upgrade an IBC client to a new client
// state
message MsgUpgradeClient {
  option (cosmos.msg.v1.signer) = "signer";

  option (gogoproto.goproto_getters) = false;

  // client unique identifier
  string client_id = 1;
  // upgraded client state
  google.protobuf.Any client_state = 2;
  // upgraded consensus state, only contains enough information to serve as a
  // basis of trust in update logic
  google.protobuf.Any consensus_state = 3;
  // proof that old chain committed to new client
  bytes proof_upgrade_client = 4;
  // proof that old chain committed to new consensus state
  bytes proof_upgrade_consensus_state = 5;
  // signer address
  string signer = 6;
}

// MsgUpgradeClientResponse defines the Msg/UpgradeClient response type.
message MsgUpgradeClientResponse {}

// MsgSubmitMisbehaviour defines an sdk.Msg type that submits Evidence for
// light client misbehaviour.
// This message has been deprecated. Use MsgUpdateClient instead.
message MsgSubmitMisbehaviour {
  option deprecated             = true;
  option (cosmos.msg.v1.signer) = "signer";

  option (gogoproto.goproto_getters) = false;

  // client unique identifier
  string client_id = 1;
  // misbehaviour used for freezing the light client
  google.protobuf.Any misbehaviour = 2;
  // signer address
  string signer = 3;
}

// MsgSubmitMisbehaviourResponse defines the Msg/SubmitMisbehaviour response
// type.
message MsgSubmitMisbehaviourResponse {}

// MsgRecoverClient defines the message used to recover a frozen or expired client.
message MsgRecoverClient {
  option (gogoproto.goproto_getters) = false;
  option (cosmos.msg.v1.signer)      = "signer";

  // the client identifier for the client to be updated if the proposal passes
  string subject_client_id = 1;
  // the substitute client identifier for the client which will replace the subject
  // client
  string substitute_client_id = 2;

<<<<<<< HEAD
  // signer address (it may be the the address that controls the module, which defaults to x/gov unless overwritten).
  string signer = 3;
}

// MsgRecoverClientResponse defines the MsgRecoverClient response type.
=======
  // signer address 
  string signer = 3;
}

// MsgRecoverClientResponse defines the Msg/RecoverClient response type.
>>>>>>> 3db1681f
message MsgRecoverClientResponse {}

// MsgIBCSoftwareUpgrade defines the message used to schedule an upgrade of an IBC client using a v1 governance proposal
message MsgIBCSoftwareUpgrade {
  option (cosmos.msg.v1.signer)    = "signer";
  cosmos.upgrade.v1beta1.Plan plan = 1 [(gogoproto.nullable) = false];
  // An UpgradedClientState must be provided to perform an IBC breaking upgrade.
  // This will make the chain commit to the correct upgraded (self) client state
  // before the upgrade occurs, so that connecting chains can verify that the
  // new upgraded client is valid by verifying a proof on the previous version
  // of the chain. This will allow IBC connections to persist smoothly across
  // planned chain upgrades. Correspondingly, the UpgradedClientState field has been
  // deprecated in the Cosmos SDK to allow for this logic to exist solely in
  // the 02-client module.
  google.protobuf.Any upgraded_client_state = 2;
<<<<<<< HEAD
  // signer defaults to the governance account address unless otherwise specified.
=======
  // signer address
>>>>>>> 3db1681f
  string signer = 3;
}

// MsgIBCSoftwareUpgradeResponse defines the Msg/IBCSoftwareUpgrade response type.
message MsgIBCSoftwareUpgradeResponse {}

// MsgUpdateParams defines the sdk.Msg type to update the client parameters.
message MsgUpdateParams {
  option (cosmos.msg.v1.signer) = "signer";

  option (gogoproto.goproto_getters) = false;

  // signer address 
  string signer = 1;

  // params defines the client parameters to update.
  //
  // NOTE: All parameters must be supplied.
  Params params = 2 [(gogoproto.nullable) = false];
}

// MsgUpdateParamsResponse defines the MsgUpdateParams response type.
message MsgUpdateParamsResponse {}<|MERGE_RESOLUTION|>--- conflicted
+++ resolved
@@ -129,19 +129,11 @@
   // client
   string substitute_client_id = 2;
 
-<<<<<<< HEAD
-  // signer address (it may be the the address that controls the module, which defaults to x/gov unless overwritten).
-  string signer = 3;
-}
-
-// MsgRecoverClientResponse defines the MsgRecoverClient response type.
-=======
   // signer address 
   string signer = 3;
 }
 
 // MsgRecoverClientResponse defines the Msg/RecoverClient response type.
->>>>>>> 3db1681f
 message MsgRecoverClientResponse {}
 
 // MsgIBCSoftwareUpgrade defines the message used to schedule an upgrade of an IBC client using a v1 governance proposal
@@ -157,11 +149,7 @@
   // deprecated in the Cosmos SDK to allow for this logic to exist solely in
   // the 02-client module.
   google.protobuf.Any upgraded_client_state = 2;
-<<<<<<< HEAD
-  // signer defaults to the governance account address unless otherwise specified.
-=======
   // signer address
->>>>>>> 3db1681f
   string signer = 3;
 }
 
