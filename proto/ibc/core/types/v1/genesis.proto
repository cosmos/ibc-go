syntax = "proto3";

package ibc.core.types.v1;

option go_package = "github.com/cosmos/ibc-go/v9/modules/core/types";

import "gogoproto/gogo.proto";
import "ibc/core/client/v1/genesis.proto";
import "ibc/core/client/v2/genesis.proto";
import "ibc/core/connection/v1/genesis.proto";
import "ibc/core/channel/v1/genesis.proto";
import "ibc/core/channel/v2/genesis.proto";

// GenesisState defines the ibc module's genesis state.
message GenesisState {
  // ICS002 - Clients genesis state
  ibc.core.client.v1.GenesisState client_genesis = 1 [(gogoproto.nullable) = false];
  // ICS003 - Connections genesis state
  ibc.core.connection.v1.GenesisState connection_genesis = 2 [(gogoproto.nullable) = false];
  // ICS004 - Channel genesis state
  ibc.core.channel.v1.GenesisState channel_genesis = 3 [(gogoproto.nullable) = false];
<<<<<<< HEAD
  // ICS002 - Clients/v2 genesis state
  ibc.core.client.v2.GenesisState client_v2_genesis = 4 [(gogoproto.nullable) = false];
=======
  // ICS004 - Channel/v2 genesis state
  ibc.core.channel.v2.GenesisState channel_v2_genesis = 4 [(gogoproto.nullable) = false];
>>>>>>> 7ee3cb08
}<|MERGE_RESOLUTION|>--- conflicted
+++ resolved
@@ -19,11 +19,8 @@
   ibc.core.connection.v1.GenesisState connection_genesis = 2 [(gogoproto.nullable) = false];
   // ICS004 - Channel genesis state
   ibc.core.channel.v1.GenesisState channel_genesis = 3 [(gogoproto.nullable) = false];
-<<<<<<< HEAD
   // ICS002 - Clients/v2 genesis state
   ibc.core.client.v2.GenesisState client_v2_genesis = 4 [(gogoproto.nullable) = false];
-=======
   // ICS004 - Channel/v2 genesis state
-  ibc.core.channel.v2.GenesisState channel_v2_genesis = 4 [(gogoproto.nullable) = false];
->>>>>>> 7ee3cb08
+  ibc.core.channel.v2.GenesisState channel_v2_genesis = 5 [(gogoproto.nullable) = false];
 }